/*********************************************************

    msvcrtmodule.c

    A Python interface to the Microsoft Visual C Runtime
    Library, providing access to those non-portable, but
    still useful routines.

    Only ever compiled with an MS compiler, so no attempt
    has been made to avoid MS language extensions, etc...

    This may only work on NT or 95...

    Author: Mark Hammond and Guido van Rossum.
    Maintenance: Guido van Rossum.

***********************************************************/

#include "Python.h"
#include "pycore_fileutils.h"     // _Py_BEGIN_SUPPRESS_IPH
#include "malloc.h"
#include <io.h>
#include <conio.h>
#include <sys/locking.h>
#include <crtdbg.h>
#include <windows.h>

#ifdef _MSC_VER
#if _MSC_VER >= 1500 && _MSC_VER < 1600
#include <crtassem.h>
#elif _MSC_VER >= 1600
#include <crtversion.h>
#endif
#endif

/*[python input]
class HANDLE_converter(CConverter):
    type = 'void *'
    format_unit = '"_Py_PARSE_UINTPTR"'

    def parse_arg(self, argname, displayname):
        return """
            {paramname} = PyLong_AsVoidPtr({argname});
            if (!{paramname} && PyErr_Occurred()) {{{{
                goto exit;
            }}}}
            """.format(argname=argname, paramname=self.parser_name)

class HANDLE_return_converter(CReturnConverter):
    type = 'void *'

    def render(self, function, data):
        self.declare(data)
        self.err_occurred_if(
            "_return_value == NULL || _return_value == INVALID_HANDLE_VALUE",
            data)
        data.return_conversion.append(
            'return_value = PyLong_FromVoidPtr(_return_value);\n')

class byte_char_return_converter(CReturnConverter):
    type = 'int'

    def render(self, function, data):
        data.declarations.append('char s[1];')
        data.return_value = 's[0]'
        data.return_conversion.append(
            'return_value = PyBytes_FromStringAndSize(s, 1);\n')

class wchar_t_return_converter(CReturnConverter):
    type = 'wchar_t'

    def render(self, function, data):
        self.declare(data)
        data.return_conversion.append(
            'return_value = PyUnicode_FromOrdinal(_return_value);\n')
[python start generated code]*/
/*[python end generated code: output=da39a3ee5e6b4b0d input=1e8e9fa3538ec08f]*/

/*[clinic input]
module msvcrt
[clinic start generated code]*/
/*[clinic end generated code: output=da39a3ee5e6b4b0d input=f31a87a783d036cd]*/

#include "clinic/msvcrtmodule.c.h"

/*[clinic input]
msvcrt.heapmin

Minimize the malloc() heap.

Force the malloc() heap to clean itself up and return unused blocks
to the operating system. On failure, this raises OSError.
[clinic start generated code]*/

static PyObject *
msvcrt_heapmin_impl(PyObject *module)
/*[clinic end generated code: output=1ba00f344782dc19 input=82e1771d21bde2d8]*/
{
    if (_heapmin() != 0)
        return PyErr_SetFromErrno(PyExc_OSError);

    Py_RETURN_NONE;
}
/*[clinic input]
msvcrt.locking

    fd: int
    mode: int
    nbytes: long
    /

Lock part of a file based on file descriptor fd from the C runtime.

Raises OSError on failure. The locked region of the file extends from
the current file position for nbytes bytes, and may continue beyond
the end of the file. mode must be one of the LK_* constants listed
below. Multiple regions in a file may be locked at the same time, but
may not overlap. Adjacent regions are not merged; they must be unlocked
individually.
[clinic start generated code]*/

static PyObject *
msvcrt_locking_impl(PyObject *module, int fd, int mode, long nbytes)
/*[clinic end generated code: output=a4a90deca9785a03 input=e97bd15fc4a04fef]*/
{
    int err;

    if (PySys_Audit("msvcrt.locking", "iil", fd, mode, nbytes) < 0) {
        return NULL;
    }

    Py_BEGIN_ALLOW_THREADS
    _Py_BEGIN_SUPPRESS_IPH
    err = _locking(fd, mode, nbytes);
    _Py_END_SUPPRESS_IPH
    Py_END_ALLOW_THREADS
    if (err != 0)
        return PyErr_SetFromErrno(PyExc_OSError);

    Py_RETURN_NONE;
}

/*[clinic input]
msvcrt.setmode -> long

    fd: int
    mode as flags: int
    /

Set the line-end translation mode for the file descriptor fd.

To set it to text mode, flags should be os.O_TEXT; for binary, it
should be os.O_BINARY.

Return value is the previous mode.
[clinic start generated code]*/

static long
msvcrt_setmode_impl(PyObject *module, int fd, int flags)
/*[clinic end generated code: output=24a9be5ea07ccb9b input=76e7c01f6b137f75]*/
{
    _Py_BEGIN_SUPPRESS_IPH
    flags = _setmode(fd, flags);
    _Py_END_SUPPRESS_IPH
    if (flags == -1)
        PyErr_SetFromErrno(PyExc_OSError);

    return flags;
}

/*[clinic input]
msvcrt.open_osfhandle -> long

    handle: HANDLE
    flags: int
    /

Create a C runtime file descriptor from the file handle handle.

The flags parameter should be a bitwise OR of os.O_APPEND, os.O_RDONLY,
and os.O_TEXT. The returned file descriptor may be used as a parameter
to os.fdopen() to create a file object.
[clinic start generated code]*/

static long
msvcrt_open_osfhandle_impl(PyObject *module, void *handle, int flags)
/*[clinic end generated code: output=b2fb97c4b515e4e6 input=d5db190a307cf4bb]*/
{
    if (PySys_Audit("msvcrt.open_osfhandle", "Ki", handle, flags) < 0) {
        return -1;
    }

    return _Py_open_osfhandle(handle, flags);
}

/*[clinic input]
msvcrt.get_osfhandle -> HANDLE

    fd: int
    /

Return the file handle for the file descriptor fd.

Raises OSError if fd is not recognized.
[clinic start generated code]*/

static void *
msvcrt_get_osfhandle_impl(PyObject *module, int fd)
/*[clinic end generated code: output=aca01dfe24637374 input=5fcfde9b17136aa2]*/
{
    if (PySys_Audit("msvcrt.get_osfhandle", "(i)", fd) < 0) {
        return NULL;
    }

    return _Py_get_osfhandle(fd);
}

/* Console I/O */
/*[clinic input]
msvcrt.kbhit -> long

Return true if a keypress is waiting to be read.
[clinic start generated code]*/

static long
msvcrt_kbhit_impl(PyObject *module)
/*[clinic end generated code: output=940dfce6587c1890 input=e70d678a5c2f6acc]*/
{
    return _kbhit();
}

/*[clinic input]
msvcrt.getch -> byte_char

Read a keypress and return the resulting character as a byte string.

Nothing is echoed to the console. This call will block if a keypress is
not already available, but will not wait for Enter to be pressed. If the
pressed key was a special function key, this will return '\000' or
'\xe0'; the next call will return the keycode. The Control-C keypress
cannot be read with this function.
[clinic start generated code]*/

static int
msvcrt_getch_impl(PyObject *module)
/*[clinic end generated code: output=a4e51f0565064a7d input=37a40cf0ed0d1153]*/
{
    int ch;

    Py_BEGIN_ALLOW_THREADS
    ch = _getch();
    Py_END_ALLOW_THREADS
    return ch;
}

#ifdef MS_WINDOWS_DESKTOP

/*[clinic input]
msvcrt.getwch -> wchar_t

Wide char variant of getch(), returning a Unicode value.
[clinic start generated code]*/

static wchar_t
msvcrt_getwch_impl(PyObject *module)
/*[clinic end generated code: output=be9937494e22f007 input=27b3dec8ad823d7c]*/
{
    wchar_t ch;

    Py_BEGIN_ALLOW_THREADS
    ch = _getwch();
    Py_END_ALLOW_THREADS
    return ch;
}

#endif /* MS_WINDOWS_DESKTOP */

/*[clinic input]
msvcrt.getche -> byte_char

Similar to getch(), but the keypress will be echoed if possible.
[clinic start generated code]*/

static int
msvcrt_getche_impl(PyObject *module)
/*[clinic end generated code: output=d8f7db4fd2990401 input=43311ade9ed4a9c0]*/
{
    int ch;

    Py_BEGIN_ALLOW_THREADS
    ch = _getche();
    Py_END_ALLOW_THREADS
    return ch;
}

#ifdef MS_WINDOWS_DESKTOP

/*[clinic input]
msvcrt.getwche -> wchar_t

Wide char variant of getche(), returning a Unicode value.
[clinic start generated code]*/

static wchar_t
msvcrt_getwche_impl(PyObject *module)
/*[clinic end generated code: output=d0dae5ba3829d596 input=49337d59d1a591f8]*/
{
    wchar_t ch;

    Py_BEGIN_ALLOW_THREADS
    ch = _getwche();
    Py_END_ALLOW_THREADS
    return ch;
}

#endif /* MS_WINDOWS_DESKTOP */

/*[clinic input]
msvcrt.putch

    char: char
    /

Print the byte string char to the console without buffering.
[clinic start generated code]*/

static PyObject *
msvcrt_putch_impl(PyObject *module, char char_value)
/*[clinic end generated code: output=92ec9b81012d8f60 input=ec078dd10cb054d6]*/
{
    _Py_BEGIN_SUPPRESS_IPH
    _putch(char_value);
    _Py_END_SUPPRESS_IPH
    Py_RETURN_NONE;
}

#ifdef MS_WINDOWS_DESKTOP

/*[clinic input]
msvcrt.putwch

    unicode_char: int(accept={str})
    /

Wide char variant of putch(), accepting a Unicode value.
[clinic start generated code]*/

static PyObject *
msvcrt_putwch_impl(PyObject *module, int unicode_char)
/*[clinic end generated code: output=a3bd1a8951d28eee input=996ccd0bbcbac4c3]*/
{
    _Py_BEGIN_SUPPRESS_IPH
    _putwch(unicode_char);
    _Py_END_SUPPRESS_IPH
    Py_RETURN_NONE;

}

#endif /* MS_WINDOWS_DESKTOP */

/*[clinic input]
msvcrt.ungetch

    char: char
    /

Opposite of getch.

Cause the byte string char to be "pushed back" into the
console buffer; it will be the next character read by
getch() or getche().
[clinic start generated code]*/

static PyObject *
msvcrt_ungetch_impl(PyObject *module, char char_value)
/*[clinic end generated code: output=c6942a0efa119000 input=22f07ee9001bbf0f]*/
{
    int res;

    _Py_BEGIN_SUPPRESS_IPH
    res = _ungetch(char_value);
    _Py_END_SUPPRESS_IPH

    if (res == EOF)
        return PyErr_SetFromErrno(PyExc_OSError);
    Py_RETURN_NONE;
}

#ifdef MS_WINDOWS_DESKTOP

/*[clinic input]
msvcrt.ungetwch

    unicode_char: int(accept={str})
    /

Wide char variant of ungetch(), accepting a Unicode value.
[clinic start generated code]*/

static PyObject *
msvcrt_ungetwch_impl(PyObject *module, int unicode_char)
/*[clinic end generated code: output=e63af05438b8ba3d input=83ec0492be04d564]*/
{
    int res;

    _Py_BEGIN_SUPPRESS_IPH
    res = _ungetwch(unicode_char);
    _Py_END_SUPPRESS_IPH

    if (res == WEOF)
        return PyErr_SetFromErrno(PyExc_OSError);
    Py_RETURN_NONE;
}

#endif /* MS_WINDOWS_DESKTOP */

#ifdef _DEBUG
/*[clinic input]
msvcrt.CrtSetReportFile -> HANDLE

    type: int
    file: HANDLE
    /

Wrapper around _CrtSetReportFile.

Only available on Debug builds.
[clinic start generated code]*/

static void *
msvcrt_CrtSetReportFile_impl(PyObject *module, int type, void *file)
/*[clinic end generated code: output=9393e8c77088bbe9 input=290809b5f19e65b9]*/
{
    HANDLE res;

    _Py_BEGIN_SUPPRESS_IPH
    res = _CrtSetReportFile(type, file);
    _Py_END_SUPPRESS_IPH

    return res;
}

/*[clinic input]
msvcrt.CrtSetReportMode -> long

    type: int
    mode: int
    /

Wrapper around _CrtSetReportMode.

Only available on Debug builds.
[clinic start generated code]*/

static long
msvcrt_CrtSetReportMode_impl(PyObject *module, int type, int mode)
/*[clinic end generated code: output=b2863761523de317 input=9319d29b4319426b]*/
{
    int res;

    _Py_BEGIN_SUPPRESS_IPH
    res = _CrtSetReportMode(type, mode);
    _Py_END_SUPPRESS_IPH
    if (res == -1)
        PyErr_SetFromErrno(PyExc_OSError);
    return res;
}

/*[clinic input]
msvcrt.set_error_mode -> long

    mode: int
    /

Wrapper around _set_error_mode.

Only available on Debug builds.
[clinic start generated code]*/

static long
msvcrt_set_error_mode_impl(PyObject *module, int mode)
/*[clinic end generated code: output=ac4a09040d8ac4e3 input=046fca59c0f20872]*/
{
    long res;

    _Py_BEGIN_SUPPRESS_IPH
    res = _set_error_mode(mode);
    _Py_END_SUPPRESS_IPH

    return res;
}
#endif /* _DEBUG */

#if defined(MS_WINDOWS_DESKTOP) || defined(MS_WINDOWS_APP) || defined(MS_WINDOWS_SYSTEM)

/*[clinic input]
msvcrt.GetErrorMode

Wrapper around GetErrorMode.
[clinic start generated code]*/

static PyObject *
msvcrt_GetErrorMode_impl(PyObject *module)
/*[clinic end generated code: output=3103fc6145913591 input=5a7fb083b6dd71fd]*/
{
    unsigned int res;

    _Py_BEGIN_SUPPRESS_IPH
    res = GetErrorMode();
    _Py_END_SUPPRESS_IPH

    return PyLong_FromUnsignedLong(res);
}

#endif /* MS_WINDOWS_APP || MS_WINDOWS_SYSTEM */

/*[clinic input]
msvcrt.SetErrorMode

    mode: unsigned_int(bitwise=True)
    /

Wrapper around SetErrorMode.
[clinic start generated code]*/

static PyObject *
msvcrt_SetErrorMode_impl(PyObject *module, unsigned int mode)
/*[clinic end generated code: output=01d529293f00da8f input=d8b167258d32d907]*/
{
    unsigned int res;

    _Py_BEGIN_SUPPRESS_IPH
    res = SetErrorMode(mode);
    _Py_END_SUPPRESS_IPH

    return PyLong_FromUnsignedLong(res);
}

/*[clinic input]
[clinic start generated code]*/
/*[clinic end generated code: output=da39a3ee5e6b4b0d input=da39a3ee5e6b4b0d]*/

/* List of functions exported by this module */
static struct PyMethodDef msvcrt_functions[] = {
    MSVCRT_HEAPMIN_METHODDEF
    MSVCRT_LOCKING_METHODDEF
    MSVCRT_SETMODE_METHODDEF
    MSVCRT_OPEN_OSFHANDLE_METHODDEF
    MSVCRT_GET_OSFHANDLE_METHODDEF
    MSVCRT_KBHIT_METHODDEF
    MSVCRT_GETCH_METHODDEF
    MSVCRT_GETCHE_METHODDEF
    MSVCRT_PUTCH_METHODDEF
    MSVCRT_UNGETCH_METHODDEF
    MSVCRT_GETERRORMODE_METHODDEF
    MSVCRT_SETERRORMODE_METHODDEF
    MSVCRT_CRTSETREPORTFILE_METHODDEF
    MSVCRT_CRTSETREPORTMODE_METHODDEF
    MSVCRT_SET_ERROR_MODE_METHODDEF
    MSVCRT_GETWCH_METHODDEF
    MSVCRT_GETWCHE_METHODDEF
    MSVCRT_PUTWCH_METHODDEF
    MSVCRT_UNGETWCH_METHODDEF
    {NULL,                      NULL}
};

static void
insertint(PyObject *d, char *name, int value)
{
    PyObject *v = PyLong_FromLong((long) value);
    if (v == NULL) {
        /* Don't bother reporting this error */
        PyErr_Clear();
    }
    else {
        PyDict_SetItemString(d, name, v);
        Py_DECREF(v);
    }
}

static void
insertptr(PyObject *d, char *name, void *value)
{
    PyObject *v = PyLong_FromVoidPtr(value);
    if (v == NULL) {
        /* Don't bother reporting this error */
        PyErr_Clear();
    }
    else {
        PyDict_SetItemString(d, name, v);
        Py_DECREF(v);
    }
}

static int
exec_module(PyObject* m)
{
    int st;
<<<<<<< HEAD
    PyObject *d, *version;
    d = PyModule_GetDict(m);
=======
    PyObject *m = PyModule_Create(&msvcrtmodule);
    if (m == NULL) {
        return NULL;
    }
    PyObject *d = PyModule_GetDict(m);  // Borrowed ref.
>>>>>>> c3cd3d10

    /* constants for the locking() function's mode argument */
    insertint(d, "LK_LOCK", _LK_LOCK);
    insertint(d, "LK_NBLCK", _LK_NBLCK);
    insertint(d, "LK_NBRLCK", _LK_NBRLCK);
    insertint(d, "LK_RLCK", _LK_RLCK);
    insertint(d, "LK_UNLCK", _LK_UNLCK);
#ifdef MS_WINDOWS_DESKTOP
    insertint(d, "SEM_FAILCRITICALERRORS", SEM_FAILCRITICALERRORS);
    insertint(d, "SEM_NOALIGNMENTFAULTEXCEPT", SEM_NOALIGNMENTFAULTEXCEPT);
    insertint(d, "SEM_NOGPFAULTERRORBOX", SEM_NOGPFAULTERRORBOX);
    insertint(d, "SEM_NOOPENFILEERRORBOX", SEM_NOOPENFILEERRORBOX);
#endif
#ifdef _DEBUG
    insertint(d, "CRT_WARN", _CRT_WARN);
    insertint(d, "CRT_ERROR", _CRT_ERROR);
    insertint(d, "CRT_ASSERT", _CRT_ASSERT);
    insertint(d, "CRTDBG_MODE_DEBUG", _CRTDBG_MODE_DEBUG);
    insertint(d, "CRTDBG_MODE_FILE", _CRTDBG_MODE_FILE);
    insertint(d, "CRTDBG_MODE_WNDW", _CRTDBG_MODE_WNDW);
    insertint(d, "CRTDBG_REPORT_MODE", _CRTDBG_REPORT_MODE);
    insertptr(d, "CRTDBG_FILE_STDERR", _CRTDBG_FILE_STDERR);
    insertptr(d, "CRTDBG_FILE_STDOUT", _CRTDBG_FILE_STDOUT);
    insertptr(d, "CRTDBG_REPORT_FILE", _CRTDBG_REPORT_FILE);
#endif

    /* constants for the crt versions */
#ifdef _VC_ASSEMBLY_PUBLICKEYTOKEN
    st = PyModule_AddStringConstant(m, "VC_ASSEMBLY_PUBLICKEYTOKEN",
                                    _VC_ASSEMBLY_PUBLICKEYTOKEN);
    if (st < 0) {
<<<<<<< HEAD
        return -1;
}
=======
        goto error;
    }
>>>>>>> c3cd3d10
#endif
#ifdef _CRT_ASSEMBLY_VERSION
    st = PyModule_AddStringConstant(m, "CRT_ASSEMBLY_VERSION",
                                    _CRT_ASSEMBLY_VERSION);
    if (st < 0) {
<<<<<<< HEAD
        return -1;
=======
        goto error;
>>>>>>> c3cd3d10
    }
#endif
#ifdef __LIBRARIES_ASSEMBLY_NAME_PREFIX
    st = PyModule_AddStringConstant(m, "LIBRARIES_ASSEMBLY_NAME_PREFIX",
                                    __LIBRARIES_ASSEMBLY_NAME_PREFIX);
    if (st < 0) {
<<<<<<< HEAD
        return -1;
=======
        goto error;
>>>>>>> c3cd3d10
    }
#endif

    /* constants for the 2010 crt versions */
#if defined(_VC_CRT_MAJOR_VERSION) && defined (_VC_CRT_MINOR_VERSION) && defined(_VC_CRT_BUILD_VERSION) && defined(_VC_CRT_RBUILD_VERSION)
<<<<<<< HEAD
    version = PyUnicode_FromFormat("%d.%d.%d.%d", _VC_CRT_MAJOR_VERSION,
                                                  _VC_CRT_MINOR_VERSION,
                                                  _VC_CRT_BUILD_VERSION,
                                                  _VC_CRT_RBUILD_VERSION);
    st = PyModule_AddObject(m, "CRT_ASSEMBLY_VERSION", version);
    if (st < 0) {
        return -1;
=======
    PyObject *version = PyUnicode_FromFormat("%d.%d.%d.%d",
                                             _VC_CRT_MAJOR_VERSION,
                                             _VC_CRT_MINOR_VERSION,
                                             _VC_CRT_BUILD_VERSION,
                                             _VC_CRT_RBUILD_VERSION);
    if (version == NULL) {
        goto error;
    }
    st = PyModule_AddObjectRef(m, "CRT_ASSEMBLY_VERSION", version);
    Py_DECREF(version);
    if (st < 0) {
        goto error;
>>>>>>> c3cd3d10
    }
#endif
    /* make compiler warning quiet if st is unused */
    (void)st;

<<<<<<< HEAD
    return 0;

}

static PyModuleDef_Slot msvcrt_slots[] = {
    {Py_mod_exec, exec_module},
    {0, NULL}
};

static struct PyModuleDef msvcrtmodule = {
    .m_base = PyModuleDef_HEAD_INIT,
    .m_name = "msvcrt",
    .m_methods = msvcrt_functions,
    .m_slots = msvcrt_slots,
};

PyMODINIT_FUNC
PyInit_msvcrt(void)
{
    return PyModuleDef_Init(&msvcrtmodule);
=======
    return m;

error:
    Py_DECREF(m);
    return NULL;
>>>>>>> c3cd3d10
}<|MERGE_RESOLUTION|>--- conflicted
+++ resolved
@@ -596,16 +596,11 @@
 exec_module(PyObject* m)
 {
     int st;
-<<<<<<< HEAD
-    PyObject *d, *version;
-    d = PyModule_GetDict(m);
-=======
     PyObject *m = PyModule_Create(&msvcrtmodule);
     if (m == NULL) {
         return NULL;
     }
     PyObject *d = PyModule_GetDict(m);  // Borrowed ref.
->>>>>>> c3cd3d10
 
     /* constants for the locking() function's mode argument */
     insertint(d, "LK_LOCK", _LK_LOCK);
@@ -637,69 +632,44 @@
     st = PyModule_AddStringConstant(m, "VC_ASSEMBLY_PUBLICKEYTOKEN",
                                     _VC_ASSEMBLY_PUBLICKEYTOKEN);
     if (st < 0) {
-<<<<<<< HEAD
         return -1;
-}
-=======
-        goto error;
-    }
->>>>>>> c3cd3d10
+    }
 #endif
 #ifdef _CRT_ASSEMBLY_VERSION
     st = PyModule_AddStringConstant(m, "CRT_ASSEMBLY_VERSION",
                                     _CRT_ASSEMBLY_VERSION);
     if (st < 0) {
-<<<<<<< HEAD
         return -1;
-=======
-        goto error;
->>>>>>> c3cd3d10
     }
 #endif
 #ifdef __LIBRARIES_ASSEMBLY_NAME_PREFIX
     st = PyModule_AddStringConstant(m, "LIBRARIES_ASSEMBLY_NAME_PREFIX",
                                     __LIBRARIES_ASSEMBLY_NAME_PREFIX);
     if (st < 0) {
-<<<<<<< HEAD
         return -1;
-=======
-        goto error;
->>>>>>> c3cd3d10
     }
 #endif
 
     /* constants for the 2010 crt versions */
 #if defined(_VC_CRT_MAJOR_VERSION) && defined (_VC_CRT_MINOR_VERSION) && defined(_VC_CRT_BUILD_VERSION) && defined(_VC_CRT_RBUILD_VERSION)
-<<<<<<< HEAD
-    version = PyUnicode_FromFormat("%d.%d.%d.%d", _VC_CRT_MAJOR_VERSION,
-                                                  _VC_CRT_MINOR_VERSION,
-                                                  _VC_CRT_BUILD_VERSION,
-                                                  _VC_CRT_RBUILD_VERSION);
-    st = PyModule_AddObject(m, "CRT_ASSEMBLY_VERSION", version);
-    if (st < 0) {
-        return -1;
-=======
     PyObject *version = PyUnicode_FromFormat("%d.%d.%d.%d",
                                              _VC_CRT_MAJOR_VERSION,
                                              _VC_CRT_MINOR_VERSION,
                                              _VC_CRT_BUILD_VERSION,
                                              _VC_CRT_RBUILD_VERSION);
     if (version == NULL) {
-        goto error;
+        return -1;
     }
     st = PyModule_AddObjectRef(m, "CRT_ASSEMBLY_VERSION", version);
     Py_DECREF(version);
     if (st < 0) {
-        goto error;
->>>>>>> c3cd3d10
+        return -1;
     }
 #endif
     /* make compiler warning quiet if st is unused */
     (void)st;
 
-<<<<<<< HEAD
     return 0;
-
 }
 
 static PyModuleDef_Slot msvcrt_slots[] = {
@@ -718,11 +688,4 @@
 PyInit_msvcrt(void)
 {
     return PyModuleDef_Init(&msvcrtmodule);
-=======
-    return m;
-
-error:
-    Py_DECREF(m);
-    return NULL;
->>>>>>> c3cd3d10
 }