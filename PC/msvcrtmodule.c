/*********************************************************

    msvcrtmodule.c

    A Python interface to the Microsoft Visual C Runtime
    Library, providing access to those non-portable, but
    still useful routines.

    Only ever compiled with an MS compiler, so no attempt
    has been made to avoid MS language extensions, etc...

    This may only work on NT or 95...

    Author: Mark Hammond and Guido van Rossum.
    Maintenance: Guido van Rossum.

***********************************************************/

#include "Python.h"
#include "pycore_fileutils.h"     // _Py_BEGIN_SUPPRESS_IPH
#include "malloc.h"
#include <io.h>
#include <conio.h>
#include <sys/locking.h>
#include <crtdbg.h>
#include <windows.h>

#ifdef _MSC_VER
#if _MSC_VER >= 1500 && _MSC_VER < 1600
#include <crtassem.h>
#elif _MSC_VER >= 1600
#include <crtversion.h>
#endif
#endif

/*[python input]
class HANDLE_converter(CConverter):
    type = 'void *'
    format_unit = '"_Py_PARSE_UINTPTR"'

    def parse_arg(self, argname, displayname):
        return """
            {paramname} = PyLong_AsVoidPtr({argname});
            if (!{paramname} && PyErr_Occurred()) {{{{
                goto exit;
            }}}}
            """.format(argname=argname, paramname=self.parser_name)

class HANDLE_return_converter(CReturnConverter):
    type = 'void *'

    def render(self, function, data):
        self.declare(data)
        self.err_occurred_if(
            "_return_value == NULL || _return_value == INVALID_HANDLE_VALUE",
            data)
        data.return_conversion.append(
            'return_value = PyLong_FromVoidPtr(_return_value);\n')

class byte_char_return_converter(CReturnConverter):
    type = 'int'

    def render(self, function, data):
        data.declarations.append('char s[1];')
        data.return_value = 's[0]'
        data.return_conversion.append(
            'return_value = PyBytes_FromStringAndSize(s, 1);\n')

class wchar_t_return_converter(CReturnConverter):
    type = 'wchar_t'

    def render(self, function, data):
        self.declare(data)
        data.return_conversion.append(
            'return_value = PyUnicode_FromOrdinal(_return_value);\n')
[python start generated code]*/
/*[python end generated code: output=da39a3ee5e6b4b0d input=1e8e9fa3538ec08f]*/

/*[clinic input]
module msvcrt
[clinic start generated code]*/
/*[clinic end generated code: output=da39a3ee5e6b4b0d input=f31a87a783d036cd]*/

#include "clinic/msvcrtmodule.c.h"

/*[clinic input]
msvcrt.heapmin

Minimize the malloc() heap.

Force the malloc() heap to clean itself up and return unused blocks
to the operating system. On failure, this raises OSError.
[clinic start generated code]*/

static PyObject *
msvcrt_heapmin_impl(PyObject *module)
/*[clinic end generated code: output=1ba00f344782dc19 input=82e1771d21bde2d8]*/
{
    if (_heapmin() != 0)
        return PyErr_SetFromErrno(PyExc_OSError);

    Py_RETURN_NONE;
}
/*[clinic input]
msvcrt.locking

    fd: int
    mode: int
    nbytes: long
    /

Lock part of a file based on file descriptor fd from the C runtime.

Raises OSError on failure. The locked region of the file extends from
the current file position for nbytes bytes, and may continue beyond
the end of the file. mode must be one of the LK_* constants listed
below. Multiple regions in a file may be locked at the same time, but
may not overlap. Adjacent regions are not merged; they must be unlocked
individually.
[clinic start generated code]*/

static PyObject *
msvcrt_locking_impl(PyObject *module, int fd, int mode, long nbytes)
/*[clinic end generated code: output=a4a90deca9785a03 input=e97bd15fc4a04fef]*/
{
    int err;

    if (PySys_Audit("msvcrt.locking", "iil", fd, mode, nbytes) < 0) {
        return NULL;
    }

    Py_BEGIN_ALLOW_THREADS
    _Py_BEGIN_SUPPRESS_IPH
    err = _locking(fd, mode, nbytes);
    _Py_END_SUPPRESS_IPH
    Py_END_ALLOW_THREADS
    if (err != 0)
        return PyErr_SetFromErrno(PyExc_OSError);

    Py_RETURN_NONE;
}

/*[clinic input]
msvcrt.setmode -> long

    fd: int
    mode as flags: int
    /

Set the line-end translation mode for the file descriptor fd.

To set it to text mode, flags should be os.O_TEXT; for binary, it
should be os.O_BINARY.

Return value is the previous mode.
[clinic start generated code]*/

static long
msvcrt_setmode_impl(PyObject *module, int fd, int flags)
/*[clinic end generated code: output=24a9be5ea07ccb9b input=76e7c01f6b137f75]*/
{
    _Py_BEGIN_SUPPRESS_IPH
    flags = _setmode(fd, flags);
    _Py_END_SUPPRESS_IPH
    if (flags == -1)
        PyErr_SetFromErrno(PyExc_OSError);

    return flags;
}

/*[clinic input]
msvcrt.open_osfhandle -> long

    handle: HANDLE
    flags: int
    /

Create a C runtime file descriptor from the file handle handle.

The flags parameter should be a bitwise OR of os.O_APPEND, os.O_RDONLY,
and os.O_TEXT. The returned file descriptor may be used as a parameter
to os.fdopen() to create a file object.
[clinic start generated code]*/

static long
msvcrt_open_osfhandle_impl(PyObject *module, void *handle, int flags)
/*[clinic end generated code: output=b2fb97c4b515e4e6 input=d5db190a307cf4bb]*/
{
    if (PySys_Audit("msvcrt.open_osfhandle", "Ki", handle, flags) < 0) {
        return -1;
    }

    return _Py_open_osfhandle(handle, flags);
}

/*[clinic input]
msvcrt.get_osfhandle -> HANDLE

    fd: int
    /

Return the file handle for the file descriptor fd.

Raises OSError if fd is not recognized.
[clinic start generated code]*/

static void *
msvcrt_get_osfhandle_impl(PyObject *module, int fd)
/*[clinic end generated code: output=aca01dfe24637374 input=5fcfde9b17136aa2]*/
{
    if (PySys_Audit("msvcrt.get_osfhandle", "(i)", fd) < 0) {
        return NULL;
    }

    return _Py_get_osfhandle(fd);
}

/* Console I/O */
/*[clinic input]
msvcrt.kbhit -> long

Return true if a keypress is waiting to be read.
[clinic start generated code]*/

static long
msvcrt_kbhit_impl(PyObject *module)
/*[clinic end generated code: output=940dfce6587c1890 input=e70d678a5c2f6acc]*/
{
    return _kbhit();
}

/*[clinic input]
msvcrt.getch -> byte_char

Read a keypress and return the resulting character as a byte string.

Nothing is echoed to the console. This call will block if a keypress is
not already available, but will not wait for Enter to be pressed. If the
pressed key was a special function key, this will return '\000' or
'\xe0'; the next call will return the keycode. The Control-C keypress
cannot be read with this function.
[clinic start generated code]*/

static int
msvcrt_getch_impl(PyObject *module)
/*[clinic end generated code: output=a4e51f0565064a7d input=37a40cf0ed0d1153]*/
{
    int ch;

    Py_BEGIN_ALLOW_THREADS
    ch = _getch();
    Py_END_ALLOW_THREADS
    return ch;
}

#ifdef MS_WINDOWS_DESKTOP

/*[clinic input]
msvcrt.getwch -> wchar_t

Wide char variant of getch(), returning a Unicode value.
[clinic start generated code]*/

static wchar_t
msvcrt_getwch_impl(PyObject *module)
/*[clinic end generated code: output=be9937494e22f007 input=27b3dec8ad823d7c]*/
{
    wchar_t ch;

    Py_BEGIN_ALLOW_THREADS
    ch = _getwch();
    Py_END_ALLOW_THREADS
    return ch;
}

#endif /* MS_WINDOWS_DESKTOP */

/*[clinic input]
msvcrt.getche -> byte_char

Similar to getch(), but the keypress will be echoed if possible.
[clinic start generated code]*/

static int
msvcrt_getche_impl(PyObject *module)
/*[clinic end generated code: output=d8f7db4fd2990401 input=43311ade9ed4a9c0]*/
{
    int ch;

    Py_BEGIN_ALLOW_THREADS
    ch = _getche();
    Py_END_ALLOW_THREADS
    return ch;
}

#ifdef MS_WINDOWS_DESKTOP

/*[clinic input]
msvcrt.getwche -> wchar_t

Wide char variant of getche(), returning a Unicode value.
[clinic start generated code]*/

static wchar_t
msvcrt_getwche_impl(PyObject *module)
/*[clinic end generated code: output=d0dae5ba3829d596 input=49337d59d1a591f8]*/
{
    wchar_t ch;

    Py_BEGIN_ALLOW_THREADS
    ch = _getwche();
    Py_END_ALLOW_THREADS
    return ch;
}

#endif /* MS_WINDOWS_DESKTOP */

/*[clinic input]
msvcrt.putch

    char: char
    /

Print the byte string char to the console without buffering.
[clinic start generated code]*/

static PyObject *
msvcrt_putch_impl(PyObject *module, char char_value)
/*[clinic end generated code: output=92ec9b81012d8f60 input=ec078dd10cb054d6]*/
{
    _Py_BEGIN_SUPPRESS_IPH
    _putch(char_value);
    _Py_END_SUPPRESS_IPH
    Py_RETURN_NONE;
}

#ifdef MS_WINDOWS_DESKTOP

/*[clinic input]
msvcrt.putwch

    unicode_char: int(accept={str})
    /

Wide char variant of putch(), accepting a Unicode value.
[clinic start generated code]*/

static PyObject *
msvcrt_putwch_impl(PyObject *module, int unicode_char)
/*[clinic end generated code: output=a3bd1a8951d28eee input=996ccd0bbcbac4c3]*/
{
    _Py_BEGIN_SUPPRESS_IPH
    _putwch(unicode_char);
    _Py_END_SUPPRESS_IPH
    Py_RETURN_NONE;

}

#endif /* MS_WINDOWS_DESKTOP */

/*[clinic input]
msvcrt.ungetch

    char: char
    /

Opposite of getch.

Cause the byte string char to be "pushed back" into the
console buffer; it will be the next character read by
getch() or getche().
[clinic start generated code]*/

static PyObject *
msvcrt_ungetch_impl(PyObject *module, char char_value)
/*[clinic end generated code: output=c6942a0efa119000 input=22f07ee9001bbf0f]*/
{
    int res;

    _Py_BEGIN_SUPPRESS_IPH
    res = _ungetch(char_value);
    _Py_END_SUPPRESS_IPH

    if (res == EOF)
        return PyErr_SetFromErrno(PyExc_OSError);
    Py_RETURN_NONE;
}

#ifdef MS_WINDOWS_DESKTOP

/*[clinic input]
msvcrt.ungetwch

    unicode_char: int(accept={str})
    /

Wide char variant of ungetch(), accepting a Unicode value.
[clinic start generated code]*/

static PyObject *
msvcrt_ungetwch_impl(PyObject *module, int unicode_char)
/*[clinic end generated code: output=e63af05438b8ba3d input=83ec0492be04d564]*/
{
    int res;

    _Py_BEGIN_SUPPRESS_IPH
    res = _ungetwch(unicode_char);
    _Py_END_SUPPRESS_IPH

    if (res == WEOF)
        return PyErr_SetFromErrno(PyExc_OSError);
    Py_RETURN_NONE;
}

#endif /* MS_WINDOWS_DESKTOP */

#ifdef _DEBUG
/*[clinic input]
msvcrt.CrtSetReportFile -> HANDLE

    type: int
    file: HANDLE
    /

Wrapper around _CrtSetReportFile.

Only available on Debug builds.
[clinic start generated code]*/

static void *
msvcrt_CrtSetReportFile_impl(PyObject *module, int type, void *file)
/*[clinic end generated code: output=9393e8c77088bbe9 input=290809b5f19e65b9]*/
{
    HANDLE res;

    _Py_BEGIN_SUPPRESS_IPH
    res = _CrtSetReportFile(type, file);
    _Py_END_SUPPRESS_IPH

    return res;
}

/*[clinic input]
msvcrt.CrtSetReportMode -> long

    type: int
    mode: int
    /

Wrapper around _CrtSetReportMode.

Only available on Debug builds.
[clinic start generated code]*/

static long
msvcrt_CrtSetReportMode_impl(PyObject *module, int type, int mode)
/*[clinic end generated code: output=b2863761523de317 input=9319d29b4319426b]*/
{
    int res;

    _Py_BEGIN_SUPPRESS_IPH
    res = _CrtSetReportMode(type, mode);
    _Py_END_SUPPRESS_IPH
    if (res == -1)
        PyErr_SetFromErrno(PyExc_OSError);
    return res;
}

/*[clinic input]
msvcrt.set_error_mode -> long

    mode: int
    /

Wrapper around _set_error_mode.

Only available on Debug builds.
[clinic start generated code]*/

static long
msvcrt_set_error_mode_impl(PyObject *module, int mode)
/*[clinic end generated code: output=ac4a09040d8ac4e3 input=046fca59c0f20872]*/
{
    long res;

    _Py_BEGIN_SUPPRESS_IPH
    res = _set_error_mode(mode);
    _Py_END_SUPPRESS_IPH

    return res;
}
#endif /* _DEBUG */

#if defined(MS_WINDOWS_DESKTOP) || defined(MS_WINDOWS_APP) || defined(MS_WINDOWS_SYSTEM)

/*[clinic input]
msvcrt.GetErrorMode

Wrapper around GetErrorMode.
[clinic start generated code]*/

static PyObject *
msvcrt_GetErrorMode_impl(PyObject *module)
/*[clinic end generated code: output=3103fc6145913591 input=5a7fb083b6dd71fd]*/
{
    unsigned int res;

    _Py_BEGIN_SUPPRESS_IPH
    res = GetErrorMode();
    _Py_END_SUPPRESS_IPH

    return PyLong_FromUnsignedLong(res);
}

#endif /* MS_WINDOWS_APP || MS_WINDOWS_SYSTEM */

/*[clinic input]
msvcrt.SetErrorMode

    mode: unsigned_int(bitwise=True)
    /

Wrapper around SetErrorMode.
[clinic start generated code]*/

static PyObject *
msvcrt_SetErrorMode_impl(PyObject *module, unsigned int mode)
/*[clinic end generated code: output=01d529293f00da8f input=d8b167258d32d907]*/
{
    unsigned int res;

    _Py_BEGIN_SUPPRESS_IPH
    res = SetErrorMode(mode);
    _Py_END_SUPPRESS_IPH

    return PyLong_FromUnsignedLong(res);
}

/*[clinic input]
[clinic start generated code]*/
/*[clinic end generated code: output=da39a3ee5e6b4b0d input=da39a3ee5e6b4b0d]*/

/* List of functions exported by this module */
static struct PyMethodDef msvcrt_functions[] = {
    MSVCRT_HEAPMIN_METHODDEF
    MSVCRT_LOCKING_METHODDEF
    MSVCRT_SETMODE_METHODDEF
    MSVCRT_OPEN_OSFHANDLE_METHODDEF
    MSVCRT_GET_OSFHANDLE_METHODDEF
    MSVCRT_KBHIT_METHODDEF
    MSVCRT_GETCH_METHODDEF
    MSVCRT_GETCHE_METHODDEF
    MSVCRT_PUTCH_METHODDEF
    MSVCRT_UNGETCH_METHODDEF
    MSVCRT_GETERRORMODE_METHODDEF
    MSVCRT_SETERRORMODE_METHODDEF
    MSVCRT_CRTSETREPORTFILE_METHODDEF
    MSVCRT_CRTSETREPORTMODE_METHODDEF
    MSVCRT_SET_ERROR_MODE_METHODDEF
    MSVCRT_GETWCH_METHODDEF
    MSVCRT_GETWCHE_METHODDEF
    MSVCRT_PUTWCH_METHODDEF
    MSVCRT_UNGETWCH_METHODDEF
    {NULL,                      NULL}
};

<<<<<<< HEAD

static struct PyModuleDef msvcrtmodule = {
    PyModuleDef_HEAD_INIT,
    "msvcrt",
    NULL,
    -1,
    msvcrt_functions,
    NULL,
    NULL,
    NULL,
    NULL
};

static int
insertptr(PyObject *mod, char *name, void *value)
=======
static void
insertint(PyObject *d, char *name, int value)
{
    PyObject *v = PyLong_FromLong((long) value);
    if (v == NULL) {
        /* Don't bother reporting this error */
        PyErr_Clear();
    }
    else {
        PyDict_SetItemString(d, name, v);
        Py_DECREF(v);
    }
}

static void
insertptr(PyObject *d, char *name, void *value)
>>>>>>> dce2d38c
{
    PyObject *v = PyLong_FromVoidPtr(value);
    if (v == NULL) {
        return -1;
    }
    int rc = PyModule_AddObjectRef(mod, name, v);
    Py_DECREF(v);
    return rc;
}

<<<<<<< HEAD
#define INSERTINT(MOD, NAME, VAL) do {                  \
    if (PyModule_AddIntConstant(MOD, NAME, VAL) < 0) {  \
        goto error;                                     \
    }                                                   \
} while (0)

#define INSERTPTR(MOD, NAME, PTR) do {      \
    if (insertptr(MOD, NAME, PTR) < 0) {    \
        goto error;                         \
    }                                       \
} while (0)

#define INSERTSTR(MOD, NAME, CONST) do {                    \
    if (PyModule_AddStringConstant(MOD, NAME, CONST) < 0) { \
        goto error;                                         \
    }                                                       \
} while (0)

PyMODINIT_FUNC
PyInit_msvcrt(void)
{
    PyObject *m = PyModule_Create(&msvcrtmodule);
    if (m == NULL) {
        return NULL;
    }
=======
static int
exec_module(PyObject* m)
{
    int st;
    PyObject *d = PyModule_GetDict(m);  // Borrowed ref.
>>>>>>> dce2d38c

    /* constants for the locking() function's mode argument */
    INSERTINT(m, "LK_LOCK", _LK_LOCK);
    INSERTINT(m, "LK_NBLCK", _LK_NBLCK);
    INSERTINT(m, "LK_NBRLCK", _LK_NBRLCK);
    INSERTINT(m, "LK_RLCK", _LK_RLCK);
    INSERTINT(m, "LK_UNLCK", _LK_UNLCK);
#ifdef MS_WINDOWS_DESKTOP
    INSERTINT(m, "SEM_FAILCRITICALERRORS", SEM_FAILCRITICALERRORS);
    INSERTINT(m, "SEM_NOALIGNMENTFAULTEXCEPT", SEM_NOALIGNMENTFAULTEXCEPT);
    INSERTINT(m, "SEM_NOGPFAULTERRORBOX", SEM_NOGPFAULTERRORBOX);
    INSERTINT(m, "SEM_NOOPENFILEERRORBOX", SEM_NOOPENFILEERRORBOX);
#endif
#ifdef _DEBUG
    INSERTINT(m, "CRT_WARN", _CRT_WARN);
    INSERTINT(m, "CRT_ERROR", _CRT_ERROR);
    INSERTINT(m, "CRT_ASSERT", _CRT_ASSERT);
    INSERTINT(m, "CRTDBG_MODE_DEBUG", _CRTDBG_MODE_DEBUG);
    INSERTINT(m, "CRTDBG_MODE_FILE", _CRTDBG_MODE_FILE);
    INSERTINT(m, "CRTDBG_MODE_WNDW", _CRTDBG_MODE_WNDW);
    INSERTINT(m, "CRTDBG_REPORT_MODE", _CRTDBG_REPORT_MODE);
    INSERTPTR(m, "CRTDBG_FILE_STDERR", _CRTDBG_FILE_STDERR);
    INSERTPTR(m, "CRTDBG_FILE_STDOUT", _CRTDBG_FILE_STDOUT);
    INSERTPTR(m, "CRTDBG_REPORT_FILE", _CRTDBG_REPORT_FILE);
#endif

#undef INSERTINT
#undef INSERTPTR

    /* constants for the crt versions */
#ifdef _VC_ASSEMBLY_PUBLICKEYTOKEN
<<<<<<< HEAD
    INSERTSTR(m, "VC_ASSEMBLY_PUBLICKEYTOKEN", _VC_ASSEMBLY_PUBLICKEYTOKEN);
#endif
#ifdef _CRT_ASSEMBLY_VERSION
    INSERTSTR(m, "CRT_ASSEMBLY_VERSION", _CRT_ASSEMBLY_VERSION);
#endif
#ifdef __LIBRARIES_ASSEMBLY_NAME_PREFIX
    INSERTSTR(m, "LIBRARIES_ASSEMBLY_NAME_PREFIX",
              __LIBRARIES_ASSEMBLY_NAME_PREFIX);
=======
    st = PyModule_AddStringConstant(m, "VC_ASSEMBLY_PUBLICKEYTOKEN",
                                    _VC_ASSEMBLY_PUBLICKEYTOKEN);
    if (st < 0) {
        return -1;
    }
#endif
#ifdef _CRT_ASSEMBLY_VERSION
    st = PyModule_AddStringConstant(m, "CRT_ASSEMBLY_VERSION",
                                    _CRT_ASSEMBLY_VERSION);
    if (st < 0) {
        return -1;
    }
#endif
#ifdef __LIBRARIES_ASSEMBLY_NAME_PREFIX
    st = PyModule_AddStringConstant(m, "LIBRARIES_ASSEMBLY_NAME_PREFIX",
                                    __LIBRARIES_ASSEMBLY_NAME_PREFIX);
    if (st < 0) {
        return -1;
    }
>>>>>>> dce2d38c
#endif

#undef INSERTSTR

    /* constants for the 2010 crt versions */
#if defined(_VC_CRT_MAJOR_VERSION) && defined (_VC_CRT_MINOR_VERSION) && defined(_VC_CRT_BUILD_VERSION) && defined(_VC_CRT_RBUILD_VERSION)
    PyObject *version = PyUnicode_FromFormat("%d.%d.%d.%d",
                                             _VC_CRT_MAJOR_VERSION,
                                             _VC_CRT_MINOR_VERSION,
                                             _VC_CRT_BUILD_VERSION,
                                             _VC_CRT_RBUILD_VERSION);
    if (version == NULL) {
        return -1;
    }
    int st = PyModule_AddObjectRef(m, "CRT_ASSEMBLY_VERSION", version);
    Py_DECREF(version);
    if (st < 0) {
        return -1;
    }
#endif

    return 0;
}

static PyModuleDef_Slot msvcrt_slots[] = {
    {Py_mod_exec, exec_module},
    {0, NULL}
};

static struct PyModuleDef msvcrtmodule = {
    .m_base = PyModuleDef_HEAD_INIT,
    .m_name = "msvcrt",
    .m_methods = msvcrt_functions,
    .m_slots = msvcrt_slots,
};

PyMODINIT_FUNC
PyInit_msvcrt(void)
{
    return PyModuleDef_Init(&msvcrtmodule);
}<|MERGE_RESOLUTION|>--- conflicted
+++ resolved
@@ -564,40 +564,8 @@
     {NULL,                      NULL}
 };
 
-<<<<<<< HEAD
-
-static struct PyModuleDef msvcrtmodule = {
-    PyModuleDef_HEAD_INIT,
-    "msvcrt",
-    NULL,
-    -1,
-    msvcrt_functions,
-    NULL,
-    NULL,
-    NULL,
-    NULL
-};
-
 static int
 insertptr(PyObject *mod, char *name, void *value)
-=======
-static void
-insertint(PyObject *d, char *name, int value)
-{
-    PyObject *v = PyLong_FromLong((long) value);
-    if (v == NULL) {
-        /* Don't bother reporting this error */
-        PyErr_Clear();
-    }
-    else {
-        PyDict_SetItemString(d, name, v);
-        Py_DECREF(v);
-    }
-}
-
-static void
-insertptr(PyObject *d, char *name, void *value)
->>>>>>> dce2d38c
 {
     PyObject *v = PyLong_FromVoidPtr(value);
     if (v == NULL) {
@@ -608,7 +576,6 @@
     return rc;
 }
 
-<<<<<<< HEAD
 #define INSERTINT(MOD, NAME, VAL) do {                  \
     if (PyModule_AddIntConstant(MOD, NAME, VAL) < 0) {  \
         goto error;                                     \
@@ -627,20 +594,10 @@
     }                                                       \
 } while (0)
 
-PyMODINIT_FUNC
-PyInit_msvcrt(void)
-{
-    PyObject *m = PyModule_Create(&msvcrtmodule);
-    if (m == NULL) {
-        return NULL;
-    }
-=======
 static int
 exec_module(PyObject* m)
 {
     int st;
-    PyObject *d = PyModule_GetDict(m);  // Borrowed ref.
->>>>>>> dce2d38c
 
     /* constants for the locking() function's mode argument */
     INSERTINT(m, "LK_LOCK", _LK_LOCK);
@@ -672,7 +629,6 @@
 
     /* constants for the crt versions */
 #ifdef _VC_ASSEMBLY_PUBLICKEYTOKEN
-<<<<<<< HEAD
     INSERTSTR(m, "VC_ASSEMBLY_PUBLICKEYTOKEN", _VC_ASSEMBLY_PUBLICKEYTOKEN);
 #endif
 #ifdef _CRT_ASSEMBLY_VERSION
@@ -681,27 +637,6 @@
 #ifdef __LIBRARIES_ASSEMBLY_NAME_PREFIX
     INSERTSTR(m, "LIBRARIES_ASSEMBLY_NAME_PREFIX",
               __LIBRARIES_ASSEMBLY_NAME_PREFIX);
-=======
-    st = PyModule_AddStringConstant(m, "VC_ASSEMBLY_PUBLICKEYTOKEN",
-                                    _VC_ASSEMBLY_PUBLICKEYTOKEN);
-    if (st < 0) {
-        return -1;
-    }
-#endif
-#ifdef _CRT_ASSEMBLY_VERSION
-    st = PyModule_AddStringConstant(m, "CRT_ASSEMBLY_VERSION",
-                                    _CRT_ASSEMBLY_VERSION);
-    if (st < 0) {
-        return -1;
-    }
-#endif
-#ifdef __LIBRARIES_ASSEMBLY_NAME_PREFIX
-    st = PyModule_AddStringConstant(m, "LIBRARIES_ASSEMBLY_NAME_PREFIX",
-                                    __LIBRARIES_ASSEMBLY_NAME_PREFIX);
-    if (st < 0) {
-        return -1;
-    }
->>>>>>> dce2d38c
 #endif
 
 #undef INSERTSTR
