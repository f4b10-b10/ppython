/*
 * Copyright (C) 2011-2013 Vinay Sajip.
 * Licensed to PSF under a contributor agreement.
 *
 * Based on the work of:
 *
 * Mark Hammond (original author of Python version)
 * Curt Hagenlocher (job management)
 */

#include <windows.h>
#include <shlobj.h>
#include <stdio.h>
#include <tchar.h>

#define BUFSIZE 256
#define MSGSIZE 1024

/* Build options. */
#define SKIP_PREFIX
#define SEARCH_PATH

/* Error codes */

#define RC_NO_STD_HANDLES   100
#define RC_CREATE_PROCESS   101
#define RC_BAD_VIRTUAL_PATH 102
#define RC_NO_PYTHON        103
#define RC_NO_MEMORY        104
/*
 * SCRIPT_WRAPPER is used to choose one of the variants of an executable built
 * from this source file. If not defined, the PEP 397 Python launcher is built;
 * if defined, a script launcher of the type used by setuptools is built, which
 * looks for a script name related to the executable name and runs that script
 * with the appropriate Python interpreter.
 *
 * SCRIPT_WRAPPER should be undefined in the source, and defined in a VS project
 * which builds the setuptools-style launcher.
 */
#if defined(SCRIPT_WRAPPER)
#define RC_NO_SCRIPT        105
#endif
/*
 * VENV_REDIRECT is used to choose the variant that looks for an adjacent or
 * one-level-higher pyvenv.cfg, and uses its "home" property to locate and
 * launch the original python.exe.
 */
#if defined(VENV_REDIRECT)
#define RC_NO_VENV_CFG      106
#define RC_BAD_VENV_CFG     107
#endif

/* Just for now - static definition */

static FILE * log_fp = NULL;

static wchar_t *
skip_whitespace(wchar_t * p)
{
    while (*p && isspace(*p))
        ++p;
    return p;
}

static void
debug(wchar_t * format, ...)
{
    va_list va;

    if (log_fp != NULL) {
        va_start(va, format);
        vfwprintf_s(log_fp, format, va);
        va_end(va);
    }
}

static void
winerror(int rc, wchar_t * message, int size)
{
    FormatMessageW(
        FORMAT_MESSAGE_FROM_SYSTEM | FORMAT_MESSAGE_IGNORE_INSERTS,
        NULL, rc, MAKELANGID(LANG_NEUTRAL, SUBLANG_DEFAULT),
        message, size, NULL);
}

static void
error(int rc, wchar_t * format, ... )
{
    va_list va;
    wchar_t message[MSGSIZE];
    wchar_t win_message[MSGSIZE];
    int len;

    va_start(va, format);
    len = _vsnwprintf_s(message, MSGSIZE, _TRUNCATE, format, va);
    va_end(va);

    if (rc == 0) {  /* a Windows error */
        winerror(GetLastError(), win_message, MSGSIZE);
        if (len >= 0) {
            _snwprintf_s(&message[len], MSGSIZE - len, _TRUNCATE, L": %ls",
                         win_message);
        }
    }

#if !defined(_WINDOWS)
    fwprintf(stderr, L"%ls\n", message);
#else
    MessageBoxW(NULL, message, L"Python Launcher is sorry to say ...",
               MB_OK);
#endif
    exit(rc);
}

/*
 * This function is here to simplify memory management
 * and to treat blank values as if they are absent.
 */
static wchar_t * get_env(wchar_t * key)
{
    /* This is not thread-safe, just like getenv */
    static wchar_t buf[BUFSIZE];
    DWORD result = GetEnvironmentVariableW(key, buf, BUFSIZE);

    if (result >= BUFSIZE) {
        /* Large environment variable. Accept some leakage */
        wchar_t *buf2 = (wchar_t*)malloc(sizeof(wchar_t) * (result+1));
        if (buf2 == NULL) {
            error(RC_NO_MEMORY, L"Could not allocate environment buffer");
        }
        GetEnvironmentVariableW(key, buf2, result);
        return buf2;
    }

    if (result == 0)
        /* Either some error, e.g. ERROR_ENVVAR_NOT_FOUND,
           or an empty environment variable. */
        return NULL;

    return buf;
}

#if defined(_DEBUG)
#if defined(_WINDOWS)

#define PYTHON_EXECUTABLE L"pythonw_d.exe"

#else

#define PYTHON_EXECUTABLE L"python_d.exe"

#endif
#else
#if defined(_WINDOWS)

#define PYTHON_EXECUTABLE L"pythonw.exe"

#else

#define PYTHON_EXECUTABLE L"python.exe"

#endif
#endif

#define MAX_VERSION_SIZE    4

typedef struct {
    wchar_t version[MAX_VERSION_SIZE]; /* m.n */
    int bits;   /* 32 or 64 */
    wchar_t executable[MAX_PATH];
} INSTALLED_PYTHON;

/*
 * To avoid messing about with heap allocations, just assume we can allocate
 * statically and never have to deal with more versions than this.
 */
#define MAX_INSTALLED_PYTHONS   100

static INSTALLED_PYTHON installed_pythons[MAX_INSTALLED_PYTHONS];

static size_t num_installed_pythons = 0;

/*
 * To hold SOFTWARE\Python\PythonCore\X.Y...\InstallPath
 * The version name can be longer than MAX_VERSION_SIZE, but will be
 * truncated to just X.Y for comparisons.
 */
#define IP_BASE_SIZE 40
#define IP_VERSION_SIZE 8
#define IP_SIZE (IP_BASE_SIZE + IP_VERSION_SIZE)
#define CORE_PATH L"SOFTWARE\\Python\\PythonCore"

static wchar_t * location_checks[] = {
    L"\\",
    L"\\PCbuild\\win32\\",
    L"\\PCbuild\\amd64\\",
    /* To support early 32bit versions of Python that stuck the build binaries
    * directly in PCbuild... */
    L"\\PCbuild\\",
    NULL
};

static INSTALLED_PYTHON *
find_existing_python(wchar_t * path)
{
    INSTALLED_PYTHON * result = NULL;
    size_t i;
    INSTALLED_PYTHON * ip;

    for (i = 0, ip = installed_pythons; i < num_installed_pythons; i++, ip++) {
        if (_wcsicmp(path, ip->executable) == 0) {
            result = ip;
            break;
        }
    }
    return result;
}

static void
locate_pythons_for_key(HKEY root, REGSAM flags)
{
    HKEY core_root, ip_key;
    LSTATUS status = RegOpenKeyExW(root, CORE_PATH, 0, flags, &core_root);
    wchar_t message[MSGSIZE];
    DWORD i;
    size_t n;
    BOOL ok;
    DWORD type, data_size, attrs;
    INSTALLED_PYTHON * ip, * pip;
    wchar_t ip_version[IP_VERSION_SIZE];
    wchar_t ip_path[IP_SIZE];
    wchar_t * check;
    wchar_t ** checkp;
    wchar_t *key_name = (root == HKEY_LOCAL_MACHINE) ? L"HKLM" : L"HKCU";

    if (status != ERROR_SUCCESS)
        debug(L"locate_pythons_for_key: unable to open PythonCore key in %ls\n",
              key_name);
    else {
        ip = &installed_pythons[num_installed_pythons];
        for (i = 0; num_installed_pythons < MAX_INSTALLED_PYTHONS; i++) {
            status = RegEnumKeyW(core_root, i, ip_version, IP_VERSION_SIZE);
            if (status != ERROR_SUCCESS) {
                if (status != ERROR_NO_MORE_ITEMS) {
                    /* unexpected error */
                    winerror(status, message, MSGSIZE);
                    debug(L"Can't enumerate registry key for version %ls: %ls\n",
                          ip_version, message);
                }
                break;
            }
            else {
                wcsncpy_s(ip->version, MAX_VERSION_SIZE, ip_version,
                          MAX_VERSION_SIZE-1);
                _snwprintf_s(ip_path, IP_SIZE, _TRUNCATE,
                             L"%ls\\%ls\\InstallPath", CORE_PATH, ip_version);
                status = RegOpenKeyExW(root, ip_path, 0, flags, &ip_key);
                if (status != ERROR_SUCCESS) {
                    winerror(status, message, MSGSIZE);
                    /* Note: 'message' already has a trailing \n*/
                    debug(L"%ls\\%ls: %ls", key_name, ip_path, message);
                    continue;
                }
                data_size = sizeof(ip->executable) - 1;
                status = RegQueryValueExW(ip_key, NULL, NULL, &type,
                                          (LPBYTE)ip->executable, &data_size);
                RegCloseKey(ip_key);
                if (status != ERROR_SUCCESS) {
                    winerror(status, message, MSGSIZE);
                    debug(L"%ls\\%ls: %ls\n", key_name, ip_path, message);
                    continue;
                }
                if (type == REG_SZ) {
                    data_size = data_size / sizeof(wchar_t) - 1;  /* for NUL */
                    if (ip->executable[data_size - 1] == L'\\')
                        --data_size; /* reg value ended in a backslash */
                    /* ip->executable is data_size long */
                    for (checkp = location_checks; *checkp; ++checkp) {
                        check = *checkp;
                        _snwprintf_s(&ip->executable[data_size],
                                     MAX_PATH - data_size,
                                     MAX_PATH - data_size,
                                     L"%ls%ls", check, PYTHON_EXECUTABLE);
                        attrs = GetFileAttributesW(ip->executable);
                        if (attrs == INVALID_FILE_ATTRIBUTES) {
                            winerror(GetLastError(), message, MSGSIZE);
                            debug(L"locate_pythons_for_key: %ls: %ls",
                                  ip->executable, message);
                        }
                        else if (attrs & FILE_ATTRIBUTE_DIRECTORY) {
                            debug(L"locate_pythons_for_key: '%ls' is a \
directory\n",
                                  ip->executable, attrs);
                        }
                        else if (find_existing_python(ip->executable)) {
                            debug(L"locate_pythons_for_key: %ls: already \
found\n", ip->executable);
                        }
                        else {
                            /* check the executable type. */
                            ok = GetBinaryTypeW(ip->executable, &attrs);
                            if (!ok) {
                                debug(L"Failure getting binary type: %ls\n",
                                      ip->executable);
                            }
                            else {
                                if (attrs == SCS_64BIT_BINARY)
                                    ip->bits = 64;
                                else if (attrs == SCS_32BIT_BINARY)
                                    ip->bits = 32;
                                else
                                    ip->bits = 0;
                                if (ip->bits == 0) {
                                    debug(L"locate_pythons_for_key: %ls: \
invalid binary type: %X\n",
                                          ip->executable, attrs);
                                }
                                else {
                                    if (wcschr(ip->executable, L' ') != NULL) {
                                        /* has spaces, so quote */
                                        n = wcslen(ip->executable);
                                        memmove(&ip->executable[1],
                                                ip->executable, n * sizeof(wchar_t));
                                        ip->executable[0] = L'\"';
                                        ip->executable[n + 1] = L'\"';
                                        ip->executable[n + 2] = L'\0';
                                    }
                                    debug(L"locate_pythons_for_key: %ls \
is a %dbit executable\n",
                                        ip->executable, ip->bits);
                                    ++num_installed_pythons;
                                    pip = ip++;
                                    if (num_installed_pythons >=
                                        MAX_INSTALLED_PYTHONS)
                                        break;
                                    /* Copy over the attributes for the next */
                                    *ip = *pip;
                                }
                            }
                        }
                    }
                }
            }
        }
        RegCloseKey(core_root);
    }
}

static int
compare_pythons(const void * p1, const void * p2)
{
    INSTALLED_PYTHON * ip1 = (INSTALLED_PYTHON *) p1;
    INSTALLED_PYTHON * ip2 = (INSTALLED_PYTHON *) p2;
    /* note reverse sorting on version */
    int result = wcscmp(ip2->version, ip1->version);

    if (result == 0)
        result = ip2->bits - ip1->bits; /* 64 before 32 */
    return result;
}

static void
locate_all_pythons()
{
#if defined(_M_X64)
    /* If we are a 64bit process, first hit the 32bit keys. */
    debug(L"locating Pythons in 32bit registry\n");
    locate_pythons_for_key(HKEY_CURRENT_USER, KEY_READ | KEY_WOW64_32KEY);
    locate_pythons_for_key(HKEY_LOCAL_MACHINE, KEY_READ | KEY_WOW64_32KEY);
#else
    /* If we are a 32bit process on a 64bit Windows, first hit the 64bit keys.*/
    BOOL f64 = FALSE;
    if (IsWow64Process(GetCurrentProcess(), &f64) && f64) {
        debug(L"locating Pythons in 64bit registry\n");
        locate_pythons_for_key(HKEY_CURRENT_USER, KEY_READ | KEY_WOW64_64KEY);
        locate_pythons_for_key(HKEY_LOCAL_MACHINE, KEY_READ | KEY_WOW64_64KEY);
    }
#endif
    /* now hit the "native" key for this process bittedness. */
    debug(L"locating Pythons in native registry\n");
    locate_pythons_for_key(HKEY_CURRENT_USER, KEY_READ);
    locate_pythons_for_key(HKEY_LOCAL_MACHINE, KEY_READ);
    qsort(installed_pythons, num_installed_pythons, sizeof(INSTALLED_PYTHON),
          compare_pythons);
}

static INSTALLED_PYTHON *
find_python_by_version(wchar_t const * wanted_ver)
{
    INSTALLED_PYTHON * result = NULL;
    INSTALLED_PYTHON * ip = installed_pythons;
    size_t i, n;
    size_t wlen = wcslen(wanted_ver);
    int bits = 0;

    if (wcsstr(wanted_ver, L"-32")) {
        bits = 32;
        wlen -= wcslen(L"-32");
    }
    else if (wcsstr(wanted_ver, L"-64")) { /* Added option to select 64 bit explicitly */
        bits = 64;
        wlen -= wcslen(L"-64");
    }
    for (i = 0; i < num_installed_pythons; i++, ip++) {
        n = wcslen(ip->version);
        if (n > wlen)
            n = wlen;
        if ((wcsncmp(ip->version, wanted_ver, n) == 0) &&
            /* bits == 0 => don't care */
            ((bits == 0) || (ip->bits == bits))) {
            result = ip;
            break;
        }
    }
    return result;
}


static wchar_t *
find_python_by_venv()
{
    static wchar_t venv_python[MAX_PATH];
    wchar_t *virtual_env = get_env(L"VIRTUAL_ENV");
    DWORD attrs;

    /* Check for VIRTUAL_ENV environment variable */
    if (virtual_env == NULL || virtual_env[0] == L'\0') {
        return NULL;
    }

    /* Check for a python executable in the venv */
    debug(L"Checking for Python executable in virtual env '%ls'\n", virtual_env);
    _snwprintf_s(venv_python, MAX_PATH, _TRUNCATE,
            L"%ls\\Scripts\\%ls", virtual_env, PYTHON_EXECUTABLE);
    attrs = GetFileAttributesW(venv_python);
    if (attrs == INVALID_FILE_ATTRIBUTES) {
        debug(L"Python executable %ls missing from virtual env\n", venv_python);
        return NULL;
    }

    return venv_python;
}

static wchar_t appdata_ini_path[MAX_PATH];
static wchar_t launcher_ini_path[MAX_PATH];

/*
 * Get a value either from the environment or a configuration file.
 * The key passed in will either be "python", "python2" or "python3".
 */
static wchar_t *
get_configured_value(wchar_t * key)
{
/*
 * Note: this static value is used to return a configured value
 * obtained either from the environment or configuration file.
 * This should be OK since there wouldn't be any concurrent calls.
 */
    static wchar_t configured_value[MSGSIZE];
    wchar_t * result = NULL;
    wchar_t * found_in = L"environment";
    DWORD size;

    /* First, search the environment. */
    _snwprintf_s(configured_value, MSGSIZE, _TRUNCATE, L"py_%ls", key);
    result = get_env(configured_value);
    if (result == NULL && appdata_ini_path[0]) {
        /* Not in environment: check local configuration. */
        size = GetPrivateProfileStringW(L"defaults", key, NULL,
                                        configured_value, MSGSIZE,
                                        appdata_ini_path);
        if (size > 0) {
            result = configured_value;
            found_in = appdata_ini_path;
        }
    }
    if (result == NULL && launcher_ini_path[0]) {
        /* Not in environment or local: check global configuration. */
        size = GetPrivateProfileStringW(L"defaults", key, NULL,
                                        configured_value, MSGSIZE,
                                        launcher_ini_path);
        if (size > 0) {
            result = configured_value;
            found_in = launcher_ini_path;
        }
    }
    if (result) {
        debug(L"found configured value '%ls=%ls' in %ls\n",
              key, result, found_in ? found_in : L"(unknown)");
    } else {
        debug(L"found no configured value for '%ls'\n", key);
    }
    return result;
}

static INSTALLED_PYTHON *
locate_python(wchar_t * wanted_ver, BOOL from_shebang)
{
    static wchar_t config_key [] = { L"pythonX" };
    static wchar_t * last_char = &config_key[sizeof(config_key) /
                                             sizeof(wchar_t) - 2];
    INSTALLED_PYTHON * result = NULL;
    size_t n = wcslen(wanted_ver);
    wchar_t * configured_value;

    if (num_installed_pythons == 0)
        locate_all_pythons();

    if (n == 1) {   /* just major version specified */
        *last_char = *wanted_ver;
        configured_value = get_configured_value(config_key);
        if (configured_value != NULL)
            wanted_ver = configured_value;
    }
    if (*wanted_ver) {
        result = find_python_by_version(wanted_ver);
        debug(L"search for Python version '%ls' found ", wanted_ver);
        if (result) {
            debug(L"'%ls'\n", result->executable);
        } else {
            debug(L"no interpreter\n");
        }
    }
    else {
        *last_char = L'\0'; /* look for an overall default */
        configured_value = get_configured_value(config_key);
        if (configured_value)
            result = find_python_by_version(configured_value);
        /* Not found a value yet - try by major version.
         * If we're looking for an interpreter specified in a shebang line,
         * we want to try Python 2 first, then Python 3 (for Unix and backward
         * compatibility). If we're being called interactively, assume the user
         * wants the latest version available, so try Python 3 first, then
         * Python 2.
         */
        if (result == NULL)
            result = find_python_by_version(from_shebang ? L"2" : L"3");
        if (result == NULL)
            result = find_python_by_version(from_shebang ? L"3" : L"2");
        debug(L"search for default Python found ");
        if (result) {
            debug(L"version %ls at '%ls'\n",
                  result->version, result->executable);
        } else {
            debug(L"no interpreter\n");
        }
    }
    return result;
}

#if defined(SCRIPT_WRAPPER)
/*
 * Check for a script located alongside the executable
 */

#if defined(_WINDOWS)
#define SCRIPT_SUFFIX L"-script.pyw"
#else
#define SCRIPT_SUFFIX L"-script.py"
#endif

static wchar_t wrapped_script_path[MAX_PATH];

/* Locate the script being wrapped.
 *
 * This code should store the name of the wrapped script in
 * wrapped_script_path, or terminate the program with an error if there is no
 * valid wrapped script file.
 */
static void
locate_wrapped_script()
{
    wchar_t * p;
    size_t plen;
    DWORD attrs;

    plen = GetModuleFileNameW(NULL, wrapped_script_path, MAX_PATH);
    p = wcsrchr(wrapped_script_path, L'.');
    if (p == NULL) {
        debug(L"GetModuleFileNameW returned value has no extension: %ls\n",
              wrapped_script_path);
        error(RC_NO_SCRIPT, L"Wrapper name '%ls' is not valid.", wrapped_script_path);
    }

    wcsncpy_s(p, MAX_PATH - (p - wrapped_script_path) + 1, SCRIPT_SUFFIX, _TRUNCATE);
    attrs = GetFileAttributesW(wrapped_script_path);
    if (attrs == INVALID_FILE_ATTRIBUTES) {
        debug(L"File '%ls' non-existent\n", wrapped_script_path);
        error(RC_NO_SCRIPT, L"Script file '%ls' is not present.", wrapped_script_path);
    }

    debug(L"Using wrapped script file '%ls'\n", wrapped_script_path);
}
#endif

/*
 * Process creation code
 */

static BOOL
safe_duplicate_handle(HANDLE in, HANDLE * pout)
{
    BOOL ok;
    HANDLE process = GetCurrentProcess();
    DWORD rc;

    *pout = NULL;
    ok = DuplicateHandle(process, in, process, pout, 0, TRUE,
                         DUPLICATE_SAME_ACCESS);
    if (!ok) {
        rc = GetLastError();
        if (rc == ERROR_INVALID_HANDLE) {
            debug(L"DuplicateHandle returned ERROR_INVALID_HANDLE\n");
            ok = TRUE;
        }
        else {
            debug(L"DuplicateHandle returned %d\n", rc);
        }
    }
    return ok;
}

static BOOL WINAPI
ctrl_c_handler(DWORD code)
{
    return TRUE;    /* We just ignore all control events. */
}

static void
run_child(wchar_t * cmdline)
{
    HANDLE job;
    JOBOBJECT_EXTENDED_LIMIT_INFORMATION info;
    DWORD rc;
    BOOL ok;
    STARTUPINFOW si;
    PROCESS_INFORMATION pi;

#if defined(_WINDOWS)
    /*
    When explorer launches a Windows (GUI) application, it displays
    the "app starting" (the "pointer + hourglass") cursor for a number
    of seconds, or until the app does something UI-ish (eg, creating a
    window, or fetching a message).  As this launcher doesn't do this
    directly, that cursor remains even after the child process does these
    things.  We avoid that by doing a simple post+get message.
    See http://bugs.python.org/issue17290 and
    https://bitbucket.org/vinay.sajip/pylauncher/issue/20/busy-cursor-for-a-long-time-when-running
    */
    MSG msg;

    PostMessage(0, 0, 0, 0);
    GetMessage(&msg, 0, 0, 0);
#endif

    debug(L"run_child: about to run '%ls'\n", cmdline);
    job = CreateJobObject(NULL, NULL);
    ok = QueryInformationJobObject(job, JobObjectExtendedLimitInformation,
                                  &info, sizeof(info), &rc);
    if (!ok || (rc != sizeof(info)) || !job)
        error(RC_CREATE_PROCESS, L"Job information querying failed");
    info.BasicLimitInformation.LimitFlags |= JOB_OBJECT_LIMIT_KILL_ON_JOB_CLOSE |
                                             JOB_OBJECT_LIMIT_SILENT_BREAKAWAY_OK;
    ok = SetInformationJobObject(job, JobObjectExtendedLimitInformation, &info,
                                 sizeof(info));
    if (!ok)
        error(RC_CREATE_PROCESS, L"Job information setting failed");
    memset(&si, 0, sizeof(si));
    si.cb = sizeof(si);
    ok = safe_duplicate_handle(GetStdHandle(STD_INPUT_HANDLE), &si.hStdInput);
    if (!ok)
        error(RC_NO_STD_HANDLES, L"stdin duplication failed");
    ok = safe_duplicate_handle(GetStdHandle(STD_OUTPUT_HANDLE), &si.hStdOutput);
    if (!ok)
        error(RC_NO_STD_HANDLES, L"stdout duplication failed");
    ok = safe_duplicate_handle(GetStdHandle(STD_ERROR_HANDLE), &si.hStdError);
    if (!ok)
        error(RC_NO_STD_HANDLES, L"stderr duplication failed");

    ok = SetConsoleCtrlHandler(ctrl_c_handler, TRUE);
    if (!ok)
        error(RC_CREATE_PROCESS, L"control handler setting failed");

    si.dwFlags = STARTF_USESTDHANDLES;
    ok = CreateProcessW(NULL, cmdline, NULL, NULL, TRUE,
                        0, NULL, NULL, &si, &pi);
    if (!ok)
        error(RC_CREATE_PROCESS, L"Unable to create process using '%ls'", cmdline);
    AssignProcessToJobObject(job, pi.hProcess);
    CloseHandle(pi.hThread);
    WaitForSingleObjectEx(pi.hProcess, INFINITE, FALSE);
    ok = GetExitCodeProcess(pi.hProcess, &rc);
    if (!ok)
        error(RC_CREATE_PROCESS, L"Failed to get exit code of process");
    debug(L"child process exit code: %d\n", rc);
    exit(rc);
}

static void
invoke_child(wchar_t * executable, wchar_t * suffix, wchar_t * cmdline)
{
    wchar_t * child_command;
    size_t child_command_size;
    BOOL no_suffix = (suffix == NULL) || (*suffix == L'\0');
    BOOL no_cmdline = (*cmdline == L'\0');

    if (no_suffix && no_cmdline)
        run_child(executable);
    else {
        if (no_suffix) {
            /* add 2 for space separator + terminating NUL. */
            child_command_size = wcslen(executable) + wcslen(cmdline) + 2;
        }
        else {
            /* add 3 for 2 space separators + terminating NUL. */
            child_command_size = wcslen(executable) + wcslen(suffix) +
                                    wcslen(cmdline) + 3;
        }
        child_command = calloc(child_command_size, sizeof(wchar_t));
        if (child_command == NULL)
            error(RC_CREATE_PROCESS, L"unable to allocate %d bytes for child command.",
                  child_command_size);
        if (no_suffix)
            _snwprintf_s(child_command, child_command_size,
                         child_command_size - 1, L"%ls %ls",
                         executable, cmdline);
        else
            _snwprintf_s(child_command, child_command_size,
                         child_command_size - 1, L"%ls %ls %ls",
                         executable, suffix, cmdline);
        run_child(child_command);
        free(child_command);
    }
}

typedef struct {
    wchar_t *shebang;
    BOOL search;
} SHEBANG;

static SHEBANG builtin_virtual_paths [] = {
    { L"/usr/bin/env python", TRUE },
    { L"/usr/bin/python", FALSE },
    { L"/usr/local/bin/python", FALSE },
    { L"python", FALSE },
    { NULL, FALSE },
};

/* For now, a static array of commands. */

#define MAX_COMMANDS 100

typedef struct {
    wchar_t key[MAX_PATH];
    wchar_t value[MSGSIZE];
} COMMAND;

static COMMAND commands[MAX_COMMANDS];
static int num_commands = 0;

#if defined(SKIP_PREFIX)

static wchar_t * builtin_prefixes [] = {
    /* These must be in an order that the longest matches should be found,
     * i.e. if the prefix is "/usr/bin/env ", it should match that entry
     * *before* matching "/usr/bin/".
     */
    L"/usr/bin/env ",
    L"/usr/bin/",
    L"/usr/local/bin/",
    NULL
};

static wchar_t * skip_prefix(wchar_t * name)
{
    wchar_t ** pp = builtin_prefixes;
    wchar_t * result = name;
    wchar_t * p;
    size_t n;

    for (; p = *pp; pp++) {
        n = wcslen(p);
        if (_wcsnicmp(p, name, n) == 0) {
            result += n;   /* skip the prefix */
            if (p[n - 1] == L' ') /* No empty strings in table, so n > 1 */
                result = skip_whitespace(result);
            break;
        }
    }
    return result;
}

#endif

#if defined(SEARCH_PATH)

static COMMAND path_command;

static COMMAND * find_on_path(wchar_t * name)
{
    wchar_t * pathext;
    size_t    varsize;
    wchar_t * context = NULL;
    wchar_t * extension;
    COMMAND * result = NULL;
    DWORD     len;
    errno_t   rc;

    wcscpy_s(path_command.key, MAX_PATH, name);
    if (wcschr(name, L'.') != NULL) {
        /* assume it has an extension. */
        len = SearchPathW(NULL, name, NULL, MSGSIZE, path_command.value, NULL);
        if (len) {
            result = &path_command;
        }
    }
    else {
        /* No extension - search using registered extensions. */
        rc = _wdupenv_s(&pathext, &varsize, L"PATHEXT");
        if (rc == 0) {
            extension = wcstok_s(pathext, L";", &context);
            while (extension) {
                len = SearchPathW(NULL, name, extension, MSGSIZE, path_command.value, NULL);
                if (len) {
                    result = &path_command;
                    break;
                }
                extension = wcstok_s(NULL, L";", &context);
            }
            free(pathext);
        }
    }
    return result;
}

#endif

static COMMAND * find_command(wchar_t * name)
{
    COMMAND * result = NULL;
    COMMAND * cp = commands;
    int i;

    for (i = 0; i < num_commands; i++, cp++) {
        if (_wcsicmp(cp->key, name) == 0) {
            result = cp;
            break;
        }
    }
#if defined(SEARCH_PATH)
    if (result == NULL)
        result = find_on_path(name);
#endif
    return result;
}

static void
update_command(COMMAND * cp, wchar_t * name, wchar_t * cmdline)
{
    wcsncpy_s(cp->key, MAX_PATH, name, _TRUNCATE);
    wcsncpy_s(cp->value, MSGSIZE, cmdline, _TRUNCATE);
}

static void
add_command(wchar_t * name, wchar_t * cmdline)
{
    if (num_commands >= MAX_COMMANDS) {
        debug(L"can't add %ls = '%ls': no room\n", name, cmdline);
    }
    else {
        COMMAND * cp = &commands[num_commands++];

        update_command(cp, name, cmdline);
    }
}

static void
read_config_file(wchar_t * config_path)
{
    wchar_t keynames[MSGSIZE];
    wchar_t value[MSGSIZE];
    DWORD read;
    wchar_t * key;
    COMMAND * cp;
    wchar_t * cmdp;

    read = GetPrivateProfileStringW(L"commands", NULL, NULL, keynames, MSGSIZE,
                                    config_path);
    if (read == MSGSIZE - 1) {
        debug(L"read_commands: %ls: not enough space for names\n", config_path);
    }
    key = keynames;
    while (*key) {
        read = GetPrivateProfileStringW(L"commands", key, NULL, value, MSGSIZE,
                                       config_path);
        if (read == MSGSIZE - 1) {
            debug(L"read_commands: %ls: not enough space for %ls\n",
                  config_path, key);
        }
        cmdp = skip_whitespace(value);
        if (*cmdp) {
            cp = find_command(key);
            if (cp == NULL)
                add_command(key, value);
            else
                update_command(cp, key, value);
        }
        key += wcslen(key) + 1;
    }
}

static void read_commands()
{
    if (launcher_ini_path[0])
        read_config_file(launcher_ini_path);
    if (appdata_ini_path[0])
        read_config_file(appdata_ini_path);
}

static BOOL
parse_shebang(wchar_t * shebang_line, int nchars, wchar_t ** command,
              wchar_t ** suffix, BOOL *search)
{
    BOOL rc = FALSE;
    SHEBANG * vpp;
    size_t plen;
    wchar_t * p;
    wchar_t zapped;
    wchar_t * endp = shebang_line + nchars - 1;
    COMMAND * cp;
    wchar_t * skipped;

    *command = NULL;    /* failure return */
    *suffix = NULL;
    *search = FALSE;

    if ((*shebang_line++ == L'#') && (*shebang_line++ == L'!')) {
        shebang_line = skip_whitespace(shebang_line);
        if (*shebang_line) {
            *command = shebang_line;
            for (vpp = builtin_virtual_paths; vpp->shebang; ++vpp) {
                plen = wcslen(vpp->shebang);
                if (wcsncmp(shebang_line, vpp->shebang, plen) == 0) {
                    rc = TRUE;
                    *search = vpp->search;
                    /* We can do this because all builtin commands contain
                     * "python".
                     */
                    *command = wcsstr(shebang_line, L"python");
                    break;
                }
            }
            if (vpp->shebang == NULL) {
                /*
                 * Not found in builtins - look in customized commands.
                 *
                 * We can't permanently modify the shebang line in case
                 * it's not a customized command, but we can temporarily
                 * stick a NUL after the command while searching for it,
                 * then put back the char we zapped.
                 */
#if defined(SKIP_PREFIX)
                skipped = skip_prefix(shebang_line);
#else
                skipped = shebang_line;
#endif
                p = wcspbrk(skipped, L" \t\r\n");
                if (p != NULL) {
                    zapped = *p;
                    *p = L'\0';
                }
                cp = find_command(skipped);
                if (p != NULL)
                    *p = zapped;
                if (cp != NULL) {
                    *command = cp->value;
                    if (p != NULL)
                        *suffix = skip_whitespace(p);
                }
            }
            /* remove trailing whitespace */
            while ((endp > shebang_line) && isspace(*endp))
                --endp;
            if (endp > shebang_line)
                endp[1] = L'\0';
        }
    }
    return rc;
}

/* #define CP_UTF8             65001 defined in winnls.h */
#define CP_UTF16LE          1200
#define CP_UTF16BE          1201
#define CP_UTF32LE          12000
#define CP_UTF32BE          12001

typedef struct {
    int length;
    char sequence[4];
    UINT code_page;
} BOM;

/*
 * Strictly, we don't need to handle UTF-16 and UTF-32, since Python itself
 * doesn't. Never mind, one day it might - there's no harm leaving it in.
 */
static BOM BOMs[] = {
    { 3, { 0xEF, 0xBB, 0xBF }, CP_UTF8 },           /* UTF-8 - keep first */
    /* Test UTF-32LE before UTF-16LE since UTF-16LE BOM is a prefix
     * of UTF-32LE BOM. */
    { 4, { 0xFF, 0xFE, 0x00, 0x00 }, CP_UTF32LE },  /* UTF-32LE */
    { 4, { 0x00, 0x00, 0xFE, 0xFF }, CP_UTF32BE },  /* UTF-32BE */
    { 2, { 0xFF, 0xFE }, CP_UTF16LE },              /* UTF-16LE */
    { 2, { 0xFE, 0xFF }, CP_UTF16BE },              /* UTF-16BE */
    { 0 }                                           /* sentinel */
};

static BOM *
find_BOM(char * buffer)
{
/*
 * Look for a BOM in the input and return a pointer to the
 * corresponding structure, or NULL if not found.
 */
    BOM * result = NULL;
    BOM *bom;

    for (bom = BOMs; bom->length; bom++) {
        if (strncmp(bom->sequence, buffer, bom->length) == 0) {
            result = bom;
            break;
        }
    }
    return result;
}

static char *
find_terminator(char * buffer, int len, BOM *bom)
{
    char * result = NULL;
    char * end = buffer + len;
    char  * p;
    char c;
    int cp;

    for (p = buffer; p < end; p++) {
        c = *p;
        if (c == '\r') {
            result = p;
            break;
        }
        if (c == '\n') {
            result = p;
            break;
        }
    }
    if (result != NULL) {
        cp = bom->code_page;

        /* adjustments to include all bytes of the char */
        /* no adjustment needed for UTF-8 or big endian */
        if (cp == CP_UTF16LE)
            ++result;
        else if (cp == CP_UTF32LE)
            result += 3;
        ++result; /* point just past terminator */
    }
    return result;
}

static BOOL
validate_version(wchar_t * p)
{
    /*
    Version information should start with the major version,
    Optionally followed by a period and a minor version,
    Optionally followed by a minus and one of 32 or 64.
    Valid examples:
      2
      3
      2.7
      3.6
      2.7-32
      The intent is to add to the valid patterns:
      3.10
      3-32
      3.6-64
      3-64
    */
    BOOL result = (p != NULL); /* Default to False if null pointer. */

    result = result && iswdigit(*p);  /* Result = False if first string element is not a digit. */

    while (result && iswdigit(*p))   /* Require a major version */
        ++p;  /* Skip all leading digit(s) */
    if (result && (*p == L'.'))     /* Allow . for major minor separator.*/
    {
        result = iswdigit(*++p);     /* Must be at least one digit */
        while (result && iswdigit(*++p)) ; /* Skip any more Digits */
    }
    if (result && (*p == L'-')) {   /* Allow - for Bits Separator */
        switch(*++p){
        case L'3':                            /* 3 is OK */
            result = (*++p == L'2') && !*++p; /* only if followed by 2 and ended.*/
            break;
        case L'6':                            /* 6 is OK */
            result = (*++p == L'4') && !*++p; /* only if followed by 4 and ended.*/
            break;
        default:
            result = FALSE;
            break;
        }
    }
    result = result && !*p; /* Must have reached EOS */
    return result;

}

typedef struct {
    unsigned short min;
    unsigned short max;
    wchar_t version[MAX_VERSION_SIZE];
} PYC_MAGIC;

static PYC_MAGIC magic_values[] = {
    { 50823, 50823, L"2.0" },
    { 60202, 60202, L"2.1" },
    { 60717, 60717, L"2.2" },
    { 62011, 62021, L"2.3" },
    { 62041, 62061, L"2.4" },
    { 62071, 62131, L"2.5" },
    { 62151, 62161, L"2.6" },
    { 62171, 62211, L"2.7" },
    { 3000, 3131, L"3.0" },
    { 3141, 3151, L"3.1" },
    { 3160, 3180, L"3.2" },
    { 3190, 3230, L"3.3" },
    { 3250, 3310, L"3.4" },
    { 3320, 3351, L"3.5" },
    { 3360, 3379, L"3.6" },
    { 3390, 3399, L"3.7" },
    { 3400, 3409, L"3.8" },
    { 0 }
};

static INSTALLED_PYTHON *
find_by_magic(unsigned short magic)
{
    INSTALLED_PYTHON * result = NULL;
    PYC_MAGIC * mp;

    for (mp = magic_values; mp->min; mp++) {
        if ((magic >= mp->min) && (magic <= mp->max)) {
            result = locate_python(mp->version, FALSE);
            if (result != NULL)
                break;
        }
    }
    return result;
}

static void
maybe_handle_shebang(wchar_t ** argv, wchar_t * cmdline)
{
/*
 * Look for a shebang line in the first argument.  If found
 * and we spawn a child process, this never returns.  If it
 * does return then we process the args "normally".
 *
 * argv[0] might be a filename with a shebang.
 */
    FILE * fp;
    errno_t rc = _wfopen_s(&fp, *argv, L"rb");
    char buffer[BUFSIZE];
    wchar_t shebang_line[BUFSIZE + 1];
    size_t read;
    char *p;
    char * start;
    char * shebang_alias = (char *) shebang_line;
    BOM* bom;
    int i, j, nchars = 0;
    int header_len;
    BOOL is_virt;
    BOOL search;
    wchar_t * command;
    wchar_t * suffix;
    COMMAND *cmd = NULL;
    INSTALLED_PYTHON * ip;

    if (rc == 0) {
        read = fread(buffer, sizeof(char), BUFSIZE, fp);
        debug(L"maybe_handle_shebang: read %d bytes\n", read);
        fclose(fp);

        if ((read >= 4) && (buffer[3] == '\n') && (buffer[2] == '\r')) {
            ip = find_by_magic((((unsigned char)buffer[1]) << 8 |
                                (unsigned char)buffer[0]) & 0xFFFF);
            if (ip != NULL) {
                debug(L"script file is compiled against Python %ls\n",
                      ip->version);
                invoke_child(ip->executable, NULL, cmdline);
            }
        }
        /* Look for BOM */
        bom = find_BOM(buffer);
        if (bom == NULL) {
            start = buffer;
            debug(L"maybe_handle_shebang: BOM not found, using UTF-8\n");
            bom = BOMs; /* points to UTF-8 entry - the default */
        }
        else {
            debug(L"maybe_handle_shebang: BOM found, code page %d\n",
                  bom->code_page);
            start = &buffer[bom->length];
        }
        p = find_terminator(start, BUFSIZE, bom);
        /*
         * If no CR or LF was found in the heading,
         * we assume it's not a shebang file.
         */
        if (p == NULL) {
            debug(L"maybe_handle_shebang: No line terminator found\n");
        }
        else {
            /*
             * Found line terminator - parse the shebang.
             *
             * Strictly, we don't need to handle UTF-16 anf UTF-32,
             * since Python itself doesn't.
             * Never mind, one day it might.
             */
            header_len = (int) (p - start);
            switch(bom->code_page) {
            case CP_UTF8:
                nchars = MultiByteToWideChar(bom->code_page,
                                             0,
                                             start, header_len, shebang_line,
                                             BUFSIZE);
                break;
            case CP_UTF16BE:
                if (header_len % 2 != 0) {
                    debug(L"maybe_handle_shebang: UTF-16BE, but an odd number \
of bytes: %d\n", header_len);
                    /* nchars = 0; Not needed - initialised to 0. */
                }
                else {
                    for (i = header_len; i > 0; i -= 2) {
                        shebang_alias[i - 1] = start[i - 2];
                        shebang_alias[i - 2] = start[i - 1];
                    }
                    nchars = header_len / sizeof(wchar_t);
                }
                break;
            case CP_UTF16LE:
                if ((header_len % 2) != 0) {
                    debug(L"UTF-16LE, but an odd number of bytes: %d\n",
                          header_len);
                    /* nchars = 0; Not needed - initialised to 0. */
                }
                else {
                    /* no actual conversion needed. */
                    memcpy(shebang_line, start, header_len);
                    nchars = header_len / sizeof(wchar_t);
                }
                break;
            case CP_UTF32BE:
                if (header_len % 4 != 0) {
                    debug(L"UTF-32BE, but not divisible by 4: %d\n",
                          header_len);
                    /* nchars = 0; Not needed - initialised to 0. */
                }
                else {
                    for (i = header_len, j = header_len / 2; i > 0; i -= 4,
                                                                    j -= 2) {
                        shebang_alias[j - 1] = start[i - 2];
                        shebang_alias[j - 2] = start[i - 1];
                    }
                    nchars = header_len / sizeof(wchar_t);
                }
                break;
            case CP_UTF32LE:
                if (header_len % 4 != 0) {
                    debug(L"UTF-32LE, but not divisible by 4: %d\n",
                          header_len);
                    /* nchars = 0; Not needed - initialised to 0. */
                }
                else {
                    for (i = header_len, j = header_len / 2; i > 0; i -= 4,
                                                                    j -= 2) {
                        shebang_alias[j - 1] = start[i - 3];
                        shebang_alias[j - 2] = start[i - 4];
                    }
                    nchars = header_len / sizeof(wchar_t);
                }
                break;
            }
            if (nchars > 0) {
                shebang_line[--nchars] = L'\0';
                is_virt = parse_shebang(shebang_line, nchars, &command,
                                        &suffix, &search);
                if (command != NULL) {
                    debug(L"parse_shebang: found command: %ls\n", command);
                    if (!is_virt) {
                        invoke_child(command, suffix, cmdline);
                    }
                    else {
                        suffix = wcschr(command, L' ');
                        if (suffix != NULL) {
                            *suffix++ = L'\0';
                            suffix = skip_whitespace(suffix);
                        }
                        if (wcsncmp(command, L"python", 6))
                            error(RC_BAD_VIRTUAL_PATH, L"Unknown virtual \
path '%ls'", command);
                        command += 6;   /* skip past "python" */
                        if (search && ((*command == L'\0') || isspace(*command))) {
                            /* Command is eligible for path search, and there
                             * is no version specification.
                             */
                            debug(L"searching PATH for python executable\n");
                            cmd = find_on_path(PYTHON_EXECUTABLE);
                            debug(L"Python on path: %ls\n", cmd ? cmd->value : L"<not found>");
                            if (cmd) {
                                debug(L"located python on PATH: %ls\n", cmd->value);
                                invoke_child(cmd->value, suffix, cmdline);
                                /* Exit here, as we have found the command */
                                return;
                            }
                            /* FALL THROUGH: No python found on PATH, so fall
                             * back to locating the correct installed python.
                             */
                        }
                        if (*command && !validate_version(command))
                            error(RC_BAD_VIRTUAL_PATH, L"Invalid version \
specification: '%ls'.\nIn the first line of the script, 'python' needs to be \
followed by a valid version specifier.\nPlease check the documentation.",
                                  command);
                        /* TODO could call validate_version(command) */
                        ip = locate_python(command, TRUE);
                        if (ip == NULL) {
                            error(RC_NO_PYTHON, L"Requested Python version \
(%ls) is not installed", command);
                        }
                        else {
                            invoke_child(ip->executable, suffix, cmdline);
                        }
                    }
                }
            }
        }
    }
}

static wchar_t *
skip_me(wchar_t * cmdline)
{
    BOOL quoted;
    wchar_t c;
    wchar_t * result = cmdline;

    quoted = cmdline[0] == L'\"';
    if (!quoted)
        c = L' ';
    else {
        c = L'\"';
        ++result;
    }
    result = wcschr(result, c);
    if (result == NULL) /* when, for example, just exe name on command line */
        result = L"";
    else {
        ++result; /* skip past space or closing quote */
        result = skip_whitespace(result);
    }
    return result;
}

static DWORD version_high = 0;
static DWORD version_low = 0;

static void
get_version_info(wchar_t * version_text, size_t size)
{
    WORD maj, min, rel, bld;

    if (!version_high && !version_low)
        wcsncpy_s(version_text, size, L"0.1", _TRUNCATE);   /* fallback */
    else {
        maj = HIWORD(version_high);
        min = LOWORD(version_high);
        rel = HIWORD(version_low);
        bld = LOWORD(version_low);
        _snwprintf_s(version_text, size, _TRUNCATE, L"%d.%d.%d.%d", maj,
                     min, rel, bld);
    }
}

static void
show_help_text(wchar_t ** argv)
{
    wchar_t version_text [MAX_PATH];
#if defined(_M_X64)
    BOOL canDo64bit = TRUE;
#else
    /* If we are a 32bit process on a 64bit Windows, first hit the 64bit keys. */
    BOOL canDo64bit = FALSE;
    IsWow64Process(GetCurrentProcess(), &canDo64bit);
#endif

    get_version_info(version_text, MAX_PATH);
    fwprintf(stdout, L"\
Python Launcher for Windows Version %ls\n\n", version_text);
    fwprintf(stdout, L"\
usage:\n\
%ls [launcher-args] [python-args] script [script-args]\n\n", argv[0]);
    fputws(L"\
Launcher arguments:\n\n\
-2     : Launch the latest Python 2.x version\n\
-3     : Launch the latest Python 3.x version\n\
-X.Y   : Launch the specified Python version\n", stdout);
    if (canDo64bit) {
        fputws(L"\
     The above all default to 64 bit if a matching 64 bit python is present.\n\
-X.Y-32: Launch the specified 32bit Python version\n\
-X-32  : Launch the latest 32bit Python X version\n\
-X.Y-64: Launch the specified 64bit Python version\n\
-X-64  : Launch the latest 64bit Python X version", stdout);
    }
    fputws(L"\n-0  --list       : List the available pythons", stdout);
    fputws(L"\n-0p --list-paths : List with paths", stdout);
    fputws(L"\n\nThe following help text is from Python:\n\n", stdout);
    fflush(stdout);
}

static BOOL
show_python_list(wchar_t ** argv)
{
    /*
     * Display options -0
     */
    INSTALLED_PYTHON * result = NULL;
    INSTALLED_PYTHON * ip = installed_pythons; /* List of installed pythons */
    INSTALLED_PYTHON * defpy = locate_python(L"", FALSE);
    size_t i = 0;
    wchar_t *p = argv[1];
    wchar_t *fmt = L"\n -%ls-%d"; /* print VER-BITS */
    wchar_t *defind = L" *"; /* Default indicator */

    /*
    * Output informational messages to stderr to keep output
    * clean for use in pipes, etc.
    */
    fwprintf(stderr,
             L"Installed Pythons found by %s Launcher for Windows", argv[0]);
    if (!_wcsicmp(p, L"-0p") || !_wcsicmp(p, L"--list-paths")) /* Show path? */
        fmt = L"\n -%ls-%d\t%ls"; /* print VER-BITS path */

    if (num_installed_pythons == 0) /* We have somehow got here without searching for pythons */
        locate_all_pythons(); /* Find them, Populates installed_pythons */

    if (num_installed_pythons == 0) /* No pythons found */
        fwprintf(stderr, L"\nNo Installed Pythons Found!");
    else
    {
        for (i = 0; i < num_installed_pythons; i++, ip++) {
            fwprintf(stdout, fmt, ip->version, ip->bits, ip->executable);
            /* If there is a default indicate it */
            if ((defpy != NULL) && !_wcsicmp(ip->executable, defpy->executable))
                fwprintf(stderr, defind);
        }
    }

    if ((defpy == NULL) && (num_installed_pythons > 0))
        /* We have pythons but none is the default */
        fwprintf(stderr, L"\n\nCan't find a Default Python.\n\n");
    else
        fwprintf(stderr, L"\n\n"); /* End with a blank line */
    return FALSE; /* If this has been called we cannot continue */
}

#if defined(VENV_REDIRECT)

static int
find_home_value(const char *buffer, const char **start, DWORD *length)
{
    for (const char *s = strstr(buffer, "home"); s; s = strstr(s + 1, "\nhome")) {
        if (*s == '\n') {
            ++s;
        }
        for (int i = 4; i > 0 && *s; --i, ++s);

        while (*s && iswspace(*s)) {
            ++s;
        }
        if (*s != L'=') {
            continue;
        }

        do {
            ++s;
        } while (*s && iswspace(*s));

        *start = s;
        char *nl = strchr(s, '\n');
        if (nl) {
            *length = (DWORD)((ptrdiff_t)nl - (ptrdiff_t)s);
        } else {
            *length = (DWORD)strlen(s);
        }
        return 1;
    }
    return 0;
}
#endif

static wchar_t *
wcsdup_pad(const wchar_t *s, int padding, int *newlen)
{
    size_t len = wcslen(s);
    len += 1 + padding;
    wchar_t *r = (wchar_t *)malloc(len * sizeof(wchar_t));
    if (!r) {
        return NULL;
    }
    if (wcscpy_s(r, len, s)) {
        free(r);
        return NULL;
    }
    *newlen = len < MAXINT ? (int)len : MAXINT;
    return r;
}

static wchar_t *
get_process_name()
{
    DWORD bufferLen = MAX_PATH;
    DWORD len = bufferLen;
    wchar_t *r = NULL;

    while (!r) {
        r = (wchar_t *)malloc(bufferLen * sizeof(wchar_t));
        if (!r) {
            error(RC_NO_MEMORY, L"out of memory");
            return NULL;
        }
        len = GetModuleFileNameW(NULL, r, bufferLen);
        if (len == 0) {
            free(r);
            error(0, L"Failed to get module name");
            return NULL;
        } else if (len == bufferLen &&
                   GetLastError() == ERROR_INSUFFICIENT_BUFFER) {
            free(r);
            r = NULL;
            bufferLen *= 2;
        }
    }

    return r;
}

static int
process(int argc, wchar_t ** argv)
{
    wchar_t * wp;
    wchar_t * command;
    wchar_t * executable;
    wchar_t * p;
    wchar_t * argv0;
    int rc = 0;
    INSTALLED_PYTHON * ip;
    BOOL valid;
    DWORD size, attrs;
    wchar_t message[MSGSIZE];
    void * version_data;
    VS_FIXEDFILEINFO * file_info;
    UINT block_size;
#if defined(VENV_REDIRECT)
    wchar_t * venv_cfg_path;
    int newlen;
#elif defined(SCRIPT_WRAPPER)
    wchar_t * newcommand;
    wchar_t * av[2];
    int newlen;
    HRESULT hr;
    int index;
#else
    HRESULT hr;
    int index;
#endif

    setvbuf(stderr, (char *)NULL, _IONBF, 0);
    wp = get_env(L"PYLAUNCH_DEBUG");
    if ((wp != NULL) && (*wp != L'\0'))
        log_fp = stderr;

#if defined(_M_X64)
    debug(L"launcher build: 64bit\n");
#else
    debug(L"launcher build: 32bit\n");
#endif
#if defined(_WINDOWS)
    debug(L"launcher executable: Windows\n");
#else
    debug(L"launcher executable: Console\n");
#endif
#if !defined(VENV_REDIRECT)
    /* Get the local appdata folder (non-roaming) */
    hr = SHGetFolderPathW(NULL, CSIDL_LOCAL_APPDATA,
                          NULL, 0, appdata_ini_path);
    if (hr != S_OK) {
        debug(L"SHGetFolderPath failed: %X\n", hr);
        appdata_ini_path[0] = L'\0';
    }
    else {
        wcsncat_s(appdata_ini_path, MAX_PATH, L"\\py.ini", _TRUNCATE);
        attrs = GetFileAttributesW(appdata_ini_path);
        if (attrs == INVALID_FILE_ATTRIBUTES) {
            debug(L"File '%ls' non-existent\n", appdata_ini_path);
            appdata_ini_path[0] = L'\0';
        } else {
            debug(L"Using local configuration file '%ls'\n", appdata_ini_path);
        }
    }
#endif
    argv0 = get_process_name();
    size = GetFileVersionInfoSizeW(argv0, &size);
    if (size == 0) {
        winerror(GetLastError(), message, MSGSIZE);
        debug(L"GetFileVersionInfoSize failed: %ls\n", message);
    }
    else {
        version_data = malloc(size);
        if (version_data) {
            valid = GetFileVersionInfoW(argv0, 0, size,
                                        version_data);
            if (!valid)
                debug(L"GetFileVersionInfo failed: %X\n", GetLastError());
            else {
                valid = VerQueryValueW(version_data, L"\\",
                                       (LPVOID *) &file_info, &block_size);
                if (!valid)
                    debug(L"VerQueryValue failed: %X\n", GetLastError());
                else {
                    version_high = file_info->dwFileVersionMS;
                    version_low = file_info->dwFileVersionLS;
                }
            }
            free(version_data);
        }
    }

#if defined(VENV_REDIRECT)
    /* Allocate some extra space for new filenames */
    venv_cfg_path = wcsdup_pad(argv0, 32, &newlen);
    if (!venv_cfg_path) {
        error(RC_NO_MEMORY, L"Failed to copy module name");
    }
    p = wcsrchr(venv_cfg_path, L'\\');

    if (p == NULL) {
        error(RC_NO_VENV_CFG, L"No pyvenv.cfg file");
    }
    p[0] = L'\0';
    wcscat_s(venv_cfg_path, newlen, L"\\pyvenv.cfg");
    attrs = GetFileAttributesW(venv_cfg_path);
    if (attrs == INVALID_FILE_ATTRIBUTES) {
        debug(L"File '%ls' non-existent\n", venv_cfg_path);
        p[0] = '\0';
        p = wcsrchr(venv_cfg_path, L'\\');
        if (p != NULL) {
            p[0] = '\0';
            wcscat_s(venv_cfg_path, newlen, L"\\pyvenv.cfg");
            attrs = GetFileAttributesW(venv_cfg_path);
            if (attrs == INVALID_FILE_ATTRIBUTES) {
                debug(L"File '%ls' non-existent\n", venv_cfg_path);
                error(RC_NO_VENV_CFG, L"No pyvenv.cfg file");
            }
        }
    }
    debug(L"Using venv configuration file '%ls'\n", venv_cfg_path);
#else
    /* Allocate some extra space for new filenames */
    if (wcscpy_s(launcher_ini_path, MAX_PATH, argv0)) {
        error(RC_NO_MEMORY, L"Failed to copy module name");
    }
    p = wcsrchr(launcher_ini_path, L'\\');

    if (p == NULL) {
        debug(L"GetModuleFileNameW returned value has no backslash: %ls\n",
              launcher_ini_path);
        launcher_ini_path[0] = L'\0';
    }
    else {
        p[0] = L'\0';
        wcscat_s(launcher_ini_path, MAX_PATH, L"\\py.ini");
        attrs = GetFileAttributesW(launcher_ini_path);
        if (attrs == INVALID_FILE_ATTRIBUTES) {
            debug(L"File '%ls' non-existent\n", launcher_ini_path);
            launcher_ini_path[0] = L'\0';
        } else {
            debug(L"Using global configuration file '%ls'\n", launcher_ini_path);
        }
    }
#endif

    command = skip_me(GetCommandLineW());
    debug(L"Called with command line: %ls\n", command);

#if defined(SCRIPT_WRAPPER)
    /* The launcher is being used in "script wrapper" mode.
     * There should therefore be a Python script named <exename>-script.py in
     * the same directory as the launcher executable.
     * Put the script name into argv as the first (script name) argument.
     */

    /* Get the wrapped script name - if the script is not present, this will
     * terminate the program with an error.
     */
    locate_wrapped_script();

    /* Add the wrapped script to the start of command */
    newlen = wcslen(wrapped_script_path) + wcslen(command) + 2; /* ' ' + NUL */
    newcommand = malloc(sizeof(wchar_t) * newlen);
    if (!newcommand) {
        error(RC_NO_MEMORY, L"Could not allocate new command line");
    }
    else {
        wcscpy_s(newcommand, newlen, wrapped_script_path);
        wcscat_s(newcommand, newlen, L" ");
        wcscat_s(newcommand, newlen, command);
        debug(L"Running wrapped script with command line '%ls'\n", newcommand);
        read_commands();
        av[0] = wrapped_script_path;
        av[1] = NULL;
        maybe_handle_shebang(av, newcommand);
        /* Returns if no shebang line - pass to default processing */
        command = newcommand;
        valid = FALSE;
    }
#elif defined(VENV_REDIRECT)
    {
        FILE *f;
        char buffer[4096]; /* 4KB should be enough for anybody */
        char *start;
        DWORD len, cch, cch_actual;
        size_t cb;
        if (_wfopen_s(&f, venv_cfg_path, L"r")) {
            error(RC_BAD_VENV_CFG, L"Cannot read '%ls'", venv_cfg_path);
        }
        cb = fread_s(buffer, sizeof(buffer), sizeof(buffer[0]),
                     sizeof(buffer) / sizeof(buffer[0]), f);
        fclose(f);

        if (!find_home_value(buffer, &start, &len)) {
            error(RC_BAD_VENV_CFG, L"Cannot find home in '%ls'",
                  venv_cfg_path);
        }

        cch = MultiByteToWideChar(CP_UTF8, 0, start, len, NULL, 0);
        if (!cch) {
            error(0, L"Cannot determine memory for home path");
        }
        cch += (DWORD)wcslen(PYTHON_EXECUTABLE) + 1 + 1; /* include sep and null */
        executable = (wchar_t *)malloc(cch * sizeof(wchar_t));
        cch_actual = MultiByteToWideChar(CP_UTF8, 0, start, len, executable, cch);
        if (!cch_actual) {
            error(RC_BAD_VENV_CFG, L"Cannot decode home path in '%ls'",
                  venv_cfg_path);
        }
        if (executable[cch_actual - 1] != L'\\') {
            executable[cch_actual++] = L'\\';
            executable[cch_actual] = L'\0';
        }
        if (wcscat_s(executable, cch, PYTHON_EXECUTABLE)) {
            error(RC_BAD_VENV_CFG, L"Cannot create executable path from '%ls'",
                  venv_cfg_path);
        }
        if (GetFileAttributesW(executable) == INVALID_FILE_ATTRIBUTES) {
            error(RC_NO_PYTHON, L"No Python at '%ls'", executable);
        }
        if (!SetEnvironmentVariableW(L"__PYVENV_LAUNCHER__", argv0)) {
            error(0, L"Failed to set launcher environment");
        }
        valid = 1;
    }
#else
    if (argc <= 1) {
        valid = FALSE;
        p = NULL;
    }
    else {
        p = argv[1];
<<<<<<< HEAD
        if ((argc == 2) &&
            (!wcsncmp(p, L"-0", wcslen(L"-0")) || /* Starts with -0 or --list */
=======
        plen = wcslen(p);
        if ((argc == 2) && // list version args
            (!wcsncmp(p, L"-0", wcslen(L"-0")) ||
>>>>>>> c8fe9ccf
            !wcsncmp(p, L"--list", wcslen(L"--list"))))
        {
            show_python_list(argv);
            return rc;
        }
        valid = valid && (*p == L'-') && validate_version(&p[1]);
        if (valid) {
            ip = locate_python(&p[1], FALSE);
            if (ip == NULL)
            {
                fwprintf(stdout, \
                         L"Python %ls not found!\n", &p[1]);
                valid = show_python_list(argv);
                error(RC_NO_PYTHON, L"Requested Python version (%ls) not \
installed, use -0 for available pythons", &p[1]);
            }
            executable = ip->executable;
            command += wcslen(p);
            command = skip_whitespace(command);
        }
        else {
            for (index = 1; index < argc; ++index) {
                if (*argv[index] != L'-')
                    break;
            }
            if (index < argc) {
                read_commands();
                maybe_handle_shebang(&argv[index], command);
            }
        }
    }
#endif

    if (!valid) {
        if ((argc == 2) && (!_wcsicmp(p, L"-h") || !_wcsicmp(p, L"--help")))
            show_help_text(argv);
        if ((argc == 2) &&
            (!_wcsicmp(p, L"-0") || !_wcsicmp(p, L"--list") ||
            !_wcsicmp(p, L"-0p") || !_wcsicmp(p, L"--list-paths")))
        {
            executable = NULL; /* Info call only */
        }
        else {
            /* Look for an active virtualenv */
            executable = find_python_by_venv();

            /* If we didn't find one, look for the default Python */
            if (executable == NULL) {
                ip = locate_python(L"", FALSE);
                if (ip == NULL)
                    error(RC_NO_PYTHON, L"Can't find a default Python.");
                executable = ip->executable;
            }
        }
    }
    if (executable != NULL)
        invoke_child(executable, NULL, command);
    else
        rc = RC_NO_PYTHON;
    return rc;
}

#if defined(_WINDOWS)

int WINAPI wWinMain(HINSTANCE hInstance, HINSTANCE hPrevInstance,
                   LPWSTR lpstrCmd, int nShow)
{
    return process(__argc, __wargv);
}

#else

int cdecl wmain(int argc, wchar_t ** argv)
{
    return process(argc, argv);
}

#endif<|MERGE_RESOLUTION|>--- conflicted
+++ resolved
@@ -1791,14 +1791,8 @@
     }
     else {
         p = argv[1];
-<<<<<<< HEAD
-        if ((argc == 2) &&
-            (!wcsncmp(p, L"-0", wcslen(L"-0")) || /* Starts with -0 or --list */
-=======
-        plen = wcslen(p);
         if ((argc == 2) && // list version args
             (!wcsncmp(p, L"-0", wcslen(L"-0")) ||
->>>>>>> c8fe9ccf
             !wcsncmp(p, L"--list", wcslen(L"--list"))))
         {
             show_python_list(argv);
