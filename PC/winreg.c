/*
  winreg.c

  Windows Registry access module for Python.

  * Simple registry access written by Mark Hammond in win32api
    module circa 1995.
  * Bill Tutt expanded the support significantly not long after.
  * Numerous other people have submitted patches since then.
  * Ripped from win32api module 03-Feb-2000 by Mark Hammond, and
    basic Unicode support added.

*/

#define PY_SSIZE_T_CLEAN
#include "Python.h"
#include "structmember.h"
#include "windows.h"

static BOOL PyHKEY_AsHKEY(PyObject *ob, HKEY *pRes, BOOL bNoneOK);
static BOOL clinic_HKEY_converter(PyObject *ob, void *p);
static PyObject *PyHKEY_FromHKEY(HKEY h);
static BOOL PyHKEY_Close(PyObject *obHandle);

static char errNotAHandle[] = "Object is not a handle";

/* The win32api module reports the function name that failed,
   but this concept is not in the Python core.
   Hopefully it will one day, and in the meantime I don't
   want to lose this info...
*/
#define PyErr_SetFromWindowsErrWithFunction(rc, fnname) \
    PyErr_SetFromWindowsErr(rc)

/* Forward declares */

/* Doc strings */
PyDoc_STRVAR(module_doc,
"This module provides access to the Windows registry API.\n"
"\n"
"Functions:\n"
"\n"
"CloseKey() - Closes a registry key.\n"
"ConnectRegistry() - Establishes a connection to a predefined registry handle\n"
"                    on another computer.\n"
"CreateKey() - Creates the specified key, or opens it if it already exists.\n"
"DeleteKey() - Deletes the specified key.\n"
"DeleteValue() - Removes a named value from the specified registry key.\n"
"EnumKey() - Enumerates subkeys of the specified open registry key.\n"
"EnumValue() - Enumerates values of the specified open registry key.\n"
"ExpandEnvironmentStrings() - Expand the env strings in a REG_EXPAND_SZ\n"
"                             string.\n"
"FlushKey() - Writes all the attributes of the specified key to the registry.\n"
"LoadKey() - Creates a subkey under HKEY_USER or HKEY_LOCAL_MACHINE and\n"
"            stores registration information from a specified file into that\n"
"            subkey.\n"
"OpenKey() - Opens the specified key.\n"
"OpenKeyEx() - Alias of OpenKey().\n"
"QueryValue() - Retrieves the value associated with the unnamed value for a\n"
"               specified key in the registry.\n"
"QueryValueEx() - Retrieves the type and data for a specified value name\n"
"                 associated with an open registry key.\n"
"QueryInfoKey() - Returns information about the specified key.\n"
"SaveKey() - Saves the specified key, and all its subkeys a file.\n"
"SetValue() - Associates a value with a specified key.\n"
"SetValueEx() - Stores data in the value field of an open registry key.\n"
"\n"
"Special objects:\n"
"\n"
"HKEYType -- type object for HKEY objects\n"
"error -- exception raised for Win32 errors\n"
"\n"
"Integer constants:\n"
"Many constants are defined - see the documentation for each function\n"
"to see what constants are used, and where.");



/* PyHKEY docstrings */
PyDoc_STRVAR(PyHKEY_doc,
"PyHKEY Object - A Python object, representing a win32 registry key.\n"
"\n"
"This object wraps a Windows HKEY object, automatically closing it when\n"
"the object is destroyed.  To guarantee cleanup, you can call either\n"
"the Close() method on the PyHKEY, or the CloseKey() method.\n"
"\n"
"All functions which accept a handle object also accept an integer --\n"
"however, use of the handle object is encouraged.\n"
"\n"
"Functions:\n"
"Close() - Closes the underlying handle.\n"
"Detach() - Returns the integer Win32 handle, detaching it from the object\n"
"\n"
"Properties:\n"
"handle - The integer Win32 handle.\n"
"\n"
"Operations:\n"
"__bool__ - Handles with an open object return true, otherwise false.\n"
"__int__ - Converting a handle to an integer returns the Win32 handle.\n"
"rich comparison - Handle objects are compared using the handle value.");



/************************************************************************

  The PyHKEY object definition

************************************************************************/
typedef struct {
    PyObject_VAR_HEAD
    HKEY hkey;
} PyHKEYObject;

#define PyHKEY_Check(op) ((op)->ob_type == &PyHKEY_Type)

static char *failMsg = "bad operand type";

static PyObject *
PyHKEY_unaryFailureFunc(PyObject *ob)
{
    PyErr_SetString(PyExc_TypeError, failMsg);
    return NULL;
}
static PyObject *
PyHKEY_binaryFailureFunc(PyObject *ob1, PyObject *ob2)
{
    PyErr_SetString(PyExc_TypeError, failMsg);
    return NULL;
}
static PyObject *
PyHKEY_ternaryFailureFunc(PyObject *ob1, PyObject *ob2, PyObject *ob3)
{
    PyErr_SetString(PyExc_TypeError, failMsg);
    return NULL;
}

static void
PyHKEY_deallocFunc(PyObject *ob)
{
    /* Can not call PyHKEY_Close, as the ob->tp_type
       has already been cleared, thus causing the type
       check to fail!
    */
    PyHKEYObject *obkey = (PyHKEYObject *)ob;
    if (obkey->hkey)
        RegCloseKey((HKEY)obkey->hkey);
    PyObject_DEL(ob);
}

static int
PyHKEY_boolFunc(PyObject *ob)
{
    return ((PyHKEYObject *)ob)->hkey != 0;
}

static PyObject *
PyHKEY_intFunc(PyObject *ob)
{
    PyHKEYObject *pyhkey = (PyHKEYObject *)ob;
    return PyLong_FromVoidPtr(pyhkey->hkey);
}

static PyObject *
PyHKEY_strFunc(PyObject *ob)
{
    PyHKEYObject *pyhkey = (PyHKEYObject *)ob;
    return PyUnicode_FromFormat("<PyHKEY:%p>", pyhkey->hkey);
}

static int
PyHKEY_compareFunc(PyObject *ob1, PyObject *ob2)
{
    PyHKEYObject *pyhkey1 = (PyHKEYObject *)ob1;
    PyHKEYObject *pyhkey2 = (PyHKEYObject *)ob2;
    return pyhkey1 == pyhkey2 ? 0 :
         (pyhkey1 < pyhkey2 ? -1 : 1);
}

static Py_hash_t
PyHKEY_hashFunc(PyObject *ob)
{
    /* Just use the address.
       XXX - should we use the handle value?
    */
    return _Py_HashPointer(ob);
}


static PyNumberMethods PyHKEY_NumberMethods =
{
    PyHKEY_binaryFailureFunc,           /* nb_add */
    PyHKEY_binaryFailureFunc,           /* nb_subtract */
    PyHKEY_binaryFailureFunc,           /* nb_multiply */
    PyHKEY_binaryFailureFunc,           /* nb_remainder */
    PyHKEY_binaryFailureFunc,           /* nb_divmod */
    PyHKEY_ternaryFailureFunc,          /* nb_power */
    PyHKEY_unaryFailureFunc,            /* nb_negative */
    PyHKEY_unaryFailureFunc,            /* nb_positive */
    PyHKEY_unaryFailureFunc,            /* nb_absolute */
    PyHKEY_boolFunc,                    /* nb_bool */
    PyHKEY_unaryFailureFunc,            /* nb_invert */
    PyHKEY_binaryFailureFunc,           /* nb_lshift */
    PyHKEY_binaryFailureFunc,           /* nb_rshift */
    PyHKEY_binaryFailureFunc,           /* nb_and */
    PyHKEY_binaryFailureFunc,           /* nb_xor */
    PyHKEY_binaryFailureFunc,           /* nb_or */
    PyHKEY_intFunc,                     /* nb_int */
    0,                                  /* nb_reserved */
    PyHKEY_unaryFailureFunc,            /* nb_float */
};

/*[clinic input]
module winreg
class winreg.HKEYType "PyHKEYObject *" "&PyHKEY_Type"
[clinic start generated code]*/
/*[clinic end generated code: output=da39a3ee5e6b4b0d input=4c964eba3bf914d6]*/

/*[python input]
class REGSAM_converter(CConverter):
    type = 'REGSAM'
    format_unit = 'i'

class DWORD_converter(CConverter):
    type = 'DWORD'
    format_unit = 'k'

class HKEY_converter(CConverter):
    type = 'HKEY'
    converter = 'clinic_HKEY_converter'

class HKEY_return_converter(CReturnConverter):
    type = 'HKEY'

    def render(self, function, data):
        self.declare(data)
        self.err_occurred_if_null_pointer("_return_value", data)
        data.return_conversion.append(
            'return_value = PyHKEY_FromHKEY(_return_value);\n')

# HACK: this only works for PyHKEYObjects, nothing else.
#       Should this be generalized and enshrined in clinic.py,
#       destroy this converter with prejudice.
class self_return_converter(CReturnConverter):
    type = 'PyHKEYObject *'

    def render(self, function, data):
        self.declare(data)
        data.return_conversion.append(
            'return_value = (PyObject *)_return_value;\n')
[python start generated code]*/
/*[python end generated code: output=da39a3ee5e6b4b0d input=22f7aedc6d68e80e]*/

#include "clinic/winreg.c.h"

/************************************************************************

  The PyHKEY object methods

************************************************************************/
/*[clinic input]
winreg.HKEYType.Close

Closes the underlying Windows handle.

If the handle is already closed, no error is raised.
[clinic start generated code]*/

static PyObject *
winreg_HKEYType_Close_impl(PyHKEYObject *self)
/*[clinic end generated code: output=fced3a624fb0c344 input=6786ac75f6b89de6]*/
{
    if (!PyHKEY_Close((PyObject *)self))
        return NULL;
    Py_RETURN_NONE;
}

/*[clinic input]
winreg.HKEYType.Detach

Detaches the Windows handle from the handle object.

The result is the value of the handle before it is detached.  If the
handle is already detached, this will return zero.

After calling this function, the handle is effectively invalidated,
but the handle is not closed.  You would call this function when you
need the underlying win32 handle to exist beyond the lifetime of the
handle object.
[clinic start generated code]*/

static PyObject *
winreg_HKEYType_Detach_impl(PyHKEYObject *self)
/*[clinic end generated code: output=dda5a9e1a01ae78f input=dd2cc09e6c6ba833]*/
{
    void* ret;
    if (PySys_Audit("winreg.PyHKEY.Detach", "n", (Py_ssize_t)self->hkey) < 0) {
        return NULL;
    }
    ret = (void*)self->hkey;
    self->hkey = 0;
    return PyLong_FromVoidPtr(ret);
}

/*[clinic input]
winreg.HKEYType.__enter__ -> self
[clinic start generated code]*/

static PyHKEYObject *
winreg_HKEYType___enter___impl(PyHKEYObject *self)
/*[clinic end generated code: output=52c34986dab28990 input=c40fab1f0690a8e2]*/
{
    Py_XINCREF(self);
    return self;
}


/*[clinic input]
winreg.HKEYType.__exit__

    exc_type: object
    exc_value: object
    traceback: object
[clinic start generated code]*/

static PyObject *
winreg_HKEYType___exit___impl(PyHKEYObject *self, PyObject *exc_type,
                              PyObject *exc_value, PyObject *traceback)
/*[clinic end generated code: output=923ebe7389e6a263 input=fb32489ee92403c7]*/
{
    if (!PyHKEY_Close((PyObject *)self))
        return NULL;
    Py_RETURN_NONE;
}

/*[clinic input]
[clinic start generated code]*/
/*[clinic end generated code: output=da39a3ee5e6b4b0d input=da39a3ee5e6b4b0d]*/

static struct PyMethodDef PyHKEY_methods[] = {
    WINREG_HKEYTYPE_CLOSE_METHODDEF
    WINREG_HKEYTYPE_DETACH_METHODDEF
    WINREG_HKEYTYPE___ENTER___METHODDEF
    WINREG_HKEYTYPE___EXIT___METHODDEF
    {NULL}
};

#define OFF(e) offsetof(PyHKEYObject, e)
static PyMemberDef PyHKEY_memberlist[] = {
    {"handle",      T_INT,      OFF(hkey), READONLY},
    {NULL}    /* Sentinel */
};

/* The type itself */
PyTypeObject PyHKEY_Type =
{
    PyVarObject_HEAD_INIT(0, 0) /* fill in type at module init */
    "PyHKEY",
    sizeof(PyHKEYObject),
    0,
    PyHKEY_deallocFunc,                 /* tp_dealloc */
    0,                                  /* tp_vectorcall_offset */
    0,                                  /* tp_getattr */
    0,                                  /* tp_setattr */
    0,                                  /* tp_as_async */
    0,                                  /* tp_repr */
    &PyHKEY_NumberMethods,              /* tp_as_number */
    0,                                  /* tp_as_sequence */
    0,                                  /* tp_as_mapping */
    PyHKEY_hashFunc,                    /* tp_hash */
    0,                                  /* tp_call */
    PyHKEY_strFunc,                     /* tp_str */
    0,                                  /* tp_getattro */
    0,                                  /* tp_setattro */
    0,                                  /* tp_as_buffer */
    0,                                  /* tp_flags */
    PyHKEY_doc,                         /* tp_doc */
    0,                                  /*tp_traverse*/
    0,                                  /*tp_clear*/
    0,                                  /*tp_richcompare*/
    0,                                  /*tp_weaklistoffset*/
    0,                                  /*tp_iter*/
    0,                                  /*tp_iternext*/
    PyHKEY_methods,                     /*tp_methods*/
    PyHKEY_memberlist,                  /*tp_members*/
};

/************************************************************************
   The public PyHKEY API (well, not public yet :-)
************************************************************************/
PyObject *
PyHKEY_New(HKEY hInit)
{
    PyHKEYObject *key = PyObject_NEW(PyHKEYObject, &PyHKEY_Type);
    if (key)
        key->hkey = hInit;
    return (PyObject *)key;
}

BOOL
PyHKEY_Close(PyObject *ob_handle)
{
    LONG rc;
    HKEY key;

    if (!PyHKEY_AsHKEY(ob_handle, &key, TRUE)) {
        return FALSE;
    }
    if (PyHKEY_Check(ob_handle)) {
        ((PyHKEYObject*)ob_handle)->hkey = 0;
    }
    rc = key ? RegCloseKey(key) : ERROR_SUCCESS;
    if (rc != ERROR_SUCCESS)
        PyErr_SetFromWindowsErrWithFunction(rc, "RegCloseKey");
    return rc == ERROR_SUCCESS;
}

BOOL
PyHKEY_AsHKEY(PyObject *ob, HKEY *pHANDLE, BOOL bNoneOK)
{
    if (ob == Py_None) {
        if (!bNoneOK) {
            PyErr_SetString(
                      PyExc_TypeError,
                      "None is not a valid HKEY in this context");
            return FALSE;
        }
        *pHANDLE = (HKEY)0;
    }
    else if (PyHKEY_Check(ob)) {
        PyHKEYObject *pH = (PyHKEYObject *)ob;
        *pHANDLE = pH->hkey;
    }
    else if (PyLong_Check(ob)) {
        /* We also support integers */
        PyErr_Clear();
        *pHANDLE = (HKEY)PyLong_AsVoidPtr(ob);
        if (PyErr_Occurred())
            return FALSE;
    }
    else {
        PyErr_SetString(
                        PyExc_TypeError,
            "The object is not a PyHKEY object");
        return FALSE;
    }
    return TRUE;
}

BOOL
clinic_HKEY_converter(PyObject *ob, void *p)
{
    if (!PyHKEY_AsHKEY(ob, (HKEY *)p, FALSE))
        return FALSE;
    return TRUE;
}

PyObject *
PyHKEY_FromHKEY(HKEY h)
{
    PyHKEYObject *op;

    /* Inline PyObject_New */
    op = (PyHKEYObject *) PyObject_MALLOC(sizeof(PyHKEYObject));
    if (op == NULL)
        return PyErr_NoMemory();
    PyObject_INIT(op, &PyHKEY_Type);
    op->hkey = h;
    return (PyObject *)op;
}


/************************************************************************
  The module methods
************************************************************************/
BOOL
PyWinObject_CloseHKEY(PyObject *obHandle)
{
    BOOL ok;
    if (PyHKEY_Check(obHandle)) {
        ok = PyHKEY_Close(obHandle);
    }
#if SIZEOF_LONG >= SIZEOF_HKEY
    else if (PyLong_Check(obHandle)) {
        long rc = RegCloseKey((HKEY)PyLong_AsLong(obHandle));
        ok = (rc == ERROR_SUCCESS);
        if (!ok)
            PyErr_SetFromWindowsErrWithFunction(rc, "RegCloseKey");
    }
#else
    else if (PyLong_Check(obHandle)) {
        long rc = RegCloseKey((HKEY)PyLong_AsVoidPtr(obHandle));
        ok = (rc == ERROR_SUCCESS);
        if (!ok)
            PyErr_SetFromWindowsErrWithFunction(rc, "RegCloseKey");
    }
#endif
    else {
        PyErr_SetString(
            PyExc_TypeError,
            "A handle must be a HKEY object or an integer");
        return FALSE;
    }
    return ok;
}


/*
   Private Helper functions for the registry interfaces

** Note that fixupMultiSZ and countString have both had changes
** made to support "incorrect strings".  The registry specification
** calls for strings to be terminated with 2 null bytes.  It seems
** some commercial packages install strings which don't conform,
** causing this code to fail - however, "regedit" etc still work
** with these strings (ie only we don't!).
*/
static void
fixupMultiSZ(wchar_t **str, wchar_t *data, int len)
{
    wchar_t *P;
    int i;
    wchar_t *Q;

    if (len > 0 && data[len - 1] == '\0') {
        Q = data + len - 1;
    }
    else {
        Q = data + len;
    }

    for (P = data, i = 0; P < Q; P++, i++) {
        str[i] = P;
        for (; P < Q && *P != '\0'; P++) {
            ;
        }
    }
}

static int
countStrings(wchar_t *data, int len)
{
    int strings;
    wchar_t *P, *Q;

    if (len > 0 && data[len - 1] == '\0') {
        Q = data + len - 1;
    }
    else {
        Q = data + len;
    }

    for (P = data, strings = 0; P < Q; P++, strings++) {
        for (; P < Q && *P != '\0'; P++) {
            ;
        }
    }
    return strings;
}

/* Convert PyObject into Registry data.
   Allocates space as needed. */
static BOOL
Py2Reg(PyObject *value, DWORD typ, BYTE **retDataBuf, DWORD *retDataSize)
{
    Py_ssize_t i,j;
    switch (typ) {
        case REG_DWORD:
            if (value != Py_None && !PyLong_Check(value))
                return FALSE;
            *retDataBuf = (BYTE *)PyMem_NEW(DWORD, 1);
            if (*retDataBuf == NULL){
                PyErr_NoMemory();
                return FALSE;
            }
            *retDataSize = sizeof(DWORD);
            if (value == Py_None) {
                DWORD zero = 0;
                memcpy(*retDataBuf, &zero, sizeof(DWORD));
            }
            else {
                DWORD d = PyLong_AsUnsignedLong(value);
                memcpy(*retDataBuf, &d, sizeof(DWORD));
            }
            break;
        case REG_QWORD:
          if (value != Py_None && !PyLong_Check(value))
                return FALSE;
            *retDataBuf = (BYTE *)PyMem_NEW(DWORD64, 1);
            if (*retDataBuf == NULL){
                PyErr_NoMemory();
                return FALSE;
            }
            *retDataSize = sizeof(DWORD64);
            if (value == Py_None) {
                DWORD64 zero = 0;
                memcpy(*retDataBuf, &zero, sizeof(DWORD64));
            }
            else {
                DWORD64 d = PyLong_AsUnsignedLongLong(value);
                memcpy(*retDataBuf, &d, sizeof(DWORD64));
            }
            break;
        case REG_SZ:
        case REG_EXPAND_SZ:
            {
                if (value != Py_None) {
                    Py_ssize_t len;
                    if (!PyUnicode_Check(value))
                        return FALSE;
                    *retDataBuf = (BYTE*)PyUnicode_AsWideCharString(value, &len);
                    if (*retDataBuf == NULL)
                        return FALSE;
                    *retDataSize = Py_SAFE_DOWNCAST(
                        (len + 1) * sizeof(wchar_t),
                        Py_ssize_t, DWORD);
                }
                else {
                    *retDataBuf = (BYTE *)PyMem_NEW(wchar_t, 1);
                    if (*retDataBuf == NULL) {
                        PyErr_NoMemory();
                        return FALSE;
                    }
                    ((wchar_t *)*retDataBuf)[0] = L'\0';
                    *retDataSize = 1 * sizeof(wchar_t);
                }
                break;
            }
        case REG_MULTI_SZ:
            {
                DWORD size = 0;
                wchar_t *P;

                if (value == Py_None)
                    i = 0;
                else {
                    if (!PyList_Check(value))
                        return FALSE;
                    i = PyList_Size(value);
                }
                for (j = 0; j < i; j++)
                {
                    PyObject *t;
                    Py_ssize_t len;

                    t = PyList_GET_ITEM(value, j);
                    if (!PyUnicode_Check(t))
                        return FALSE;
#if USE_UNICODE_WCHAR_CACHE
                    len = PyUnicode_GetSize(t);
                    if (len < 0)
                        return FALSE;
                    len++;
#else /* USE_UNICODE_WCHAR_CACHE */
                    len = PyUnicode_AsWideChar(t, NULL, 0);
                    if (len < 0)
                        return FALSE;
#endif /* USE_UNICODE_WCHAR_CACHE */
                    size += Py_SAFE_DOWNCAST(len * sizeof(wchar_t),
                                             size_t, DWORD);
                }

                *retDataSize = size + 2;
                *retDataBuf = (BYTE *)PyMem_NEW(char,
                                                *retDataSize);
                if (*retDataBuf == NULL){
                    PyErr_NoMemory();
                    return FALSE;
                }
                P = (wchar_t *)*retDataBuf;

                for (j = 0; j < i; j++)
                {
                    PyObject *t;
                    Py_ssize_t len;

                    t = PyList_GET_ITEM(value, j);
                    assert(size > 0);
                    len = PyUnicode_AsWideChar(t, P, size);
                    assert(len >= 0);
                    assert(len < size);
                    size -= (DWORD)len + 1;
                    P += len + 1;
                }
                /* And doubly-terminate the list... */
                *P = L'\0';
                break;
            }
        case REG_BINARY:
        /* ALSO handle ALL unknown data types here.  Even if we can't
           support it natively, we should handle the bits. */
        default:
            if (value == Py_None) {
                *retDataSize = 0;
                *retDataBuf = NULL;
            }
            else {
                Py_buffer view;

                if (!PyObject_CheckBuffer(value)) {
                    PyErr_Format(PyExc_TypeError,
                        "Objects of type '%s' can not "
                        "be used as binary registry values",
                        value->ob_type->tp_name);
                    return FALSE;
                }

                if (PyObject_GetBuffer(value, &view, PyBUF_SIMPLE) < 0)
                    return FALSE;

                *retDataBuf = (BYTE *)PyMem_NEW(char, view.len);
                if (*retDataBuf == NULL){
                    PyBuffer_Release(&view);
                    PyErr_NoMemory();
                    return FALSE;
                }
                *retDataSize = Py_SAFE_DOWNCAST(view.len, Py_ssize_t, DWORD);
                memcpy(*retDataBuf, view.buf, view.len);
                PyBuffer_Release(&view);
            }
            break;
    }
    return TRUE;
}

/* Convert Registry data into PyObject*/
static PyObject *
Reg2Py(BYTE *retDataBuf, DWORD retDataSize, DWORD typ)
{
    PyObject *obData;

    switch (typ) {
        case REG_DWORD:
            if (retDataSize == 0)
                obData = PyLong_FromUnsignedLong(0);
            else
                obData = PyLong_FromUnsignedLong(*(DWORD *)retDataBuf);
            break;
        case REG_QWORD:
            if (retDataSize == 0)
                obData = PyLong_FromUnsignedLongLong(0);
            else
                obData = PyLong_FromUnsignedLongLong(*(DWORD64 *)retDataBuf);
            break;
        case REG_SZ:
        case REG_EXPAND_SZ:
            {
                /* REG_SZ should be a NUL terminated string, but only by
                 * convention. The buffer may have been saved without a NUL
                 * or with embedded NULs. To be consistent with reg.exe and
                 * regedit.exe, consume only up to the first NUL. */
                wchar_t *data = (wchar_t *)retDataBuf;
                size_t len = wcsnlen(data, retDataSize / sizeof(wchar_t));
                obData = PyUnicode_FromWideChar(data, len);
                break;
            }
        case REG_MULTI_SZ:
            if (retDataSize == 0)
                obData = PyList_New(0);
            else
            {
                int index = 0;
                wchar_t *data = (wchar_t *)retDataBuf;
                int len = retDataSize / 2;
                int s = countStrings(data, len);
                wchar_t **str = PyMem_New(wchar_t *, s);
                if (str == NULL)
                    return PyErr_NoMemory();

                fixupMultiSZ(str, data, len);
                obData = PyList_New(s);
                if (obData == NULL) {
                    PyMem_Free(str);
                    return NULL;
                }
                for (index = 0; index < s; index++)
                {
                    size_t slen = wcsnlen(str[index], len);
                    PyObject *uni = PyUnicode_FromWideChar(str[index], slen);
                    if (uni == NULL) {
                        Py_DECREF(obData);
                        PyMem_Free(str);
                        return NULL;
                    }
                    PyList_SET_ITEM(obData, index, uni);
                    len -= Py_SAFE_DOWNCAST(slen + 1, size_t, int);
                }
                PyMem_Free(str);

                break;
            }
        case REG_BINARY:
        /* ALSO handle ALL unknown data types here.  Even if we can't
           support it natively, we should handle the bits. */
        default:
            if (retDataSize == 0) {
                Py_INCREF(Py_None);
                obData = Py_None;
            }
            else
                obData = PyBytes_FromStringAndSize(
                             (char *)retDataBuf, retDataSize);
            break;
    }
    return obData;
}

/* The Python methods */

/*[clinic input]
winreg.CloseKey

    hkey: object
        A previously opened key.
    /

Closes a previously opened registry key.

Note that if the key is not closed using this method, it will be
closed when the hkey object is destroyed by Python.
[clinic start generated code]*/

static PyObject *
winreg_CloseKey(PyObject *module, PyObject *hkey)
/*[clinic end generated code: output=a4fa537019a80d15 input=5b1aac65ba5127ad]*/
{
    if (!PyHKEY_Close(hkey))
        return NULL;
    Py_RETURN_NONE;
}

/*[clinic input]
winreg.ConnectRegistry -> HKEY

    computer_name: Py_UNICODE(accept={str, NoneType})
        The name of the remote computer, of the form r"\\computername".  If
        None, the local computer is used.
    key: HKEY
        The predefined key to connect to.
    /

Establishes a connection to the registry on another computer.

The return value is the handle of the opened key.
If the function fails, an OSError exception is raised.
[clinic start generated code]*/

static HKEY
winreg_ConnectRegistry_impl(PyObject *module,
                            const Py_UNICODE *computer_name, HKEY key)
/*[clinic end generated code: output=cd4f70fb9ec901fb input=5f98a891a347e68e]*/
{
    HKEY retKey;
    long rc;
    if (PySys_Audit("winreg.ConnectRegistry", "un",
                    computer_name, (Py_ssize_t)key) < 0) {
        return NULL;
    }
    Py_BEGIN_ALLOW_THREADS
    rc = RegConnectRegistryW(computer_name, key, &retKey);
    Py_END_ALLOW_THREADS
    if (rc != ERROR_SUCCESS) {
        PyErr_SetFromWindowsErrWithFunction(rc, "ConnectRegistry");
        return NULL;
    }
    return retKey;
}

/*[clinic input]
winreg.CreateKey -> HKEY

    key: HKEY
        An already open key, or one of the predefined HKEY_* constants.
    sub_key: Py_UNICODE(accept={str, NoneType})
        The name of the key this method opens or creates.
    /

Creates or opens the specified key.

If key is one of the predefined keys, sub_key may be None. In that case,
the handle returned is the same key handle passed in to the function.

If the key already exists, this function opens the existing key.

The return value is the handle of the opened key.
If the function fails, an OSError exception is raised.
[clinic start generated code]*/

static HKEY
winreg_CreateKey_impl(PyObject *module, HKEY key, const Py_UNICODE *sub_key)
/*[clinic end generated code: output=2af13910d56eae26 input=3cdd1622488acea2]*/
{
    HKEY retKey;
    long rc;

    if (PySys_Audit("winreg.CreateKey", "nun",
                    (Py_ssize_t)key, sub_key,
                    (Py_ssize_t)KEY_WRITE) < 0) {
        return NULL;
    }
    rc = RegCreateKeyW(key, sub_key, &retKey);
    if (rc != ERROR_SUCCESS) {
        PyErr_SetFromWindowsErrWithFunction(rc, "CreateKey");
        return NULL;
    }
    if (PySys_Audit("winreg.OpenKey/result", "n",
                    (Py_ssize_t)retKey) < 0) {
        return NULL;
    }
    return retKey;
}

/*[clinic input]
winreg.CreateKeyEx -> HKEY

    key: HKEY
        An already open key, or one of the predefined HKEY_* constants.
    sub_key: Py_UNICODE(accept={str, NoneType})
        The name of the key this method opens or creates.
    reserved: int = 0
        A reserved integer, and must be zero.  Default is zero.
    access: REGSAM(c_default='KEY_WRITE') = winreg.KEY_WRITE
        An integer that specifies an access mask that describes the
        desired security access for the key. Default is KEY_WRITE.

Creates or opens the specified key.

If key is one of the predefined keys, sub_key may be None. In that case,
the handle returned is the same key handle passed in to the function.

If the key already exists, this function opens the existing key

The return value is the handle of the opened key.
If the function fails, an OSError exception is raised.
[clinic start generated code]*/

static HKEY
winreg_CreateKeyEx_impl(PyObject *module, HKEY key,
                        const Py_UNICODE *sub_key, int reserved,
                        REGSAM access)
/*[clinic end generated code: output=643a70ad6a361a97 input=42c2b03f98406b66]*/
{
    HKEY retKey;
    long rc;

    if (PySys_Audit("winreg.CreateKey", "nun",
                    (Py_ssize_t)key, sub_key,
                    (Py_ssize_t)access) < 0) {
        return NULL;
    }
    rc = RegCreateKeyExW(key, sub_key, reserved, NULL, 0,
                         access, NULL, &retKey, NULL);
    if (rc != ERROR_SUCCESS) {
        PyErr_SetFromWindowsErrWithFunction(rc, "CreateKeyEx");
        return NULL;
    }
    if (PySys_Audit("winreg.OpenKey/result", "n",
                    (Py_ssize_t)retKey) < 0) {
        return NULL;
    }
    return retKey;
}

/*[clinic input]
winreg.DeleteKey
    key: HKEY
        An already open key, or any one of the predefined HKEY_* constants.
    sub_key: Py_UNICODE
        A string that must be the name of a subkey of the key identified by
        the key parameter. This value must not be None, and the key may not
        have subkeys.
    /

Deletes the specified key.

This method can not delete keys with subkeys.

If the function succeeds, the entire key, including all of its values,
is removed.  If the function fails, an OSError exception is raised.
[clinic start generated code]*/

static PyObject *
winreg_DeleteKey_impl(PyObject *module, HKEY key, const Py_UNICODE *sub_key)
/*[clinic end generated code: output=d2652a84f70e0862 input=b31d225b935e4211]*/
{
    long rc;
    if (PySys_Audit("winreg.DeleteKey", "nun",
                    (Py_ssize_t)key, sub_key,
                    (Py_ssize_t)0) < 0) {
        return NULL;
    }
    rc = RegDeleteKeyW(key, sub_key );
    if (rc != ERROR_SUCCESS)
        return PyErr_SetFromWindowsErrWithFunction(rc, "RegDeleteKey");
    Py_RETURN_NONE;
}

/*[clinic input]
winreg.DeleteKeyEx

    key: HKEY
        An already open key, or any one of the predefined HKEY_* constants.
    sub_key: Py_UNICODE
        A string that must be the name of a subkey of the key identified by
        the key parameter. This value must not be None, and the key may not
        have subkeys.
    access: REGSAM(c_default='KEY_WOW64_64KEY') = winreg.KEY_WOW64_64KEY
        An integer that specifies an access mask that describes the
        desired security access for the key. Default is KEY_WOW64_64KEY.
    reserved: int = 0
        A reserved integer, and must be zero.  Default is zero.

Deletes the specified key (64-bit OS only).

This method can not delete keys with subkeys.

If the function succeeds, the entire key, including all of its values,
is removed.  If the function fails, an OSError exception is raised.
On unsupported Windows versions, NotImplementedError is raised.
[clinic start generated code]*/

static PyObject *
winreg_DeleteKeyEx_impl(PyObject *module, HKEY key,
                        const Py_UNICODE *sub_key, REGSAM access,
                        int reserved)
/*[clinic end generated code: output=52a1c8b374ebc003 input=711d9d89e7ecbed7]*/
{
    HMODULE hMod;
    typedef LONG (WINAPI *RDKEFunc)(HKEY, const wchar_t*, REGSAM, int);
    RDKEFunc pfn = NULL;
    long rc;

    if (PySys_Audit("winreg.DeleteKey", "nun",
                    (Py_ssize_t)key, sub_key,
                    (Py_ssize_t)access) < 0) {
        return NULL;
    }
    /* Only available on 64bit platforms, so we must load it
       dynamically. */
    Py_BEGIN_ALLOW_THREADS
    hMod = GetModuleHandleW(L"advapi32.dll");
    if (hMod)
        pfn = (RDKEFunc)GetProcAddress(hMod, "RegDeleteKeyExW");
    Py_END_ALLOW_THREADS
    if (!pfn) {
        PyErr_SetString(PyExc_NotImplementedError,
                                        "not implemented on this platform");
        return NULL;
    }
    Py_BEGIN_ALLOW_THREADS
    rc = (*pfn)(key, sub_key, access, reserved);
    Py_END_ALLOW_THREADS

    if (rc != ERROR_SUCCESS)
        return PyErr_SetFromWindowsErrWithFunction(rc, "RegDeleteKeyEx");
    Py_RETURN_NONE;
}

/*[clinic input]
winreg.DeleteValue

    key: HKEY
        An already open key, or any one of the predefined HKEY_* constants.
    value: Py_UNICODE(accept={str, NoneType})
        A string that identifies the value to remove.
    /

Removes a named value from a registry key.
[clinic start generated code]*/

static PyObject *
winreg_DeleteValue_impl(PyObject *module, HKEY key, const Py_UNICODE *value)
/*[clinic end generated code: output=56fa9d21f3a54371 input=a78d3407a4197b21]*/
{
    long rc;
    if (PySys_Audit("winreg.DeleteValue", "nu",
                    (Py_ssize_t)key, value) < 0) {
        return NULL;
    }
    Py_BEGIN_ALLOW_THREADS
    rc = RegDeleteValueW(key, value);
    Py_END_ALLOW_THREADS
    if (rc !=ERROR_SUCCESS)
        return PyErr_SetFromWindowsErrWithFunction(rc,
                                                   "RegDeleteValue");
    Py_RETURN_NONE;
}

/*[clinic input]
winreg.EnumKey

    key: HKEY
        An already open key, or any one of the predefined HKEY_* constants.
    index: int
        An integer that identifies the index of the key to retrieve.
    /

Enumerates subkeys of an open registry key.

The function retrieves the name of one subkey each time it is called.
It is typically called repeatedly until an OSError exception is
raised, indicating no more values are available.
[clinic start generated code]*/

static PyObject *
winreg_EnumKey_impl(PyObject *module, HKEY key, int index)
/*[clinic end generated code: output=25a6ec52cd147bc4 input=fad9a7c00ab0e04b]*/
{
    long rc;
    PyObject *retStr;

    if (PySys_Audit("winreg.EnumKey", "ni",
                    (Py_ssize_t)key, index) < 0) {
        return NULL;
    }
    /* The Windows docs claim that the max key name length is 255
     * characters, plus a terminating nul character.  However,
     * empirical testing demonstrates that it is possible to
     * create a 256 character key that is missing the terminating
     * nul.  RegEnumKeyEx requires a 257 character buffer to
     * retrieve such a key name. */
    wchar_t tmpbuf[257];
    DWORD len = sizeof(tmpbuf)/sizeof(wchar_t); /* includes NULL terminator */

    Py_BEGIN_ALLOW_THREADS
    rc = RegEnumKeyExW(key, index, tmpbuf, &len, NULL, NULL, NULL, NULL);
    Py_END_ALLOW_THREADS
    if (rc != ERROR_SUCCESS)
        return PyErr_SetFromWindowsErrWithFunction(rc, "RegEnumKeyEx");

    retStr = PyUnicode_FromWideChar(tmpbuf, len);
    return retStr;  /* can be NULL */
}

/*[clinic input]
winreg.EnumValue

    key: HKEY
            An already open key, or any one of the predefined HKEY_* constants.
    index: int
        An integer that identifies the index of the value to retrieve.
    /

Enumerates values of an open registry key.

The function retrieves the name of one subkey each time it is called.
It is typically called repeatedly, until an OSError exception
is raised, indicating no more values.

The result is a tuple of 3 items:
  value_name
    A string that identifies the value.
  value_data
    An object that holds the value data, and whose type depends
    on the underlying registry type.
  data_type
    An integer that identifies the type of the value data.
[clinic start generated code]*/

static PyObject *
winreg_EnumValue_impl(PyObject *module, HKEY key, int index)
/*[clinic end generated code: output=d363b5a06f8789ac input=4414f47a6fb238b5]*/
{
    long rc;
    wchar_t *retValueBuf;
    BYTE *tmpBuf;
    BYTE *retDataBuf;
    DWORD retValueSize, bufValueSize;
    DWORD retDataSize, bufDataSize;
    DWORD typ;
    PyObject *obData;
    PyObject *retVal;

    if (PySys_Audit("winreg.EnumValue", "ni",
                    (Py_ssize_t)key, index) < 0) {
        return NULL;
    }
    if ((rc = RegQueryInfoKeyW(key, NULL, NULL, NULL, NULL, NULL, NULL,
                              NULL,
                              &retValueSize, &retDataSize, NULL, NULL))
        != ERROR_SUCCESS)
        return PyErr_SetFromWindowsErrWithFunction(rc,
                                                   "RegQueryInfoKey");
    ++retValueSize;    /* include null terminators */
    ++retDataSize;
    bufDataSize = retDataSize;
    bufValueSize = retValueSize;
    retValueBuf = PyMem_New(wchar_t, retValueSize);
    if (retValueBuf == NULL)
        return PyErr_NoMemory();
    retDataBuf = (BYTE *)PyMem_Malloc(retDataSize);
    if (retDataBuf == NULL) {
        PyMem_Free(retValueBuf);
        return PyErr_NoMemory();
    }

    while (1) {
        Py_BEGIN_ALLOW_THREADS
        rc = RegEnumValueW(key,
                  index,
                  retValueBuf,
                  &retValueSize,
                  NULL,
                  &typ,
                  (BYTE *)retDataBuf,
                  &retDataSize);
        Py_END_ALLOW_THREADS

        if (rc != ERROR_MORE_DATA)
            break;

        bufDataSize *= 2;
        tmpBuf = (BYTE *)PyMem_Realloc(retDataBuf, bufDataSize);
        if (tmpBuf == NULL) {
            PyErr_NoMemory();
            retVal = NULL;
            goto fail;
        }
        retDataBuf = tmpBuf;
        retDataSize = bufDataSize;
        retValueSize = bufValueSize;
    }

    if (rc != ERROR_SUCCESS) {
        retVal = PyErr_SetFromWindowsErrWithFunction(rc,
                                                     "PyRegEnumValue");
        goto fail;
    }
    obData = Reg2Py(retDataBuf, retDataSize, typ);
    if (obData == NULL) {
        retVal = NULL;
        goto fail;
    }
    retVal = Py_BuildValue("uOi", retValueBuf, obData, typ);
    Py_DECREF(obData);
  fail:
    PyMem_Free(retValueBuf);
    PyMem_Free(retDataBuf);
    return retVal;
}

/*[clinic input]
winreg.ExpandEnvironmentStrings

    string: Py_UNICODE
    /

Expand environment vars.
[clinic start generated code]*/

static PyObject *
winreg_ExpandEnvironmentStrings_impl(PyObject *module,
                                     const Py_UNICODE *string)
/*[clinic end generated code: output=8fa4e959747a7312 input=b2a9714d2b751aa6]*/
{
    wchar_t *retValue = NULL;
    DWORD retValueSize;
    DWORD rc;
    PyObject *o;

    if (PySys_Audit("winreg.ExpandEnvironmentStrings", "u",
                    string) < 0) {
        return NULL;
    }

    retValueSize = ExpandEnvironmentStringsW(string, retValue, 0);
    if (retValueSize == 0) {
        return PyErr_SetFromWindowsErrWithFunction(retValueSize,
                                        "ExpandEnvironmentStrings");
    }
    retValue = PyMem_New(wchar_t, retValueSize);
    if (retValue == NULL) {
        return PyErr_NoMemory();
    }

    rc = ExpandEnvironmentStringsW(string, retValue, retValueSize);
    if (rc == 0) {
        PyMem_Free(retValue);
        return PyErr_SetFromWindowsErrWithFunction(retValueSize,
                                        "ExpandEnvironmentStrings");
    }
    o = PyUnicode_FromWideChar(retValue, wcslen(retValue));
    PyMem_Free(retValue);
    return o;
}

/*[clinic input]
winreg.FlushKey

    key: HKEY
        An already open key, or any one of the predefined HKEY_* constants.
    /

Writes all the attributes of a key to the registry.

It is not necessary to call FlushKey to change a key.  Registry changes
are flushed to disk by the registry using its lazy flusher.  Registry
changes are also flushed to disk at system shutdown.  Unlike
CloseKey(), the FlushKey() method returns only when all the data has
been written to the registry.

An application should only call FlushKey() if it requires absolute
certainty that registry changes are on disk.  If you don't know whether
a FlushKey() call is required, it probably isn't.
[clinic start generated code]*/

static PyObject *
winreg_FlushKey_impl(PyObject *module, HKEY key)
/*[clinic end generated code: output=e6fc230d4c5dc049 input=f57457c12297d82f]*/
{
    long rc;
    Py_BEGIN_ALLOW_THREADS
    rc = RegFlushKey(key);
    Py_END_ALLOW_THREADS
    if (rc != ERROR_SUCCESS)
        return PyErr_SetFromWindowsErrWithFunction(rc, "RegFlushKey");
    Py_RETURN_NONE;
}


/*[clinic input]
winreg.LoadKey

    key: HKEY
        An already open key, or any one of the predefined HKEY_* constants.
    sub_key: Py_UNICODE
        A string that identifies the sub-key to load.
    file_name: Py_UNICODE
        The name of the file to load registry data from.  This file must
        have been created with the SaveKey() function.  Under the file
        allocation table (FAT) file system, the filename may not have an
        extension.
    /

Insert data into the registry from a file.

Creates a subkey under the specified key and stores registration
information from a specified file into that subkey.

A call to LoadKey() fails if the calling process does not have the
SE_RESTORE_PRIVILEGE privilege.

If key is a handle returned by ConnectRegistry(), then the path
specified in fileName is relative to the remote computer.

The MSDN docs imply key must be in the HKEY_USER or HKEY_LOCAL_MACHINE
tree.
[clinic start generated code]*/

static PyObject *
winreg_LoadKey_impl(PyObject *module, HKEY key, const Py_UNICODE *sub_key,
                    const Py_UNICODE *file_name)
/*[clinic end generated code: output=65f89f2548cb27c7 input=e3b5b45ade311582]*/
{
    long rc;

    if (PySys_Audit("winreg.LoadKey", "nuu",
                    (Py_ssize_t)key, sub_key, file_name) < 0) {
        return NULL;
    }
    Py_BEGIN_ALLOW_THREADS
    rc = RegLoadKeyW(key, sub_key, file_name );
    Py_END_ALLOW_THREADS
    if (rc != ERROR_SUCCESS)
        return PyErr_SetFromWindowsErrWithFunction(rc, "RegLoadKey");
    Py_RETURN_NONE;
}

/*[clinic input]
winreg.OpenKey -> HKEY

    key: HKEY
        An already open key, or any one of the predefined HKEY_* constants.
    sub_key: Py_UNICODE(accept={str, NoneType})
        A string that identifies the sub_key to open.
    reserved: int = 0
        A reserved integer that must be zero.  Default is zero.
    access: REGSAM(c_default='KEY_READ') = winreg.KEY_READ
        An integer that specifies an access mask that describes the desired
        security access for the key.  Default is KEY_READ.

Opens the specified key.

The result is a new handle to the specified key.
If the function fails, an OSError exception is raised.
[clinic start generated code]*/

static HKEY
winreg_OpenKey_impl(PyObject *module, HKEY key, const Py_UNICODE *sub_key,
                    int reserved, REGSAM access)
/*[clinic end generated code: output=8849bff2c30104ad input=098505ac36a9ae28]*/
{
    HKEY retKey;
    long rc;

    if (PySys_Audit("winreg.OpenKey", "nun",
                    (Py_ssize_t)key, sub_key,
                    (Py_ssize_t)access) < 0) {
        return NULL;
    }
    Py_BEGIN_ALLOW_THREADS
    rc = RegOpenKeyExW(key, sub_key, reserved, access, &retKey);
    Py_END_ALLOW_THREADS
    if (rc != ERROR_SUCCESS) {
        PyErr_SetFromWindowsErrWithFunction(rc, "RegOpenKeyEx");
        return NULL;
    }
    if (PySys_Audit("winreg.OpenKey/result", "n",
                    (Py_ssize_t)retKey) < 0) {
        return NULL;
    }
    return retKey;
}

/*[clinic input]
winreg.OpenKeyEx = winreg.OpenKey

Opens the specified key.

The result is a new handle to the specified key.
If the function fails, an OSError exception is raised.
[clinic start generated code]*/

static HKEY
winreg_OpenKeyEx_impl(PyObject *module, HKEY key, const Py_UNICODE *sub_key,
                      int reserved, REGSAM access)
/*[clinic end generated code: output=81bc2bd684bc77ae input=c6c4972af8622959]*/
{
    return winreg_OpenKey_impl(module, key, sub_key, reserved, access);
}

/*[clinic input]
winreg.QueryInfoKey

    key: HKEY
        An already open key, or any one of the predefined HKEY_* constants.
    /

Returns information about a key.

The result is a tuple of 3 items:
An integer that identifies the number of sub keys this key has.
An integer that identifies the number of values this key has.
An integer that identifies when the key was last modified (if available)
as 100's of nanoseconds since Jan 1, 1600.
[clinic start generated code]*/

static PyObject *
winreg_QueryInfoKey_impl(PyObject *module, HKEY key)
/*[clinic end generated code: output=dc657b8356a4f438 input=c3593802390cde1f]*/
{
    long rc;
    DWORD nSubKeys, nValues;
    FILETIME ft;
    LARGE_INTEGER li;
    PyObject *l;
    PyObject *ret;

    if (PySys_Audit("winreg.QueryInfoKey", "n", (Py_ssize_t)key) < 0) {
        return NULL;
    }
    if ((rc = RegQueryInfoKey(key, NULL, NULL, 0, &nSubKeys, NULL, NULL,
                              &nValues,  NULL,  NULL, NULL, &ft))
                              != ERROR_SUCCESS) {
        return PyErr_SetFromWindowsErrWithFunction(rc, "RegQueryInfoKey");
    }
    li.LowPart = ft.dwLowDateTime;
    li.HighPart = ft.dwHighDateTime;
    l = PyLong_FromLongLong(li.QuadPart);
    if (l == NULL) {
        return NULL;
    }
    ret = Py_BuildValue("iiO", nSubKeys, nValues, l);
    Py_DECREF(l);
    return ret;
}

/*[clinic input]
winreg.QueryValue

    key: HKEY
        An already open key, or any one of the predefined HKEY_* constants.
    sub_key: Py_UNICODE(accept={str, NoneType})
        A string that holds the name of the subkey with which the value
        is associated.  If this parameter is None or empty, the function
        retrieves the value set by the SetValue() method for the key
        identified by key.
    /

Retrieves the unnamed value for a key.

Values in the registry have name, type, and data components. This method
retrieves the data for a key's first value that has a NULL name.
But since the underlying API call doesn't return the type, you'll
probably be happier using QueryValueEx; this function is just here for
completeness.
[clinic start generated code]*/

static PyObject *
winreg_QueryValue_impl(PyObject *module, HKEY key, const Py_UNICODE *sub_key)
/*[clinic end generated code: output=c655810ae50c63a9 input=41cafbbf423b21d6]*/
{
    long rc;
    PyObject *retStr;
    wchar_t *retBuf;
    DWORD bufSize = 0;
    DWORD retSize = 0;
    wchar_t *tmp;

    if (PySys_Audit("winreg.QueryValue", "nuu",
                    (Py_ssize_t)key, sub_key, NULL) < 0) {
        return NULL;
    }
    rc = RegQueryValueW(key, sub_key, NULL, &retSize);
    if (rc == ERROR_MORE_DATA)
        retSize = 256;
    else if (rc != ERROR_SUCCESS)
        return PyErr_SetFromWindowsErrWithFunction(rc,
                                                   "RegQueryValue");

    bufSize = retSize;
    retBuf = (wchar_t *) PyMem_Malloc(bufSize);
    if (retBuf == NULL)
        return PyErr_NoMemory();

    while (1) {
        retSize = bufSize;
        rc = RegQueryValueW(key, sub_key, retBuf, &retSize);
        if (rc != ERROR_MORE_DATA)
            break;

        bufSize *= 2;
        tmp = (wchar_t *) PyMem_Realloc(retBuf, bufSize);
        if (tmp == NULL) {
            PyMem_Free(retBuf);
            return PyErr_NoMemory();
        }
        retBuf = tmp;
    }

    if (rc != ERROR_SUCCESS) {
        PyMem_Free(retBuf);
        return PyErr_SetFromWindowsErrWithFunction(rc,
                                                   "RegQueryValue");
    }

    retStr = PyUnicode_FromWideChar(retBuf, wcslen(retBuf));
    PyMem_Free(retBuf);
    return retStr;
}


/*[clinic input]
winreg.QueryValueEx

    key: HKEY
        An already open key, or any one of the predefined HKEY_* constants.
    name: Py_UNICODE(accept={str, NoneType})
        A string indicating the value to query.
    /

Retrieves the type and value of a specified sub-key.

Behaves mostly like QueryValue(), but also returns the type of the
specified value name associated with the given open registry key.

The return value is a tuple of the value and the type_id.
[clinic start generated code]*/

static PyObject *
winreg_QueryValueEx_impl(PyObject *module, HKEY key, const Py_UNICODE *name)
/*[clinic end generated code: output=f1b85b1c3d887ec7 input=cf366cada4836891]*/
{
    long rc;
    BYTE *retBuf, *tmp;
    DWORD bufSize = 0, retSize;
    DWORD typ;
    PyObject *obData;
    PyObject *result;

    if (PySys_Audit("winreg.QueryValue", "nuu",
                    (Py_ssize_t)key, NULL, name) < 0) {
        return NULL;
    }
    rc = RegQueryValueExW(key, name, NULL, NULL, NULL, &bufSize);
    if (rc == ERROR_MORE_DATA)
        bufSize = 256;
    else if (rc != ERROR_SUCCESS)
        return PyErr_SetFromWindowsErrWithFunction(rc,
                                                   "RegQueryValueEx");
    retBuf = (BYTE *)PyMem_Malloc(bufSize);
    if (retBuf == NULL)
        return PyErr_NoMemory();

    while (1) {
        retSize = bufSize;
        rc = RegQueryValueExW(key, name, NULL, &typ,
                             (BYTE *)retBuf, &retSize);
        if (rc != ERROR_MORE_DATA)
            break;

        bufSize *= 2;
        tmp = (char *) PyMem_Realloc(retBuf, bufSize);
        if (tmp == NULL) {
            PyMem_Free(retBuf);
            return PyErr_NoMemory();
        }
       retBuf = tmp;
    }

    if (rc != ERROR_SUCCESS) {
        PyMem_Free(retBuf);
        return PyErr_SetFromWindowsErrWithFunction(rc,
                                                   "RegQueryValueEx");
    }
    obData = Reg2Py(retBuf, bufSize, typ);
    PyMem_Free(retBuf);
    if (obData == NULL)
        return NULL;
    result = Py_BuildValue("Oi", obData, typ);
    Py_DECREF(obData);
    return result;
}

/*[clinic input]
winreg.SaveKey

    key: HKEY
        An already open key, or any one of the predefined HKEY_* constants.
    file_name: Py_UNICODE
        The name of the file to save registry data to.  This file cannot
        already exist. If this filename includes an extension, it cannot be
        used on file allocation table (FAT) file systems by the LoadKey(),
        ReplaceKey() or RestoreKey() methods.
    /

Saves the specified key, and all its subkeys to the specified file.

If key represents a key on a remote computer, the path described by
file_name is relative to the remote computer.

The caller of this method must possess the SeBackupPrivilege
security privilege.  This function passes NULL for security_attributes
to the API.
[clinic start generated code]*/

static PyObject *
winreg_SaveKey_impl(PyObject *module, HKEY key, const Py_UNICODE *file_name)
/*[clinic end generated code: output=ca94b835c88f112b input=da735241f91ac7a2]*/
{
    LPSECURITY_ATTRIBUTES pSA = NULL;

    long rc;
/*  One day we may get security into the core?
    if (!PyWinObject_AsSECURITY_ATTRIBUTES(obSA, &pSA, TRUE))
        return NULL;
*/
    if (PySys_Audit("winreg.SaveKey", "nu",
                    (Py_ssize_t)key, file_name) < 0) {
        return NULL;
    }
    Py_BEGIN_ALLOW_THREADS
    rc = RegSaveKeyW(key, file_name, pSA );
    Py_END_ALLOW_THREADS
    if (rc != ERROR_SUCCESS)
        return PyErr_SetFromWindowsErrWithFunction(rc, "RegSaveKey");
    Py_RETURN_NONE;
}

/*[clinic input]
winreg.SetValue

    key: HKEY
        An already open key, or any one of the predefined HKEY_* constants.
    sub_key: Py_UNICODE(accept={str, NoneType})
        A string that names the subkey with which the value is associated.
    type: DWORD
        An integer that specifies the type of the data.  Currently this must
        be REG_SZ, meaning only strings are supported.
    value as value_obj: unicode
        A string that specifies the new value.
    /

Associates a value with a specified key.

If the key specified by the sub_key parameter does not exist, the
SetValue function creates it.

Value lengths are limited by available memory. Long values (more than
2048 bytes) should be stored as files with the filenames stored in
the configuration registry to help the registry perform efficiently.

The key identified by the key parameter must have been opened with
KEY_SET_VALUE access.
[clinic start generated code]*/

static PyObject *
winreg_SetValue_impl(PyObject *module, HKEY key, const Py_UNICODE *sub_key,
                     DWORD type, PyObject *value_obj)
/*[clinic end generated code: output=d4773dc9c372311a input=bf088494ae2d24fd]*/
{
    Py_ssize_t value_length;
    long rc;

    if (type != REG_SZ) {
        PyErr_SetString(PyExc_TypeError, "type must be winreg.REG_SZ");
        return NULL;
    }

#if USE_UNICODE_WCHAR_CACHE
    const wchar_t *value = PyUnicode_AsUnicodeAndSize(value_obj, &value_length);
#else /* USE_UNICODE_WCHAR_CACHE */
    wchar_t *value = PyUnicode_AsWideCharString(value_obj, &value_length);
#endif /* USE_UNICODE_WCHAR_CACHE */
    if (value == NULL) {
        return NULL;
    }
    if ((Py_ssize_t)(DWORD)value_length != value_length) {
        PyErr_SetString(PyExc_OverflowError, "value is too long");
#if !USE_UNICODE_WCHAR_CACHE
        PyMem_Free(value);
#endif /* USE_UNICODE_WCHAR_CACHE */
        return NULL;
    }

    if (PySys_Audit("winreg.SetValue", "nunu#",
                    (Py_ssize_t)key, sub_key, (Py_ssize_t)type,
                    value, value_length) < 0) {
        return NULL;
    }

    Py_BEGIN_ALLOW_THREADS
<<<<<<< HEAD
    rc = RegSetValueW(key, sub_key, REG_SZ, value, (DWORD)value_length+1);
=======
    rc = RegSetValueW(key, sub_key, REG_SZ, value, (DWORD)(value_length + 1));
>>>>>>> 0b72b23f
    Py_END_ALLOW_THREADS
#if !USE_UNICODE_WCHAR_CACHE
    PyMem_Free(value);
#endif /* USE_UNICODE_WCHAR_CACHE */
    if (rc != ERROR_SUCCESS)
        return PyErr_SetFromWindowsErrWithFunction(rc, "RegSetValue");
    Py_RETURN_NONE;
}

/*[clinic input]
winreg.SetValueEx

    key: HKEY
        An already open key, or any one of the predefined HKEY_* constants.
    value_name: Py_UNICODE(accept={str, NoneType})
        A string containing the name of the value to set, or None.
    reserved: object
        Can be anything - zero is always passed to the API.
    type: DWORD
        An integer that specifies the type of the data, one of:
        REG_BINARY -- Binary data in any form.
        REG_DWORD -- A 32-bit number.
        REG_DWORD_LITTLE_ENDIAN -- A 32-bit number in little-endian format. Equivalent to REG_DWORD
        REG_DWORD_BIG_ENDIAN -- A 32-bit number in big-endian format.
        REG_EXPAND_SZ -- A null-terminated string that contains unexpanded
                         references to environment variables (for example,
                         %PATH%).
        REG_LINK -- A Unicode symbolic link.
        REG_MULTI_SZ -- A sequence of null-terminated strings, terminated
                        by two null characters.  Note that Python handles
                        this termination automatically.
        REG_NONE -- No defined value type.
        REG_QWORD -- A 64-bit number.
        REG_QWORD_LITTLE_ENDIAN -- A 64-bit number in little-endian format. Equivalent to REG_QWORD.
        REG_RESOURCE_LIST -- A device-driver resource list.
        REG_SZ -- A null-terminated string.
    value: object
        A string that specifies the new value.
    /

Stores data in the value field of an open registry key.

This method can also set additional value and type information for the
specified key.  The key identified by the key parameter must have been
opened with KEY_SET_VALUE access.

To open the key, use the CreateKeyEx() or OpenKeyEx() methods.

Value lengths are limited by available memory. Long values (more than
2048 bytes) should be stored as files with the filenames stored in
the configuration registry to help the registry perform efficiently.
[clinic start generated code]*/

static PyObject *
winreg_SetValueEx_impl(PyObject *module, HKEY key,
                       const Py_UNICODE *value_name, PyObject *reserved,
                       DWORD type, PyObject *value)
/*[clinic end generated code: output=811b769a66ae11b7 input=900a9e3990bfb196]*/
{
    BYTE *data;
    DWORD len;

    LONG rc;

    if (!Py2Reg(value, type, &data, &len))
    {
        if (!PyErr_Occurred())
            PyErr_SetString(PyExc_ValueError,
                     "Could not convert the data to the specified type.");
        return NULL;
    }
    if (PySys_Audit("winreg.SetValue", "nunO",
                    (Py_ssize_t)key, value_name, (Py_ssize_t)type,
                    value) < 0) {
        return NULL;
    }
    Py_BEGIN_ALLOW_THREADS
    rc = RegSetValueExW(key, value_name, 0, type, data, len);
    Py_END_ALLOW_THREADS
    PyMem_DEL(data);
    if (rc != ERROR_SUCCESS)
        return PyErr_SetFromWindowsErrWithFunction(rc,
                                                   "RegSetValueEx");
    Py_RETURN_NONE;
}

/*[clinic input]
winreg.DisableReflectionKey

    key: HKEY
        An already open key, or any one of the predefined HKEY_* constants.
    /

Disables registry reflection for 32bit processes running on a 64bit OS.

Will generally raise NotImplementedError if executed on a 32bit OS.

If the key is not on the reflection list, the function succeeds but has
no effect.  Disabling reflection for a key does not affect reflection
of any subkeys.
[clinic start generated code]*/

static PyObject *
winreg_DisableReflectionKey_impl(PyObject *module, HKEY key)
/*[clinic end generated code: output=830cce504cc764b4 input=70bece2dee02e073]*/
{
    HMODULE hMod;
    typedef LONG (WINAPI *RDRKFunc)(HKEY);
    RDRKFunc pfn = NULL;
    LONG rc;

    if (PySys_Audit("winreg.DisableReflectionKey", "n", (Py_ssize_t)key) < 0) {
        return NULL;
    }

    /* Only available on 64bit platforms, so we must load it
       dynamically.*/
    Py_BEGIN_ALLOW_THREADS
    hMod = GetModuleHandleW(L"advapi32.dll");
    if (hMod)
        pfn = (RDRKFunc)GetProcAddress(hMod,
                                       "RegDisableReflectionKey");
    Py_END_ALLOW_THREADS
    if (!pfn) {
        PyErr_SetString(PyExc_NotImplementedError,
                        "not implemented on this platform");
        return NULL;
    }
    Py_BEGIN_ALLOW_THREADS
    rc = (*pfn)(key);
    Py_END_ALLOW_THREADS
    if (rc != ERROR_SUCCESS)
        return PyErr_SetFromWindowsErrWithFunction(rc,
                                                   "RegDisableReflectionKey");
    Py_RETURN_NONE;
}

/*[clinic input]
winreg.EnableReflectionKey

    key: HKEY
        An already open key, or any one of the predefined HKEY_* constants.
    /

Restores registry reflection for the specified disabled key.

Will generally raise NotImplementedError if executed on a 32bit OS.
Restoring reflection for a key does not affect reflection of any
subkeys.
[clinic start generated code]*/

static PyObject *
winreg_EnableReflectionKey_impl(PyObject *module, HKEY key)
/*[clinic end generated code: output=86fa1385fdd9ce57 input=eeae770c6eb9f559]*/
{
    HMODULE hMod;
    typedef LONG (WINAPI *RERKFunc)(HKEY);
    RERKFunc pfn = NULL;
    LONG rc;

    if (PySys_Audit("winreg.EnableReflectionKey", "n", (Py_ssize_t)key) < 0) {
        return NULL;
    }

    /* Only available on 64bit platforms, so we must load it
       dynamically.*/
    Py_BEGIN_ALLOW_THREADS
    hMod = GetModuleHandleW(L"advapi32.dll");
    if (hMod)
        pfn = (RERKFunc)GetProcAddress(hMod,
                                       "RegEnableReflectionKey");
    Py_END_ALLOW_THREADS
    if (!pfn) {
        PyErr_SetString(PyExc_NotImplementedError,
                        "not implemented on this platform");
        return NULL;
    }
    Py_BEGIN_ALLOW_THREADS
    rc = (*pfn)(key);
    Py_END_ALLOW_THREADS
    if (rc != ERROR_SUCCESS)
        return PyErr_SetFromWindowsErrWithFunction(rc,
                                                   "RegEnableReflectionKey");
    Py_RETURN_NONE;
}

/*[clinic input]
winreg.QueryReflectionKey

    key: HKEY
        An already open key, or any one of the predefined HKEY_* constants.
    /

Returns the reflection state for the specified key as a bool.

Will generally raise NotImplementedError if executed on a 32bit OS.
[clinic start generated code]*/

static PyObject *
winreg_QueryReflectionKey_impl(PyObject *module, HKEY key)
/*[clinic end generated code: output=4e774af288c3ebb9 input=a98fa51d55ade186]*/
{
    HMODULE hMod;
    typedef LONG (WINAPI *RQRKFunc)(HKEY, BOOL *);
    RQRKFunc pfn = NULL;
    BOOL result;
    LONG rc;

    if (PySys_Audit("winreg.QueryReflectionKey", "n", (Py_ssize_t)key) < 0) {
        return NULL;
    }

    /* Only available on 64bit platforms, so we must load it
       dynamically.*/
    Py_BEGIN_ALLOW_THREADS
    hMod = GetModuleHandleW(L"advapi32.dll");
    if (hMod)
        pfn = (RQRKFunc)GetProcAddress(hMod,
                                       "RegQueryReflectionKey");
    Py_END_ALLOW_THREADS
    if (!pfn) {
        PyErr_SetString(PyExc_NotImplementedError,
                        "not implemented on this platform");
        return NULL;
    }
    Py_BEGIN_ALLOW_THREADS
    rc = (*pfn)(key, &result);
    Py_END_ALLOW_THREADS
    if (rc != ERROR_SUCCESS)
        return PyErr_SetFromWindowsErrWithFunction(rc,
                                                   "RegQueryReflectionKey");
    return PyBool_FromLong(result);
}

static struct PyMethodDef winreg_methods[] = {
    WINREG_CLOSEKEY_METHODDEF
    WINREG_CONNECTREGISTRY_METHODDEF
    WINREG_CREATEKEY_METHODDEF
    WINREG_CREATEKEYEX_METHODDEF
    WINREG_DELETEKEY_METHODDEF
    WINREG_DELETEKEYEX_METHODDEF
    WINREG_DELETEVALUE_METHODDEF
    WINREG_DISABLEREFLECTIONKEY_METHODDEF
    WINREG_ENABLEREFLECTIONKEY_METHODDEF
    WINREG_ENUMKEY_METHODDEF
    WINREG_ENUMVALUE_METHODDEF
    WINREG_EXPANDENVIRONMENTSTRINGS_METHODDEF
    WINREG_FLUSHKEY_METHODDEF
    WINREG_LOADKEY_METHODDEF
    WINREG_OPENKEY_METHODDEF
    WINREG_OPENKEYEX_METHODDEF
    WINREG_QUERYVALUE_METHODDEF
    WINREG_QUERYVALUEEX_METHODDEF
    WINREG_QUERYINFOKEY_METHODDEF
    WINREG_QUERYREFLECTIONKEY_METHODDEF
    WINREG_SAVEKEY_METHODDEF
    WINREG_SETVALUE_METHODDEF
    WINREG_SETVALUEEX_METHODDEF
    NULL,
};

static void
insint(PyObject * d, char * name, long value)
{
    PyObject *v = PyLong_FromLong(value);
    if (!v || PyDict_SetItemString(d, name, v))
        PyErr_Clear();
    Py_XDECREF(v);
}

#define ADD_INT(val) insint(d, #val, val)

static void
inskey(PyObject * d, char * name, HKEY key)
{
    PyObject *v = PyLong_FromVoidPtr(key);
    if (!v || PyDict_SetItemString(d, name, v))
        PyErr_Clear();
    Py_XDECREF(v);
}

#define ADD_KEY(val) inskey(d, #val, val)


static struct PyModuleDef winregmodule = {
    PyModuleDef_HEAD_INIT,
    "winreg",
    module_doc,
    -1,
    winreg_methods,
    NULL,
    NULL,
    NULL,
    NULL
};

PyMODINIT_FUNC PyInit_winreg(void)
{
    PyObject *m, *d;
    m = PyModule_Create(&winregmodule);
    if (m == NULL)
        return NULL;
    d = PyModule_GetDict(m);
    PyHKEY_Type.tp_doc = PyHKEY_doc;
    if (PyType_Ready(&PyHKEY_Type) < 0)
        return NULL;
    Py_INCREF(&PyHKEY_Type);
    if (PyDict_SetItemString(d, "HKEYType",
                             (PyObject *)&PyHKEY_Type) != 0)
        return NULL;
    Py_INCREF(PyExc_OSError);
    if (PyDict_SetItemString(d, "error",
                             PyExc_OSError) != 0)
        return NULL;

    /* Add the relevant constants */
    ADD_KEY(HKEY_CLASSES_ROOT);
    ADD_KEY(HKEY_CURRENT_USER);
    ADD_KEY(HKEY_LOCAL_MACHINE);
    ADD_KEY(HKEY_USERS);
    ADD_KEY(HKEY_PERFORMANCE_DATA);
#ifdef HKEY_CURRENT_CONFIG
    ADD_KEY(HKEY_CURRENT_CONFIG);
#endif
#ifdef HKEY_DYN_DATA
    ADD_KEY(HKEY_DYN_DATA);
#endif
    ADD_INT(KEY_QUERY_VALUE);
    ADD_INT(KEY_SET_VALUE);
    ADD_INT(KEY_CREATE_SUB_KEY);
    ADD_INT(KEY_ENUMERATE_SUB_KEYS);
    ADD_INT(KEY_NOTIFY);
    ADD_INT(KEY_CREATE_LINK);
    ADD_INT(KEY_READ);
    ADD_INT(KEY_WRITE);
    ADD_INT(KEY_EXECUTE);
    ADD_INT(KEY_ALL_ACCESS);
#ifdef KEY_WOW64_64KEY
    ADD_INT(KEY_WOW64_64KEY);
#endif
#ifdef KEY_WOW64_32KEY
    ADD_INT(KEY_WOW64_32KEY);
#endif
    ADD_INT(REG_OPTION_RESERVED);
    ADD_INT(REG_OPTION_NON_VOLATILE);
    ADD_INT(REG_OPTION_VOLATILE);
    ADD_INT(REG_OPTION_CREATE_LINK);
    ADD_INT(REG_OPTION_BACKUP_RESTORE);
    ADD_INT(REG_OPTION_OPEN_LINK);
    ADD_INT(REG_LEGAL_OPTION);
    ADD_INT(REG_CREATED_NEW_KEY);
    ADD_INT(REG_OPENED_EXISTING_KEY);
    ADD_INT(REG_WHOLE_HIVE_VOLATILE);
    ADD_INT(REG_REFRESH_HIVE);
    ADD_INT(REG_NO_LAZY_FLUSH);
    ADD_INT(REG_NOTIFY_CHANGE_NAME);
    ADD_INT(REG_NOTIFY_CHANGE_ATTRIBUTES);
    ADD_INT(REG_NOTIFY_CHANGE_LAST_SET);
    ADD_INT(REG_NOTIFY_CHANGE_SECURITY);
    ADD_INT(REG_LEGAL_CHANGE_FILTER);
    ADD_INT(REG_NONE);
    ADD_INT(REG_SZ);
    ADD_INT(REG_EXPAND_SZ);
    ADD_INT(REG_BINARY);
    ADD_INT(REG_DWORD);
    ADD_INT(REG_DWORD_LITTLE_ENDIAN);
    ADD_INT(REG_DWORD_BIG_ENDIAN);
    ADD_INT(REG_QWORD);
    ADD_INT(REG_QWORD_LITTLE_ENDIAN);
    ADD_INT(REG_LINK);
    ADD_INT(REG_MULTI_SZ);
    ADD_INT(REG_RESOURCE_LIST);
    ADD_INT(REG_FULL_RESOURCE_DESCRIPTOR);
    ADD_INT(REG_RESOURCE_REQUIREMENTS_LIST);
    return m;
}

<|MERGE_RESOLUTION|>--- conflicted
+++ resolved
@@ -1729,11 +1729,7 @@
     }
 
     Py_BEGIN_ALLOW_THREADS
-<<<<<<< HEAD
-    rc = RegSetValueW(key, sub_key, REG_SZ, value, (DWORD)value_length+1);
-=======
     rc = RegSetValueW(key, sub_key, REG_SZ, value, (DWORD)(value_length + 1));
->>>>>>> 0b72b23f
     Py_END_ALLOW_THREADS
 #if !USE_UNICODE_WCHAR_CACHE
     PyMem_Free(value);
