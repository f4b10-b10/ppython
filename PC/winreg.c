--- conflicted
+++ resolved
@@ -2102,7 +2102,7 @@
 
 #define ADD_INT(VAL) do {                               \
     if (PyModule_AddIntConstant(m, #VAL, VAL) < 0) {    \
-        goto error;                                     \
+        return -1;                                      \
     }                                                   \
 } while (0)
 
@@ -2120,45 +2120,25 @@
 
 #define ADD_KEY(VAL) do {           \
     if (inskey(m, #VAL, VAL) < 0) { \
-        goto error;                 \
+        return -1;                  \
     }                               \
 } while (0)
 
 static int
 exec_module(PyObject *m)
 {
-<<<<<<< HEAD
     winreg_state *st = (winreg_state *)_PyModule_GetState(m);
 
-    PyObject *d;
-    d = PyModule_GetDict(m);
     st->PyHKEY_Type = (PyTypeObject *)
                        PyType_FromModuleAndSpec(m, &pyhkey_type_spec, NULL);
     if (st->PyHKEY_Type == NULL) {
         return -1;
     }
-    if (PyDict_SetItemString(d, "HKEYType",
-                             (PyObject *)st->PyHKEY_Type) != 0) {
+    if (PyModule_AddObjectRef(m, "HKEYType", (PyObject *)st->PyHKEY_Type) < 0) {
         return -1;
     }
-    if (PyDict_SetItemString(d, "error",
-                             PyExc_OSError) != 0) {
+    if (PyModule_AddObjectRef(m, "error", PyExc_OSError) < 0) {
         return -1;
-=======
-    PyObject *m = PyModule_Create(&winregmodule);
-    if (m == NULL) {
-        return NULL;
-    }
-    PyHKEY_Type.tp_doc = PyHKEY_doc;
-    if (PyType_Ready(&PyHKEY_Type) < 0) {
-        goto error;
-    }
-    if (PyModule_AddObjectRef(m, "HKEYType", (PyObject *)&PyHKEY_Type) < 0) {
-        goto error;
-    }
-    if (PyModule_AddObjectRef(m, "error", PyExc_OSError) < 0) {
-        goto error;
->>>>>>> 50b4b159
     }
 
     /* Add the relevant constants */
@@ -2221,7 +2201,7 @@
     ADD_INT(REG_FULL_RESOURCE_DESCRIPTOR);
     ADD_INT(REG_RESOURCE_REQUIREMENTS_LIST);
 
-<<<<<<< HEAD
+#undef ADD_INT
     return 0;
 }
 
@@ -2260,15 +2240,6 @@
 PyMODINIT_FUNC PyInit_winreg(void)
 {
     return PyModuleDef_Init(&winregmodule);
-=======
-#undef ADD_INT
-
-    return m;
-
-error:
-    Py_DECREF(m);
-    return NULL;
->>>>>>> 50b4b159
 }
 
 #endif /* MS_WINDOWS_DESKTOP || MS_WINDOWS_SYSTEM || MS_WINDOWS_GAMES */