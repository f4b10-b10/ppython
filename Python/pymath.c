#include "Python.h"

#ifdef X87_DOUBLE_ROUNDING
/* On x86 platforms using an x87 FPU, this function is called from the
   Py_FORCE_DOUBLE macro (defined in pymath.h) to force a floating-point
   number out of an 80-bit x87 FPU register and into a 64-bit memory location,
   thus rounding from extended precision to double precision. */
double _Py_force_double(double x)
{
    volatile double y;
    y = x;
    return y;
}
#endif

#ifdef HAVE_GCC_ASM_FOR_X87

/* inline assembly for getting and setting the 387 FPU control word on
   gcc/x86 */
#ifdef _Py_MEMORY_SANITIZER
__attribute__((no_sanitize_memory))
#endif
unsigned short _Py_get_387controlword(void) {
    unsigned short cw;
    __asm__ __volatile__ ("fnstcw %0" : "=m" (cw));
    return cw;
}

void _Py_set_387controlword(unsigned short cw) {
    __asm__ __volatile__ ("fldcw %0" : : "m" (cw));
}

#endif


#ifndef HAVE_HYPOT
double hypot(double x, double y)
{
    double yx;

    x = fabs(x);
    y = fabs(y);
    if (x < y) {
        double temp = x;
        x = y;
        y = temp;
    }
    if (x == 0.)
        return 0.;
    else {
        yx = y/x;
        return x*sqrt(1.+yx*yx);
    }
}
#endif /* HAVE_HYPOT */

#ifndef HAVE_COPYSIGN
double
copysign(double x, double y)
{
    /* use atan2 to distinguish -0. from 0. */
    if (y > 0. || (y == 0. && atan2(y, -1.) > 0.)) {
        return fabs(x);
    } else {
        return -fabs(x);
    }
}
#endif /* HAVE_COPYSIGN */

#ifndef HAVE_ROUND
double
round(double x)
{
    double absx, y;
    absx = fabs(x);
    y = floor(absx);
    if (absx - y >= 0.5)
        y += 1.0;
    return copysign(y, x);
}
#endif /* HAVE_ROUND */

<<<<<<< HEAD
#if defined(HAVE_BUILTIN_CLZL) || defined(HAVE_BUILTIN_BSRL)

#include <limits.h>

#  ifdef MS_WINDOWS
#    include <intrin.h>
#    pragma intrinsic(_BitScanReverse)
=======
#include <limits.h>

#ifdef MS_WINDOWS
#  include <intrin.h>
#  pragma intrinsic(_BitScanReverse)
>>>>>>> 543e4810

static inline int
__builtin_clzl(unsigned long x)
 {
   unsigned long clz = 0;
   _BitScanReverse (&clz, x);
<<<<<<< HEAD
   return (clz + 1);
 }
#  endif /* MS_WINDOWS */

unsigned int _Py_bit_length(unsigned long d) {
   return d ? CHAR_BIT * sizeof (d) - __builtin_clzl (d) : 0;
}

#else /* !(defined(HAVE_BUILTIN_CLZL) || defined(HAVE_BUILTIN_BSRL)) */

unsigned int _Py_bit_length(unsigned long d) {
#if SIZEOF_LONG > 4
#  if SIZEOF_LONG > 8
#  error _Py_bit_length should be fixed for sizeof (unsigned long) > 8
#  endif
  
  int shift = (d >> (1 << 5) != 0) << 5;
  unsigned int ui_value = d >> shift;
#else /* 32 bits and less */
  int shift = 0;
  unsigned int ui_value = d;
#endif /* 64/32 bits */
  int bits = shift;

  shift = (ui_value >> (1 << 4) != 0) << 4;
  bits |= shift;
  ui_value >>= shift;

  shift = (ui_value >> (1 << 3) != 0) << 3;
  bits |= shift;
  ui_value >>= shift;

  shift = (ui_value >> (1 << 2) != 0) << 2;
  bits |= shift;
  ui_value >>= shift;

  shift = (ui_value >> (1 << 1) != 0) << 1;
  bits |= shift;
  ui_value >>= shift;

  bits += ui_value ^ (ui_value > 2);
  return (bits);
}

#endif /* defined(HAVE_BUILTIN_CLZL) || defined(HAVE_BUILTIN_BSRL) */
=======
   return (clz);
 }

#endif /* MS_WINDOWS */

unsigned int _Py_bit_length(unsigned long d) {
   return d ? CHAR_BIT * sizeof (d) - __builtin_clzl (d) : 0;
}
>>>>>>> 543e4810
<|MERGE_RESOLUTION|>--- conflicted
+++ resolved
@@ -80,7 +80,6 @@
 }
 #endif /* HAVE_ROUND */
 
-<<<<<<< HEAD
 #if defined(HAVE_BUILTIN_CLZL) || defined(HAVE_BUILTIN_BSRL)
 
 #include <limits.h>
@@ -88,20 +87,18 @@
 #  ifdef MS_WINDOWS
 #    include <intrin.h>
 #    pragma intrinsic(_BitScanReverse)
-=======
+
 #include <limits.h>
 
 #ifdef MS_WINDOWS
 #  include <intrin.h>
 #  pragma intrinsic(_BitScanReverse)
->>>>>>> 543e4810
 
 static inline int
 __builtin_clzl(unsigned long x)
  {
    unsigned long clz = 0;
    _BitScanReverse (&clz, x);
-<<<<<<< HEAD
    return (clz + 1);
  }
 #  endif /* MS_WINDOWS */
@@ -117,7 +114,7 @@
 #  if SIZEOF_LONG > 8
 #  error _Py_bit_length should be fixed for sizeof (unsigned long) > 8
 #  endif
-  
+
   int shift = (d >> (1 << 5) != 0) << 5;
   unsigned int ui_value = d >> shift;
 #else /* 32 bits and less */
@@ -146,14 +143,4 @@
   return (bits);
 }
 
-#endif /* defined(HAVE_BUILTIN_CLZL) || defined(HAVE_BUILTIN_BSRL) */
-=======
-   return (clz);
- }
-
-#endif /* MS_WINDOWS */
-
-unsigned int _Py_bit_length(unsigned long d) {
-   return d ? CHAR_BIT * sizeof (d) - __builtin_clzl (d) : 0;
-}
->>>>>>> 543e4810
+#endif /* defined(HAVE_BUILTIN_CLZL) || defined(HAVE_BUILTIN_BSRL) */