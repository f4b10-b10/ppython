/*
 * This file includes functions to transform a concrete syntax tree (CST) to
 * an abstract syntax tree (AST). The main function is PyAST_FromNode().
 *
 */
#include "Python.h"
#include "Python-ast.h"
#include "node.h"
#include "ast.h"
#include "token.h"
#include "pythonrun.h"

#include <assert.h>
#include <stdbool.h>

static int validate_stmts(asdl_seq *);
static int validate_exprs(asdl_seq *, expr_context_ty, int);
static int validate_nonempty_seq(asdl_seq *, const char *, const char *);
static int validate_stmt(stmt_ty);
static int validate_expr(expr_ty, expr_context_ty);

static int
validate_comprehension(asdl_seq *gens)
{
    Py_ssize_t i;
    if (!asdl_seq_LEN(gens)) {
        PyErr_SetString(PyExc_ValueError, "comprehension with no generators");
        return 0;
    }
    for (i = 0; i < asdl_seq_LEN(gens); i++) {
        comprehension_ty comp = asdl_seq_GET(gens, i);
        if (!validate_expr(comp->target, Store) ||
            !validate_expr(comp->iter, Load) ||
            !validate_exprs(comp->ifs, Load, 0))
            return 0;
    }
    return 1;
}

static int
<<<<<<< HEAD
=======
validate_slice(slice_ty slice)
{
    switch (slice->kind) {
    case Slice_kind:
        return (!slice->v.Slice.lower || validate_expr(slice->v.Slice.lower, Load)) &&
            (!slice->v.Slice.upper || validate_expr(slice->v.Slice.upper, Load)) &&
            (!slice->v.Slice.step || validate_expr(slice->v.Slice.step, Load));
    case ExtSlice_kind: {
        Py_ssize_t i;
        if (!validate_nonempty_seq(slice->v.ExtSlice.dims, "dims", "ExtSlice"))
            return 0;
        for (i = 0; i < asdl_seq_LEN(slice->v.ExtSlice.dims); i++)
            if (!validate_slice(asdl_seq_GET(slice->v.ExtSlice.dims, i)))
                return 0;
        return 1;
    }
    case Index_kind:
        return validate_expr(slice->v.Index.value, Load);
    default:
        PyErr_SetString(PyExc_SystemError, "unknown slice node");
        return 0;
    }
}

static int
>>>>>>> 3bb150d8
validate_keywords(asdl_seq *keywords)
{
    Py_ssize_t i;
    for (i = 0; i < asdl_seq_LEN(keywords); i++)
        if (!validate_expr(((keyword_ty)asdl_seq_GET(keywords, i))->value, Load))
            return 0;
    return 1;
}

static int
validate_args(asdl_seq *args)
{
    Py_ssize_t i;
    for (i = 0; i < asdl_seq_LEN(args); i++) {
        arg_ty arg = asdl_seq_GET(args, i);
        if (arg->annotation && !validate_expr(arg->annotation, Load))
            return 0;
    }
    return 1;
}

static const char *
expr_context_name(expr_context_ty ctx)
{
    switch (ctx) {
    case Load:
        return "Load";
    case Store:
        return "Store";
    case Del:
        return "Del";
    case AugLoad:
        return "AugLoad";
    case AugStore:
        return "AugStore";
    case Param:
        return "Param";
    default:
        Py_UNREACHABLE();
    }
}

static int
validate_arguments(arguments_ty args)
{
    if (!validate_args(args->args))
        return 0;
    if (args->vararg && args->vararg->annotation
        && !validate_expr(args->vararg->annotation, Load)) {
            return 0;
    }
    if (!validate_args(args->kwonlyargs))
        return 0;
    if (args->kwarg && args->kwarg->annotation
        && !validate_expr(args->kwarg->annotation, Load)) {
            return 0;
    }
    if (asdl_seq_LEN(args->defaults) > asdl_seq_LEN(args->args)) {
        PyErr_SetString(PyExc_ValueError, "more positional defaults than args on arguments");
        return 0;
    }
    if (asdl_seq_LEN(args->kw_defaults) != asdl_seq_LEN(args->kwonlyargs)) {
        PyErr_SetString(PyExc_ValueError, "length of kwonlyargs is not the same as "
                        "kw_defaults on arguments");
        return 0;
    }
    return validate_exprs(args->defaults, Load, 0) && validate_exprs(args->kw_defaults, Load, 1);
}

static int
validate_constant(PyObject *value)
{
    if (value == Py_None || value == Py_Ellipsis)
        return 1;

    if (PyLong_CheckExact(value)
            || PyFloat_CheckExact(value)
            || PyComplex_CheckExact(value)
            || PyBool_Check(value)
            || PyUnicode_CheckExact(value)
            || PyBytes_CheckExact(value))
        return 1;

    if (PyTuple_CheckExact(value) || PyFrozenSet_CheckExact(value)) {
        PyObject *it;

        it = PyObject_GetIter(value);
        if (it == NULL)
            return 0;

        while (1) {
            PyObject *item = PyIter_Next(it);
            if (item == NULL) {
                if (PyErr_Occurred()) {
                    Py_DECREF(it);
                    return 0;
                }
                break;
            }

            if (!validate_constant(item)) {
                Py_DECREF(it);
                Py_DECREF(item);
                return 0;
            }
            Py_DECREF(item);
        }

        Py_DECREF(it);
        return 1;
    }

    return 0;
}

static int
validate_expr(expr_ty exp, expr_context_ty ctx)
{
    int check_ctx = 1;
    expr_context_ty actual_ctx;

    /* First check expression context. */
    switch (exp->kind) {
    case Attribute_kind:
        actual_ctx = exp->v.Attribute.ctx;
        break;
    case Subscript_kind:
        actual_ctx = exp->v.Subscript.ctx;
        break;
    case Starred_kind:
        actual_ctx = exp->v.Starred.ctx;
        break;
    case Name_kind:
        actual_ctx = exp->v.Name.ctx;
        break;
    case List_kind:
        actual_ctx = exp->v.List.ctx;
        break;
    case Tuple_kind:
        actual_ctx = exp->v.Tuple.ctx;
        break;
    default:
        if (ctx != Load) {
            PyErr_Format(PyExc_ValueError, "expression which can't be "
                         "assigned to in %s context", expr_context_name(ctx));
            return 0;
        }
        check_ctx = 0;
        /* set actual_ctx to prevent gcc warning */
        actual_ctx = 0;
    }
    if (check_ctx && actual_ctx != ctx) {
        PyErr_Format(PyExc_ValueError, "expression must have %s context but has %s instead",
                     expr_context_name(ctx), expr_context_name(actual_ctx));
        return 0;
    }

    /* Now validate expression. */
    switch (exp->kind) {
    case BoolOp_kind:
        if (asdl_seq_LEN(exp->v.BoolOp.values) < 2) {
            PyErr_SetString(PyExc_ValueError, "BoolOp with less than 2 values");
            return 0;
        }
        return validate_exprs(exp->v.BoolOp.values, Load, 0);
    case BinOp_kind:
        return validate_expr(exp->v.BinOp.left, Load) &&
            validate_expr(exp->v.BinOp.right, Load);
    case UnaryOp_kind:
        return validate_expr(exp->v.UnaryOp.operand, Load);
    case Lambda_kind:
        return validate_arguments(exp->v.Lambda.args) &&
            validate_expr(exp->v.Lambda.body, Load);
    case IfExp_kind:
        return validate_expr(exp->v.IfExp.test, Load) &&
            validate_expr(exp->v.IfExp.body, Load) &&
            validate_expr(exp->v.IfExp.orelse, Load);
    case Dict_kind:
        if (asdl_seq_LEN(exp->v.Dict.keys) != asdl_seq_LEN(exp->v.Dict.values)) {
            PyErr_SetString(PyExc_ValueError,
                            "Dict doesn't have the same number of keys as values");
            return 0;
        }
        /* null_ok=1 for keys expressions to allow dict unpacking to work in
           dict literals, i.e. ``{**{a:b}}`` */
        return validate_exprs(exp->v.Dict.keys, Load, /*null_ok=*/ 1) &&
            validate_exprs(exp->v.Dict.values, Load, /*null_ok=*/ 0);
    case Set_kind:
        return validate_exprs(exp->v.Set.elts, Load, 0);
#define COMP(NAME) \
        case NAME ## _kind: \
            return validate_comprehension(exp->v.NAME.generators) && \
                validate_expr(exp->v.NAME.elt, Load);
    COMP(ListComp)
    COMP(SetComp)
    COMP(GeneratorExp)
#undef COMP
    case DictComp_kind:
        return validate_comprehension(exp->v.DictComp.generators) &&
            validate_expr(exp->v.DictComp.key, Load) &&
            validate_expr(exp->v.DictComp.value, Load);
    case Yield_kind:
        return !exp->v.Yield.value || validate_expr(exp->v.Yield.value, Load);
    case YieldFrom_kind:
        return validate_expr(exp->v.YieldFrom.value, Load);
    case Await_kind:
        return validate_expr(exp->v.Await.value, Load);
    case Compare_kind:
        if (!asdl_seq_LEN(exp->v.Compare.comparators)) {
            PyErr_SetString(PyExc_ValueError, "Compare with no comparators");
            return 0;
        }
        if (asdl_seq_LEN(exp->v.Compare.comparators) !=
            asdl_seq_LEN(exp->v.Compare.ops)) {
            PyErr_SetString(PyExc_ValueError, "Compare has a different number "
                            "of comparators and operands");
            return 0;
        }
        return validate_exprs(exp->v.Compare.comparators, Load, 0) &&
            validate_expr(exp->v.Compare.left, Load);
    case Call_kind:
        return validate_expr(exp->v.Call.func, Load) &&
            validate_exprs(exp->v.Call.args, Load, 0) &&
            validate_keywords(exp->v.Call.keywords);
    case Constant_kind:
        if (!validate_constant(exp->v.Constant.value)) {
            PyErr_Format(PyExc_TypeError,
                         "got an invalid type in Constant: %s",
                         Py_TYPE(exp->v.Constant.value)->tp_name);
            return 0;
        }
        return 1;
    case JoinedStr_kind:
        return validate_exprs(exp->v.JoinedStr.values, Load, 0);
    case FormattedValue_kind:
        if (validate_expr(exp->v.FormattedValue.value, Load) == 0)
            return 0;
        if (exp->v.FormattedValue.format_spec)
            return validate_expr(exp->v.FormattedValue.format_spec, Load);
        return 1;
    case Attribute_kind:
        return validate_expr(exp->v.Attribute.value, Load);
    case Subscript_kind:
        return validate_expr(exp->v.Subscript.slice, Load) &&
            validate_expr(exp->v.Subscript.value, Load);
    case Starred_kind:
        return validate_expr(exp->v.Starred.value, ctx);
    case Slice_kind:
        return (!exp->v.Slice.lower || validate_expr(exp->v.Slice.lower, Load)) &&
            (!exp->v.Slice.upper || validate_expr(exp->v.Slice.upper, Load)) &&
            (!exp->v.Slice.step || validate_expr(exp->v.Slice.step, Load));
    case List_kind:
        return validate_exprs(exp->v.List.elts, ctx, 0);
    case Tuple_kind:
        return validate_exprs(exp->v.Tuple.elts, ctx, 0);
    /* This last case doesn't have any checking. */
    case Name_kind:
        return 1;
    default:
        PyErr_SetString(PyExc_SystemError, "unexpected expression");
        return 0;
    }
}

static int
validate_nonempty_seq(asdl_seq *seq, const char *what, const char *owner)
{
    if (asdl_seq_LEN(seq))
        return 1;
    PyErr_Format(PyExc_ValueError, "empty %s on %s", what, owner);
    return 0;
}

static int
validate_assignlist(asdl_seq *targets, expr_context_ty ctx)
{
    return validate_nonempty_seq(targets, "targets", ctx == Del ? "Delete" : "Assign") &&
        validate_exprs(targets, ctx, 0);
}

static int
validate_body(asdl_seq *body, const char *owner)
{
    return validate_nonempty_seq(body, "body", owner) && validate_stmts(body);
}

static int
validate_stmt(stmt_ty stmt)
{
    Py_ssize_t i;
    switch (stmt->kind) {
    case FunctionDef_kind:
        return validate_body(stmt->v.FunctionDef.body, "FunctionDef") &&
            validate_arguments(stmt->v.FunctionDef.args) &&
            validate_exprs(stmt->v.FunctionDef.decorator_list, Load, 0) &&
            (!stmt->v.FunctionDef.returns ||
             validate_expr(stmt->v.FunctionDef.returns, Load));
    case ClassDef_kind:
        return validate_body(stmt->v.ClassDef.body, "ClassDef") &&
            validate_exprs(stmt->v.ClassDef.bases, Load, 0) &&
            validate_keywords(stmt->v.ClassDef.keywords) &&
            validate_exprs(stmt->v.ClassDef.decorator_list, Load, 0);
    case Return_kind:
        return !stmt->v.Return.value || validate_expr(stmt->v.Return.value, Load);
    case Delete_kind:
        return validate_assignlist(stmt->v.Delete.targets, Del);
    case Assign_kind:
        return validate_assignlist(stmt->v.Assign.targets, Store) &&
            validate_expr(stmt->v.Assign.value, Load);
    case AugAssign_kind:
        return validate_expr(stmt->v.AugAssign.target, Store) &&
            validate_expr(stmt->v.AugAssign.value, Load);
    case AnnAssign_kind:
        if (stmt->v.AnnAssign.target->kind != Name_kind &&
            stmt->v.AnnAssign.simple) {
            PyErr_SetString(PyExc_TypeError,
                            "AnnAssign with simple non-Name target");
            return 0;
        }
        return validate_expr(stmt->v.AnnAssign.target, Store) &&
               (!stmt->v.AnnAssign.value ||
                validate_expr(stmt->v.AnnAssign.value, Load)) &&
               validate_expr(stmt->v.AnnAssign.annotation, Load);
    case For_kind:
        return validate_expr(stmt->v.For.target, Store) &&
            validate_expr(stmt->v.For.iter, Load) &&
            validate_body(stmt->v.For.body, "For") &&
            validate_stmts(stmt->v.For.orelse);
    case AsyncFor_kind:
        return validate_expr(stmt->v.AsyncFor.target, Store) &&
            validate_expr(stmt->v.AsyncFor.iter, Load) &&
            validate_body(stmt->v.AsyncFor.body, "AsyncFor") &&
            validate_stmts(stmt->v.AsyncFor.orelse);
    case While_kind:
        return validate_expr(stmt->v.While.test, Load) &&
            validate_body(stmt->v.While.body, "While") &&
            validate_stmts(stmt->v.While.orelse);
    case If_kind:
        return validate_expr(stmt->v.If.test, Load) &&
            validate_body(stmt->v.If.body, "If") &&
            validate_stmts(stmt->v.If.orelse);
    case With_kind:
        if (!validate_nonempty_seq(stmt->v.With.items, "items", "With"))
            return 0;
        for (i = 0; i < asdl_seq_LEN(stmt->v.With.items); i++) {
            withitem_ty item = asdl_seq_GET(stmt->v.With.items, i);
            if (!validate_expr(item->context_expr, Load) ||
                (item->optional_vars && !validate_expr(item->optional_vars, Store)))
                return 0;
        }
        return validate_body(stmt->v.With.body, "With");
    case AsyncWith_kind:
        if (!validate_nonempty_seq(stmt->v.AsyncWith.items, "items", "AsyncWith"))
            return 0;
        for (i = 0; i < asdl_seq_LEN(stmt->v.AsyncWith.items); i++) {
            withitem_ty item = asdl_seq_GET(stmt->v.AsyncWith.items, i);
            if (!validate_expr(item->context_expr, Load) ||
                (item->optional_vars && !validate_expr(item->optional_vars, Store)))
                return 0;
        }
        return validate_body(stmt->v.AsyncWith.body, "AsyncWith");
    case Raise_kind:
        if (stmt->v.Raise.exc) {
            return validate_expr(stmt->v.Raise.exc, Load) &&
                (!stmt->v.Raise.cause || validate_expr(stmt->v.Raise.cause, Load));
        }
        if (stmt->v.Raise.cause) {
            PyErr_SetString(PyExc_ValueError, "Raise with cause but no exception");
            return 0;
        }
        return 1;
    case Try_kind:
        if (!validate_body(stmt->v.Try.body, "Try"))
            return 0;
        if (!asdl_seq_LEN(stmt->v.Try.handlers) &&
            !asdl_seq_LEN(stmt->v.Try.finalbody)) {
            PyErr_SetString(PyExc_ValueError, "Try has neither except handlers nor finalbody");
            return 0;
        }
        if (!asdl_seq_LEN(stmt->v.Try.handlers) &&
            asdl_seq_LEN(stmt->v.Try.orelse)) {
            PyErr_SetString(PyExc_ValueError, "Try has orelse but no except handlers");
            return 0;
        }
        for (i = 0; i < asdl_seq_LEN(stmt->v.Try.handlers); i++) {
            excepthandler_ty handler = asdl_seq_GET(stmt->v.Try.handlers, i);
            if ((handler->v.ExceptHandler.type &&
                 !validate_expr(handler->v.ExceptHandler.type, Load)) ||
                !validate_body(handler->v.ExceptHandler.body, "ExceptHandler"))
                return 0;
        }
        return (!asdl_seq_LEN(stmt->v.Try.finalbody) ||
                validate_stmts(stmt->v.Try.finalbody)) &&
            (!asdl_seq_LEN(stmt->v.Try.orelse) ||
             validate_stmts(stmt->v.Try.orelse));
    case Assert_kind:
        return validate_expr(stmt->v.Assert.test, Load) &&
            (!stmt->v.Assert.msg || validate_expr(stmt->v.Assert.msg, Load));
    case Import_kind:
        return validate_nonempty_seq(stmt->v.Import.names, "names", "Import");
    case ImportFrom_kind:
        if (stmt->v.ImportFrom.level < 0) {
            PyErr_SetString(PyExc_ValueError, "Negative ImportFrom level");
            return 0;
        }
        return validate_nonempty_seq(stmt->v.ImportFrom.names, "names", "ImportFrom");
    case Global_kind:
        return validate_nonempty_seq(stmt->v.Global.names, "names", "Global");
    case Nonlocal_kind:
        return validate_nonempty_seq(stmt->v.Nonlocal.names, "names", "Nonlocal");
    case Expr_kind:
        return validate_expr(stmt->v.Expr.value, Load);
    case AsyncFunctionDef_kind:
        return validate_body(stmt->v.AsyncFunctionDef.body, "AsyncFunctionDef") &&
            validate_arguments(stmt->v.AsyncFunctionDef.args) &&
            validate_exprs(stmt->v.AsyncFunctionDef.decorator_list, Load, 0) &&
            (!stmt->v.AsyncFunctionDef.returns ||
             validate_expr(stmt->v.AsyncFunctionDef.returns, Load));
    case Pass_kind:
    case Break_kind:
    case Continue_kind:
        return 1;
    default:
        PyErr_SetString(PyExc_SystemError, "unexpected statement");
        return 0;
    }
}

static int
validate_stmts(asdl_seq *seq)
{
    Py_ssize_t i;
    for (i = 0; i < asdl_seq_LEN(seq); i++) {
        stmt_ty stmt = asdl_seq_GET(seq, i);
        if (stmt) {
            if (!validate_stmt(stmt))
                return 0;
        }
        else {
            PyErr_SetString(PyExc_ValueError,
                            "None disallowed in statement list");
            return 0;
        }
    }
    return 1;
}

static int
validate_exprs(asdl_seq *exprs, expr_context_ty ctx, int null_ok)
{
    Py_ssize_t i;
    for (i = 0; i < asdl_seq_LEN(exprs); i++) {
        expr_ty expr = asdl_seq_GET(exprs, i);
        if (expr) {
            if (!validate_expr(expr, ctx))
                return 0;
        }
        else if (!null_ok) {
            PyErr_SetString(PyExc_ValueError,
                            "None disallowed in expression list");
            return 0;
        }

    }
    return 1;
}

int
PyAST_Validate(mod_ty mod)
{
    int res = 0;

    switch (mod->kind) {
    case Module_kind:
        res = validate_stmts(mod->v.Module.body);
        break;
    case Interactive_kind:
        res = validate_stmts(mod->v.Interactive.body);
        break;
    case Expression_kind:
        res = validate_expr(mod->v.Expression.body, Load);
        break;
    case Suite_kind:
        PyErr_SetString(PyExc_ValueError, "Suite is not valid in the CPython compiler");
        break;
    default:
        PyErr_SetString(PyExc_SystemError, "impossible module node");
        res = 0;
        break;
    }
    return res;
}

/* This is done here, so defines like "test" don't interfere with AST use above. */
#include "grammar.h"
#include "parsetok.h"
#include "graminit.h"

/* Data structure used internally */
struct compiling {
    PyArena *c_arena; /* Arena for allocating memory. */
    PyObject *c_filename; /* filename */
    PyObject *c_normalize; /* Normalization function from unicodedata. */
};

static asdl_seq *seq_for_testlist(struct compiling *, const node *);
static expr_ty ast_for_expr(struct compiling *, const node *);
static stmt_ty ast_for_stmt(struct compiling *, const node *);
static asdl_seq *ast_for_suite(struct compiling *c, const node *n);
static asdl_seq *ast_for_exprlist(struct compiling *, const node *,
                                  expr_context_ty);
static expr_ty ast_for_testlist(struct compiling *, const node *);
static stmt_ty ast_for_classdef(struct compiling *, const node *, asdl_seq *);

static stmt_ty ast_for_with_stmt(struct compiling *, const node *, bool);
static stmt_ty ast_for_for_stmt(struct compiling *, const node *, bool);

/* Note different signature for ast_for_call */
static expr_ty ast_for_call(struct compiling *, const node *, expr_ty,
                            const node *);

static PyObject *parsenumber(struct compiling *, const char *);
static expr_ty parsestrplus(struct compiling *, const node *n);

#define COMP_GENEXP   0
#define COMP_LISTCOMP 1
#define COMP_SETCOMP  2

static int
init_normalization(struct compiling *c)
{
    PyObject *m = PyImport_ImportModuleNoBlock("unicodedata");
    if (!m)
        return 0;
    c->c_normalize = PyObject_GetAttrString(m, "normalize");
    Py_DECREF(m);
    if (!c->c_normalize)
        return 0;
    return 1;
}

static identifier
new_identifier(const char *n, struct compiling *c)
{
    PyObject *id = PyUnicode_DecodeUTF8(n, strlen(n), NULL);
    if (!id)
        return NULL;
    /* PyUnicode_DecodeUTF8 should always return a ready string. */
    assert(PyUnicode_IS_READY(id));
    /* Check whether there are non-ASCII characters in the
       identifier; if so, normalize to NFKC. */
    if (!PyUnicode_IS_ASCII(id)) {
        PyObject *id2;
        _Py_IDENTIFIER(NFKC);
        if (!c->c_normalize && !init_normalization(c)) {
            Py_DECREF(id);
            return NULL;
        }
        PyObject *form = _PyUnicode_FromId(&PyId_NFKC);
        if (form == NULL) {
            Py_DECREF(id);
            return NULL;
        }
        PyObject *args[2] = {form, id};
        id2 = _PyObject_FastCall(c->c_normalize, args, 2);
        Py_DECREF(id);
        if (!id2)
            return NULL;
        if (!PyUnicode_Check(id2)) {
            PyErr_Format(PyExc_TypeError,
                         "unicodedata.normalize() must return a string, not "
                         "%.200s",
                         Py_TYPE(id2)->tp_name);
            Py_DECREF(id2);
            return NULL;
        }
        id = id2;
    }
    PyUnicode_InternInPlace(&id);
    if (PyArena_AddPyObject(c->c_arena, id) < 0) {
        Py_DECREF(id);
        return NULL;
    }
    return id;
}

#define NEW_IDENTIFIER(n) new_identifier(STR(n), c)

static int
ast_error(struct compiling *c, const node *n, const char *errmsg, ...)
{
    PyObject *value, *errstr, *loc, *tmp;
    va_list va;

    va_start(va, errmsg);
    errstr = PyUnicode_FromFormatV(errmsg, va);
    va_end(va);
    if (!errstr) {
        return 0;
    }
    loc = PyErr_ProgramTextObject(c->c_filename, LINENO(n));
    if (!loc) {
        Py_INCREF(Py_None);
        loc = Py_None;
    }
    tmp = Py_BuildValue("(OiiN)", c->c_filename, LINENO(n), n->n_col_offset + 1, loc);
    if (!tmp) {
        Py_DECREF(errstr);
        return 0;
    }
    value = PyTuple_Pack(2, errstr, tmp);
    Py_DECREF(errstr);
    Py_DECREF(tmp);
    if (value) {
        PyErr_SetObject(PyExc_SyntaxError, value);
        Py_DECREF(value);
    }
    return 0;
}

/* num_stmts() returns number of contained statements.

   Use this routine to determine how big a sequence is needed for
   the statements in a parse tree.  Its raison d'etre is this bit of
   grammar:

   stmt: simple_stmt | compound_stmt
   simple_stmt: small_stmt (';' small_stmt)* [';'] NEWLINE

   A simple_stmt can contain multiple small_stmt elements joined
   by semicolons.  If the arg is a simple_stmt, the number of
   small_stmt elements is returned.
*/

static int
num_stmts(const node *n)
{
    int i, l;
    node *ch;

    switch (TYPE(n)) {
        case single_input:
            if (TYPE(CHILD(n, 0)) == NEWLINE)
                return 0;
            else
                return num_stmts(CHILD(n, 0));
        case file_input:
            l = 0;
            for (i = 0; i < NCH(n); i++) {
                ch = CHILD(n, i);
                if (TYPE(ch) == stmt)
                    l += num_stmts(ch);
            }
            return l;
        case stmt:
            return num_stmts(CHILD(n, 0));
        case compound_stmt:
            return 1;
        case simple_stmt:
            return NCH(n) / 2; /* Divide by 2 to remove count of semi-colons */
        case suite:
            if (NCH(n) == 1)
                return num_stmts(CHILD(n, 0));
            else {
                l = 0;
                for (i = 2; i < (NCH(n) - 1); i++)
                    l += num_stmts(CHILD(n, i));
                return l;
            }
        default: {
            char buf[128];

            sprintf(buf, "Non-statement found: %d %d",
                    TYPE(n), NCH(n));
            Py_FatalError(buf);
        }
    }
    Py_UNREACHABLE();
}

/* Transform the CST rooted at node * to the appropriate AST
*/

mod_ty
PyAST_FromNodeObject(const node *n, PyCompilerFlags *flags,
                     PyObject *filename, PyArena *arena)
{
    int i, j, k, num;
    asdl_seq *stmts = NULL;
    stmt_ty s;
    node *ch;
    struct compiling c;
    mod_ty res = NULL;

    c.c_arena = arena;
    /* borrowed reference */
    c.c_filename = filename;
    c.c_normalize = NULL;

    if (TYPE(n) == encoding_decl)
        n = CHILD(n, 0);

    k = 0;
    switch (TYPE(n)) {
        case file_input:
            stmts = _Py_asdl_seq_new(num_stmts(n), arena);
            if (!stmts)
                goto out;
            for (i = 0; i < NCH(n) - 1; i++) {
                ch = CHILD(n, i);
                if (TYPE(ch) == NEWLINE)
                    continue;
                REQ(ch, stmt);
                num = num_stmts(ch);
                if (num == 1) {
                    s = ast_for_stmt(&c, ch);
                    if (!s)
                        goto out;
                    asdl_seq_SET(stmts, k++, s);
                }
                else {
                    ch = CHILD(ch, 0);
                    REQ(ch, simple_stmt);
                    for (j = 0; j < num; j++) {
                        s = ast_for_stmt(&c, CHILD(ch, j * 2));
                        if (!s)
                            goto out;
                        asdl_seq_SET(stmts, k++, s);
                    }
                }
            }
            res = Module(stmts, arena);
            break;
        case eval_input: {
            expr_ty testlist_ast;

            /* XXX Why not comp_for here? */
            testlist_ast = ast_for_testlist(&c, CHILD(n, 0));
            if (!testlist_ast)
                goto out;
            res = Expression(testlist_ast, arena);
            break;
        }
        case single_input:
            if (TYPE(CHILD(n, 0)) == NEWLINE) {
                stmts = _Py_asdl_seq_new(1, arena);
                if (!stmts)
                    goto out;
                asdl_seq_SET(stmts, 0, Pass(n->n_lineno, n->n_col_offset,
                                            arena));
                if (!asdl_seq_GET(stmts, 0))
                    goto out;
                res = Interactive(stmts, arena);
            }
            else {
                n = CHILD(n, 0);
                num = num_stmts(n);
                stmts = _Py_asdl_seq_new(num, arena);
                if (!stmts)
                    goto out;
                if (num == 1) {
                    s = ast_for_stmt(&c, n);
                    if (!s)
                        goto out;
                    asdl_seq_SET(stmts, 0, s);
                }
                else {
                    /* Only a simple_stmt can contain multiple statements. */
                    REQ(n, simple_stmt);
                    for (i = 0; i < NCH(n); i += 2) {
                        if (TYPE(CHILD(n, i)) == NEWLINE)
                            break;
                        s = ast_for_stmt(&c, CHILD(n, i));
                        if (!s)
                            goto out;
                        asdl_seq_SET(stmts, i / 2, s);
                    }
                }

                res = Interactive(stmts, arena);
            }
            break;
        default:
            PyErr_Format(PyExc_SystemError,
                         "invalid node %d for PyAST_FromNode", TYPE(n));
            goto out;
    }
 out:
    if (c.c_normalize) {
        Py_DECREF(c.c_normalize);
    }
    return res;
}

mod_ty
PyAST_FromNode(const node *n, PyCompilerFlags *flags, const char *filename_str,
               PyArena *arena)
{
    mod_ty mod;
    PyObject *filename;
    filename = PyUnicode_DecodeFSDefault(filename_str);
    if (filename == NULL)
        return NULL;
    mod = PyAST_FromNodeObject(n, flags, filename, arena);
    Py_DECREF(filename);
    return mod;

}

/* Return the AST repr. of the operator represented as syntax (|, ^, etc.)
*/

static operator_ty
get_operator(const node *n)
{
    switch (TYPE(n)) {
        case VBAR:
            return BitOr;
        case CIRCUMFLEX:
            return BitXor;
        case AMPER:
            return BitAnd;
        case LEFTSHIFT:
            return LShift;
        case RIGHTSHIFT:
            return RShift;
        case PLUS:
            return Add;
        case MINUS:
            return Sub;
        case STAR:
            return Mult;
        case AT:
            return MatMult;
        case SLASH:
            return Div;
        case DOUBLESLASH:
            return FloorDiv;
        case PERCENT:
            return Mod;
        default:
            return (operator_ty)0;
    }
}

static const char * const FORBIDDEN[] = {
    "None",
    "True",
    "False",
    "__debug__",
    NULL,
};

static int
forbidden_name(struct compiling *c, identifier name, const node *n,
               int full_checks)
{
    assert(PyUnicode_Check(name));
    const char * const *p = FORBIDDEN;
    if (!full_checks) {
        /* In most cases, the parser will protect True, False, and None
           from being assign to. */
        p += 3;
    }
    for (; *p; p++) {
        if (_PyUnicode_EqualToASCIIString(name, *p)) {
            ast_error(c, n, "cannot assign to %U", name);
            return 1;
        }
    }
    return 0;
}

static expr_ty
copy_location(expr_ty e, const node *n)
{
    if (e) {
        e->lineno = LINENO(n);
        e->col_offset = n->n_col_offset;
    }
    return e;
}

/* Set the context ctx for expr_ty e, recursively traversing e.

   Only sets context for expr kinds that "can appear in assignment context"
   (according to ../Parser/Python.asdl).  For other expr kinds, it sets
   an appropriate syntax error and returns false.
*/

static int
set_context(struct compiling *c, expr_ty e, expr_context_ty ctx, const node *n)
{
    asdl_seq *s = NULL;
    /* If a particular expression type can't be used for assign / delete,
       set expr_name to its name and an error message will be generated.
    */
    const char* expr_name = NULL;

    /* The ast defines augmented store and load contexts, but the
       implementation here doesn't actually use them.  The code may be
       a little more complex than necessary as a result.  It also means
       that expressions in an augmented assignment have a Store context.
       Consider restructuring so that augmented assignment uses
       set_context(), too.
    */
    assert(ctx != AugStore && ctx != AugLoad);

    switch (e->kind) {
        case Attribute_kind:
            e->v.Attribute.ctx = ctx;
            if (ctx == Store && forbidden_name(c, e->v.Attribute.attr, n, 1))
                return 0;
            break;
        case Subscript_kind:
            e->v.Subscript.ctx = ctx;
            break;
        case Starred_kind:
            e->v.Starred.ctx = ctx;
            if (!set_context(c, e->v.Starred.value, ctx, n))
                return 0;
            break;
        case Name_kind:
            if (ctx == Store) {
                if (forbidden_name(c, e->v.Name.id, n, 0))
                    return 0; /* forbidden_name() calls ast_error() */
            }
            e->v.Name.ctx = ctx;
            break;
        case List_kind:
            e->v.List.ctx = ctx;
            s = e->v.List.elts;
            break;
        case Tuple_kind:
            e->v.Tuple.ctx = ctx;
            s = e->v.Tuple.elts;
            break;
        case Lambda_kind:
            expr_name = "lambda";
            break;
        case Call_kind:
            expr_name = "function call";
            break;
        case BoolOp_kind:
        case BinOp_kind:
        case UnaryOp_kind:
            expr_name = "operator";
            break;
        case GeneratorExp_kind:
            expr_name = "generator expression";
            break;
        case Yield_kind:
        case YieldFrom_kind:
            expr_name = "yield expression";
            break;
        case Await_kind:
            expr_name = "await expression";
            break;
        case ListComp_kind:
            expr_name = "list comprehension";
            break;
        case SetComp_kind:
            expr_name = "set comprehension";
            break;
        case DictComp_kind:
            expr_name = "dict comprehension";
            break;
        case Dict_kind:
            expr_name = "dict display";
            break;
        case Set_kind:
            expr_name = "set display";
            break;
        case JoinedStr_kind:
        case FormattedValue_kind:
            expr_name = "f-string expression";
            break;
        case Constant_kind: {
            PyObject *value = e->v.Constant.value;
            if (value == Py_None || value == Py_False || value == Py_True
                    || value == Py_Ellipsis)
            {
                return ast_error(c, n, "cannot %s %R",
                                 ctx == Store ? "assign to" : "delete",
                                 value);
            }
            expr_name = "literal";
            break;
        }
        case Compare_kind:
            expr_name = "comparison";
            break;
        case IfExp_kind:
            expr_name = "conditional expression";
            break;
        default:
            PyErr_Format(PyExc_SystemError,
                         "unexpected expression in assignment %d (line %d)",
                         e->kind, e->lineno);
            return 0;
    }
    /* Check for error string set by switch */
    if (expr_name) {
        return ast_error(c, n, "cannot %s %s",
                         ctx == Store ? "assign to" : "delete",
                         expr_name);
    }

    /* If the LHS is a list or tuple, we need to set the assignment
       context for all the contained elements.
    */
    if (s) {
        Py_ssize_t i;

        for (i = 0; i < asdl_seq_LEN(s); i++) {
            if (!set_context(c, (expr_ty)asdl_seq_GET(s, i), ctx, n))
                return 0;
        }
    }
    return 1;
}

static operator_ty
ast_for_augassign(struct compiling *c, const node *n)
{
    REQ(n, augassign);
    n = CHILD(n, 0);
    switch (STR(n)[0]) {
        case '+':
            return Add;
        case '-':
            return Sub;
        case '/':
            if (STR(n)[1] == '/')
                return FloorDiv;
            else
                return Div;
        case '%':
            return Mod;
        case '<':
            return LShift;
        case '>':
            return RShift;
        case '&':
            return BitAnd;
        case '^':
            return BitXor;
        case '|':
            return BitOr;
        case '*':
            if (STR(n)[1] == '*')
                return Pow;
            else
                return Mult;
        case '@':
            return MatMult;
        default:
            PyErr_Format(PyExc_SystemError, "invalid augassign: %s", STR(n));
            return (operator_ty)0;
    }
}

static cmpop_ty
ast_for_comp_op(struct compiling *c, const node *n)
{
    /* comp_op: '<'|'>'|'=='|'>='|'<='|'!='|'in'|'not' 'in'|'is'
               |'is' 'not'
    */
    REQ(n, comp_op);
    if (NCH(n) == 1) {
        n = CHILD(n, 0);
        switch (TYPE(n)) {
            case LESS:
                return Lt;
            case GREATER:
                return Gt;
            case EQEQUAL:                       /* == */
                return Eq;
            case LESSEQUAL:
                return LtE;
            case GREATEREQUAL:
                return GtE;
            case NOTEQUAL:
                return NotEq;
            case NAME:
                if (strcmp(STR(n), "in") == 0)
                    return In;
                if (strcmp(STR(n), "is") == 0)
                    return Is;
                /* fall through */
            default:
                PyErr_Format(PyExc_SystemError, "invalid comp_op: %s",
                             STR(n));
                return (cmpop_ty)0;
        }
    }
    else if (NCH(n) == 2) {
        /* handle "not in" and "is not" */
        switch (TYPE(CHILD(n, 0))) {
            case NAME:
                if (strcmp(STR(CHILD(n, 1)), "in") == 0)
                    return NotIn;
                if (strcmp(STR(CHILD(n, 0)), "is") == 0)
                    return IsNot;
                /* fall through */
            default:
                PyErr_Format(PyExc_SystemError, "invalid comp_op: %s %s",
                             STR(CHILD(n, 0)), STR(CHILD(n, 1)));
                return (cmpop_ty)0;
        }
    }
    PyErr_Format(PyExc_SystemError, "invalid comp_op: has %d children",
                 NCH(n));
    return (cmpop_ty)0;
}

static asdl_seq *
seq_for_testlist(struct compiling *c, const node *n)
{
    /* testlist: test (',' test)* [',']
       testlist_star_expr: test|star_expr (',' test|star_expr)* [',']
    */
    asdl_seq *seq;
    expr_ty expression;
    int i;
    assert(TYPE(n) == testlist || TYPE(n) == testlist_star_expr || TYPE(n) == testlist_comp);

    seq = _Py_asdl_seq_new((NCH(n) + 1) / 2, c->c_arena);
    if (!seq)
        return NULL;

    for (i = 0; i < NCH(n); i += 2) {
        const node *ch = CHILD(n, i);
        assert(TYPE(ch) == test || TYPE(ch) == test_nocond || TYPE(ch) == star_expr);

        expression = ast_for_expr(c, ch);
        if (!expression)
            return NULL;

        assert(i / 2 < seq->size);
        asdl_seq_SET(seq, i / 2, expression);
    }
    return seq;
}

static arg_ty
ast_for_arg(struct compiling *c, const node *n)
{
    identifier name;
    expr_ty annotation = NULL;
    node *ch;
    arg_ty ret;

    assert(TYPE(n) == tfpdef || TYPE(n) == vfpdef);
    ch = CHILD(n, 0);
    name = NEW_IDENTIFIER(ch);
    if (!name)
        return NULL;
    if (forbidden_name(c, name, ch, 0))
        return NULL;

    if (NCH(n) == 3 && TYPE(CHILD(n, 1)) == COLON) {
        annotation = ast_for_expr(c, CHILD(n, 2));
        if (!annotation)
            return NULL;
    }

    ret = arg(name, annotation, LINENO(n), n->n_col_offset, c->c_arena);
    if (!ret)
        return NULL;
    return ret;
}

/* returns -1 if failed to handle keyword only arguments
   returns new position to keep processing if successful
               (',' tfpdef ['=' test])*
                     ^^^
   start pointing here
 */
static int
handle_keywordonly_args(struct compiling *c, const node *n, int start,
                        asdl_seq *kwonlyargs, asdl_seq *kwdefaults)
{
    PyObject *argname;
    node *ch;
    expr_ty expression, annotation;
    arg_ty arg;
    int i = start;
    int j = 0; /* index for kwdefaults and kwonlyargs */

    if (kwonlyargs == NULL) {
        ast_error(c, CHILD(n, start), "named arguments must follow bare *");
        return -1;
    }
    assert(kwdefaults != NULL);
    while (i < NCH(n)) {
        ch = CHILD(n, i);
        switch (TYPE(ch)) {
            case vfpdef:
            case tfpdef:
                if (i + 1 < NCH(n) && TYPE(CHILD(n, i + 1)) == EQUAL) {
                    expression = ast_for_expr(c, CHILD(n, i + 2));
                    if (!expression)
                        goto error;
                    asdl_seq_SET(kwdefaults, j, expression);
                    i += 2; /* '=' and test */
                }
                else { /* setting NULL if no default value exists */
                    asdl_seq_SET(kwdefaults, j, NULL);
                }
                if (NCH(ch) == 3) {
                    /* ch is NAME ':' test */
                    annotation = ast_for_expr(c, CHILD(ch, 2));
                    if (!annotation)
                        goto error;
                }
                else {
                    annotation = NULL;
                }
                ch = CHILD(ch, 0);
                argname = NEW_IDENTIFIER(ch);
                if (!argname)
                    goto error;
                if (forbidden_name(c, argname, ch, 0))
                    goto error;
                arg = arg(argname, annotation, LINENO(ch), ch->n_col_offset,
                          c->c_arena);
                if (!arg)
                    goto error;
                asdl_seq_SET(kwonlyargs, j++, arg);
                i += 2; /* the name and the comma */
                break;
            case DOUBLESTAR:
                return i;
            default:
                ast_error(c, ch, "unexpected node");
                goto error;
        }
    }
    return i;
 error:
    return -1;
}

/* Create AST for argument list. */

static arguments_ty
ast_for_arguments(struct compiling *c, const node *n)
{
    /* This function handles both typedargslist (function definition)
       and varargslist (lambda definition).

       parameters: '(' [typedargslist] ')'
       typedargslist: (tfpdef ['=' test] (',' tfpdef ['=' test])* [',' [
               '*' [tfpdef] (',' tfpdef ['=' test])* [',' ['**' tfpdef [',']]]
             | '**' tfpdef [',']]]
         | '*' [tfpdef] (',' tfpdef ['=' test])* [',' ['**' tfpdef [',']]]
         | '**' tfpdef [','])
       tfpdef: NAME [':' test]
       varargslist: (vfpdef ['=' test] (',' vfpdef ['=' test])* [',' [
               '*' [vfpdef] (',' vfpdef ['=' test])* [',' ['**' vfpdef [',']]]
             | '**' vfpdef [',']]]
         | '*' [vfpdef] (',' vfpdef ['=' test])* [',' ['**' vfpdef [',']]]
         | '**' vfpdef [',']
       )
       vfpdef: NAME

    */
    int i, j, k, nposargs = 0, nkwonlyargs = 0;
    int nposdefaults = 0, found_default = 0;
    asdl_seq *posargs, *posdefaults, *kwonlyargs, *kwdefaults;
    arg_ty vararg = NULL, kwarg = NULL;
    arg_ty arg;
    node *ch;

    if (TYPE(n) == parameters) {
        if (NCH(n) == 2) /* () as argument list */
            return arguments(NULL, NULL, NULL, NULL, NULL, NULL, c->c_arena);
        n = CHILD(n, 1);
    }
    assert(TYPE(n) == typedargslist || TYPE(n) == varargslist);

    /* First count the number of positional args & defaults.  The
       variable i is the loop index for this for loop and the next.
       The next loop picks up where the first leaves off.
    */
    for (i = 0; i < NCH(n); i++) {
        ch = CHILD(n, i);
        if (TYPE(ch) == STAR) {
            /* skip star */
            i++;
            if (i < NCH(n) && /* skip argument following star */
                (TYPE(CHILD(n, i)) == tfpdef ||
                 TYPE(CHILD(n, i)) == vfpdef)) {
                i++;
            }
            break;
        }
        if (TYPE(ch) == DOUBLESTAR) break;
        if (TYPE(ch) == vfpdef || TYPE(ch) == tfpdef) nposargs++;
        if (TYPE(ch) == EQUAL) nposdefaults++;
    }
    /* count the number of keyword only args &
       defaults for keyword only args */
    for ( ; i < NCH(n); ++i) {
        ch = CHILD(n, i);
        if (TYPE(ch) == DOUBLESTAR) break;
        if (TYPE(ch) == tfpdef || TYPE(ch) == vfpdef) nkwonlyargs++;
    }
    posargs = (nposargs ? _Py_asdl_seq_new(nposargs, c->c_arena) : NULL);
    if (!posargs && nposargs)
        return NULL;
    kwonlyargs = (nkwonlyargs ?
                   _Py_asdl_seq_new(nkwonlyargs, c->c_arena) : NULL);
    if (!kwonlyargs && nkwonlyargs)
        return NULL;
    posdefaults = (nposdefaults ?
                    _Py_asdl_seq_new(nposdefaults, c->c_arena) : NULL);
    if (!posdefaults && nposdefaults)
        return NULL;
    /* The length of kwonlyargs and kwdefaults are same
       since we set NULL as default for keyword only argument w/o default
       - we have sequence data structure, but no dictionary */
    kwdefaults = (nkwonlyargs ?
                   _Py_asdl_seq_new(nkwonlyargs, c->c_arena) : NULL);
    if (!kwdefaults && nkwonlyargs)
        return NULL;

    /* tfpdef: NAME [':' test]
       vfpdef: NAME
    */
    i = 0;
    j = 0;  /* index for defaults */
    k = 0;  /* index for args */
    while (i < NCH(n)) {
        ch = CHILD(n, i);
        switch (TYPE(ch)) {
            case tfpdef:
            case vfpdef:
                /* XXX Need to worry about checking if TYPE(CHILD(n, i+1)) is
                   anything other than EQUAL or a comma? */
                /* XXX Should NCH(n) check be made a separate check? */
                if (i + 1 < NCH(n) && TYPE(CHILD(n, i + 1)) == EQUAL) {
                    expr_ty expression = ast_for_expr(c, CHILD(n, i + 2));
                    if (!expression)
                        return NULL;
                    assert(posdefaults != NULL);
                    asdl_seq_SET(posdefaults, j++, expression);
                    i += 2;
                    found_default = 1;
                }
                else if (found_default) {
                    ast_error(c, n,
                             "non-default argument follows default argument");
                    return NULL;
                }
                arg = ast_for_arg(c, ch);
                if (!arg)
                    return NULL;
                asdl_seq_SET(posargs, k++, arg);
                i += 2; /* the name and the comma */
                break;
            case STAR:
                if (i+1 >= NCH(n) ||
                    (i+2 == NCH(n) && TYPE(CHILD(n, i+1)) == COMMA)) {
                    ast_error(c, CHILD(n, i),
                        "named arguments must follow bare *");
                    return NULL;
                }
                ch = CHILD(n, i+1);  /* tfpdef or COMMA */
                if (TYPE(ch) == COMMA) {
                    int res = 0;
                    i += 2; /* now follows keyword only arguments */
                    res = handle_keywordonly_args(c, n, i,
                                                  kwonlyargs, kwdefaults);
                    if (res == -1) return NULL;
                    i = res; /* res has new position to process */
                }
                else {
                    vararg = ast_for_arg(c, ch);
                    if (!vararg)
                        return NULL;

                    i += 3;
                    if (i < NCH(n) && (TYPE(CHILD(n, i)) == tfpdef
                                    || TYPE(CHILD(n, i)) == vfpdef)) {
                        int res = 0;
                        res = handle_keywordonly_args(c, n, i,
                                                      kwonlyargs, kwdefaults);
                        if (res == -1) return NULL;
                        i = res; /* res has new position to process */
                    }
                }
                break;
            case DOUBLESTAR:
                ch = CHILD(n, i+1);  /* tfpdef */
                assert(TYPE(ch) == tfpdef || TYPE(ch) == vfpdef);
                kwarg = ast_for_arg(c, ch);
                if (!kwarg)
                    return NULL;
                i += 3;
                break;
            default:
                PyErr_Format(PyExc_SystemError,
                             "unexpected node in varargslist: %d @ %d",
                             TYPE(ch), i);
                return NULL;
        }
    }
    return arguments(posargs, vararg, kwonlyargs, kwdefaults, kwarg, posdefaults, c->c_arena);
}

static expr_ty
ast_for_dotted_name(struct compiling *c, const node *n)
{
    expr_ty e;
    identifier id;
    int lineno, col_offset;
    int i;

    REQ(n, dotted_name);

    lineno = LINENO(n);
    col_offset = n->n_col_offset;

    id = NEW_IDENTIFIER(CHILD(n, 0));
    if (!id)
        return NULL;
    e = Name(id, Load, lineno, col_offset, c->c_arena);
    if (!e)
        return NULL;

    for (i = 2; i < NCH(n); i+=2) {
        id = NEW_IDENTIFIER(CHILD(n, i));
        if (!id)
            return NULL;
        e = Attribute(e, id, Load, lineno, col_offset, c->c_arena);
        if (!e)
            return NULL;
    }

    return e;
}

static expr_ty
ast_for_decorator(struct compiling *c, const node *n)
{
    /* decorator: '@' dotted_name [ '(' [arglist] ')' ] NEWLINE */
    expr_ty d = NULL;
    expr_ty name_expr;

    REQ(n, decorator);
    REQ(CHILD(n, 0), AT);
    REQ(RCHILD(n, -1), NEWLINE);

    name_expr = ast_for_dotted_name(c, CHILD(n, 1));
    if (!name_expr)
        return NULL;

    if (NCH(n) == 3) { /* No arguments */
        d = name_expr;
        name_expr = NULL;
    }
    else if (NCH(n) == 5) { /* Call with no arguments */
        d = Call(name_expr, NULL, NULL, LINENO(n),
                 n->n_col_offset, c->c_arena);
        if (!d)
            return NULL;
        name_expr = NULL;
    }
    else {
        d = ast_for_call(c, CHILD(n, 3), name_expr, CHILD(n, 2));
        if (!d)
            return NULL;
        name_expr = NULL;
    }

    return d;
}

static asdl_seq*
ast_for_decorators(struct compiling *c, const node *n)
{
    asdl_seq* decorator_seq;
    expr_ty d;
    int i;

    REQ(n, decorators);
    decorator_seq = _Py_asdl_seq_new(NCH(n), c->c_arena);
    if (!decorator_seq)
        return NULL;

    for (i = 0; i < NCH(n); i++) {
        d = ast_for_decorator(c, CHILD(n, i));
        if (!d)
            return NULL;
        asdl_seq_SET(decorator_seq, i, d);
    }
    return decorator_seq;
}

static stmt_ty
ast_for_funcdef_impl(struct compiling *c, const node *n0,
                     asdl_seq *decorator_seq, bool is_async)
{
    /* funcdef: 'def' NAME parameters ['->' test] ':' suite */
    const node * const n = is_async ? CHILD(n0, 1) : n0;
    identifier name;
    arguments_ty args;
    asdl_seq *body;
    expr_ty returns = NULL;
    int name_i = 1;

    REQ(n, funcdef);

    name = NEW_IDENTIFIER(CHILD(n, name_i));
    if (!name)
        return NULL;
    if (forbidden_name(c, name, CHILD(n, name_i), 0))
        return NULL;
    args = ast_for_arguments(c, CHILD(n, name_i + 1));
    if (!args)
        return NULL;
    if (TYPE(CHILD(n, name_i+2)) == RARROW) {
        returns = ast_for_expr(c, CHILD(n, name_i + 3));
        if (!returns)
            return NULL;
        name_i += 2;
    }
    body = ast_for_suite(c, CHILD(n, name_i + 3));
    if (!body)
        return NULL;

    if (is_async)
        return AsyncFunctionDef(name, args, body, decorator_seq, returns,
                                LINENO(n0), n0->n_col_offset, c->c_arena);
    else
        return FunctionDef(name, args, body, decorator_seq, returns,
                           LINENO(n), n->n_col_offset, c->c_arena);
}

static stmt_ty
ast_for_async_funcdef(struct compiling *c, const node *n, asdl_seq *decorator_seq)
{
    /* async_funcdef: 'async' funcdef */
    REQ(n, async_funcdef);
    REQ(CHILD(n, 0), NAME);
    assert(strcmp(STR(CHILD(n, 0)), "async") == 0);
    REQ(CHILD(n, 1), funcdef);

    return ast_for_funcdef_impl(c, n, decorator_seq,
                                true /* is_async */);
}

static stmt_ty
ast_for_funcdef(struct compiling *c, const node *n, asdl_seq *decorator_seq)
{
    /* funcdef: 'def' NAME parameters ['->' test] ':' suite */
    return ast_for_funcdef_impl(c, n, decorator_seq,
                                false /* is_async */);
}


static stmt_ty
ast_for_async_stmt(struct compiling *c, const node *n)
{
    /* async_stmt: 'async' (funcdef | with_stmt | for_stmt) */
    REQ(n, async_stmt);
    REQ(CHILD(n, 0), NAME);
    assert(strcmp(STR(CHILD(n, 0)), "async") == 0);

    switch (TYPE(CHILD(n, 1))) {
        case funcdef:
            return ast_for_funcdef_impl(c, n, NULL,
                                        true /* is_async */);
        case with_stmt:
            return ast_for_with_stmt(c, n,
                                     true /* is_async */);

        case for_stmt:
            return ast_for_for_stmt(c, n,
                                    true /* is_async */);

        default:
            PyErr_Format(PyExc_SystemError,
                         "invalid async stament: %s",
                         STR(CHILD(n, 1)));
            return NULL;
    }
}

static stmt_ty
ast_for_decorated(struct compiling *c, const node *n)
{
    /* decorated: decorators (classdef | funcdef | async_funcdef) */
    stmt_ty thing = NULL;
    asdl_seq *decorator_seq = NULL;

    REQ(n, decorated);

    decorator_seq = ast_for_decorators(c, CHILD(n, 0));
    if (!decorator_seq)
      return NULL;

    assert(TYPE(CHILD(n, 1)) == funcdef ||
           TYPE(CHILD(n, 1)) == async_funcdef ||
           TYPE(CHILD(n, 1)) == classdef);

    if (TYPE(CHILD(n, 1)) == funcdef) {
      thing = ast_for_funcdef(c, CHILD(n, 1), decorator_seq);
    } else if (TYPE(CHILD(n, 1)) == classdef) {
      thing = ast_for_classdef(c, CHILD(n, 1), decorator_seq);
    } else if (TYPE(CHILD(n, 1)) == async_funcdef) {
      thing = ast_for_async_funcdef(c, CHILD(n, 1), decorator_seq);
    }
    return thing;
}

static expr_ty
ast_for_lambdef(struct compiling *c, const node *n)
{
    /* lambdef: 'lambda' [varargslist] ':' test
       lambdef_nocond: 'lambda' [varargslist] ':' test_nocond */
    arguments_ty args;
    expr_ty expression;

    if (NCH(n) == 3) {
        args = arguments(NULL, NULL, NULL, NULL, NULL, NULL, c->c_arena);
        if (!args)
            return NULL;
        expression = ast_for_expr(c, CHILD(n, 2));
        if (!expression)
            return NULL;
    }
    else {
        args = ast_for_arguments(c, CHILD(n, 1));
        if (!args)
            return NULL;
        expression = ast_for_expr(c, CHILD(n, 3));
        if (!expression)
            return NULL;
    }

    return Lambda(args, expression, LINENO(n), n->n_col_offset, c->c_arena);
}

static expr_ty
ast_for_ifexpr(struct compiling *c, const node *n)
{
    /* test: or_test 'if' or_test 'else' test */
    expr_ty expression, body, orelse;

    assert(NCH(n) == 5);
    body = ast_for_expr(c, CHILD(n, 0));
    if (!body)
        return NULL;
    expression = ast_for_expr(c, CHILD(n, 2));
    if (!expression)
        return NULL;
    orelse = ast_for_expr(c, CHILD(n, 4));
    if (!orelse)
        return NULL;
    return IfExp(expression, body, orelse, LINENO(n), n->n_col_offset,
                 c->c_arena);
}

/*
   Count the number of 'for' loops in a comprehension.

   Helper for ast_for_comprehension().
*/

static int
count_comp_fors(struct compiling *c, const node *n)
{
    int n_fors = 0;

  count_comp_for:
    n_fors++;
    REQ(n, comp_for);
    if (NCH(n) == 2) {
        REQ(CHILD(n, 0), NAME);
        assert(strcmp(STR(CHILD(n, 0)), "async") == 0);
        n = CHILD(n, 1);
    }
    else if (NCH(n) == 1) {
        n = CHILD(n, 0);
    }
    else {
        goto error;
    }
    if (NCH(n) == (5)) {
        n = CHILD(n, 4);
    }
    else {
        return n_fors;
    }
  count_comp_iter:
    REQ(n, comp_iter);
    n = CHILD(n, 0);
    if (TYPE(n) == comp_for)
        goto count_comp_for;
    else if (TYPE(n) == comp_if) {
        if (NCH(n) == 3) {
            n = CHILD(n, 2);
            goto count_comp_iter;
        }
        else
            return n_fors;
    }

  error:
    /* Should never be reached */
    PyErr_SetString(PyExc_SystemError,
                    "logic error in count_comp_fors");
    return -1;
}

/* Count the number of 'if' statements in a comprehension.

   Helper for ast_for_comprehension().
*/

static int
count_comp_ifs(struct compiling *c, const node *n)
{
    int n_ifs = 0;

    while (1) {
        REQ(n, comp_iter);
        if (TYPE(CHILD(n, 0)) == comp_for)
            return n_ifs;
        n = CHILD(n, 0);
        REQ(n, comp_if);
        n_ifs++;
        if (NCH(n) == 2)
            return n_ifs;
        n = CHILD(n, 2);
    }
}

static asdl_seq *
ast_for_comprehension(struct compiling *c, const node *n)
{
    int i, n_fors;
    asdl_seq *comps;

    n_fors = count_comp_fors(c, n);
    if (n_fors == -1)
        return NULL;

    comps = _Py_asdl_seq_new(n_fors, c->c_arena);
    if (!comps)
        return NULL;

    for (i = 0; i < n_fors; i++) {
        comprehension_ty comp;
        asdl_seq *t;
        expr_ty expression, first;
        node *for_ch;
        node *sync_n;
        int is_async = 0;

        REQ(n, comp_for);

        if (NCH(n) == 2) {
            is_async = 1;
            REQ(CHILD(n, 0), NAME);
            assert(strcmp(STR(CHILD(n, 0)), "async") == 0);
            sync_n = CHILD(n, 1);
        }
        else {
            sync_n = CHILD(n, 0);
        }
        REQ(sync_n, sync_comp_for);

        for_ch = CHILD(sync_n, 1);
        t = ast_for_exprlist(c, for_ch, Store);
        if (!t)
            return NULL;
        expression = ast_for_expr(c, CHILD(sync_n, 3));
        if (!expression)
            return NULL;

        /* Check the # of children rather than the length of t, since
           (x for x, in ...) has 1 element in t, but still requires a Tuple. */
        first = (expr_ty)asdl_seq_GET(t, 0);
        if (NCH(for_ch) == 1)
            comp = comprehension(first, expression, NULL,
                                 is_async, c->c_arena);
        else
            comp = comprehension(Tuple(t, Store, first->lineno,
                                       first->col_offset, c->c_arena),
                                 expression, NULL, is_async, c->c_arena);
        if (!comp)
            return NULL;

        if (NCH(sync_n) == 5) {
            int j, n_ifs;
            asdl_seq *ifs;

            n = CHILD(sync_n, 4);
            n_ifs = count_comp_ifs(c, n);
            if (n_ifs == -1)
                return NULL;

            ifs = _Py_asdl_seq_new(n_ifs, c->c_arena);
            if (!ifs)
                return NULL;

            for (j = 0; j < n_ifs; j++) {
                REQ(n, comp_iter);
                n = CHILD(n, 0);
                REQ(n, comp_if);

                expression = ast_for_expr(c, CHILD(n, 1));
                if (!expression)
                    return NULL;
                asdl_seq_SET(ifs, j, expression);
                if (NCH(n) == 3)
                    n = CHILD(n, 2);
            }
            /* on exit, must guarantee that n is a comp_for */
            if (TYPE(n) == comp_iter)
                n = CHILD(n, 0);
            comp->ifs = ifs;
        }
        asdl_seq_SET(comps, i, comp);
    }
    return comps;
}

static expr_ty
ast_for_itercomp(struct compiling *c, const node *n, int type)
{
    /* testlist_comp: (test|star_expr)
     *                ( comp_for | (',' (test|star_expr))* [','] ) */
    expr_ty elt;
    asdl_seq *comps;
    node *ch;

    assert(NCH(n) > 1);

    ch = CHILD(n, 0);
    elt = ast_for_expr(c, ch);
    if (!elt)
        return NULL;
    if (elt->kind == Starred_kind) {
        ast_error(c, ch, "iterable unpacking cannot be used in comprehension");
        return NULL;
    }

    comps = ast_for_comprehension(c, CHILD(n, 1));
    if (!comps)
        return NULL;

    if (type == COMP_GENEXP)
        return GeneratorExp(elt, comps, LINENO(n), n->n_col_offset, c->c_arena);
    else if (type == COMP_LISTCOMP)
        return ListComp(elt, comps, LINENO(n), n->n_col_offset, c->c_arena);
    else if (type == COMP_SETCOMP)
        return SetComp(elt, comps, LINENO(n), n->n_col_offset, c->c_arena);
    else
        /* Should never happen */
        return NULL;
}

/* Fills in the key, value pair corresponding to the dict element.  In case
 * of an unpacking, key is NULL.  *i is advanced by the number of ast
 * elements.  Iff successful, nonzero is returned.
 */
static int
ast_for_dictelement(struct compiling *c, const node *n, int *i,
                    expr_ty *key, expr_ty *value)
{
    expr_ty expression;
    if (TYPE(CHILD(n, *i)) == DOUBLESTAR) {
        assert(NCH(n) - *i >= 2);

        expression = ast_for_expr(c, CHILD(n, *i + 1));
        if (!expression)
            return 0;
        *key = NULL;
        *value = expression;

        *i += 2;
    }
    else {
        assert(NCH(n) - *i >= 3);

        expression = ast_for_expr(c, CHILD(n, *i));
        if (!expression)
            return 0;
        *key = expression;

        REQ(CHILD(n, *i + 1), COLON);

        expression = ast_for_expr(c, CHILD(n, *i + 2));
        if (!expression)
            return 0;
        *value = expression;

        *i += 3;
    }
    return 1;
}

static expr_ty
ast_for_dictcomp(struct compiling *c, const node *n)
{
    expr_ty key, value;
    asdl_seq *comps;
    int i = 0;

    if (!ast_for_dictelement(c, n, &i, &key, &value))
        return NULL;
    assert(key);
    assert(NCH(n) - i >= 1);

    comps = ast_for_comprehension(c, CHILD(n, i));
    if (!comps)
        return NULL;

    return DictComp(key, value, comps, LINENO(n), n->n_col_offset, c->c_arena);
}

static expr_ty
ast_for_dictdisplay(struct compiling *c, const node *n)
{
    int i;
    int j;
    int size;
    asdl_seq *keys, *values;

    size = (NCH(n) + 1) / 3; /* +1 in case no trailing comma */
    keys = _Py_asdl_seq_new(size, c->c_arena);
    if (!keys)
        return NULL;

    values = _Py_asdl_seq_new(size, c->c_arena);
    if (!values)
        return NULL;

    j = 0;
    for (i = 0; i < NCH(n); i++) {
        expr_ty key, value;

        if (!ast_for_dictelement(c, n, &i, &key, &value))
            return NULL;
        asdl_seq_SET(keys, j, key);
        asdl_seq_SET(values, j, value);

        j++;
    }
    keys->size = j;
    values->size = j;
    return Dict(keys, values, LINENO(n), n->n_col_offset, c->c_arena);
}

static expr_ty
ast_for_genexp(struct compiling *c, const node *n)
{
    assert(TYPE(n) == (testlist_comp) || TYPE(n) == (argument));
    return ast_for_itercomp(c, n, COMP_GENEXP);
}

static expr_ty
ast_for_listcomp(struct compiling *c, const node *n)
{
    assert(TYPE(n) == (testlist_comp));
    return ast_for_itercomp(c, n, COMP_LISTCOMP);
}

static expr_ty
ast_for_setcomp(struct compiling *c, const node *n)
{
    assert(TYPE(n) == (dictorsetmaker));
    return ast_for_itercomp(c, n, COMP_SETCOMP);
}

static expr_ty
ast_for_setdisplay(struct compiling *c, const node *n)
{
    int i;
    int size;
    asdl_seq *elts;

    assert(TYPE(n) == (dictorsetmaker));
    size = (NCH(n) + 1) / 2; /* +1 in case no trailing comma */
    elts = _Py_asdl_seq_new(size, c->c_arena);
    if (!elts)
        return NULL;
    for (i = 0; i < NCH(n); i += 2) {
        expr_ty expression;
        expression = ast_for_expr(c, CHILD(n, i));
        if (!expression)
            return NULL;
        asdl_seq_SET(elts, i / 2, expression);
    }
    return Set(elts, LINENO(n), n->n_col_offset, c->c_arena);
}

static expr_ty
ast_for_atom(struct compiling *c, const node *n)
{
    /* atom: '(' [yield_expr|testlist_comp] ')' | '[' [testlist_comp] ']'
       | '{' [dictmaker|testlist_comp] '}' | NAME | NUMBER | STRING+
       | '...' | 'None' | 'True' | 'False'
    */
    node *ch = CHILD(n, 0);

    switch (TYPE(ch)) {
    case NAME: {
        PyObject *name;
        const char *s = STR(ch);
        size_t len = strlen(s);
        if (len >= 4 && len <= 5) {
            if (!strcmp(s, "None"))
                return Constant(Py_None, LINENO(n), n->n_col_offset, c->c_arena);
            if (!strcmp(s, "True"))
                return Constant(Py_True, LINENO(n), n->n_col_offset, c->c_arena);
            if (!strcmp(s, "False"))
                return Constant(Py_False, LINENO(n), n->n_col_offset, c->c_arena);
        }
        name = new_identifier(s, c);
        if (!name)
            return NULL;
        /* All names start in Load context, but may later be changed. */
        return Name(name, Load, LINENO(n), n->n_col_offset, c->c_arena);
    }
    case STRING: {
        expr_ty str = parsestrplus(c, n);
        if (!str) {
            const char *errtype = NULL;
            if (PyErr_ExceptionMatches(PyExc_UnicodeError))
                errtype = "unicode error";
            else if (PyErr_ExceptionMatches(PyExc_ValueError))
                errtype = "value error";
            if (errtype) {
                PyObject *type, *value, *tback, *errstr;
                PyErr_Fetch(&type, &value, &tback);
                errstr = PyObject_Str(value);
                if (errstr) {
                    ast_error(c, n, "(%s) %U", errtype, errstr);
                    Py_DECREF(errstr);
                }
                else {
                    PyErr_Clear();
                    ast_error(c, n, "(%s) unknown error", errtype);
                }
                Py_DECREF(type);
                Py_XDECREF(value);
                Py_XDECREF(tback);
            }
            return NULL;
        }
        return str;
    }
    case NUMBER: {
        PyObject *pynum = parsenumber(c, STR(ch));
        if (!pynum)
            return NULL;

        if (PyArena_AddPyObject(c->c_arena, pynum) < 0) {
            Py_DECREF(pynum);
            return NULL;
        }
        return Constant(pynum, LINENO(n), n->n_col_offset, c->c_arena);
    }
    case ELLIPSIS: /* Ellipsis */
        return Constant(Py_Ellipsis, LINENO(n), n->n_col_offset, c->c_arena);
    case LPAR: /* some parenthesized expressions */
        ch = CHILD(n, 1);

        if (TYPE(ch) == RPAR)
            return Tuple(NULL, Load, LINENO(n), n->n_col_offset, c->c_arena);

        if (TYPE(ch) == yield_expr)
            return ast_for_expr(c, ch);

        /* testlist_comp: test ( comp_for | (',' test)* [','] ) */
        if (NCH(ch) == 1) {
            return ast_for_testlist(c, ch);
        }

        if (TYPE(CHILD(ch, 1)) == comp_for) {
            return copy_location(ast_for_genexp(c, ch), n);
        }
        else {
            return copy_location(ast_for_testlist(c, ch), n);
        }
    case LSQB: /* list (or list comprehension) */
        ch = CHILD(n, 1);

        if (TYPE(ch) == RSQB)
            return List(NULL, Load, LINENO(n), n->n_col_offset, c->c_arena);

        REQ(ch, testlist_comp);
        if (NCH(ch) == 1 || TYPE(CHILD(ch, 1)) == COMMA) {
            asdl_seq *elts = seq_for_testlist(c, ch);
            if (!elts)
                return NULL;

            return List(elts, Load, LINENO(n), n->n_col_offset, c->c_arena);
        }
        else {
            return copy_location(ast_for_listcomp(c, ch), n);
        }
    case LBRACE: {
        /* dictorsetmaker: ( ((test ':' test | '**' test)
         *                    (comp_for | (',' (test ':' test | '**' test))* [','])) |
         *                   ((test | '*' test)
         *                    (comp_for | (',' (test | '*' test))* [','])) ) */
        expr_ty res;
        ch = CHILD(n, 1);
        if (TYPE(ch) == RBRACE) {
            /* It's an empty dict. */
            return Dict(NULL, NULL, LINENO(n), n->n_col_offset, c->c_arena);
        }
        else {
            int is_dict = (TYPE(CHILD(ch, 0)) == DOUBLESTAR);
            if (NCH(ch) == 1 ||
                    (NCH(ch) > 1 &&
                     TYPE(CHILD(ch, 1)) == COMMA)) {
                /* It's a set display. */
                res = ast_for_setdisplay(c, ch);
            }
            else if (NCH(ch) > 1 &&
                    TYPE(CHILD(ch, 1)) == comp_for) {
                /* It's a set comprehension. */
                res = ast_for_setcomp(c, ch);
            }
            else if (NCH(ch) > 3 - is_dict &&
                    TYPE(CHILD(ch, 3 - is_dict)) == comp_for) {
                /* It's a dictionary comprehension. */
                if (is_dict) {
                    ast_error(c, n, "dict unpacking cannot be used in "
                            "dict comprehension");
                    return NULL;
                }
                res = ast_for_dictcomp(c, ch);
            }
            else {
                /* It's a dictionary display. */
                res = ast_for_dictdisplay(c, ch);
            }
            return copy_location(res, n);
        }
    }
    default:
        PyErr_Format(PyExc_SystemError, "unhandled atom %d", TYPE(ch));
        return NULL;
    }
}

static expr_ty
ast_for_slice(struct compiling *c, const node *n)
{
    node *ch;
    expr_ty lower = NULL, upper = NULL, step = NULL;

    REQ(n, subscript);

    /*
       subscript: test | [test] ':' [test] [sliceop]
       sliceop: ':' [test]
    */
    ch = CHILD(n, 0);
    if (NCH(n) == 1 && TYPE(ch) == test) {
        return ast_for_expr(c, ch);
    }

    if (TYPE(ch) == test) {
        lower = ast_for_expr(c, ch);
        if (!lower)
            return NULL;
    }

    /* If there's an upper bound it's in the second or third position. */
    if (TYPE(ch) == COLON) {
        if (NCH(n) > 1) {
            node *n2 = CHILD(n, 1);

            if (TYPE(n2) == test) {
                upper = ast_for_expr(c, n2);
                if (!upper)
                    return NULL;
            }
        }
    } else if (NCH(n) > 2) {
        node *n2 = CHILD(n, 2);

        if (TYPE(n2) == test) {
            upper = ast_for_expr(c, n2);
            if (!upper)
                return NULL;
        }
    }

    ch = CHILD(n, NCH(n) - 1);
    if (TYPE(ch) == sliceop) {
        if (NCH(ch) != 1) {
            ch = CHILD(ch, 1);
            if (TYPE(ch) == test) {
                step = ast_for_expr(c, ch);
                if (!step)
                    return NULL;
            }
        }
    }

    return Slice(lower, upper, step, LINENO(n), n->n_col_offset, c->c_arena);
}

static expr_ty
ast_for_binop(struct compiling *c, const node *n)
{
    /* Must account for a sequence of expressions.
       How should A op B op C by represented?
       BinOp(BinOp(A, op, B), op, C).
    */

    int i, nops;
    expr_ty expr1, expr2, result;
    operator_ty newoperator;

    expr1 = ast_for_expr(c, CHILD(n, 0));
    if (!expr1)
        return NULL;

    expr2 = ast_for_expr(c, CHILD(n, 2));
    if (!expr2)
        return NULL;

    newoperator = get_operator(CHILD(n, 1));
    if (!newoperator)
        return NULL;

    result = BinOp(expr1, newoperator, expr2, LINENO(n), n->n_col_offset,
                   c->c_arena);
    if (!result)
        return NULL;

    nops = (NCH(n) - 1) / 2;
    for (i = 1; i < nops; i++) {
        expr_ty tmp_result, tmp;
        const node* next_oper = CHILD(n, i * 2 + 1);

        newoperator = get_operator(next_oper);
        if (!newoperator)
            return NULL;

        tmp = ast_for_expr(c, CHILD(n, i * 2 + 2));
        if (!tmp)
            return NULL;

        tmp_result = BinOp(result, newoperator, tmp,
                           LINENO(next_oper), next_oper->n_col_offset,
                           c->c_arena);
        if (!tmp_result)
            return NULL;
        result = tmp_result;
    }
    return result;
}

static expr_ty
ast_for_trailer(struct compiling *c, const node *n, expr_ty left_expr)
{
    /* trailer: '(' [arglist] ')' | '[' subscriptlist ']' | '.' NAME
       subscriptlist: subscript (',' subscript)* [',']
       subscript: '.' '.' '.' | test | [test] ':' [test] [sliceop]
     */
    REQ(n, trailer);
    if (TYPE(CHILD(n, 0)) == LPAR) {
        if (NCH(n) == 2)
            return Call(left_expr, NULL, NULL, LINENO(n),
                        n->n_col_offset, c->c_arena);
        else
            return ast_for_call(c, CHILD(n, 1), left_expr, CHILD(n, 0));
    }
    else if (TYPE(CHILD(n, 0)) == DOT) {
        PyObject *attr_id = NEW_IDENTIFIER(CHILD(n, 1));
        if (!attr_id)
            return NULL;
        return Attribute(left_expr, attr_id, Load,
                         LINENO(n), n->n_col_offset, c->c_arena);
    }
    else {
        REQ(CHILD(n, 0), LSQB);
        REQ(CHILD(n, 2), RSQB);
        n = CHILD(n, 1);
        if (NCH(n) == 1) {
            expr_ty slc = ast_for_slice(c, CHILD(n, 0));
            if (!slc)
                return NULL;
            return Subscript(left_expr, slc, Load, LINENO(n), n->n_col_offset,
                             c->c_arena);
        }
        else {
<<<<<<< HEAD
            int j;
            expr_ty slc, e;
            asdl_seq *elts;
            elts = _Py_asdl_seq_new((NCH(n) + 1) / 2, c->c_arena);
            if (!elts)
=======
            /* The grammar is ambiguous here. The ambiguity is resolved
               by treating the sequence as a tuple literal if there are
               no slice features.
            */
            Py_ssize_t j;
            slice_ty slc;
            expr_ty e;
            int simple = 1;
            asdl_seq *slices, *elts;
            slices = _Py_asdl_seq_new((NCH(n) + 1) / 2, c->c_arena);
            if (!slices)
>>>>>>> 3bb150d8
                return NULL;
            for (j = 0; j < NCH(n); j += 2) {
                slc = ast_for_slice(c, CHILD(n, j));
                if (!slc)
                    return NULL;
                asdl_seq_SET(elts, j / 2, slc);
            }
            e = Tuple(elts, Load, LINENO(n), n->n_col_offset, c->c_arena);
            if (!e)
                return NULL;
            return Subscript(left_expr, e,
                             Load, LINENO(n), n->n_col_offset, c->c_arena);
        }
    }
}

static expr_ty
ast_for_factor(struct compiling *c, const node *n)
{
    expr_ty expression;

    expression = ast_for_expr(c, CHILD(n, 1));
    if (!expression)
        return NULL;

    switch (TYPE(CHILD(n, 0))) {
        case PLUS:
            return UnaryOp(UAdd, expression, LINENO(n), n->n_col_offset,
                           c->c_arena);
        case MINUS:
            return UnaryOp(USub, expression, LINENO(n), n->n_col_offset,
                           c->c_arena);
        case TILDE:
            return UnaryOp(Invert, expression, LINENO(n),
                           n->n_col_offset, c->c_arena);
    }
    PyErr_Format(PyExc_SystemError, "unhandled factor: %d",
                 TYPE(CHILD(n, 0)));
    return NULL;
}

static expr_ty
ast_for_atom_expr(struct compiling *c, const node *n)
{
    int i, nch, start = 0;
    expr_ty e, tmp;

    REQ(n, atom_expr);
    nch = NCH(n);

    if (TYPE(CHILD(n, 0)) == NAME && strcmp(STR(CHILD(n, 0)), "await") == 0) {
        start = 1;
        assert(nch > 1);
    }

    e = ast_for_atom(c, CHILD(n, start));
    if (!e)
        return NULL;
    if (nch == 1)
        return e;
    if (start && nch == 2) {
        return Await(e, LINENO(n), n->n_col_offset, c->c_arena);
    }

    for (i = start + 1; i < nch; i++) {
        node *ch = CHILD(n, i);
        if (TYPE(ch) != trailer)
            break;
        tmp = ast_for_trailer(c, ch, e);
        if (!tmp)
            return NULL;
        tmp->lineno = e->lineno;
        tmp->col_offset = e->col_offset;
        e = tmp;
    }

    if (start) {
        /* there was an 'await' */
        return Await(e, LINENO(n), n->n_col_offset, c->c_arena);
    }
    else {
        return e;
    }
}

static expr_ty
ast_for_power(struct compiling *c, const node *n)
{
    /* power: atom trailer* ('**' factor)*
     */
    expr_ty e;
    REQ(n, power);
    e = ast_for_atom_expr(c, CHILD(n, 0));
    if (!e)
        return NULL;
    if (NCH(n) == 1)
        return e;
    if (TYPE(CHILD(n, NCH(n) - 1)) == factor) {
        expr_ty f = ast_for_expr(c, CHILD(n, NCH(n) - 1));
        if (!f)
            return NULL;
        e = BinOp(e, Pow, f, LINENO(n), n->n_col_offset, c->c_arena);
    }
    return e;
}

static expr_ty
ast_for_starred(struct compiling *c, const node *n)
{
    expr_ty tmp;
    REQ(n, star_expr);

    tmp = ast_for_expr(c, CHILD(n, 1));
    if (!tmp)
        return NULL;

    /* The Load context is changed later. */
    return Starred(tmp, Load, LINENO(n), n->n_col_offset, c->c_arena);
}


/* Do not name a variable 'expr'!  Will cause a compile error.
*/

static expr_ty
ast_for_expr(struct compiling *c, const node *n)
{
    /* handle the full range of simple expressions
       test: or_test ['if' or_test 'else' test] | lambdef
       test_nocond: or_test | lambdef_nocond
       or_test: and_test ('or' and_test)*
       and_test: not_test ('and' not_test)*
       not_test: 'not' not_test | comparison
       comparison: expr (comp_op expr)*
       expr: xor_expr ('|' xor_expr)*
       xor_expr: and_expr ('^' and_expr)*
       and_expr: shift_expr ('&' shift_expr)*
       shift_expr: arith_expr (('<<'|'>>') arith_expr)*
       arith_expr: term (('+'|'-') term)*
       term: factor (('*'|'@'|'/'|'%'|'//') factor)*
       factor: ('+'|'-'|'~') factor | power
       power: atom_expr ['**' factor]
       atom_expr: ['await'] atom trailer*
       yield_expr: 'yield' [yield_arg]
    */

    asdl_seq *seq;
    int i;

 loop:
    switch (TYPE(n)) {
        case test:
        case test_nocond:
            if (TYPE(CHILD(n, 0)) == lambdef ||
                TYPE(CHILD(n, 0)) == lambdef_nocond)
                return ast_for_lambdef(c, CHILD(n, 0));
            else if (NCH(n) > 1)
                return ast_for_ifexpr(c, n);
            /* Fallthrough */
        case or_test:
        case and_test:
            if (NCH(n) == 1) {
                n = CHILD(n, 0);
                goto loop;
            }
            seq = _Py_asdl_seq_new((NCH(n) + 1) / 2, c->c_arena);
            if (!seq)
                return NULL;
            for (i = 0; i < NCH(n); i += 2) {
                expr_ty e = ast_for_expr(c, CHILD(n, i));
                if (!e)
                    return NULL;
                asdl_seq_SET(seq, i / 2, e);
            }
            if (!strcmp(STR(CHILD(n, 1)), "and"))
                return BoolOp(And, seq, LINENO(n), n->n_col_offset,
                              c->c_arena);
            assert(!strcmp(STR(CHILD(n, 1)), "or"));
            return BoolOp(Or, seq, LINENO(n), n->n_col_offset, c->c_arena);
        case not_test:
            if (NCH(n) == 1) {
                n = CHILD(n, 0);
                goto loop;
            }
            else {
                expr_ty expression = ast_for_expr(c, CHILD(n, 1));
                if (!expression)
                    return NULL;

                return UnaryOp(Not, expression, LINENO(n), n->n_col_offset,
                               c->c_arena);
            }
        case comparison:
            if (NCH(n) == 1) {
                n = CHILD(n, 0);
                goto loop;
            }
            else {
                expr_ty expression;
                asdl_int_seq *ops;
                asdl_seq *cmps;
                ops = _Py_asdl_int_seq_new(NCH(n) / 2, c->c_arena);
                if (!ops)
                    return NULL;
                cmps = _Py_asdl_seq_new(NCH(n) / 2, c->c_arena);
                if (!cmps) {
                    return NULL;
                }
                for (i = 1; i < NCH(n); i += 2) {
                    cmpop_ty newoperator;

                    newoperator = ast_for_comp_op(c, CHILD(n, i));
                    if (!newoperator) {
                        return NULL;
                    }

                    expression = ast_for_expr(c, CHILD(n, i + 1));
                    if (!expression) {
                        return NULL;
                    }

                    asdl_seq_SET(ops, i / 2, newoperator);
                    asdl_seq_SET(cmps, i / 2, expression);
                }
                expression = ast_for_expr(c, CHILD(n, 0));
                if (!expression) {
                    return NULL;
                }

                return Compare(expression, ops, cmps, LINENO(n),
                               n->n_col_offset, c->c_arena);
            }
            break;

        case star_expr:
            return ast_for_starred(c, n);
        /* The next five cases all handle BinOps.  The main body of code
           is the same in each case, but the switch turned inside out to
           reuse the code for each type of operator.
         */
        case expr:
        case xor_expr:
        case and_expr:
        case shift_expr:
        case arith_expr:
        case term:
            if (NCH(n) == 1) {
                n = CHILD(n, 0);
                goto loop;
            }
            return ast_for_binop(c, n);
        case yield_expr: {
            node *an = NULL;
            node *en = NULL;
            int is_from = 0;
            expr_ty exp = NULL;
            if (NCH(n) > 1)
                an = CHILD(n, 1); /* yield_arg */
            if (an) {
                en = CHILD(an, NCH(an) - 1);
                if (NCH(an) == 2) {
                    is_from = 1;
                    exp = ast_for_expr(c, en);
                }
                else
                    exp = ast_for_testlist(c, en);
                if (!exp)
                    return NULL;
            }
            if (is_from)
                return YieldFrom(exp, LINENO(n), n->n_col_offset, c->c_arena);
            return Yield(exp, LINENO(n), n->n_col_offset, c->c_arena);
        }
        case factor:
            if (NCH(n) == 1) {
                n = CHILD(n, 0);
                goto loop;
            }
            return ast_for_factor(c, n);
        case power:
            return ast_for_power(c, n);
        default:
            PyErr_Format(PyExc_SystemError, "unhandled expr: %d", TYPE(n));
            return NULL;
    }
    /* should never get here unless if error is set */
    return NULL;
}

static expr_ty
ast_for_call(struct compiling *c, const node *n, expr_ty func,
             const node *maybegenbeg)
{
    /*
      arglist: argument (',' argument)*  [',']
      argument: ( test [comp_for] | '*' test | test '=' test | '**' test )
    */

    int i, nargs, nkeywords;
    int ndoublestars;
    asdl_seq *args;
    asdl_seq *keywords;

    REQ(n, arglist);

    nargs = 0;
    nkeywords = 0;
    for (i = 0; i < NCH(n); i++) {
        node *ch = CHILD(n, i);
        if (TYPE(ch) == argument) {
            if (NCH(ch) == 1)
                nargs++;
            else if (TYPE(CHILD(ch, 1)) == comp_for) {
                nargs++;
                if (!maybegenbeg) {
                    ast_error(c, ch, "invalid syntax");
                    return NULL;
                }
                if (NCH(n) > 1) {
                    ast_error(c, ch, "Generator expression must be parenthesized");
                    return NULL;
                }
            }
            else if (TYPE(CHILD(ch, 0)) == STAR)
                nargs++;
            else
                /* TYPE(CHILD(ch, 0)) == DOUBLESTAR or keyword argument */
                nkeywords++;
        }
    }

    args = _Py_asdl_seq_new(nargs, c->c_arena);
    if (!args)
        return NULL;
    keywords = _Py_asdl_seq_new(nkeywords, c->c_arena);
    if (!keywords)
        return NULL;

    nargs = 0;  /* positional arguments + iterable argument unpackings */
    nkeywords = 0;  /* keyword arguments + keyword argument unpackings */
    ndoublestars = 0;  /* just keyword argument unpackings */
    for (i = 0; i < NCH(n); i++) {
        node *ch = CHILD(n, i);
        if (TYPE(ch) == argument) {
            expr_ty e;
            node *chch = CHILD(ch, 0);
            if (NCH(ch) == 1) {
                /* a positional argument */
                if (nkeywords) {
                    if (ndoublestars) {
                        ast_error(c, chch,
                                "positional argument follows "
                                "keyword argument unpacking");
                    }
                    else {
                        ast_error(c, chch,
                                "positional argument follows "
                                "keyword argument");
                    }
                    return NULL;
                }
                e = ast_for_expr(c, chch);
                if (!e)
                    return NULL;
                asdl_seq_SET(args, nargs++, e);
            }
            else if (TYPE(chch) == STAR) {
                /* an iterable argument unpacking */
                expr_ty starred;
                if (ndoublestars) {
                    ast_error(c, chch,
                            "iterable argument unpacking follows "
                            "keyword argument unpacking");
                    return NULL;
                }
                e = ast_for_expr(c, CHILD(ch, 1));
                if (!e)
                    return NULL;
                starred = Starred(e, Load, LINENO(chch),
                        chch->n_col_offset,
                        c->c_arena);
                if (!starred)
                    return NULL;
                asdl_seq_SET(args, nargs++, starred);

            }
            else if (TYPE(chch) == DOUBLESTAR) {
                /* a keyword argument unpacking */
                keyword_ty kw;
                i++;
                e = ast_for_expr(c, CHILD(ch, 1));
                if (!e)
                    return NULL;
                kw = keyword(NULL, e, c->c_arena);
                asdl_seq_SET(keywords, nkeywords++, kw);
                ndoublestars++;
            }
            else if (TYPE(CHILD(ch, 1)) == comp_for) {
                /* the lone generator expression */
                e = copy_location(ast_for_genexp(c, ch), maybegenbeg);
                if (!e)
                    return NULL;
                asdl_seq_SET(args, nargs++, e);
            }
            else {
                /* a keyword argument */
                keyword_ty kw;
                identifier key, tmp;
                int k;

                // To remain LL(1), the grammar accepts any test (basically, any
                // expression) in the keyword slot of a call site.  So, we need
                // to manually enforce that the keyword is a NAME here.
                static const int name_tree[] = {
                    test,
                    or_test,
                    and_test,
                    not_test,
                    comparison,
                    expr,
                    xor_expr,
                    and_expr,
                    shift_expr,
                    arith_expr,
                    term,
                    factor,
                    power,
                    atom_expr,
                    atom,
                    0,
                };
                node *expr_node = chch;
                for (int i = 0; name_tree[i]; i++) {
                    if (TYPE(expr_node) != name_tree[i])
                        break;
                    if (NCH(expr_node) != 1)
                        break;
                    expr_node = CHILD(expr_node, 0);
                }
                if (TYPE(expr_node) != NAME) {
                    ast_error(c, chch,
                              "expression cannot contain assignment, "
                              "perhaps you meant \"==\"?");
                    return NULL;
                }
                key = new_identifier(STR(expr_node), c);
                if (key == NULL) {
                    return NULL;
                }
                if (forbidden_name(c, key, chch, 1)) {
                    return NULL;
                }
                for (k = 0; k < nkeywords; k++) {
                    tmp = ((keyword_ty)asdl_seq_GET(keywords, k))->arg;
                    if (tmp && !PyUnicode_Compare(tmp, key)) {
                        ast_error(c, chch,
                                "keyword argument repeated");
                        return NULL;
                    }
                }
                e = ast_for_expr(c, CHILD(ch, 2));
                if (!e)
                    return NULL;
                kw = keyword(key, e, c->c_arena);
                if (!kw)
                    return NULL;
                asdl_seq_SET(keywords, nkeywords++, kw);
            }
        }
    }

    return Call(func, args, keywords, func->lineno, func->col_offset, c->c_arena);
}

static expr_ty
ast_for_testlist(struct compiling *c, const node* n)
{
    /* testlist_comp: test (comp_for | (',' test)* [',']) */
    /* testlist: test (',' test)* [','] */
    assert(NCH(n) > 0);
    if (TYPE(n) == testlist_comp) {
        if (NCH(n) > 1)
            assert(TYPE(CHILD(n, 1)) != comp_for);
    }
    else {
        assert(TYPE(n) == testlist ||
               TYPE(n) == testlist_star_expr);
    }
    if (NCH(n) == 1)
        return ast_for_expr(c, CHILD(n, 0));
    else {
        asdl_seq *tmp = seq_for_testlist(c, n);
        if (!tmp)
            return NULL;
        return Tuple(tmp, Load, LINENO(n), n->n_col_offset, c->c_arena);
    }
}

static stmt_ty
ast_for_expr_stmt(struct compiling *c, const node *n)
{
    REQ(n, expr_stmt);
    /* expr_stmt: testlist_star_expr (annassign | augassign (yield_expr|testlist) |
                            ('=' (yield_expr|testlist_star_expr))*)
       annassign: ':' test ['=' test]
       testlist_star_expr: (test|star_expr) (',' test|star_expr)* [',']
       augassign: '+=' | '-=' | '*=' | '@=' | '/=' | '%=' | '&=' | '|=' | '^='
                | '<<=' | '>>=' | '**=' | '//='
       test: ... here starts the operator precedence dance
     */

    if (NCH(n) == 1) {
        expr_ty e = ast_for_testlist(c, CHILD(n, 0));
        if (!e)
            return NULL;

        return Expr(e, LINENO(n), n->n_col_offset, c->c_arena);
    }
    else if (TYPE(CHILD(n, 1)) == augassign) {
        expr_ty expr1, expr2;
        operator_ty newoperator;
        node *ch = CHILD(n, 0);

        expr1 = ast_for_testlist(c, ch);
        if (!expr1)
            return NULL;
        if(!set_context(c, expr1, Store, ch))
            return NULL;
        /* set_context checks that most expressions are not the left side.
          Augmented assignments can only have a name, a subscript, or an
          attribute on the left, though, so we have to explicitly check for
          those. */
        switch (expr1->kind) {
            case Name_kind:
            case Attribute_kind:
            case Subscript_kind:
                break;
            default:
                ast_error(c, ch, "illegal expression for augmented assignment");
                return NULL;
        }

        ch = CHILD(n, 2);
        if (TYPE(ch) == testlist)
            expr2 = ast_for_testlist(c, ch);
        else
            expr2 = ast_for_expr(c, ch);
        if (!expr2)
            return NULL;

        newoperator = ast_for_augassign(c, CHILD(n, 1));
        if (!newoperator)
            return NULL;

        return AugAssign(expr1, newoperator, expr2, LINENO(n), n->n_col_offset, c->c_arena);
    }
    else if (TYPE(CHILD(n, 1)) == annassign) {
        expr_ty expr1, expr2, expr3;
        node *ch = CHILD(n, 0);
        node *deep, *ann = CHILD(n, 1);
        int simple = 1;

        /* we keep track of parens to qualify (x) as expression not name */
        deep = ch;
        while (NCH(deep) == 1) {
            deep = CHILD(deep, 0);
        }
        if (NCH(deep) > 0 && TYPE(CHILD(deep, 0)) == LPAR) {
            simple = 0;
        }
        expr1 = ast_for_testlist(c, ch);
        if (!expr1) {
            return NULL;
        }
        switch (expr1->kind) {
            case Name_kind:
                if (forbidden_name(c, expr1->v.Name.id, n, 0)) {
                    return NULL;
                }
                expr1->v.Name.ctx = Store;
                break;
            case Attribute_kind:
                if (forbidden_name(c, expr1->v.Attribute.attr, n, 1)) {
                    return NULL;
                }
                expr1->v.Attribute.ctx = Store;
                break;
            case Subscript_kind:
                expr1->v.Subscript.ctx = Store;
                break;
            case List_kind:
                ast_error(c, ch,
                          "only single target (not list) can be annotated");
                return NULL;
            case Tuple_kind:
                ast_error(c, ch,
                          "only single target (not tuple) can be annotated");
                return NULL;
            default:
                ast_error(c, ch,
                          "illegal target for annotation");
                return NULL;
        }

        if (expr1->kind != Name_kind) {
            simple = 0;
        }
        ch = CHILD(ann, 1);
        expr2 = ast_for_expr(c, ch);
        if (!expr2) {
            return NULL;
        }
        if (NCH(ann) == 2) {
            return AnnAssign(expr1, expr2, NULL, simple,
                             LINENO(n), n->n_col_offset, c->c_arena);
        }
        else {
            ch = CHILD(ann, 3);
            expr3 = ast_for_expr(c, ch);
            if (!expr3) {
                return NULL;
            }
            return AnnAssign(expr1, expr2, expr3, simple,
                             LINENO(n), n->n_col_offset, c->c_arena);
        }
    }
    else {
        int i;
        asdl_seq *targets;
        node *value;
        expr_ty expression;

        /* a normal assignment */
        REQ(CHILD(n, 1), EQUAL);
        targets = _Py_asdl_seq_new(NCH(n) / 2, c->c_arena);
        if (!targets)
            return NULL;
        for (i = 0; i < NCH(n) - 2; i += 2) {
            expr_ty e;
            node *ch = CHILD(n, i);
            if (TYPE(ch) == yield_expr) {
                ast_error(c, ch, "assignment to yield expression not possible");
                return NULL;
            }
            e = ast_for_testlist(c, ch);
            if (!e)
              return NULL;

            /* set context to assign */
            if (!set_context(c, e, Store, CHILD(n, i)))
              return NULL;

            asdl_seq_SET(targets, i / 2, e);
        }
        value = CHILD(n, NCH(n) - 1);
        if (TYPE(value) == testlist_star_expr)
            expression = ast_for_testlist(c, value);
        else
            expression = ast_for_expr(c, value);
        if (!expression)
            return NULL;
        return Assign(targets, expression, LINENO(n), n->n_col_offset, c->c_arena);
    }
}


static asdl_seq *
ast_for_exprlist(struct compiling *c, const node *n, expr_context_ty context)
{
    asdl_seq *seq;
    int i;
    expr_ty e;

    REQ(n, exprlist);

    seq = _Py_asdl_seq_new((NCH(n) + 1) / 2, c->c_arena);
    if (!seq)
        return NULL;
    for (i = 0; i < NCH(n); i += 2) {
        e = ast_for_expr(c, CHILD(n, i));
        if (!e)
            return NULL;
        asdl_seq_SET(seq, i / 2, e);
        if (context && !set_context(c, e, context, CHILD(n, i)))
            return NULL;
    }
    return seq;
}

static stmt_ty
ast_for_del_stmt(struct compiling *c, const node *n)
{
    asdl_seq *expr_list;

    /* del_stmt: 'del' exprlist */
    REQ(n, del_stmt);

    expr_list = ast_for_exprlist(c, CHILD(n, 1), Del);
    if (!expr_list)
        return NULL;
    return Delete(expr_list, LINENO(n), n->n_col_offset, c->c_arena);
}

static stmt_ty
ast_for_flow_stmt(struct compiling *c, const node *n)
{
    /*
      flow_stmt: break_stmt | continue_stmt | return_stmt | raise_stmt
                 | yield_stmt
      break_stmt: 'break'
      continue_stmt: 'continue'
      return_stmt: 'return' [testlist]
      yield_stmt: yield_expr
      yield_expr: 'yield' testlist | 'yield' 'from' test
      raise_stmt: 'raise' [test [',' test [',' test]]]
    */
    node *ch;

    REQ(n, flow_stmt);
    ch = CHILD(n, 0);
    switch (TYPE(ch)) {
        case break_stmt:
            return Break(LINENO(n), n->n_col_offset, c->c_arena);
        case continue_stmt:
            return Continue(LINENO(n), n->n_col_offset, c->c_arena);
        case yield_stmt: { /* will reduce to yield_expr */
            expr_ty exp = ast_for_expr(c, CHILD(ch, 0));
            if (!exp)
                return NULL;
            return Expr(exp, LINENO(n), n->n_col_offset, c->c_arena);
        }
        case return_stmt:
            if (NCH(ch) == 1)
                return Return(NULL, LINENO(n), n->n_col_offset, c->c_arena);
            else {
                expr_ty expression = ast_for_testlist(c, CHILD(ch, 1));
                if (!expression)
                    return NULL;
                return Return(expression, LINENO(n), n->n_col_offset, c->c_arena);
            }
        case raise_stmt:
            if (NCH(ch) == 1)
                return Raise(NULL, NULL, LINENO(n), n->n_col_offset, c->c_arena);
            else if (NCH(ch) >= 2) {
                expr_ty cause = NULL;
                expr_ty expression = ast_for_expr(c, CHILD(ch, 1));
                if (!expression)
                    return NULL;
                if (NCH(ch) == 4) {
                    cause = ast_for_expr(c, CHILD(ch, 3));
                    if (!cause)
                        return NULL;
                }
                return Raise(expression, cause, LINENO(n), n->n_col_offset, c->c_arena);
            }
            /* fall through */
        default:
            PyErr_Format(PyExc_SystemError,
                         "unexpected flow_stmt: %d", TYPE(ch));
            return NULL;
    }
}

static alias_ty
alias_for_import_name(struct compiling *c, const node *n, int store)
{
    /*
      import_as_name: NAME ['as' NAME]
      dotted_as_name: dotted_name ['as' NAME]
      dotted_name: NAME ('.' NAME)*
    */
    identifier str, name;

 loop:
    switch (TYPE(n)) {
        case import_as_name: {
            node *name_node = CHILD(n, 0);
            str = NULL;
            name = NEW_IDENTIFIER(name_node);
            if (!name)
                return NULL;
            if (NCH(n) == 3) {
                node *str_node = CHILD(n, 2);
                str = NEW_IDENTIFIER(str_node);
                if (!str)
                    return NULL;
                if (store && forbidden_name(c, str, str_node, 0))
                    return NULL;
            }
            else {
                if (forbidden_name(c, name, name_node, 0))
                    return NULL;
            }
            return alias(name, str, c->c_arena);
        }
        case dotted_as_name:
            if (NCH(n) == 1) {
                n = CHILD(n, 0);
                goto loop;
            }
            else {
                node *asname_node = CHILD(n, 2);
                alias_ty a = alias_for_import_name(c, CHILD(n, 0), 0);
                if (!a)
                    return NULL;
                assert(!a->asname);
                a->asname = NEW_IDENTIFIER(asname_node);
                if (!a->asname)
                    return NULL;
                if (forbidden_name(c, a->asname, asname_node, 0))
                    return NULL;
                return a;
            }
            break;
        case dotted_name:
            if (NCH(n) == 1) {
                node *name_node = CHILD(n, 0);
                name = NEW_IDENTIFIER(name_node);
                if (!name)
                    return NULL;
                if (store && forbidden_name(c, name, name_node, 0))
                    return NULL;
                return alias(name, NULL, c->c_arena);
            }
            else {
                /* Create a string of the form "a.b.c" */
                int i;
                size_t len;
                char *s;
                PyObject *uni;

                len = 0;
                for (i = 0; i < NCH(n); i += 2)
                    /* length of string plus one for the dot */
                    len += strlen(STR(CHILD(n, i))) + 1;
                len--; /* the last name doesn't have a dot */
                str = PyBytes_FromStringAndSize(NULL, len);
                if (!str)
                    return NULL;
                s = PyBytes_AS_STRING(str);
                if (!s)
                    return NULL;
                for (i = 0; i < NCH(n); i += 2) {
                    char *sch = STR(CHILD(n, i));
                    strcpy(s, STR(CHILD(n, i)));
                    s += strlen(sch);
                    *s++ = '.';
                }
                --s;
                *s = '\0';
                uni = PyUnicode_DecodeUTF8(PyBytes_AS_STRING(str),
                                           PyBytes_GET_SIZE(str),
                                           NULL);
                Py_DECREF(str);
                if (!uni)
                    return NULL;
                str = uni;
                PyUnicode_InternInPlace(&str);
                if (PyArena_AddPyObject(c->c_arena, str) < 0) {
                    Py_DECREF(str);
                    return NULL;
                }
                return alias(str, NULL, c->c_arena);
            }
            break;
        case STAR:
            str = PyUnicode_InternFromString("*");
            if (!str)
                return NULL;
            if (PyArena_AddPyObject(c->c_arena, str) < 0) {
                Py_DECREF(str);
                return NULL;
            }
            return alias(str, NULL, c->c_arena);
        default:
            PyErr_Format(PyExc_SystemError,
                         "unexpected import name: %d", TYPE(n));
            return NULL;
    }

    PyErr_SetString(PyExc_SystemError, "unhandled import name condition");
    return NULL;
}

static stmt_ty
ast_for_import_stmt(struct compiling *c, const node *n)
{
    /*
      import_stmt: import_name | import_from
      import_name: 'import' dotted_as_names
      import_from: 'from' (('.' | '...')* dotted_name | ('.' | '...')+)
                   'import' ('*' | '(' import_as_names ')' | import_as_names)
    */
    int lineno;
    int col_offset;
    int i;
    asdl_seq *aliases;

    REQ(n, import_stmt);
    lineno = LINENO(n);
    col_offset = n->n_col_offset;
    n = CHILD(n, 0);
    if (TYPE(n) == import_name) {
        n = CHILD(n, 1);
        REQ(n, dotted_as_names);
        aliases = _Py_asdl_seq_new((NCH(n) + 1) / 2, c->c_arena);
        if (!aliases)
                return NULL;
        for (i = 0; i < NCH(n); i += 2) {
            alias_ty import_alias = alias_for_import_name(c, CHILD(n, i), 1);
            if (!import_alias)
                return NULL;
            asdl_seq_SET(aliases, i / 2, import_alias);
        }
        return Import(aliases, lineno, col_offset, c->c_arena);
    }
    else if (TYPE(n) == import_from) {
        int n_children;
        int idx, ndots = 0;
        alias_ty mod = NULL;
        identifier modname = NULL;

       /* Count the number of dots (for relative imports) and check for the
          optional module name */
        for (idx = 1; idx < NCH(n); idx++) {
            if (TYPE(CHILD(n, idx)) == dotted_name) {
                mod = alias_for_import_name(c, CHILD(n, idx), 0);
                if (!mod)
                    return NULL;
                idx++;
                break;
            } else if (TYPE(CHILD(n, idx)) == ELLIPSIS) {
                /* three consecutive dots are tokenized as one ELLIPSIS */
                ndots += 3;
                continue;
            } else if (TYPE(CHILD(n, idx)) != DOT) {
                break;
            }
            ndots++;
        }
        idx++; /* skip over the 'import' keyword */
        switch (TYPE(CHILD(n, idx))) {
        case STAR:
            /* from ... import * */
            n = CHILD(n, idx);
            n_children = 1;
            break;
        case LPAR:
            /* from ... import (x, y, z) */
            n = CHILD(n, idx + 1);
            n_children = NCH(n);
            break;
        case import_as_names:
            /* from ... import x, y, z */
            n = CHILD(n, idx);
            n_children = NCH(n);
            if (n_children % 2 == 0) {
                ast_error(c, n, "trailing comma not allowed without"
                             " surrounding parentheses");
                return NULL;
            }
            break;
        default:
            ast_error(c, n, "Unexpected node-type in from-import");
            return NULL;
        }

        aliases = _Py_asdl_seq_new((n_children + 1) / 2, c->c_arena);
        if (!aliases)
            return NULL;

        /* handle "from ... import *" special b/c there's no children */
        if (TYPE(n) == STAR) {
            alias_ty import_alias = alias_for_import_name(c, n, 1);
            if (!import_alias)
                return NULL;
            asdl_seq_SET(aliases, 0, import_alias);
        }
        else {
            for (i = 0; i < NCH(n); i += 2) {
                alias_ty import_alias = alias_for_import_name(c, CHILD(n, i), 1);
                if (!import_alias)
                    return NULL;
                asdl_seq_SET(aliases, i / 2, import_alias);
            }
        }
        if (mod != NULL)
            modname = mod->name;
        return ImportFrom(modname, aliases, ndots, lineno, col_offset,
                          c->c_arena);
    }
    PyErr_Format(PyExc_SystemError,
                 "unknown import statement: starts with command '%s'",
                 STR(CHILD(n, 0)));
    return NULL;
}

static stmt_ty
ast_for_global_stmt(struct compiling *c, const node *n)
{
    /* global_stmt: 'global' NAME (',' NAME)* */
    identifier name;
    asdl_seq *s;
    int i;

    REQ(n, global_stmt);
    s = _Py_asdl_seq_new(NCH(n) / 2, c->c_arena);
    if (!s)
        return NULL;
    for (i = 1; i < NCH(n); i += 2) {
        name = NEW_IDENTIFIER(CHILD(n, i));
        if (!name)
            return NULL;
        asdl_seq_SET(s, i / 2, name);
    }
    return Global(s, LINENO(n), n->n_col_offset, c->c_arena);
}

static stmt_ty
ast_for_nonlocal_stmt(struct compiling *c, const node *n)
{
    /* nonlocal_stmt: 'nonlocal' NAME (',' NAME)* */
    identifier name;
    asdl_seq *s;
    int i;

    REQ(n, nonlocal_stmt);
    s = _Py_asdl_seq_new(NCH(n) / 2, c->c_arena);
    if (!s)
        return NULL;
    for (i = 1; i < NCH(n); i += 2) {
        name = NEW_IDENTIFIER(CHILD(n, i));
        if (!name)
            return NULL;
        asdl_seq_SET(s, i / 2, name);
    }
    return Nonlocal(s, LINENO(n), n->n_col_offset, c->c_arena);
}

static stmt_ty
ast_for_assert_stmt(struct compiling *c, const node *n)
{
    /* assert_stmt: 'assert' test [',' test] */
    REQ(n, assert_stmt);
    if (NCH(n) == 2) {
        expr_ty expression = ast_for_expr(c, CHILD(n, 1));
        if (!expression)
            return NULL;
        return Assert(expression, NULL, LINENO(n), n->n_col_offset, c->c_arena);
    }
    else if (NCH(n) == 4) {
        expr_ty expr1, expr2;

        expr1 = ast_for_expr(c, CHILD(n, 1));
        if (!expr1)
            return NULL;
        expr2 = ast_for_expr(c, CHILD(n, 3));
        if (!expr2)
            return NULL;

        return Assert(expr1, expr2, LINENO(n), n->n_col_offset, c->c_arena);
    }
    PyErr_Format(PyExc_SystemError,
                 "improper number of parts to 'assert' statement: %d",
                 NCH(n));
    return NULL;
}

static asdl_seq *
ast_for_suite(struct compiling *c, const node *n)
{
    /* suite: simple_stmt | NEWLINE INDENT stmt+ DEDENT */
    asdl_seq *seq;
    stmt_ty s;
    int i, total, num, end, pos = 0;
    node *ch;

    REQ(n, suite);

    total = num_stmts(n);
    seq = _Py_asdl_seq_new(total, c->c_arena);
    if (!seq)
        return NULL;
    if (TYPE(CHILD(n, 0)) == simple_stmt) {
        n = CHILD(n, 0);
        /* simple_stmt always ends with a NEWLINE,
           and may have a trailing SEMI
        */
        end = NCH(n) - 1;
        if (TYPE(CHILD(n, end - 1)) == SEMI)
            end--;
        /* loop by 2 to skip semi-colons */
        for (i = 0; i < end; i += 2) {
            ch = CHILD(n, i);
            s = ast_for_stmt(c, ch);
            if (!s)
                return NULL;
            asdl_seq_SET(seq, pos++, s);
        }
    }
    else {
        for (i = 2; i < (NCH(n) - 1); i++) {
            ch = CHILD(n, i);
            REQ(ch, stmt);
            num = num_stmts(ch);
            if (num == 1) {
                /* small_stmt or compound_stmt with only one child */
                s = ast_for_stmt(c, ch);
                if (!s)
                    return NULL;
                asdl_seq_SET(seq, pos++, s);
            }
            else {
                int j;
                ch = CHILD(ch, 0);
                REQ(ch, simple_stmt);
                for (j = 0; j < NCH(ch); j += 2) {
                    /* statement terminates with a semi-colon ';' */
                    if (NCH(CHILD(ch, j)) == 0) {
                        assert((j + 1) == NCH(ch));
                        break;
                    }
                    s = ast_for_stmt(c, CHILD(ch, j));
                    if (!s)
                        return NULL;
                    asdl_seq_SET(seq, pos++, s);
                }
            }
        }
    }
    assert(pos == seq->size);
    return seq;
}

static stmt_ty
ast_for_if_stmt(struct compiling *c, const node *n)
{
    /* if_stmt: 'if' test ':' suite ('elif' test ':' suite)*
       ['else' ':' suite]
    */
    char *s;

    REQ(n, if_stmt);

    if (NCH(n) == 4) {
        expr_ty expression;
        asdl_seq *suite_seq;

        expression = ast_for_expr(c, CHILD(n, 1));
        if (!expression)
            return NULL;
        suite_seq = ast_for_suite(c, CHILD(n, 3));
        if (!suite_seq)
            return NULL;

        return If(expression, suite_seq, NULL, LINENO(n), n->n_col_offset,
                  c->c_arena);
    }

    s = STR(CHILD(n, 4));
    /* s[2], the third character in the string, will be
       's' for el_s_e, or
       'i' for el_i_f
    */
    if (s[2] == 's') {
        expr_ty expression;
        asdl_seq *seq1, *seq2;

        expression = ast_for_expr(c, CHILD(n, 1));
        if (!expression)
            return NULL;
        seq1 = ast_for_suite(c, CHILD(n, 3));
        if (!seq1)
            return NULL;
        seq2 = ast_for_suite(c, CHILD(n, 6));
        if (!seq2)
            return NULL;

        return If(expression, seq1, seq2, LINENO(n), n->n_col_offset,
                  c->c_arena);
    }
    else if (s[2] == 'i') {
        int i, n_elif, has_else = 0;
        expr_ty expression;
        asdl_seq *suite_seq;
        asdl_seq *orelse = NULL;
        n_elif = NCH(n) - 4;
        /* must reference the child n_elif+1 since 'else' token is third,
           not fourth, child from the end. */
        if (TYPE(CHILD(n, (n_elif + 1))) == NAME
            && STR(CHILD(n, (n_elif + 1)))[2] == 's') {
            has_else = 1;
            n_elif -= 3;
        }
        n_elif /= 4;

        if (has_else) {
            asdl_seq *suite_seq2;

            orelse = _Py_asdl_seq_new(1, c->c_arena);
            if (!orelse)
                return NULL;
            expression = ast_for_expr(c, CHILD(n, NCH(n) - 6));
            if (!expression)
                return NULL;
            suite_seq = ast_for_suite(c, CHILD(n, NCH(n) - 4));
            if (!suite_seq)
                return NULL;
            suite_seq2 = ast_for_suite(c, CHILD(n, NCH(n) - 1));
            if (!suite_seq2)
                return NULL;

            asdl_seq_SET(orelse, 0,
                         If(expression, suite_seq, suite_seq2,
                            LINENO(CHILD(n, NCH(n) - 6)),
                            CHILD(n, NCH(n) - 6)->n_col_offset,
                            c->c_arena));
            /* the just-created orelse handled the last elif */
            n_elif--;
        }

        for (i = 0; i < n_elif; i++) {
            int off = 5 + (n_elif - i - 1) * 4;
            asdl_seq *newobj = _Py_asdl_seq_new(1, c->c_arena);
            if (!newobj)
                return NULL;
            expression = ast_for_expr(c, CHILD(n, off));
            if (!expression)
                return NULL;
            suite_seq = ast_for_suite(c, CHILD(n, off + 2));
            if (!suite_seq)
                return NULL;

            asdl_seq_SET(newobj, 0,
                         If(expression, suite_seq, orelse,
                            LINENO(CHILD(n, off)),
                            CHILD(n, off)->n_col_offset, c->c_arena));
            orelse = newobj;
        }
        expression = ast_for_expr(c, CHILD(n, 1));
        if (!expression)
            return NULL;
        suite_seq = ast_for_suite(c, CHILD(n, 3));
        if (!suite_seq)
            return NULL;
        return If(expression, suite_seq, orelse,
                  LINENO(n), n->n_col_offset, c->c_arena);
    }

    PyErr_Format(PyExc_SystemError,
                 "unexpected token in 'if' statement: %s", s);
    return NULL;
}

static stmt_ty
ast_for_while_stmt(struct compiling *c, const node *n)
{
    /* while_stmt: 'while' test ':' suite ['else' ':' suite] */
    REQ(n, while_stmt);

    if (NCH(n) == 4) {
        expr_ty expression;
        asdl_seq *suite_seq;

        expression = ast_for_expr(c, CHILD(n, 1));
        if (!expression)
            return NULL;
        suite_seq = ast_for_suite(c, CHILD(n, 3));
        if (!suite_seq)
            return NULL;
        return While(expression, suite_seq, NULL, LINENO(n), n->n_col_offset, c->c_arena);
    }
    else if (NCH(n) == 7) {
        expr_ty expression;
        asdl_seq *seq1, *seq2;

        expression = ast_for_expr(c, CHILD(n, 1));
        if (!expression)
            return NULL;
        seq1 = ast_for_suite(c, CHILD(n, 3));
        if (!seq1)
            return NULL;
        seq2 = ast_for_suite(c, CHILD(n, 6));
        if (!seq2)
            return NULL;

        return While(expression, seq1, seq2, LINENO(n), n->n_col_offset, c->c_arena);
    }

    PyErr_Format(PyExc_SystemError,
                 "wrong number of tokens for 'while' statement: %d",
                 NCH(n));
    return NULL;
}

static stmt_ty
ast_for_for_stmt(struct compiling *c, const node *n0, bool is_async)
{
    const node * const n = is_async ? CHILD(n0, 1) : n0;
    asdl_seq *_target, *seq = NULL, *suite_seq;
    expr_ty expression;
    expr_ty target, first;
    const node *node_target;
    /* for_stmt: 'for' exprlist 'in' testlist ':' suite ['else' ':' suite] */
    REQ(n, for_stmt);

    if (NCH(n) == 9) {
        seq = ast_for_suite(c, CHILD(n, 8));
        if (!seq)
            return NULL;
    }

    node_target = CHILD(n, 1);
    _target = ast_for_exprlist(c, node_target, Store);
    if (!_target)
        return NULL;
    /* Check the # of children rather than the length of _target, since
       for x, in ... has 1 element in _target, but still requires a Tuple. */
    first = (expr_ty)asdl_seq_GET(_target, 0);
    if (NCH(node_target) == 1)
        target = first;
    else
        target = Tuple(_target, Store, first->lineno, first->col_offset, c->c_arena);

    expression = ast_for_testlist(c, CHILD(n, 3));
    if (!expression)
        return NULL;
    suite_seq = ast_for_suite(c, CHILD(n, 5));
    if (!suite_seq)
        return NULL;

    if (is_async)
        return AsyncFor(target, expression, suite_seq, seq,
                        LINENO(n0), n0->n_col_offset,
                        c->c_arena);
    else
        return For(target, expression, suite_seq, seq,
                   LINENO(n), n->n_col_offset,
                   c->c_arena);
}

static excepthandler_ty
ast_for_except_clause(struct compiling *c, const node *exc, node *body)
{
    /* except_clause: 'except' [test ['as' test]] */
    REQ(exc, except_clause);
    REQ(body, suite);

    if (NCH(exc) == 1) {
        asdl_seq *suite_seq = ast_for_suite(c, body);
        if (!suite_seq)
            return NULL;

        return ExceptHandler(NULL, NULL, suite_seq, LINENO(exc),
                             exc->n_col_offset, c->c_arena);
    }
    else if (NCH(exc) == 2) {
        expr_ty expression;
        asdl_seq *suite_seq;

        expression = ast_for_expr(c, CHILD(exc, 1));
        if (!expression)
            return NULL;
        suite_seq = ast_for_suite(c, body);
        if (!suite_seq)
            return NULL;

        return ExceptHandler(expression, NULL, suite_seq, LINENO(exc),
                             exc->n_col_offset, c->c_arena);
    }
    else if (NCH(exc) == 4) {
        asdl_seq *suite_seq;
        expr_ty expression;
        identifier e = NEW_IDENTIFIER(CHILD(exc, 3));
        if (!e)
            return NULL;
        if (forbidden_name(c, e, CHILD(exc, 3), 0))
            return NULL;
        expression = ast_for_expr(c, CHILD(exc, 1));
        if (!expression)
            return NULL;
        suite_seq = ast_for_suite(c, body);
        if (!suite_seq)
            return NULL;

        return ExceptHandler(expression, e, suite_seq, LINENO(exc),
                             exc->n_col_offset, c->c_arena);
    }

    PyErr_Format(PyExc_SystemError,
                 "wrong number of children for 'except' clause: %d",
                 NCH(exc));
    return NULL;
}

static stmt_ty
ast_for_try_stmt(struct compiling *c, const node *n)
{
    const int nch = NCH(n);
    int n_except = (nch - 3)/3;
    asdl_seq *body, *handlers = NULL, *orelse = NULL, *finally = NULL;

    REQ(n, try_stmt);

    body = ast_for_suite(c, CHILD(n, 2));
    if (body == NULL)
        return NULL;

    if (TYPE(CHILD(n, nch - 3)) == NAME) {
        if (strcmp(STR(CHILD(n, nch - 3)), "finally") == 0) {
            if (nch >= 9 && TYPE(CHILD(n, nch - 6)) == NAME) {
                /* we can assume it's an "else",
                   because nch >= 9 for try-else-finally and
                   it would otherwise have a type of except_clause */
                orelse = ast_for_suite(c, CHILD(n, nch - 4));
                if (orelse == NULL)
                    return NULL;
                n_except--;
            }

            finally = ast_for_suite(c, CHILD(n, nch - 1));
            if (finally == NULL)
                return NULL;
            n_except--;
        }
        else {
            /* we can assume it's an "else",
               otherwise it would have a type of except_clause */
            orelse = ast_for_suite(c, CHILD(n, nch - 1));
            if (orelse == NULL)
                return NULL;
            n_except--;
        }
    }
    else if (TYPE(CHILD(n, nch - 3)) != except_clause) {
        ast_error(c, n, "malformed 'try' statement");
        return NULL;
    }

    if (n_except > 0) {
        int i;
        /* process except statements to create a try ... except */
        handlers = _Py_asdl_seq_new(n_except, c->c_arena);
        if (handlers == NULL)
            return NULL;

        for (i = 0; i < n_except; i++) {
            excepthandler_ty e = ast_for_except_clause(c, CHILD(n, 3 + i * 3),
                                                       CHILD(n, 5 + i * 3));
            if (!e)
                return NULL;
            asdl_seq_SET(handlers, i, e);
        }
    }

    assert(finally != NULL || asdl_seq_LEN(handlers));
    return Try(body, handlers, orelse, finally, LINENO(n), n->n_col_offset, c->c_arena);
}

/* with_item: test ['as' expr] */
static withitem_ty
ast_for_with_item(struct compiling *c, const node *n)
{
    expr_ty context_expr, optional_vars = NULL;

    REQ(n, with_item);
    context_expr = ast_for_expr(c, CHILD(n, 0));
    if (!context_expr)
        return NULL;
    if (NCH(n) == 3) {
        optional_vars = ast_for_expr(c, CHILD(n, 2));

        if (!optional_vars) {
            return NULL;
        }
        if (!set_context(c, optional_vars, Store, n)) {
            return NULL;
        }
    }

    return withitem(context_expr, optional_vars, c->c_arena);
}

/* with_stmt: 'with' with_item (',' with_item)* ':' suite */
static stmt_ty
ast_for_with_stmt(struct compiling *c, const node *n0, bool is_async)
{
    const node * const n = is_async ? CHILD(n0, 1) : n0;
    int i, n_items;
    asdl_seq *items, *body;

    REQ(n, with_stmt);

    n_items = (NCH(n) - 2) / 2;
    items = _Py_asdl_seq_new(n_items, c->c_arena);
    if (!items)
        return NULL;
    for (i = 1; i < NCH(n) - 2; i += 2) {
        withitem_ty item = ast_for_with_item(c, CHILD(n, i));
        if (!item)
            return NULL;
        asdl_seq_SET(items, (i - 1) / 2, item);
    }

    body = ast_for_suite(c, CHILD(n, NCH(n) - 1));
    if (!body)
        return NULL;

    if (is_async)
        return AsyncWith(items, body, LINENO(n0), n0->n_col_offset, c->c_arena);
    else
        return With(items, body, LINENO(n), n->n_col_offset, c->c_arena);
}

static stmt_ty
ast_for_classdef(struct compiling *c, const node *n, asdl_seq *decorator_seq)
{
    /* classdef: 'class' NAME ['(' arglist ')'] ':' suite */
    PyObject *classname;
    asdl_seq *s;
    expr_ty call;

    REQ(n, classdef);

    if (NCH(n) == 4) { /* class NAME ':' suite */
        s = ast_for_suite(c, CHILD(n, 3));
        if (!s)
            return NULL;
        classname = NEW_IDENTIFIER(CHILD(n, 1));
        if (!classname)
            return NULL;
        if (forbidden_name(c, classname, CHILD(n, 3), 0))
            return NULL;
        return ClassDef(classname, NULL, NULL, s, decorator_seq,
                        LINENO(n), n->n_col_offset, c->c_arena);
    }

    if (TYPE(CHILD(n, 3)) == RPAR) { /* class NAME '(' ')' ':' suite */
        s = ast_for_suite(c, CHILD(n, 5));
        if (!s)
            return NULL;
        classname = NEW_IDENTIFIER(CHILD(n, 1));
        if (!classname)
            return NULL;
        if (forbidden_name(c, classname, CHILD(n, 3), 0))
            return NULL;
        return ClassDef(classname, NULL, NULL, s, decorator_seq,
                        LINENO(n), n->n_col_offset, c->c_arena);
    }

    /* class NAME '(' arglist ')' ':' suite */
    /* build up a fake Call node so we can extract its pieces */
    {
        PyObject *dummy_name;
        expr_ty dummy;
        dummy_name = NEW_IDENTIFIER(CHILD(n, 1));
        if (!dummy_name)
            return NULL;
        dummy = Name(dummy_name, Load, LINENO(n), n->n_col_offset, c->c_arena);
        call = ast_for_call(c, CHILD(n, 3), dummy, NULL);
        if (!call)
            return NULL;
    }
    s = ast_for_suite(c, CHILD(n, 6));
    if (!s)
        return NULL;
    classname = NEW_IDENTIFIER(CHILD(n, 1));
    if (!classname)
        return NULL;
    if (forbidden_name(c, classname, CHILD(n, 1), 0))
        return NULL;

    return ClassDef(classname, call->v.Call.args, call->v.Call.keywords, s,
                    decorator_seq, LINENO(n), n->n_col_offset, c->c_arena);
}

static stmt_ty
ast_for_stmt(struct compiling *c, const node *n)
{
    if (TYPE(n) == stmt) {
        assert(NCH(n) == 1);
        n = CHILD(n, 0);
    }
    if (TYPE(n) == simple_stmt) {
        assert(num_stmts(n) == 1);
        n = CHILD(n, 0);
    }
    if (TYPE(n) == small_stmt) {
        n = CHILD(n, 0);
        /* small_stmt: expr_stmt | del_stmt | pass_stmt | flow_stmt
                  | import_stmt | global_stmt | nonlocal_stmt | assert_stmt
        */
        switch (TYPE(n)) {
            case expr_stmt:
                return ast_for_expr_stmt(c, n);
            case del_stmt:
                return ast_for_del_stmt(c, n);
            case pass_stmt:
                return Pass(LINENO(n), n->n_col_offset, c->c_arena);
            case flow_stmt:
                return ast_for_flow_stmt(c, n);
            case import_stmt:
                return ast_for_import_stmt(c, n);
            case global_stmt:
                return ast_for_global_stmt(c, n);
            case nonlocal_stmt:
                return ast_for_nonlocal_stmt(c, n);
            case assert_stmt:
                return ast_for_assert_stmt(c, n);
            default:
                PyErr_Format(PyExc_SystemError,
                             "unhandled small_stmt: TYPE=%d NCH=%d\n",
                             TYPE(n), NCH(n));
                return NULL;
        }
    }
    else {
        /* compound_stmt: if_stmt | while_stmt | for_stmt | try_stmt
                        | funcdef | classdef | decorated | async_stmt
        */
        node *ch = CHILD(n, 0);
        REQ(n, compound_stmt);
        switch (TYPE(ch)) {
            case if_stmt:
                return ast_for_if_stmt(c, ch);
            case while_stmt:
                return ast_for_while_stmt(c, ch);
            case for_stmt:
                return ast_for_for_stmt(c, ch, 0);
            case try_stmt:
                return ast_for_try_stmt(c, ch);
            case with_stmt:
                return ast_for_with_stmt(c, ch, 0);
            case funcdef:
                return ast_for_funcdef(c, ch, NULL);
            case classdef:
                return ast_for_classdef(c, ch, NULL);
            case decorated:
                return ast_for_decorated(c, ch);
            case async_stmt:
                return ast_for_async_stmt(c, ch);
            default:
                PyErr_Format(PyExc_SystemError,
                             "unhandled compound_stmt: TYPE=%d NCH=%d\n",
                             TYPE(n), NCH(n));
                return NULL;
        }
    }
}

static PyObject *
parsenumber_raw(struct compiling *c, const char *s)
{
    const char *end;
    long x;
    double dx;
    Py_complex compl;
    int imflag;

    assert(s != NULL);
    errno = 0;
    end = s + strlen(s) - 1;
    imflag = *end == 'j' || *end == 'J';
    if (s[0] == '0') {
        x = (long) PyOS_strtoul(s, (char **)&end, 0);
        if (x < 0 && errno == 0) {
            return PyLong_FromString(s, (char **)0, 0);
        }
    }
    else
        x = PyOS_strtol(s, (char **)&end, 0);
    if (*end == '\0') {
        if (errno != 0)
            return PyLong_FromString(s, (char **)0, 0);
        return PyLong_FromLong(x);
    }
    /* XXX Huge floats may silently fail */
    if (imflag) {
        compl.real = 0.;
        compl.imag = PyOS_string_to_double(s, (char **)&end, NULL);
        if (compl.imag == -1.0 && PyErr_Occurred())
            return NULL;
        return PyComplex_FromCComplex(compl);
    }
    else
    {
        dx = PyOS_string_to_double(s, NULL, NULL);
        if (dx == -1.0 && PyErr_Occurred())
            return NULL;
        return PyFloat_FromDouble(dx);
    }
}

static PyObject *
parsenumber(struct compiling *c, const char *s)
{
    char *dup, *end;
    PyObject *res = NULL;

    assert(s != NULL);

    if (strchr(s, '_') == NULL) {
        return parsenumber_raw(c, s);
    }
    /* Create a duplicate without underscores. */
    dup = PyMem_Malloc(strlen(s) + 1);
    end = dup;
    for (; *s; s++) {
        if (*s != '_') {
            *end++ = *s;
        }
    }
    *end = '\0';
    res = parsenumber_raw(c, dup);
    PyMem_Free(dup);
    return res;
}

static PyObject *
decode_utf8(struct compiling *c, const char **sPtr, const char *end)
{
    const char *s, *t;
    t = s = *sPtr;
    /* while (s < end && *s != '\\') s++; */ /* inefficient for u".." */
    while (s < end && (*s & 0x80)) s++;
    *sPtr = s;
    return PyUnicode_DecodeUTF8(t, s - t, NULL);
}

static int
warn_invalid_escape_sequence(struct compiling *c, const node *n,
                             unsigned char first_invalid_escape_char)
{
    PyObject *msg = PyUnicode_FromFormat("invalid escape sequence \\%c",
                                         first_invalid_escape_char);
    if (msg == NULL) {
        return -1;
    }
    if (PyErr_WarnExplicitObject(PyExc_SyntaxWarning, msg,
                                   c->c_filename, LINENO(n),
                                   NULL, NULL) < 0)
    {
        if (PyErr_ExceptionMatches(PyExc_SyntaxWarning)) {
            /* Replace the SyntaxWarning exception with a SyntaxError
               to get a more accurate error report */
            PyErr_Clear();
            ast_error(c, n, "%U", msg);
        }
        Py_DECREF(msg);
        return -1;
    }
    Py_DECREF(msg);
    return 0;
}

static PyObject *
decode_unicode_with_escapes(struct compiling *c, const node *n, const char *s,
                            size_t len)
{
    PyObject *v, *u;
    char *buf;
    char *p;
    const char *end;

    /* check for integer overflow */
    if (len > SIZE_MAX / 6)
        return NULL;
    /* "ä" (2 bytes) may become "\U000000E4" (10 bytes), or 1:5
       "\ä" (3 bytes) may become "\u005c\U000000E4" (16 bytes), or ~1:6 */
    u = PyBytes_FromStringAndSize((char *)NULL, len * 6);
    if (u == NULL)
        return NULL;
    p = buf = PyBytes_AsString(u);
    end = s + len;
    while (s < end) {
        if (*s == '\\') {
            *p++ = *s++;
            if (s >= end || *s & 0x80) {
                strcpy(p, "u005c");
                p += 5;
                if (s >= end)
                    break;
            }
        }
        if (*s & 0x80) { /* XXX inefficient */
            PyObject *w;
            int kind;
            void *data;
            Py_ssize_t len, i;
            w = decode_utf8(c, &s, end);
            if (w == NULL) {
                Py_DECREF(u);
                return NULL;
            }
            kind = PyUnicode_KIND(w);
            data = PyUnicode_DATA(w);
            len = PyUnicode_GET_LENGTH(w);
            for (i = 0; i < len; i++) {
                Py_UCS4 chr = PyUnicode_READ(kind, data, i);
                sprintf(p, "\\U%08x", chr);
                p += 10;
            }
            /* Should be impossible to overflow */
            assert(p - buf <= PyBytes_GET_SIZE(u));
            Py_DECREF(w);
        } else {
            *p++ = *s++;
        }
    }
    len = p - buf;
    s = buf;

    const char *first_invalid_escape;
    v = _PyUnicode_DecodeUnicodeEscape(s, len, NULL, &first_invalid_escape);

    if (v != NULL && first_invalid_escape != NULL) {
        if (warn_invalid_escape_sequence(c, n, *first_invalid_escape) < 0) {
            /* We have not decref u before because first_invalid_escape points
               inside u. */
            Py_XDECREF(u);
            Py_DECREF(v);
            return NULL;
        }
    }
    Py_XDECREF(u);
    return v;
}

static PyObject *
decode_bytes_with_escapes(struct compiling *c, const node *n, const char *s,
                          size_t len)
{
    const char *first_invalid_escape;
    PyObject *result = _PyBytes_DecodeEscape(s, len, NULL, 0, NULL,
                                             &first_invalid_escape);
    if (result == NULL)
        return NULL;

    if (first_invalid_escape != NULL) {
        if (warn_invalid_escape_sequence(c, n, *first_invalid_escape) < 0) {
            Py_DECREF(result);
            return NULL;
        }
    }
    return result;
}

/* Shift locations for the given node and all its children by adding `lineno`
   and `col_offset` to existing locations. */
static void fstring_shift_node_locations(node *n, int lineno, int col_offset)
{
    n->n_col_offset = n->n_col_offset + col_offset;
    for (int i = 0; i < NCH(n); ++i) {
        if (n->n_lineno && n->n_lineno < CHILD(n, i)->n_lineno) {
            /* Shifting column offsets unnecessary if there's been newlines. */
            col_offset = 0;
        }
        fstring_shift_node_locations(CHILD(n, i), lineno, col_offset);
    }
    n->n_lineno = n->n_lineno + lineno;
}

/* Fix locations for the given node and its children.

   `parent` is the enclosing node.
   `n` is the node which locations are going to be fixed relative to parent.
   `expr_str` is the child node's string representation, including braces.
*/
static void
fstring_fix_node_location(const node *parent, node *n, char *expr_str)
{
    char *substr = NULL;
    char *start;
    int lines = LINENO(parent) - 1;
    int cols = parent->n_col_offset;
    /* Find the full fstring to fix location information in `n`. */
    while (parent && parent->n_type != STRING)
        parent = parent->n_child;
    if (parent && parent->n_str) {
        substr = strstr(parent->n_str, expr_str);
        if (substr) {
            start = substr;
            while (start > parent->n_str) {
                if (start[0] == '\n')
                    break;
                start--;
            }
            cols += (int)(substr - start);
            /* Fix lineno in mulitline strings. */
            while ((substr = strchr(substr + 1, '\n')))
                lines--;
        }
    }
    fstring_shift_node_locations(n, lines, cols);
}

/* Compile this expression in to an expr_ty.  Add parens around the
   expression, in order to allow leading spaces in the expression. */
static expr_ty
fstring_compile_expr(const char *expr_start, const char *expr_end,
                     struct compiling *c, const node *n)

{
    PyCompilerFlags cf;
    node *mod_n;
    mod_ty mod;
    char *str;
    Py_ssize_t len;
    const char *s;

    assert(expr_end >= expr_start);
    assert(*(expr_start-1) == '{');
    assert(*expr_end == '}' || *expr_end == '!' || *expr_end == ':');

    /* If the substring is all whitespace, it's an error.  We need to catch this
       here, and not when we call PyParser_SimpleParseStringFlagsFilename,
       because turning the expression '' in to '()' would go from being invalid
       to valid. */
    for (s = expr_start; s != expr_end; s++) {
        char c = *s;
        /* The Python parser ignores only the following whitespace
           characters (\r already is converted to \n). */
        if (!(c == ' ' || c == '\t' || c == '\n' || c == '\f')) {
            break;
        }
    }
    if (s == expr_end) {
        ast_error(c, n, "f-string: empty expression not allowed");
        return NULL;
    }

    len = expr_end - expr_start;
    /* Allocate 3 extra bytes: open paren, close paren, null byte. */
    str = PyMem_RawMalloc(len + 3);
    if (str == NULL)
        return NULL;

    str[0] = '(';
    memcpy(str+1, expr_start, len);
    str[len+1] = ')';
    str[len+2] = 0;

    cf.cf_flags = PyCF_ONLY_AST;
    mod_n = PyParser_SimpleParseStringFlagsFilename(str, "<fstring>",
                                                    Py_eval_input, 0);
    if (!mod_n) {
        PyMem_RawFree(str);
        return NULL;
    }
    /* Reuse str to find the correct column offset. */
    str[0] = '{';
    str[len+1] = '}';
    fstring_fix_node_location(n, mod_n, str);
    mod = PyAST_FromNode(mod_n, &cf, "<fstring>", c->c_arena);
    PyMem_RawFree(str);
    PyNode_Free(mod_n);
    if (!mod)
        return NULL;
    return mod->v.Expression.body;
}

/* Return -1 on error.

   Return 0 if we reached the end of the literal.

   Return 1 if we haven't reached the end of the literal, but we want
   the caller to process the literal up to this point. Used for
   doubled braces.
*/
static int
fstring_find_literal(const char **str, const char *end, int raw,
                     PyObject **literal, int recurse_lvl,
                     struct compiling *c, const node *n)
{
    /* Get any literal string. It ends when we hit an un-doubled left
       brace (which isn't part of a unicode name escape such as
       "\N{EULER CONSTANT}"), or the end of the string. */

    const char *s = *str;
    const char *literal_start = s;
    int result = 0;

    assert(*literal == NULL);
    while (s < end) {
        char ch = *s++;
        if (!raw && ch == '\\' && s < end) {
            ch = *s++;
            if (ch == 'N') {
                if (s < end && *s++ == '{') {
                    while (s < end && *s++ != '}') {
                    }
                    continue;
                }
                break;
            }
            if (ch == '{' && warn_invalid_escape_sequence(c, n, ch) < 0) {
                return -1;
            }
        }
        if (ch == '{' || ch == '}') {
            /* Check for doubled braces, but only at the top level. If
               we checked at every level, then f'{0:{3}}' would fail
               with the two closing braces. */
            if (recurse_lvl == 0) {
                if (s < end && *s == ch) {
                    /* We're going to tell the caller that the literal ends
                       here, but that they should continue scanning. But also
                       skip over the second brace when we resume scanning. */
                    *str = s + 1;
                    result = 1;
                    goto done;
                }

                /* Where a single '{' is the start of a new expression, a
                   single '}' is not allowed. */
                if (ch == '}') {
                    *str = s - 1;
                    ast_error(c, n, "f-string: single '}' is not allowed");
                    return -1;
                }
            }
            /* We're either at a '{', which means we're starting another
               expression; or a '}', which means we're at the end of this
               f-string (for a nested format_spec). */
            s--;
            break;
        }
    }
    *str = s;
    assert(s <= end);
    assert(s == end || *s == '{' || *s == '}');
done:
    if (literal_start != s) {
        if (raw)
            *literal = PyUnicode_DecodeUTF8Stateful(literal_start,
                                                    s - literal_start,
                                                    NULL, NULL);
        else
            *literal = decode_unicode_with_escapes(c, n, literal_start,
                                                   s - literal_start);
        if (!*literal)
            return -1;
    }
    return result;
}

/* Forward declaration because parsing is recursive. */
static expr_ty
fstring_parse(const char **str, const char *end, int raw, int recurse_lvl,
              struct compiling *c, const node *n);

/* Parse the f-string at *str, ending at end.  We know *str starts an
   expression (so it must be a '{'). Returns the FormattedValue node,
   which includes the expression, conversion character, and
   format_spec expression.

   Note that I don't do a perfect job here: I don't make sure that a
   closing brace doesn't match an opening paren, for example. It
   doesn't need to error on all invalid expressions, just correctly
   find the end of all valid ones. Any errors inside the expression
   will be caught when we parse it later. */
static int
fstring_find_expr(const char **str, const char *end, int raw, int recurse_lvl,
                  expr_ty *expression, struct compiling *c, const node *n)
{
    /* Return -1 on error, else 0. */

    const char *expr_start;
    const char *expr_end;
    expr_ty simple_expression;
    expr_ty format_spec = NULL; /* Optional format specifier. */
    int conversion = -1; /* The conversion char. -1 if not specified. */

    /* 0 if we're not in a string, else the quote char we're trying to
       match (single or double quote). */
    char quote_char = 0;

    /* If we're inside a string, 1=normal, 3=triple-quoted. */
    int string_type = 0;

    /* Keep track of nesting level for braces/parens/brackets in
       expressions. */
    Py_ssize_t nested_depth = 0;

    /* Can only nest one level deep. */
    if (recurse_lvl >= 2) {
        ast_error(c, n, "f-string: expressions nested too deeply");
        return -1;
    }

    /* The first char must be a left brace, or we wouldn't have gotten
       here. Skip over it. */
    assert(**str == '{');
    *str += 1;

    expr_start = *str;
    for (; *str < end; (*str)++) {
        char ch;

        /* Loop invariants. */
        assert(nested_depth >= 0);
        assert(*str >= expr_start && *str < end);
        if (quote_char)
            assert(string_type == 1 || string_type == 3);
        else
            assert(string_type == 0);

        ch = **str;
        /* Nowhere inside an expression is a backslash allowed. */
        if (ch == '\\') {
            /* Error: can't include a backslash character, inside
               parens or strings or not. */
            ast_error(c, n, "f-string expression part "
                            "cannot include a backslash");
            return -1;
        }
        if (quote_char) {
            /* We're inside a string. See if we're at the end. */
            /* This code needs to implement the same non-error logic
               as tok_get from tokenizer.c, at the letter_quote
               label. To actually share that code would be a
               nightmare. But, it's unlikely to change and is small,
               so duplicate it here. Note we don't need to catch all
               of the errors, since they'll be caught when parsing the
               expression. We just need to match the non-error
               cases. Thus we can ignore \n in single-quoted strings,
               for example. Or non-terminated strings. */
            if (ch == quote_char) {
                /* Does this match the string_type (single or triple
                   quoted)? */
                if (string_type == 3) {
                    if (*str+2 < end && *(*str+1) == ch && *(*str+2) == ch) {
                        /* We're at the end of a triple quoted string. */
                        *str += 2;
                        string_type = 0;
                        quote_char = 0;
                        continue;
                    }
                } else {
                    /* We're at the end of a normal string. */
                    quote_char = 0;
                    string_type = 0;
                    continue;
                }
            }
        } else if (ch == '\'' || ch == '"') {
            /* Is this a triple quoted string? */
            if (*str+2 < end && *(*str+1) == ch && *(*str+2) == ch) {
                string_type = 3;
                *str += 2;
            } else {
                /* Start of a normal string. */
                string_type = 1;
            }
            /* Start looking for the end of the string. */
            quote_char = ch;
        } else if (ch == '[' || ch == '{' || ch == '(') {
            nested_depth++;
        } else if (nested_depth != 0 &&
                   (ch == ']' || ch == '}' || ch == ')')) {
            nested_depth--;
        } else if (ch == '#') {
            /* Error: can't include a comment character, inside parens
               or not. */
            ast_error(c, n, "f-string expression part cannot include '#'");
            return -1;
        } else if (nested_depth == 0 &&
                   (ch == '!' || ch == ':' || ch == '}')) {
            /* First, test for the special case of "!=". Since '=' is
               not an allowed conversion character, nothing is lost in
               this test. */
            if (ch == '!' && *str+1 < end && *(*str+1) == '=') {
                /* This isn't a conversion character, just continue. */
                continue;
            }
            /* Normal way out of this loop. */
            break;
        } else {
            /* Just consume this char and loop around. */
        }
    }
    expr_end = *str;
    /* If we leave this loop in a string or with mismatched parens, we
       don't care. We'll get a syntax error when compiling the
       expression. But, we can produce a better error message, so
       let's just do that.*/
    if (quote_char) {
        ast_error(c, n, "f-string: unterminated string");
        return -1;
    }
    if (nested_depth) {
        ast_error(c, n, "f-string: mismatched '(', '{', or '['");
        return -1;
    }

    if (*str >= end)
        goto unexpected_end_of_string;

    /* Compile the expression as soon as possible, so we show errors
       related to the expression before errors related to the
       conversion or format_spec. */
    simple_expression = fstring_compile_expr(expr_start, expr_end, c, n);
    if (!simple_expression)
        return -1;

    /* Check for a conversion char, if present. */
    if (**str == '!') {
        *str += 1;
        if (*str >= end)
            goto unexpected_end_of_string;

        conversion = **str;
        *str += 1;

        /* Validate the conversion. */
        if (!(conversion == 's' || conversion == 'r'
              || conversion == 'a')) {
            ast_error(c, n, "f-string: invalid conversion character: "
                            "expected 's', 'r', or 'a'");
            return -1;
        }
    }

    /* Check for the format spec, if present. */
    if (*str >= end)
        goto unexpected_end_of_string;
    if (**str == ':') {
        *str += 1;
        if (*str >= end)
            goto unexpected_end_of_string;

        /* Parse the format spec. */
        format_spec = fstring_parse(str, end, raw, recurse_lvl+1, c, n);
        if (!format_spec)
            return -1;
    }

    if (*str >= end || **str != '}')
        goto unexpected_end_of_string;

    /* We're at a right brace. Consume it. */
    assert(*str < end);
    assert(**str == '}');
    *str += 1;

    /* And now create the FormattedValue node that represents this
       entire expression with the conversion and format spec. */
    *expression = FormattedValue(simple_expression, conversion,
                                 format_spec, LINENO(n), n->n_col_offset,
                                 c->c_arena);
    if (!*expression)
        return -1;

    return 0;

unexpected_end_of_string:
    ast_error(c, n, "f-string: expecting '}'");
    return -1;
}

/* Return -1 on error.

   Return 0 if we have a literal (possible zero length) and an
   expression (zero length if at the end of the string.

   Return 1 if we have a literal, but no expression, and we want the
   caller to call us again. This is used to deal with doubled
   braces.

   When called multiple times on the string 'a{{b{0}c', this function
   will return:

   1. the literal 'a{' with no expression, and a return value
      of 1. Despite the fact that there's no expression, the return
      value of 1 means we're not finished yet.

   2. the literal 'b' and the expression '0', with a return value of
      0. The fact that there's an expression means we're not finished.

   3. literal 'c' with no expression and a return value of 0. The
      combination of the return value of 0 with no expression means
      we're finished.
*/
static int
fstring_find_literal_and_expr(const char **str, const char *end, int raw,
                              int recurse_lvl, PyObject **literal,
                              expr_ty *expression,
                              struct compiling *c, const node *n)
{
    int result;

    assert(*literal == NULL && *expression == NULL);

    /* Get any literal string. */
    result = fstring_find_literal(str, end, raw, literal, recurse_lvl, c, n);
    if (result < 0)
        goto error;

    assert(result == 0 || result == 1);

    if (result == 1)
        /* We have a literal, but don't look at the expression. */
        return 1;

    if (*str >= end || **str == '}')
        /* We're at the end of the string or the end of a nested
           f-string: no expression. The top-level error case where we
           expect to be at the end of the string but we're at a '}' is
           handled later. */
        return 0;

    /* We must now be the start of an expression, on a '{'. */
    assert(**str == '{');

    if (fstring_find_expr(str, end, raw, recurse_lvl, expression, c, n) < 0)
        goto error;

    return 0;

error:
    Py_CLEAR(*literal);
    return -1;
}

#define EXPRLIST_N_CACHED  64

typedef struct {
    /* Incrementally build an array of expr_ty, so be used in an
       asdl_seq. Cache some small but reasonably sized number of
       expr_ty's, and then after that start dynamically allocating,
       doubling the number allocated each time. Note that the f-string
       f'{0}a{1}' contains 3 expr_ty's: 2 FormattedValue's, and one
       Constant for the literal 'a'. So you add expr_ty's about twice as
       fast as you add exressions in an f-string. */

    Py_ssize_t allocated;  /* Number we've allocated. */
    Py_ssize_t size;       /* Number we've used. */
    expr_ty    *p;         /* Pointer to the memory we're actually
                              using. Will point to 'data' until we
                              start dynamically allocating. */
    expr_ty    data[EXPRLIST_N_CACHED];
} ExprList;

#ifdef NDEBUG
#define ExprList_check_invariants(l)
#else
static void
ExprList_check_invariants(ExprList *l)
{
    /* Check our invariants. Make sure this object is "live", and
       hasn't been deallocated. */
    assert(l->size >= 0);
    assert(l->p != NULL);
    if (l->size <= EXPRLIST_N_CACHED)
        assert(l->data == l->p);
}
#endif

static void
ExprList_Init(ExprList *l)
{
    l->allocated = EXPRLIST_N_CACHED;
    l->size = 0;

    /* Until we start allocating dynamically, p points to data. */
    l->p = l->data;

    ExprList_check_invariants(l);
}

static int
ExprList_Append(ExprList *l, expr_ty exp)
{
    ExprList_check_invariants(l);
    if (l->size >= l->allocated) {
        /* We need to alloc (or realloc) the memory. */
        Py_ssize_t new_size = l->allocated * 2;

        /* See if we've ever allocated anything dynamically. */
        if (l->p == l->data) {
            Py_ssize_t i;
            /* We're still using the cached data. Switch to
               alloc-ing. */
            l->p = PyMem_RawMalloc(sizeof(expr_ty) * new_size);
            if (!l->p)
                return -1;
            /* Copy the cached data into the new buffer. */
            for (i = 0; i < l->size; i++)
                l->p[i] = l->data[i];
        } else {
            /* Just realloc. */
            expr_ty *tmp = PyMem_RawRealloc(l->p, sizeof(expr_ty) * new_size);
            if (!tmp) {
                PyMem_RawFree(l->p);
                l->p = NULL;
                return -1;
            }
            l->p = tmp;
        }

        l->allocated = new_size;
        assert(l->allocated == 2 * l->size);
    }

    l->p[l->size++] = exp;

    ExprList_check_invariants(l);
    return 0;
}

static void
ExprList_Dealloc(ExprList *l)
{
    ExprList_check_invariants(l);

    /* If there's been an error, or we've never dynamically allocated,
       do nothing. */
    if (!l->p || l->p == l->data) {
        /* Do nothing. */
    } else {
        /* We have dynamically allocated. Free the memory. */
        PyMem_RawFree(l->p);
    }
    l->p = NULL;
    l->size = -1;
}

static asdl_seq *
ExprList_Finish(ExprList *l, PyArena *arena)
{
    asdl_seq *seq;

    ExprList_check_invariants(l);

    /* Allocate the asdl_seq and copy the expressions in to it. */
    seq = _Py_asdl_seq_new(l->size, arena);
    if (seq) {
        Py_ssize_t i;
        for (i = 0; i < l->size; i++)
            asdl_seq_SET(seq, i, l->p[i]);
    }
    ExprList_Dealloc(l);
    return seq;
}

/* The FstringParser is designed to add a mix of strings and
   f-strings, and concat them together as needed. Ultimately, it
   generates an expr_ty. */
typedef struct {
    PyObject *last_str;
    ExprList expr_list;
    int fmode;
} FstringParser;

#ifdef NDEBUG
#define FstringParser_check_invariants(state)
#else
static void
FstringParser_check_invariants(FstringParser *state)
{
    if (state->last_str)
        assert(PyUnicode_CheckExact(state->last_str));
    ExprList_check_invariants(&state->expr_list);
}
#endif

static void
FstringParser_Init(FstringParser *state)
{
    state->last_str = NULL;
    state->fmode = 0;
    ExprList_Init(&state->expr_list);
    FstringParser_check_invariants(state);
}

static void
FstringParser_Dealloc(FstringParser *state)
{
    FstringParser_check_invariants(state);

    Py_XDECREF(state->last_str);
    ExprList_Dealloc(&state->expr_list);
}

/* Make a Constant node, but decref the PyUnicode object being added. */
static expr_ty
make_str_node_and_del(PyObject **str, struct compiling *c, const node* n)
{
    PyObject *s = *str;
    *str = NULL;
    assert(PyUnicode_CheckExact(s));
    if (PyArena_AddPyObject(c->c_arena, s) < 0) {
        Py_DECREF(s);
        return NULL;
    }
    return Constant(s, LINENO(n), n->n_col_offset, c->c_arena);
}

/* Add a non-f-string (that is, a regular literal string). str is
   decref'd. */
static int
FstringParser_ConcatAndDel(FstringParser *state, PyObject *str)
{
    FstringParser_check_invariants(state);

    assert(PyUnicode_CheckExact(str));

    if (PyUnicode_GET_LENGTH(str) == 0) {
        Py_DECREF(str);
        return 0;
    }

    if (!state->last_str) {
        /* We didn't have a string before, so just remember this one. */
        state->last_str = str;
    } else {
        /* Concatenate this with the previous string. */
        PyUnicode_AppendAndDel(&state->last_str, str);
        if (!state->last_str)
            return -1;
    }
    FstringParser_check_invariants(state);
    return 0;
}

/* Parse an f-string. The f-string is in *str to end, with no
   'f' or quotes. */
static int
FstringParser_ConcatFstring(FstringParser *state, const char **str,
                            const char *end, int raw, int recurse_lvl,
                            struct compiling *c, const node *n)
{
    FstringParser_check_invariants(state);
    state->fmode = 1;

    /* Parse the f-string. */
    while (1) {
        PyObject *literal = NULL;
        expr_ty expression = NULL;

        /* If there's a zero length literal in front of the
           expression, literal will be NULL. If we're at the end of
           the f-string, expression will be NULL (unless result == 1,
           see below). */
        int result = fstring_find_literal_and_expr(str, end, raw, recurse_lvl,
                                                   &literal, &expression,
                                                   c, n);
        if (result < 0)
            return -1;

        /* Add the literal, if any. */
        if (!literal) {
            /* Do nothing. Just leave last_str alone (and possibly
               NULL). */
        } else if (!state->last_str) {
            /*  Note that the literal can be zero length, if the
                input string is "\\\n" or "\\\r", among others. */
            state->last_str = literal;
            literal = NULL;
        } else {
            /* We have a literal, concatenate it. */
            assert(PyUnicode_GET_LENGTH(literal) != 0);
            if (FstringParser_ConcatAndDel(state, literal) < 0)
                return -1;
            literal = NULL;
        }

        /* We've dealt with the literal now. It can't be leaked on further
           errors. */
        assert(literal == NULL);

        /* See if we should just loop around to get the next literal
           and expression, while ignoring the expression this
           time. This is used for un-doubling braces, as an
           optimization. */
        if (result == 1)
            continue;

        if (!expression)
            /* We're done with this f-string. */
            break;

        /* We know we have an expression. Convert any existing string
           to a Constant node. */
        if (!state->last_str) {
            /* Do nothing. No previous literal. */
        } else {
            /* Convert the existing last_str literal to a Constant node. */
            expr_ty str = make_str_node_and_del(&state->last_str, c, n);
            if (!str || ExprList_Append(&state->expr_list, str) < 0)
                return -1;
        }

        if (ExprList_Append(&state->expr_list, expression) < 0)
            return -1;
    }

    /* If recurse_lvl is zero, then we must be at the end of the
       string. Otherwise, we must be at a right brace. */

    if (recurse_lvl == 0 && *str < end-1) {
        ast_error(c, n, "f-string: unexpected end of string");
        return -1;
    }
    if (recurse_lvl != 0 && **str != '}') {
        ast_error(c, n, "f-string: expecting '}'");
        return -1;
    }

    FstringParser_check_invariants(state);
    return 0;
}

/* Convert the partial state reflected in last_str and expr_list to an
   expr_ty. The expr_ty can be a Constant, or a JoinedStr. */
static expr_ty
FstringParser_Finish(FstringParser *state, struct compiling *c,
                     const node *n)
{
    asdl_seq *seq;

    FstringParser_check_invariants(state);

    /* If we're just a constant string with no expressions, return
       that. */
    if (!state->fmode) {
        assert(!state->expr_list.size);
        if (!state->last_str) {
            /* Create a zero length string. */
            state->last_str = PyUnicode_FromStringAndSize(NULL, 0);
            if (!state->last_str)
                goto error;
        }
        return make_str_node_and_del(&state->last_str, c, n);
    }

    /* Create a Constant node out of last_str, if needed. It will be the
       last node in our expression list. */
    if (state->last_str) {
        expr_ty str = make_str_node_and_del(&state->last_str, c, n);
        if (!str || ExprList_Append(&state->expr_list, str) < 0)
            goto error;
    }
    /* This has already been freed. */
    assert(state->last_str == NULL);

    seq = ExprList_Finish(&state->expr_list, c->c_arena);
    if (!seq)
        goto error;

    return JoinedStr(seq, LINENO(n), n->n_col_offset, c->c_arena);

error:
    FstringParser_Dealloc(state);
    return NULL;
}

/* Given an f-string (with no 'f' or quotes) that's in *str and ends
   at end, parse it into an expr_ty.  Return NULL on error.  Adjust
   str to point past the parsed portion. */
static expr_ty
fstring_parse(const char **str, const char *end, int raw, int recurse_lvl,
              struct compiling *c, const node *n)
{
    FstringParser state;

    FstringParser_Init(&state);
    if (FstringParser_ConcatFstring(&state, str, end, raw, recurse_lvl,
                                    c, n) < 0) {
        FstringParser_Dealloc(&state);
        return NULL;
    }

    return FstringParser_Finish(&state, c, n);
}

/* n is a Python string literal, including the bracketing quote
   characters, and r, b, u, &/or f prefixes (if any), and embedded
   escape sequences (if any). parsestr parses it, and sets *result to
   decoded Python string object.  If the string is an f-string, set
   *fstr and *fstrlen to the unparsed string object.  Return 0 if no
   errors occurred.
*/
static int
parsestr(struct compiling *c, const node *n, int *bytesmode, int *rawmode,
         PyObject **result, const char **fstr, Py_ssize_t *fstrlen)
{
    size_t len;
    const char *s = STR(n);
    int quote = Py_CHARMASK(*s);
    int fmode = 0;
    *bytesmode = 0;
    *rawmode = 0;
    *result = NULL;
    *fstr = NULL;
    if (Py_ISALPHA(quote)) {
        while (!*bytesmode || !*rawmode) {
            if (quote == 'b' || quote == 'B') {
                quote = *++s;
                *bytesmode = 1;
            }
            else if (quote == 'u' || quote == 'U') {
                quote = *++s;
            }
            else if (quote == 'r' || quote == 'R') {
                quote = *++s;
                *rawmode = 1;
            }
            else if (quote == 'f' || quote == 'F') {
                quote = *++s;
                fmode = 1;
            }
            else {
                break;
            }
        }
    }
    if (fmode && *bytesmode) {
        PyErr_BadInternalCall();
        return -1;
    }
    if (quote != '\'' && quote != '\"') {
        PyErr_BadInternalCall();
        return -1;
    }
    /* Skip the leading quote char. */
    s++;
    len = strlen(s);
    if (len > INT_MAX) {
        PyErr_SetString(PyExc_OverflowError,
                        "string to parse is too long");
        return -1;
    }
    if (s[--len] != quote) {
        /* Last quote char must match the first. */
        PyErr_BadInternalCall();
        return -1;
    }
    if (len >= 4 && s[0] == quote && s[1] == quote) {
        /* A triple quoted string. We've already skipped one quote at
           the start and one at the end of the string. Now skip the
           two at the start. */
        s += 2;
        len -= 2;
        /* And check that the last two match. */
        if (s[--len] != quote || s[--len] != quote) {
            PyErr_BadInternalCall();
            return -1;
        }
    }

    if (fmode) {
        /* Just return the bytes. The caller will parse the resulting
           string. */
        *fstr = s;
        *fstrlen = len;
        return 0;
    }

    /* Not an f-string. */
    /* Avoid invoking escape decoding routines if possible. */
    *rawmode = *rawmode || strchr(s, '\\') == NULL;
    if (*bytesmode) {
        /* Disallow non-ASCII characters. */
        const char *ch;
        for (ch = s; *ch; ch++) {
            if (Py_CHARMASK(*ch) >= 0x80) {
                ast_error(c, n, "bytes can only contain ASCII "
                          "literal characters.");
                return -1;
            }
        }
        if (*rawmode)
            *result = PyBytes_FromStringAndSize(s, len);
        else
            *result = decode_bytes_with_escapes(c, n, s, len);
    } else {
        if (*rawmode)
            *result = PyUnicode_DecodeUTF8Stateful(s, len, NULL, NULL);
        else
            *result = decode_unicode_with_escapes(c, n, s, len);
    }
    return *result == NULL ? -1 : 0;
}

/* Accepts a STRING+ atom, and produces an expr_ty node. Run through
   each STRING atom, and process it as needed. For bytes, just
   concatenate them together, and the result will be a Constant node. For
   normal strings and f-strings, concatenate them together. The result
   will be a Constant node if there were no f-strings; a FormattedValue
   node if there's just an f-string (with no leading or trailing
   literals), or a JoinedStr node if there are multiple f-strings or
   any literals involved. */
static expr_ty
parsestrplus(struct compiling *c, const node *n)
{
    int bytesmode = 0;
    PyObject *bytes_str = NULL;
    int i;

    FstringParser state;
    FstringParser_Init(&state);

    for (i = 0; i < NCH(n); i++) {
        int this_bytesmode;
        int this_rawmode;
        PyObject *s;
        const char *fstr;
        Py_ssize_t fstrlen = -1;  /* Silence a compiler warning. */

        REQ(CHILD(n, i), STRING);
        if (parsestr(c, CHILD(n, i), &this_bytesmode, &this_rawmode, &s,
                     &fstr, &fstrlen) != 0)
            goto error;

        /* Check that we're not mixing bytes with unicode. */
        if (i != 0 && bytesmode != this_bytesmode) {
            ast_error(c, n, "cannot mix bytes and nonbytes literals");
            /* s is NULL if the current string part is an f-string. */
            Py_XDECREF(s);
            goto error;
        }
        bytesmode = this_bytesmode;

        if (fstr != NULL) {
            int result;
            assert(s == NULL && !bytesmode);
            /* This is an f-string. Parse and concatenate it. */
            result = FstringParser_ConcatFstring(&state, &fstr, fstr+fstrlen,
                                                 this_rawmode, 0, c, n);
            if (result < 0)
                goto error;
        } else {
            /* A string or byte string. */
            assert(s != NULL && fstr == NULL);

            assert(bytesmode ? PyBytes_CheckExact(s) :
                   PyUnicode_CheckExact(s));

            if (bytesmode) {
                /* For bytes, concat as we go. */
                if (i == 0) {
                    /* First time, just remember this value. */
                    bytes_str = s;
                } else {
                    PyBytes_ConcatAndDel(&bytes_str, s);
                    if (!bytes_str)
                        goto error;
                }
            } else {
                /* This is a regular string. Concatenate it. */
                if (FstringParser_ConcatAndDel(&state, s) < 0)
                    goto error;
            }
        }
    }
    if (bytesmode) {
        /* Just return the bytes object and we're done. */
        if (PyArena_AddPyObject(c->c_arena, bytes_str) < 0)
            goto error;
        return Constant(bytes_str, LINENO(n), n->n_col_offset, c->c_arena);
    }

    /* We're not a bytes string, bytes_str should never have been set. */
    assert(bytes_str == NULL);

    return FstringParser_Finish(&state, c, n);

error:
    Py_XDECREF(bytes_str);
    FstringParser_Dealloc(&state);
    return NULL;
}

PyObject *
_PyAST_GetDocString(asdl_seq *body)
{
    if (!asdl_seq_LEN(body)) {
        return NULL;
    }
    stmt_ty st = (stmt_ty)asdl_seq_GET(body, 0);
    if (st->kind != Expr_kind) {
        return NULL;
    }
    expr_ty e = st->v.Expr.value;
    if (e->kind == Constant_kind && PyUnicode_CheckExact(e->v.Constant.value)) {
        return e->v.Constant.value;
    }
    return NULL;
}<|MERGE_RESOLUTION|>--- conflicted
+++ resolved
@@ -38,34 +38,6 @@
 }
 
 static int
-<<<<<<< HEAD
-=======
-validate_slice(slice_ty slice)
-{
-    switch (slice->kind) {
-    case Slice_kind:
-        return (!slice->v.Slice.lower || validate_expr(slice->v.Slice.lower, Load)) &&
-            (!slice->v.Slice.upper || validate_expr(slice->v.Slice.upper, Load)) &&
-            (!slice->v.Slice.step || validate_expr(slice->v.Slice.step, Load));
-    case ExtSlice_kind: {
-        Py_ssize_t i;
-        if (!validate_nonempty_seq(slice->v.ExtSlice.dims, "dims", "ExtSlice"))
-            return 0;
-        for (i = 0; i < asdl_seq_LEN(slice->v.ExtSlice.dims); i++)
-            if (!validate_slice(asdl_seq_GET(slice->v.ExtSlice.dims, i)))
-                return 0;
-        return 1;
-    }
-    case Index_kind:
-        return validate_expr(slice->v.Index.value, Load);
-    default:
-        PyErr_SetString(PyExc_SystemError, "unknown slice node");
-        return 0;
-    }
-}
-
-static int
->>>>>>> 3bb150d8
 validate_keywords(asdl_seq *keywords)
 {
     Py_ssize_t i;
@@ -2366,25 +2338,11 @@
                              c->c_arena);
         }
         else {
-<<<<<<< HEAD
             int j;
             expr_ty slc, e;
             asdl_seq *elts;
             elts = _Py_asdl_seq_new((NCH(n) + 1) / 2, c->c_arena);
             if (!elts)
-=======
-            /* The grammar is ambiguous here. The ambiguity is resolved
-               by treating the sequence as a tuple literal if there are
-               no slice features.
-            */
-            Py_ssize_t j;
-            slice_ty slc;
-            expr_ty e;
-            int simple = 1;
-            asdl_seq *slices, *elts;
-            slices = _Py_asdl_seq_new((NCH(n) + 1) / 2, c->c_arena);
-            if (!slices)
->>>>>>> 3bb150d8
                 return NULL;
             for (j = 0; j < NCH(n); j += 2) {
                 slc = ast_for_slice(c, CHILD(n, j));
