--- conflicted
+++ resolved
@@ -3,13 +3,8 @@
  * of the given abstract syntax tree (potentially constructed manually).
  */
 #include "Python.h"
-<<<<<<< HEAD
-#include "Python-ast.h"
-#include "ast.h"
-#include "pycore_pystate.h"   // _PyThreadState_GET()
-=======
 #include "pycore_ast.h"           // asdl_stmt_seq
->>>>>>> 8cc3cfa8
+#include "pycore_pystate.h"       // _PyThreadState_GET()
 
 #include <assert.h>
 
@@ -354,11 +349,8 @@
         ret = validate_exprs(state, exp->v.Tuple.elts, ctx, 0);
         break;
     case NamedExpr_kind:
-<<<<<<< HEAD
         ret = validate_expr(state, exp->v.NamedExpr.value, Load);
         break;
-=======
-        return validate_expr(exp->v.NamedExpr.value, Load);
     case MatchAs_kind:
         PyErr_SetString(PyExc_ValueError,
                         "MatchAs is only valid in match_case patterns");
@@ -367,7 +359,6 @@
         PyErr_SetString(PyExc_ValueError,
                         "MatchOr is only valid in match_case patterns");
         return 0;
->>>>>>> 8cc3cfa8
     /* This last case doesn't have any checking. */
     case Name_kind:
         ret = 1;
@@ -502,26 +493,23 @@
                 (item->optional_vars && !validate_expr(state, item->optional_vars, Store)))
                 return 0;
         }
-<<<<<<< HEAD
         ret = validate_body(state, stmt->v.AsyncWith.body, "AsyncWith");
         break;
-=======
-        return validate_body(stmt->v.AsyncWith.body, "AsyncWith");
     case Match_kind:
-        if (!validate_expr(stmt->v.Match.subject, Load)
+        if (!validate_expr(state, stmt->v.Match.subject, Load)
             || !validate_nonempty_seq(stmt->v.Match.cases, "cases", "Match")) {
             return 0;
         }
         for (i = 0; i < asdl_seq_LEN(stmt->v.Match.cases); i++) {
             match_case_ty m = asdl_seq_GET(stmt->v.Match.cases, i);
             if (!validate_pattern(m->pattern)
-                || (m->guard && !validate_expr(m->guard, Load))
-                || !validate_body(m->body, "match_case")) {
+                || (m->guard && !validate_expr(state, m->guard, Load))
+                || !validate_body(state, m->body, "match_case")) {
                 return 0;
             }
         }
-        return 1;
->>>>>>> 8cc3cfa8
+        ret = 1;
+        break;
     case Raise_kind:
         if (stmt->v.Raise.exc) {
             ret = validate_expr(state, stmt->v.Raise.exc, Load) &&
