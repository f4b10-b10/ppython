--- conflicted
+++ resolved
@@ -1,13 +1,8 @@
 /* AST Optimizer */
 #include "Python.h"
-<<<<<<< HEAD
-#include "Python-ast.h"
-#include "ast.h"
-#include "pycore_pystate.h"   // _PyThreadState_GET()
-=======
 #include "pycore_ast.h"           // _PyAST_GetDocString()
 #include "pycore_compile.h"       // _PyASTOptimizeState
->>>>>>> 8cc3cfa8
+#include "pycore_pystate.h"       // _PyThreadState_GET()
 
 
 static int
