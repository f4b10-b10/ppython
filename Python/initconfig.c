--- conflicted
+++ resolved
@@ -121,15 +121,9 @@
 Environment variables that change behavior:\n\
 PYTHONSTARTUP: file executed on interactive startup (no default)\n\
 PYTHONPATH   : '%lc'-separated list of directories prefixed to the\n\
-<<<<<<< HEAD
                default module search path.  The result is sys.path.\n";
 static const char usage_envvars2[] =
-=======
-               default module search path.  The result is sys.path.\n\
-";
-static const char usage_5[] =
 "PYTHONSAFEPATH: don't prepend a potentially unsafe path to sys.path.\n"
->>>>>>> 760ec894
 "PYTHONHOME   : alternate <prefix> directory (or <prefix>%lc<exec_prefix>).\n"
 "               The default module search path uses %s.\n"
 "PYTHONPLATLIBDIR : override sys.platlibdir.\n"
