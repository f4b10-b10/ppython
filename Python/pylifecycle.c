--- conflicted
+++ resolved
@@ -1628,15 +1628,9 @@
     PyInterpreterState *interp = tstate->interp;
 
     // Invalidate all executors and turn off tier 2 optimizer
-<<<<<<< HEAD
     _Py_Executors_InvalidateAll(interp, 0);
-    Py_XDECREF(interp->optimizer);
-    interp->optimizer = &_PyOptimizer_Default;
-=======
-    _Py_Executors_InvalidateAll(interp);
     _PyOptimizerObject *old = _Py_SetOptimizer(interp, NULL);
     Py_XDECREF(old);
->>>>>>> 5a832922
 
     // Stop watching __builtin__ modifications
     PyDict_Unwatch(0, interp->builtins);
