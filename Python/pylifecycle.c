/* Python interpreter top-level routines, including init/exit */

#include "Python.h"

#include "pycore_bytesobject.h"   // _PyBytes_InitTypes()
#include "pycore_ceval.h"         // _PyEval_FiniGIL()
#include "pycore_context.h"       // _PyContext_Init()
#include "pycore_exceptions.h"    // _PyExc_InitTypes()
#include "pycore_dict.h"          // _PyDict_Fini()
#include "pycore_fileutils.h"     // _Py_ResetForceASCII()
#include "pycore_floatobject.h"   // _PyFloat_InitTypes()
#include "pycore_genobject.h"     // _PyAsyncGen_Fini()
#include "pycore_global_objects_fini_generated.h"  // "_PyStaticObjects_CheckRefcnt()
#include "pycore_import.h"        // _PyImport_BootstrapImp()
#include "pycore_initconfig.h"    // _PyStatus_OK()
#include "pycore_list.h"          // _PyList_Fini()
#include "pycore_long.h"          // _PyLong_InitTypes()
#include "pycore_object.h"        // _PyDebug_PrintTotalRefs()
#include "pycore_pathconfig.h"    // _PyConfig_WritePathConfig()
#include "pycore_pyerrors.h"      // _PyErr_Occurred()
#include "pycore_pylifecycle.h"   // _PyErr_Print()
#include "pycore_pymem.h"         // _PyObject_DebugMallocStats()
#include "pycore_pystate.h"       // _PyThreadState_GET()
#include "pycore_runtime.h"       // _Py_ID()
#include "pycore_runtime_init.h"  // _PyRuntimeState_INIT
#include "pycore_sliceobject.h"   // _PySlice_Fini()
#include "pycore_sysmodule.h"     // _PySys_ClearAuditHooks()
#include "pycore_traceback.h"     // _Py_DumpTracebackThreads()
#include "pycore_tuple.h"         // _PyTuple_InitTypes()
#include "pycore_typeobject.h"    // _PyTypes_InitTypes()
#include "pycore_unicodeobject.h" // _PyUnicode_InitTypes()
#include "opcode.h"

extern void _PyIO_Fini(void);

#include <locale.h>               // setlocale()
#include <stdlib.h>               // getenv()

#if defined(__APPLE__)
#include <mach-o/loader.h>
#endif

#ifdef HAVE_SIGNAL_H
#  include <signal.h>             // SIG_IGN
#endif

#ifdef HAVE_LANGINFO_H
#  include <langinfo.h>           // nl_langinfo(CODESET)
#endif

#ifdef HAVE_FCNTL_H
#  include <fcntl.h>              // F_GETFD
#endif

#ifdef MS_WINDOWS
#  undef BYTE
#  include "windows.h"

   extern PyTypeObject PyWindowsConsoleIO_Type;
#  define PyWindowsConsoleIO_Check(op) \
       (PyObject_TypeCheck((op), &PyWindowsConsoleIO_Type))
#endif

#define PUTS(fd, str) _Py_write_noraise(fd, str, (int)strlen(str))


#ifdef __cplusplus
extern "C" {
#endif


/* Forward declarations */
static PyStatus add_main_module(PyInterpreterState *interp);
static PyStatus init_import_site(void);
static PyStatus init_set_builtins_open(void);
static PyStatus init_sys_streams(PyThreadState *tstate);
static void wait_for_thread_shutdown(PyThreadState *tstate);
static void call_ll_exitfuncs(_PyRuntimeState *runtime);

/* The following places the `_PyRuntime` structure in a location that can be
 * found without any external information. This is meant to ease access to the
 * interpreter state for various runtime debugging tools, but is *not* an
 * officially supported feature */

/* Suppress deprecation warning for PyBytesObject.ob_shash */
_Py_COMP_DIAG_PUSH
_Py_COMP_DIAG_IGNORE_DEPR_DECLS

#if defined(MS_WINDOWS)

#pragma section("PyRuntime", read, write)
__declspec(allocate("PyRuntime"))

#elif defined(__APPLE__)

__attribute__((
    section(SEG_DATA ",PyRuntime")
))

#endif

_PyRuntimeState _PyRuntime
#if defined(__linux__) && (defined(__GNUC__) || defined(__clang__))
__attribute__ ((section (".PyRuntime")))
#endif
= _PyRuntimeState_INIT(_PyRuntime);
_Py_COMP_DIAG_POP

static int runtime_initialized = 0;

PyStatus
_PyRuntime_Initialize(void)
{
    /* XXX We only initialize once in the process, which aligns with
       the static initialization of the former globals now found in
       _PyRuntime.  However, _PyRuntime *should* be initialized with
       every Py_Initialize() call, but doing so breaks the runtime.
       This is because the runtime state is not properly finalized
       currently. */
    if (runtime_initialized) {
        return _PyStatus_OK();
    }
    runtime_initialized = 1;

    return _PyRuntimeState_Init(&_PyRuntime);
}

void
_PyRuntime_Finalize(void)
{
    _PyRuntimeState_Fini(&_PyRuntime);
    runtime_initialized = 0;
}

int
_Py_IsFinalizing(void)
{
    return _PyRuntimeState_GetFinalizing(&_PyRuntime) != NULL;
}

/* Hack to force loading of object files */
int (*_PyOS_mystrnicmp_hack)(const char *, const char *, Py_ssize_t) = \
    PyOS_mystrnicmp; /* Python/pystrcmp.o */


/* APIs to access the initialization flags
 *
 * Can be called prior to Py_Initialize.
 */

int
_Py_IsCoreInitialized(void)
{
    return _PyRuntime.core_initialized;
}

int
Py_IsInitialized(void)
{
    return _PyRuntime.initialized;
}


/* Global initializations.  Can be undone by Py_FinalizeEx().  Don't
   call this twice without an intervening Py_FinalizeEx() call.  When
   initializations fail, a fatal error is issued and the function does
   not return.  On return, the first thread and interpreter state have
   been created.

   Locking: you must hold the interpreter lock while calling this.
   (If the lock has not yet been initialized, that's equivalent to
   having the lock, but you cannot use multiple threads.)

*/
static int
init_importlib(PyThreadState *tstate, PyObject *sysmod)
{
    assert(!_PyErr_Occurred(tstate));

    PyInterpreterState *interp = tstate->interp;
    int verbose = _PyInterpreterState_GetConfig(interp)->verbose;

    // Import _importlib through its frozen version, _frozen_importlib.
    if (verbose) {
        PySys_FormatStderr("import _frozen_importlib # frozen\n");
    }
    if (PyImport_ImportFrozenModule("_frozen_importlib") <= 0) {
        return -1;
    }
    PyObject *importlib = PyImport_AddModule("_frozen_importlib"); // borrowed
    if (importlib == NULL) {
        return -1;
    }
    interp->importlib = Py_NewRef(importlib);

    // Import the _imp module
    if (verbose) {
        PySys_FormatStderr("import _imp # builtin\n");
    }
    PyObject *imp_mod = _PyImport_BootstrapImp(tstate);
    if (imp_mod == NULL) {
        return -1;
    }
    if (_PyImport_SetModuleString("_imp", imp_mod) < 0) {
        Py_DECREF(imp_mod);
        return -1;
    }

    // Install importlib as the implementation of import
    PyObject *value = PyObject_CallMethod(importlib, "_install",
                                          "OO", sysmod, imp_mod);
    Py_DECREF(imp_mod);
    if (value == NULL) {
        return -1;
    }
    Py_DECREF(value);

    assert(!_PyErr_Occurred(tstate));
    return 0;
}


static PyStatus
init_importlib_external(PyThreadState *tstate)
{
    PyObject *value;
    value = PyObject_CallMethod(tstate->interp->importlib,
                                "_install_external_importers", "");
    if (value == NULL) {
        _PyErr_Print(tstate);
        return _PyStatus_ERR("external importer setup failed");
    }
    Py_DECREF(value);
    return _PyImportZip_Init(tstate);
}

/* Helper functions to better handle the legacy C locale
 *
 * The legacy C locale assumes ASCII as the default text encoding, which
 * causes problems not only for the CPython runtime, but also other
 * components like GNU readline.
 *
 * Accordingly, when the CLI detects it, it attempts to coerce it to a
 * more capable UTF-8 based alternative as follows:
 *
 *     if (_Py_LegacyLocaleDetected()) {
 *         _Py_CoerceLegacyLocale();
 *     }
 *
 * See the documentation of the PYTHONCOERCECLOCALE setting for more details.
 *
 * Locale coercion also impacts the default error handler for the standard
 * streams: while the usual default is "strict", the default for the legacy
 * C locale and for any of the coercion target locales is "surrogateescape".
 */

int
_Py_LegacyLocaleDetected(int warn)
{
#ifndef MS_WINDOWS
    if (!warn) {
        const char *locale_override = getenv("LC_ALL");
        if (locale_override != NULL && *locale_override != '\0') {
            /* Don't coerce C locale if the LC_ALL environment variable
               is set */
            return 0;
        }
    }

    /* On non-Windows systems, the C locale is considered a legacy locale */
    /* XXX (ncoghlan): some platforms (notably Mac OS X) don't appear to treat
     *                 the POSIX locale as a simple alias for the C locale, so
     *                 we may also want to check for that explicitly.
     */
    const char *ctype_loc = setlocale(LC_CTYPE, NULL);
    return ctype_loc != NULL && strcmp(ctype_loc, "C") == 0;
#else
    /* Windows uses code pages instead of locales, so no locale is legacy */
    return 0;
#endif
}

#ifndef MS_WINDOWS
static const char *_C_LOCALE_WARNING =
    "Python runtime initialized with LC_CTYPE=C (a locale with default ASCII "
    "encoding), which may cause Unicode compatibility problems. Using C.UTF-8, "
    "C.utf8, or UTF-8 (if available) as alternative Unicode-compatible "
    "locales is recommended.\n";

static void
emit_stderr_warning_for_legacy_locale(_PyRuntimeState *runtime)
{
    const PyPreConfig *preconfig = &runtime->preconfig;
    if (preconfig->coerce_c_locale_warn && _Py_LegacyLocaleDetected(1)) {
        PySys_FormatStderr("%s", _C_LOCALE_WARNING);
    }
}
#endif   /* !defined(MS_WINDOWS) */

typedef struct _CandidateLocale {
    const char *locale_name; /* The locale to try as a coercion target */
} _LocaleCoercionTarget;

static _LocaleCoercionTarget _TARGET_LOCALES[] = {
    {"C.UTF-8"},
    {"C.utf8"},
    {"UTF-8"},
    {NULL}
};


int
_Py_IsLocaleCoercionTarget(const char *ctype_loc)
{
    const _LocaleCoercionTarget *target = NULL;
    for (target = _TARGET_LOCALES; target->locale_name; target++) {
        if (strcmp(ctype_loc, target->locale_name) == 0) {
            return 1;
        }
    }
    return 0;
}


#ifdef PY_COERCE_C_LOCALE
static const char C_LOCALE_COERCION_WARNING[] =
    "Python detected LC_CTYPE=C: LC_CTYPE coerced to %.20s (set another locale "
    "or PYTHONCOERCECLOCALE=0 to disable this locale coercion behavior).\n";

static int
_coerce_default_locale_settings(int warn, const _LocaleCoercionTarget *target)
{
    const char *newloc = target->locale_name;

    /* Reset locale back to currently configured defaults */
    _Py_SetLocaleFromEnv(LC_ALL);

    /* Set the relevant locale environment variable */
    if (setenv("LC_CTYPE", newloc, 1)) {
        fprintf(stderr,
                "Error setting LC_CTYPE, skipping C locale coercion\n");
        return 0;
    }
    if (warn) {
        fprintf(stderr, C_LOCALE_COERCION_WARNING, newloc);
    }

    /* Reconfigure with the overridden environment variables */
    _Py_SetLocaleFromEnv(LC_ALL);
    return 1;
}
#endif

int
_Py_CoerceLegacyLocale(int warn)
{
    int coerced = 0;
#ifdef PY_COERCE_C_LOCALE
    char *oldloc = NULL;

    oldloc = _PyMem_RawStrdup(setlocale(LC_CTYPE, NULL));
    if (oldloc == NULL) {
        return coerced;
    }

    const char *locale_override = getenv("LC_ALL");
    if (locale_override == NULL || *locale_override == '\0') {
        /* LC_ALL is also not set (or is set to an empty string) */
        const _LocaleCoercionTarget *target = NULL;
        for (target = _TARGET_LOCALES; target->locale_name; target++) {
            const char *new_locale = setlocale(LC_CTYPE,
                                               target->locale_name);
            if (new_locale != NULL) {
#if !defined(_Py_FORCE_UTF8_LOCALE) && defined(HAVE_LANGINFO_H) && defined(CODESET)
                /* Also ensure that nl_langinfo works in this locale */
                char *codeset = nl_langinfo(CODESET);
                if (!codeset || *codeset == '\0') {
                    /* CODESET is not set or empty, so skip coercion */
                    new_locale = NULL;
                    _Py_SetLocaleFromEnv(LC_CTYPE);
                    continue;
                }
#endif
                /* Successfully configured locale, so make it the default */
                coerced = _coerce_default_locale_settings(warn, target);
                goto done;
            }
        }
    }
    /* No C locale warning here, as Py_Initialize will emit one later */

    setlocale(LC_CTYPE, oldloc);

done:
    PyMem_RawFree(oldloc);
#endif
    return coerced;
}

/* _Py_SetLocaleFromEnv() is a wrapper around setlocale(category, "") to
 * isolate the idiosyncrasies of different libc implementations. It reads the
 * appropriate environment variable and uses its value to select the locale for
 * 'category'. */
char *
_Py_SetLocaleFromEnv(int category)
{
    char *res;
#ifdef __ANDROID__
    const char *locale;
    const char **pvar;
#ifdef PY_COERCE_C_LOCALE
    const char *coerce_c_locale;
#endif
    const char *utf8_locale = "C.UTF-8";
    const char *env_var_set[] = {
        "LC_ALL",
        "LC_CTYPE",
        "LANG",
        NULL,
    };

    /* Android setlocale(category, "") doesn't check the environment variables
     * and incorrectly sets the "C" locale at API 24 and older APIs. We only
     * check the environment variables listed in env_var_set. */
    for (pvar=env_var_set; *pvar; pvar++) {
        locale = getenv(*pvar);
        if (locale != NULL && *locale != '\0') {
            if (strcmp(locale, utf8_locale) == 0 ||
                    strcmp(locale, "en_US.UTF-8") == 0) {
                return setlocale(category, utf8_locale);
            }
            return setlocale(category, "C");
        }
    }

    /* Android uses UTF-8, so explicitly set the locale to C.UTF-8 if none of
     * LC_ALL, LC_CTYPE, or LANG is set to a non-empty string.
     * Quote from POSIX section "8.2 Internationalization Variables":
     * "4. If the LANG environment variable is not set or is set to the empty
     * string, the implementation-defined default locale shall be used." */

#ifdef PY_COERCE_C_LOCALE
    coerce_c_locale = getenv("PYTHONCOERCECLOCALE");
    if (coerce_c_locale == NULL || strcmp(coerce_c_locale, "0") != 0) {
        /* Some other ported code may check the environment variables (e.g. in
         * extension modules), so we make sure that they match the locale
         * configuration */
        if (setenv("LC_CTYPE", utf8_locale, 1)) {
            fprintf(stderr, "Warning: failed setting the LC_CTYPE "
                            "environment variable to %s\n", utf8_locale);
        }
    }
#endif
    res = setlocale(category, utf8_locale);
#else /* !defined(__ANDROID__) */
    res = setlocale(category, "");
#endif
    _Py_ResetForceASCII();
    return res;
}


static int
interpreter_update_config(PyThreadState *tstate, int only_update_path_config)
{
    const PyConfig *config = &tstate->interp->config;

    if (!only_update_path_config) {
        PyStatus status = _PyConfig_Write(config, tstate->interp->runtime);
        if (_PyStatus_EXCEPTION(status)) {
            _PyErr_SetFromPyStatus(status);
            return -1;
        }
    }

    if (_Py_IsMainInterpreter(tstate->interp)) {
        PyStatus status = _PyPathConfig_UpdateGlobal(config);
        if (_PyStatus_EXCEPTION(status)) {
            _PyErr_SetFromPyStatus(status);
            return -1;
        }
    }

    tstate->interp->long_state.max_str_digits = config->int_max_str_digits;

    // Update the sys module for the new configuration
    if (_PySys_UpdateConfig(tstate) < 0) {
        return -1;
    }
    return 0;
}


int
_PyInterpreterState_SetConfig(const PyConfig *src_config)
{
    PyThreadState *tstate = _PyThreadState_GET();
    int res = -1;

    PyConfig config;
    PyConfig_InitPythonConfig(&config);
    PyStatus status = _PyConfig_Copy(&config, src_config);
    if (_PyStatus_EXCEPTION(status)) {
        _PyErr_SetFromPyStatus(status);
        goto done;
    }

    status = _PyConfig_Read(&config, 1);
    if (_PyStatus_EXCEPTION(status)) {
        _PyErr_SetFromPyStatus(status);
        goto done;
    }

    status = _PyConfig_Copy(&tstate->interp->config, &config);
    if (_PyStatus_EXCEPTION(status)) {
        _PyErr_SetFromPyStatus(status);
        goto done;
    }

    res = interpreter_update_config(tstate, 0);

done:
    PyConfig_Clear(&config);
    return res;
}


/* Global initializations.  Can be undone by Py_Finalize().  Don't
   call this twice without an intervening Py_Finalize() call.

   Every call to Py_InitializeFromConfig, Py_Initialize or Py_InitializeEx
   must have a corresponding call to Py_Finalize.

   Locking: you must hold the interpreter lock while calling these APIs.
   (If the lock has not yet been initialized, that's equivalent to
   having the lock, but you cannot use multiple threads.)

*/

static PyStatus
pyinit_core_reconfigure(_PyRuntimeState *runtime,
                        PyThreadState **tstate_p,
                        const PyConfig *config)
{
    PyStatus status;
    PyThreadState *tstate = _PyThreadState_GET();
    if (!tstate) {
        return _PyStatus_ERR("failed to read thread state");
    }
    *tstate_p = tstate;

    PyInterpreterState *interp = tstate->interp;
    if (interp == NULL) {
        return _PyStatus_ERR("can't make main interpreter");
    }

    status = _PyConfig_Write(config, runtime);
    if (_PyStatus_EXCEPTION(status)) {
        return status;
    }

    status = _PyConfig_Copy(&interp->config, config);
    if (_PyStatus_EXCEPTION(status)) {
        return status;
    }
    config = _PyInterpreterState_GetConfig(interp);

    if (config->_install_importlib) {
        status = _PyPathConfig_UpdateGlobal(config);
        if (_PyStatus_EXCEPTION(status)) {
            return status;
        }
    }
    return _PyStatus_OK();
}


static PyStatus
pycore_init_runtime(_PyRuntimeState *runtime,
                    const PyConfig *config)
{
    if (runtime->initialized) {
        return _PyStatus_ERR("main interpreter already initialized");
    }

    PyStatus status = _PyConfig_Write(config, runtime);
    if (_PyStatus_EXCEPTION(status)) {
        return status;
    }

    /* Py_Finalize leaves _Py_Finalizing set in order to help daemon
     * threads behave a little more gracefully at interpreter shutdown.
     * We clobber it here so the new interpreter can start with a clean
     * slate.
     *
     * However, this may still lead to misbehaviour if there are daemon
     * threads still hanging around from a previous Py_Initialize/Finalize
     * pair :(
     */
    _PyRuntimeState_SetFinalizing(runtime, NULL);

    _Py_InitVersion();

    status = _Py_HashRandomization_Init(config);
    if (_PyStatus_EXCEPTION(status)) {
        return status;
    }

    status = _PyImport_Init();
    if (_PyStatus_EXCEPTION(status)) {
        return status;
    }

    status = _PyInterpreterState_Enable(runtime);
    if (_PyStatus_EXCEPTION(status)) {
        return status;
    }
    return _PyStatus_OK();
}


static void
init_interp_settings(PyInterpreterState *interp, const _PyInterpreterConfig *config)
{
    assert(interp->feature_flags == 0);

    if (config->allow_fork) {
        interp->feature_flags |= Py_RTFLAGS_FORK;
    }
    if (config->allow_exec) {
        interp->feature_flags |= Py_RTFLAGS_EXEC;
    }
    // Note that fork+exec is always allowed.

    if (config->allow_threads) {
        interp->feature_flags |= Py_RTFLAGS_THREADS;
    }
    if (config->allow_daemon_threads) {
        interp->feature_flags |= Py_RTFLAGS_DAEMON_THREADS;
    }
}


static PyStatus
init_interp_create_gil(PyThreadState *tstate)
{
    PyStatus status;

    /* finalize_interp_delete() comment explains why _PyEval_FiniGIL() is
       only called here. */
    _PyEval_FiniGIL(tstate->interp);

    /* Auto-thread-state API */
    status = _PyGILState_SetTstate(tstate);
    if (_PyStatus_EXCEPTION(status)) {
        return status;
    }

    /* Create the GIL and take it */
    status = _PyEval_InitGIL(tstate);
    if (_PyStatus_EXCEPTION(status)) {
        return status;
    }

    return _PyStatus_OK();
}


static PyStatus
pycore_create_interpreter(_PyRuntimeState *runtime,
                          const PyConfig *src_config,
                          PyThreadState **tstate_p)
{
    /* Auto-thread-state API */
    PyStatus status = _PyGILState_Init(runtime);
    if (_PyStatus_EXCEPTION(status)) {
        return status;
    }

    PyInterpreterState *interp = PyInterpreterState_New();
    if (interp == NULL) {
        return _PyStatus_ERR("can't make main interpreter");
    }
    assert(_Py_IsMainInterpreter(interp));

    status = _PyConfig_Copy(&interp->config, src_config);
    if (_PyStatus_EXCEPTION(status)) {
        return status;
    }

    const _PyInterpreterConfig config = _PyInterpreterConfig_LEGACY_INIT;
    init_interp_settings(interp, &config);

    PyThreadState *tstate = PyThreadState_New(interp);
    if (tstate == NULL) {
        return _PyStatus_ERR("can't make first thread");
    }
    (void) PyThreadState_Swap(tstate);

    status = init_interp_create_gil(tstate);
    if (_PyStatus_EXCEPTION(status)) {
        return status;
    }

    *tstate_p = tstate;
    return _PyStatus_OK();
}


static PyStatus
pycore_init_global_objects(PyInterpreterState *interp)
{
    PyStatus status;

    _PyFloat_InitState(interp);

    status = _PyUnicode_InitGlobalObjects(interp);
    if (_PyStatus_EXCEPTION(status)) {
        return status;
    }

    _PyUnicode_InitState(interp);

    return _PyStatus_OK();
}


static PyStatus
pycore_init_types(PyInterpreterState *interp)
{
    PyStatus status;

    status = _PyTypes_InitTypes(interp);
    if (_PyStatus_EXCEPTION(status)) {
        return status;
    }

    status = _PyBytes_InitTypes(interp);
    if (_PyStatus_EXCEPTION(status)) {
        return status;
    }

    status = _PyLong_InitTypes(interp);
    if (_PyStatus_EXCEPTION(status)) {
        return status;
    }

    status = _PyUnicode_InitTypes(interp);
    if (_PyStatus_EXCEPTION(status)) {
        return status;
    }

    status = _PyFloat_InitTypes(interp);
    if (_PyStatus_EXCEPTION(status)) {
        return status;
    }

    status = _PyTuple_InitTypes(interp);
    if (_PyStatus_EXCEPTION(status)) {
        return status;
    }

    if (_PyExc_InitTypes(interp) < 0) {
        return _PyStatus_ERR("failed to initialize an exception type");
    }

    status = _PyExc_InitGlobalObjects(interp);
    if (_PyStatus_EXCEPTION(status)) {
        return status;
    }

    status = _PyExc_InitState(interp);
    if (_PyStatus_EXCEPTION(status)) {
        return status;
    }

    status = _PyErr_InitTypes(interp);
    if (_PyStatus_EXCEPTION(status)) {
        return status;
    }

    status = _PyContext_Init(interp);
    if (_PyStatus_EXCEPTION(status)) {
        return status;
    }
    return _PyStatus_OK();
}

static const uint8_t INTERPRETER_TRAMPOLINE_INSTRUCTIONS[] = {
    /* Put a NOP at the start, so that the IP points into
    * the code, rather than before it */
    NOP, 0,
    INTERPRETER_EXIT, 0,
    /* RESUME at end makes sure that the frame appears incomplete */
    RESUME, 0
};

static const _PyShimCodeDef INTERPRETER_TRAMPOLINE_CODEDEF = {
    INTERPRETER_TRAMPOLINE_INSTRUCTIONS,
    sizeof(INTERPRETER_TRAMPOLINE_INSTRUCTIONS),
    1,
    "<interpreter trampoline>"
};

static PyStatus
pycore_init_builtins(PyThreadState *tstate)
{
    PyInterpreterState *interp = tstate->interp;

    PyObject *bimod = _PyBuiltin_Init(interp);
    if (bimod == NULL) {
        goto error;
    }

    if (_PyImport_FixupBuiltin(bimod, "builtins", interp->modules) < 0) {
        goto error;
    }

    PyObject *builtins_dict = PyModule_GetDict(bimod);
    if (builtins_dict == NULL) {
        goto error;
    }
    interp->builtins = Py_NewRef(builtins_dict);

    PyObject *isinstance = PyDict_GetItem(builtins_dict, &_Py_ID(isinstance));
    assert(isinstance);
    interp->callable_cache.isinstance = isinstance;
    PyObject *len = PyDict_GetItem(builtins_dict, &_Py_ID(len));
    assert(len);
    interp->callable_cache.len = len;
    PyObject *list_append = _PyType_Lookup(&PyList_Type, &_Py_ID(append));
    assert(list_append);
    interp->callable_cache.list_append = list_append;
    PyObject *object__getattribute__ = _PyType_Lookup(&PyBaseObject_Type, &_Py_ID(__getattribute__));
    assert(object__getattribute__);
    interp->callable_cache.object__getattribute__ = object__getattribute__;
    interp->interpreter_trampoline = _Py_MakeShimCode(&INTERPRETER_TRAMPOLINE_CODEDEF);
    if (interp->interpreter_trampoline == NULL) {
        return _PyStatus_ERR("failed to create interpreter trampoline.");
    }
    if (_PyBuiltins_AddExceptions(bimod) < 0) {
        return _PyStatus_ERR("failed to add exceptions to builtins");
    }

    interp->builtins_copy = PyDict_Copy(interp->builtins);
    if (interp->builtins_copy == NULL) {
        goto error;
    }
    Py_DECREF(bimod);

    // Get the __import__ function
    PyObject *import_func = _PyDict_GetItemStringWithError(interp->builtins,
                                                           "__import__");
    if (import_func == NULL) {
        goto error;
    }
    interp->import_func = Py_NewRef(import_func);

    assert(!_PyErr_Occurred(tstate));
    return _PyStatus_OK();

error:
    Py_XDECREF(bimod);
    return _PyStatus_ERR("can't initialize builtins module");
}


static PyStatus
pycore_interp_init(PyThreadState *tstate)
{
    PyInterpreterState *interp = tstate->interp;
    PyStatus status;
    PyObject *sysmod = NULL;

    // Create singletons before the first PyType_Ready() call, since
    // PyType_Ready() uses singletons like the Unicode empty string (tp_doc)
    // and the empty tuple singletons (tp_bases).
    status = pycore_init_global_objects(interp);
    if (_PyStatus_EXCEPTION(status)) {
        return status;
    }

    // The GC must be initialized before the first GC collection.
    status = _PyGC_Init(interp);
    if (_PyStatus_EXCEPTION(status)) {
        return status;
    }
    // Intern strings in deep-frozen modules first so that others
    // can use it instead of creating a heap allocated string.
    if (_Py_Deepfreeze_Init() < 0) {
        return _PyStatus_ERR("failed to initialize deep-frozen modules");
    }

    status = pycore_init_types(interp);
    if (_PyStatus_EXCEPTION(status)) {
        goto done;
    }

    if (_PyWarnings_InitState(interp) < 0) {
        return _PyStatus_ERR("can't initialize warnings");
    }

    status = _PyAtExit_Init(interp);
    if (_PyStatus_EXCEPTION(status)) {
        return status;
    }

    status = _PySys_Create(tstate, &sysmod);
    if (_PyStatus_EXCEPTION(status)) {
        goto done;
    }

    status = pycore_init_builtins(tstate);
    if (_PyStatus_EXCEPTION(status)) {
        goto done;
    }

    const PyConfig *config = _PyInterpreterState_GetConfig(interp);
    if (config->_install_importlib) {
        /* This call sets up builtin and frozen import support */
        if (init_importlib(tstate, sysmod) < 0) {
            return _PyStatus_ERR("failed to initialize importlib");
        }
    }

done:
    /* sys.modules['sys'] contains a strong reference to the module */
    Py_XDECREF(sysmod);
    return status;
}


static PyStatus
pyinit_config(_PyRuntimeState *runtime,
              PyThreadState **tstate_p,
              const PyConfig *config)
{
    PyStatus status = pycore_init_runtime(runtime, config);
    if (_PyStatus_EXCEPTION(status)) {
        return status;
    }

    PyThreadState *tstate;
    status = pycore_create_interpreter(runtime, config, &tstate);
    if (_PyStatus_EXCEPTION(status)) {
        return status;
    }
    *tstate_p = tstate;

    status = pycore_interp_init(tstate);
    if (_PyStatus_EXCEPTION(status)) {
        return status;
    }

    /* Only when we get here is the runtime core fully initialized */
    runtime->core_initialized = 1;
    return _PyStatus_OK();
}


PyStatus
_Py_PreInitializeFromPyArgv(const PyPreConfig *src_config, const _PyArgv *args)
{
    PyStatus status;

    if (src_config == NULL) {
        return _PyStatus_ERR("preinitialization config is NULL");
    }

    status = _PyRuntime_Initialize();
    if (_PyStatus_EXCEPTION(status)) {
        return status;
    }
    _PyRuntimeState *runtime = &_PyRuntime;

    if (runtime->preinitialized) {
        /* If it's already configured: ignored the new configuration */
        return _PyStatus_OK();
    }

    /* Note: preinitialized remains 1 on error, it is only set to 0
       at exit on success. */
    runtime->preinitializing = 1;

    PyPreConfig config;

    status = _PyPreConfig_InitFromPreConfig(&config, src_config);
    if (_PyStatus_EXCEPTION(status)) {
        return status;
    }

    status = _PyPreConfig_Read(&config, args);
    if (_PyStatus_EXCEPTION(status)) {
        return status;
    }

    status = _PyPreConfig_Write(&config);
    if (_PyStatus_EXCEPTION(status)) {
        return status;
    }

    runtime->preinitializing = 0;
    runtime->preinitialized = 1;
    return _PyStatus_OK();
}


PyStatus
Py_PreInitializeFromBytesArgs(const PyPreConfig *src_config, Py_ssize_t argc, char **argv)
{
    _PyArgv args = {.use_bytes_argv = 1, .argc = argc, .bytes_argv = argv};
    return _Py_PreInitializeFromPyArgv(src_config, &args);
}


PyStatus
Py_PreInitializeFromArgs(const PyPreConfig *src_config, Py_ssize_t argc, wchar_t **argv)
{
    _PyArgv args = {.use_bytes_argv = 0, .argc = argc, .wchar_argv = argv};
    return _Py_PreInitializeFromPyArgv(src_config, &args);
}


PyStatus
Py_PreInitialize(const PyPreConfig *src_config)
{
    return _Py_PreInitializeFromPyArgv(src_config, NULL);
}


PyStatus
_Py_PreInitializeFromConfig(const PyConfig *config,
                            const _PyArgv *args)
{
    assert(config != NULL);

    PyStatus status = _PyRuntime_Initialize();
    if (_PyStatus_EXCEPTION(status)) {
        return status;
    }
    _PyRuntimeState *runtime = &_PyRuntime;

    if (runtime->preinitialized) {
        /* Already initialized: do nothing */
        return _PyStatus_OK();
    }

    PyPreConfig preconfig;

    _PyPreConfig_InitFromConfig(&preconfig, config);

    if (!config->parse_argv) {
        return Py_PreInitialize(&preconfig);
    }
    else if (args == NULL) {
        _PyArgv config_args = {
            .use_bytes_argv = 0,
            .argc = config->argv.length,
            .wchar_argv = config->argv.items};
        return _Py_PreInitializeFromPyArgv(&preconfig, &config_args);
    }
    else {
        return _Py_PreInitializeFromPyArgv(&preconfig, args);
    }
}


/* Begin interpreter initialization
 *
 * On return, the first thread and interpreter state have been created,
 * but the compiler, signal handling, multithreading and
 * multiple interpreter support, and codec infrastructure are not yet
 * available.
 *
 * The import system will support builtin and frozen modules only.
 * The only supported io is writing to sys.stderr
 *
 * If any operation invoked by this function fails, a fatal error is
 * issued and the function does not return.
 *
 * Any code invoked from this function should *not* assume it has access
 * to the Python C API (unless the API is explicitly listed as being
 * safe to call without calling Py_Initialize first)
 */
static PyStatus
pyinit_core(_PyRuntimeState *runtime,
            const PyConfig *src_config,
            PyThreadState **tstate_p)
{
    PyStatus status;

    status = _Py_PreInitializeFromConfig(src_config, NULL);
    if (_PyStatus_EXCEPTION(status)) {
        return status;
    }

    PyConfig config;
    PyConfig_InitPythonConfig(&config);

    status = _PyConfig_Copy(&config, src_config);
    if (_PyStatus_EXCEPTION(status)) {
        goto done;
    }

    // Read the configuration, but don't compute the path configuration
    // (it is computed in the main init).
    status = _PyConfig_Read(&config, 0);
    if (_PyStatus_EXCEPTION(status)) {
        goto done;
    }

    if (!runtime->core_initialized) {
        status = pyinit_config(runtime, tstate_p, &config);
    }
    else {
        status = pyinit_core_reconfigure(runtime, tstate_p, &config);
    }
    if (_PyStatus_EXCEPTION(status)) {
        goto done;
    }

done:
    PyConfig_Clear(&config);
    return status;
}


/* Py_Initialize() has already been called: update the main interpreter
   configuration. Example of bpo-34008: Py_Main() called after
   Py_Initialize(). */
static PyStatus
pyinit_main_reconfigure(PyThreadState *tstate)
{
    if (interpreter_update_config(tstate, 0) < 0) {
        return _PyStatus_ERR("fail to reconfigure Python");
    }
    return _PyStatus_OK();
}


static PyStatus
init_interp_main(PyThreadState *tstate)
{
    assert(!_PyErr_Occurred(tstate));

    PyStatus status;
    int is_main_interp = _Py_IsMainInterpreter(tstate->interp);
    PyInterpreterState *interp = tstate->interp;
    const PyConfig *config = _PyInterpreterState_GetConfig(interp);

    if (!config->_install_importlib) {
        /* Special mode for freeze_importlib: run with no import system
         *
         * This means anything which needs support from extension modules
         * or pure Python code in the standard library won't work.
         */
        if (is_main_interp) {
            interp->runtime->initialized = 1;
        }
        return _PyStatus_OK();
    }

    // Initialize the import-related configuration.
    status = _PyConfig_InitImportConfig(&interp->config);
    if (_PyStatus_EXCEPTION(status)) {
        return status;
    }

    if (interpreter_update_config(tstate, 1) < 0) {
        return _PyStatus_ERR("failed to update the Python config");
    }

    status = init_importlib_external(tstate);
    if (_PyStatus_EXCEPTION(status)) {
        return status;
    }

    if (is_main_interp) {
        /* initialize the faulthandler module */
        status = _PyFaulthandler_Init(config->faulthandler);
        if (_PyStatus_EXCEPTION(status)) {
            return status;
        }
    }

    status = _PyUnicode_InitEncodings(tstate);
    if (_PyStatus_EXCEPTION(status)) {
        return status;
    }

    if (is_main_interp) {
        if (_PySignal_Init(config->install_signal_handlers) < 0) {
            return _PyStatus_ERR("can't initialize signals");
        }

        if (_PyTraceMalloc_Init(config->tracemalloc) < 0) {
            return _PyStatus_ERR("can't initialize tracemalloc");
        }


#ifdef PY_HAVE_PERF_TRAMPOLINE
        if (config->perf_profiling) {
            if (_PyPerfTrampoline_SetCallbacks(&_Py_perfmap_callbacks) < 0 ||
                    _PyPerfTrampoline_Init(config->perf_profiling) < 0) {
                return _PyStatus_ERR("can't initialize the perf trampoline");
            }
        }
#endif
    }

    status = init_sys_streams(tstate);
    if (_PyStatus_EXCEPTION(status)) {
        return status;
    }

    status = init_set_builtins_open();
    if (_PyStatus_EXCEPTION(status)) {
        return status;
    }

    status = add_main_module(interp);
    if (_PyStatus_EXCEPTION(status)) {
        return status;
    }

    if (is_main_interp) {
        /* Initialize warnings. */
        PyObject *warnoptions = PySys_GetObject("warnoptions");
        if (warnoptions != NULL && PyList_Size(warnoptions) > 0)
        {
            PyObject *warnings_module = PyImport_ImportModule("warnings");
            if (warnings_module == NULL) {
                fprintf(stderr, "'import warnings' failed; traceback:\n");
                _PyErr_Print(tstate);
            }
            Py_XDECREF(warnings_module);
        }

        interp->runtime->initialized = 1;
    }

    if (config->site_import) {
        status = init_import_site();
        if (_PyStatus_EXCEPTION(status)) {
            return status;
        }
    }

    if (is_main_interp) {
#ifndef MS_WINDOWS
        emit_stderr_warning_for_legacy_locale(interp->runtime);
#endif
    }

    assert(!_PyErr_Occurred(tstate));

    return _PyStatus_OK();
}


/* Update interpreter state based on supplied configuration settings
 *
 * After calling this function, most of the restrictions on the interpreter
 * are lifted. The only remaining incomplete settings are those related
 * to the main module (sys.argv[0], __main__ metadata)
 *
 * Calling this when the interpreter is not initializing, is already
 * initialized or without a valid current thread state is a fatal error.
 * Other errors should be reported as normal Python exceptions with a
 * non-zero return code.
 */
static PyStatus
pyinit_main(PyThreadState *tstate)
{
    PyInterpreterState *interp = tstate->interp;
    if (!interp->runtime->core_initialized) {
        return _PyStatus_ERR("runtime core not initialized");
    }

    if (interp->runtime->initialized) {
        return pyinit_main_reconfigure(tstate);
    }

    PyStatus status = init_interp_main(tstate);
    if (_PyStatus_EXCEPTION(status)) {
        return status;
    }
    return _PyStatus_OK();
}


PyStatus
Py_InitializeFromConfig(const PyConfig *config)
{
    if (config == NULL) {
        return _PyStatus_ERR("initialization config is NULL");
    }

    PyStatus status;

    status = _PyRuntime_Initialize();
    if (_PyStatus_EXCEPTION(status)) {
        return status;
    }
    _PyRuntimeState *runtime = &_PyRuntime;

    PyThreadState *tstate = NULL;
    status = pyinit_core(runtime, config, &tstate);
    if (_PyStatus_EXCEPTION(status)) {
        return status;
    }
    config = _PyInterpreterState_GetConfig(tstate->interp);

    if (config->_init_main) {
        status = pyinit_main(tstate);
        if (_PyStatus_EXCEPTION(status)) {
            return status;
        }
    }

    return _PyStatus_OK();
}


void
Py_InitializeEx(int install_sigs)
{
    PyStatus status;

    status = _PyRuntime_Initialize();
    if (_PyStatus_EXCEPTION(status)) {
        Py_ExitStatusException(status);
    }
    _PyRuntimeState *runtime = &_PyRuntime;

    if (runtime->initialized) {
        /* bpo-33932: Calling Py_Initialize() twice does nothing. */
        return;
    }

    PyConfig config;
    _PyConfig_InitCompatConfig(&config);

    config.install_signal_handlers = install_sigs;

    status = Py_InitializeFromConfig(&config);
    PyConfig_Clear(&config);
    if (_PyStatus_EXCEPTION(status)) {
        Py_ExitStatusException(status);
    }
}

void
Py_Initialize(void)
{
    Py_InitializeEx(1);
}


PyStatus
_Py_InitializeMain(void)
{
    PyStatus status = _PyRuntime_Initialize();
    if (_PyStatus_EXCEPTION(status)) {
        return status;
    }
    _PyRuntimeState *runtime = &_PyRuntime;
    PyThreadState *tstate = _PyRuntimeState_GetThreadState(runtime);
    return pyinit_main(tstate);
}


static void
finalize_modules_delete_special(PyThreadState *tstate, int verbose)
{
    // List of names to clear in sys
    static const char * const sys_deletes[] = {
        "path", "argv", "ps1", "ps2",
        "last_type", "last_value", "last_traceback",
        "path_hooks", "path_importer_cache", "meta_path",
        "__interactivehook__",
        NULL
    };

    static const char * const sys_files[] = {
        "stdin", "__stdin__",
        "stdout", "__stdout__",
        "stderr", "__stderr__",
        NULL
    };

    PyInterpreterState *interp = tstate->interp;
    if (verbose) {
        PySys_WriteStderr("# clear builtins._\n");
    }
    if (PyDict_SetItemString(interp->builtins, "_", Py_None) < 0) {
        PyErr_WriteUnraisable(NULL);
    }

    const char * const *p;
    for (p = sys_deletes; *p != NULL; p++) {
        if (verbose) {
            PySys_WriteStderr("# clear sys.%s\n", *p);
        }
        if (PyDict_SetItemString(interp->sysdict, *p, Py_None) < 0) {
            PyErr_WriteUnraisable(NULL);
        }
    }
    for (p = sys_files; *p != NULL; p+=2) {
        const char *name = p[0];
        const char *orig_name = p[1];
        if (verbose) {
            PySys_WriteStderr("# restore sys.%s\n", name);
        }
        PyObject *value = _PyDict_GetItemStringWithError(interp->sysdict,
                                                         orig_name);
        if (value == NULL) {
            if (_PyErr_Occurred(tstate)) {
                PyErr_WriteUnraisable(NULL);
            }
            value = Py_None;
        }
        if (PyDict_SetItemString(interp->sysdict, name, value) < 0) {
            PyErr_WriteUnraisable(NULL);
        }
    }
}


static PyObject*
finalize_remove_modules(PyObject *modules, int verbose)
{
    PyObject *weaklist = PyList_New(0);
    if (weaklist == NULL) {
        PyErr_WriteUnraisable(NULL);
    }

#define STORE_MODULE_WEAKREF(name, mod) \
        if (weaklist != NULL) { \
            PyObject *wr = PyWeakref_NewRef(mod, NULL); \
            if (wr) { \
                PyObject *tup = PyTuple_Pack(2, name, wr); \
                if (!tup || PyList_Append(weaklist, tup) < 0) { \
                    PyErr_WriteUnraisable(NULL); \
                } \
                Py_XDECREF(tup); \
                Py_DECREF(wr); \
            } \
            else { \
                PyErr_WriteUnraisable(NULL); \
            } \
        }

#define CLEAR_MODULE(name, mod) \
        if (PyModule_Check(mod)) { \
            if (verbose && PyUnicode_Check(name)) { \
                PySys_FormatStderr("# cleanup[2] removing %U\n", name); \
            } \
            STORE_MODULE_WEAKREF(name, mod); \
            if (PyObject_SetItem(modules, name, Py_None) < 0) { \
                PyErr_WriteUnraisable(NULL); \
            } \
        }

    if (PyDict_CheckExact(modules)) {
        Py_ssize_t pos = 0;
        PyObject *key, *value;
        while (PyDict_Next(modules, &pos, &key, &value)) {
            CLEAR_MODULE(key, value);
        }
    }
    else {
        PyObject *iterator = PyObject_GetIter(modules);
        if (iterator == NULL) {
            PyErr_WriteUnraisable(NULL);
        }
        else {
            PyObject *key;
            while ((key = PyIter_Next(iterator))) {
                PyObject *value = PyObject_GetItem(modules, key);
                if (value == NULL) {
                    PyErr_WriteUnraisable(NULL);
                    continue;
                }
                CLEAR_MODULE(key, value);
                Py_DECREF(value);
                Py_DECREF(key);
            }
            if (PyErr_Occurred()) {
                PyErr_WriteUnraisable(NULL);
            }
            Py_DECREF(iterator);
        }
    }
#undef CLEAR_MODULE
#undef STORE_MODULE_WEAKREF

    return weaklist;
}


static void
finalize_clear_modules_dict(PyObject *modules)
{
    if (PyDict_CheckExact(modules)) {
        PyDict_Clear(modules);
    }
    else {
        if (PyObject_CallMethodNoArgs(modules, &_Py_ID(clear)) == NULL) {
            PyErr_WriteUnraisable(NULL);
        }
    }
}


static void
finalize_restore_builtins(PyThreadState *tstate)
{
    PyInterpreterState *interp = tstate->interp;
    PyObject *dict = PyDict_Copy(interp->builtins);
    if (dict == NULL) {
        PyErr_WriteUnraisable(NULL);
    }
    PyDict_Clear(interp->builtins);
    if (PyDict_Update(interp->builtins, interp->builtins_copy)) {
        PyErr_WriteUnraisable(NULL);
    }
    Py_XDECREF(dict);
}


static void
finalize_modules_clear_weaklist(PyInterpreterState *interp,
                                PyObject *weaklist, int verbose)
{
    // First clear modules imported later
    for (Py_ssize_t i = PyList_GET_SIZE(weaklist) - 1; i >= 0; i--) {
        PyObject *tup = PyList_GET_ITEM(weaklist, i);
        PyObject *name = PyTuple_GET_ITEM(tup, 0);
        PyObject *mod = PyWeakref_GET_OBJECT(PyTuple_GET_ITEM(tup, 1));
        if (mod == Py_None) {
            continue;
        }
        assert(PyModule_Check(mod));
        PyObject *dict = PyModule_GetDict(mod);
        if (dict == interp->builtins || dict == interp->sysdict) {
            continue;
        }
        Py_INCREF(mod);
        if (verbose && PyUnicode_Check(name)) {
            PySys_FormatStderr("# cleanup[3] wiping %U\n", name);
        }
        _PyModule_Clear(mod);
        Py_DECREF(mod);
    }
}


static void
finalize_clear_sys_builtins_dict(PyInterpreterState *interp, int verbose)
{
    // Clear sys dict
    if (verbose) {
        PySys_FormatStderr("# cleanup[3] wiping sys\n");
    }
    _PyModule_ClearDict(interp->sysdict);

    // Clear builtins dict
    if (verbose) {
        PySys_FormatStderr("# cleanup[3] wiping builtins\n");
    }
    _PyModule_ClearDict(interp->builtins);
}


/* Clear modules, as good as we can */
static void
finalize_modules(PyThreadState *tstate)
{
    PyInterpreterState *interp = tstate->interp;
    PyObject *modules = interp->modules;
    if (modules == NULL) {
        // Already done
        return;
    }
    int verbose = _PyInterpreterState_GetConfig(interp)->verbose;

    // Delete some special builtins._ and sys attributes first.  These are
    // common places where user values hide and people complain when their
    // destructors fail.  Since the modules containing them are
    // deleted *last* of all, they would come too late in the normal
    // destruction order.  Sigh.
    //
    // XXX Perhaps these precautions are obsolete. Who knows?
    finalize_modules_delete_special(tstate, verbose);

    // Remove all modules from sys.modules, hoping that garbage collection
    // can reclaim most of them: set all sys.modules values to None.
    //
    // We prepare a list which will receive (name, weakref) tuples of
    // modules when they are removed from sys.modules.  The name is used
    // for diagnosis messages (in verbose mode), while the weakref helps
    // detect those modules which have been held alive.
    PyObject *weaklist = finalize_remove_modules(modules, verbose);

    // Clear the modules dict
    finalize_clear_modules_dict(modules);

    // Restore the original builtins dict, to ensure that any
    // user data gets cleared.
    finalize_restore_builtins(tstate);

    // Collect garbage
    _PyGC_CollectNoFail(tstate);

    // Dump GC stats before it's too late, since it uses the warnings
    // machinery.
    _PyGC_DumpShutdownStats(interp);

    if (weaklist != NULL) {
        // Now, if there are any modules left alive, clear their globals to
        // minimize potential leaks.  All C extension modules actually end
        // up here, since they are kept alive in the interpreter state.
        //
        // The special treatment of "builtins" here is because even
        // when it's not referenced as a module, its dictionary is
        // referenced by almost every module's __builtins__.  Since
        // deleting a module clears its dictionary (even if there are
        // references left to it), we need to delete the "builtins"
        // module last.  Likewise, we don't delete sys until the very
        // end because it is implicitly referenced (e.g. by print).
        //
        // Since dict is ordered in CPython 3.6+, modules are saved in
        // importing order.  First clear modules imported later.
        finalize_modules_clear_weaklist(interp, weaklist, verbose);
        Py_DECREF(weaklist);
    }

    // Clear sys and builtins modules dict
    finalize_clear_sys_builtins_dict(interp, verbose);

    // Clear module dict copies stored in the interpreter state:
    // clear PyInterpreterState.modules_by_index and
    // clear PyModuleDef.m_base.m_copy (of extensions not using the multi-phase
    // initialization API)
    _PyInterpreterState_ClearModules(interp);

    // Clear and delete the modules directory.  Actual modules will
    // still be there only if imported during the execution of some
    // destructor.
    Py_SETREF(interp->modules, NULL);

    // Collect garbage once more
    _PyGC_CollectNoFail(tstate);
}


/* Flush stdout and stderr */

static int
file_is_closed(PyObject *fobj)
{
    int r;
    PyObject *tmp = PyObject_GetAttrString(fobj, "closed");
    if (tmp == NULL) {
        PyErr_Clear();
        return 0;
    }
    r = PyObject_IsTrue(tmp);
    Py_DECREF(tmp);
    if (r < 0)
        PyErr_Clear();
    return r > 0;
}


static int
flush_std_files(void)
{
    PyThreadState *tstate = _PyThreadState_GET();
    PyObject *fout = _PySys_GetAttr(tstate, &_Py_ID(stdout));
    PyObject *ferr = _PySys_GetAttr(tstate, &_Py_ID(stderr));
    PyObject *tmp;
    int status = 0;

    if (fout != NULL && fout != Py_None && !file_is_closed(fout)) {
        tmp = PyObject_CallMethodNoArgs(fout, &_Py_ID(flush));
        if (tmp == NULL) {
            PyErr_WriteUnraisable(fout);
            status = -1;
        }
        else
            Py_DECREF(tmp);
    }

    if (ferr != NULL && ferr != Py_None && !file_is_closed(ferr)) {
        tmp = PyObject_CallMethodNoArgs(ferr, &_Py_ID(flush));
        if (tmp == NULL) {
            PyErr_Clear();
            status = -1;
        }
        else
            Py_DECREF(tmp);
    }

    return status;
}

/* Undo the effect of Py_Initialize().

   Beware: if multiple interpreter and/or thread states exist, these
   are not wiped out; only the current thread and interpreter state
   are deleted.  But since everything else is deleted, those other
   interpreter and thread states should no longer be used.

   (XXX We should do better, e.g. wipe out all interpreters and
   threads.)

   Locking: as above.

*/


static void
finalize_interp_types(PyInterpreterState *interp)
{
    _PyUnicode_FiniTypes(interp);
    _PySys_Fini(interp);
    _PyExc_Fini(interp);
    _PyAsyncGen_Fini(interp);
    _PyContext_Fini(interp);
    _PyFloat_FiniType(interp);
    _PyLong_FiniTypes(interp);
    _PyThread_FiniType(interp);
    _PyErr_FiniTypes(interp);
    _PyTypes_FiniTypes(interp);

    _PyTypes_Fini(interp);

    // Call _PyUnicode_ClearInterned() before _PyDict_Fini() since it uses
    // a dict internally.
    _PyUnicode_ClearInterned(interp);

    _PyDict_Fini(interp);
    _PyList_Fini(interp);
    _PyTuple_Fini(interp);

    _PySlice_Fini(interp);

    _PyUnicode_Fini(interp);
    _PyFloat_Fini(interp);
<<<<<<< HEAD
    _PyLong_Fini(interp);
=======
#ifdef Py_DEBUG
    _PyStaticObjects_CheckRefcnt(interp);
#endif
>>>>>>> 276643e2
}


static void
finalize_interp_clear(PyThreadState *tstate)
{
    int is_main_interp = _Py_IsMainInterpreter(tstate->interp);

    _PyExc_ClearExceptionGroupType(tstate->interp);

    /* Clear interpreter state and all thread states */
    _PyInterpreterState_Clear(tstate);

    if (is_main_interp) {
        _PyIO_Fini();
    }

    /* Clear all loghooks */
    /* Both _PySys_Audit function and users still need PyObject, such as tuple.
       Call _PySys_ClearAuditHooks when PyObject available. */
    if (is_main_interp) {
        _PySys_ClearAuditHooks(tstate);
    }

    if (is_main_interp) {
        _Py_HashRandomization_Fini();
        _PyArg_Fini();
        _Py_ClearFileSystemEncoding();
        _Py_Deepfreeze_Fini();
        _PyPerfTrampoline_Fini();
    }

    finalize_interp_types(tstate->interp);
}


static void
finalize_interp_delete(PyInterpreterState *interp)
{
    if (_Py_IsMainInterpreter(interp)) {
        /* Cleanup auto-thread-state */
        _PyGILState_Fini(interp);
    }

    /* We can't call _PyEval_FiniGIL() here because destroying the GIL lock can
       fail when it is being awaited by another running daemon thread (see
       bpo-9901). Instead pycore_create_interpreter() destroys the previously
       created GIL, which ensures that Py_Initialize / Py_FinalizeEx can be
       called multiple times. */

    PyInterpreterState_Delete(interp);
}


int
Py_FinalizeEx(void)
{
    int status = 0;

    _PyRuntimeState *runtime = &_PyRuntime;
    if (!runtime->initialized) {
        return status;
    }

    /* Get current thread state and interpreter pointer */
    PyThreadState *tstate = _PyRuntimeState_GetThreadState(runtime);

    // Wrap up existing "threading"-module-created, non-daemon threads.
    wait_for_thread_shutdown(tstate);

    // Make any remaining pending calls.
    _Py_FinishPendingCalls(tstate);

    /* The interpreter is still entirely intact at this point, and the
     * exit funcs may be relying on that.  In particular, if some thread
     * or exit func is still waiting to do an import, the import machinery
     * expects Py_IsInitialized() to return true.  So don't say the
     * runtime is uninitialized until after the exit funcs have run.
     * Note that Threading.py uses an exit func to do a join on all the
     * threads created thru it, so this also protects pending imports in
     * the threads created via Threading.
     */

    _PyAtExit_Call(tstate->interp);

    /* Copy the core config, PyInterpreterState_Delete() free
       the core config memory */
#ifdef Py_REF_DEBUG
    int show_ref_count = tstate->interp->config.show_ref_count;
#endif
#ifdef Py_TRACE_REFS
    int dump_refs = tstate->interp->config.dump_refs;
    wchar_t *dump_refs_file = tstate->interp->config.dump_refs_file;
#endif
#ifdef WITH_PYMALLOC
    int malloc_stats = tstate->interp->config.malloc_stats;
#endif

    /* Remaining daemon threads will automatically exit
       when they attempt to take the GIL (ex: PyEval_RestoreThread()). */
    _PyRuntimeState_SetFinalizing(runtime, tstate);
    runtime->initialized = 0;
    runtime->core_initialized = 0;

    /* Destroy the state of all threads of the interpreter, except of the
       current thread. In practice, only daemon threads should still be alive,
       except if wait_for_thread_shutdown() has been cancelled by CTRL+C.
       Clear frames of other threads to call objects destructors. Destructors
       will be called in the current Python thread. Since
       _PyRuntimeState_SetFinalizing() has been called, no other Python thread
       can take the GIL at this point: if they try, they will exit
       immediately. */
    _PyThreadState_DeleteExcept(runtime, tstate);

    /* Flush sys.stdout and sys.stderr */
    if (flush_std_files() < 0) {
        status = -1;
    }

    /* Disable signal handling */
    _PySignal_Fini();

    /* Collect garbage.  This may call finalizers; it's nice to call these
     * before all modules are destroyed.
     * XXX If a __del__ or weakref callback is triggered here, and tries to
     * XXX import a module, bad things can happen, because Python no
     * XXX longer believes it's initialized.
     * XXX     Fatal Python error: Interpreter not initialized (version mismatch?)
     * XXX is easy to provoke that way.  I've also seen, e.g.,
     * XXX     Exception exceptions.ImportError: 'No module named sha'
     * XXX         in <function callback at 0x008F5718> ignored
     * XXX but I'm unclear on exactly how that one happens.  In any case,
     * XXX I haven't seen a real-life report of either of these.
     */
    PyGC_Collect();

    /* Destroy all modules */
    finalize_modules(tstate);

    /* Print debug stats if any */
    _PyEval_Fini();

    /* Flush sys.stdout and sys.stderr (again, in case more was printed) */
    if (flush_std_files() < 0) {
        status = -1;
    }

    /* Collect final garbage.  This disposes of cycles created by
     * class definitions, for example.
     * XXX This is disabled because it caused too many problems.  If
     * XXX a __del__ or weakref callback triggers here, Python code has
     * XXX a hard time running, because even the sys module has been
     * XXX cleared out (sys.stdout is gone, sys.excepthook is gone, etc).
     * XXX One symptom is a sequence of information-free messages
     * XXX coming from threads (if a __del__ or callback is invoked,
     * XXX other threads can execute too, and any exception they encounter
     * XXX triggers a comedy of errors as subsystem after subsystem
     * XXX fails to find what it *expects* to find in sys to help report
     * XXX the exception and consequent unexpected failures).  I've also
     * XXX seen segfaults then, after adding print statements to the
     * XXX Python code getting called.
     */
#if 0
    _PyGC_CollectIfEnabled();
#endif

    /* Disable tracemalloc after all Python objects have been destroyed,
       so it is possible to use tracemalloc in objects destructor. */
    _PyTraceMalloc_Fini();

    /* Destroy the database used by _PyImport_{Fixup,Find}Extension */
    _PyImport_Fini();

    /* unload faulthandler module */
    _PyFaulthandler_Fini();

    /* dump hash stats */
    _PyHash_Fini();

#ifdef Py_TRACE_REFS
    /* Display all objects still alive -- this can invoke arbitrary
     * __repr__ overrides, so requires a mostly-intact interpreter.
     * Alas, a lot of stuff may still be alive now that will be cleaned
     * up later.
     */

    FILE *dump_refs_fp = NULL;
    if (dump_refs_file != NULL) {
        dump_refs_fp = _Py_wfopen(dump_refs_file, L"w");
        if (dump_refs_fp == NULL) {
            fprintf(stderr, "PYTHONDUMPREFSFILE: cannot create file: %ls\n", dump_refs_file);
        }
    }

    if (dump_refs) {
        _Py_PrintReferences(stderr);
    }

    if (dump_refs_fp != NULL) {
        _Py_PrintReferences(dump_refs_fp);
    }
#endif /* Py_TRACE_REFS */

    finalize_interp_clear(tstate);
    finalize_interp_delete(tstate->interp);

#ifdef Py_REF_DEBUG
    if (show_ref_count) {
        _PyDebug_PrintTotalRefs();
    }
#endif

#ifdef Py_TRACE_REFS
    /* Display addresses (& refcnts) of all objects still alive.
     * An address can be used to find the repr of the object, printed
     * above by _Py_PrintReferences.
     */

    if (dump_refs) {
        _Py_PrintReferenceAddresses(stderr);
    }

    if (dump_refs_fp != NULL) {
        _Py_PrintReferenceAddresses(dump_refs_fp);
        fclose(dump_refs_fp);
    }
#endif /* Py_TRACE_REFS */
#ifdef WITH_PYMALLOC
    if (malloc_stats) {
        _PyObject_DebugMallocStats(stderr);
    }
#endif

    call_ll_exitfuncs(runtime);

    _PyRuntime_Finalize();
    return status;
}

void
Py_Finalize(void)
{
    Py_FinalizeEx();
}


/* Create and initialize a new interpreter and thread, and return the
   new thread.  This requires that Py_Initialize() has been called
   first.

   Unsuccessful initialization yields a NULL pointer.  Note that *no*
   exception information is available even in this case -- the
   exception information is held in the thread, and there is no
   thread.

   Locking: as above.

*/

static PyStatus
new_interpreter(PyThreadState **tstate_p, const _PyInterpreterConfig *config)
{
    PyStatus status;

    status = _PyRuntime_Initialize();
    if (_PyStatus_EXCEPTION(status)) {
        return status;
    }
    _PyRuntimeState *runtime = &_PyRuntime;

    if (!runtime->initialized) {
        return _PyStatus_ERR("Py_Initialize must be called first");
    }

    /* Issue #10915, #15751: The GIL API doesn't work with multiple
       interpreters: disable PyGILState_Check(). */
    runtime->gilstate.check_enabled = 0;

    PyInterpreterState *interp = PyInterpreterState_New();
    if (interp == NULL) {
        *tstate_p = NULL;
        return _PyStatus_OK();
    }

    PyThreadState *tstate = PyThreadState_New(interp);
    if (tstate == NULL) {
        PyInterpreterState_Delete(interp);
        *tstate_p = NULL;
        return _PyStatus_OK();
    }

    PyThreadState *save_tstate = PyThreadState_Swap(tstate);

    /* Copy the current interpreter config into the new interpreter */
    const PyConfig *src_config;
    if (save_tstate != NULL) {
        src_config = _PyInterpreterState_GetConfig(save_tstate->interp);
    }
    else
    {
        /* No current thread state, copy from the main interpreter */
        PyInterpreterState *main_interp = _PyInterpreterState_Main();
        src_config = _PyInterpreterState_GetConfig(main_interp);
    }

    status = _PyConfig_Copy(&interp->config, src_config);
    if (_PyStatus_EXCEPTION(status)) {
        goto error;
    }

    init_interp_settings(interp, config);

    status = init_interp_create_gil(tstate);
    if (_PyStatus_EXCEPTION(status)) {
        goto error;
    }

    status = pycore_interp_init(tstate);
    if (_PyStatus_EXCEPTION(status)) {
        goto error;
    }

    status = init_interp_main(tstate);
    if (_PyStatus_EXCEPTION(status)) {
        goto error;
    }

    *tstate_p = tstate;
    return _PyStatus_OK();

error:
    *tstate_p = NULL;

    /* Oops, it didn't work.  Undo it all. */
    PyErr_PrintEx(0);
    PyThreadState_Clear(tstate);
    PyThreadState_Delete(tstate);
    PyInterpreterState_Delete(interp);
    PyThreadState_Swap(save_tstate);

    return status;
}

PyThreadState *
_Py_NewInterpreterFromConfig(const _PyInterpreterConfig *config)
{
    PyThreadState *tstate = NULL;
    PyStatus status = new_interpreter(&tstate, config);
    if (_PyStatus_EXCEPTION(status)) {
        Py_ExitStatusException(status);
    }
    return tstate;
}

PyThreadState *
Py_NewInterpreter(void)
{
    const _PyInterpreterConfig config = _PyInterpreterConfig_LEGACY_INIT;
    return _Py_NewInterpreterFromConfig(&config);
}

/* Delete an interpreter and its last thread.  This requires that the
   given thread state is current, that the thread has no remaining
   frames, and that it is its interpreter's only remaining thread.
   It is a fatal error to violate these constraints.

   (Py_FinalizeEx() doesn't have these constraints -- it zaps
   everything, regardless.)

   Locking: as above.

*/

void
Py_EndInterpreter(PyThreadState *tstate)
{
    PyInterpreterState *interp = tstate->interp;

    if (tstate != _PyThreadState_GET()) {
        Py_FatalError("thread is not current");
    }
    if (tstate->cframe->current_frame != NULL) {
        Py_FatalError("thread still has a frame");
    }
    interp->finalizing = 1;

    // Wrap up existing "threading"-module-created, non-daemon threads.
    wait_for_thread_shutdown(tstate);

    _PyAtExit_Call(tstate->interp);

    if (tstate != interp->threads.head || tstate->next != NULL) {
        Py_FatalError("not the last thread");
    }

    finalize_modules(tstate);

    finalize_interp_clear(tstate);
    finalize_interp_delete(tstate->interp);
}

/* Add the __main__ module */

static PyStatus
add_main_module(PyInterpreterState *interp)
{
    PyObject *m, *d, *loader, *ann_dict;
    m = PyImport_AddModule("__main__");
    if (m == NULL)
        return _PyStatus_ERR("can't create __main__ module");

    d = PyModule_GetDict(m);
    ann_dict = PyDict_New();
    if ((ann_dict == NULL) ||
        (PyDict_SetItemString(d, "__annotations__", ann_dict) < 0)) {
        return _PyStatus_ERR("Failed to initialize __main__.__annotations__");
    }
    Py_DECREF(ann_dict);

    if (_PyDict_GetItemStringWithError(d, "__builtins__") == NULL) {
        if (PyErr_Occurred()) {
            return _PyStatus_ERR("Failed to test __main__.__builtins__");
        }
        PyObject *bimod = PyImport_ImportModule("builtins");
        if (bimod == NULL) {
            return _PyStatus_ERR("Failed to retrieve builtins module");
        }
        if (PyDict_SetItemString(d, "__builtins__", bimod) < 0) {
            return _PyStatus_ERR("Failed to initialize __main__.__builtins__");
        }
        Py_DECREF(bimod);
    }

    /* Main is a little special - imp.is_builtin("__main__") will return
     * False, but BuiltinImporter is still the most appropriate initial
     * setting for its __loader__ attribute. A more suitable value will
     * be set if __main__ gets further initialized later in the startup
     * process.
     */
    loader = _PyDict_GetItemStringWithError(d, "__loader__");
    if (loader == NULL || loader == Py_None) {
        if (PyErr_Occurred()) {
            return _PyStatus_ERR("Failed to test __main__.__loader__");
        }
        PyObject *loader = PyObject_GetAttrString(interp->importlib,
                                                  "BuiltinImporter");
        if (loader == NULL) {
            return _PyStatus_ERR("Failed to retrieve BuiltinImporter");
        }
        if (PyDict_SetItemString(d, "__loader__", loader) < 0) {
            return _PyStatus_ERR("Failed to initialize __main__.__loader__");
        }
        Py_DECREF(loader);
    }
    return _PyStatus_OK();
}

/* Import the site module (not into __main__ though) */

static PyStatus
init_import_site(void)
{
    PyObject *m;
    m = PyImport_ImportModule("site");
    if (m == NULL) {
        return _PyStatus_ERR("Failed to import the site module");
    }
    Py_DECREF(m);
    return _PyStatus_OK();
}

/* Check if a file descriptor is valid or not.
   Return 0 if the file descriptor is invalid, return non-zero otherwise. */
static int
is_valid_fd(int fd)
{
/* dup() is faster than fstat(): fstat() can require input/output operations,
   whereas dup() doesn't. There is a low risk of EMFILE/ENFILE at Python
   startup. Problem: dup() doesn't check if the file descriptor is valid on
   some platforms.

   fcntl(fd, F_GETFD) is even faster, because it only checks the process table.
   It is preferred over dup() when available, since it cannot fail with the
   "too many open files" error (EMFILE).

   bpo-30225: On macOS Tiger, when stdout is redirected to a pipe and the other
   side of the pipe is closed, dup(1) succeed, whereas fstat(1, &st) fails with
   EBADF. FreeBSD has similar issue (bpo-32849).

   Only use dup() on Linux where dup() is enough to detect invalid FD
   (bpo-32849).
*/
    if (fd < 0) {
        return 0;
    }
#if defined(F_GETFD) && ( \
        defined(__linux__) || \
        defined(__APPLE__) || \
        defined(__wasm__))
    return fcntl(fd, F_GETFD) >= 0;
#elif defined(__linux__)
    int fd2 = dup(fd);
    if (fd2 >= 0) {
        close(fd2);
    }
    return (fd2 >= 0);
#elif defined(MS_WINDOWS)
    HANDLE hfile;
    _Py_BEGIN_SUPPRESS_IPH
    hfile = (HANDLE)_get_osfhandle(fd);
    _Py_END_SUPPRESS_IPH
    return (hfile != INVALID_HANDLE_VALUE
            && GetFileType(hfile) != FILE_TYPE_UNKNOWN);
#else
    struct stat st;
    return (fstat(fd, &st) == 0);
#endif
}

/* returns Py_None if the fd is not valid */
static PyObject*
create_stdio(const PyConfig *config, PyObject* io,
    int fd, int write_mode, const char* name,
    const wchar_t* encoding, const wchar_t* errors)
{
    PyObject *buf = NULL, *stream = NULL, *text = NULL, *raw = NULL, *res;
    const char* mode;
    const char* newline;
    PyObject *line_buffering, *write_through;
    int buffering, isatty;
    const int buffered_stdio = config->buffered_stdio;

    if (!is_valid_fd(fd))
        Py_RETURN_NONE;

    /* stdin is always opened in buffered mode, first because it shouldn't
       make a difference in common use cases, second because TextIOWrapper
       depends on the presence of a read1() method which only exists on
       buffered streams.
    */
    if (!buffered_stdio && write_mode)
        buffering = 0;
    else
        buffering = -1;
    if (write_mode)
        mode = "wb";
    else
        mode = "rb";
    buf = _PyObject_CallMethod(io, &_Py_ID(open), "isiOOOO",
                               fd, mode, buffering,
                               Py_None, Py_None, /* encoding, errors */
                               Py_None, Py_False); /* newline, closefd */
    if (buf == NULL)
        goto error;

    if (buffering) {
        raw = PyObject_GetAttr(buf, &_Py_ID(raw));
        if (raw == NULL)
            goto error;
    }
    else {
        raw = Py_NewRef(buf);
    }

#ifdef MS_WINDOWS
    /* Windows console IO is always UTF-8 encoded */
    if (PyWindowsConsoleIO_Check(raw))
        encoding = L"utf-8";
#endif

    text = PyUnicode_FromString(name);
    if (text == NULL || PyObject_SetAttr(raw, &_Py_ID(name), text) < 0)
        goto error;
    res = PyObject_CallMethodNoArgs(raw, &_Py_ID(isatty));
    if (res == NULL)
        goto error;
    isatty = PyObject_IsTrue(res);
    Py_DECREF(res);
    if (isatty == -1)
        goto error;
    if (!buffered_stdio)
        write_through = Py_True;
    else
        write_through = Py_False;
    if (buffered_stdio && (isatty || fd == fileno(stderr)))
        line_buffering = Py_True;
    else
        line_buffering = Py_False;

    Py_CLEAR(raw);
    Py_CLEAR(text);

#ifdef MS_WINDOWS
    /* sys.stdin: enable universal newline mode, translate "\r\n" and "\r"
       newlines to "\n".
       sys.stdout and sys.stderr: translate "\n" to "\r\n". */
    newline = NULL;
#else
    /* sys.stdin: split lines at "\n".
       sys.stdout and sys.stderr: don't translate newlines (use "\n"). */
    newline = "\n";
#endif

    PyObject *encoding_str = PyUnicode_FromWideChar(encoding, -1);
    if (encoding_str == NULL) {
        Py_CLEAR(buf);
        goto error;
    }

    PyObject *errors_str = PyUnicode_FromWideChar(errors, -1);
    if (errors_str == NULL) {
        Py_CLEAR(buf);
        Py_CLEAR(encoding_str);
        goto error;
    }

    stream = _PyObject_CallMethod(io, &_Py_ID(TextIOWrapper), "OOOsOO",
                                  buf, encoding_str, errors_str,
                                  newline, line_buffering, write_through);
    Py_CLEAR(buf);
    Py_CLEAR(encoding_str);
    Py_CLEAR(errors_str);
    if (stream == NULL)
        goto error;

    if (write_mode)
        mode = "w";
    else
        mode = "r";
    text = PyUnicode_FromString(mode);
    if (!text || PyObject_SetAttr(stream, &_Py_ID(mode), text) < 0)
        goto error;
    Py_CLEAR(text);
    return stream;

error:
    Py_XDECREF(buf);
    Py_XDECREF(stream);
    Py_XDECREF(text);
    Py_XDECREF(raw);

    if (PyErr_ExceptionMatches(PyExc_OSError) && !is_valid_fd(fd)) {
        /* Issue #24891: the file descriptor was closed after the first
           is_valid_fd() check was called. Ignore the OSError and set the
           stream to None. */
        PyErr_Clear();
        Py_RETURN_NONE;
    }
    return NULL;
}

/* Set builtins.open to io.open */
static PyStatus
init_set_builtins_open(void)
{
    PyObject *wrapper;
    PyObject *bimod = NULL;
    PyStatus res = _PyStatus_OK();

    if (!(bimod = PyImport_ImportModule("builtins"))) {
        goto error;
    }

    if (!(wrapper = _PyImport_GetModuleAttrString("io", "open"))) {
        goto error;
    }

    /* Set builtins.open */
    if (PyObject_SetAttrString(bimod, "open", wrapper) == -1) {
        Py_DECREF(wrapper);
        goto error;
    }
    Py_DECREF(wrapper);
    goto done;

error:
    res = _PyStatus_ERR("can't initialize io.open");

done:
    Py_XDECREF(bimod);
    return res;
}


/* Create sys.stdin, sys.stdout and sys.stderr */
static PyStatus
init_sys_streams(PyThreadState *tstate)
{
    PyObject *iomod = NULL;
    PyObject *std = NULL;
    int fd;
    PyObject * encoding_attr;
    PyStatus res = _PyStatus_OK();
    const PyConfig *config = _PyInterpreterState_GetConfig(tstate->interp);

    /* Check that stdin is not a directory
       Using shell redirection, you can redirect stdin to a directory,
       crashing the Python interpreter. Catch this common mistake here
       and output a useful error message. Note that under MS Windows,
       the shell already prevents that. */
#ifndef MS_WINDOWS
    struct _Py_stat_struct sb;
    if (_Py_fstat_noraise(fileno(stdin), &sb) == 0 &&
        S_ISDIR(sb.st_mode)) {
        return _PyStatus_ERR("<stdin> is a directory, cannot continue");
    }
#endif

    if (!(iomod = PyImport_ImportModule("io"))) {
        goto error;
    }

    /* Set sys.stdin */
    fd = fileno(stdin);
    /* Under some conditions stdin, stdout and stderr may not be connected
     * and fileno() may point to an invalid file descriptor. For example
     * GUI apps don't have valid standard streams by default.
     */
    std = create_stdio(config, iomod, fd, 0, "<stdin>",
                       config->stdio_encoding,
                       config->stdio_errors);
    if (std == NULL)
        goto error;
    PySys_SetObject("__stdin__", std);
    _PySys_SetAttr(&_Py_ID(stdin), std);
    Py_DECREF(std);

    /* Set sys.stdout */
    fd = fileno(stdout);
    std = create_stdio(config, iomod, fd, 1, "<stdout>",
                       config->stdio_encoding,
                       config->stdio_errors);
    if (std == NULL)
        goto error;
    PySys_SetObject("__stdout__", std);
    _PySys_SetAttr(&_Py_ID(stdout), std);
    Py_DECREF(std);

#if 1 /* Disable this if you have trouble debugging bootstrap stuff */
    /* Set sys.stderr, replaces the preliminary stderr */
    fd = fileno(stderr);
    std = create_stdio(config, iomod, fd, 1, "<stderr>",
                       config->stdio_encoding,
                       L"backslashreplace");
    if (std == NULL)
        goto error;

    /* Same as hack above, pre-import stderr's codec to avoid recursion
       when import.c tries to write to stderr in verbose mode. */
    encoding_attr = PyObject_GetAttrString(std, "encoding");
    if (encoding_attr != NULL) {
        const char *std_encoding = PyUnicode_AsUTF8(encoding_attr);
        if (std_encoding != NULL) {
            PyObject *codec_info = _PyCodec_Lookup(std_encoding);
            Py_XDECREF(codec_info);
        }
        Py_DECREF(encoding_attr);
    }
    _PyErr_Clear(tstate);  /* Not a fatal error if codec isn't available */

    if (PySys_SetObject("__stderr__", std) < 0) {
        Py_DECREF(std);
        goto error;
    }
    if (_PySys_SetAttr(&_Py_ID(stderr), std) < 0) {
        Py_DECREF(std);
        goto error;
    }
    Py_DECREF(std);
#endif

    goto done;

error:
    res = _PyStatus_ERR("can't initialize sys standard streams");

done:
    _Py_ClearStandardStreamEncoding();
    Py_XDECREF(iomod);
    return res;
}


static void
_Py_FatalError_DumpTracebacks(int fd, PyInterpreterState *interp,
                              PyThreadState *tstate)
{
    PUTS(fd, "\n");

    /* display the current Python stack */
    _Py_DumpTracebackThreads(fd, interp, tstate);
}

/* Print the current exception (if an exception is set) with its traceback,
   or display the current Python stack.

   Don't call PyErr_PrintEx() and the except hook, because Py_FatalError() is
   called on catastrophic cases.

   Return 1 if the traceback was displayed, 0 otherwise. */

static int
_Py_FatalError_PrintExc(PyThreadState *tstate)
{
    PyObject *ferr, *res;
    PyObject *exception, *v, *tb;
    int has_tb;

    _PyErr_Fetch(tstate, &exception, &v, &tb);
    if (exception == NULL) {
        /* No current exception */
        return 0;
    }

    ferr = _PySys_GetAttr(tstate, &_Py_ID(stderr));
    if (ferr == NULL || ferr == Py_None) {
        /* sys.stderr is not set yet or set to None,
           no need to try to display the exception */
        return 0;
    }

    _PyErr_NormalizeException(tstate, &exception, &v, &tb);
    if (tb == NULL) {
        tb = Py_NewRef(Py_None);
    }
    PyException_SetTraceback(v, tb);
    if (exception == NULL) {
        /* PyErr_NormalizeException() failed */
        return 0;
    }

    has_tb = (tb != Py_None);
    PyErr_Display(exception, v, tb);
    Py_XDECREF(exception);
    Py_XDECREF(v);
    Py_XDECREF(tb);

    /* sys.stderr may be buffered: call sys.stderr.flush() */
    res = PyObject_CallMethodNoArgs(ferr, &_Py_ID(flush));
    if (res == NULL) {
        _PyErr_Clear(tstate);
    }
    else {
        Py_DECREF(res);
    }

    return has_tb;
}

/* Print fatal error message and abort */

#ifdef MS_WINDOWS
static void
fatal_output_debug(const char *msg)
{
    /* buffer of 256 bytes allocated on the stack */
    WCHAR buffer[256 / sizeof(WCHAR)];
    size_t buflen = Py_ARRAY_LENGTH(buffer) - 1;
    size_t msglen;

    OutputDebugStringW(L"Fatal Python error: ");

    msglen = strlen(msg);
    while (msglen) {
        size_t i;

        if (buflen > msglen) {
            buflen = msglen;
        }

        /* Convert the message to wchar_t. This uses a simple one-to-one
           conversion, assuming that the this error message actually uses
           ASCII only. If this ceases to be true, we will have to convert. */
        for (i=0; i < buflen; ++i) {
            buffer[i] = msg[i];
        }
        buffer[i] = L'\0';
        OutputDebugStringW(buffer);

        msg += buflen;
        msglen -= buflen;
    }
    OutputDebugStringW(L"\n");
}
#endif


static void
fatal_error_dump_runtime(int fd, _PyRuntimeState *runtime)
{
    PUTS(fd, "Python runtime state: ");
    PyThreadState *finalizing = _PyRuntimeState_GetFinalizing(runtime);
    if (finalizing) {
        PUTS(fd, "finalizing (tstate=0x");
        _Py_DumpHexadecimal(fd, (uintptr_t)finalizing, sizeof(finalizing) * 2);
        PUTS(fd, ")");
    }
    else if (runtime->initialized) {
        PUTS(fd, "initialized");
    }
    else if (runtime->core_initialized) {
        PUTS(fd, "core initialized");
    }
    else if (runtime->preinitialized) {
        PUTS(fd, "preinitialized");
    }
    else if (runtime->preinitializing) {
        PUTS(fd, "preinitializing");
    }
    else {
        PUTS(fd, "unknown");
    }
    PUTS(fd, "\n");
}


static inline void _Py_NO_RETURN
fatal_error_exit(int status)
{
    if (status < 0) {
#if defined(MS_WINDOWS) && defined(_DEBUG)
        DebugBreak();
#endif
        abort();
    }
    else {
        exit(status);
    }
}


// Dump the list of extension modules of sys.modules, excluding stdlib modules
// (sys.stdlib_module_names), into fd file descriptor.
//
// This function is called by a signal handler in faulthandler: avoid memory
// allocations and keep the implementation simple. For example, the list is not
// sorted on purpose.
void
_Py_DumpExtensionModules(int fd, PyInterpreterState *interp)
{
    if (interp == NULL) {
        return;
    }
    PyObject *modules = interp->modules;
    if (modules == NULL || !PyDict_Check(modules)) {
        return;
    }

    Py_ssize_t pos;
    PyObject *key, *value;

    // Avoid PyDict_GetItemString() which calls PyUnicode_FromString(),
    // memory cannot be allocated on the heap in a signal handler.
    // Iterate on the dict instead.
    PyObject *stdlib_module_names = NULL;
    if (interp->sysdict != NULL) {
        pos = 0;
        while (PyDict_Next(interp->sysdict, &pos, &key, &value)) {
            if (PyUnicode_Check(key)
               && PyUnicode_CompareWithASCIIString(key, "stdlib_module_names") == 0) {
                stdlib_module_names = value;
                break;
            }
        }
    }
    // If we failed to get sys.stdlib_module_names or it's not a frozenset,
    // don't exclude stdlib modules.
    if (stdlib_module_names != NULL && !PyFrozenSet_Check(stdlib_module_names)) {
        stdlib_module_names = NULL;
    }

    // List extensions
    int header = 1;
    Py_ssize_t count = 0;
    pos = 0;
    while (PyDict_Next(modules, &pos, &key, &value)) {
        if (!PyUnicode_Check(key)) {
            continue;
        }
        if (!_PyModule_IsExtension(value)) {
            continue;
        }
        // Use the module name from the sys.modules key,
        // don't attempt to get the module object name.
        if (stdlib_module_names != NULL) {
            int is_stdlib_ext = 0;

            Py_ssize_t i = 0;
            PyObject *item;
            Py_hash_t hash;
            while (_PySet_NextEntry(stdlib_module_names, &i, &item, &hash)) {
                if (PyUnicode_Check(item)
                    && PyUnicode_Compare(key, item) == 0)
                {
                    is_stdlib_ext = 1;
                    break;
                }
            }
            if (is_stdlib_ext) {
                // Ignore stdlib extension
                continue;
            }
        }

        if (header) {
            PUTS(fd, "\nExtension modules: ");
            header = 0;
        }
        else {
            PUTS(fd, ", ");
        }

        _Py_DumpASCII(fd, key);
        count++;
    }

    if (count) {
        PUTS(fd, " (total: ");
        _Py_DumpDecimal(fd, count);
        PUTS(fd, ")");
        PUTS(fd, "\n");
    }
}


static void _Py_NO_RETURN
fatal_error(int fd, int header, const char *prefix, const char *msg,
            int status)
{
    static int reentrant = 0;

    if (reentrant) {
        /* Py_FatalError() caused a second fatal error.
           Example: flush_std_files() raises a recursion error. */
        fatal_error_exit(status);
    }
    reentrant = 1;

    if (header) {
        PUTS(fd, "Fatal Python error: ");
        if (prefix) {
            PUTS(fd, prefix);
            PUTS(fd, ": ");
        }
        if (msg) {
            PUTS(fd, msg);
        }
        else {
            PUTS(fd, "<message not set>");
        }
        PUTS(fd, "\n");
    }

    _PyRuntimeState *runtime = &_PyRuntime;
    fatal_error_dump_runtime(fd, runtime);

    /* Check if the current thread has a Python thread state
       and holds the GIL.

       tss_tstate is NULL if Py_FatalError() is called from a C thread which
       has no Python thread state.

       tss_tstate != tstate if the current Python thread does not hold the GIL.
       */
    PyThreadState *tstate = _PyRuntimeState_GetThreadState(runtime);
    PyInterpreterState *interp = NULL;
    PyThreadState *tss_tstate = PyGILState_GetThisThreadState();
    if (tstate != NULL) {
        interp = tstate->interp;
    }
    else if (tss_tstate != NULL) {
        interp = tss_tstate->interp;
    }
    int has_tstate_and_gil = (tss_tstate != NULL && tss_tstate == tstate);

    if (has_tstate_and_gil) {
        /* If an exception is set, print the exception with its traceback */
        if (!_Py_FatalError_PrintExc(tss_tstate)) {
            /* No exception is set, or an exception is set without traceback */
            _Py_FatalError_DumpTracebacks(fd, interp, tss_tstate);
        }
    }
    else {
        _Py_FatalError_DumpTracebacks(fd, interp, tss_tstate);
    }

    _Py_DumpExtensionModules(fd, interp);

    /* The main purpose of faulthandler is to display the traceback.
       This function already did its best to display a traceback.
       Disable faulthandler to prevent writing a second traceback
       on abort(). */
    _PyFaulthandler_Fini();

    /* Check if the current Python thread hold the GIL */
    if (has_tstate_and_gil) {
        /* Flush sys.stdout and sys.stderr */
        flush_std_files();
    }

#ifdef MS_WINDOWS
    fatal_output_debug(msg);
#endif /* MS_WINDOWS */

    fatal_error_exit(status);
}


#undef Py_FatalError

void _Py_NO_RETURN
Py_FatalError(const char *msg)
{
    fatal_error(fileno(stderr), 1, NULL, msg, -1);
}


void _Py_NO_RETURN
_Py_FatalErrorFunc(const char *func, const char *msg)
{
    fatal_error(fileno(stderr), 1, func, msg, -1);
}


void _Py_NO_RETURN
_Py_FatalErrorFormat(const char *func, const char *format, ...)
{
    static int reentrant = 0;
    if (reentrant) {
        /* _Py_FatalErrorFormat() caused a second fatal error */
        fatal_error_exit(-1);
    }
    reentrant = 1;

    FILE *stream = stderr;
    const int fd = fileno(stream);
    PUTS(fd, "Fatal Python error: ");
    if (func) {
        PUTS(fd, func);
        PUTS(fd, ": ");
    }

    va_list vargs;
    va_start(vargs, format);
    vfprintf(stream, format, vargs);
    va_end(vargs);

    fputs("\n", stream);
    fflush(stream);

    fatal_error(fd, 0, NULL, NULL, -1);
}


void _Py_NO_RETURN
_Py_FatalRefcountErrorFunc(const char *func, const char *msg)
{
    _Py_FatalErrorFormat(func,
                         "%s: bug likely caused by a refcount error "
                         "in a C extension",
                         msg);
}


void _Py_NO_RETURN
Py_ExitStatusException(PyStatus status)
{
    if (_PyStatus_IS_EXIT(status)) {
        exit(status.exitcode);
    }
    else if (_PyStatus_IS_ERROR(status)) {
        fatal_error(fileno(stderr), 1, status.func, status.err_msg, 1);
    }
    else {
        Py_FatalError("Py_ExitStatusException() must not be called on success");
    }
}


/* Wait until threading._shutdown completes, provided
   the threading module was imported in the first place.
   The shutdown routine will wait until all non-daemon
   "threading" threads have completed. */
static void
wait_for_thread_shutdown(PyThreadState *tstate)
{
    PyObject *result;
    PyObject *threading = PyImport_GetModule(&_Py_ID(threading));
    if (threading == NULL) {
        if (_PyErr_Occurred(tstate)) {
            PyErr_WriteUnraisable(NULL);
        }
        /* else: threading not imported */
        return;
    }
    result = PyObject_CallMethodNoArgs(threading, &_Py_ID(_shutdown));
    if (result == NULL) {
        PyErr_WriteUnraisable(threading);
    }
    else {
        Py_DECREF(result);
    }
    Py_DECREF(threading);
}

#define NEXITFUNCS 32
int Py_AtExit(void (*func)(void))
{
    if (_PyRuntime.nexitfuncs >= NEXITFUNCS)
        return -1;
    _PyRuntime.exitfuncs[_PyRuntime.nexitfuncs++] = func;
    return 0;
}

static void
call_ll_exitfuncs(_PyRuntimeState *runtime)
{
    while (runtime->nexitfuncs > 0) {
        /* pop last function from the list */
        runtime->nexitfuncs--;
        void (*exitfunc)(void) = runtime->exitfuncs[runtime->nexitfuncs];
        runtime->exitfuncs[runtime->nexitfuncs] = NULL;

        exitfunc();
    }

    fflush(stdout);
    fflush(stderr);
}

void _Py_NO_RETURN
Py_Exit(int sts)
{
    if (Py_FinalizeEx() < 0) {
        sts = 120;
    }

    exit(sts);
}


/*
 * The file descriptor fd is considered ``interactive'' if either
 *   a) isatty(fd) is TRUE, or
 *   b) the -i flag was given, and the filename associated with
 *      the descriptor is NULL or "<stdin>" or "???".
 */
int
Py_FdIsInteractive(FILE *fp, const char *filename)
{
    if (isatty(fileno(fp))) {
        return 1;
    }
    if (!_Py_GetConfig()->interactive) {
        return 0;
    }
    return ((filename == NULL)
            || (strcmp(filename, "<stdin>") == 0)
            || (strcmp(filename, "???") == 0));
}


int
_Py_FdIsInteractive(FILE *fp, PyObject *filename)
{
    if (isatty(fileno(fp))) {
        return 1;
    }
    if (!_Py_GetConfig()->interactive) {
        return 0;
    }
    return ((filename == NULL)
            || (PyUnicode_CompareWithASCIIString(filename, "<stdin>") == 0)
            || (PyUnicode_CompareWithASCIIString(filename, "???") == 0));
}


/* Wrappers around sigaction() or signal(). */

PyOS_sighandler_t
PyOS_getsig(int sig)
{
#ifdef HAVE_SIGACTION
    struct sigaction context;
    if (sigaction(sig, NULL, &context) == -1)
        return SIG_ERR;
    return context.sa_handler;
#else
    PyOS_sighandler_t handler;
/* Special signal handling for the secure CRT in Visual Studio 2005 */
#if defined(_MSC_VER) && _MSC_VER >= 1400
    switch (sig) {
    /* Only these signals are valid */
    case SIGINT:
    case SIGILL:
    case SIGFPE:
    case SIGSEGV:
    case SIGTERM:
    case SIGBREAK:
    case SIGABRT:
        break;
    /* Don't call signal() with other values or it will assert */
    default:
        return SIG_ERR;
    }
#endif /* _MSC_VER && _MSC_VER >= 1400 */
    handler = signal(sig, SIG_IGN);
    if (handler != SIG_ERR)
        signal(sig, handler);
    return handler;
#endif
}

/*
 * All of the code in this function must only use async-signal-safe functions,
 * listed at `man 7 signal` or
 * http://www.opengroup.org/onlinepubs/009695399/functions/xsh_chap02_04.html.
 */
PyOS_sighandler_t
PyOS_setsig(int sig, PyOS_sighandler_t handler)
{
#ifdef HAVE_SIGACTION
    /* Some code in Modules/signalmodule.c depends on sigaction() being
     * used here if HAVE_SIGACTION is defined.  Fix that if this code
     * changes to invalidate that assumption.
     */
    struct sigaction context, ocontext;
    context.sa_handler = handler;
    sigemptyset(&context.sa_mask);
    /* Using SA_ONSTACK is friendlier to other C/C++/Golang-VM code that
     * extension module or embedding code may use where tiny thread stacks
     * are used.  https://bugs.python.org/issue43390 */
    context.sa_flags = SA_ONSTACK;
    if (sigaction(sig, &context, &ocontext) == -1)
        return SIG_ERR;
    return ocontext.sa_handler;
#else
    PyOS_sighandler_t oldhandler;
    oldhandler = signal(sig, handler);
#ifdef HAVE_SIGINTERRUPT
    siginterrupt(sig, 1);
#endif
    return oldhandler;
#endif
}

#ifdef __cplusplus
}
#endif<|MERGE_RESOLUTION|>--- conflicted
+++ resolved
@@ -1749,13 +1749,10 @@
 
     _PyUnicode_Fini(interp);
     _PyFloat_Fini(interp);
-<<<<<<< HEAD
     _PyLong_Fini(interp);
-=======
 #ifdef Py_DEBUG
     _PyStaticObjects_CheckRefcnt(interp);
 #endif
->>>>>>> 276643e2
 }
 
 
