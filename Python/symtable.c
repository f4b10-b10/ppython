--- conflicted
+++ resolved
@@ -1899,18 +1899,14 @@
         return 0;
     }
     st->st_cur->ste_generator = is_generator;
-<<<<<<< HEAD
     int is_async = st->st_cur->ste_coroutine && !is_generator;
-    if (!symtable_exit_block(st, (void *)e)) {
+    if (!symtable_exit_block(st)) {
         return 0;
     }
     if (is_async) {
         st->st_cur->ste_coroutine = 1;
     }
     return 1;
-=======
-    return symtable_exit_block(st);
->>>>>>> a3ad95dd
 }
 
 static int
