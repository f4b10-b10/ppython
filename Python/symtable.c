#include "Python.h"
#include "pycore_ast.h"           // stmt_ty
#include "pycore_parser.h"        // _PyParser_ASTFromString()
#include "pycore_pystate.h"       // _PyThreadState_GET()
#include "pycore_symtable.h"      // PySTEntryObject

// Set this to 1 to dump all symtables to stdout for debugging
#define _PY_DUMP_SYMTABLE 0

/* error strings used for warnings */
#define GLOBAL_PARAM \
"name '%U' is parameter and global"

#define NONLOCAL_PARAM \
"name '%U' is parameter and nonlocal"

#define GLOBAL_AFTER_ASSIGN \
"name '%U' is assigned to before global declaration"

#define NONLOCAL_AFTER_ASSIGN \
"name '%U' is assigned to before nonlocal declaration"

#define GLOBAL_AFTER_USE \
"name '%U' is used prior to global declaration"

#define NONLOCAL_AFTER_USE \
"name '%U' is used prior to nonlocal declaration"

#define GLOBAL_ANNOT \
"annotated name '%U' can't be global"

#define NONLOCAL_ANNOT \
"annotated name '%U' can't be nonlocal"

#define IMPORT_STAR_WARNING "import * only allowed at module level"

#define NAMED_EXPR_COMP_IN_CLASS \
"assignment expression within a comprehension cannot be used in a class body"

#define NAMED_EXPR_COMP_IN_TYPEVAR_BOUND \
"assignment expression within a comprehension cannot be used in a TypeVar bound"

#define NAMED_EXPR_COMP_IN_TYPEALIAS \
"assignment expression within a comprehension cannot be used in a type alias"

#define NAMED_EXPR_COMP_IN_TYPEPARAM \
"assignment expression within a comprehension cannot be used within the definition of a generic"

#define NAMED_EXPR_COMP_CONFLICT \
"assignment expression cannot rebind comprehension iteration variable '%U'"

#define NAMED_EXPR_COMP_INNER_LOOP_CONFLICT \
"comprehension inner loop cannot rebind assignment expression target '%U'"

#define NAMED_EXPR_COMP_ITER_EXPR \
"assignment expression cannot be used in a comprehension iterable expression"

#define ANNOTATION_NOT_ALLOWED \
"%s cannot be used within an annotation"

#define EXPR_NOT_ALLOWED_IN_TYPE_VARIABLE \
"%s cannot be used within %s"

#define EXPR_NOT_ALLOWED_IN_TYPE_ALIAS \
"%s cannot be used within a type alias"

#define EXPR_NOT_ALLOWED_IN_TYPE_PARAMETERS \
"%s cannot be used within the definition of a generic"

#define DUPLICATE_TYPE_PARAM \
"duplicate type parameter '%U'"


#define LOCATION(x) \
 (x)->lineno, (x)->col_offset, (x)->end_lineno, (x)->end_col_offset

#define ST_LOCATION(x) \
 (x)->ste_lineno, (x)->ste_col_offset, (x)->ste_end_lineno, (x)->ste_end_col_offset

static PySTEntryObject *
ste_new(struct symtable *st, identifier name, _Py_block_ty block,
        void *key, int lineno, int col_offset,
        int end_lineno, int end_col_offset)
{
    PySTEntryObject *ste = NULL;
    PyObject *k = NULL;

    k = PyLong_FromVoidPtr(key);
    if (k == NULL)
        goto fail;
    ste = PyObject_New(PySTEntryObject, &PySTEntry_Type);
    if (ste == NULL) {
        Py_DECREF(k);
        goto fail;
    }
    ste->ste_table = st;
    ste->ste_id = k; /* ste owns reference to k */

    ste->ste_name = Py_NewRef(name);

    ste->ste_symbols = NULL;
    ste->ste_varnames = NULL;
    ste->ste_children = NULL;

    ste->ste_directives = NULL;
    ste->ste_mangled_names = NULL;

    ste->ste_type = block;
    ste->ste_scope_info = NULL;

    ste->ste_nested = 0;
    ste->ste_free = 0;
    ste->ste_varargs = 0;
    ste->ste_varkeywords = 0;
    ste->ste_opt_lineno = 0;
    ste->ste_opt_col_offset = 0;
    ste->ste_annotations_used = 0;
    ste->ste_lineno = lineno;
    ste->ste_col_offset = col_offset;
    ste->ste_end_lineno = end_lineno;
    ste->ste_end_col_offset = end_col_offset;

    if (st->st_cur != NULL &&
        (st->st_cur->ste_nested ||
         _PyST_IsFunctionLike(st->st_cur)))
        ste->ste_nested = 1;
    ste->ste_child_free = 0;
    ste->ste_generator = 0;
    ste->ste_coroutine = 0;
    ste->ste_comprehension = NoComprehension;
    ste->ste_returns_value = 0;
    ste->ste_needs_class_closure = 0;
    ste->ste_comp_inlined = 0;
    ste->ste_comp_iter_target = 0;
    ste->ste_can_see_class_scope = 0;
    ste->ste_comp_iter_expr = 0;
    ste->ste_needs_classdict = 0;
    ste->ste_annotation_block = NULL;

    ste->ste_symbols = PyDict_New();
    ste->ste_varnames = PyList_New(0);
    ste->ste_children = PyList_New(0);
    if (ste->ste_symbols == NULL
        || ste->ste_varnames == NULL
        || ste->ste_children == NULL)
        goto fail;

    if (PyDict_SetItem(st->st_blocks, ste->ste_id, (PyObject *)ste) < 0)
        goto fail;

    return ste;
 fail:
    Py_XDECREF(ste);
    return NULL;
}

static PyObject *
ste_repr(PySTEntryObject *ste)
{
    return PyUnicode_FromFormat("<symtable entry %U(%R), line %d>",
                                ste->ste_name, ste->ste_id, ste->ste_lineno);
}

static void
ste_dealloc(PySTEntryObject *ste)
{
    ste->ste_table = NULL;
    Py_XDECREF(ste->ste_id);
    Py_XDECREF(ste->ste_name);
    Py_XDECREF(ste->ste_symbols);
    Py_XDECREF(ste->ste_varnames);
    Py_XDECREF(ste->ste_children);
    Py_XDECREF(ste->ste_directives);
    Py_XDECREF(ste->ste_annotation_block);
    Py_XDECREF(ste->ste_mangled_names);
    PyObject_Free(ste);
}

#define OFF(x) offsetof(PySTEntryObject, x)

static PyMemberDef ste_memberlist[] = {
    {"id",       _Py_T_OBJECT, OFF(ste_id), Py_READONLY},
    {"name",     _Py_T_OBJECT, OFF(ste_name), Py_READONLY},
    {"symbols",  _Py_T_OBJECT, OFF(ste_symbols), Py_READONLY},
    {"varnames", _Py_T_OBJECT, OFF(ste_varnames), Py_READONLY},
    {"children", _Py_T_OBJECT, OFF(ste_children), Py_READONLY},
    {"nested",   Py_T_INT,    OFF(ste_nested), Py_READONLY},
    {"type",     Py_T_INT,    OFF(ste_type), Py_READONLY},
    {"lineno",   Py_T_INT,    OFF(ste_lineno), Py_READONLY},
    {NULL}
};

PyTypeObject PySTEntry_Type = {
    PyVarObject_HEAD_INIT(&PyType_Type, 0)
    "symtable entry",
    sizeof(PySTEntryObject),
    0,
    (destructor)ste_dealloc,                /* tp_dealloc */
    0,                                      /* tp_vectorcall_offset */
    0,                                         /* tp_getattr */
    0,                                          /* tp_setattr */
    0,                                          /* tp_as_async */
    (reprfunc)ste_repr,                         /* tp_repr */
    0,                                          /* tp_as_number */
    0,                                          /* tp_as_sequence */
    0,                                          /* tp_as_mapping */
    0,                                          /* tp_hash */
    0,                                          /* tp_call */
    0,                                          /* tp_str */
    PyObject_GenericGetAttr,                    /* tp_getattro */
    0,                                          /* tp_setattro */
    0,                                          /* tp_as_buffer */
    Py_TPFLAGS_DEFAULT,                         /* tp_flags */
    0,                                          /* tp_doc */
    0,                                          /* tp_traverse */
    0,                                          /* tp_clear */
    0,                                          /* tp_richcompare */
    0,                                          /* tp_weaklistoffset */
    0,                                          /* tp_iter */
    0,                                          /* tp_iternext */
    0,                                          /* tp_methods */
    ste_memberlist,                             /* tp_members */
    0,                                          /* tp_getset */
    0,                                          /* tp_base */
    0,                                          /* tp_dict */
    0,                                          /* tp_descr_get */
    0,                                          /* tp_descr_set */
    0,                                          /* tp_dictoffset */
    0,                                          /* tp_init */
    0,                                          /* tp_alloc */
    0,                                          /* tp_new */
};

static int symtable_analyze(struct symtable *st);
static int symtable_enter_block(struct symtable *st, identifier name,
                                _Py_block_ty block, void *ast,
                                int lineno, int col_offset,
                                int end_lineno, int end_col_offset);
static int symtable_exit_block(struct symtable *st);
static int symtable_visit_stmt(struct symtable *st, stmt_ty s);
static int symtable_visit_expr(struct symtable *st, expr_ty s);
static int symtable_visit_type_param(struct symtable *st, type_param_ty s);
static int symtable_visit_genexp(struct symtable *st, expr_ty s);
static int symtable_visit_listcomp(struct symtable *st, expr_ty s);
static int symtable_visit_setcomp(struct symtable *st, expr_ty s);
static int symtable_visit_dictcomp(struct symtable *st, expr_ty s);
static int symtable_visit_arguments(struct symtable *st, arguments_ty);
static int symtable_visit_excepthandler(struct symtable *st, excepthandler_ty);
static int symtable_visit_alias(struct symtable *st, alias_ty);
static int symtable_visit_comprehension(struct symtable *st, comprehension_ty);
static int symtable_visit_keyword(struct symtable *st, keyword_ty);
static int symtable_visit_params(struct symtable *st, asdl_arg_seq *args);
static int symtable_visit_annotation(struct symtable *st, expr_ty annotation, void *key);
static int symtable_visit_argannotations(struct symtable *st, asdl_arg_seq *args);
static int symtable_implicit_arg(struct symtable *st, int pos);
static int symtable_visit_annotations(struct symtable *st, stmt_ty, arguments_ty, expr_ty,
                                      struct _symtable_entry *parent_ste);
static int symtable_visit_withitem(struct symtable *st, withitem_ty item);
static int symtable_visit_match_case(struct symtable *st, match_case_ty m);
static int symtable_visit_pattern(struct symtable *st, pattern_ty s);
static int symtable_raise_if_annotation_block(struct symtable *st, const char *, expr_ty);
static int symtable_raise_if_comprehension_block(struct symtable *st, expr_ty);

/* For debugging purposes only */
#if _PY_DUMP_SYMTABLE
static void _dump_symtable(PySTEntryObject* ste, PyObject* prefix)
{
    const char *blocktype = "";
    switch (ste->ste_type) {
        case FunctionBlock: blocktype = "FunctionBlock"; break;
        case ClassBlock: blocktype = "ClassBlock"; break;
        case ModuleBlock: blocktype = "ModuleBlock"; break;
        case AnnotationBlock: blocktype = "AnnotationBlock"; break;
        case TypeVariableBlock: blocktype = "TypeVariableBlock"; break;
        case TypeAliasBlock: blocktype = "TypeAliasBlock"; break;
        case TypeParametersBlock: blocktype = "TypeParametersBlock"; break;
    }
    const char *comptype = "";
    switch (ste->ste_comprehension) {
        case ListComprehension: comptype = " ListComprehension"; break;
        case DictComprehension: comptype = " DictComprehension"; break;
        case SetComprehension: comptype = " SetComprehension"; break;
        case GeneratorExpression: comptype = " GeneratorExpression"; break;
        case NoComprehension: break;
    }
    PyObject* msg = PyUnicode_FromFormat(
        (
            "%U=== Symtable for %U ===\n"
            "%U%s%s\n"
            "%U%s%s%s%s%s%s%s%s%s%s%s%s%s\n"
            "%Ulineno: %d col_offset: %d\n"
            "%U--- Symbols ---\n"
        ),
        prefix,
        ste->ste_name,
        prefix,
        blocktype,
        comptype,
        prefix,
        ste->ste_nested ? " nested" : "",
        ste->ste_free ? " free" : "",
        ste->ste_child_free ? " child_free" : "",
        ste->ste_generator ? " generator" : "",
        ste->ste_coroutine ? " coroutine" : "",
        ste->ste_varargs ? " varargs" : "",
        ste->ste_varkeywords ? " varkeywords" : "",
        ste->ste_returns_value ? " returns_value" : "",
        ste->ste_needs_class_closure ? " needs_class_closure" : "",
        ste->ste_needs_classdict ? " needs_classdict" : "",
        ste->ste_comp_inlined ? " comp_inlined" : "",
        ste->ste_comp_iter_target ? " comp_iter_target" : "",
        ste->ste_can_see_class_scope ? " can_see_class_scope" : "",
        prefix,
        ste->ste_lineno,
        ste->ste_col_offset,
        prefix
    );
    assert(msg != NULL);
    printf("%s", PyUnicode_AsUTF8(msg));
    Py_DECREF(msg);
    PyObject *name, *value;
    Py_ssize_t pos = 0;
    while (PyDict_Next(ste->ste_symbols, &pos, &name, &value)) {
        int scope = _PyST_GetScope(ste, name);
        long flags = _PyST_GetSymbol(ste, name);
        printf("%s  %s: ", PyUnicode_AsUTF8(prefix), PyUnicode_AsUTF8(name));
        if (flags & DEF_GLOBAL) printf(" DEF_GLOBAL");
        if (flags & DEF_LOCAL) printf(" DEF_LOCAL");
        if (flags & DEF_PARAM) printf(" DEF_PARAM");
        if (flags & DEF_NONLOCAL) printf(" DEF_NONLOCAL");
        if (flags & USE) printf(" USE");
        if (flags & DEF_FREE) printf(" DEF_FREE");
        if (flags & DEF_FREE_CLASS) printf(" DEF_FREE_CLASS");
        if (flags & DEF_IMPORT) printf(" DEF_IMPORT");
        if (flags & DEF_ANNOT) printf(" DEF_ANNOT");
        if (flags & DEF_COMP_ITER) printf(" DEF_COMP_ITER");
        if (flags & DEF_TYPE_PARAM) printf(" DEF_TYPE_PARAM");
        if (flags & DEF_COMP_CELL) printf(" DEF_COMP_CELL");
        switch (scope) {
            case LOCAL: printf(" LOCAL"); break;
            case GLOBAL_EXPLICIT: printf(" GLOBAL_EXPLICIT"); break;
            case GLOBAL_IMPLICIT: printf(" GLOBAL_IMPLICIT"); break;
            case FREE: printf(" FREE"); break;
            case CELL: printf(" CELL"); break;
        }
        printf("\n");
    }
    printf("%s--- Children ---\n", PyUnicode_AsUTF8(prefix));
    PyObject *new_prefix = PyUnicode_FromFormat("  %U", prefix);
    assert(new_prefix != NULL);
    for (Py_ssize_t i = 0; i < PyList_GET_SIZE(ste->ste_children); i++) {
        PyObject *child = PyList_GetItem(ste->ste_children, i);
        assert(child != NULL && PySTEntry_Check(child));
        _dump_symtable((PySTEntryObject *)child, new_prefix);
    }
    Py_DECREF(new_prefix);
}

static void dump_symtable(PySTEntryObject* ste)
{
    PyObject *empty = PyUnicode_FromString("");
    assert(empty != NULL);
    _dump_symtable(ste, empty);
    Py_DECREF(empty);
}
#endif

#define DUPLICATE_ARGUMENT \
"duplicate argument '%U' in function definition"

static struct symtable *
symtable_new(void)
{
    struct symtable *st;

    st = (struct symtable *)PyMem_Malloc(sizeof(struct symtable));
    if (st == NULL) {
        PyErr_NoMemory();
        return NULL;
    }

    st->st_filename = NULL;
    st->st_blocks = NULL;

    if ((st->st_stack = PyList_New(0)) == NULL)
        goto fail;
    if ((st->st_blocks = PyDict_New()) == NULL)
        goto fail;
    st->st_cur = NULL;
    st->st_private = NULL;
    return st;
 fail:
    _PySymtable_Free(st);
    return NULL;
}

struct symtable *
_PySymtable_Build(mod_ty mod, PyObject *filename, _PyFutureFeatures *future)
{
    struct symtable *st = symtable_new();
    asdl_stmt_seq *seq;
    int i;
    PyThreadState *tstate;
    int starting_recursion_depth;

    if (st == NULL)
        return NULL;
    if (filename == NULL) {
        _PySymtable_Free(st);
        return NULL;
    }
    st->st_filename = Py_NewRef(filename);
    st->st_future = future;

    /* Setup recursion depth check counters */
    tstate = _PyThreadState_GET();
    if (!tstate) {
        _PySymtable_Free(st);
        return NULL;
    }
    /* Be careful here to prevent overflow. */
    int recursion_depth = Py_C_RECURSION_LIMIT - tstate->c_recursion_remaining;
    starting_recursion_depth = recursion_depth;
    st->recursion_depth = starting_recursion_depth;
    st->recursion_limit = Py_C_RECURSION_LIMIT;

    /* Make the initial symbol information gathering pass */
    if (!symtable_enter_block(st, &_Py_ID(top), ModuleBlock, (void *)mod, 0, 0, 0, 0)) {
        _PySymtable_Free(st);
        return NULL;
    }

    st->st_top = st->st_cur;
    switch (mod->kind) {
    case Module_kind:
        seq = mod->v.Module.body;
        for (i = 0; i < asdl_seq_LEN(seq); i++)
            if (!symtable_visit_stmt(st,
                        (stmt_ty)asdl_seq_GET(seq, i)))
                goto error;
        break;
    case Expression_kind:
        if (!symtable_visit_expr(st, mod->v.Expression.body))
            goto error;
        break;
    case Interactive_kind:
        seq = mod->v.Interactive.body;
        for (i = 0; i < asdl_seq_LEN(seq); i++)
            if (!symtable_visit_stmt(st,
                        (stmt_ty)asdl_seq_GET(seq, i)))
                goto error;
        break;
    case FunctionType_kind:
        PyErr_SetString(PyExc_RuntimeError,
                        "this compiler does not handle FunctionTypes");
        goto error;
    }
    if (!symtable_exit_block(st)) {
        _PySymtable_Free(st);
        return NULL;
    }
    /* Check that the recursion depth counting balanced correctly */
    if (st->recursion_depth != starting_recursion_depth) {
        PyErr_Format(PyExc_SystemError,
            "symtable analysis recursion depth mismatch (before=%d, after=%d)",
            starting_recursion_depth, st->recursion_depth);
        _PySymtable_Free(st);
        return NULL;
    }
    /* Make the second symbol analysis pass */
    if (symtable_analyze(st)) {
#if _PY_DUMP_SYMTABLE
        dump_symtable(st->st_top);
#endif
        return st;
    }
    _PySymtable_Free(st);
    return NULL;
 error:
    (void) symtable_exit_block(st);
    _PySymtable_Free(st);
    return NULL;
}


void
_PySymtable_Free(struct symtable *st)
{
    Py_XDECREF(st->st_filename);
    Py_XDECREF(st->st_blocks);
    Py_XDECREF(st->st_stack);
    PyMem_Free((void *)st);
}

PySTEntryObject *
_PySymtable_Lookup(struct symtable *st, void *key)
{
    PyObject *k, *v;

    k = PyLong_FromVoidPtr(key);
    if (k == NULL)
        return NULL;
    if (PyDict_GetItemRef(st->st_blocks, k, &v) == 0) {
        PyErr_SetString(PyExc_KeyError,
                        "unknown symbol table entry");
    }
    Py_DECREF(k);

    assert(v == NULL || PySTEntry_Check(v));
    return (PySTEntryObject *)v;
}

int
_PySymtable_LookupOptional(struct symtable *st, void *key,
                           PySTEntryObject **out)
{
    PyObject *k = PyLong_FromVoidPtr(key);
    if (k == NULL) {
        *out = NULL;
        return -1;
    }
    int result = PyDict_GetItemRef(st->st_blocks, k, (PyObject **)out);
    Py_DECREF(k);
    assert(*out == NULL || PySTEntry_Check(*out));
    return result;
}

long
_PyST_GetSymbol(PySTEntryObject *ste, PyObject *name)
{
    PyObject *v = PyDict_GetItemWithError(ste->ste_symbols, name);
    if (!v)
        return 0;
    assert(PyLong_Check(v));
    return PyLong_AS_LONG(v);
}

int
_PyST_GetScope(PySTEntryObject *ste, PyObject *name)
{
    long symbol = _PyST_GetSymbol(ste, name);
    return (symbol >> SCOPE_OFFSET) & SCOPE_MASK;
}

int
_PyST_IsFunctionLike(PySTEntryObject *ste)
{
    return ste->ste_type == FunctionBlock
<<<<<<< HEAD
        || ste->ste_type == TypeVariableBlock
=======
        || ste->ste_type == AnnotationBlock
        || ste->ste_type == TypeVarBoundBlock
>>>>>>> 02e74c35
        || ste->ste_type == TypeAliasBlock
        || ste->ste_type == TypeParametersBlock;
}

static int
error_at_directive(PySTEntryObject *ste, PyObject *name)
{
    Py_ssize_t i;
    PyObject *data;
    assert(ste->ste_directives);
    for (i = 0; i < PyList_GET_SIZE(ste->ste_directives); i++) {
        data = PyList_GET_ITEM(ste->ste_directives, i);
        assert(PyTuple_CheckExact(data));
        assert(PyUnicode_CheckExact(PyTuple_GET_ITEM(data, 0)));
        if (PyUnicode_Compare(PyTuple_GET_ITEM(data, 0), name) == 0) {
            PyErr_RangedSyntaxLocationObject(ste->ste_table->st_filename,
                                             PyLong_AsLong(PyTuple_GET_ITEM(data, 1)),
                                             PyLong_AsLong(PyTuple_GET_ITEM(data, 2)) + 1,
                                             PyLong_AsLong(PyTuple_GET_ITEM(data, 3)),
                                             PyLong_AsLong(PyTuple_GET_ITEM(data, 4)) + 1);

            return 0;
        }
    }
    PyErr_SetString(PyExc_RuntimeError,
                    "BUG: internal directive bookkeeping broken");
    return 0;
}


/* Analyze raw symbol information to determine scope of each name.

   The next several functions are helpers for symtable_analyze(),
   which determines whether a name is local, global, or free.  In addition,
   it determines which local variables are cell variables; they provide
   bindings that are used for free variables in enclosed blocks.

   There are also two kinds of global variables, implicit and explicit.  An
   explicit global is declared with the global statement.  An implicit
   global is a free variable for which the compiler has found no binding
   in an enclosing function scope.  The implicit global is either a global
   or a builtin.  Python's module and class blocks use the xxx_NAME opcodes
   to handle these names to implement slightly odd semantics.  In such a
   block, the name is treated as global until it is assigned to; then it
   is treated as a local.

   The symbol table requires two passes to determine the scope of each name.
   The first pass collects raw facts from the AST via the symtable_visit_*
   functions: the name is a parameter here, the name is used but not defined
   here, etc.  The second pass analyzes these facts during a pass over the
   PySTEntryObjects created during pass 1.

   When a function is entered during the second pass, the parent passes
   the set of all name bindings visible to its children.  These bindings
   are used to determine if non-local variables are free or implicit globals.
   Names which are explicitly declared nonlocal must exist in this set of
   visible names - if they do not, a syntax error is raised. After doing
   the local analysis, it analyzes each of its child blocks using an
   updated set of name bindings.

   The children update the free variable set.  If a local variable is added to
   the free variable set by the child, the variable is marked as a cell.  The
   function object being defined must provide runtime storage for the variable
   that may outlive the function's frame.  Cell variables are removed from the
   free set before the analyze function returns to its parent.

   During analysis, the names are:
      symbols: dict mapping from symbol names to flag values (including offset scope values)
      scopes: dict mapping from symbol names to scope values (no offset)
      local: set of all symbol names local to the current scope
      bound: set of all symbol names local to a containing function scope
      free: set of all symbol names referenced but not bound in child scopes
      global: set of all symbol names explicitly declared as global
*/

#define SET_SCOPE(DICT, NAME, I) \
    do { \
        PyObject *o = PyLong_FromLong(I); \
        if (!o) \
            return 0; \
        if (PyDict_SetItem((DICT), (NAME), o) < 0) { \
            Py_DECREF(o); \
            return 0; \
        } \
        Py_DECREF(o); \
    } while(0)

/* Decide on scope of name, given flags.

   The namespace dictionaries may be modified to record information
   about the new name.  For example, a new global will add an entry to
   global.  A name that was global can be changed to local.
*/

static int
analyze_name(PySTEntryObject *ste, PyObject *scopes, PyObject *name, long flags,
             PyObject *bound, PyObject *local, PyObject *free,
             PyObject *global, PyObject *type_params, PySTEntryObject *class_entry)
{
    int contains;
    if (flags & DEF_GLOBAL) {
        if (flags & DEF_NONLOCAL) {
            PyErr_Format(PyExc_SyntaxError,
                         "name '%U' is nonlocal and global",
                         name);
            return error_at_directive(ste, name);
        }
        SET_SCOPE(scopes, name, GLOBAL_EXPLICIT);
        if (PySet_Add(global, name) < 0)
            return 0;
        if (bound && (PySet_Discard(bound, name) < 0))
            return 0;
        return 1;
    }
    if (flags & DEF_NONLOCAL) {
        if (!bound) {
            PyErr_Format(PyExc_SyntaxError,
                         "nonlocal declaration not allowed at module level");
            return error_at_directive(ste, name);
        }
        contains = PySet_Contains(bound, name);
        if (contains < 0) {
            return 0;
        }
        if (!contains) {
            PyErr_Format(PyExc_SyntaxError,
                         "no binding for nonlocal '%U' found",
                         name);

            return error_at_directive(ste, name);
        }
        contains = PySet_Contains(type_params, name);
        if (contains < 0) {
            return 0;
        }
        if (contains) {
            PyErr_Format(PyExc_SyntaxError,
                         "nonlocal binding not allowed for type parameter '%U'",
                         name);
            return error_at_directive(ste, name);
        }
        SET_SCOPE(scopes, name, FREE);
        ste->ste_free = 1;
        return PySet_Add(free, name) >= 0;
    }
    if (flags & DEF_BOUND) {
        SET_SCOPE(scopes, name, LOCAL);
        if (PySet_Add(local, name) < 0)
            return 0;
        if (PySet_Discard(global, name) < 0)
            return 0;
        if (flags & DEF_TYPE_PARAM) {
            if (PySet_Add(type_params, name) < 0)
                return 0;
        }
        else {
            if (PySet_Discard(type_params, name) < 0)
                return 0;
        }
        return 1;
    }
    // If we were passed class_entry (i.e., we're in an ste_can_see_class_scope scope)
    // and the bound name is in that set, then the name is potentially bound both by
    // the immediately enclosing class namespace, and also by an outer function namespace.
    // In that case, we want the runtime name resolution to look at only the class
    // namespace and the globals (not the namespace providing the bound).
    // Similarly, if the name is explicitly global in the class namespace (through the
    // global statement), we want to also treat it as a global in this scope.
    if (class_entry != NULL) {
        long class_flags = _PyST_GetSymbol(class_entry, name);
        if (class_flags & DEF_GLOBAL) {
            SET_SCOPE(scopes, name, GLOBAL_EXPLICIT);
            return 1;
        }
        else if (class_flags & DEF_BOUND && !(class_flags & DEF_NONLOCAL)) {
            SET_SCOPE(scopes, name, GLOBAL_IMPLICIT);
            return 1;
        }
    }
    /* If an enclosing block has a binding for this name, it
       is a free variable rather than a global variable.
       Note that having a non-NULL bound implies that the block
       is nested.
    */
    if (bound) {
        contains = PySet_Contains(bound, name);
        if (contains < 0) {
            return 0;
        }
        if (contains) {
            SET_SCOPE(scopes, name, FREE);
            ste->ste_free = 1;
            return PySet_Add(free, name) >= 0;
        }
    }
    /* If a parent has a global statement, then call it global
       explicit?  It could also be global implicit.
     */
    if (global) {
        contains = PySet_Contains(global, name);
        if (contains < 0) {
            return 0;
        }
        if (contains) {
            SET_SCOPE(scopes, name, GLOBAL_IMPLICIT);
            return 1;
        }
    }
    if (ste->ste_nested)
        ste->ste_free = 1;
    SET_SCOPE(scopes, name, GLOBAL_IMPLICIT);
    return 1;
}

static int
is_free_in_any_child(PySTEntryObject *entry, PyObject *key)
{
    for (Py_ssize_t i = 0; i < PyList_GET_SIZE(entry->ste_children); i++) {
        PySTEntryObject *child_ste = (PySTEntryObject *)PyList_GET_ITEM(
            entry->ste_children, i);
        long scope = _PyST_GetScope(child_ste, key);
        if (scope == FREE) {
            return 1;
        }
    }
    return 0;
}

static int
inline_comprehension(PySTEntryObject *ste, PySTEntryObject *comp,
                     PyObject *scopes, PyObject *comp_free,
                     PyObject *inlined_cells)
{
    PyObject *k, *v;
    Py_ssize_t pos = 0;
    int remove_dunder_class = 0;

    while (PyDict_Next(comp->ste_symbols, &pos, &k, &v)) {
        // skip comprehension parameter
        long comp_flags = PyLong_AS_LONG(v);
        if (comp_flags & DEF_PARAM) {
            assert(_PyUnicode_EqualToASCIIString(k, ".0"));
            continue;
        }
        int scope = (comp_flags >> SCOPE_OFFSET) & SCOPE_MASK;
        int only_flags = comp_flags & ((1 << SCOPE_OFFSET) - 1);
        if (scope == CELL || only_flags & DEF_COMP_CELL) {
            if (PySet_Add(inlined_cells, k) < 0) {
                return 0;
            }
        }
        PyObject *existing = PyDict_GetItemWithError(ste->ste_symbols, k);
        if (existing == NULL && PyErr_Occurred()) {
            return 0;
        }
        // __class__ is never allowed to be free through a class scope (see
        // drop_class_free)
        if (scope == FREE && ste->ste_type == ClassBlock &&
                _PyUnicode_EqualToASCIIString(k, "__class__")) {
            scope = GLOBAL_IMPLICIT;
            if (PySet_Discard(comp_free, k) < 0) {
                return 0;
            }
            remove_dunder_class = 1;
        }
        if (!existing) {
            // name does not exist in scope, copy from comprehension
            assert(scope != FREE || PySet_Contains(comp_free, k) == 1);
            PyObject *v_flags = PyLong_FromLong(only_flags);
            if (v_flags == NULL) {
                return 0;
            }
            int ok = PyDict_SetItem(ste->ste_symbols, k, v_flags);
            Py_DECREF(v_flags);
            if (ok < 0) {
                return 0;
            }
            SET_SCOPE(scopes, k, scope);
        }
        else {
            if (PyLong_AsLong(existing) & DEF_BOUND) {
                // free vars in comprehension that are locals in outer scope can
                // now simply be locals, unless they are free in comp children,
                // or if the outer scope is a class block
                if (!is_free_in_any_child(comp, k) && ste->ste_type != ClassBlock) {
                    if (PySet_Discard(comp_free, k) < 0) {
                        return 0;
                    }
                }
            }
        }
    }
    comp->ste_free = PySet_Size(comp_free) > 0;
    if (remove_dunder_class && PyDict_DelItemString(comp->ste_symbols, "__class__") < 0) {
        return 0;
    }
    return 1;
}

#undef SET_SCOPE

/* If a name is defined in free and also in locals, then this block
   provides the binding for the free variable.  The name should be
   marked CELL in this block and removed from the free list.

   Note that the current block's free variables are included in free.
   That's safe because no name can be free and local in the same scope.
*/

static int
analyze_cells(PyObject *scopes, PyObject *free, PyObject *inlined_cells)
{
    PyObject *name, *v, *v_cell;
    int success = 0;
    Py_ssize_t pos = 0;

    v_cell = PyLong_FromLong(CELL);
    if (!v_cell)
        return 0;
    while (PyDict_Next(scopes, &pos, &name, &v)) {
        long scope;
        assert(PyLong_Check(v));
        scope = PyLong_AS_LONG(v);
        if (scope != LOCAL)
            continue;
        int contains = PySet_Contains(free, name);
        if (contains < 0) {
            goto error;
        }
        if (!contains) {
            contains = PySet_Contains(inlined_cells, name);
            if (contains < 0) {
                goto error;
            }
            if (!contains) {
                continue;
            }
        }
        /* Replace LOCAL with CELL for this name, and remove
           from free. It is safe to replace the value of name
           in the dict, because it will not cause a resize.
         */
        if (PyDict_SetItem(scopes, name, v_cell) < 0)
            goto error;
        if (PySet_Discard(free, name) < 0)
            goto error;
    }
    success = 1;
 error:
    Py_DECREF(v_cell);
    return success;
}

static int
drop_class_free(PySTEntryObject *ste, PyObject *free)
{
    int res;
    res = PySet_Discard(free, &_Py_ID(__class__));
    if (res < 0)
        return 0;
    if (res)
        ste->ste_needs_class_closure = 1;
    res = PySet_Discard(free, &_Py_ID(__classdict__));
    if (res < 0)
        return 0;
    if (res)
        ste->ste_needs_classdict = 1;
    return 1;
}

/* Enter the final scope information into the ste_symbols dict.
 *
 * All arguments are dicts.  Modifies symbols, others are read-only.
*/
static int
update_symbols(PyObject *symbols, PyObject *scopes,
               PyObject *bound, PyObject *free,
               PyObject *inlined_cells, int classflag)
{
    PyObject *name = NULL, *itr = NULL;
    PyObject *v = NULL, *v_scope = NULL, *v_new = NULL, *v_free = NULL;
    Py_ssize_t pos = 0;

    /* Update scope information for all symbols in this scope */
    while (PyDict_Next(symbols, &pos, &name, &v)) {
        long scope, flags;
        assert(PyLong_Check(v));
        flags = PyLong_AS_LONG(v);
        int contains = PySet_Contains(inlined_cells, name);
        if (contains < 0) {
            return 0;
        }
        if (contains) {
            flags |= DEF_COMP_CELL;
        }
        v_scope = PyDict_GetItemWithError(scopes, name);
        assert(v_scope && PyLong_Check(v_scope));
        scope = PyLong_AS_LONG(v_scope);
        flags |= (scope << SCOPE_OFFSET);
        v_new = PyLong_FromLong(flags);
        if (!v_new)
            return 0;
        if (PyDict_SetItem(symbols, name, v_new) < 0) {
            Py_DECREF(v_new);
            return 0;
        }
        Py_DECREF(v_new);
    }

    /* Record not yet resolved free variables from children (if any) */
    v_free = PyLong_FromLong(FREE << SCOPE_OFFSET);
    if (!v_free)
        return 0;

    itr = PyObject_GetIter(free);
    if (itr == NULL) {
        Py_DECREF(v_free);
        return 0;
    }

    while ((name = PyIter_Next(itr))) {
        v = PyDict_GetItemWithError(symbols, name);

        /* Handle symbol that already exists in this scope */
        if (v) {
            /* Handle a free variable in a method of
               the class that has the same name as a local
               or global in the class scope.
            */
            if  (classflag) {
                long flags = PyLong_AS_LONG(v) | DEF_FREE_CLASS;
                v_new = PyLong_FromLong(flags);
                if (!v_new) {
                    goto error;
                }
                if (PyDict_SetItem(symbols, name, v_new) < 0) {
                    Py_DECREF(v_new);
                    goto error;
                }
                Py_DECREF(v_new);
            }
            /* It's a cell, or already free in this scope */
            Py_DECREF(name);
            continue;
        }
        else if (PyErr_Occurred()) {
            goto error;
        }
        /* Handle global symbol */
        if (bound) {
            int contains = PySet_Contains(bound, name);
            if (contains < 0) {
                goto error;
            }
            if (!contains) {
                Py_DECREF(name);
                continue;       /* it's a global */
            }
        }
        /* Propagate new free symbol up the lexical stack */
        if (PyDict_SetItem(symbols, name, v_free) < 0) {
            goto error;
        }
        Py_DECREF(name);
    }

    /* Check if loop ended because of exception in PyIter_Next */
    if (PyErr_Occurred()) {
        goto error;
    }

    Py_DECREF(itr);
    Py_DECREF(v_free);
    return 1;
error:
    Py_XDECREF(v_free);
    Py_XDECREF(itr);
    Py_XDECREF(name);
    return 0;
}

/* Make final symbol table decisions for block of ste.

   Arguments:
   ste -- current symtable entry (input/output)
   bound -- set of variables bound in enclosing scopes (input).  bound
       is NULL for module blocks.
   free -- set of free variables in enclosed scopes (output)
   globals -- set of declared global variables in enclosing scopes (input)

   The implementation uses two mutually recursive functions,
   analyze_block() and analyze_child_block().  analyze_block() is
   responsible for analyzing the individual names defined in a block.
   analyze_child_block() prepares temporary namespace dictionaries
   used to evaluated nested blocks.

   The two functions exist because a child block should see the name
   bindings of its enclosing blocks, but those bindings should not
   propagate back to a parent block.
*/

static int
analyze_child_block(PySTEntryObject *entry, PyObject *bound, PyObject *free,
                    PyObject *global, PyObject *type_params,
                    PySTEntryObject *class_entry, PyObject **child_free);

static int
analyze_block(PySTEntryObject *ste, PyObject *bound, PyObject *free,
              PyObject *global, PyObject *type_params,
              PySTEntryObject *class_entry)
{
    PyObject *name, *v, *local = NULL, *scopes = NULL, *newbound = NULL;
    PyObject *newglobal = NULL, *newfree = NULL, *inlined_cells = NULL;
    PyObject *temp;
    int success = 0;
    Py_ssize_t i, pos = 0;

    local = PySet_New(NULL);  /* collect new names bound in block */
    if (!local)
        goto error;
    scopes = PyDict_New();  /* collect scopes defined for each name */
    if (!scopes)
        goto error;

    /* Allocate new global, bound and free variable sets.  These
       sets hold the names visible in nested blocks.  For
       ClassBlocks, the bound and global names are initialized
       before analyzing names, because class bindings aren't
       visible in methods.  For other blocks, they are initialized
       after names are analyzed.
     */

    /* TODO(jhylton): Package these dicts in a struct so that we
       can write reasonable helper functions?
    */
    newglobal = PySet_New(NULL);
    if (!newglobal)
        goto error;
    newfree = PySet_New(NULL);
    if (!newfree)
        goto error;
    newbound = PySet_New(NULL);
    if (!newbound)
        goto error;
    inlined_cells = PySet_New(NULL);
    if (!inlined_cells)
        goto error;

    /* Class namespace has no effect on names visible in
       nested functions, so populate the global and bound
       sets to be passed to child blocks before analyzing
       this one.
     */
    if (ste->ste_type == ClassBlock) {
        /* Pass down known globals */
        temp = PyNumber_InPlaceOr(newglobal, global);
        if (!temp)
            goto error;
        Py_DECREF(temp);
        /* Pass down previously bound symbols */
        if (bound) {
            temp = PyNumber_InPlaceOr(newbound, bound);
            if (!temp)
                goto error;
            Py_DECREF(temp);
        }
    }

    while (PyDict_Next(ste->ste_symbols, &pos, &name, &v)) {
        long flags = PyLong_AS_LONG(v);
        if (!analyze_name(ste, scopes, name, flags,
                          bound, local, free, global, type_params, class_entry))
            goto error;
    }

    /* Populate global and bound sets to be passed to children. */
    if (ste->ste_type != ClassBlock) {
        /* Add function locals to bound set */
        if (_PyST_IsFunctionLike(ste)) {
            temp = PyNumber_InPlaceOr(newbound, local);
            if (!temp)
                goto error;
            Py_DECREF(temp);
        }
        /* Pass down previously bound symbols */
        if (bound) {
            temp = PyNumber_InPlaceOr(newbound, bound);
            if (!temp)
                goto error;
            Py_DECREF(temp);
        }
        /* Pass down known globals */
        temp = PyNumber_InPlaceOr(newglobal, global);
        if (!temp)
            goto error;
        Py_DECREF(temp);
    }
    else {
        /* Special-case __class__ and __classdict__ */
        if (PySet_Add(newbound, &_Py_ID(__class__)) < 0)
            goto error;
        if (PySet_Add(newbound, &_Py_ID(__classdict__)) < 0)
            goto error;
    }

    /* Recursively call analyze_child_block() on each child block.

       newbound, newglobal now contain the names visible in
       nested blocks.  The free variables in the children will
       be added to newfree.
    */
    for (i = 0; i < PyList_GET_SIZE(ste->ste_children); ++i) {
        PyObject *child_free = NULL;
        PyObject *c = PyList_GET_ITEM(ste->ste_children, i);
        PySTEntryObject* entry;
        assert(c && PySTEntry_Check(c));
        entry = (PySTEntryObject*)c;

        PySTEntryObject *new_class_entry = NULL;
        if (entry->ste_can_see_class_scope) {
            if (ste->ste_type == ClassBlock) {
                new_class_entry = ste;
            }
            else if (class_entry) {
                new_class_entry = class_entry;
            }
        }

        // we inline all non-generator-expression comprehensions,
        // except those in annotation scopes that are nested in classes
        int inline_comp =
            entry->ste_comprehension &&
            !entry->ste_generator &&
            !ste->ste_can_see_class_scope;

        if (!analyze_child_block(entry, newbound, newfree, newglobal,
                                 type_params, new_class_entry, &child_free))
        {
            goto error;
        }
        if (inline_comp) {
            if (!inline_comprehension(ste, entry, scopes, child_free, inlined_cells)) {
                Py_DECREF(child_free);
                goto error;
            }
            entry->ste_comp_inlined = 1;
        }
        temp = PyNumber_InPlaceOr(newfree, child_free);
        Py_DECREF(child_free);
        if (!temp)
            goto error;
        Py_DECREF(temp);
        /* Check if any children have free variables */
        if (entry->ste_free || entry->ste_child_free)
            ste->ste_child_free = 1;
    }

    /* Splice children of inlined comprehensions into our children list */
    for (i = PyList_GET_SIZE(ste->ste_children) - 1; i >= 0; --i) {
        PyObject* c = PyList_GET_ITEM(ste->ste_children, i);
        PySTEntryObject* entry;
        assert(c && PySTEntry_Check(c));
        entry = (PySTEntryObject*)c;
        if (entry->ste_comp_inlined &&
            PyList_SetSlice(ste->ste_children, i, i + 1,
                            entry->ste_children) < 0)
        {
            goto error;
        }
    }

    /* Check if any local variables must be converted to cell variables */
    if (_PyST_IsFunctionLike(ste) && !analyze_cells(scopes, newfree, inlined_cells))
        goto error;
    else if (ste->ste_type == ClassBlock && !drop_class_free(ste, newfree))
        goto error;
    /* Records the results of the analysis in the symbol table entry */
    if (!update_symbols(ste->ste_symbols, scopes, bound, newfree, inlined_cells,
                        (ste->ste_type == ClassBlock) || ste->ste_can_see_class_scope))
        goto error;

    temp = PyNumber_InPlaceOr(free, newfree);
    if (!temp)
        goto error;
    Py_DECREF(temp);
    success = 1;
 error:
    Py_XDECREF(scopes);
    Py_XDECREF(local);
    Py_XDECREF(newbound);
    Py_XDECREF(newglobal);
    Py_XDECREF(newfree);
    Py_XDECREF(inlined_cells);
    if (!success)
        assert(PyErr_Occurred());
    return success;
}

static int
analyze_child_block(PySTEntryObject *entry, PyObject *bound, PyObject *free,
                    PyObject *global, PyObject *type_params,
                    PySTEntryObject *class_entry, PyObject** child_free)
{
    PyObject *temp_bound = NULL, *temp_global = NULL, *temp_free = NULL;
    PyObject *temp_type_params = NULL;

    /* Copy the bound/global/free sets.

       These sets are used by all blocks enclosed by the
       current block.  The analyze_block() call modifies these
       sets.

    */
    temp_bound = PySet_New(bound);
    if (!temp_bound)
        goto error;
    temp_free = PySet_New(free);
    if (!temp_free)
        goto error;
    temp_global = PySet_New(global);
    if (!temp_global)
        goto error;
    temp_type_params = PySet_New(type_params);
    if (!temp_type_params)
        goto error;

    if (!analyze_block(entry, temp_bound, temp_free, temp_global,
                       temp_type_params, class_entry))
        goto error;
    *child_free = temp_free;
    Py_DECREF(temp_bound);
    Py_DECREF(temp_global);
    Py_DECREF(temp_type_params);
    return 1;
 error:
    Py_XDECREF(temp_bound);
    Py_XDECREF(temp_free);
    Py_XDECREF(temp_global);
    Py_XDECREF(temp_type_params);
    return 0;
}

static int
symtable_analyze(struct symtable *st)
{
    PyObject *free, *global, *type_params;
    int r;

    free = PySet_New(NULL);
    if (!free)
        return 0;
    global = PySet_New(NULL);
    if (!global) {
        Py_DECREF(free);
        return 0;
    }
    type_params = PySet_New(NULL);
    if (!type_params) {
        Py_DECREF(free);
        Py_DECREF(global);
        return 0;
    }
    r = analyze_block(st->st_top, NULL, free, global, type_params, NULL);
    Py_DECREF(free);
    Py_DECREF(global);
    Py_DECREF(type_params);
    return r;
}

/* symtable_enter_block() gets a reference via ste_new.
   This reference is released when the block is exited, via the DECREF
   in symtable_exit_block().
*/

static int
symtable_exit_block(struct symtable *st)
{
    Py_ssize_t size;

    st->st_cur = NULL;
    size = PyList_GET_SIZE(st->st_stack);
    if (size) {
        if (PyList_SetSlice(st->st_stack, size - 1, size, NULL) < 0)
            return 0;
        if (--size)
            st->st_cur = (PySTEntryObject *)PyList_GET_ITEM(st->st_stack, size - 1);
    }
    return 1;
}

static int
symtable_enter_existing_block(struct symtable *st, PySTEntryObject* ste)
{
    if (PyList_Append(st->st_stack, (PyObject *)ste) < 0) {
        return 0;
    }
    PySTEntryObject *prev = st->st_cur;
    /* bpo-37757: For now, disallow *all* assignment expressions in the
     * outermost iterator expression of a comprehension, even those inside
     * a nested comprehension or a lambda expression.
     */
    if (prev) {
        ste->ste_comp_iter_expr = prev->ste_comp_iter_expr;
    }
    /* No need to inherit ste_mangled_names in classes, where all names
     * are mangled. */
    if (prev && prev->ste_mangled_names != NULL && ste->ste_type != ClassBlock) {
        ste->ste_mangled_names = Py_NewRef(prev->ste_mangled_names);
    }
    /* The entry is owned by the stack. Borrow it for st_cur. */
    st->st_cur = ste;

    /* If "from __future__ import annotations" is active,
     * annotation blocks shouldn't have any affect on the symbol table since in
     * the compilation stage, they will all be transformed to strings. */
    if (st->st_future->ff_features & CO_FUTURE_ANNOTATIONS && ste->ste_type == AnnotationBlock) {
        return 1;
    }

    if (ste->ste_type == ModuleBlock)
        st->st_global = st->st_cur->ste_symbols;

    if (prev) {
        if (PyList_Append(prev->ste_children, (PyObject *)ste) < 0) {
            return 0;
        }
    }
    return 1;
}

static int
symtable_enter_block(struct symtable *st, identifier name, _Py_block_ty block,
                     void *ast, int lineno, int col_offset,
                     int end_lineno, int end_col_offset)
{
    PySTEntryObject *ste = ste_new(st, name, block, ast,
                                   lineno, col_offset, end_lineno, end_col_offset);
    if (ste == NULL)
        return 0;
    int result = symtable_enter_existing_block(st, ste);
    Py_DECREF(ste);
    return result;
}

static long
symtable_lookup_entry(struct symtable *st, PySTEntryObject *ste, PyObject *name)
{
    PyObject *mangled = _Py_MaybeMangle(st->st_private, ste, name);
    if (!mangled)
        return 0;
    long ret = _PyST_GetSymbol(ste, mangled);
    Py_DECREF(mangled);
    return ret;
}

static long
symtable_lookup(struct symtable *st, PyObject *name)
{
    return symtable_lookup_entry(st, st->st_cur, name);
}

static int
symtable_add_def_helper(struct symtable *st, PyObject *name, int flag, struct _symtable_entry *ste,
                        int lineno, int col_offset, int end_lineno, int end_col_offset)
{
    PyObject *o;
    PyObject *dict;
    long val;
    PyObject *mangled = _Py_MaybeMangle(st->st_private, st->st_cur, name);

    if (!mangled)
        return 0;
    dict = ste->ste_symbols;
    if ((o = PyDict_GetItemWithError(dict, mangled))) {
        val = PyLong_AS_LONG(o);
        if ((flag & DEF_PARAM) && (val & DEF_PARAM)) {
            /* Is it better to use 'mangled' or 'name' here? */
            PyErr_Format(PyExc_SyntaxError, DUPLICATE_ARGUMENT, name);
            PyErr_RangedSyntaxLocationObject(st->st_filename,
                                             lineno, col_offset + 1,
                                             end_lineno, end_col_offset + 1);
            goto error;
        }
        if ((flag & DEF_TYPE_PARAM) && (val & DEF_TYPE_PARAM)) {
            PyErr_Format(PyExc_SyntaxError, DUPLICATE_TYPE_PARAM, name);
            PyErr_RangedSyntaxLocationObject(st->st_filename,
                                             lineno, col_offset + 1,
                                             end_lineno, end_col_offset + 1);
            goto error;
        }
        val |= flag;
    }
    else if (PyErr_Occurred()) {
        goto error;
    }
    else {
        val = flag;
    }
    if (ste->ste_comp_iter_target) {
        /* This name is an iteration variable in a comprehension,
         * so check for a binding conflict with any named expressions.
         * Otherwise, mark it as an iteration variable so subsequent
         * named expressions can check for conflicts.
         */
        if (val & (DEF_GLOBAL | DEF_NONLOCAL)) {
            PyErr_Format(PyExc_SyntaxError,
                NAMED_EXPR_COMP_INNER_LOOP_CONFLICT, name);
            PyErr_RangedSyntaxLocationObject(st->st_filename,
                                             lineno, col_offset + 1,
                                             end_lineno, end_col_offset + 1);
            goto error;
        }
        val |= DEF_COMP_ITER;
    }
    o = PyLong_FromLong(val);
    if (o == NULL)
        goto error;
    if (PyDict_SetItem(dict, mangled, o) < 0) {
        Py_DECREF(o);
        goto error;
    }
    Py_DECREF(o);

    if (flag & DEF_PARAM) {
        if (PyList_Append(ste->ste_varnames, mangled) < 0)
            goto error;
    } else      if (flag & DEF_GLOBAL) {
        /* XXX need to update DEF_GLOBAL for other flags too;
           perhaps only DEF_FREE_GLOBAL */
        val = flag;
        if ((o = PyDict_GetItemWithError(st->st_global, mangled))) {
            val |= PyLong_AS_LONG(o);
        }
        else if (PyErr_Occurred()) {
            goto error;
        }
        o = PyLong_FromLong(val);
        if (o == NULL)
            goto error;
        if (PyDict_SetItem(st->st_global, mangled, o) < 0) {
            Py_DECREF(o);
            goto error;
        }
        Py_DECREF(o);
    }
    Py_DECREF(mangled);
    return 1;

error:
    Py_DECREF(mangled);
    return 0;
}

static int
symtable_add_def(struct symtable *st, PyObject *name, int flag,
                 int lineno, int col_offset, int end_lineno, int end_col_offset)
{
    if ((flag & DEF_TYPE_PARAM) && st->st_cur->ste_mangled_names != NULL) {
        if(PySet_Add(st->st_cur->ste_mangled_names, name) < 0) {
            return 0;
        }
    }
    return symtable_add_def_helper(st, name, flag, st->st_cur,
                        lineno, col_offset, end_lineno, end_col_offset);
}

static int
symtable_enter_type_param_block(struct symtable *st, identifier name,
                               void *ast, int has_defaults, int has_kwdefaults,
                               enum _stmt_kind kind,
                               int lineno, int col_offset,
                               int end_lineno, int end_col_offset)
{
    _Py_block_ty current_type = st->st_cur->ste_type;
    if(!symtable_enter_block(st, name, TypeParametersBlock, ast, lineno,
                             col_offset, end_lineno, end_col_offset)) {
        return 0;
    }
    if (current_type == ClassBlock) {
        st->st_cur->ste_can_see_class_scope = 1;
        if (!symtable_add_def(st, &_Py_ID(__classdict__), USE, lineno, col_offset, end_lineno, end_col_offset)) {
            return 0;
        }
    }
    if (kind == ClassDef_kind) {
        _Py_DECLARE_STR(type_params, ".type_params");
        // It gets "set" when we create the type params tuple and
        // "used" when we build up the bases.
        if (!symtable_add_def(st, &_Py_STR(type_params), DEF_LOCAL,
                              lineno, col_offset, end_lineno, end_col_offset)) {
            return 0;
        }
        if (!symtable_add_def(st, &_Py_STR(type_params), USE,
                              lineno, col_offset, end_lineno, end_col_offset)) {
            return 0;
        }
        // This is used for setting the generic base
        _Py_DECLARE_STR(generic_base, ".generic_base");
        if (!symtable_add_def(st, &_Py_STR(generic_base), DEF_LOCAL,
                              lineno, col_offset, end_lineno, end_col_offset)) {
            return 0;
        }
        if (!symtable_add_def(st, &_Py_STR(generic_base), USE,
                              lineno, col_offset, end_lineno, end_col_offset)) {
            return 0;
        }
    }
    if (has_defaults) {
        _Py_DECLARE_STR(defaults, ".defaults");
        if (!symtable_add_def(st, &_Py_STR(defaults), DEF_PARAM,
                              lineno, col_offset, end_lineno, end_col_offset)) {
            return 0;
        }
    }
    if (has_kwdefaults) {
        _Py_DECLARE_STR(kwdefaults, ".kwdefaults");
        if (!symtable_add_def(st, &_Py_STR(kwdefaults), DEF_PARAM,
                              lineno, col_offset, end_lineno, end_col_offset)) {
            return 0;
        }
    }
    return 1;
}

/* VISIT, VISIT_SEQ and VIST_SEQ_TAIL take an ASDL type as their second argument.
   They use the ASDL name to synthesize the name of the C type and the visit
   function.

   VISIT_SEQ_TAIL permits the start of an ASDL sequence to be skipped, which is
   useful if the first node in the sequence requires special treatment.

   VISIT_QUIT macro returns the specified value exiting from the function but
   first adjusts current recursion counter depth.
*/

#define VISIT_QUIT(ST, X) \
    return --(ST)->recursion_depth,(X)

#define VISIT(ST, TYPE, V) \
    do { \
        if (!symtable_visit_ ## TYPE((ST), (V))) { \
            VISIT_QUIT((ST), 0); \
        } \
    } while(0)

#define VISIT_SEQ(ST, TYPE, SEQ) \
    do { \
        int i; \
        asdl_ ## TYPE ## _seq *seq = (SEQ); /* avoid variable capture */ \
        for (i = 0; i < asdl_seq_LEN(seq); i++) { \
            TYPE ## _ty elt = (TYPE ## _ty)asdl_seq_GET(seq, i); \
            if (!symtable_visit_ ## TYPE((ST), elt)) \
                VISIT_QUIT((ST), 0);                 \
        } \
    } while(0)

#define VISIT_SEQ_TAIL(ST, TYPE, SEQ, START) \
    do { \
        int i; \
        asdl_ ## TYPE ## _seq *seq = (SEQ); /* avoid variable capture */ \
        for (i = (START); i < asdl_seq_LEN(seq); i++) { \
            TYPE ## _ty elt = (TYPE ## _ty)asdl_seq_GET(seq, i); \
            if (!symtable_visit_ ## TYPE((ST), elt)) \
                VISIT_QUIT((ST), 0);                 \
        } \
    } while(0)

#define VISIT_SEQ_WITH_NULL(ST, TYPE, SEQ) \
    do { \
        int i = 0; \
        asdl_ ## TYPE ## _seq *seq = (SEQ); /* avoid variable capture */ \
        for (i = 0; i < asdl_seq_LEN(seq); i++) { \
            TYPE ## _ty elt = (TYPE ## _ty)asdl_seq_GET(seq, i); \
            if (!elt) continue; /* can be NULL */ \
            if (!symtable_visit_ ## TYPE((ST), elt)) \
                VISIT_QUIT((ST), 0);             \
        } \
    } while(0)

static int
symtable_record_directive(struct symtable *st, identifier name, int lineno,
                          int col_offset, int end_lineno, int end_col_offset)
{
    PyObject *data, *mangled;
    int res;
    if (!st->st_cur->ste_directives) {
        st->st_cur->ste_directives = PyList_New(0);
        if (!st->st_cur->ste_directives)
            return 0;
    }
    mangled = _Py_MaybeMangle(st->st_private, st->st_cur, name);
    if (!mangled)
        return 0;
    data = Py_BuildValue("(Niiii)", mangled, lineno, col_offset, end_lineno, end_col_offset);
    if (!data)
        return 0;
    res = PyList_Append(st->st_cur->ste_directives, data);
    Py_DECREF(data);
    return res == 0;
}

static int
has_kwonlydefaults(asdl_arg_seq *kwonlyargs, asdl_expr_seq *kw_defaults)
{
    for (int i = 0; i < asdl_seq_LEN(kwonlyargs); i++) {
        expr_ty default_ = asdl_seq_GET(kw_defaults, i);
        if (default_) {
            return 1;
        }
    }
    return 0;
}

static int
symtable_visit_stmt(struct symtable *st, stmt_ty s)
{
    if (++st->recursion_depth > st->recursion_limit) {
        PyErr_SetString(PyExc_RecursionError,
                        "maximum recursion depth exceeded during compilation");
        VISIT_QUIT(st, 0);
    }
    switch (s->kind) {
    case FunctionDef_kind: {
        if (!symtable_add_def(st, s->v.FunctionDef.name, DEF_LOCAL, LOCATION(s)))
            VISIT_QUIT(st, 0);
        if (s->v.FunctionDef.args->defaults)
            VISIT_SEQ(st, expr, s->v.FunctionDef.args->defaults);
        if (s->v.FunctionDef.args->kw_defaults)
            VISIT_SEQ_WITH_NULL(st, expr, s->v.FunctionDef.args->kw_defaults);
        if (s->v.FunctionDef.decorator_list)
            VISIT_SEQ(st, expr, s->v.FunctionDef.decorator_list);
        if (asdl_seq_LEN(s->v.FunctionDef.type_params) > 0) {
            if (!symtable_enter_type_param_block(
                    st, s->v.FunctionDef.name,
                    (void *)s->v.FunctionDef.type_params,
                    s->v.FunctionDef.args->defaults != NULL,
                    has_kwonlydefaults(s->v.FunctionDef.args->kwonlyargs,
                                       s->v.FunctionDef.args->kw_defaults),
                    s->kind,
                    LOCATION(s))) {
                VISIT_QUIT(st, 0);
            }
            VISIT_SEQ(st, type_param, s->v.FunctionDef.type_params);
        }
        PySTEntryObject *new_ste = ste_new(st, s->v.FunctionDef.name, FunctionBlock, (void *)s,
                                           LOCATION(s));
        if (!new_ste) {
            VISIT_QUIT(st, 0);
        }

        if (!symtable_visit_annotations(st, s, s->v.FunctionDef.args,
                                        s->v.FunctionDef.returns, new_ste)) {
            Py_DECREF(new_ste);
            VISIT_QUIT(st, 0);
        }
        if (!symtable_enter_existing_block(st, new_ste)) {
            Py_DECREF(new_ste);
            VISIT_QUIT(st, 0);
        }
        Py_DECREF(new_ste);
        VISIT(st, arguments, s->v.FunctionDef.args);
        VISIT_SEQ(st, stmt, s->v.FunctionDef.body);
        if (!symtable_exit_block(st))
            VISIT_QUIT(st, 0);
        if (asdl_seq_LEN(s->v.FunctionDef.type_params) > 0) {
            if (!symtable_exit_block(st))
                VISIT_QUIT(st, 0);
        }
        break;
    }
    case ClassDef_kind: {
        PyObject *tmp;
        if (!symtable_add_def(st, s->v.ClassDef.name, DEF_LOCAL, LOCATION(s)))
            VISIT_QUIT(st, 0);
        if (s->v.ClassDef.decorator_list)
            VISIT_SEQ(st, expr, s->v.ClassDef.decorator_list);
        tmp = st->st_private;
        if (asdl_seq_LEN(s->v.ClassDef.type_params) > 0) {
            if (!symtable_enter_type_param_block(st, s->v.ClassDef.name,
                                                (void *)s->v.ClassDef.type_params,
                                                false, false, s->kind,
                                                LOCATION(s))) {
                VISIT_QUIT(st, 0);
            }
            st->st_private = s->v.ClassDef.name;
            st->st_cur->ste_mangled_names = PySet_New(NULL);
            if (!st->st_cur->ste_mangled_names) {
                VISIT_QUIT(st, 0);
            }
            VISIT_SEQ(st, type_param, s->v.ClassDef.type_params);
        }
        VISIT_SEQ(st, expr, s->v.ClassDef.bases);
        VISIT_SEQ(st, keyword, s->v.ClassDef.keywords);
        if (!symtable_enter_block(st, s->v.ClassDef.name, ClassBlock,
                                  (void *)s, s->lineno, s->col_offset,
                                  s->end_lineno, s->end_col_offset))
            VISIT_QUIT(st, 0);
        st->st_private = s->v.ClassDef.name;
        if (asdl_seq_LEN(s->v.ClassDef.type_params) > 0) {
            if (!symtable_add_def(st, &_Py_ID(__type_params__),
                                  DEF_LOCAL, LOCATION(s))) {
                VISIT_QUIT(st, 0);
            }
            _Py_DECLARE_STR(type_params, ".type_params");
            if (!symtable_add_def(st, &_Py_STR(type_params),
                                  USE, LOCATION(s))) {
                VISIT_QUIT(st, 0);
            }
        }
        VISIT_SEQ(st, stmt, s->v.ClassDef.body);
        if (!symtable_exit_block(st))
            VISIT_QUIT(st, 0);
        if (asdl_seq_LEN(s->v.ClassDef.type_params) > 0) {
            if (!symtable_exit_block(st))
                VISIT_QUIT(st, 0);
        }
        st->st_private = tmp;
        break;
    }
    case TypeAlias_kind: {
        VISIT(st, expr, s->v.TypeAlias.name);
        assert(s->v.TypeAlias.name->kind == Name_kind);
        PyObject *name = s->v.TypeAlias.name->v.Name.id;
        int is_in_class = st->st_cur->ste_type == ClassBlock;
        int is_generic = asdl_seq_LEN(s->v.TypeAlias.type_params) > 0;
        if (is_generic) {
            if (!symtable_enter_type_param_block(
                    st, name,
                    (void *)s->v.TypeAlias.type_params,
                    false, false, s->kind,
                    LOCATION(s))) {
                VISIT_QUIT(st, 0);
            }
            VISIT_SEQ(st, type_param, s->v.TypeAlias.type_params);
        }
        if (!symtable_enter_block(st, name, TypeAliasBlock,
                                  (void *)s, LOCATION(s)))
            VISIT_QUIT(st, 0);
        st->st_cur->ste_can_see_class_scope = is_in_class;
        if (is_in_class && !symtable_add_def(st, &_Py_ID(__classdict__), USE, LOCATION(s->v.TypeAlias.value))) {
            VISIT_QUIT(st, 0);
        }
        VISIT(st, expr, s->v.TypeAlias.value);
        if (!symtable_exit_block(st))
            VISIT_QUIT(st, 0);
        if (is_generic) {
            if (!symtable_exit_block(st))
                VISIT_QUIT(st, 0);
        }
        break;
    }
    case Return_kind:
        if (s->v.Return.value) {
            VISIT(st, expr, s->v.Return.value);
            st->st_cur->ste_returns_value = 1;
        }
        break;
    case Delete_kind:
        VISIT_SEQ(st, expr, s->v.Delete.targets);
        break;
    case Assign_kind:
        VISIT_SEQ(st, expr, s->v.Assign.targets);
        VISIT(st, expr, s->v.Assign.value);
        break;
    case AnnAssign_kind:
        st->st_cur->ste_annotations_used = 1;
        if (s->v.AnnAssign.target->kind == Name_kind) {
            expr_ty e_name = s->v.AnnAssign.target;
            long cur = symtable_lookup(st, e_name->v.Name.id);
            if (cur < 0) {
                VISIT_QUIT(st, 0);
            }
            if ((cur & (DEF_GLOBAL | DEF_NONLOCAL))
                && (st->st_cur->ste_symbols != st->st_global)
                && s->v.AnnAssign.simple) {
                PyErr_Format(PyExc_SyntaxError,
                             cur & DEF_GLOBAL ? GLOBAL_ANNOT : NONLOCAL_ANNOT,
                             e_name->v.Name.id);
                PyErr_RangedSyntaxLocationObject(st->st_filename,
                                                 s->lineno,
                                                 s->col_offset + 1,
                                                 s->end_lineno,
                                                 s->end_col_offset + 1);
                VISIT_QUIT(st, 0);
            }
            if (s->v.AnnAssign.simple &&
                !symtable_add_def(st, e_name->v.Name.id,
                                  DEF_ANNOT | DEF_LOCAL, LOCATION(e_name))) {
                VISIT_QUIT(st, 0);
            }
            else {
                if (s->v.AnnAssign.value
                    && !symtable_add_def(st, e_name->v.Name.id, DEF_LOCAL, LOCATION(e_name))) {
                    VISIT_QUIT(st, 0);
                }
            }
        }
        else {
            VISIT(st, expr, s->v.AnnAssign.target);
        }
        if (!symtable_visit_annotation(st, s->v.AnnAssign.annotation,
                                       (void *)((uintptr_t)st->st_cur->ste_id + 1))) {
            VISIT_QUIT(st, 0);
        }

        if (s->v.AnnAssign.value) {
            VISIT(st, expr, s->v.AnnAssign.value);
        }
        break;
    case AugAssign_kind:
        VISIT(st, expr, s->v.AugAssign.target);
        VISIT(st, expr, s->v.AugAssign.value);
        break;
    case For_kind:
        VISIT(st, expr, s->v.For.target);
        VISIT(st, expr, s->v.For.iter);
        VISIT_SEQ(st, stmt, s->v.For.body);
        if (s->v.For.orelse)
            VISIT_SEQ(st, stmt, s->v.For.orelse);
        break;
    case While_kind:
        VISIT(st, expr, s->v.While.test);
        VISIT_SEQ(st, stmt, s->v.While.body);
        if (s->v.While.orelse)
            VISIT_SEQ(st, stmt, s->v.While.orelse);
        break;
    case If_kind:
        /* XXX if 0: and lookup_yield() hacks */
        VISIT(st, expr, s->v.If.test);
        VISIT_SEQ(st, stmt, s->v.If.body);
        if (s->v.If.orelse)
            VISIT_SEQ(st, stmt, s->v.If.orelse);
        break;
    case Match_kind:
        VISIT(st, expr, s->v.Match.subject);
        VISIT_SEQ(st, match_case, s->v.Match.cases);
        break;
    case Raise_kind:
        if (s->v.Raise.exc) {
            VISIT(st, expr, s->v.Raise.exc);
            if (s->v.Raise.cause) {
                VISIT(st, expr, s->v.Raise.cause);
            }
        }
        break;
    case Try_kind:
        VISIT_SEQ(st, stmt, s->v.Try.body);
        VISIT_SEQ(st, excepthandler, s->v.Try.handlers);
        VISIT_SEQ(st, stmt, s->v.Try.orelse);
        VISIT_SEQ(st, stmt, s->v.Try.finalbody);
        break;
    case TryStar_kind:
        VISIT_SEQ(st, stmt, s->v.TryStar.body);
        VISIT_SEQ(st, excepthandler, s->v.TryStar.handlers);
        VISIT_SEQ(st, stmt, s->v.TryStar.orelse);
        VISIT_SEQ(st, stmt, s->v.TryStar.finalbody);
        break;
    case Assert_kind:
        VISIT(st, expr, s->v.Assert.test);
        if (s->v.Assert.msg)
            VISIT(st, expr, s->v.Assert.msg);
        break;
    case Import_kind:
        VISIT_SEQ(st, alias, s->v.Import.names);
        break;
    case ImportFrom_kind:
        VISIT_SEQ(st, alias, s->v.ImportFrom.names);
        break;
    case Global_kind: {
        int i;
        asdl_identifier_seq *seq = s->v.Global.names;
        for (i = 0; i < asdl_seq_LEN(seq); i++) {
            identifier name = (identifier)asdl_seq_GET(seq, i);
            long cur = symtable_lookup(st, name);
            if (cur < 0)
                VISIT_QUIT(st, 0);
            if (cur & (DEF_PARAM | DEF_LOCAL | USE | DEF_ANNOT)) {
                const char* msg;
                if (cur & DEF_PARAM) {
                    msg = GLOBAL_PARAM;
                } else if (cur & USE) {
                    msg = GLOBAL_AFTER_USE;
                } else if (cur & DEF_ANNOT) {
                    msg = GLOBAL_ANNOT;
                } else {  /* DEF_LOCAL */
                    msg = GLOBAL_AFTER_ASSIGN;
                }
                PyErr_Format(PyExc_SyntaxError,
                             msg, name);
                PyErr_RangedSyntaxLocationObject(st->st_filename,
                                                 s->lineno,
                                                 s->col_offset + 1,
                                                 s->end_lineno,
                                                 s->end_col_offset + 1);
                VISIT_QUIT(st, 0);
            }
            if (!symtable_add_def(st, name, DEF_GLOBAL, LOCATION(s)))
                VISIT_QUIT(st, 0);
            if (!symtable_record_directive(st, name, s->lineno, s->col_offset,
                                           s->end_lineno, s->end_col_offset))
                VISIT_QUIT(st, 0);
        }
        break;
    }
    case Nonlocal_kind: {
        int i;
        asdl_identifier_seq *seq = s->v.Nonlocal.names;
        for (i = 0; i < asdl_seq_LEN(seq); i++) {
            identifier name = (identifier)asdl_seq_GET(seq, i);
            long cur = symtable_lookup(st, name);
            if (cur < 0)
                VISIT_QUIT(st, 0);
            if (cur & (DEF_PARAM | DEF_LOCAL | USE | DEF_ANNOT)) {
                const char* msg;
                if (cur & DEF_PARAM) {
                    msg = NONLOCAL_PARAM;
                } else if (cur & USE) {
                    msg = NONLOCAL_AFTER_USE;
                } else if (cur & DEF_ANNOT) {
                    msg = NONLOCAL_ANNOT;
                } else {  /* DEF_LOCAL */
                    msg = NONLOCAL_AFTER_ASSIGN;
                }
                PyErr_Format(PyExc_SyntaxError, msg, name);
                PyErr_RangedSyntaxLocationObject(st->st_filename,
                                                 s->lineno,
                                                 s->col_offset + 1,
                                                 s->end_lineno,
                                                 s->end_col_offset + 1);
                VISIT_QUIT(st, 0);
            }
            if (!symtable_add_def(st, name, DEF_NONLOCAL, LOCATION(s)))
                VISIT_QUIT(st, 0);
            if (!symtable_record_directive(st, name, s->lineno, s->col_offset,
                                           s->end_lineno, s->end_col_offset))
                VISIT_QUIT(st, 0);
        }
        break;
    }
    case Expr_kind:
        VISIT(st, expr, s->v.Expr.value);
        break;
    case Pass_kind:
    case Break_kind:
    case Continue_kind:
        /* nothing to do here */
        break;
    case With_kind:
        VISIT_SEQ(st, withitem, s->v.With.items);
        VISIT_SEQ(st, stmt, s->v.With.body);
        break;
    case AsyncFunctionDef_kind: {
        if (!symtable_add_def(st, s->v.AsyncFunctionDef.name, DEF_LOCAL, LOCATION(s)))
            VISIT_QUIT(st, 0);
        if (s->v.AsyncFunctionDef.args->defaults)
            VISIT_SEQ(st, expr, s->v.AsyncFunctionDef.args->defaults);
        if (s->v.AsyncFunctionDef.args->kw_defaults)
            VISIT_SEQ_WITH_NULL(st, expr,
                                s->v.AsyncFunctionDef.args->kw_defaults);
        if (s->v.AsyncFunctionDef.decorator_list)
            VISIT_SEQ(st, expr, s->v.AsyncFunctionDef.decorator_list);
        if (asdl_seq_LEN(s->v.AsyncFunctionDef.type_params) > 0) {
            if (!symtable_enter_type_param_block(
                    st, s->v.AsyncFunctionDef.name,
                    (void *)s->v.AsyncFunctionDef.type_params,
                    s->v.AsyncFunctionDef.args->defaults != NULL,
                    has_kwonlydefaults(s->v.AsyncFunctionDef.args->kwonlyargs,
                                       s->v.AsyncFunctionDef.args->kw_defaults),
                    s->kind,
                    LOCATION(s))) {
                VISIT_QUIT(st, 0);
            }
            VISIT_SEQ(st, type_param, s->v.AsyncFunctionDef.type_params);
        }
        PySTEntryObject *new_ste = ste_new(st, s->v.FunctionDef.name, FunctionBlock, (void *)s,
                                           LOCATION(s));
        if (!new_ste) {
            VISIT_QUIT(st, 0);
        }

        if (!symtable_visit_annotations(st, s, s->v.AsyncFunctionDef.args,
                                        s->v.AsyncFunctionDef.returns, new_ste)) {
            Py_DECREF(new_ste);
            VISIT_QUIT(st, 0);
        }
        if (!symtable_enter_existing_block(st, new_ste)) {
            Py_DECREF(new_ste);
            VISIT_QUIT(st, 0);
        }
        Py_DECREF(new_ste);

        st->st_cur->ste_coroutine = 1;
        VISIT(st, arguments, s->v.AsyncFunctionDef.args);
        VISIT_SEQ(st, stmt, s->v.AsyncFunctionDef.body);
        if (!symtable_exit_block(st))
            VISIT_QUIT(st, 0);
        if (asdl_seq_LEN(s->v.AsyncFunctionDef.type_params) > 0) {
            if (!symtable_exit_block(st))
                VISIT_QUIT(st, 0);
        }
        break;
    }
    case AsyncWith_kind:
        VISIT_SEQ(st, withitem, s->v.AsyncWith.items);
        VISIT_SEQ(st, stmt, s->v.AsyncWith.body);
        break;
    case AsyncFor_kind:
        VISIT(st, expr, s->v.AsyncFor.target);
        VISIT(st, expr, s->v.AsyncFor.iter);
        VISIT_SEQ(st, stmt, s->v.AsyncFor.body);
        if (s->v.AsyncFor.orelse)
            VISIT_SEQ(st, stmt, s->v.AsyncFor.orelse);
        break;
    }
    VISIT_QUIT(st, 1);
}

static int
symtable_extend_namedexpr_scope(struct symtable *st, expr_ty e)
{
    assert(st->st_stack);
    assert(e->kind == Name_kind);

    PyObject *target_name = e->v.Name.id;
    Py_ssize_t i, size;
    struct _symtable_entry *ste;
    size = PyList_GET_SIZE(st->st_stack);
    assert(size);

    /* Iterate over the stack in reverse and add to the nearest adequate scope */
    for (i = size - 1; i >= 0; i--) {
        ste = (struct _symtable_entry *) PyList_GET_ITEM(st->st_stack, i);

        /* If we find a comprehension scope, check for a target
         * binding conflict with iteration variables, otherwise skip it
         */
        if (ste->ste_comprehension) {
            long target_in_scope = symtable_lookup_entry(st, ste, target_name);
            if ((target_in_scope & DEF_COMP_ITER) &&
                (target_in_scope & DEF_LOCAL)) {
                PyErr_Format(PyExc_SyntaxError, NAMED_EXPR_COMP_CONFLICT, target_name);
                PyErr_RangedSyntaxLocationObject(st->st_filename,
                                                  e->lineno,
                                                  e->col_offset + 1,
                                                  e->end_lineno,
                                                  e->end_col_offset + 1);
                VISIT_QUIT(st, 0);
            }
            continue;
        }

        /* If we find a FunctionBlock entry, add as GLOBAL/LOCAL or NONLOCAL/LOCAL */
        if (ste->ste_type == FunctionBlock) {
            long target_in_scope = symtable_lookup_entry(st, ste, target_name);
            if (target_in_scope & DEF_GLOBAL) {
                if (!symtable_add_def(st, target_name, DEF_GLOBAL, LOCATION(e)))
                    VISIT_QUIT(st, 0);
            } else {
                if (!symtable_add_def(st, target_name, DEF_NONLOCAL, LOCATION(e)))
                    VISIT_QUIT(st, 0);
            }
            if (!symtable_record_directive(st, target_name, LOCATION(e)))
                VISIT_QUIT(st, 0);

            return symtable_add_def_helper(st, target_name, DEF_LOCAL, ste, LOCATION(e));
        }
        /* If we find a ModuleBlock entry, add as GLOBAL */
        if (ste->ste_type == ModuleBlock) {
            if (!symtable_add_def(st, target_name, DEF_GLOBAL, LOCATION(e)))
                VISIT_QUIT(st, 0);
            if (!symtable_record_directive(st, target_name, LOCATION(e)))
                VISIT_QUIT(st, 0);

            return symtable_add_def_helper(st, target_name, DEF_GLOBAL, ste, LOCATION(e));
        }
        /* Disallow usage in ClassBlock and type scopes */
        if (ste->ste_type == ClassBlock ||
            ste->ste_type == TypeParametersBlock ||
            ste->ste_type == TypeAliasBlock ||
            ste->ste_type == TypeVariableBlock) {
            switch (ste->ste_type) {
                case ClassBlock:
                    PyErr_Format(PyExc_SyntaxError, NAMED_EXPR_COMP_IN_CLASS);
                    break;
                case TypeParametersBlock:
                    PyErr_Format(PyExc_SyntaxError, NAMED_EXPR_COMP_IN_TYPEPARAM);
                    break;
                case TypeAliasBlock:
                    PyErr_Format(PyExc_SyntaxError, NAMED_EXPR_COMP_IN_TYPEALIAS);
                    break;
                case TypeVariableBlock:
                    PyErr_Format(PyExc_SyntaxError, NAMED_EXPR_COMP_IN_TYPEVAR_BOUND);
                    break;
                default:
                    Py_UNREACHABLE();
            }
            PyErr_RangedSyntaxLocationObject(st->st_filename,
                                              e->lineno,
                                              e->col_offset + 1,
                                              e->end_lineno,
                                              e->end_col_offset + 1);
            VISIT_QUIT(st, 0);
        }
    }

    /* We should always find either a function-like block, ModuleBlock or ClassBlock
       and should never fall to this case
    */
    Py_UNREACHABLE();
    return 0;
}

static int
symtable_handle_namedexpr(struct symtable *st, expr_ty e)
{
    if (st->st_cur->ste_comp_iter_expr > 0) {
        /* Assignment isn't allowed in a comprehension iterable expression */
        PyErr_Format(PyExc_SyntaxError, NAMED_EXPR_COMP_ITER_EXPR);
        PyErr_RangedSyntaxLocationObject(st->st_filename,
                                          e->lineno,
                                          e->col_offset + 1,
                                          e->end_lineno,
                                          e->end_col_offset + 1);
        return 0;
    }
    if (st->st_cur->ste_comprehension) {
        /* Inside a comprehension body, so find the right target scope */
        if (!symtable_extend_namedexpr_scope(st, e->v.NamedExpr.target))
            return 0;
    }
    VISIT(st, expr, e->v.NamedExpr.value);
    VISIT(st, expr, e->v.NamedExpr.target);
    return 1;
}

static int
symtable_visit_expr(struct symtable *st, expr_ty e)
{
    if (++st->recursion_depth > st->recursion_limit) {
        PyErr_SetString(PyExc_RecursionError,
                        "maximum recursion depth exceeded during compilation");
        VISIT_QUIT(st, 0);
    }
    switch (e->kind) {
    case NamedExpr_kind:
        if (!symtable_raise_if_annotation_block(st, "named expression", e)) {
            VISIT_QUIT(st, 0);
        }
        if(!symtable_handle_namedexpr(st, e))
            VISIT_QUIT(st, 0);
        break;
    case BoolOp_kind:
        VISIT_SEQ(st, expr, e->v.BoolOp.values);
        break;
    case BinOp_kind:
        VISIT(st, expr, e->v.BinOp.left);
        VISIT(st, expr, e->v.BinOp.right);
        break;
    case UnaryOp_kind:
        VISIT(st, expr, e->v.UnaryOp.operand);
        break;
    case Lambda_kind: {
        if (e->v.Lambda.args->defaults)
            VISIT_SEQ(st, expr, e->v.Lambda.args->defaults);
        if (e->v.Lambda.args->kw_defaults)
            VISIT_SEQ_WITH_NULL(st, expr, e->v.Lambda.args->kw_defaults);
        if (!symtable_enter_block(st, &_Py_ID(lambda),
                                  FunctionBlock, (void *)e,
                                  e->lineno, e->col_offset,
                                  e->end_lineno, e->end_col_offset))
            VISIT_QUIT(st, 0);
        VISIT(st, arguments, e->v.Lambda.args);
        VISIT(st, expr, e->v.Lambda.body);
        if (!symtable_exit_block(st))
            VISIT_QUIT(st, 0);
        break;
    }
    case IfExp_kind:
        VISIT(st, expr, e->v.IfExp.test);
        VISIT(st, expr, e->v.IfExp.body);
        VISIT(st, expr, e->v.IfExp.orelse);
        break;
    case Dict_kind:
        VISIT_SEQ_WITH_NULL(st, expr, e->v.Dict.keys);
        VISIT_SEQ(st, expr, e->v.Dict.values);
        break;
    case Set_kind:
        VISIT_SEQ(st, expr, e->v.Set.elts);
        break;
    case GeneratorExp_kind:
        if (!symtable_visit_genexp(st, e))
            VISIT_QUIT(st, 0);
        break;
    case ListComp_kind:
        if (!symtable_visit_listcomp(st, e))
            VISIT_QUIT(st, 0);
        break;
    case SetComp_kind:
        if (!symtable_visit_setcomp(st, e))
            VISIT_QUIT(st, 0);
        break;
    case DictComp_kind:
        if (!symtable_visit_dictcomp(st, e))
            VISIT_QUIT(st, 0);
        break;
    case Yield_kind:
        if (!symtable_raise_if_annotation_block(st, "yield expression", e)) {
            VISIT_QUIT(st, 0);
        }
        if (e->v.Yield.value)
            VISIT(st, expr, e->v.Yield.value);
        st->st_cur->ste_generator = 1;
        if (st->st_cur->ste_comprehension) {
            return symtable_raise_if_comprehension_block(st, e);
        }
        break;
    case YieldFrom_kind:
        if (!symtable_raise_if_annotation_block(st, "yield expression", e)) {
            VISIT_QUIT(st, 0);
        }
        VISIT(st, expr, e->v.YieldFrom.value);
        st->st_cur->ste_generator = 1;
        if (st->st_cur->ste_comprehension) {
            return symtable_raise_if_comprehension_block(st, e);
        }
        break;
    case Await_kind:
        if (!symtable_raise_if_annotation_block(st, "await expression", e)) {
            VISIT_QUIT(st, 0);
        }
        VISIT(st, expr, e->v.Await.value);
        st->st_cur->ste_coroutine = 1;
        break;
    case Compare_kind:
        VISIT(st, expr, e->v.Compare.left);
        VISIT_SEQ(st, expr, e->v.Compare.comparators);
        break;
    case Call_kind:
        VISIT(st, expr, e->v.Call.func);
        VISIT_SEQ(st, expr, e->v.Call.args);
        VISIT_SEQ_WITH_NULL(st, keyword, e->v.Call.keywords);
        break;
    case FormattedValue_kind:
        VISIT(st, expr, e->v.FormattedValue.value);
        if (e->v.FormattedValue.format_spec)
            VISIT(st, expr, e->v.FormattedValue.format_spec);
        break;
    case JoinedStr_kind:
        VISIT_SEQ(st, expr, e->v.JoinedStr.values);
        break;
    case Constant_kind:
        /* Nothing to do here. */
        break;
    /* The following exprs can be assignment targets. */
    case Attribute_kind:
        VISIT(st, expr, e->v.Attribute.value);
        break;
    case Subscript_kind:
        VISIT(st, expr, e->v.Subscript.value);
        VISIT(st, expr, e->v.Subscript.slice);
        break;
    case Starred_kind:
        VISIT(st, expr, e->v.Starred.value);
        break;
    case Slice_kind:
        if (e->v.Slice.lower)
            VISIT(st, expr, e->v.Slice.lower);
        if (e->v.Slice.upper)
            VISIT(st, expr, e->v.Slice.upper);
        if (e->v.Slice.step)
            VISIT(st, expr, e->v.Slice.step);
        break;
    case Name_kind:
        if (!symtable_add_def(st, e->v.Name.id,
                              e->v.Name.ctx == Load ? USE : DEF_LOCAL, LOCATION(e)))
            VISIT_QUIT(st, 0);
        /* Special-case super: it counts as a use of __class__ */
        if (e->v.Name.ctx == Load &&
            _PyST_IsFunctionLike(st->st_cur) &&
            _PyUnicode_EqualToASCIIString(e->v.Name.id, "super")) {
            if (!symtable_add_def(st, &_Py_ID(__class__), USE, LOCATION(e)))
                VISIT_QUIT(st, 0);
        }
        break;
    /* child nodes of List and Tuple will have expr_context set */
    case List_kind:
        VISIT_SEQ(st, expr, e->v.List.elts);
        break;
    case Tuple_kind:
        VISIT_SEQ(st, expr, e->v.Tuple.elts);
        break;
    }
    VISIT_QUIT(st, 1);
}

static int
symtable_visit_type_param_bound_or_default(
    struct symtable *st, expr_ty e, identifier name,
    void *key, const char *ste_scope_info)
{
    if (e) {
        int is_in_class = st->st_cur->ste_can_see_class_scope;
        if (!symtable_enter_block(st, name, TypeVariableBlock, key, LOCATION(e)))
            return 0;

        st->st_cur->ste_can_see_class_scope = is_in_class;
        if (is_in_class && !symtable_add_def(st, &_Py_ID(__classdict__), USE, LOCATION(e))) {
            VISIT_QUIT(st, 0);
        }

        assert(ste_scope_info != NULL);
        st->st_cur->ste_scope_info = ste_scope_info;
        VISIT(st, expr, e);

        if (!symtable_exit_block(st)) {
            return 0;
        }
    }
    return 1;
}

static int
symtable_visit_type_param(struct symtable *st, type_param_ty tp)
{
    if (++st->recursion_depth > st->recursion_limit) {
        PyErr_SetString(PyExc_RecursionError,
                        "maximum recursion depth exceeded during compilation");
        VISIT_QUIT(st, 0);
    }
    switch(tp->kind) {
    case TypeVar_kind:
        if (!symtable_add_def(st, tp->v.TypeVar.name, DEF_TYPE_PARAM | DEF_LOCAL, LOCATION(tp)))
            VISIT_QUIT(st, 0);

        const char *ste_scope_info = NULL;
        const expr_ty bound = tp->v.TypeVar.bound;
        if (bound != NULL) {
            ste_scope_info = bound->kind == Tuple_kind ? "a TypeVar constraint" : "a TypeVar bound";
        }

        // We must use a different key for the bound and default. The obvious choice would be to
        // use the .bound and .default_value pointers, but that fails when the expression immediately
        // inside the bound or default is a comprehension: we would reuse the same key for
        // the comprehension scope. Therefore, use the address + 1 as the second key.
        // The only requirement for the key is that it is unique and it matches the logic in
        // compile.c where the scope is retrieved.
        if (!symtable_visit_type_param_bound_or_default(st, tp->v.TypeVar.bound, tp->v.TypeVar.name,
                                                        (void *)tp, ste_scope_info)) {
            VISIT_QUIT(st, 0);
        }

        ste_scope_info = "a TypeVar default";
        if (!symtable_visit_type_param_bound_or_default(st, tp->v.TypeVar.default_value, tp->v.TypeVar.name,
                                                        (void *)((uintptr_t)tp + 1), ste_scope_info)) {
            VISIT_QUIT(st, 0);
        }
        break;
    case TypeVarTuple_kind:
        if (!symtable_add_def(st, tp->v.TypeVarTuple.name, DEF_TYPE_PARAM | DEF_LOCAL, LOCATION(tp))) {
            VISIT_QUIT(st, 0);
        }

        if (!symtable_visit_type_param_bound_or_default(st, tp->v.TypeVarTuple.default_value, tp->v.TypeVarTuple.name,
                                                        (void *)tp, "a TypeVarTuple default")) {
            VISIT_QUIT(st, 0);
        }
        break;
    case ParamSpec_kind:
        if (!symtable_add_def(st, tp->v.ParamSpec.name, DEF_TYPE_PARAM | DEF_LOCAL, LOCATION(tp))) {
            VISIT_QUIT(st, 0);
        }

        if (!symtable_visit_type_param_bound_or_default(st, tp->v.ParamSpec.default_value, tp->v.ParamSpec.name,
                                                        (void *)tp, "a ParamSpec default")) {
            VISIT_QUIT(st, 0);
        }
        break;
    }
    VISIT_QUIT(st, 1);
}

static int
symtable_visit_pattern(struct symtable *st, pattern_ty p)
{
    if (++st->recursion_depth > st->recursion_limit) {
        PyErr_SetString(PyExc_RecursionError,
                        "maximum recursion depth exceeded during compilation");
        VISIT_QUIT(st, 0);
    }
    switch (p->kind) {
    case MatchValue_kind:
        VISIT(st, expr, p->v.MatchValue.value);
        break;
    case MatchSingleton_kind:
        /* Nothing to do here. */
        break;
    case MatchSequence_kind:
        VISIT_SEQ(st, pattern, p->v.MatchSequence.patterns);
        break;
    case MatchStar_kind:
        if (p->v.MatchStar.name) {
            symtable_add_def(st, p->v.MatchStar.name, DEF_LOCAL, LOCATION(p));
        }
        break;
    case MatchMapping_kind:
        VISIT_SEQ(st, expr, p->v.MatchMapping.keys);
        VISIT_SEQ(st, pattern, p->v.MatchMapping.patterns);
        if (p->v.MatchMapping.rest) {
            symtable_add_def(st, p->v.MatchMapping.rest, DEF_LOCAL, LOCATION(p));
        }
        break;
    case MatchClass_kind:
        VISIT(st, expr, p->v.MatchClass.cls);
        VISIT_SEQ(st, pattern, p->v.MatchClass.patterns);
        VISIT_SEQ(st, pattern, p->v.MatchClass.kwd_patterns);
        break;
    case MatchAs_kind:
        if (p->v.MatchAs.pattern) {
            VISIT(st, pattern, p->v.MatchAs.pattern);
        }
        if (p->v.MatchAs.name) {
            symtable_add_def(st, p->v.MatchAs.name, DEF_LOCAL, LOCATION(p));
        }
        break;
    case MatchOr_kind:
        VISIT_SEQ(st, pattern, p->v.MatchOr.patterns);
        break;
    }
    VISIT_QUIT(st, 1);
}

static int
symtable_implicit_arg(struct symtable *st, int pos)
{
    PyObject *id = PyUnicode_FromFormat(".%d", pos);
    if (id == NULL)
        return 0;
    if (!symtable_add_def(st, id, DEF_PARAM, ST_LOCATION(st->st_cur))) {
        Py_DECREF(id);
        return 0;
    }
    Py_DECREF(id);
    return 1;
}

static int
symtable_visit_params(struct symtable *st, asdl_arg_seq *args)
{
    int i;

    if (!args)
        return -1;

    for (i = 0; i < asdl_seq_LEN(args); i++) {
        arg_ty arg = (arg_ty)asdl_seq_GET(args, i);
        if (!symtable_add_def(st, arg->arg, DEF_PARAM, LOCATION(arg)))
            return 0;
    }

    return 1;
}

static int
symtable_visit_annotation(struct symtable *st, expr_ty annotation, void *key)
{
    struct _symtable_entry *parent_ste = st->st_cur;
    if (parent_ste->ste_annotation_block == NULL) {
        _Py_block_ty current_type = parent_ste->ste_type;
        if (!symtable_enter_block(st, &_Py_ID(__annotate__), AnnotationBlock,
                                    key, LOCATION(annotation))) {
            VISIT_QUIT(st, 0);
        }
        parent_ste->ste_annotation_block =
            (struct _symtable_entry *)Py_NewRef(st->st_cur);
        int future_annotations = st->st_future->ff_features & CO_FUTURE_ANNOTATIONS;
        if (current_type == ClassBlock && !future_annotations) {
            st->st_cur->ste_can_see_class_scope = 1;
            if (!symtable_add_def(st, &_Py_ID(__classdict__), USE, LOCATION(annotation))) {
                return 0;
            }
        }

        _Py_DECLARE_STR(format, ".format");
        // The generated __annotate__ function takes a single parameter with the
        // internal name ".format".
        if (!symtable_add_def(st, &_Py_STR(format), DEF_PARAM,
                                LOCATION(annotation))) {
            return 0;
        }
        if (!symtable_add_def(st, &_Py_STR(format), USE,
                                LOCATION(annotation))) {
            return 0;
        }
    }
    else {
        if (!symtable_enter_existing_block(st, parent_ste->ste_annotation_block)) {
            VISIT_QUIT(st, 0);
        }
    }
    VISIT(st, expr, annotation);
    if (!symtable_exit_block(st)) {
        VISIT_QUIT(st, 0);
    }
    return 1;
}

static int
symtable_visit_argannotations(struct symtable *st, asdl_arg_seq *args)
{
    int i;

    if (!args)
        return -1;

    for (i = 0; i < asdl_seq_LEN(args); i++) {
        arg_ty arg = (arg_ty)asdl_seq_GET(args, i);
        if (arg->annotation) {
            st->st_cur->ste_annotations_used = 1;
            VISIT(st, expr, arg->annotation);
        }
    }

    return 1;
}

static int
symtable_visit_annotations(struct symtable *st, stmt_ty o, arguments_ty a, expr_ty returns,
                           struct _symtable_entry *function_ste)
{
    int is_in_class = st->st_cur->ste_can_see_class_scope;
    _Py_block_ty current_type = st->st_cur->ste_type;
    if (!symtable_enter_block(st, &_Py_ID(__annotate__), AnnotationBlock,
                              (void *)a, LOCATION(o))) {
        VISIT_QUIT(st, 0);
    }
    if (is_in_class || current_type == ClassBlock) {
        st->st_cur->ste_can_see_class_scope = 1;
        if (!symtable_add_def(st, &_Py_ID(__classdict__), USE, LOCATION(o))) {
            return 0;
        }
    }
    _Py_DECLARE_STR(format, ".format");
    // We need to insert code that reads this "parameter" to the function.
    if (!symtable_add_def(st, &_Py_STR(format), DEF_PARAM, LOCATION(o))) {
        return 0;
    }
    if (!symtable_add_def(st, &_Py_STR(format), USE, LOCATION(o))) {
        return 0;
    }
    if (a->posonlyargs && !symtable_visit_argannotations(st, a->posonlyargs))
        return 0;
    if (a->args && !symtable_visit_argannotations(st, a->args))
        return 0;
    if (a->vararg && a->vararg->annotation) {
        st->st_cur->ste_annotations_used = 1;
        VISIT(st, expr, a->vararg->annotation);
    }
    if (a->kwarg && a->kwarg->annotation) {
        st->st_cur->ste_annotations_used = 1;
        VISIT(st, expr, a->kwarg->annotation);
    }
    if (a->kwonlyargs && !symtable_visit_argannotations(st, a->kwonlyargs))
        return 0;
    if (returns) {
        st->st_cur->ste_annotations_used = 1;
        VISIT(st, expr, returns);
    }
    if (!symtable_exit_block(st)) {
        VISIT_QUIT(st, 0);
    }
    return 1;
}

static int
symtable_visit_arguments(struct symtable *st, arguments_ty a)
{
    /* skip default arguments inside function block
       XXX should ast be different?
    */
    if (a->posonlyargs && !symtable_visit_params(st, a->posonlyargs))
        return 0;
    if (a->args && !symtable_visit_params(st, a->args))
        return 0;
    if (a->kwonlyargs && !symtable_visit_params(st, a->kwonlyargs))
        return 0;
    if (a->vararg) {
        if (!symtable_add_def(st, a->vararg->arg, DEF_PARAM, LOCATION(a->vararg)))
            return 0;
        st->st_cur->ste_varargs = 1;
    }
    if (a->kwarg) {
        if (!symtable_add_def(st, a->kwarg->arg, DEF_PARAM, LOCATION(a->kwarg)))
            return 0;
        st->st_cur->ste_varkeywords = 1;
    }
    return 1;
}


static int
symtable_visit_excepthandler(struct symtable *st, excepthandler_ty eh)
{
    if (eh->v.ExceptHandler.type)
        VISIT(st, expr, eh->v.ExceptHandler.type);
    if (eh->v.ExceptHandler.name)
        if (!symtable_add_def(st, eh->v.ExceptHandler.name, DEF_LOCAL, LOCATION(eh)))
            return 0;
    VISIT_SEQ(st, stmt, eh->v.ExceptHandler.body);
    return 1;
}

static int
symtable_visit_withitem(struct symtable *st, withitem_ty item)
{
    VISIT(st, expr, item->context_expr);
    if (item->optional_vars) {
        VISIT(st, expr, item->optional_vars);
    }
    return 1;
}

static int
symtable_visit_match_case(struct symtable *st, match_case_ty m)
{
    VISIT(st, pattern, m->pattern);
    if (m->guard) {
        VISIT(st, expr, m->guard);
    }
    VISIT_SEQ(st, stmt, m->body);
    return 1;
}

static int
symtable_visit_alias(struct symtable *st, alias_ty a)
{
    /* Compute store_name, the name actually bound by the import
       operation.  It is different than a->name when a->name is a
       dotted package name (e.g. spam.eggs)
    */
    PyObject *store_name;
    PyObject *name = (a->asname == NULL) ? a->name : a->asname;
    Py_ssize_t dot = PyUnicode_FindChar(name, '.', 0,
                                        PyUnicode_GET_LENGTH(name), 1);
    if (dot != -1) {
        store_name = PyUnicode_Substring(name, 0, dot);
        if (!store_name)
            return 0;
    }
    else {
        store_name = Py_NewRef(name);
    }
    if (!_PyUnicode_EqualToASCIIString(name, "*")) {
        int r = symtable_add_def(st, store_name, DEF_IMPORT, LOCATION(a));
        Py_DECREF(store_name);
        return r;
    }
    else {
        if (st->st_cur->ste_type != ModuleBlock) {
            int lineno = a->lineno;
            int col_offset = a->col_offset;
            int end_lineno = a->end_lineno;
            int end_col_offset = a->end_col_offset;
            PyErr_SetString(PyExc_SyntaxError, IMPORT_STAR_WARNING);
            PyErr_RangedSyntaxLocationObject(st->st_filename,
                                             lineno, col_offset + 1,
                                             end_lineno, end_col_offset + 1);
            Py_DECREF(store_name);
            return 0;
        }
        Py_DECREF(store_name);
        return 1;
    }
}


static int
symtable_visit_comprehension(struct symtable *st, comprehension_ty lc)
{
    st->st_cur->ste_comp_iter_target = 1;
    VISIT(st, expr, lc->target);
    st->st_cur->ste_comp_iter_target = 0;
    st->st_cur->ste_comp_iter_expr++;
    VISIT(st, expr, lc->iter);
    st->st_cur->ste_comp_iter_expr--;
    VISIT_SEQ(st, expr, lc->ifs);
    if (lc->is_async) {
        st->st_cur->ste_coroutine = 1;
    }
    return 1;
}


static int
symtable_visit_keyword(struct symtable *st, keyword_ty k)
{
    VISIT(st, expr, k->value);
    return 1;
}


static int
symtable_handle_comprehension(struct symtable *st, expr_ty e,
                              identifier scope_name, asdl_comprehension_seq *generators,
                              expr_ty elt, expr_ty value)
{
    int is_generator = (e->kind == GeneratorExp_kind);
    comprehension_ty outermost = ((comprehension_ty)
                                    asdl_seq_GET(generators, 0));
    /* Outermost iterator is evaluated in current scope */
    st->st_cur->ste_comp_iter_expr++;
    VISIT(st, expr, outermost->iter);
    st->st_cur->ste_comp_iter_expr--;
    /* Create comprehension scope for the rest */
    if (!scope_name ||
        !symtable_enter_block(st, scope_name, FunctionBlock, (void *)e,
                              e->lineno, e->col_offset,
                              e->end_lineno, e->end_col_offset)) {
        return 0;
    }
    switch(e->kind) {
        case ListComp_kind:
            st->st_cur->ste_comprehension = ListComprehension;
            break;
        case SetComp_kind:
            st->st_cur->ste_comprehension = SetComprehension;
            break;
        case DictComp_kind:
            st->st_cur->ste_comprehension = DictComprehension;
            break;
        default:
            st->st_cur->ste_comprehension = GeneratorExpression;
            break;
    }
    if (outermost->is_async) {
        st->st_cur->ste_coroutine = 1;
    }

    /* Outermost iter is received as an argument */
    if (!symtable_implicit_arg(st, 0)) {
        symtable_exit_block(st);
        return 0;
    }
    /* Visit iteration variable target, and mark them as such */
    st->st_cur->ste_comp_iter_target = 1;
    VISIT(st, expr, outermost->target);
    st->st_cur->ste_comp_iter_target = 0;
    /* Visit the rest of the comprehension body */
    VISIT_SEQ(st, expr, outermost->ifs);
    VISIT_SEQ_TAIL(st, comprehension, generators, 1);
    if (value)
        VISIT(st, expr, value);
    VISIT(st, expr, elt);
    st->st_cur->ste_generator = is_generator;
    int is_async = st->st_cur->ste_coroutine && !is_generator;
    if (!symtable_exit_block(st)) {
        return 0;
    }
    if (is_async) {
        st->st_cur->ste_coroutine = 1;
    }
    return 1;
}

static int
symtable_visit_genexp(struct symtable *st, expr_ty e)
{
    return symtable_handle_comprehension(st, e, &_Py_ID(genexpr),
                                         e->v.GeneratorExp.generators,
                                         e->v.GeneratorExp.elt, NULL);
}

static int
symtable_visit_listcomp(struct symtable *st, expr_ty e)
{
    return symtable_handle_comprehension(st, e, &_Py_ID(listcomp),
                                         e->v.ListComp.generators,
                                         e->v.ListComp.elt, NULL);
}

static int
symtable_visit_setcomp(struct symtable *st, expr_ty e)
{
    return symtable_handle_comprehension(st, e, &_Py_ID(setcomp),
                                         e->v.SetComp.generators,
                                         e->v.SetComp.elt, NULL);
}

static int
symtable_visit_dictcomp(struct symtable *st, expr_ty e)
{
    return symtable_handle_comprehension(st, e, &_Py_ID(dictcomp),
                                         e->v.DictComp.generators,
                                         e->v.DictComp.key,
                                         e->v.DictComp.value);
}

static int
symtable_raise_if_annotation_block(struct symtable *st, const char *name, expr_ty e)
{
    _Py_block_ty type = st->st_cur->ste_type;
    if (type == AnnotationBlock)
        PyErr_Format(PyExc_SyntaxError, ANNOTATION_NOT_ALLOWED, name);
    else if (type == TypeVariableBlock) {
        const char *info = st->st_cur->ste_scope_info;
        assert(info != NULL); // e.g., info == "a ParamSpec default"
        PyErr_Format(PyExc_SyntaxError, EXPR_NOT_ALLOWED_IN_TYPE_VARIABLE, name, info);
    }
    else if (type == TypeAliasBlock) {
        // for now, we do not have any extra information
        assert(st->st_cur->ste_scope_info == NULL);
        PyErr_Format(PyExc_SyntaxError, EXPR_NOT_ALLOWED_IN_TYPE_ALIAS, name);
    }
    else if (type == TypeParametersBlock) {
        // for now, we do not have any extra information
        assert(st->st_cur->ste_scope_info == NULL);
        PyErr_Format(PyExc_SyntaxError, EXPR_NOT_ALLOWED_IN_TYPE_PARAMETERS, name);
    }
    else
        return 1;

    PyErr_RangedSyntaxLocationObject(st->st_filename,
                                     e->lineno,
                                     e->col_offset + 1,
                                     e->end_lineno,
                                     e->end_col_offset + 1);
    return 0;
}

static int
symtable_raise_if_comprehension_block(struct symtable *st, expr_ty e) {
    _Py_comprehension_ty type = st->st_cur->ste_comprehension;
    PyErr_SetString(PyExc_SyntaxError,
            (type == ListComprehension) ? "'yield' inside list comprehension" :
            (type == SetComprehension) ? "'yield' inside set comprehension" :
            (type == DictComprehension) ? "'yield' inside dict comprehension" :
            "'yield' inside generator expression");
    PyErr_RangedSyntaxLocationObject(st->st_filename,
                                     e->lineno, e->col_offset + 1,
                                     e->end_lineno, e->end_col_offset + 1);
    VISIT_QUIT(st, 0);
}

struct symtable *
_Py_SymtableStringObjectFlags(const char *str, PyObject *filename,
                              int start, PyCompilerFlags *flags)
{
    struct symtable *st;
    mod_ty mod;
    PyArena *arena;

    arena = _PyArena_New();
    if (arena == NULL)
        return NULL;

    mod = _PyParser_ASTFromString(str, filename, start, flags, arena);
    if (mod == NULL) {
        _PyArena_Free(arena);
        return NULL;
    }
    _PyFutureFeatures future;
    if (!_PyFuture_FromAST(mod, filename, &future)) {
        _PyArena_Free(arena);
        return NULL;
    }
    future.ff_features |= flags->cf_flags;
    st = _PySymtable_Build(mod, filename, &future);
    _PyArena_Free(arena);
    return st;
}

PyObject *
_Py_MaybeMangle(PyObject *privateobj, PySTEntryObject *ste, PyObject *name)
{
    /* Special case for type parameter blocks around generic classes:
     * we want to mangle type parameter names (so a type param with a private
     * name can be used inside the class body), but we don't want to mangle
     * any other names that appear within the type parameter scope.
     */
    if (ste->ste_mangled_names != NULL) {
        int result = PySet_Contains(ste->ste_mangled_names, name);
        if (result < 0) {
            return NULL;
        }
        if (result == 0) {
            return Py_NewRef(name);
        }
    }
    return _Py_Mangle(privateobj, name);
}

PyObject *
_Py_Mangle(PyObject *privateobj, PyObject *ident)
{
    /* Name mangling: __private becomes _classname__private.
       This is independent from how the name is used. */
    if (privateobj == NULL || !PyUnicode_Check(privateobj) ||
        PyUnicode_READ_CHAR(ident, 0) != '_' ||
        PyUnicode_READ_CHAR(ident, 1) != '_') {
        return Py_NewRef(ident);
    }
    size_t nlen = PyUnicode_GET_LENGTH(ident);
    size_t plen = PyUnicode_GET_LENGTH(privateobj);
    /* Don't mangle __id__ or names with dots.

       The only time a name with a dot can occur is when
       we are compiling an import statement that has a
       package name.

       TODO(jhylton): Decide whether we want to support
       mangling of the module name, e.g. __M.X.
    */
    if ((PyUnicode_READ_CHAR(ident, nlen-1) == '_' &&
         PyUnicode_READ_CHAR(ident, nlen-2) == '_') ||
        PyUnicode_FindChar(ident, '.', 0, nlen, 1) != -1) {
        return Py_NewRef(ident); /* Don't mangle __whatever__ */
    }
    /* Strip leading underscores from class name */
    size_t ipriv = 0;
    while (PyUnicode_READ_CHAR(privateobj, ipriv) == '_') {
        ipriv++;
    }
    if (ipriv == plen) {
        return Py_NewRef(ident); /* Don't mangle if class is just underscores */
    }
    plen -= ipriv;

    if (plen + nlen >= PY_SSIZE_T_MAX - 1) {
        PyErr_SetString(PyExc_OverflowError,
                        "private identifier too large to be mangled");
        return NULL;
    }

    Py_UCS4 maxchar = PyUnicode_MAX_CHAR_VALUE(ident);
    if (PyUnicode_MAX_CHAR_VALUE(privateobj) > maxchar) {
        maxchar = PyUnicode_MAX_CHAR_VALUE(privateobj);
    }

    PyObject *result = PyUnicode_New(1 + nlen + plen, maxchar);
    if (!result) {
        return NULL;
    }
    /* ident = "_" + priv[ipriv:] + ident # i.e. 1+plen+nlen bytes */
    PyUnicode_WRITE(PyUnicode_KIND(result), PyUnicode_DATA(result), 0, '_');
    if (PyUnicode_CopyCharacters(result, 1, privateobj, ipriv, plen) < 0) {
        Py_DECREF(result);
        return NULL;
    }
    if (PyUnicode_CopyCharacters(result, plen+1, ident, 0, nlen) < 0) {
        Py_DECREF(result);
        return NULL;
    }
    assert(_PyUnicode_CheckConsistency(result, 1));
    return result;
}<|MERGE_RESOLUTION|>--- conflicted
+++ resolved
@@ -546,12 +546,8 @@
 _PyST_IsFunctionLike(PySTEntryObject *ste)
 {
     return ste->ste_type == FunctionBlock
-<<<<<<< HEAD
+        || ste->ste_type == AnnotationBlock
         || ste->ste_type == TypeVariableBlock
-=======
-        || ste->ste_type == AnnotationBlock
-        || ste->ste_type == TypeVarBoundBlock
->>>>>>> 02e74c35
         || ste->ste_type == TypeAliasBlock
         || ste->ste_type == TypeParametersBlock;
 }
