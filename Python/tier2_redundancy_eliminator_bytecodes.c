#include "Python.h"
#include "pycore_uops.h"
#include "pycore_uop_ids.h"
#include "internal/pycore_moduleobject.h"

#define op(name, ...) /* NAME is ignored */

typedef struct _Py_UOpsSymType _Py_UOpsSymType;
typedef struct _Py_UOpsAbstractInterpContext _Py_UOpsAbstractInterpContext;
typedef struct _Py_UOpsAbstractFrame _Py_UOpsAbstractFrame;

static int
dummy_func(void) {

    PyCodeObject *code;
    int oparg;
    _Py_UOpsSymType *flag;
    _Py_UOpsSymType *left;
    _Py_UOpsSymType *right;
    _Py_UOpsSymType *value;
    _Py_UOpsSymType *res;
    _Py_UOpsSymType *iter;
    _Py_UOpsSymType *top;
    _Py_UOpsSymType *bottom;
    _Py_UOpsAbstractFrame *frame;
    _Py_UOpsAbstractInterpContext *ctx;
    _PyUOpInstruction *this_instr;
    _PyBloomFilter *dependencies;
    int modified;

// BEGIN BYTECODES //

    op(_LOAD_FAST_CHECK, (-- value)) {
        value = GETLOCAL(oparg);
        // We guarantee this will error - just bail and don't optimize it.
        if (sym_is_null(value)) {
            goto out_of_space;
        }
    }

    op(_LOAD_FAST, (-- value)) {
        value = GETLOCAL(oparg);
    }

    op(_LOAD_FAST_AND_CLEAR, (-- value)) {
        value = GETLOCAL(oparg);
        _Py_UOpsSymType *temp;
        OUT_OF_SPACE_IF_NULL(temp = sym_new_null(ctx));
        GETLOCAL(oparg) = temp;
    }

    op(_STORE_FAST, (value --)) {
        GETLOCAL(oparg) = value;
    }

    op(_PUSH_NULL, (-- res)) {
        res = sym_new_null(ctx);
        if (res == NULL) {
            goto out_of_space;
        };
    }

    op(_GUARD_BOTH_INT, (left, right -- left, right)) {
        if (sym_matches_type(left, &PyLong_Type) &&
            sym_matches_type(right, &PyLong_Type)) {
            REPLACE_OP(this_instr, _NOP, 0, 0);
        }
        sym_set_type(left, &PyLong_Type);
        sym_set_type(right, &PyLong_Type);
    }

    op(_GUARD_BOTH_FLOAT, (left, right -- left, right)) {
        if (sym_matches_type(left, &PyFloat_Type) &&
            sym_matches_type(right, &PyFloat_Type)) {
            REPLACE_OP(this_instr, _NOP, 0 ,0);
        }
        sym_set_type(left, &PyFloat_Type);
        sym_set_type(right, &PyFloat_Type);
    }

    op(_GUARD_BOTH_UNICODE, (left, right -- left, right)) {
        if (sym_matches_type(left, &PyUnicode_Type) &&
            sym_matches_type(right, &PyUnicode_Type)) {
            REPLACE_OP(this_instr, _NOP, 0 ,0);
        }
        sym_set_type(left, &PyUnicode_Type);
        sym_set_type(right, &PyUnicode_Type);
    }

    op(_BINARY_OP_ADD_INT, (left, right -- res)) {
<<<<<<< HEAD
        if (is_const(left) && is_const(right)) {
            assert(PyLong_CheckExact(get_const(left)));
            assert(PyLong_CheckExact(get_const(right)));
            PyObject *temp = _PyLong_Add((PyLongObject *)get_const(left),
                                         (PyLongObject *)get_const(right));
            ERROR_IF(temp == NULL, error);
=======
        if (sym_is_const(left) && sym_is_const(right)) {
            assert(PyLong_CheckExact(sym_get_const(left)));
            assert(PyLong_CheckExact(sym_get_const(right)));
            PyObject *temp = _PyLong_Add((PyLongObject *)sym_get_const(left),
                                         (PyLongObject *)sym_get_const(right));
            if (temp == NULL) {
                goto error;
            }
>>>>>>> b348313e
            OUT_OF_SPACE_IF_NULL(res = sym_new_const(ctx, temp));
            // TODO gh-115506:
            // replace opcode with constant propagated one and add tests!
        }
        else {
            OUT_OF_SPACE_IF_NULL(res = sym_new_known_type(ctx, &PyLong_Type));
        }
    }

    op(_BINARY_OP_SUBTRACT_INT, (left, right -- res)) {
<<<<<<< HEAD
        if (is_const(left) && is_const(right)) {
            assert(PyLong_CheckExact(get_const(left)));
            assert(PyLong_CheckExact(get_const(right)));
            PyObject *temp = _PyLong_Subtract((PyLongObject *)get_const(left),
                                              (PyLongObject *)get_const(right));
            ERROR_IF(temp == NULL, error);
=======
        if (sym_is_const(left) && sym_is_const(right)) {
            assert(PyLong_CheckExact(sym_get_const(left)));
            assert(PyLong_CheckExact(sym_get_const(right)));
            PyObject *temp = _PyLong_Subtract((PyLongObject *)sym_get_const(left),
                                              (PyLongObject *)sym_get_const(right));
            if (temp == NULL) {
                goto error;
            }
>>>>>>> b348313e
            OUT_OF_SPACE_IF_NULL(res = sym_new_const(ctx, temp));
            // TODO gh-115506:
            // replace opcode with constant propagated one and add tests!
        }
        else {
            OUT_OF_SPACE_IF_NULL(res = sym_new_known_type(ctx, &PyLong_Type));
        }
    }

    op(_BINARY_OP_MULTIPLY_INT, (left, right -- res)) {
<<<<<<< HEAD
        if (is_const(left) && is_const(right)) {
            assert(PyLong_CheckExact(get_const(left)));
            assert(PyLong_CheckExact(get_const(right)));
            PyObject *temp = _PyLong_Multiply((PyLongObject *)get_const(left),
                                              (PyLongObject *)get_const(right));
            ERROR_IF(temp == NULL, error);
=======
        if (sym_is_const(left) && sym_is_const(right)) {
            assert(PyLong_CheckExact(sym_get_const(left)));
            assert(PyLong_CheckExact(sym_get_const(right)));
            PyObject *temp = _PyLong_Multiply((PyLongObject *)sym_get_const(left),
                                              (PyLongObject *)sym_get_const(right));
            if (temp == NULL) {
                goto error;
            }
>>>>>>> b348313e
            OUT_OF_SPACE_IF_NULL(res = sym_new_const(ctx, temp));
            // TODO gh-115506:
            // replace opcode with constant propagated one and add tests!
        }
        else {
            OUT_OF_SPACE_IF_NULL(res = sym_new_known_type(ctx, &PyLong_Type));
        }
    }

    op(_BINARY_OP_ADD_FLOAT, (left, right -- res)) {
        if (sym_is_const(left) && sym_is_const(right)) {
            assert(PyFloat_CheckExact(sym_get_const(left)));
            assert(PyFloat_CheckExact(sym_get_const(right)));
            PyObject *temp = PyFloat_FromDouble(
<<<<<<< HEAD
                PyFloat_AS_DOUBLE(get_const(left)) +
                PyFloat_AS_DOUBLE(get_const(right)));
            ERROR_IF(temp == NULL, error);
=======
                PyFloat_AS_DOUBLE(sym_get_const(left)) +
                PyFloat_AS_DOUBLE(sym_get_const(right)));
            if (temp == NULL) {
                goto error;
            }
>>>>>>> b348313e
            res = sym_new_const(ctx, temp);
            // TODO gh-115506:
            // replace opcode with constant propagated one and update tests!
        }
        else {
            OUT_OF_SPACE_IF_NULL(res = sym_new_known_type(ctx, &PyFloat_Type));
        }
    }

    op(_BINARY_OP_SUBTRACT_FLOAT, (left, right -- res)) {
        if (sym_is_const(left) && sym_is_const(right)) {
            assert(PyFloat_CheckExact(sym_get_const(left)));
            assert(PyFloat_CheckExact(sym_get_const(right)));
            PyObject *temp = PyFloat_FromDouble(
<<<<<<< HEAD
                PyFloat_AS_DOUBLE(get_const(left)) -
                PyFloat_AS_DOUBLE(get_const(right)));
            ERROR_IF(temp == NULL, error);
=======
                PyFloat_AS_DOUBLE(sym_get_const(left)) -
                PyFloat_AS_DOUBLE(sym_get_const(right)));
            if (temp == NULL) {
                goto error;
            }
>>>>>>> b348313e
            res = sym_new_const(ctx, temp);
            // TODO gh-115506:
            // replace opcode with constant propagated one and update tests!
        }
        else {
            OUT_OF_SPACE_IF_NULL(res = sym_new_known_type(ctx, &PyFloat_Type));
        }
    }

    op(_BINARY_OP_MULTIPLY_FLOAT, (left, right -- res)) {
        if (sym_is_const(left) && sym_is_const(right)) {
            assert(PyFloat_CheckExact(sym_get_const(left)));
            assert(PyFloat_CheckExact(sym_get_const(right)));
            PyObject *temp = PyFloat_FromDouble(
<<<<<<< HEAD
                PyFloat_AS_DOUBLE(get_const(left)) *
                PyFloat_AS_DOUBLE(get_const(right)));
            ERROR_IF(temp == NULL, error);
=======
                PyFloat_AS_DOUBLE(sym_get_const(left)) *
                PyFloat_AS_DOUBLE(sym_get_const(right)));
            if (temp == NULL) {
                goto error;
            }
>>>>>>> b348313e
            res = sym_new_const(ctx, temp);
            // TODO gh-115506:
            // replace opcode with constant propagated one and update tests!
        }
        else {
            OUT_OF_SPACE_IF_NULL(res = sym_new_known_type(ctx, &PyFloat_Type));
        }
    }

    op(_TO_BOOL, (value -- res)) {
        (void)value;
        res = sym_new_known_type(ctx, &PyBool_Type);
        OUT_OF_SPACE_IF_NULL(res);
    }

    op(_TO_BOOL_BOOL, (value -- value)) {
        if (sym_matches_type(value, &PyBool_Type)) {
            REPLACE_OP(this_instr, _NOP, 0, 0);
        }
        else {
            sym_set_type(value, &PyBool_Type);
        }
    }

    op(_TO_BOOL_INT, (value -- res)) {
        sym_set_type(value, &PyLong_Type);
        if (is_const(value)) {
            PyObject *load = _PyLong_IsZero((PyLongObject *)get_const(value))
                             ? Py_False : Py_True;
            REPLACE_OP(this_instr, _POP_TOP_LOAD_CONST_INLINE_BORROW, 0, (uintptr_t)load);
            OUT_OF_SPACE_IF_NULL(res = sym_new_const(ctx, load));
        }
        else {
            OUT_OF_SPACE_IF_NULL(res = sym_new_known_type(ctx, &PyBool_Type));
        }
    }

    op(_TO_BOOL_LIST, (value -- res)) {
        sym_set_type(value, &PyList_Type);
        OUT_OF_SPACE_IF_NULL(res = sym_new_known_type(ctx, &PyBool_Type));
    }

    op(_TO_BOOL_NONE, (value -- res)) {
        if (get_const(value) == Py_None) {
            REPLACE_OP(this_instr, _POP_TOP_LOAD_CONST_INLINE_BORROW, 0, (uintptr_t)Py_False);
        }
        sym_set_const(value, Py_None);
        OUT_OF_SPACE_IF_NULL(res = sym_new_const(ctx, Py_False));
    }

    op(_TO_BOOL_STR, (value -- res)) {
        sym_set_type(value, &PyUnicode_Type);
        if (is_const(value)) {
            PyObject *load = get_const(value) == &_Py_STR(empty) ? Py_False : Py_True;
            REPLACE_OP(this_instr, _POP_TOP_LOAD_CONST_INLINE_BORROW, 0, (uintptr_t)load);
            OUT_OF_SPACE_IF_NULL(res = sym_new_const(ctx, load));
        }
        else {
            OUT_OF_SPACE_IF_NULL(res = sym_new_known_type(ctx, &PyBool_Type));
        }
    }

    op(_LOAD_CONST, (-- value)) {
        // There should be no LOAD_CONST. It should be all
        // replaced by peephole_opt.
        Py_UNREACHABLE();
    }

    op(_LOAD_CONST_INLINE, (ptr/4 -- value)) {
        OUT_OF_SPACE_IF_NULL(value = sym_new_const(ctx, ptr));
    }

    op(_LOAD_CONST_INLINE_BORROW, (ptr/4 -- value)) {
        OUT_OF_SPACE_IF_NULL(value = sym_new_const(ctx, ptr));
    }

    op(_LOAD_CONST_INLINE_WITH_NULL, (ptr/4 -- value, null)) {
        OUT_OF_SPACE_IF_NULL(value = sym_new_const(ctx, ptr));
        OUT_OF_SPACE_IF_NULL(null = sym_new_null(ctx));
    }

    op(_LOAD_CONST_INLINE_BORROW_WITH_NULL, (ptr/4 -- value, null)) {
        OUT_OF_SPACE_IF_NULL(value = sym_new_const(ctx, ptr));
        OUT_OF_SPACE_IF_NULL(null = sym_new_null(ctx));
    }


    op(_COPY, (bottom, unused[oparg-1] -- bottom, unused[oparg-1], top)) {
        assert(oparg > 0);
        top = bottom;
    }

    op(_SWAP, (bottom, unused[oparg-2], top --
        top, unused[oparg-2], bottom)) {
    }

    op(_LOAD_ATTR_INSTANCE_VALUE, (index/1, owner -- attr, null if (oparg & 1))) {
        _LOAD_ATTR_NOT_NULL
        (void)index;
        (void)owner;
    }

    op(_CHECK_ATTR_MODULE, (dict_version/2, owner -- owner)) {
        (void)dict_version;
        if (sym_is_const(owner)) {
            PyObject *cnst = sym_get_const(owner);
            if (PyModule_CheckExact(cnst)) {
                PyModuleObject *mod = (PyModuleObject *)cnst;
                PyObject *dict = mod->md_dict;
                uint64_t watched_mutations = get_mutations(dict);
                if (watched_mutations < _Py_MAX_ALLOWED_GLOBALS_MODIFICATIONS) {
                    PyDict_Watch(GLOBALS_WATCHER_ID, dict);
                    _Py_BloomFilter_Add(dependencies, dict);
                    this_instr->opcode = _NOP;
                }
            }
        }
    }

    op(_LOAD_ATTR_MODULE, (index/1, owner -- attr, null if (oparg & 1))) {
        (void)index;
        OUT_OF_SPACE_IF_NULL(null = sym_new_null(ctx));
        attr = NULL;
        if (this_instr[-1].opcode == _NOP) {
            // Preceding _CHECK_ATTR_MODULE was removed: mod is const and dict is watched.
            assert(sym_is_const(owner));
            PyModuleObject *mod = (PyModuleObject *)sym_get_const(owner);
            assert(PyModule_CheckExact(mod));
            PyObject *dict = mod->md_dict;
            PyObject *res = convert_global_to_const(this_instr, dict);
            if (res != NULL) {
                this_instr[-1].opcode = _POP_TOP;
                OUT_OF_SPACE_IF_NULL(attr = sym_new_const(ctx, res));
            }
        }
        if (attr == NULL) {
            /* No conversion made. We don't know what `attr` is. */
            OUT_OF_SPACE_IF_NULL(attr = sym_new_known_notnull(ctx));
        }
    }

    op(_LOAD_ATTR_WITH_HINT, (hint/1, owner -- attr, null if (oparg & 1))) {
        _LOAD_ATTR_NOT_NULL
        (void)hint;
        (void)owner;
    }

    op(_LOAD_ATTR_SLOT, (index/1, owner -- attr, null if (oparg & 1))) {
        _LOAD_ATTR_NOT_NULL
        (void)index;
        (void)owner;
    }

    op(_LOAD_ATTR_CLASS, (descr/4, owner -- attr, null if (oparg & 1))) {
        _LOAD_ATTR_NOT_NULL
        (void)descr;
        (void)owner;
    }

    op(_CHECK_FUNCTION_EXACT_ARGS, (func_version/2, callable, self_or_null, unused[oparg] -- callable, self_or_null, unused[oparg])) {
        sym_set_type(callable, &PyFunction_Type);
        (void)self_or_null;
        (void)func_version;
    }

    op(_CHECK_CALL_BOUND_METHOD_EXACT_ARGS, (callable, null, unused[oparg] -- callable, null, unused[oparg])) {
        sym_set_null(null);
        sym_set_type(callable, &PyMethod_Type);
    }

    op(_INIT_CALL_PY_EXACT_ARGS, (callable, self_or_null, args[oparg] -- new_frame: _Py_UOpsAbstractFrame *)) {
        int argcount = oparg;

        (void)callable;

        PyFunctionObject *func = (PyFunctionObject *)(this_instr + 2)->operand;
        ERROR_IF(func == NULL, error);
        PyCodeObject *co = (PyCodeObject *)func->func_code;

        assert(self_or_null != NULL);
        assert(args != NULL);
        if (sym_is_not_null(self_or_null)) {
            // Bound method fiddling, same as _INIT_CALL_PY_EXACT_ARGS in VM
            args--;
            argcount++;
        }

        _Py_UOpsSymType **localsplus_start = ctx->n_consumed;
        int n_locals_already_filled = 0;
        // Can determine statically, so we interleave the new locals
        // and make the current stack the new locals.
        // This also sets up for true call inlining.
        if (sym_is_known(self_or_null)) {
            localsplus_start = args;
            n_locals_already_filled = argcount;
        }
        OUT_OF_SPACE_IF_NULL(new_frame =
                             ctx_frame_new(ctx, co, localsplus_start, n_locals_already_filled, 0));
    }

    op(_POP_FRAME, (retval -- res)) {
        SYNC_SP();
        ctx->frame->stack_pointer = stack_pointer;
        ctx_frame_pop(ctx);
        stack_pointer = ctx->frame->stack_pointer;
        res = retval;
    }

    op(_PUSH_FRAME, (new_frame: _Py_UOpsAbstractFrame * -- unused if (0))) {
        SYNC_SP();
        ctx->frame->stack_pointer = stack_pointer;
        ctx->frame = new_frame;
        ctx->curr_frame_depth++;
        stack_pointer = new_frame->stack_pointer;
    }

    op(_UNPACK_SEQUENCE, (seq -- values[oparg])) {
        /* This has to be done manually */
        (void)seq;
        for (int i = 0; i < oparg; i++) {
            OUT_OF_SPACE_IF_NULL(values[i] = sym_new_unknown(ctx));
        }
    }

    op(_UNPACK_EX, (seq -- values[oparg & 0xFF], unused, unused[oparg >> 8])) {
        /* This has to be done manually */
        (void)seq;
        int totalargs = (oparg & 0xFF) + (oparg >> 8) + 1;
        for (int i = 0; i < totalargs; i++) {
            OUT_OF_SPACE_IF_NULL(values[i] = sym_new_unknown(ctx));
        }
    }

    op(_ITER_NEXT_RANGE, (iter -- iter, next)) {
       OUT_OF_SPACE_IF_NULL(next = sym_new_known_type(ctx, &PyLong_Type));
       (void)iter;
    }




// END BYTECODES //

}<|MERGE_RESOLUTION|>--- conflicted
+++ resolved
@@ -88,23 +88,12 @@
     }
 
     op(_BINARY_OP_ADD_INT, (left, right -- res)) {
-<<<<<<< HEAD
-        if (is_const(left) && is_const(right)) {
-            assert(PyLong_CheckExact(get_const(left)));
-            assert(PyLong_CheckExact(get_const(right)));
-            PyObject *temp = _PyLong_Add((PyLongObject *)get_const(left),
-                                         (PyLongObject *)get_const(right));
-            ERROR_IF(temp == NULL, error);
-=======
         if (sym_is_const(left) && sym_is_const(right)) {
             assert(PyLong_CheckExact(sym_get_const(left)));
             assert(PyLong_CheckExact(sym_get_const(right)));
             PyObject *temp = _PyLong_Add((PyLongObject *)sym_get_const(left),
                                          (PyLongObject *)sym_get_const(right));
-            if (temp == NULL) {
-                goto error;
-            }
->>>>>>> b348313e
+            ERROR_IF(temp == NULL, error);
             OUT_OF_SPACE_IF_NULL(res = sym_new_const(ctx, temp));
             // TODO gh-115506:
             // replace opcode with constant propagated one and add tests!
@@ -115,23 +104,12 @@
     }
 
     op(_BINARY_OP_SUBTRACT_INT, (left, right -- res)) {
-<<<<<<< HEAD
-        if (is_const(left) && is_const(right)) {
-            assert(PyLong_CheckExact(get_const(left)));
-            assert(PyLong_CheckExact(get_const(right)));
-            PyObject *temp = _PyLong_Subtract((PyLongObject *)get_const(left),
-                                              (PyLongObject *)get_const(right));
-            ERROR_IF(temp == NULL, error);
-=======
         if (sym_is_const(left) && sym_is_const(right)) {
             assert(PyLong_CheckExact(sym_get_const(left)));
             assert(PyLong_CheckExact(sym_get_const(right)));
             PyObject *temp = _PyLong_Subtract((PyLongObject *)sym_get_const(left),
                                               (PyLongObject *)sym_get_const(right));
-            if (temp == NULL) {
-                goto error;
-            }
->>>>>>> b348313e
+            ERROR_IF(temp == NULL, error);
             OUT_OF_SPACE_IF_NULL(res = sym_new_const(ctx, temp));
             // TODO gh-115506:
             // replace opcode with constant propagated one and add tests!
@@ -142,23 +120,12 @@
     }
 
     op(_BINARY_OP_MULTIPLY_INT, (left, right -- res)) {
-<<<<<<< HEAD
-        if (is_const(left) && is_const(right)) {
-            assert(PyLong_CheckExact(get_const(left)));
-            assert(PyLong_CheckExact(get_const(right)));
-            PyObject *temp = _PyLong_Multiply((PyLongObject *)get_const(left),
-                                              (PyLongObject *)get_const(right));
-            ERROR_IF(temp == NULL, error);
-=======
         if (sym_is_const(left) && sym_is_const(right)) {
             assert(PyLong_CheckExact(sym_get_const(left)));
             assert(PyLong_CheckExact(sym_get_const(right)));
             PyObject *temp = _PyLong_Multiply((PyLongObject *)sym_get_const(left),
                                               (PyLongObject *)sym_get_const(right));
-            if (temp == NULL) {
-                goto error;
-            }
->>>>>>> b348313e
+            ERROR_IF(temp == NULL, error);
             OUT_OF_SPACE_IF_NULL(res = sym_new_const(ctx, temp));
             // TODO gh-115506:
             // replace opcode with constant propagated one and add tests!
@@ -173,18 +140,10 @@
             assert(PyFloat_CheckExact(sym_get_const(left)));
             assert(PyFloat_CheckExact(sym_get_const(right)));
             PyObject *temp = PyFloat_FromDouble(
-<<<<<<< HEAD
-                PyFloat_AS_DOUBLE(get_const(left)) +
-                PyFloat_AS_DOUBLE(get_const(right)));
-            ERROR_IF(temp == NULL, error);
-=======
                 PyFloat_AS_DOUBLE(sym_get_const(left)) +
                 PyFloat_AS_DOUBLE(sym_get_const(right)));
-            if (temp == NULL) {
-                goto error;
-            }
->>>>>>> b348313e
-            res = sym_new_const(ctx, temp);
+            ERROR_IF(temp == NULL, error);
+            OUT_OF_SPACE_IF_NULL(res = sym_new_const(ctx, temp));
             // TODO gh-115506:
             // replace opcode with constant propagated one and update tests!
         }
@@ -198,18 +157,10 @@
             assert(PyFloat_CheckExact(sym_get_const(left)));
             assert(PyFloat_CheckExact(sym_get_const(right)));
             PyObject *temp = PyFloat_FromDouble(
-<<<<<<< HEAD
-                PyFloat_AS_DOUBLE(get_const(left)) -
-                PyFloat_AS_DOUBLE(get_const(right)));
-            ERROR_IF(temp == NULL, error);
-=======
                 PyFloat_AS_DOUBLE(sym_get_const(left)) -
                 PyFloat_AS_DOUBLE(sym_get_const(right)));
-            if (temp == NULL) {
-                goto error;
-            }
->>>>>>> b348313e
-            res = sym_new_const(ctx, temp);
+            ERROR_IF(temp == NULL, error);
+            OUT_OF_SPACE_IF_NULL(res = sym_new_const(ctx, temp));
             // TODO gh-115506:
             // replace opcode with constant propagated one and update tests!
         }
@@ -223,18 +174,10 @@
             assert(PyFloat_CheckExact(sym_get_const(left)));
             assert(PyFloat_CheckExact(sym_get_const(right)));
             PyObject *temp = PyFloat_FromDouble(
-<<<<<<< HEAD
-                PyFloat_AS_DOUBLE(get_const(left)) *
-                PyFloat_AS_DOUBLE(get_const(right)));
-            ERROR_IF(temp == NULL, error);
-=======
                 PyFloat_AS_DOUBLE(sym_get_const(left)) *
                 PyFloat_AS_DOUBLE(sym_get_const(right)));
-            if (temp == NULL) {
-                goto error;
-            }
->>>>>>> b348313e
-            res = sym_new_const(ctx, temp);
+            ERROR_IF(temp == NULL, error);
+            OUT_OF_SPACE_IF_NULL(res = sym_new_const(ctx, temp));
             // TODO gh-115506:
             // replace opcode with constant propagated one and update tests!
         }
@@ -260,8 +203,8 @@
 
     op(_TO_BOOL_INT, (value -- res)) {
         sym_set_type(value, &PyLong_Type);
-        if (is_const(value)) {
-            PyObject *load = _PyLong_IsZero((PyLongObject *)get_const(value))
+        if (sym_is_const(value)) {
+            PyObject *load = _PyLong_IsZero((PyLongObject *)sym_get_const(value))
                              ? Py_False : Py_True;
             REPLACE_OP(this_instr, _POP_TOP_LOAD_CONST_INLINE_BORROW, 0, (uintptr_t)load);
             OUT_OF_SPACE_IF_NULL(res = sym_new_const(ctx, load));
@@ -277,7 +220,7 @@
     }
 
     op(_TO_BOOL_NONE, (value -- res)) {
-        if (get_const(value) == Py_None) {
+        if (sym_get_const(value) == Py_None) {
             REPLACE_OP(this_instr, _POP_TOP_LOAD_CONST_INLINE_BORROW, 0, (uintptr_t)Py_False);
         }
         sym_set_const(value, Py_None);
