/* Built-in functions */

#include "Python.h"
#include "Python-ast.h"

#include "node.h"
#include "code.h"

#include "asdl.h"
#include "ast.h"

#include <ctype.h>

/* The default encoding used by the platform file system APIs
   Can remain NULL for all platforms that don't have such a concept

   Don't forget to modify PyUnicode_DecodeFSDefault() if you touch any of the
   values for Py_FileSystemDefaultEncoding!
*/
#if defined(__APPLE__)
const char *Py_FileSystemDefaultEncoding = "utf-8";
int Py_HasFileSystemDefaultEncoding = 1;
#elif defined(MS_WINDOWS)
/* may be changed by initfsencoding(), but should never be free()d */
const char *Py_FileSystemDefaultEncoding = "utf-8";
int Py_HasFileSystemDefaultEncoding = 1;
#else
const char *Py_FileSystemDefaultEncoding = NULL; /* set by initfsencoding() */
int Py_HasFileSystemDefaultEncoding = 0;
#endif
const char *Py_FileSystemDefaultEncodeErrors = "surrogateescape";
/* UTF-8 mode (PEP 540): if equals to 1, use the UTF-8 encoding, and change
   stdin and stdout error handler to "surrogateescape". It is equal to
   -1 by default: unknown, will be set by Py_Main() */
int Py_UTF8Mode = -1;

_Py_IDENTIFIER(__builtins__);
_Py_IDENTIFIER(__dict__);
_Py_IDENTIFIER(__prepare__);
_Py_IDENTIFIER(__round__);
_Py_IDENTIFIER(__mro_entries__);
_Py_IDENTIFIER(encoding);
_Py_IDENTIFIER(errors);
_Py_IDENTIFIER(fileno);
_Py_IDENTIFIER(flush);
_Py_IDENTIFIER(metaclass);
_Py_IDENTIFIER(sort);
_Py_IDENTIFIER(stdin);
_Py_IDENTIFIER(stdout);
_Py_IDENTIFIER(stderr);

#include "clinic/bltinmodule.c.h"

static PyObject*
<<<<<<< HEAD
update_bases(PyObject* bases, PyObject** args, int nargs, int* modified_bases)
{
    int i, j, ind, tot_extra = 0;
    PyObject *base, *meth, *new_base, *new_sub_base, *new_bases;
    PyObject *stack[1] = {bases};
    assert(PyTuple_Check(bases));

    /* We have a separate cycle to calculate replacements with the idea that in
       most cases we just scroll quickly though it and return original bases */
    for (i = 2; i < nargs; i++){
        base  = args[i];
        if (PyType_Check(base)) {
            continue;
        }
        if (!(meth = PyObject_GetAttrString(base, "__mro_entries__"))) {
            if (!PyErr_ExceptionMatches(PyExc_AttributeError)) {
                return NULL;
            }
            PyErr_Clear();
            continue;
        }
        if (!PyCallable_Check(meth)) {
            PyErr_SetString(PyExc_TypeError,
                            "__mro_entries__ must be callable");
            Py_DECREF(meth);
            return NULL;
        }
        if (!(new_base = _PyObject_FastCall(meth, stack, 1))){
            Py_DECREF(meth);
            return NULL;
        }
        if (PyTuple_Check(new_base)) {
            tot_extra += PyTuple_Size(new_base) - 1;
        }
        else {
            PyErr_SetString(PyExc_TypeError,
                            "__mro_entries__ must return a tuple");
            Py_DECREF(meth);
            return NULL;
        }
        Py_DECREF(base);
        args[i] = new_base;
        *modified_bases = 1;
        Py_DECREF(meth);
    }
    if (!*modified_bases){
        return bases;
    }
    new_bases = PyTuple_New(nargs - 2 + tot_extra);
    ind = 0;
    for (i = 2; i < nargs; i++) {
        new_base = args[i];
        if (!PyTuple_Check(new_base)) {
            Py_INCREF(new_base);
            PyTuple_SET_ITEM(new_bases, ind, new_base);
            ind++;
        }
        else {
            for (j = 0; j < PyTuple_Size(new_base); j++) {
                new_sub_base = PyTuple_GET_ITEM(new_base, j);
                Py_INCREF(new_sub_base);
                PyTuple_SET_ITEM(new_bases, ind, new_sub_base);
                ind++;
            }
        }
    }
    return new_bases;
=======
update_bases(PyObject *bases, PyObject *const *args, int nargs)
{
    int i, j;
    PyObject *base, *meth, *new_base, *result, *new_bases = NULL;
    PyObject *stack[1] = {bases};
    assert(PyTuple_Check(bases));

    for (i = 0; i < nargs; i++) {
        base  = args[i];
        if (PyType_Check(base)) {
            if (new_bases) {
                /* If we already have made a replacement, then we append every normal base,
                   otherwise just skip it. */
                if (PyList_Append(new_bases, base) < 0) {
                    goto error;
                }
            }
            continue;
        }
        meth = _PyObject_GetAttrId(base, &PyId___mro_entries__);
        if (!meth) {
            if (!PyErr_ExceptionMatches(PyExc_AttributeError)) {
                goto error;
            }
            PyErr_Clear();
            if (new_bases) {
                if (PyList_Append(new_bases, base) < 0) {
                    goto error;
                }
            }
            continue;
        }
        new_base = _PyObject_FastCall(meth, stack, 1);
        Py_DECREF(meth);
        if (!new_base) {
            goto error;
        }
        if (!PyTuple_Check(new_base)) {
            PyErr_SetString(PyExc_TypeError,
                            "__mro_entries__ must return a tuple");
            Py_DECREF(new_base);
            goto error;
        }
        if (!new_bases) {
            /* If this is a first successful replacement, create new_bases list and
               copy previously encountered bases. */
            if (!(new_bases = PyList_New(i))) {
                goto error;
            }
            for (j = 0; j < i; j++) {
                base = args[j];
                PyList_SET_ITEM(new_bases, j, base);
                Py_INCREF(base);
            }
        }
        j = PyList_GET_SIZE(new_bases);
        if (PyList_SetSlice(new_bases, j, j, new_base) < 0) {
            goto error;
        }
        Py_DECREF(new_base);
    }
    if (!new_bases) {
        return bases;
    }
    result = PyList_AsTuple(new_bases);
    Py_DECREF(new_bases);
    return result;

error:
    Py_XDECREF(new_bases);
    return NULL;
>>>>>>> 44d1a591
}

/* AC: cannot convert yet, waiting for *args support */
static PyObject *
builtin___build_class__(PyObject *self, PyObject *const *args, Py_ssize_t nargs,
                        PyObject *kwnames)
{
<<<<<<< HEAD
    PyObject *func, *name, *bases, *mkw, *meta, *winner, *prep, *ns;
    PyObject *new_bases, *old_bases = NULL;
=======
    PyObject *func, *name, *bases, *mkw, *meta, *winner, *prep, *ns, *orig_bases;
>>>>>>> 44d1a591
    PyObject *cls = NULL, *cell = NULL;
    int isclass = 0;   /* initialize to prevent gcc warning */
    int modified_bases = 0;

    if (nargs < 2) {
        PyErr_SetString(PyExc_TypeError,
                        "__build_class__: not enough arguments");
        return NULL;
    }
    func = args[0];   /* Better be callable */
    if (!PyFunction_Check(func)) {
        PyErr_SetString(PyExc_TypeError,
                        "__build_class__: func must be a function");
        return NULL;
    }
    name = args[1];
    if (!PyUnicode_Check(name)) {
        PyErr_SetString(PyExc_TypeError,
                        "__build_class__: name is not a string");
        return NULL;
    }
    orig_bases = _PyStack_AsTupleSlice(args, nargs, 2, nargs);
    if (orig_bases == NULL)
        return NULL;

    bases = update_bases(orig_bases, args + 2, nargs - 2);
    if (bases == NULL) {
        Py_DECREF(orig_bases);
        return NULL;
    }

    new_bases = update_bases(bases, args, nargs, &modified_bases);
    if (new_bases == NULL) {
        Py_DECREF(bases);
        return NULL;
    }
    else {
        old_bases = bases;
        bases = new_bases;
    }

    if (kwnames == NULL) {
        meta = NULL;
        mkw = NULL;
    }
    else {
        mkw = _PyStack_AsDict(args + nargs, kwnames);
        if (mkw == NULL) {
            Py_DECREF(bases);
            return NULL;
        }

        meta = _PyDict_GetItemId(mkw, &PyId_metaclass);
        if (meta != NULL) {
            Py_INCREF(meta);
            if (_PyDict_DelItemId(mkw, &PyId_metaclass) < 0) {
                Py_DECREF(meta);
                Py_DECREF(mkw);
                Py_DECREF(bases);
                return NULL;
            }
            /* metaclass is explicitly given, check if it's indeed a class */
            isclass = PyType_Check(meta);
        }
    }
    if (meta == NULL) {
        /* if there are no bases, use type: */
        if (PyTuple_GET_SIZE(bases) == 0) {
            meta = (PyObject *) (&PyType_Type);
        }
        /* else get the type of the first base */
        else {
            PyObject *base0 = PyTuple_GET_ITEM(bases, 0);
            meta = (PyObject *) (base0->ob_type);
        }
        Py_INCREF(meta);
        isclass = 1;  /* meta is really a class */
    }

    if (isclass) {
        /* meta is really a class, so check for a more derived
           metaclass, or possible metaclass conflicts: */
        winner = (PyObject *)_PyType_CalculateMetaclass((PyTypeObject *)meta,
                                                        bases);
        if (winner == NULL) {
            Py_DECREF(meta);
            Py_XDECREF(mkw);
            Py_DECREF(bases);
            return NULL;
        }
        if (winner != meta) {
            Py_DECREF(meta);
            meta = winner;
            Py_INCREF(meta);
        }
    }
    /* else: meta is not a class, so we cannot do the metaclass
       calculation, so we will use the explicitly given object as it is */
    prep = _PyObject_GetAttrId(meta, &PyId___prepare__);
    if (prep == NULL) {
        if (PyErr_ExceptionMatches(PyExc_AttributeError)) {
            PyErr_Clear();
            ns = PyDict_New();
        }
        else {
            Py_DECREF(meta);
            Py_XDECREF(mkw);
            Py_DECREF(bases);
            return NULL;
        }
    }
    else {
        PyObject *pargs[2] = {name, bases};
        ns = _PyObject_FastCallDict(prep, pargs, 2, mkw);
        Py_DECREF(prep);
    }
    if (ns == NULL) {
        Py_DECREF(meta);
        Py_XDECREF(mkw);
        Py_DECREF(bases);
        return NULL;
    }
    if (!PyMapping_Check(ns)) {
        PyErr_Format(PyExc_TypeError,
                     "%.200s.__prepare__() must return a mapping, not %.200s",
                     isclass ? ((PyTypeObject *)meta)->tp_name : "<metaclass>",
                     Py_TYPE(ns)->tp_name);
        goto error;
    }
    cell = PyEval_EvalCodeEx(PyFunction_GET_CODE(func), PyFunction_GET_GLOBALS(func), ns,
                             NULL, 0, NULL, 0, NULL, 0, NULL,
                             PyFunction_GET_CLOSURE(func));
    if (cell != NULL) {
<<<<<<< HEAD
        if (modified_bases){
            PyMapping_SetItemString(ns, "__orig_bases__", old_bases);
=======
        if (bases != orig_bases) {
            if (PyMapping_SetItemString(ns, "__orig_bases__", orig_bases) < 0) {
                goto error;
            }
>>>>>>> 44d1a591
        }
        PyObject *margs[3] = {name, bases, ns};
        cls = _PyObject_FastCallDict(meta, margs, 3, mkw);
        if (cls != NULL && PyType_Check(cls) && PyCell_Check(cell)) {
            PyObject *cell_cls = PyCell_GET(cell);
            if (cell_cls != cls) {
                /* TODO: In 3.7, DeprecationWarning will become RuntimeError.
                 *       At that point, cell_error won't be needed.
                 */
                int cell_error;
                if (cell_cls == NULL) {
                    const char *msg =
                        "__class__ not set defining %.200R as %.200R. "
                        "Was __classcell__ propagated to type.__new__?";
                    cell_error = PyErr_WarnFormat(
                        PyExc_DeprecationWarning, 1, msg, name, cls);
                } else {
                    const char *msg =
                        "__class__ set to %.200R defining %.200R as %.200R";
                    PyErr_Format(PyExc_TypeError, msg, cell_cls, name, cls);
                    cell_error = 1;
                }
                if (cell_error) {
                    Py_DECREF(cls);
                    cls = NULL;
                    goto error;
                } else {
                    /* Fill in the cell, since type.__new__ didn't do it */
                    PyCell_Set(cell, cls);
                }
            }
        }
    }
error:
    Py_XDECREF(cell);
    Py_DECREF(ns);
    Py_DECREF(meta);
    Py_XDECREF(mkw);
    Py_DECREF(bases);
<<<<<<< HEAD
    if (modified_bases) {
        Py_DECREF(old_bases);
=======
    if (bases != orig_bases) {
        Py_DECREF(orig_bases);
>>>>>>> 44d1a591
    }
    return cls;
}

PyDoc_STRVAR(build_class_doc,
"__build_class__(func, name, *bases, metaclass=None, **kwds) -> class\n\
\n\
Internal helper function used by the class statement.");

static PyObject *
builtin___import__(PyObject *self, PyObject *args, PyObject *kwds)
{
    static char *kwlist[] = {"name", "globals", "locals", "fromlist",
                             "level", 0};
    PyObject *name, *globals = NULL, *locals = NULL, *fromlist = NULL;
    int level = 0;

    if (!PyArg_ParseTupleAndKeywords(args, kwds, "U|OOOi:__import__",
                    kwlist, &name, &globals, &locals, &fromlist, &level))
        return NULL;
    return PyImport_ImportModuleLevelObject(name, globals, locals,
                                            fromlist, level);
}

PyDoc_STRVAR(import_doc,
"__import__(name, globals=None, locals=None, fromlist=(), level=0) -> module\n\
\n\
Import a module. Because this function is meant for use by the Python\n\
interpreter and not for general use it is better to use\n\
importlib.import_module() to programmatically import a module.\n\
\n\
The globals argument is only used to determine the context;\n\
they are not modified.  The locals argument is unused.  The fromlist\n\
should be a list of names to emulate ``from name import ...'', or an\n\
empty list to emulate ``import name''.\n\
When importing a module from a package, note that __import__('A.B', ...)\n\
returns package A when fromlist is empty, but its submodule B when\n\
fromlist is not empty.  Level is used to determine whether to perform \n\
absolute or relative imports. 0 is absolute while a positive number\n\
is the number of parent directories to search relative to the current module.");


/*[clinic input]
abs as builtin_abs

    x: object
    /

Return the absolute value of the argument.
[clinic start generated code]*/

static PyObject *
builtin_abs(PyObject *module, PyObject *x)
/*[clinic end generated code: output=b1b433b9e51356f5 input=bed4ca14e29c20d1]*/
{
    return PyNumber_Absolute(x);
}

/*[clinic input]
all as builtin_all

    iterable: object
    /

Return True if bool(x) is True for all values x in the iterable.

If the iterable is empty, return True.
[clinic start generated code]*/

static PyObject *
builtin_all(PyObject *module, PyObject *iterable)
/*[clinic end generated code: output=ca2a7127276f79b3 input=1a7c5d1bc3438a21]*/
{
    PyObject *it, *item;
    PyObject *(*iternext)(PyObject *);
    int cmp;

    it = PyObject_GetIter(iterable);
    if (it == NULL)
        return NULL;
    iternext = *Py_TYPE(it)->tp_iternext;

    for (;;) {
        item = iternext(it);
        if (item == NULL)
            break;
        cmp = PyObject_IsTrue(item);
        Py_DECREF(item);
        if (cmp < 0) {
            Py_DECREF(it);
            return NULL;
        }
        if (cmp == 0) {
            Py_DECREF(it);
            Py_RETURN_FALSE;
        }
    }
    Py_DECREF(it);
    if (PyErr_Occurred()) {
        if (PyErr_ExceptionMatches(PyExc_StopIteration))
            PyErr_Clear();
        else
            return NULL;
    }
    Py_RETURN_TRUE;
}

/*[clinic input]
any as builtin_any

    iterable: object
    /

Return True if bool(x) is True for any x in the iterable.

If the iterable is empty, return False.
[clinic start generated code]*/

static PyObject *
builtin_any(PyObject *module, PyObject *iterable)
/*[clinic end generated code: output=fa65684748caa60e input=41d7451c23384f24]*/
{
    PyObject *it, *item;
    PyObject *(*iternext)(PyObject *);
    int cmp;

    it = PyObject_GetIter(iterable);
    if (it == NULL)
        return NULL;
    iternext = *Py_TYPE(it)->tp_iternext;

    for (;;) {
        item = iternext(it);
        if (item == NULL)
            break;
        cmp = PyObject_IsTrue(item);
        Py_DECREF(item);
        if (cmp < 0) {
            Py_DECREF(it);
            return NULL;
        }
        if (cmp > 0) {
            Py_DECREF(it);
            Py_RETURN_TRUE;
        }
    }
    Py_DECREF(it);
    if (PyErr_Occurred()) {
        if (PyErr_ExceptionMatches(PyExc_StopIteration))
            PyErr_Clear();
        else
            return NULL;
    }
    Py_RETURN_FALSE;
}

/*[clinic input]
ascii as builtin_ascii

    obj: object
    /

Return an ASCII-only representation of an object.

As repr(), return a string containing a printable representation of an
object, but escape the non-ASCII characters in the string returned by
repr() using \\x, \\u or \\U escapes. This generates a string similar
to that returned by repr() in Python 2.
[clinic start generated code]*/

static PyObject *
builtin_ascii(PyObject *module, PyObject *obj)
/*[clinic end generated code: output=6d37b3f0984c7eb9 input=4c62732e1b3a3cc9]*/
{
    return PyObject_ASCII(obj);
}


/*[clinic input]
bin as builtin_bin

    number: object
    /

Return the binary representation of an integer.

   >>> bin(2796202)
   '0b1010101010101010101010'
[clinic start generated code]*/

static PyObject *
builtin_bin(PyObject *module, PyObject *number)
/*[clinic end generated code: output=b6fc4ad5e649f4f7 input=53f8a0264bacaf90]*/
{
    return PyNumber_ToBase(number, 2);
}


/*[clinic input]
callable as builtin_callable

    obj: object
    /

Return whether the object is callable (i.e., some kind of function).

Note that classes are callable, as are instances of classes with a
__call__() method.
[clinic start generated code]*/

static PyObject *
builtin_callable(PyObject *module, PyObject *obj)
/*[clinic end generated code: output=2b095d59d934cb7e input=1423bab99cc41f58]*/
{
    return PyBool_FromLong((long)PyCallable_Check(obj));
}

static PyObject *
builtin_breakpoint(PyObject *self, PyObject *const *args, Py_ssize_t nargs, PyObject *keywords)
{
    PyObject *hook = PySys_GetObject("breakpointhook");

    if (hook == NULL) {
        PyErr_SetString(PyExc_RuntimeError, "lost sys.breakpointhook");
        return NULL;
    }
    Py_INCREF(hook);
    PyObject *retval = _PyObject_FastCallKeywords(hook, args, nargs, keywords);
    Py_DECREF(hook);
    return retval;
}

PyDoc_STRVAR(breakpoint_doc,
"breakpoint(*args, **kws)\n\
\n\
Call sys.breakpointhook(*args, **kws).  sys.breakpointhook() must accept\n\
whatever arguments are passed.\n\
\n\
By default, this drops you into the pdb debugger.");

typedef struct {
    PyObject_HEAD
    PyObject *func;
    PyObject *it;
} filterobject;

static PyObject *
filter_new(PyTypeObject *type, PyObject *args, PyObject *kwds)
{
    PyObject *func, *seq;
    PyObject *it;
    filterobject *lz;

    if (type == &PyFilter_Type && !_PyArg_NoKeywords("filter", kwds))
        return NULL;

    if (!PyArg_UnpackTuple(args, "filter", 2, 2, &func, &seq))
        return NULL;

    /* Get iterator. */
    it = PyObject_GetIter(seq);
    if (it == NULL)
        return NULL;

    /* create filterobject structure */
    lz = (filterobject *)type->tp_alloc(type, 0);
    if (lz == NULL) {
        Py_DECREF(it);
        return NULL;
    }
    Py_INCREF(func);
    lz->func = func;
    lz->it = it;

    return (PyObject *)lz;
}

static void
filter_dealloc(filterobject *lz)
{
    PyObject_GC_UnTrack(lz);
    Py_XDECREF(lz->func);
    Py_XDECREF(lz->it);
    Py_TYPE(lz)->tp_free(lz);
}

static int
filter_traverse(filterobject *lz, visitproc visit, void *arg)
{
    Py_VISIT(lz->it);
    Py_VISIT(lz->func);
    return 0;
}

static PyObject *
filter_next(filterobject *lz)
{
    PyObject *item;
    PyObject *it = lz->it;
    long ok;
    PyObject *(*iternext)(PyObject *);
    int checktrue = lz->func == Py_None || lz->func == (PyObject *)&PyBool_Type;

    iternext = *Py_TYPE(it)->tp_iternext;
    for (;;) {
        item = iternext(it);
        if (item == NULL)
            return NULL;

        if (checktrue) {
            ok = PyObject_IsTrue(item);
        } else {
            PyObject *good;
            good = PyObject_CallFunctionObjArgs(lz->func, item, NULL);
            if (good == NULL) {
                Py_DECREF(item);
                return NULL;
            }
            ok = PyObject_IsTrue(good);
            Py_DECREF(good);
        }
        if (ok > 0)
            return item;
        Py_DECREF(item);
        if (ok < 0)
            return NULL;
    }
}

static PyObject *
filter_reduce(filterobject *lz)
{
    return Py_BuildValue("O(OO)", Py_TYPE(lz), lz->func, lz->it);
}

PyDoc_STRVAR(reduce_doc, "Return state information for pickling.");

static PyMethodDef filter_methods[] = {
    {"__reduce__",   (PyCFunction)filter_reduce,   METH_NOARGS, reduce_doc},
    {NULL,           NULL}           /* sentinel */
};

PyDoc_STRVAR(filter_doc,
"filter(function or None, iterable) --> filter object\n\
\n\
Return an iterator yielding those items of iterable for which function(item)\n\
is true. If function is None, return the items that are true.");

PyTypeObject PyFilter_Type = {
    PyVarObject_HEAD_INIT(&PyType_Type, 0)
    "filter",                           /* tp_name */
    sizeof(filterobject),               /* tp_basicsize */
    0,                                  /* tp_itemsize */
    /* methods */
    (destructor)filter_dealloc,         /* tp_dealloc */
    0,                                  /* tp_print */
    0,                                  /* tp_getattr */
    0,                                  /* tp_setattr */
    0,                                  /* tp_reserved */
    0,                                  /* tp_repr */
    0,                                  /* tp_as_number */
    0,                                  /* tp_as_sequence */
    0,                                  /* tp_as_mapping */
    0,                                  /* tp_hash */
    0,                                  /* tp_call */
    0,                                  /* tp_str */
    PyObject_GenericGetAttr,            /* tp_getattro */
    0,                                  /* tp_setattro */
    0,                                  /* tp_as_buffer */
    Py_TPFLAGS_DEFAULT | Py_TPFLAGS_HAVE_GC |
        Py_TPFLAGS_BASETYPE,            /* tp_flags */
    filter_doc,                         /* tp_doc */
    (traverseproc)filter_traverse,      /* tp_traverse */
    0,                                  /* tp_clear */
    0,                                  /* tp_richcompare */
    0,                                  /* tp_weaklistoffset */
    PyObject_SelfIter,                  /* tp_iter */
    (iternextfunc)filter_next,          /* tp_iternext */
    filter_methods,                     /* tp_methods */
    0,                                  /* tp_members */
    0,                                  /* tp_getset */
    0,                                  /* tp_base */
    0,                                  /* tp_dict */
    0,                                  /* tp_descr_get */
    0,                                  /* tp_descr_set */
    0,                                  /* tp_dictoffset */
    0,                                  /* tp_init */
    PyType_GenericAlloc,                /* tp_alloc */
    filter_new,                         /* tp_new */
    PyObject_GC_Del,                    /* tp_free */
};


/*[clinic input]
format as builtin_format

    value: object
    format_spec: unicode(c_default="NULL") = ''
    /

Return value.__format__(format_spec)

format_spec defaults to the empty string.
See the Format Specification Mini-Language section of help('FORMATTING') for
details.
[clinic start generated code]*/

static PyObject *
builtin_format_impl(PyObject *module, PyObject *value, PyObject *format_spec)
/*[clinic end generated code: output=2f40bdfa4954b077 input=88339c93ea522b33]*/
{
    return PyObject_Format(value, format_spec);
}

/*[clinic input]
chr as builtin_chr

    i: int
    /

Return a Unicode string of one character with ordinal i; 0 <= i <= 0x10ffff.
[clinic start generated code]*/

static PyObject *
builtin_chr_impl(PyObject *module, int i)
/*[clinic end generated code: output=c733afcd200afcb7 input=3f604ef45a70750d]*/
{
    return PyUnicode_FromOrdinal(i);
}


static const char *
source_as_string(PyObject *cmd, const char *funcname, const char *what, PyCompilerFlags *cf, PyObject **cmd_copy)
{
    const char *str;
    Py_ssize_t size;
    Py_buffer view;

    *cmd_copy = NULL;
    if (PyUnicode_Check(cmd)) {
        cf->cf_flags |= PyCF_IGNORE_COOKIE;
        str = PyUnicode_AsUTF8AndSize(cmd, &size);
        if (str == NULL)
            return NULL;
    }
    else if (PyBytes_Check(cmd)) {
        str = PyBytes_AS_STRING(cmd);
        size = PyBytes_GET_SIZE(cmd);
    }
    else if (PyByteArray_Check(cmd)) {
        str = PyByteArray_AS_STRING(cmd);
        size = PyByteArray_GET_SIZE(cmd);
    }
    else if (PyObject_GetBuffer(cmd, &view, PyBUF_SIMPLE) == 0) {
        /* Copy to NUL-terminated buffer. */
        *cmd_copy = PyBytes_FromStringAndSize(
            (const char *)view.buf, view.len);
        PyBuffer_Release(&view);
        if (*cmd_copy == NULL) {
            return NULL;
        }
        str = PyBytes_AS_STRING(*cmd_copy);
        size = PyBytes_GET_SIZE(*cmd_copy);
    }
    else {
        PyErr_Format(PyExc_TypeError,
          "%s() arg 1 must be a %s object",
          funcname, what);
        return NULL;
    }

    if (strlen(str) != (size_t)size) {
        PyErr_SetString(PyExc_ValueError,
                        "source code string cannot contain null bytes");
        Py_CLEAR(*cmd_copy);
        return NULL;
    }
    return str;
}

/*[clinic input]
compile as builtin_compile

    source: object
    filename: object(converter="PyUnicode_FSDecoder")
    mode: str
    flags: int = 0
    dont_inherit: bool(accept={int}) = False
    optimize: int = -1

Compile source into a code object that can be executed by exec() or eval().

The source code may represent a Python module, statement or expression.
The filename will be used for run-time error messages.
The mode must be 'exec' to compile a module, 'single' to compile a
single (interactive) statement, or 'eval' to compile an expression.
The flags argument, if present, controls which future statements influence
the compilation of the code.
The dont_inherit argument, if true, stops the compilation inheriting
the effects of any future statements in effect in the code calling
compile; if absent or false these statements do influence the compilation,
in addition to any features explicitly specified.
[clinic start generated code]*/

static PyObject *
builtin_compile_impl(PyObject *module, PyObject *source, PyObject *filename,
                     const char *mode, int flags, int dont_inherit,
                     int optimize)
/*[clinic end generated code: output=1fa176e33452bb63 input=0ff726f595eb9fcd]*/
{
    PyObject *source_copy;
    const char *str;
    int compile_mode = -1;
    int is_ast;
    PyCompilerFlags cf;
    int start[] = {Py_file_input, Py_eval_input, Py_single_input};
    PyObject *result;

    cf.cf_flags = flags | PyCF_SOURCE_IS_UTF8;

    if (flags &
        ~(PyCF_MASK | PyCF_MASK_OBSOLETE | PyCF_DONT_IMPLY_DEDENT | PyCF_ONLY_AST))
    {
        PyErr_SetString(PyExc_ValueError,
                        "compile(): unrecognised flags");
        goto error;
    }
    /* XXX Warn if (supplied_flags & PyCF_MASK_OBSOLETE) != 0? */

    if (optimize < -1 || optimize > 2) {
        PyErr_SetString(PyExc_ValueError,
                        "compile(): invalid optimize value");
        goto error;
    }

    if (!dont_inherit) {
        PyEval_MergeCompilerFlags(&cf);
    }

    if (strcmp(mode, "exec") == 0)
        compile_mode = 0;
    else if (strcmp(mode, "eval") == 0)
        compile_mode = 1;
    else if (strcmp(mode, "single") == 0)
        compile_mode = 2;
    else {
        PyErr_SetString(PyExc_ValueError,
                        "compile() mode must be 'exec', 'eval' or 'single'");
        goto error;
    }

    is_ast = PyAST_Check(source);
    if (is_ast == -1)
        goto error;
    if (is_ast) {
        if (flags & PyCF_ONLY_AST) {
            Py_INCREF(source);
            result = source;
        }
        else {
            PyArena *arena;
            mod_ty mod;

            arena = PyArena_New();
            if (arena == NULL)
                goto error;
            mod = PyAST_obj2mod(source, arena, compile_mode);
            if (mod == NULL) {
                PyArena_Free(arena);
                goto error;
            }
            if (!PyAST_Validate(mod)) {
                PyArena_Free(arena);
                goto error;
            }
            result = (PyObject*)PyAST_CompileObject(mod, filename,
                                                    &cf, optimize, arena);
            PyArena_Free(arena);
        }
        goto finally;
    }

    str = source_as_string(source, "compile", "string, bytes or AST", &cf, &source_copy);
    if (str == NULL)
        goto error;

    result = Py_CompileStringObject(str, filename, start[compile_mode], &cf, optimize);
    Py_XDECREF(source_copy);
    goto finally;

error:
    result = NULL;
finally:
    Py_DECREF(filename);
    return result;
}

/* AC: cannot convert yet, as needs PEP 457 group support in inspect */
static PyObject *
builtin_dir(PyObject *self, PyObject *args)
{
    PyObject *arg = NULL;

    if (!PyArg_UnpackTuple(args, "dir", 0, 1, &arg))
        return NULL;
    return PyObject_Dir(arg);
}

PyDoc_STRVAR(dir_doc,
"dir([object]) -> list of strings\n"
"\n"
"If called without an argument, return the names in the current scope.\n"
"Else, return an alphabetized list of names comprising (some of) the attributes\n"
"of the given object, and of attributes reachable from it.\n"
"If the object supplies a method named __dir__, it will be used; otherwise\n"
"the default dir() logic is used and returns:\n"
"  for a module object: the module's attributes.\n"
"  for a class object:  its attributes, and recursively the attributes\n"
"    of its bases.\n"
"  for any other object: its attributes, its class's attributes, and\n"
"    recursively the attributes of its class's base classes.");

/*[clinic input]
divmod as builtin_divmod

    x: object
    y: object
    /

Return the tuple (x//y, x%y).  Invariant: div*y + mod == x.
[clinic start generated code]*/

static PyObject *
builtin_divmod_impl(PyObject *module, PyObject *x, PyObject *y)
/*[clinic end generated code: output=b06d8a5f6e0c745e input=175ad9c84ff41a85]*/
{
    return PyNumber_Divmod(x, y);
}


/*[clinic input]
eval as builtin_eval

    source: object
    globals: object = None
    locals: object = None
    /

Evaluate the given source in the context of globals and locals.

The source may be a string representing a Python expression
or a code object as returned by compile().
The globals must be a dictionary and locals can be any mapping,
defaulting to the current globals and locals.
If only globals is given, locals defaults to it.
[clinic start generated code]*/

static PyObject *
builtin_eval_impl(PyObject *module, PyObject *source, PyObject *globals,
                  PyObject *locals)
/*[clinic end generated code: output=0a0824aa70093116 input=11ee718a8640e527]*/
{
    PyObject *result, *source_copy;
    const char *str;
    PyCompilerFlags cf;

    if (locals != Py_None && !PyMapping_Check(locals)) {
        PyErr_SetString(PyExc_TypeError, "locals must be a mapping");
        return NULL;
    }
    if (globals != Py_None && !PyDict_Check(globals)) {
        PyErr_SetString(PyExc_TypeError, PyMapping_Check(globals) ?
            "globals must be a real dict; try eval(expr, {}, mapping)"
            : "globals must be a dict");
        return NULL;
    }
    if (globals == Py_None) {
        globals = PyEval_GetGlobals();
        if (locals == Py_None) {
            locals = PyEval_GetLocals();
            if (locals == NULL)
                return NULL;
        }
    }
    else if (locals == Py_None)
        locals = globals;

    if (globals == NULL || locals == NULL) {
        PyErr_SetString(PyExc_TypeError,
            "eval must be given globals and locals "
            "when called without a frame");
        return NULL;
    }

    if (_PyDict_GetItemId(globals, &PyId___builtins__) == NULL) {
        if (_PyDict_SetItemId(globals, &PyId___builtins__,
                              PyEval_GetBuiltins()) != 0)
            return NULL;
    }

    if (PyCode_Check(source)) {
        if (PyCode_GetNumFree((PyCodeObject *)source) > 0) {
            PyErr_SetString(PyExc_TypeError,
        "code object passed to eval() may not contain free variables");
            return NULL;
        }
        return PyEval_EvalCode(source, globals, locals);
    }

    cf.cf_flags = PyCF_SOURCE_IS_UTF8;
    str = source_as_string(source, "eval", "string, bytes or code", &cf, &source_copy);
    if (str == NULL)
        return NULL;

    while (*str == ' ' || *str == '\t')
        str++;

    (void)PyEval_MergeCompilerFlags(&cf);
    result = PyRun_StringFlags(str, Py_eval_input, globals, locals, &cf);
    Py_XDECREF(source_copy);
    return result;
}

/*[clinic input]
exec as builtin_exec

    source: object
    globals: object = None
    locals: object = None
    /

Execute the given source in the context of globals and locals.

The source may be a string representing one or more Python statements
or a code object as returned by compile().
The globals must be a dictionary and locals can be any mapping,
defaulting to the current globals and locals.
If only globals is given, locals defaults to it.
[clinic start generated code]*/

static PyObject *
builtin_exec_impl(PyObject *module, PyObject *source, PyObject *globals,
                  PyObject *locals)
/*[clinic end generated code: output=3c90efc6ab68ef5d input=01ca3e1c01692829]*/
{
    PyObject *v;

    if (globals == Py_None) {
        globals = PyEval_GetGlobals();
        if (locals == Py_None) {
            locals = PyEval_GetLocals();
            if (locals == NULL)
                return NULL;
        }
        if (!globals || !locals) {
            PyErr_SetString(PyExc_SystemError,
                            "globals and locals cannot be NULL");
            return NULL;
        }
    }
    else if (locals == Py_None)
        locals = globals;

    if (!PyDict_Check(globals)) {
        PyErr_Format(PyExc_TypeError, "exec() globals must be a dict, not %.100s",
                     globals->ob_type->tp_name);
        return NULL;
    }
    if (!PyMapping_Check(locals)) {
        PyErr_Format(PyExc_TypeError,
            "locals must be a mapping or None, not %.100s",
            locals->ob_type->tp_name);
        return NULL;
    }
    if (_PyDict_GetItemId(globals, &PyId___builtins__) == NULL) {
        if (_PyDict_SetItemId(globals, &PyId___builtins__,
                              PyEval_GetBuiltins()) != 0)
            return NULL;
    }

    if (PyCode_Check(source)) {
        if (PyCode_GetNumFree((PyCodeObject *)source) > 0) {
            PyErr_SetString(PyExc_TypeError,
                "code object passed to exec() may not "
                "contain free variables");
            return NULL;
        }
        v = PyEval_EvalCode(source, globals, locals);
    }
    else {
        PyObject *source_copy;
        const char *str;
        PyCompilerFlags cf;
        cf.cf_flags = PyCF_SOURCE_IS_UTF8;
        str = source_as_string(source, "exec",
                                       "string, bytes or code", &cf,
                                       &source_copy);
        if (str == NULL)
            return NULL;
        if (PyEval_MergeCompilerFlags(&cf))
            v = PyRun_StringFlags(str, Py_file_input, globals,
                                  locals, &cf);
        else
            v = PyRun_String(str, Py_file_input, globals, locals);
        Py_XDECREF(source_copy);
    }
    if (v == NULL)
        return NULL;
    Py_DECREF(v);
    Py_RETURN_NONE;
}


/* AC: cannot convert yet, as needs PEP 457 group support in inspect */
static PyObject *
builtin_getattr(PyObject *self, PyObject *const *args, Py_ssize_t nargs)
{
    PyObject *v, *result, *dflt = NULL;
    PyObject *name;

    if (!_PyArg_UnpackStack(args, nargs, "getattr", 2, 3, &v, &name, &dflt))
        return NULL;

    if (!PyUnicode_Check(name)) {
        PyErr_SetString(PyExc_TypeError,
                        "getattr(): attribute name must be string");
        return NULL;
    }
    result = PyObject_GetAttr(v, name);
    if (result == NULL && dflt != NULL &&
        PyErr_ExceptionMatches(PyExc_AttributeError))
    {
        PyErr_Clear();
        Py_INCREF(dflt);
        result = dflt;
    }
    return result;
}

PyDoc_STRVAR(getattr_doc,
"getattr(object, name[, default]) -> value\n\
\n\
Get a named attribute from an object; getattr(x, 'y') is equivalent to x.y.\n\
When a default argument is given, it is returned when the attribute doesn't\n\
exist; without it, an exception is raised in that case.");


/*[clinic input]
globals as builtin_globals

Return the dictionary containing the current scope's global variables.

NOTE: Updates to this dictionary *will* affect name lookups in the current
global scope and vice-versa.
[clinic start generated code]*/

static PyObject *
builtin_globals_impl(PyObject *module)
/*[clinic end generated code: output=e5dd1527067b94d2 input=9327576f92bb48ba]*/
{
    PyObject *d;

    d = PyEval_GetGlobals();
    Py_XINCREF(d);
    return d;
}


/*[clinic input]
hasattr as builtin_hasattr

    obj: object
    name: object
    /

Return whether the object has an attribute with the given name.

This is done by calling getattr(obj, name) and catching AttributeError.
[clinic start generated code]*/

static PyObject *
builtin_hasattr_impl(PyObject *module, PyObject *obj, PyObject *name)
/*[clinic end generated code: output=a7aff2090a4151e5 input=0faec9787d979542]*/
{
    PyObject *v;

    if (!PyUnicode_Check(name)) {
        PyErr_SetString(PyExc_TypeError,
                        "hasattr(): attribute name must be string");
        return NULL;
    }
    v = PyObject_GetAttr(obj, name);
    if (v == NULL) {
        if (PyErr_ExceptionMatches(PyExc_AttributeError)) {
            PyErr_Clear();
            Py_RETURN_FALSE;
        }
        return NULL;
    }
    Py_DECREF(v);
    Py_RETURN_TRUE;
}


/* AC: gdb's integration with CPython relies on builtin_id having
 * the *exact* parameter names of "self" and "v", so we ensure we
 * preserve those name rather than using the AC defaults.
 */
/*[clinic input]
id as builtin_id

    self: self(type="PyModuleDef *")
    obj as v: object
    /

Return the identity of an object.

This is guaranteed to be unique among simultaneously existing objects.
(CPython uses the object's memory address.)
[clinic start generated code]*/

static PyObject *
builtin_id(PyModuleDef *self, PyObject *v)
/*[clinic end generated code: output=0aa640785f697f65 input=5a534136419631f4]*/
{
    return PyLong_FromVoidPtr(v);
}


/* map object ************************************************************/

typedef struct {
    PyObject_HEAD
    PyObject *iters;
    PyObject *func;
} mapobject;

static PyObject *
map_new(PyTypeObject *type, PyObject *args, PyObject *kwds)
{
    PyObject *it, *iters, *func;
    mapobject *lz;
    Py_ssize_t numargs, i;

    if (type == &PyMap_Type && !_PyArg_NoKeywords("map", kwds))
        return NULL;

    numargs = PyTuple_Size(args);
    if (numargs < 2) {
        PyErr_SetString(PyExc_TypeError,
           "map() must have at least two arguments.");
        return NULL;
    }

    iters = PyTuple_New(numargs-1);
    if (iters == NULL)
        return NULL;

    for (i=1 ; i<numargs ; i++) {
        /* Get iterator. */
        it = PyObject_GetIter(PyTuple_GET_ITEM(args, i));
        if (it == NULL) {
            Py_DECREF(iters);
            return NULL;
        }
        PyTuple_SET_ITEM(iters, i-1, it);
    }

    /* create mapobject structure */
    lz = (mapobject *)type->tp_alloc(type, 0);
    if (lz == NULL) {
        Py_DECREF(iters);
        return NULL;
    }
    lz->iters = iters;
    func = PyTuple_GET_ITEM(args, 0);
    Py_INCREF(func);
    lz->func = func;

    return (PyObject *)lz;
}

static void
map_dealloc(mapobject *lz)
{
    PyObject_GC_UnTrack(lz);
    Py_XDECREF(lz->iters);
    Py_XDECREF(lz->func);
    Py_TYPE(lz)->tp_free(lz);
}

static int
map_traverse(mapobject *lz, visitproc visit, void *arg)
{
    Py_VISIT(lz->iters);
    Py_VISIT(lz->func);
    return 0;
}

static PyObject *
map_next(mapobject *lz)
{
    PyObject *small_stack[_PY_FASTCALL_SMALL_STACK];
    PyObject **stack;
    Py_ssize_t niters, nargs, i;
    PyObject *result = NULL;

    niters = PyTuple_GET_SIZE(lz->iters);
    if (niters <= (Py_ssize_t)Py_ARRAY_LENGTH(small_stack)) {
        stack = small_stack;
    }
    else {
        stack = PyMem_Malloc(niters * sizeof(stack[0]));
        if (stack == NULL) {
            PyErr_NoMemory();
            return NULL;
        }
    }

    nargs = 0;
    for (i=0; i < niters; i++) {
        PyObject *it = PyTuple_GET_ITEM(lz->iters, i);
        PyObject *val = Py_TYPE(it)->tp_iternext(it);
        if (val == NULL) {
            goto exit;
        }
        stack[i] = val;
        nargs++;
    }

    result = _PyObject_FastCall(lz->func, stack, nargs);

exit:
    for (i=0; i < nargs; i++) {
        Py_DECREF(stack[i]);
    }
    if (stack != small_stack) {
        PyMem_Free(stack);
    }
    return result;
}

static PyObject *
map_reduce(mapobject *lz)
{
    Py_ssize_t numargs = PyTuple_GET_SIZE(lz->iters);
    PyObject *args = PyTuple_New(numargs+1);
    Py_ssize_t i;
    if (args == NULL)
        return NULL;
    Py_INCREF(lz->func);
    PyTuple_SET_ITEM(args, 0, lz->func);
    for (i = 0; i<numargs; i++){
        PyObject *it = PyTuple_GET_ITEM(lz->iters, i);
        Py_INCREF(it);
        PyTuple_SET_ITEM(args, i+1, it);
    }

    return Py_BuildValue("ON", Py_TYPE(lz), args);
}

static PyMethodDef map_methods[] = {
    {"__reduce__",   (PyCFunction)map_reduce,   METH_NOARGS, reduce_doc},
    {NULL,           NULL}           /* sentinel */
};


PyDoc_STRVAR(map_doc,
"map(func, *iterables) --> map object\n\
\n\
Make an iterator that computes the function using arguments from\n\
each of the iterables.  Stops when the shortest iterable is exhausted.");

PyTypeObject PyMap_Type = {
    PyVarObject_HEAD_INIT(&PyType_Type, 0)
    "map",                              /* tp_name */
    sizeof(mapobject),                  /* tp_basicsize */
    0,                                  /* tp_itemsize */
    /* methods */
    (destructor)map_dealloc,            /* tp_dealloc */
    0,                                  /* tp_print */
    0,                                  /* tp_getattr */
    0,                                  /* tp_setattr */
    0,                                  /* tp_reserved */
    0,                                  /* tp_repr */
    0,                                  /* tp_as_number */
    0,                                  /* tp_as_sequence */
    0,                                  /* tp_as_mapping */
    0,                                  /* tp_hash */
    0,                                  /* tp_call */
    0,                                  /* tp_str */
    PyObject_GenericGetAttr,            /* tp_getattro */
    0,                                  /* tp_setattro */
    0,                                  /* tp_as_buffer */
    Py_TPFLAGS_DEFAULT | Py_TPFLAGS_HAVE_GC |
        Py_TPFLAGS_BASETYPE,            /* tp_flags */
    map_doc,                            /* tp_doc */
    (traverseproc)map_traverse,         /* tp_traverse */
    0,                                  /* tp_clear */
    0,                                  /* tp_richcompare */
    0,                                  /* tp_weaklistoffset */
    PyObject_SelfIter,                  /* tp_iter */
    (iternextfunc)map_next,     /* tp_iternext */
    map_methods,                        /* tp_methods */
    0,                                  /* tp_members */
    0,                                  /* tp_getset */
    0,                                  /* tp_base */
    0,                                  /* tp_dict */
    0,                                  /* tp_descr_get */
    0,                                  /* tp_descr_set */
    0,                                  /* tp_dictoffset */
    0,                                  /* tp_init */
    PyType_GenericAlloc,                /* tp_alloc */
    map_new,                            /* tp_new */
    PyObject_GC_Del,                    /* tp_free */
};


/* AC: cannot convert yet, as needs PEP 457 group support in inspect */
static PyObject *
builtin_next(PyObject *self, PyObject *const *args, Py_ssize_t nargs)
{
    PyObject *it, *res;
    PyObject *def = NULL;

    if (!_PyArg_UnpackStack(args, nargs, "next", 1, 2, &it, &def))
        return NULL;

    if (!PyIter_Check(it)) {
        PyErr_Format(PyExc_TypeError,
            "'%.200s' object is not an iterator",
            it->ob_type->tp_name);
        return NULL;
    }

    res = (*it->ob_type->tp_iternext)(it);
    if (res != NULL) {
        return res;
    } else if (def != NULL) {
        if (PyErr_Occurred()) {
            if(!PyErr_ExceptionMatches(PyExc_StopIteration))
                return NULL;
            PyErr_Clear();
        }
        Py_INCREF(def);
        return def;
    } else if (PyErr_Occurred()) {
        return NULL;
    } else {
        PyErr_SetNone(PyExc_StopIteration);
        return NULL;
    }
}

PyDoc_STRVAR(next_doc,
"next(iterator[, default])\n\
\n\
Return the next item from the iterator. If default is given and the iterator\n\
is exhausted, it is returned instead of raising StopIteration.");


/*[clinic input]
setattr as builtin_setattr

    obj: object
    name: object
    value: object
    /

Sets the named attribute on the given object to the specified value.

setattr(x, 'y', v) is equivalent to ``x.y = v''
[clinic start generated code]*/

static PyObject *
builtin_setattr_impl(PyObject *module, PyObject *obj, PyObject *name,
                     PyObject *value)
/*[clinic end generated code: output=dc2ce1d1add9acb4 input=bd2b7ca6875a1899]*/
{
    if (PyObject_SetAttr(obj, name, value) != 0)
        return NULL;
    Py_RETURN_NONE;
}


/*[clinic input]
delattr as builtin_delattr

    obj: object
    name: object
    /

Deletes the named attribute from the given object.

delattr(x, 'y') is equivalent to ``del x.y''
[clinic start generated code]*/

static PyObject *
builtin_delattr_impl(PyObject *module, PyObject *obj, PyObject *name)
/*[clinic end generated code: output=85134bc58dff79fa input=db16685d6b4b9410]*/
{
    if (PyObject_SetAttr(obj, name, (PyObject *)NULL) != 0)
        return NULL;
    Py_RETURN_NONE;
}


/*[clinic input]
hash as builtin_hash

    obj: object
    /

Return the hash value for the given object.

Two objects that compare equal must also have the same hash value, but the
reverse is not necessarily true.
[clinic start generated code]*/

static PyObject *
builtin_hash(PyObject *module, PyObject *obj)
/*[clinic end generated code: output=237668e9d7688db7 input=58c48be822bf9c54]*/
{
    Py_hash_t x;

    x = PyObject_Hash(obj);
    if (x == -1)
        return NULL;
    return PyLong_FromSsize_t(x);
}


/*[clinic input]
hex as builtin_hex

    number: object
    /

Return the hexadecimal representation of an integer.

   >>> hex(12648430)
   '0xc0ffee'
[clinic start generated code]*/

static PyObject *
builtin_hex(PyObject *module, PyObject *number)
/*[clinic end generated code: output=e46b612169099408 input=e645aff5fc7d540e]*/
{
    return PyNumber_ToBase(number, 16);
}


/* AC: cannot convert yet, as needs PEP 457 group support in inspect */
static PyObject *
builtin_iter(PyObject *self, PyObject *args)
{
    PyObject *v, *w = NULL;

    if (!PyArg_UnpackTuple(args, "iter", 1, 2, &v, &w))
        return NULL;
    if (w == NULL)
        return PyObject_GetIter(v);
    if (!PyCallable_Check(v)) {
        PyErr_SetString(PyExc_TypeError,
                        "iter(v, w): v must be callable");
        return NULL;
    }
    return PyCallIter_New(v, w);
}

PyDoc_STRVAR(iter_doc,
"iter(iterable) -> iterator\n\
iter(callable, sentinel) -> iterator\n\
\n\
Get an iterator from an object.  In the first form, the argument must\n\
supply its own iterator, or be a sequence.\n\
In the second form, the callable is called until it returns the sentinel.");


/*[clinic input]
len as builtin_len

    obj: object
    /

Return the number of items in a container.
[clinic start generated code]*/

static PyObject *
builtin_len(PyObject *module, PyObject *obj)
/*[clinic end generated code: output=fa7a270d314dfb6c input=bc55598da9e9c9b5]*/
{
    Py_ssize_t res;

    res = PyObject_Size(obj);
    if (res < 0) {
        assert(PyErr_Occurred());
        return NULL;
    }
    return PyLong_FromSsize_t(res);
}


/*[clinic input]
locals as builtin_locals

Return a dictionary containing the current scope's local variables.

NOTE: Whether or not updates to this dictionary will affect name lookups in
the local scope and vice-versa is *implementation dependent* and not
covered by any backwards compatibility guarantees.
[clinic start generated code]*/

static PyObject *
builtin_locals_impl(PyObject *module)
/*[clinic end generated code: output=b46c94015ce11448 input=7874018d478d5c4b]*/
{
    PyObject *d;

    d = PyEval_GetLocals();
    Py_XINCREF(d);
    return d;
}


static PyObject *
min_max(PyObject *args, PyObject *kwds, int op)
{
    PyObject *v, *it, *item, *val, *maxitem, *maxval, *keyfunc=NULL;
    PyObject *emptytuple, *defaultval = NULL;
    static char *kwlist[] = {"key", "default", NULL};
    const char *name = op == Py_LT ? "min" : "max";
    const int positional = PyTuple_Size(args) > 1;
    int ret;

    if (positional)
        v = args;
    else if (!PyArg_UnpackTuple(args, name, 1, 1, &v))
        return NULL;

    emptytuple = PyTuple_New(0);
    if (emptytuple == NULL)
        return NULL;
    ret = PyArg_ParseTupleAndKeywords(emptytuple, kwds,
                                      (op == Py_LT) ? "|$OO:min" : "|$OO:max",
                                      kwlist, &keyfunc, &defaultval);
    Py_DECREF(emptytuple);
    if (!ret)
        return NULL;

    if (positional && defaultval != NULL) {
        PyErr_Format(PyExc_TypeError,
                        "Cannot specify a default for %s() with multiple "
                        "positional arguments", name);
        return NULL;
    }

    it = PyObject_GetIter(v);
    if (it == NULL) {
        return NULL;
    }

    maxitem = NULL; /* the result */
    maxval = NULL;  /* the value associated with the result */
    while (( item = PyIter_Next(it) )) {
        /* get the value from the key function */
        if (keyfunc != NULL) {
            val = PyObject_CallFunctionObjArgs(keyfunc, item, NULL);
            if (val == NULL)
                goto Fail_it_item;
        }
        /* no key function; the value is the item */
        else {
            val = item;
            Py_INCREF(val);
        }

        /* maximum value and item are unset; set them */
        if (maxval == NULL) {
            maxitem = item;
            maxval = val;
        }
        /* maximum value and item are set; update them as necessary */
        else {
            int cmp = PyObject_RichCompareBool(val, maxval, op);
            if (cmp < 0)
                goto Fail_it_item_and_val;
            else if (cmp > 0) {
                Py_DECREF(maxval);
                Py_DECREF(maxitem);
                maxval = val;
                maxitem = item;
            }
            else {
                Py_DECREF(item);
                Py_DECREF(val);
            }
        }
    }
    if (PyErr_Occurred())
        goto Fail_it;
    if (maxval == NULL) {
        assert(maxitem == NULL);
        if (defaultval != NULL) {
            Py_INCREF(defaultval);
            maxitem = defaultval;
        } else {
            PyErr_Format(PyExc_ValueError,
                         "%s() arg is an empty sequence", name);
        }
    }
    else
        Py_DECREF(maxval);
    Py_DECREF(it);
    return maxitem;

Fail_it_item_and_val:
    Py_DECREF(val);
Fail_it_item:
    Py_DECREF(item);
Fail_it:
    Py_XDECREF(maxval);
    Py_XDECREF(maxitem);
    Py_DECREF(it);
    return NULL;
}

/* AC: cannot convert yet, waiting for *args support */
static PyObject *
builtin_min(PyObject *self, PyObject *args, PyObject *kwds)
{
    return min_max(args, kwds, Py_LT);
}

PyDoc_STRVAR(min_doc,
"min(iterable, *[, default=obj, key=func]) -> value\n\
min(arg1, arg2, *args, *[, key=func]) -> value\n\
\n\
With a single iterable argument, return its smallest item. The\n\
default keyword-only argument specifies an object to return if\n\
the provided iterable is empty.\n\
With two or more arguments, return the smallest argument.");


/* AC: cannot convert yet, waiting for *args support */
static PyObject *
builtin_max(PyObject *self, PyObject *args, PyObject *kwds)
{
    return min_max(args, kwds, Py_GT);
}

PyDoc_STRVAR(max_doc,
"max(iterable, *[, default=obj, key=func]) -> value\n\
max(arg1, arg2, *args, *[, key=func]) -> value\n\
\n\
With a single iterable argument, return its biggest item. The\n\
default keyword-only argument specifies an object to return if\n\
the provided iterable is empty.\n\
With two or more arguments, return the largest argument.");


/*[clinic input]
oct as builtin_oct

    number: object
    /

Return the octal representation of an integer.

   >>> oct(342391)
   '0o1234567'
[clinic start generated code]*/

static PyObject *
builtin_oct(PyObject *module, PyObject *number)
/*[clinic end generated code: output=40a34656b6875352 input=ad6b274af4016c72]*/
{
    return PyNumber_ToBase(number, 8);
}


/*[clinic input]
ord as builtin_ord

    c: object
    /

Return the Unicode code point for a one-character string.
[clinic start generated code]*/

static PyObject *
builtin_ord(PyObject *module, PyObject *c)
/*[clinic end generated code: output=4fa5e87a323bae71 input=3064e5d6203ad012]*/
{
    long ord;
    Py_ssize_t size;

    if (PyBytes_Check(c)) {
        size = PyBytes_GET_SIZE(c);
        if (size == 1) {
            ord = (long)((unsigned char)*PyBytes_AS_STRING(c));
            return PyLong_FromLong(ord);
        }
    }
    else if (PyUnicode_Check(c)) {
        if (PyUnicode_READY(c) == -1)
            return NULL;
        size = PyUnicode_GET_LENGTH(c);
        if (size == 1) {
            ord = (long)PyUnicode_READ_CHAR(c, 0);
            return PyLong_FromLong(ord);
        }
    }
    else if (PyByteArray_Check(c)) {
        /* XXX Hopefully this is temporary */
        size = PyByteArray_GET_SIZE(c);
        if (size == 1) {
            ord = (long)((unsigned char)*PyByteArray_AS_STRING(c));
            return PyLong_FromLong(ord);
        }
    }
    else {
        PyErr_Format(PyExc_TypeError,
                     "ord() expected string of length 1, but " \
                     "%.200s found", c->ob_type->tp_name);
        return NULL;
    }

    PyErr_Format(PyExc_TypeError,
                 "ord() expected a character, "
                 "but string of length %zd found",
                 size);
    return NULL;
}


/*[clinic input]
pow as builtin_pow

    x: object
    y: object
    z: object = None
    /

Equivalent to x**y (with two arguments) or x**y % z (with three arguments)

Some types, such as ints, are able to use a more efficient algorithm when
invoked using the three argument form.
[clinic start generated code]*/

static PyObject *
builtin_pow_impl(PyObject *module, PyObject *x, PyObject *y, PyObject *z)
/*[clinic end generated code: output=50a14d5d130d404b input=653d57d38d41fc07]*/
{
    return PyNumber_Power(x, y, z);
}


/* AC: cannot convert yet, waiting for *args support */
static PyObject *
builtin_print(PyObject *self, PyObject *const *args, Py_ssize_t nargs, PyObject *kwnames)
{
    static const char * const _keywords[] = {"sep", "end", "file", "flush", 0};
    static struct _PyArg_Parser _parser = {"|OOOO:print", _keywords, 0};
    PyObject *sep = NULL, *end = NULL, *file = NULL, *flush = NULL;
    int i, err;

    if (kwnames != NULL &&
            !_PyArg_ParseStackAndKeywords(args + nargs, 0, kwnames, &_parser,
                                          &sep, &end, &file, &flush)) {
        return NULL;
    }

    if (file == NULL || file == Py_None) {
        file = _PySys_GetObjectId(&PyId_stdout);
        if (file == NULL) {
            PyErr_SetString(PyExc_RuntimeError, "lost sys.stdout");
            return NULL;
        }

        /* sys.stdout may be None when FILE* stdout isn't connected */
        if (file == Py_None)
            Py_RETURN_NONE;
    }

    if (sep == Py_None) {
        sep = NULL;
    }
    else if (sep && !PyUnicode_Check(sep)) {
        PyErr_Format(PyExc_TypeError,
                     "sep must be None or a string, not %.200s",
                     sep->ob_type->tp_name);
        return NULL;
    }
    if (end == Py_None) {
        end = NULL;
    }
    else if (end && !PyUnicode_Check(end)) {
        PyErr_Format(PyExc_TypeError,
                     "end must be None or a string, not %.200s",
                     end->ob_type->tp_name);
        return NULL;
    }

    for (i = 0; i < nargs; i++) {
        if (i > 0) {
            if (sep == NULL)
                err = PyFile_WriteString(" ", file);
            else
                err = PyFile_WriteObject(sep, file,
                                         Py_PRINT_RAW);
            if (err)
                return NULL;
        }
        err = PyFile_WriteObject(args[i], file, Py_PRINT_RAW);
        if (err)
            return NULL;
    }

    if (end == NULL)
        err = PyFile_WriteString("\n", file);
    else
        err = PyFile_WriteObject(end, file, Py_PRINT_RAW);
    if (err)
        return NULL;

    if (flush != NULL) {
        PyObject *tmp;
        int do_flush = PyObject_IsTrue(flush);
        if (do_flush == -1)
            return NULL;
        else if (do_flush) {
            tmp = _PyObject_CallMethodId(file, &PyId_flush, NULL);
            if (tmp == NULL)
                return NULL;
            else
                Py_DECREF(tmp);
        }
    }

    Py_RETURN_NONE;
}

PyDoc_STRVAR(print_doc,
"print(value, ..., sep=' ', end='\\n', file=sys.stdout, flush=False)\n\
\n\
Prints the values to a stream, or to sys.stdout by default.\n\
Optional keyword arguments:\n\
file:  a file-like object (stream); defaults to the current sys.stdout.\n\
sep:   string inserted between values, default a space.\n\
end:   string appended after the last value, default a newline.\n\
flush: whether to forcibly flush the stream.");


/*[clinic input]
input as builtin_input

    prompt: object(c_default="NULL") = None
    /

Read a string from standard input.  The trailing newline is stripped.

The prompt string, if given, is printed to standard output without a
trailing newline before reading input.

If the user hits EOF (*nix: Ctrl-D, Windows: Ctrl-Z+Return), raise EOFError.
On *nix systems, readline is used if available.
[clinic start generated code]*/

static PyObject *
builtin_input_impl(PyObject *module, PyObject *prompt)
/*[clinic end generated code: output=83db5a191e7a0d60 input=5e8bb70c2908fe3c]*/
{
    PyObject *fin = _PySys_GetObjectId(&PyId_stdin);
    PyObject *fout = _PySys_GetObjectId(&PyId_stdout);
    PyObject *ferr = _PySys_GetObjectId(&PyId_stderr);
    PyObject *tmp;
    long fd;
    int tty;

    /* Check that stdin/out/err are intact */
    if (fin == NULL || fin == Py_None) {
        PyErr_SetString(PyExc_RuntimeError,
                        "input(): lost sys.stdin");
        return NULL;
    }
    if (fout == NULL || fout == Py_None) {
        PyErr_SetString(PyExc_RuntimeError,
                        "input(): lost sys.stdout");
        return NULL;
    }
    if (ferr == NULL || ferr == Py_None) {
        PyErr_SetString(PyExc_RuntimeError,
                        "input(): lost sys.stderr");
        return NULL;
    }

    /* First of all, flush stderr */
    tmp = _PyObject_CallMethodId(ferr, &PyId_flush, NULL);
    if (tmp == NULL)
        PyErr_Clear();
    else
        Py_DECREF(tmp);

    /* We should only use (GNU) readline if Python's sys.stdin and
       sys.stdout are the same as C's stdin and stdout, because we
       need to pass it those. */
    tmp = _PyObject_CallMethodId(fin, &PyId_fileno, NULL);
    if (tmp == NULL) {
        PyErr_Clear();
        tty = 0;
    }
    else {
        fd = PyLong_AsLong(tmp);
        Py_DECREF(tmp);
        if (fd < 0 && PyErr_Occurred())
            return NULL;
        tty = fd == fileno(stdin) && isatty(fd);
    }
    if (tty) {
        tmp = _PyObject_CallMethodId(fout, &PyId_fileno, NULL);
        if (tmp == NULL) {
            PyErr_Clear();
            tty = 0;
        }
        else {
            fd = PyLong_AsLong(tmp);
            Py_DECREF(tmp);
            if (fd < 0 && PyErr_Occurred())
                return NULL;
            tty = fd == fileno(stdout) && isatty(fd);
        }
    }

    /* If we're interactive, use (GNU) readline */
    if (tty) {
        PyObject *po = NULL;
        const char *promptstr;
        char *s = NULL;
        PyObject *stdin_encoding = NULL, *stdin_errors = NULL;
        PyObject *stdout_encoding = NULL, *stdout_errors = NULL;
        const char *stdin_encoding_str, *stdin_errors_str;
        PyObject *result;
        size_t len;

        /* stdin is a text stream, so it must have an encoding. */
        stdin_encoding = _PyObject_GetAttrId(fin, &PyId_encoding);
        stdin_errors = _PyObject_GetAttrId(fin, &PyId_errors);
        if (!stdin_encoding || !stdin_errors ||
                !PyUnicode_Check(stdin_encoding) ||
                !PyUnicode_Check(stdin_errors)) {
            tty = 0;
            goto _readline_errors;
        }
        stdin_encoding_str = PyUnicode_AsUTF8(stdin_encoding);
        stdin_errors_str = PyUnicode_AsUTF8(stdin_errors);
        if (!stdin_encoding_str || !stdin_errors_str)
            goto _readline_errors;
        tmp = _PyObject_CallMethodId(fout, &PyId_flush, NULL);
        if (tmp == NULL)
            PyErr_Clear();
        else
            Py_DECREF(tmp);
        if (prompt != NULL) {
            /* We have a prompt, encode it as stdout would */
            const char *stdout_encoding_str, *stdout_errors_str;
            PyObject *stringpo;
            stdout_encoding = _PyObject_GetAttrId(fout, &PyId_encoding);
            stdout_errors = _PyObject_GetAttrId(fout, &PyId_errors);
            if (!stdout_encoding || !stdout_errors ||
                    !PyUnicode_Check(stdout_encoding) ||
                    !PyUnicode_Check(stdout_errors)) {
                tty = 0;
                goto _readline_errors;
            }
            stdout_encoding_str = PyUnicode_AsUTF8(stdout_encoding);
            stdout_errors_str = PyUnicode_AsUTF8(stdout_errors);
            if (!stdout_encoding_str || !stdout_errors_str)
                goto _readline_errors;
            stringpo = PyObject_Str(prompt);
            if (stringpo == NULL)
                goto _readline_errors;
            po = PyUnicode_AsEncodedString(stringpo,
                stdout_encoding_str, stdout_errors_str);
            Py_CLEAR(stdout_encoding);
            Py_CLEAR(stdout_errors);
            Py_CLEAR(stringpo);
            if (po == NULL)
                goto _readline_errors;
            assert(PyBytes_Check(po));
            promptstr = PyBytes_AS_STRING(po);
        }
        else {
            po = NULL;
            promptstr = "";
        }
        s = PyOS_Readline(stdin, stdout, promptstr);
        if (s == NULL) {
            PyErr_CheckSignals();
            if (!PyErr_Occurred())
                PyErr_SetNone(PyExc_KeyboardInterrupt);
            goto _readline_errors;
        }

        len = strlen(s);
        if (len == 0) {
            PyErr_SetNone(PyExc_EOFError);
            result = NULL;
        }
        else {
            if (len > PY_SSIZE_T_MAX) {
                PyErr_SetString(PyExc_OverflowError,
                                "input: input too long");
                result = NULL;
            }
            else {
                len--;   /* strip trailing '\n' */
                if (len != 0 && s[len-1] == '\r')
                    len--;   /* strip trailing '\r' */
                result = PyUnicode_Decode(s, len, stdin_encoding_str,
                                                  stdin_errors_str);
            }
        }
        Py_DECREF(stdin_encoding);
        Py_DECREF(stdin_errors);
        Py_XDECREF(po);
        PyMem_FREE(s);
        return result;

    _readline_errors:
        Py_XDECREF(stdin_encoding);
        Py_XDECREF(stdout_encoding);
        Py_XDECREF(stdin_errors);
        Py_XDECREF(stdout_errors);
        Py_XDECREF(po);
        if (tty)
            return NULL;

        PyErr_Clear();
    }

    /* Fallback if we're not interactive */
    if (prompt != NULL) {
        if (PyFile_WriteObject(prompt, fout, Py_PRINT_RAW) != 0)
            return NULL;
    }
    tmp = _PyObject_CallMethodId(fout, &PyId_flush, NULL);
    if (tmp == NULL)
        PyErr_Clear();
    else
        Py_DECREF(tmp);
    return PyFile_GetLine(fin, -1);
}


/*[clinic input]
repr as builtin_repr

    obj: object
    /

Return the canonical string representation of the object.

For many object types, including most builtins, eval(repr(obj)) == obj.
[clinic start generated code]*/

static PyObject *
builtin_repr(PyObject *module, PyObject *obj)
/*[clinic end generated code: output=7ed3778c44fd0194 input=1c9e6d66d3e3be04]*/
{
    return PyObject_Repr(obj);
}


/*[clinic input]
round as builtin_round

    number: object
    ndigits: object = NULL

Round a number to a given precision in decimal digits.

The return value is an integer if ndigits is omitted or None.  Otherwise
the return value has the same type as the number.  ndigits may be negative.
[clinic start generated code]*/

static PyObject *
builtin_round_impl(PyObject *module, PyObject *number, PyObject *ndigits)
/*[clinic end generated code: output=ff0d9dd176c02ede input=854bc3a217530c3d]*/
{
    PyObject *round, *result;

    if (Py_TYPE(number)->tp_dict == NULL) {
        if (PyType_Ready(Py_TYPE(number)) < 0)
            return NULL;
    }

    round = _PyObject_LookupSpecial(number, &PyId___round__);
    if (round == NULL) {
        if (!PyErr_Occurred())
            PyErr_Format(PyExc_TypeError,
                         "type %.100s doesn't define __round__ method",
                         Py_TYPE(number)->tp_name);
        return NULL;
    }

    if (ndigits == NULL || ndigits == Py_None)
        result = _PyObject_CallNoArg(round);
    else
        result = PyObject_CallFunctionObjArgs(round, ndigits, NULL);
    Py_DECREF(round);
    return result;
}


/*AC: we need to keep the kwds dict intact to easily call into the
 * list.sort method, which isn't currently supported in AC. So we just use
 * the initially generated signature with a custom implementation.
 */
/* [disabled clinic input]
sorted as builtin_sorted

    iterable as seq: object
    key as keyfunc: object = None
    reverse: object = False

Return a new list containing all items from the iterable in ascending order.

A custom key function can be supplied to customize the sort order, and the
reverse flag can be set to request the result in descending order.
[end disabled clinic input]*/

PyDoc_STRVAR(builtin_sorted__doc__,
"sorted($module, iterable, /, *, key=None, reverse=False)\n"
"--\n"
"\n"
"Return a new list containing all items from the iterable in ascending order.\n"
"\n"
"A custom key function can be supplied to customize the sort order, and the\n"
"reverse flag can be set to request the result in descending order.");

#define BUILTIN_SORTED_METHODDEF    \
    {"sorted", (PyCFunction)builtin_sorted, METH_FASTCALL | METH_KEYWORDS, builtin_sorted__doc__},

static PyObject *
builtin_sorted(PyObject *self, PyObject *const *args, Py_ssize_t nargs, PyObject *kwnames)
{
    PyObject *newlist, *v, *seq, *callable;

    /* Keyword arguments are passed through list.sort() which will check
       them. */
    if (!_PyArg_UnpackStack(args, nargs, "sorted", 1, 1, &seq))
        return NULL;

    newlist = PySequence_List(seq);
    if (newlist == NULL)
        return NULL;

    callable = _PyObject_GetAttrId(newlist, &PyId_sort);
    if (callable == NULL) {
        Py_DECREF(newlist);
        return NULL;
    }

    assert(nargs >= 1);
    v = _PyObject_FastCallKeywords(callable, args + 1, nargs - 1, kwnames);
    Py_DECREF(callable);
    if (v == NULL) {
        Py_DECREF(newlist);
        return NULL;
    }
    Py_DECREF(v);
    return newlist;
}


/* AC: cannot convert yet, as needs PEP 457 group support in inspect */
static PyObject *
builtin_vars(PyObject *self, PyObject *args)
{
    PyObject *v = NULL;
    PyObject *d;

    if (!PyArg_UnpackTuple(args, "vars", 0, 1, &v))
        return NULL;
    if (v == NULL) {
        d = PyEval_GetLocals();
        if (d == NULL)
            return NULL;
        Py_INCREF(d);
    }
    else {
        d = _PyObject_GetAttrId(v, &PyId___dict__);
        if (d == NULL) {
            PyErr_SetString(PyExc_TypeError,
                "vars() argument must have __dict__ attribute");
            return NULL;
        }
    }
    return d;
}

PyDoc_STRVAR(vars_doc,
"vars([object]) -> dictionary\n\
\n\
Without arguments, equivalent to locals().\n\
With an argument, equivalent to object.__dict__.");


/*[clinic input]
sum as builtin_sum

    iterable: object
    start: object(c_default="NULL") = 0
    /

Return the sum of a 'start' value (default: 0) plus an iterable of numbers

When the iterable is empty, return the start value.
This function is intended specifically for use with numeric values and may
reject non-numeric types.
[clinic start generated code]*/

static PyObject *
builtin_sum_impl(PyObject *module, PyObject *iterable, PyObject *start)
/*[clinic end generated code: output=df758cec7d1d302f input=3b5b7a9d7611c73a]*/
{
    PyObject *result = start;
    PyObject *temp, *item, *iter;

    iter = PyObject_GetIter(iterable);
    if (iter == NULL)
        return NULL;

    if (result == NULL) {
        result = PyLong_FromLong(0);
        if (result == NULL) {
            Py_DECREF(iter);
            return NULL;
        }
    } else {
        /* reject string values for 'start' parameter */
        if (PyUnicode_Check(result)) {
            PyErr_SetString(PyExc_TypeError,
                "sum() can't sum strings [use ''.join(seq) instead]");
            Py_DECREF(iter);
            return NULL;
        }
        if (PyBytes_Check(result)) {
            PyErr_SetString(PyExc_TypeError,
                "sum() can't sum bytes [use b''.join(seq) instead]");
            Py_DECREF(iter);
            return NULL;
        }
        if (PyByteArray_Check(result)) {
            PyErr_SetString(PyExc_TypeError,
                "sum() can't sum bytearray [use b''.join(seq) instead]");
            Py_DECREF(iter);
            return NULL;
        }
        Py_INCREF(result);
    }

#ifndef SLOW_SUM
    /* Fast addition by keeping temporary sums in C instead of new Python objects.
       Assumes all inputs are the same type.  If the assumption fails, default
       to the more general routine.
    */
    if (PyLong_CheckExact(result)) {
        int overflow;
        long i_result = PyLong_AsLongAndOverflow(result, &overflow);
        /* If this already overflowed, don't even enter the loop. */
        if (overflow == 0) {
            Py_DECREF(result);
            result = NULL;
        }
        while(result == NULL) {
            item = PyIter_Next(iter);
            if (item == NULL) {
                Py_DECREF(iter);
                if (PyErr_Occurred())
                    return NULL;
                return PyLong_FromLong(i_result);
            }
            if (PyLong_CheckExact(item)) {
                long b = PyLong_AsLongAndOverflow(item, &overflow);
                long x = i_result + b;
                if (overflow == 0 && ((x^i_result) >= 0 || (x^b) >= 0)) {
                    i_result = x;
                    Py_DECREF(item);
                    continue;
                }
            }
            /* Either overflowed or is not an int. Restore real objects and process normally */
            result = PyLong_FromLong(i_result);
            if (result == NULL) {
                Py_DECREF(item);
                Py_DECREF(iter);
                return NULL;
            }
            temp = PyNumber_Add(result, item);
            Py_DECREF(result);
            Py_DECREF(item);
            result = temp;
            if (result == NULL) {
                Py_DECREF(iter);
                return NULL;
            }
        }
    }

    if (PyFloat_CheckExact(result)) {
        double f_result = PyFloat_AS_DOUBLE(result);
        Py_DECREF(result);
        result = NULL;
        while(result == NULL) {
            item = PyIter_Next(iter);
            if (item == NULL) {
                Py_DECREF(iter);
                if (PyErr_Occurred())
                    return NULL;
                return PyFloat_FromDouble(f_result);
            }
            if (PyFloat_CheckExact(item)) {
                PyFPE_START_PROTECT("add", Py_DECREF(item); Py_DECREF(iter); return 0)
                f_result += PyFloat_AS_DOUBLE(item);
                PyFPE_END_PROTECT(f_result)
                Py_DECREF(item);
                continue;
            }
            if (PyLong_CheckExact(item)) {
                long value;
                int overflow;
                value = PyLong_AsLongAndOverflow(item, &overflow);
                if (!overflow) {
                    PyFPE_START_PROTECT("add", Py_DECREF(item); Py_DECREF(iter); return 0)
                    f_result += (double)value;
                    PyFPE_END_PROTECT(f_result)
                    Py_DECREF(item);
                    continue;
                }
            }
            result = PyFloat_FromDouble(f_result);
            temp = PyNumber_Add(result, item);
            Py_DECREF(result);
            Py_DECREF(item);
            result = temp;
            if (result == NULL) {
                Py_DECREF(iter);
                return NULL;
            }
        }
    }
#endif

    for(;;) {
        item = PyIter_Next(iter);
        if (item == NULL) {
            /* error, or end-of-sequence */
            if (PyErr_Occurred()) {
                Py_DECREF(result);
                result = NULL;
            }
            break;
        }
        /* It's tempting to use PyNumber_InPlaceAdd instead of
           PyNumber_Add here, to avoid quadratic running time
           when doing 'sum(list_of_lists, [])'.  However, this
           would produce a change in behaviour: a snippet like

             empty = []
             sum([[x] for x in range(10)], empty)

           would change the value of empty. */
        temp = PyNumber_Add(result, item);
        Py_DECREF(result);
        Py_DECREF(item);
        result = temp;
        if (result == NULL)
            break;
    }
    Py_DECREF(iter);
    return result;
}


/*[clinic input]
isinstance as builtin_isinstance

    obj: object
    class_or_tuple: object
    /

Return whether an object is an instance of a class or of a subclass thereof.

A tuple, as in ``isinstance(x, (A, B, ...))``, may be given as the target to
check against. This is equivalent to ``isinstance(x, A) or isinstance(x, B)
or ...`` etc.
[clinic start generated code]*/

static PyObject *
builtin_isinstance_impl(PyObject *module, PyObject *obj,
                        PyObject *class_or_tuple)
/*[clinic end generated code: output=6faf01472c13b003 input=ffa743db1daf7549]*/
{
    int retval;

    retval = PyObject_IsInstance(obj, class_or_tuple);
    if (retval < 0)
        return NULL;
    return PyBool_FromLong(retval);
}


/*[clinic input]
issubclass as builtin_issubclass

    cls: object
    class_or_tuple: object
    /

Return whether 'cls' is a derived from another class or is the same class.

A tuple, as in ``issubclass(x, (A, B, ...))``, may be given as the target to
check against. This is equivalent to ``issubclass(x, A) or issubclass(x, B)
or ...`` etc.
[clinic start generated code]*/

static PyObject *
builtin_issubclass_impl(PyObject *module, PyObject *cls,
                        PyObject *class_or_tuple)
/*[clinic end generated code: output=358412410cd7a250 input=af5f35e9ceaddaf6]*/
{
    int retval;

    retval = PyObject_IsSubclass(cls, class_or_tuple);
    if (retval < 0)
        return NULL;
    return PyBool_FromLong(retval);
}


typedef struct {
    PyObject_HEAD
    Py_ssize_t          tuplesize;
    PyObject *ittuple;                  /* tuple of iterators */
    PyObject *result;
} zipobject;

static PyObject *
zip_new(PyTypeObject *type, PyObject *args, PyObject *kwds)
{
    zipobject *lz;
    Py_ssize_t i;
    PyObject *ittuple;  /* tuple of iterators */
    PyObject *result;
    Py_ssize_t tuplesize;

    if (type == &PyZip_Type && !_PyArg_NoKeywords("zip", kwds))
        return NULL;

    /* args must be a tuple */
    assert(PyTuple_Check(args));
    tuplesize = PyTuple_GET_SIZE(args);

    /* obtain iterators */
    ittuple = PyTuple_New(tuplesize);
    if (ittuple == NULL)
        return NULL;
    for (i=0; i < tuplesize; ++i) {
        PyObject *item = PyTuple_GET_ITEM(args, i);
        PyObject *it = PyObject_GetIter(item);
        if (it == NULL) {
            if (PyErr_ExceptionMatches(PyExc_TypeError))
                PyErr_Format(PyExc_TypeError,
                    "zip argument #%zd must support iteration",
                    i+1);
            Py_DECREF(ittuple);
            return NULL;
        }
        PyTuple_SET_ITEM(ittuple, i, it);
    }

    /* create a result holder */
    result = PyTuple_New(tuplesize);
    if (result == NULL) {
        Py_DECREF(ittuple);
        return NULL;
    }
    for (i=0 ; i < tuplesize ; i++) {
        Py_INCREF(Py_None);
        PyTuple_SET_ITEM(result, i, Py_None);
    }

    /* create zipobject structure */
    lz = (zipobject *)type->tp_alloc(type, 0);
    if (lz == NULL) {
        Py_DECREF(ittuple);
        Py_DECREF(result);
        return NULL;
    }
    lz->ittuple = ittuple;
    lz->tuplesize = tuplesize;
    lz->result = result;

    return (PyObject *)lz;
}

static void
zip_dealloc(zipobject *lz)
{
    PyObject_GC_UnTrack(lz);
    Py_XDECREF(lz->ittuple);
    Py_XDECREF(lz->result);
    Py_TYPE(lz)->tp_free(lz);
}

static int
zip_traverse(zipobject *lz, visitproc visit, void *arg)
{
    Py_VISIT(lz->ittuple);
    Py_VISIT(lz->result);
    return 0;
}

static PyObject *
zip_next(zipobject *lz)
{
    Py_ssize_t i;
    Py_ssize_t tuplesize = lz->tuplesize;
    PyObject *result = lz->result;
    PyObject *it;
    PyObject *item;
    PyObject *olditem;

    if (tuplesize == 0)
        return NULL;
    if (Py_REFCNT(result) == 1) {
        Py_INCREF(result);
        for (i=0 ; i < tuplesize ; i++) {
            it = PyTuple_GET_ITEM(lz->ittuple, i);
            item = (*Py_TYPE(it)->tp_iternext)(it);
            if (item == NULL) {
                Py_DECREF(result);
                return NULL;
            }
            olditem = PyTuple_GET_ITEM(result, i);
            PyTuple_SET_ITEM(result, i, item);
            Py_DECREF(olditem);
        }
    } else {
        result = PyTuple_New(tuplesize);
        if (result == NULL)
            return NULL;
        for (i=0 ; i < tuplesize ; i++) {
            it = PyTuple_GET_ITEM(lz->ittuple, i);
            item = (*Py_TYPE(it)->tp_iternext)(it);
            if (item == NULL) {
                Py_DECREF(result);
                return NULL;
            }
            PyTuple_SET_ITEM(result, i, item);
        }
    }
    return result;
}

static PyObject *
zip_reduce(zipobject *lz)
{
    /* Just recreate the zip with the internal iterator tuple */
    return Py_BuildValue("OO", Py_TYPE(lz), lz->ittuple);
}

static PyMethodDef zip_methods[] = {
    {"__reduce__",   (PyCFunction)zip_reduce,   METH_NOARGS, reduce_doc},
    {NULL,           NULL}           /* sentinel */
};

PyDoc_STRVAR(zip_doc,
"zip(iter1 [,iter2 [...]]) --> zip object\n\
\n\
Return a zip object whose .__next__() method returns a tuple where\n\
the i-th element comes from the i-th iterable argument.  The .__next__()\n\
method continues until the shortest iterable in the argument sequence\n\
is exhausted and then it raises StopIteration.");

PyTypeObject PyZip_Type = {
    PyVarObject_HEAD_INIT(&PyType_Type, 0)
    "zip",                              /* tp_name */
    sizeof(zipobject),                  /* tp_basicsize */
    0,                                  /* tp_itemsize */
    /* methods */
    (destructor)zip_dealloc,            /* tp_dealloc */
    0,                                  /* tp_print */
    0,                                  /* tp_getattr */
    0,                                  /* tp_setattr */
    0,                                  /* tp_reserved */
    0,                                  /* tp_repr */
    0,                                  /* tp_as_number */
    0,                                  /* tp_as_sequence */
    0,                                  /* tp_as_mapping */
    0,                                  /* tp_hash */
    0,                                  /* tp_call */
    0,                                  /* tp_str */
    PyObject_GenericGetAttr,            /* tp_getattro */
    0,                                  /* tp_setattro */
    0,                                  /* tp_as_buffer */
    Py_TPFLAGS_DEFAULT | Py_TPFLAGS_HAVE_GC |
        Py_TPFLAGS_BASETYPE,            /* tp_flags */
    zip_doc,                            /* tp_doc */
    (traverseproc)zip_traverse,    /* tp_traverse */
    0,                                  /* tp_clear */
    0,                                  /* tp_richcompare */
    0,                                  /* tp_weaklistoffset */
    PyObject_SelfIter,                  /* tp_iter */
    (iternextfunc)zip_next,     /* tp_iternext */
    zip_methods,                        /* tp_methods */
    0,                                  /* tp_members */
    0,                                  /* tp_getset */
    0,                                  /* tp_base */
    0,                                  /* tp_dict */
    0,                                  /* tp_descr_get */
    0,                                  /* tp_descr_set */
    0,                                  /* tp_dictoffset */
    0,                                  /* tp_init */
    PyType_GenericAlloc,                /* tp_alloc */
    zip_new,                            /* tp_new */
    PyObject_GC_Del,                    /* tp_free */
};


static PyMethodDef builtin_methods[] = {
    {"__build_class__", (PyCFunction)builtin___build_class__,
     METH_FASTCALL | METH_KEYWORDS, build_class_doc},
    {"__import__",      (PyCFunction)builtin___import__, METH_VARARGS | METH_KEYWORDS, import_doc},
    BUILTIN_ABS_METHODDEF
    BUILTIN_ALL_METHODDEF
    BUILTIN_ANY_METHODDEF
    BUILTIN_ASCII_METHODDEF
    BUILTIN_BIN_METHODDEF
    {"breakpoint",      (PyCFunction)builtin_breakpoint, METH_FASTCALL | METH_KEYWORDS, breakpoint_doc},
    BUILTIN_CALLABLE_METHODDEF
    BUILTIN_CHR_METHODDEF
    BUILTIN_COMPILE_METHODDEF
    BUILTIN_DELATTR_METHODDEF
    {"dir",             builtin_dir,        METH_VARARGS, dir_doc},
    BUILTIN_DIVMOD_METHODDEF
    BUILTIN_EVAL_METHODDEF
    BUILTIN_EXEC_METHODDEF
    BUILTIN_FORMAT_METHODDEF
    {"getattr",         (PyCFunction)builtin_getattr, METH_FASTCALL, getattr_doc},
    BUILTIN_GLOBALS_METHODDEF
    BUILTIN_HASATTR_METHODDEF
    BUILTIN_HASH_METHODDEF
    BUILTIN_HEX_METHODDEF
    BUILTIN_ID_METHODDEF
    BUILTIN_INPUT_METHODDEF
    BUILTIN_ISINSTANCE_METHODDEF
    BUILTIN_ISSUBCLASS_METHODDEF
    {"iter",            builtin_iter,       METH_VARARGS, iter_doc},
    BUILTIN_LEN_METHODDEF
    BUILTIN_LOCALS_METHODDEF
    {"max",             (PyCFunction)builtin_max,        METH_VARARGS | METH_KEYWORDS, max_doc},
    {"min",             (PyCFunction)builtin_min,        METH_VARARGS | METH_KEYWORDS, min_doc},
    {"next",            (PyCFunction)builtin_next,       METH_FASTCALL, next_doc},
    BUILTIN_OCT_METHODDEF
    BUILTIN_ORD_METHODDEF
    BUILTIN_POW_METHODDEF
    {"print",           (PyCFunction)builtin_print,      METH_FASTCALL | METH_KEYWORDS, print_doc},
    BUILTIN_REPR_METHODDEF
    BUILTIN_ROUND_METHODDEF
    BUILTIN_SETATTR_METHODDEF
    BUILTIN_SORTED_METHODDEF
    BUILTIN_SUM_METHODDEF
    {"vars",            builtin_vars,       METH_VARARGS, vars_doc},
    {NULL,              NULL},
};

PyDoc_STRVAR(builtin_doc,
"Built-in functions, exceptions, and other objects.\n\
\n\
Noteworthy: None is the `nil' object; Ellipsis represents `...' in slices.");

static struct PyModuleDef builtinsmodule = {
    PyModuleDef_HEAD_INIT,
    "builtins",
    builtin_doc,
    -1, /* multiple "initialization" just copies the module dict. */
    builtin_methods,
    NULL,
    NULL,
    NULL,
    NULL
};


PyObject *
_PyBuiltin_Init(void)
{
    PyObject *mod, *dict, *debug;

    if (PyType_Ready(&PyFilter_Type) < 0 ||
        PyType_Ready(&PyMap_Type) < 0 ||
        PyType_Ready(&PyZip_Type) < 0)
        return NULL;

    mod = _PyModule_CreateInitialized(&builtinsmodule, PYTHON_API_VERSION);
    if (mod == NULL)
        return NULL;
    dict = PyModule_GetDict(mod);

#ifdef Py_TRACE_REFS
    /* "builtins" exposes a number of statically allocated objects
     * that, before this code was added in 2.3, never showed up in
     * the list of "all objects" maintained by Py_TRACE_REFS.  As a
     * result, programs leaking references to None and False (etc)
     * couldn't be diagnosed by examining sys.getobjects(0).
     */
#define ADD_TO_ALL(OBJECT) _Py_AddToAllObjects((PyObject *)(OBJECT), 0)
#else
#define ADD_TO_ALL(OBJECT) (void)0
#endif

#define SETBUILTIN(NAME, OBJECT) \
    if (PyDict_SetItemString(dict, NAME, (PyObject *)OBJECT) < 0)       \
        return NULL;                                                    \
    ADD_TO_ALL(OBJECT)

    SETBUILTIN("None",                  Py_None);
    SETBUILTIN("Ellipsis",              Py_Ellipsis);
    SETBUILTIN("NotImplemented",        Py_NotImplemented);
    SETBUILTIN("False",                 Py_False);
    SETBUILTIN("True",                  Py_True);
    SETBUILTIN("bool",                  &PyBool_Type);
    SETBUILTIN("memoryview",        &PyMemoryView_Type);
    SETBUILTIN("bytearray",             &PyByteArray_Type);
    SETBUILTIN("bytes",                 &PyBytes_Type);
    SETBUILTIN("classmethod",           &PyClassMethod_Type);
    SETBUILTIN("complex",               &PyComplex_Type);
    SETBUILTIN("dict",                  &PyDict_Type);
    SETBUILTIN("enumerate",             &PyEnum_Type);
    SETBUILTIN("filter",                &PyFilter_Type);
    SETBUILTIN("float",                 &PyFloat_Type);
    SETBUILTIN("frozenset",             &PyFrozenSet_Type);
    SETBUILTIN("property",              &PyProperty_Type);
    SETBUILTIN("int",                   &PyLong_Type);
    SETBUILTIN("list",                  &PyList_Type);
    SETBUILTIN("map",                   &PyMap_Type);
    SETBUILTIN("object",                &PyBaseObject_Type);
    SETBUILTIN("range",                 &PyRange_Type);
    SETBUILTIN("reversed",              &PyReversed_Type);
    SETBUILTIN("set",                   &PySet_Type);
    SETBUILTIN("slice",                 &PySlice_Type);
    SETBUILTIN("staticmethod",          &PyStaticMethod_Type);
    SETBUILTIN("str",                   &PyUnicode_Type);
    SETBUILTIN("super",                 &PySuper_Type);
    SETBUILTIN("tuple",                 &PyTuple_Type);
    SETBUILTIN("type",                  &PyType_Type);
    SETBUILTIN("zip",                   &PyZip_Type);
    debug = PyBool_FromLong(Py_OptimizeFlag == 0);
    if (PyDict_SetItemString(dict, "__debug__", debug) < 0) {
        Py_DECREF(debug);
        return NULL;
    }
    Py_DECREF(debug);

    return mod;
#undef ADD_TO_ALL
#undef SETBUILTIN
}<|MERGE_RESOLUTION|>--- conflicted
+++ resolved
@@ -52,75 +52,6 @@
 #include "clinic/bltinmodule.c.h"
 
 static PyObject*
-<<<<<<< HEAD
-update_bases(PyObject* bases, PyObject** args, int nargs, int* modified_bases)
-{
-    int i, j, ind, tot_extra = 0;
-    PyObject *base, *meth, *new_base, *new_sub_base, *new_bases;
-    PyObject *stack[1] = {bases};
-    assert(PyTuple_Check(bases));
-
-    /* We have a separate cycle to calculate replacements with the idea that in
-       most cases we just scroll quickly though it and return original bases */
-    for (i = 2; i < nargs; i++){
-        base  = args[i];
-        if (PyType_Check(base)) {
-            continue;
-        }
-        if (!(meth = PyObject_GetAttrString(base, "__mro_entries__"))) {
-            if (!PyErr_ExceptionMatches(PyExc_AttributeError)) {
-                return NULL;
-            }
-            PyErr_Clear();
-            continue;
-        }
-        if (!PyCallable_Check(meth)) {
-            PyErr_SetString(PyExc_TypeError,
-                            "__mro_entries__ must be callable");
-            Py_DECREF(meth);
-            return NULL;
-        }
-        if (!(new_base = _PyObject_FastCall(meth, stack, 1))){
-            Py_DECREF(meth);
-            return NULL;
-        }
-        if (PyTuple_Check(new_base)) {
-            tot_extra += PyTuple_Size(new_base) - 1;
-        }
-        else {
-            PyErr_SetString(PyExc_TypeError,
-                            "__mro_entries__ must return a tuple");
-            Py_DECREF(meth);
-            return NULL;
-        }
-        Py_DECREF(base);
-        args[i] = new_base;
-        *modified_bases = 1;
-        Py_DECREF(meth);
-    }
-    if (!*modified_bases){
-        return bases;
-    }
-    new_bases = PyTuple_New(nargs - 2 + tot_extra);
-    ind = 0;
-    for (i = 2; i < nargs; i++) {
-        new_base = args[i];
-        if (!PyTuple_Check(new_base)) {
-            Py_INCREF(new_base);
-            PyTuple_SET_ITEM(new_bases, ind, new_base);
-            ind++;
-        }
-        else {
-            for (j = 0; j < PyTuple_Size(new_base); j++) {
-                new_sub_base = PyTuple_GET_ITEM(new_base, j);
-                Py_INCREF(new_sub_base);
-                PyTuple_SET_ITEM(new_bases, ind, new_sub_base);
-                ind++;
-            }
-        }
-    }
-    return new_bases;
-=======
 update_bases(PyObject *bases, PyObject *const *args, int nargs)
 {
     int i, j;
@@ -192,7 +123,6 @@
 error:
     Py_XDECREF(new_bases);
     return NULL;
->>>>>>> 44d1a591
 }
 
 /* AC: cannot convert yet, waiting for *args support */
@@ -200,12 +130,7 @@
 builtin___build_class__(PyObject *self, PyObject *const *args, Py_ssize_t nargs,
                         PyObject *kwnames)
 {
-<<<<<<< HEAD
-    PyObject *func, *name, *bases, *mkw, *meta, *winner, *prep, *ns;
-    PyObject *new_bases, *old_bases = NULL;
-=======
     PyObject *func, *name, *bases, *mkw, *meta, *winner, *prep, *ns, *orig_bases;
->>>>>>> 44d1a591
     PyObject *cls = NULL, *cell = NULL;
     int isclass = 0;   /* initialize to prevent gcc warning */
     int modified_bases = 0;
@@ -339,15 +264,10 @@
                              NULL, 0, NULL, 0, NULL, 0, NULL,
                              PyFunction_GET_CLOSURE(func));
     if (cell != NULL) {
-<<<<<<< HEAD
-        if (modified_bases){
-            PyMapping_SetItemString(ns, "__orig_bases__", old_bases);
-=======
         if (bases != orig_bases) {
             if (PyMapping_SetItemString(ns, "__orig_bases__", orig_bases) < 0) {
                 goto error;
             }
->>>>>>> 44d1a591
         }
         PyObject *margs[3] = {name, bases, ns};
         cls = _PyObject_FastCallDict(meta, margs, 3, mkw);
@@ -387,13 +307,8 @@
     Py_DECREF(meta);
     Py_XDECREF(mkw);
     Py_DECREF(bases);
-<<<<<<< HEAD
-    if (modified_bases) {
-        Py_DECREF(old_bases);
-=======
     if (bases != orig_bases) {
         Py_DECREF(orig_bases);
->>>>>>> 44d1a591
     }
     return cls;
 }
