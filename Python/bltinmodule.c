/* Built-in functions */

#include "Python.h"
#include "pycore_ast.h"           // _PyAST_Validate()
#include "pycore_call.h"          // _PyObject_CallNoArgs()
#include "pycore_ceval.h"         // _PyEval_Vector()
#include "pycore_compile.h"       // _PyAST_Compile()
#include "pycore_long.h"          // _PyLong_CompactValue
#include "pycore_modsupport.h"    // _PyArg_NoKwnames()
#include "pycore_object.h"        // _Py_AddToAllObjects()
#include "pycore_pyerrors.h"      // _PyErr_NoMemory()
#include "pycore_pystate.h"       // _PyThreadState_GET()
#include "pycore_pythonrun.h"     // _Py_SourceAsString()
#include "pycore_sysmodule.h"     // _PySys_GetAttr()
#include "pycore_tuple.h"         // _PyTuple_FromArray()

#include "clinic/bltinmodule.c.h"

#ifdef HAVE_UNISTD_H
#  include <unistd.h>             // isatty()
#endif


static PyObject*
update_bases(PyObject *bases, PyObject *const *args, Py_ssize_t nargs)
{
    Py_ssize_t i, j;
    PyObject *base, *meth, *new_base, *result, *new_bases = NULL;
    assert(PyTuple_Check(bases));

    for (i = 0; i < nargs; i++) {
        base  = args[i];
        if (PyType_Check(base)) {
            if (new_bases) {
                /* If we already have made a replacement, then we append every normal base,
                   otherwise just skip it. */
                if (PyList_Append(new_bases, base) < 0) {
                    goto error;
                }
            }
            continue;
        }
        if (PyObject_GetOptionalAttr(base, &_Py_ID(__mro_entries__), &meth) < 0) {
            goto error;
        }
        if (!meth) {
            if (new_bases) {
                if (PyList_Append(new_bases, base) < 0) {
                    goto error;
                }
            }
            continue;
        }
        new_base = PyObject_CallOneArg(meth, bases);
        Py_DECREF(meth);
        if (!new_base) {
            goto error;
        }
        if (!PyTuple_Check(new_base)) {
            PyErr_SetString(PyExc_TypeError,
                            "__mro_entries__ must return a tuple");
            Py_DECREF(new_base);
            goto error;
        }
        if (!new_bases) {
            /* If this is a first successful replacement, create new_bases list and
               copy previously encountered bases. */
            if (!(new_bases = PyList_New(i))) {
                Py_DECREF(new_base);
                goto error;
            }
            for (j = 0; j < i; j++) {
                base = args[j];
                PyList_SET_ITEM(new_bases, j, Py_NewRef(base));
            }
        }
        j = PyList_GET_SIZE(new_bases);
        if (PyList_SetSlice(new_bases, j, j, new_base) < 0) {
            Py_DECREF(new_base);
            goto error;
        }
        Py_DECREF(new_base);
    }
    if (!new_bases) {
        return bases;
    }
    result = PyList_AsTuple(new_bases);
    Py_DECREF(new_bases);
    return result;

error:
    Py_XDECREF(new_bases);
    return NULL;
}

/* AC: cannot convert yet, waiting for *args support */
static PyObject *
builtin___build_class__(PyObject *self, PyObject *const *args, Py_ssize_t nargs,
                        PyObject *kwnames)
{
    PyObject *func, *name, *winner, *prep;
    PyObject *cls = NULL, *cell = NULL, *ns = NULL, *meta = NULL, *orig_bases = NULL;
    PyObject *mkw = NULL, *bases = NULL;
    int isclass = 0;   /* initialize to prevent gcc warning */

    if (nargs < 2) {
        PyErr_SetString(PyExc_TypeError,
                        "__build_class__: not enough arguments");
        return NULL;
    }
    func = args[0];   /* Better be callable */
    if (!PyFunction_Check(func)) {
        PyErr_SetString(PyExc_TypeError,
                        "__build_class__: func must be a function");
        return NULL;
    }
    name = args[1];
    if (!PyUnicode_Check(name)) {
        PyErr_SetString(PyExc_TypeError,
                        "__build_class__: name is not a string");
        return NULL;
    }
    orig_bases = _PyTuple_FromArray(args + 2, nargs - 2);
    if (orig_bases == NULL)
        return NULL;

    bases = update_bases(orig_bases, args + 2, nargs - 2);
    if (bases == NULL) {
        Py_DECREF(orig_bases);
        return NULL;
    }

    if (kwnames == NULL) {
        meta = NULL;
        mkw = NULL;
    }
    else {
        mkw = _PyStack_AsDict(args + nargs, kwnames);
        if (mkw == NULL) {
            goto error;
        }

        if (PyDict_Pop(mkw, &_Py_ID(metaclass), &meta) < 0) {
            goto error;
        }
        if (meta != NULL) {
            /* metaclass is explicitly given, check if it's indeed a class */
            isclass = PyType_Check(meta);
        }
    }
    if (meta == NULL) {
        /* if there are no bases, use type: */
        if (PyTuple_GET_SIZE(bases) == 0) {
            meta = (PyObject *) (&PyType_Type);
        }
        /* else get the type of the first base */
        else {
            PyObject *base0 = PyTuple_GET_ITEM(bases, 0);
            meta = (PyObject *)Py_TYPE(base0);
        }
        Py_INCREF(meta);
        isclass = 1;  /* meta is really a class */
    }

    if (isclass) {
        /* meta is really a class, so check for a more derived
           metaclass, or possible metaclass conflicts: */
        winner = (PyObject *)_PyType_CalculateMetaclass((PyTypeObject *)meta,
                                                        bases);
        if (winner == NULL) {
            goto error;
        }
        if (winner != meta) {
            Py_SETREF(meta, Py_NewRef(winner));
        }
    }
    /* else: meta is not a class, so we cannot do the metaclass
       calculation, so we will use the explicitly given object as it is */
    if (PyObject_GetOptionalAttr(meta, &_Py_ID(__prepare__), &prep) < 0) {
        ns = NULL;
    }
    else if (prep == NULL) {
        ns = PyDict_New();
    }
    else {
        PyObject *pargs[2] = {name, bases};
        ns = PyObject_VectorcallDict(prep, pargs, 2, mkw);
        Py_DECREF(prep);
    }
    if (ns == NULL) {
        goto error;
    }
    if (!PyMapping_Check(ns)) {
        PyErr_Format(PyExc_TypeError,
                     "%.200s.__prepare__() must return a mapping, not %.200s",
                     isclass ? ((PyTypeObject *)meta)->tp_name : "<metaclass>",
                     Py_TYPE(ns)->tp_name);
        goto error;
    }
    PyThreadState *tstate = _PyThreadState_GET();
    EVAL_CALL_STAT_INC(EVAL_CALL_BUILD_CLASS);
    cell = _PyEval_Vector(tstate, (PyFunctionObject *)func, ns, NULL, 0, NULL);
    if (cell != NULL) {
        if (bases != orig_bases) {
            if (PyMapping_SetItemString(ns, "__orig_bases__", orig_bases) < 0) {
                goto error;
            }
        }
        PyObject *margs[3] = {name, bases, ns};
        cls = PyObject_VectorcallDict(meta, margs, 3, mkw);
        if (cls != NULL && PyType_Check(cls) && PyCell_Check(cell)) {
            PyObject *cell_cls = PyCell_GET(cell);
            if (cell_cls != cls) {
                if (cell_cls == NULL) {
                    const char *msg =
                        "__class__ not set defining %.200R as %.200R. "
                        "Was __classcell__ propagated to type.__new__?";
                    PyErr_Format(PyExc_RuntimeError, msg, name, cls);
                } else {
                    const char *msg =
                        "__class__ set to %.200R defining %.200R as %.200R";
                    PyErr_Format(PyExc_TypeError, msg, cell_cls, name, cls);
                }
                Py_SETREF(cls, NULL);
                goto error;
            }
        }
    }
error:
    Py_XDECREF(cell);
    Py_XDECREF(ns);
    Py_XDECREF(meta);
    Py_XDECREF(mkw);
    if (bases != orig_bases) {
        Py_DECREF(orig_bases);
    }
    Py_DECREF(bases);
    return cls;
}

PyDoc_STRVAR(build_class_doc,
"__build_class__(func, name, /, *bases, [metaclass], **kwds) -> class\n\
\n\
Internal helper function used by the class statement.");

/*[clinic input]
__import__ as builtin___import__

    name: object
    globals: object(c_default="NULL") = None
    locals: object(c_default="NULL") = None
    fromlist: object(c_default="NULL") = ()
    level: int = 0

Import a module.

Because this function is meant for use by the Python
interpreter and not for general use, it is better to use
importlib.import_module() to programmatically import a module.

The globals argument is only used to determine the context;
they are not modified.  The locals argument is unused.  The fromlist
should be a list of names to emulate ``from name import ...``, or an
empty list to emulate ``import name``.
When importing a module from a package, note that __import__('A.B', ...)
returns package A when fromlist is empty, but its submodule B when
fromlist is not empty.  The level argument is used to determine whether to
perform absolute or relative imports: 0 is absolute, while a positive number
is the number of parent directories to search relative to the current module.
[clinic start generated code]*/

static PyObject *
builtin___import___impl(PyObject *module, PyObject *name, PyObject *globals,
                        PyObject *locals, PyObject *fromlist, int level)
/*[clinic end generated code: output=4febeda88a0cd245 input=73f4b960ea5b9dd6]*/
{
    return PyImport_ImportModuleLevelObject(name, globals, locals,
                                            fromlist, level);
}


/*[clinic input]
abs as builtin_abs

    x: object
    /

Return the absolute value of the argument.
[clinic start generated code]*/

static PyObject *
builtin_abs(PyObject *module, PyObject *x)
/*[clinic end generated code: output=b1b433b9e51356f5 input=bed4ca14e29c20d1]*/
{
    return PyNumber_Absolute(x);
}

/*[clinic input]
all as builtin_all

    iterable: object
    /

Return True if bool(x) is True for all values x in the iterable.

If the iterable is empty, return True.
[clinic start generated code]*/

static PyObject *
builtin_all(PyObject *module, PyObject *iterable)
/*[clinic end generated code: output=ca2a7127276f79b3 input=1a7c5d1bc3438a21]*/
{
    PyObject *it, *item;
    PyObject *(*iternext)(PyObject *);
    int cmp;

    it = PyObject_GetIter(iterable);
    if (it == NULL)
        return NULL;
    iternext = *Py_TYPE(it)->tp_iternext;

    for (;;) {
        item = iternext(it);
        if (item == NULL)
            break;
        cmp = PyObject_IsTrue(item);
        Py_DECREF(item);
        if (cmp < 0) {
            Py_DECREF(it);
            return NULL;
        }
        if (cmp == 0) {
            Py_DECREF(it);
            Py_RETURN_FALSE;
        }
    }
    Py_DECREF(it);
    if (PyErr_Occurred()) {
        if (PyErr_ExceptionMatches(PyExc_StopIteration))
            PyErr_Clear();
        else
            return NULL;
    }
    Py_RETURN_TRUE;
}

/*[clinic input]
any as builtin_any

    iterable: object
    /

Return True if bool(x) is True for any x in the iterable.

If the iterable is empty, return False.
[clinic start generated code]*/

static PyObject *
builtin_any(PyObject *module, PyObject *iterable)
/*[clinic end generated code: output=fa65684748caa60e input=41d7451c23384f24]*/
{
    PyObject *it, *item;
    PyObject *(*iternext)(PyObject *);
    int cmp;

    it = PyObject_GetIter(iterable);
    if (it == NULL)
        return NULL;
    iternext = *Py_TYPE(it)->tp_iternext;

    for (;;) {
        item = iternext(it);
        if (item == NULL)
            break;
        cmp = PyObject_IsTrue(item);
        Py_DECREF(item);
        if (cmp < 0) {
            Py_DECREF(it);
            return NULL;
        }
        if (cmp > 0) {
            Py_DECREF(it);
            Py_RETURN_TRUE;
        }
    }
    Py_DECREF(it);
    if (PyErr_Occurred()) {
        if (PyErr_ExceptionMatches(PyExc_StopIteration))
            PyErr_Clear();
        else
            return NULL;
    }
    Py_RETURN_FALSE;
}

/*[clinic input]
ascii as builtin_ascii

    obj: object
    /

Return an ASCII-only representation of an object.

As repr(), return a string containing a printable representation of an
object, but escape the non-ASCII characters in the string returned by
repr() using \\x, \\u or \\U escapes. This generates a string similar
to that returned by repr() in Python 2.
[clinic start generated code]*/

static PyObject *
builtin_ascii(PyObject *module, PyObject *obj)
/*[clinic end generated code: output=6d37b3f0984c7eb9 input=4c62732e1b3a3cc9]*/
{
    return PyObject_ASCII(obj);
}


/*[clinic input]
bin as builtin_bin

    number: object
    /

Return the binary representation of an integer.

   >>> bin(2796202)
   '0b1010101010101010101010'
[clinic start generated code]*/

static PyObject *
builtin_bin(PyObject *module, PyObject *number)
/*[clinic end generated code: output=b6fc4ad5e649f4f7 input=53f8a0264bacaf90]*/
{
    return PyNumber_ToBase(number, 2);
}


/*[clinic input]
callable as builtin_callable

    obj: object
    /

Return whether the object is callable (i.e., some kind of function).

Note that classes are callable, as are instances of classes with a
__call__() method.
[clinic start generated code]*/

static PyObject *
builtin_callable(PyObject *module, PyObject *obj)
/*[clinic end generated code: output=2b095d59d934cb7e input=1423bab99cc41f58]*/
{
    return PyBool_FromLong((long)PyCallable_Check(obj));
}

static PyObject *
builtin_breakpoint(PyObject *self, PyObject *const *args, Py_ssize_t nargs, PyObject *keywords)
{
    PyObject *hook = PySys_GetObject("breakpointhook");

    if (hook == NULL) {
        PyErr_SetString(PyExc_RuntimeError, "lost sys.breakpointhook");
        return NULL;
    }

    if (PySys_Audit("builtins.breakpoint", "O", hook) < 0) {
        return NULL;
    }

    Py_INCREF(hook);
    PyObject *retval = PyObject_Vectorcall(hook, args, nargs, keywords);
    Py_DECREF(hook);
    return retval;
}

PyDoc_STRVAR(breakpoint_doc,
"breakpoint($module, /, *args, **kws)\n\
--\n\
\n\
Call sys.breakpointhook(*args, **kws).  sys.breakpointhook() must accept\n\
whatever arguments are passed.\n\
\n\
By default, this drops you into the pdb debugger.");

typedef struct {
    PyObject_HEAD
    PyObject *func;
    PyObject *it;
} filterobject;

static PyObject *
filter_new(PyTypeObject *type, PyObject *args, PyObject *kwds)
{
    PyObject *func, *seq;
    PyObject *it;
    filterobject *lz;

    if ((type == &PyFilter_Type || type->tp_init == PyFilter_Type.tp_init) &&
        !_PyArg_NoKeywords("filter", kwds))
        return NULL;

    if (!PyArg_UnpackTuple(args, "filter", 2, 2, &func, &seq))
        return NULL;

    /* Get iterator. */
    it = PyObject_GetIter(seq);
    if (it == NULL)
        return NULL;

    /* create filterobject structure */
    lz = (filterobject *)type->tp_alloc(type, 0);
    if (lz == NULL) {
        Py_DECREF(it);
        return NULL;
    }

    lz->func = Py_NewRef(func);
    lz->it = it;

    return (PyObject *)lz;
}

static PyObject *
filter_vectorcall(PyObject *type, PyObject * const*args,
                size_t nargsf, PyObject *kwnames)
{
    PyTypeObject *tp = _PyType_CAST(type);
    if (tp == &PyFilter_Type && !_PyArg_NoKwnames("filter", kwnames)) {
        return NULL;
    }

    Py_ssize_t nargs = PyVectorcall_NARGS(nargsf);
    if (!_PyArg_CheckPositional("filter", nargs, 2, 2)) {
        return NULL;
    }

    PyObject *it = PyObject_GetIter(args[1]);
    if (it == NULL) {
        return NULL;
    }

    filterobject *lz = (filterobject *)tp->tp_alloc(tp, 0);

    if (lz == NULL) {
        Py_DECREF(it);
        return NULL;
    }

    lz->func = Py_NewRef(args[0]);
    lz->it = it;

    return (PyObject *)lz;
}

static void
filter_dealloc(filterobject *lz)
{
    PyObject_GC_UnTrack(lz);
    Py_TRASHCAN_BEGIN(lz, filter_dealloc)
    Py_XDECREF(lz->func);
    Py_XDECREF(lz->it);
    Py_TYPE(lz)->tp_free(lz);
    Py_TRASHCAN_END
}

static int
filter_traverse(filterobject *lz, visitproc visit, void *arg)
{
    Py_VISIT(lz->it);
    Py_VISIT(lz->func);
    return 0;
}

static PyObject *
filter_next(filterobject *lz)
{
    PyObject *item;
    PyObject *it = lz->it;
    long ok;
    PyObject *(*iternext)(PyObject *);
    int checktrue = lz->func == Py_None || lz->func == (PyObject *)&PyBool_Type;

    iternext = *Py_TYPE(it)->tp_iternext;
    for (;;) {
        item = iternext(it);
        if (item == NULL)
            return NULL;

        if (checktrue) {
            ok = PyObject_IsTrue(item);
        } else {
            PyObject *good;
            good = PyObject_CallOneArg(lz->func, item);
            if (good == NULL) {
                Py_DECREF(item);
                return NULL;
            }
            ok = PyObject_IsTrue(good);
            Py_DECREF(good);
        }
        if (ok > 0)
            return item;
        Py_DECREF(item);
        if (ok < 0)
            return NULL;
    }
}

static PyObject *
filter_reduce(filterobject *lz, PyObject *Py_UNUSED(ignored))
{
    return Py_BuildValue("O(OO)", Py_TYPE(lz), lz->func, lz->it);
}

PyDoc_STRVAR(reduce_doc, "Return state information for pickling.");

static PyMethodDef filter_methods[] = {
    {"__reduce__", _PyCFunction_CAST(filter_reduce), METH_NOARGS, reduce_doc},
    {NULL,           NULL}           /* sentinel */
};

PyDoc_STRVAR(filter_doc,
"filter(function, iterable, /)\n\
--\n\
\n\
Return an iterator yielding those items of iterable for which function(item)\n\
is true. If function is None, return the items that are true.");

PyTypeObject PyFilter_Type = {
    PyVarObject_HEAD_INIT(&PyType_Type, 0)
    "filter",                           /* tp_name */
    sizeof(filterobject),               /* tp_basicsize */
    0,                                  /* tp_itemsize */
    /* methods */
    (destructor)filter_dealloc,         /* tp_dealloc */
    0,                                  /* tp_vectorcall_offset */
    0,                                  /* tp_getattr */
    0,                                  /* tp_setattr */
    0,                                  /* tp_as_async */
    0,                                  /* tp_repr */
    0,                                  /* tp_as_number */
    0,                                  /* tp_as_sequence */
    0,                                  /* tp_as_mapping */
    0,                                  /* tp_hash */
    0,                                  /* tp_call */
    0,                                  /* tp_str */
    PyObject_GenericGetAttr,            /* tp_getattro */
    0,                                  /* tp_setattro */
    0,                                  /* tp_as_buffer */
    Py_TPFLAGS_DEFAULT | Py_TPFLAGS_HAVE_GC |
        Py_TPFLAGS_BASETYPE,            /* tp_flags */
    filter_doc,                         /* tp_doc */
    (traverseproc)filter_traverse,      /* tp_traverse */
    0,                                  /* tp_clear */
    0,                                  /* tp_richcompare */
    0,                                  /* tp_weaklistoffset */
    PyObject_SelfIter,                  /* tp_iter */
    (iternextfunc)filter_next,          /* tp_iternext */
    filter_methods,                     /* tp_methods */
    0,                                  /* tp_members */
    0,                                  /* tp_getset */
    0,                                  /* tp_base */
    0,                                  /* tp_dict */
    0,                                  /* tp_descr_get */
    0,                                  /* tp_descr_set */
    0,                                  /* tp_dictoffset */
    0,                                  /* tp_init */
    PyType_GenericAlloc,                /* tp_alloc */
    filter_new,                         /* tp_new */
    PyObject_GC_Del,                    /* tp_free */
    .tp_vectorcall = (vectorcallfunc)filter_vectorcall
};


/*[clinic input]
format as builtin_format

    value: object
    format_spec: unicode(c_default="NULL") = ''
    /

Return type(value).__format__(value, format_spec)

Many built-in types implement format_spec according to the
Format Specification Mini-language. See help('FORMATTING').

If type(value) does not supply a method named __format__
and format_spec is empty, then str(value) is returned.
See also help('SPECIALMETHODS').
[clinic start generated code]*/

static PyObject *
builtin_format_impl(PyObject *module, PyObject *value, PyObject *format_spec)
/*[clinic end generated code: output=2f40bdfa4954b077 input=45ef3934b86d5624]*/
{
    return PyObject_Format(value, format_spec);
}

/*[clinic input]
chr as builtin_chr

    i: object
    /

Return a Unicode string of one character with ordinal i; 0 <= i <= 0x10ffff.
[clinic start generated code]*/

static PyObject *
builtin_chr(PyObject *module, PyObject *i)
/*[clinic end generated code: output=d34f25b8035a9b10 input=f919867f0ba2f496]*/
{
    int overflow;
    long v = PyLong_AsLongAndOverflow(i, &overflow);
    if (v == -1 && PyErr_Occurred()) {
        return NULL;
    }
    if (overflow) {
        v = overflow < 0 ? INT_MIN : INT_MAX;
        /* Allow PyUnicode_FromOrdinal() to raise an exception */
    }
#if SIZEOF_INT < SIZEOF_LONG
    else if (v < INT_MIN) {
        v = INT_MIN;
    }
    else if (v > INT_MAX) {
        v = INT_MAX;
    }
#endif
    return PyUnicode_FromOrdinal(v);
}


/*[clinic input]
compile as builtin_compile

    source: object
    filename: object(converter="PyUnicode_FSDecoder")
    mode: str
    flags: int = 0
    dont_inherit: bool = False
    optimize: int = -1
    *
    _feature_version as feature_version: int = -1

Compile source into a code object that can be executed by exec() or eval().

The source code may represent a Python module, statement or expression.
The filename will be used for run-time error messages.
The mode must be 'exec' to compile a module, 'single' to compile a
single (interactive) statement, or 'eval' to compile an expression.
The flags argument, if present, controls which future statements influence
the compilation of the code.
The dont_inherit argument, if true, stops the compilation inheriting
the effects of any future statements in effect in the code calling
compile; if absent or false these statements do influence the compilation,
in addition to any features explicitly specified.
[clinic start generated code]*/

static PyObject *
builtin_compile_impl(PyObject *module, PyObject *source, PyObject *filename,
                     const char *mode, int flags, int dont_inherit,
                     int optimize, int feature_version)
/*[clinic end generated code: output=b0c09c84f116d3d7 input=cc78e20e7c7682ba]*/
{
    PyObject *source_copy;
    const char *str;
    int compile_mode = -1;
    int is_ast;
    int start[] = {Py_file_input, Py_eval_input, Py_single_input, Py_func_type_input};
    PyObject *result;

    PyCompilerFlags cf = _PyCompilerFlags_INIT;
    cf.cf_flags = flags | PyCF_SOURCE_IS_UTF8;
    if (feature_version >= 0 && (flags & PyCF_ONLY_AST)) {
        cf.cf_feature_version = feature_version;
    }

    if (flags &
        ~(PyCF_MASK | PyCF_MASK_OBSOLETE | PyCF_COMPILE_MASK))
    {
        PyErr_SetString(PyExc_ValueError,
                        "compile(): unrecognised flags");
        goto error;
    }
    /* XXX Warn if (supplied_flags & PyCF_MASK_OBSOLETE) != 0? */

    if (optimize < -1 || optimize > 2) {
        PyErr_SetString(PyExc_ValueError,
                        "compile(): invalid optimize value");
        goto error;
    }

    if (!dont_inherit) {
        PyEval_MergeCompilerFlags(&cf);
    }

    if (strcmp(mode, "exec") == 0)
        compile_mode = 0;
    else if (strcmp(mode, "eval") == 0)
        compile_mode = 1;
    else if (strcmp(mode, "single") == 0)
        compile_mode = 2;
    else if (strcmp(mode, "func_type") == 0) {
        if (!(flags & PyCF_ONLY_AST)) {
            PyErr_SetString(PyExc_ValueError,
                            "compile() mode 'func_type' requires flag PyCF_ONLY_AST");
            goto error;
        }
        compile_mode = 3;
    }
    else {
        const char *msg;
        if (flags & PyCF_ONLY_AST)
            msg = "compile() mode must be 'exec', 'eval', 'single' or 'func_type'";
        else
            msg = "compile() mode must be 'exec', 'eval' or 'single'";
        PyErr_SetString(PyExc_ValueError, msg);
        goto error;
    }

    is_ast = PyAST_Check(source);
    if (is_ast == -1)
        goto error;
    if (is_ast) {
        if ((flags & PyCF_OPTIMIZED_AST) == PyCF_ONLY_AST) {
            // return an un-optimized AST
            result = Py_NewRef(source);
        }
        else {
            // Return an optimized AST or code object

            PyArena *arena = _PyArena_New();
            if (arena == NULL) {
                goto error;
            }

            if (flags & PyCF_ONLY_AST) {
                mod_ty mod = PyAST_obj2mod(source, arena, compile_mode);
                if (mod == NULL || !_PyAST_Validate(mod)) {
                    _PyArena_Free(arena);
                    goto error;
                }
                if (_PyCompile_AstOptimize(mod, filename, &cf, optimize,
                                           arena) < 0) {
                    _PyArena_Free(arena);
                    goto error;
                }
                result = PyAST_mod2obj(mod);
            }
            else {
                mod_ty mod = PyAST_obj2mod(source, arena, compile_mode);
                if (mod == NULL || !_PyAST_Validate(mod)) {
                    _PyArena_Free(arena);
                    goto error;
                }
                result = (PyObject*)_PyAST_Compile(mod, filename,
                                                   &cf, optimize, arena);
            }
            _PyArena_Free(arena);
        }
        goto finally;
    }

    str = _Py_SourceAsString(source, "compile", "string, bytes or AST", &cf, &source_copy);
    if (str == NULL)
        goto error;

#ifdef Py_GIL_DISABLED
    // gh-118527: Disable immortalization of code constants for explicit
    // compile() calls to get consistent frozen outputs between the default
    // and free-threaded builds.
    // Subtract two to suppress immortalization (so that 1 -> -1)
    PyInterpreterState *interp = _PyInterpreterState_GET();
    _Py_atomic_add_int(&interp->gc.immortalize, -2);
#endif

    result = Py_CompileStringObject(str, filename, start[compile_mode], &cf, optimize);

#ifdef Py_GIL_DISABLED
    _Py_atomic_add_int(&interp->gc.immortalize, 2);
#endif

    Py_XDECREF(source_copy);
    goto finally;

error:
    result = NULL;
finally:
    Py_DECREF(filename);
    return result;
}

/* AC: cannot convert yet, as needs PEP 457 group support in inspect */
static PyObject *
builtin_dir(PyObject *self, PyObject *args)
{
    PyObject *arg = NULL;

    if (!PyArg_UnpackTuple(args, "dir", 0, 1, &arg))
        return NULL;
    return PyObject_Dir(arg);
}

PyDoc_STRVAR(dir_doc,
"dir([object]) -> list of strings\n"
"\n"
"If called without an argument, return the names in the current scope.\n"
"Else, return an alphabetized list of names comprising (some of) the attributes\n"
"of the given object, and of attributes reachable from it.\n"
"If the object supplies a method named __dir__, it will be used; otherwise\n"
"the default dir() logic is used and returns:\n"
"  for a module object: the module's attributes.\n"
"  for a class object:  its attributes, and recursively the attributes\n"
"    of its bases.\n"
"  for any other object: its attributes, its class's attributes, and\n"
"    recursively the attributes of its class's base classes.");

/*[clinic input]
divmod as builtin_divmod

    x: object
    y: object
    /

Return the tuple (x//y, x%y).  Invariant: div*y + mod == x.
[clinic start generated code]*/

static PyObject *
builtin_divmod_impl(PyObject *module, PyObject *x, PyObject *y)
/*[clinic end generated code: output=b06d8a5f6e0c745e input=175ad9c84ff41a85]*/
{
    return PyNumber_Divmod(x, y);
}


/*[clinic input]
eval as builtin_eval

    source: object
    /
    globals: object = None
    locals: object = None

Evaluate the given source in the context of globals and locals.

The source may be a string representing a Python expression
or a code object as returned by compile().
The globals must be a dictionary and locals can be any mapping,
defaulting to the current globals and locals.
If only globals is given, locals defaults to it.
[clinic start generated code]*/

static PyObject *
builtin_eval_impl(PyObject *module, PyObject *source, PyObject *globals,
                  PyObject *locals)
/*[clinic end generated code: output=0a0824aa70093116 input=7c7bce5299a89062]*/
{
    PyObject *result = NULL, *source_copy;
    const char *str;

    if (locals != Py_None && !PyMapping_Check(locals)) {
        PyErr_SetString(PyExc_TypeError, "locals must be a mapping");
        return NULL;
    }
    if (globals != Py_None && !PyDict_Check(globals)) {
        PyErr_SetString(PyExc_TypeError, PyMapping_Check(globals) ?
            "globals must be a real dict; try eval(expr, {}, mapping)"
            : "globals must be a dict");
        return NULL;
    }
    if (globals == Py_None) {
        globals = PyEval_GetGlobals();
        if (locals == Py_None) {
            locals = _PyEval_GetFrameLocals();
            if (locals == NULL)
                return NULL;
        }
        else {
            Py_INCREF(locals);
        }
    }
    else if (locals == Py_None)
        locals = Py_NewRef(globals);
    else {
        Py_INCREF(locals);
    }

    if (globals == NULL || locals == NULL) {
        PyErr_SetString(PyExc_TypeError,
            "eval must be given globals and locals "
            "when called without a frame");
        goto error;
    }

    int r = PyDict_Contains(globals, &_Py_ID(__builtins__));
    if (r == 0) {
        r = PyDict_SetItem(globals, &_Py_ID(__builtins__), PyEval_GetBuiltins());
    }
    if (r < 0) {
        goto error;
    }

    if (PyCode_Check(source)) {
        if (PySys_Audit("exec", "O", source) < 0) {
            goto error;
        }

        if (PyCode_GetNumFree((PyCodeObject *)source) > 0) {
            PyErr_SetString(PyExc_TypeError,
                "code object passed to eval() may not contain free variables");
            goto error;
        }
        result = PyEval_EvalCode(source, globals, locals);
    }
    else {
        PyCompilerFlags cf = _PyCompilerFlags_INIT;
        cf.cf_flags = PyCF_SOURCE_IS_UTF8;
        str = _Py_SourceAsString(source, "eval", "string, bytes or code", &cf, &source_copy);
        if (str == NULL)
            goto error;

        while (*str == ' ' || *str == '\t')
            str++;

        (void)PyEval_MergeCompilerFlags(&cf);
        result = PyRun_StringFlags(str, Py_eval_input, globals, locals, &cf);
        Py_XDECREF(source_copy);
    }

  error:
    Py_XDECREF(locals);
    return result;
}

/*[clinic input]
exec as builtin_exec

    source: object
    /
    globals: object = None
    locals: object = None
    *
    closure: object(c_default="NULL") = None

Execute the given source in the context of globals and locals.

The source may be a string representing one or more Python statements
or a code object as returned by compile().
The globals must be a dictionary and locals can be any mapping,
defaulting to the current globals and locals.
If only globals is given, locals defaults to it.
The closure must be a tuple of cellvars, and can only be used
when source is a code object requiring exactly that many cellvars.
[clinic start generated code]*/

static PyObject *
builtin_exec_impl(PyObject *module, PyObject *source, PyObject *globals,
                  PyObject *locals, PyObject *closure)
/*[clinic end generated code: output=7579eb4e7646743d input=25e989b6d87a3a21]*/
{
    PyObject *v;

    if (globals == Py_None) {
        globals = PyEval_GetGlobals();
        if (locals == Py_None) {
            locals = _PyEval_GetFrameLocals();
            if (locals == NULL)
                return NULL;
        }
        else {
            Py_INCREF(locals);
        }
        if (!globals || !locals) {
            PyErr_SetString(PyExc_SystemError,
                            "globals and locals cannot be NULL");
            return NULL;
        }
    }
    else if (locals == Py_None) {
        locals = Py_NewRef(globals);
    }
    else {
        Py_INCREF(locals);
    }

    if (!PyDict_Check(globals)) {
        PyErr_Format(PyExc_TypeError, "exec() globals must be a dict, not %.100s",
                     Py_TYPE(globals)->tp_name);
        goto error;
    }
    if (!PyMapping_Check(locals)) {
        PyErr_Format(PyExc_TypeError,
            "locals must be a mapping or None, not %.100s",
            Py_TYPE(locals)->tp_name);
        goto error;
    }
    int r = PyDict_Contains(globals, &_Py_ID(__builtins__));
    if (r == 0) {
        r = PyDict_SetItem(globals, &_Py_ID(__builtins__), PyEval_GetBuiltins());
    }
    if (r < 0) {
        goto error;
    }

    if (closure == Py_None) {
        closure = NULL;
    }

    if (PyCode_Check(source)) {
        Py_ssize_t num_free = PyCode_GetNumFree((PyCodeObject *)source);
        if (num_free == 0) {
            if (closure) {
                PyErr_SetString(PyExc_TypeError,
                    "cannot use a closure with this code object");
                goto error;
            }
        } else {
            int closure_is_ok =
                closure
                && PyTuple_CheckExact(closure)
                && (PyTuple_GET_SIZE(closure) == num_free);
            if (closure_is_ok) {
                for (Py_ssize_t i = 0; i < num_free; i++) {
                    PyObject *cell = PyTuple_GET_ITEM(closure, i);
                    if (!PyCell_Check(cell)) {
                        closure_is_ok = 0;
                        break;
                    }
                }
            }
            if (!closure_is_ok) {
                PyErr_Format(PyExc_TypeError,
                    "code object requires a closure of exactly length %zd",
                    num_free);
                goto error;
            }
        }

        if (PySys_Audit("exec", "O", source) < 0) {
            goto error;
        }

        if (!closure) {
            v = PyEval_EvalCode(source, globals, locals);
        } else {
            v = PyEval_EvalCodeEx(source, globals, locals,
                NULL, 0,
                NULL, 0,
                NULL, 0,
                NULL,
                closure);
        }
    }
    else {
        if (closure != NULL) {
            PyErr_SetString(PyExc_TypeError,
                "closure can only be used when source is a code object");
        }
        PyObject *source_copy;
        const char *str;
        PyCompilerFlags cf = _PyCompilerFlags_INIT;
        cf.cf_flags = PyCF_SOURCE_IS_UTF8;
        str = _Py_SourceAsString(source, "exec",
                                       "string, bytes or code", &cf,
                                       &source_copy);
        if (str == NULL)
            goto error;
        if (PyEval_MergeCompilerFlags(&cf))
            v = PyRun_StringFlags(str, Py_file_input, globals,
                                  locals, &cf);
        else
            v = PyRun_String(str, Py_file_input, globals, locals);
        Py_XDECREF(source_copy);
    }
    if (v == NULL)
        goto error;
    Py_DECREF(locals);
    Py_DECREF(v);
    Py_RETURN_NONE;

  error:
    Py_XDECREF(locals);
    return NULL;
}


/* AC: cannot convert yet, as needs PEP 457 group support in inspect */
static PyObject *
builtin_getattr(PyObject *self, PyObject *const *args, Py_ssize_t nargs)
{
    PyObject *v, *name, *result;

    if (!_PyArg_CheckPositional("getattr", nargs, 2, 3))
        return NULL;

    v = args[0];
    name = args[1];
    if (nargs > 2) {
        if (PyObject_GetOptionalAttr(v, name, &result) == 0) {
            PyObject *dflt = args[2];
            return Py_NewRef(dflt);
        }
    }
    else {
        result = PyObject_GetAttr(v, name);
    }
    return result;
}

PyDoc_STRVAR(getattr_doc,
"getattr(object, name[, default]) -> value\n\
\n\
Get a named attribute from an object; getattr(x, 'y') is equivalent to x.y.\n\
When a default argument is given, it is returned when the attribute doesn't\n\
exist; without it, an exception is raised in that case.");


/*[clinic input]
globals as builtin_globals

Return the dictionary containing the current scope's global variables.

NOTE: Updates to this dictionary *will* affect name lookups in the current
global scope and vice-versa.
[clinic start generated code]*/

static PyObject *
builtin_globals_impl(PyObject *module)
/*[clinic end generated code: output=e5dd1527067b94d2 input=9327576f92bb48ba]*/
{
    PyObject *d;

    d = PyEval_GetGlobals();
    return Py_XNewRef(d);
}


/*[clinic input]
hasattr as builtin_hasattr

    obj: object
    name: object
    /

Return whether the object has an attribute with the given name.

This is done by calling getattr(obj, name) and catching AttributeError.
[clinic start generated code]*/

static PyObject *
builtin_hasattr_impl(PyObject *module, PyObject *obj, PyObject *name)
/*[clinic end generated code: output=a7aff2090a4151e5 input=0faec9787d979542]*/
{
    PyObject *v;

    if (PyObject_GetOptionalAttr(obj, name, &v) < 0) {
        return NULL;
    }
    if (v == NULL) {
        Py_RETURN_FALSE;
    }
    Py_DECREF(v);
    Py_RETURN_TRUE;
}


/* AC: gdb's integration with CPython relies on builtin_id having
 * the *exact* parameter names of "self" and "v", so we ensure we
 * preserve those name rather than using the AC defaults.
 */
/*[clinic input]
id as builtin_id

    self: self(type="PyModuleDef *")
    obj as v: object
    /

Return the identity of an object.

This is guaranteed to be unique among simultaneously existing objects.
(CPython uses the object's memory address.)
[clinic start generated code]*/

static PyObject *
builtin_id(PyModuleDef *self, PyObject *v)
/*[clinic end generated code: output=0aa640785f697f65 input=5a534136419631f4]*/
{
    PyObject *id = PyLong_FromVoidPtr(v);

    if (id && PySys_Audit("builtins.id", "O", id) < 0) {
        Py_DECREF(id);
        return NULL;
    }

    return id;
}


/* map object ************************************************************/

typedef struct {
    PyObject_HEAD
    PyObject *iters;
    PyObject *func;
    int strict;
} mapobject;

static PyObject *
map_new(PyTypeObject *type, PyObject *args, PyObject *kwds)
{
    PyObject *it, *iters, *func;
    mapobject *lz;
    Py_ssize_t numargs, i;
    int strict = 0;

    if (kwds) {
        PyObject *empty = PyTuple_New(0);
        if (empty == NULL) {
            return NULL;
        }
        static char *kwlist[] = {"strict", NULL};
        int parsed = PyArg_ParseTupleAndKeywords(
                empty, kwds, "|$p:map", kwlist, &strict);
        Py_DECREF(empty);
        if (!parsed) {
            return NULL;
        }
    }

    numargs = PyTuple_Size(args);
    if (numargs < 2) {
        PyErr_SetString(PyExc_TypeError,
           "map() must have at least two arguments.");
        return NULL;
    }

    iters = PyTuple_New(numargs-1);
    if (iters == NULL)
        return NULL;

    for (i=1 ; i<numargs ; i++) {
        /* Get iterator. */
        it = PyObject_GetIter(PyTuple_GET_ITEM(args, i));
        if (it == NULL) {
            Py_DECREF(iters);
            return NULL;
        }
        PyTuple_SET_ITEM(iters, i-1, it);
    }

    /* create mapobject structure */
    lz = (mapobject *)type->tp_alloc(type, 0);
    if (lz == NULL) {
        Py_DECREF(iters);
        return NULL;
    }
    lz->iters = iters;
    func = PyTuple_GET_ITEM(args, 0);
    lz->func = Py_NewRef(func);
    lz->strict = strict;

    return (PyObject *)lz;
}

static PyObject *
map_vectorcall(PyObject *type, PyObject * const*args,
                size_t nargsf, PyObject *kwnames)
{
    PyTypeObject *tp = _PyType_CAST(type);

    Py_ssize_t nargs = PyVectorcall_NARGS(nargsf);
    if (kwnames != NULL && PyTuple_GET_SIZE(kwnames) != 0) {
        // Fallback to map_new()
        PyObject *tuple = _PyTuple_FromArray(args, nargs);
        if (tuple == NULL) {
            return NULL;
        }
        PyObject *dict = _PyStack_AsDict(args + nargs, kwnames);
        if (dict == NULL) {
            Py_DECREF(tuple);
            return NULL;
        }
        PyObject *ret = map_new(tp, tuple, dict);
        Py_DECREF(tuple);
        Py_DECREF(dict);
        return ret;
    }

    if (nargs < 2) {
        PyErr_SetString(PyExc_TypeError,
           "map() must have at least two arguments.");
        return NULL;
    }

    PyObject *iters = PyTuple_New(nargs-1);
    if (iters == NULL) {
        return NULL;
    }

    for (int i=1; i<nargs; i++) {
        PyObject *it = PyObject_GetIter(args[i]);
        if (it == NULL) {
            Py_DECREF(iters);
            return NULL;
        }
        PyTuple_SET_ITEM(iters, i-1, it);
    }

    mapobject *lz = (mapobject *)tp->tp_alloc(tp, 0);
    if (lz == NULL) {
        Py_DECREF(iters);
        return NULL;
    }
    lz->iters = iters;
    lz->func = Py_NewRef(args[0]);
    lz->strict = 0;

    return (PyObject *)lz;
}

static void
map_dealloc(mapobject *lz)
{
    PyObject_GC_UnTrack(lz);
    Py_XDECREF(lz->iters);
    Py_XDECREF(lz->func);
    Py_TYPE(lz)->tp_free(lz);
}

static int
map_traverse(mapobject *lz, visitproc visit, void *arg)
{
    Py_VISIT(lz->iters);
    Py_VISIT(lz->func);
    return 0;
}

static PyObject *
map_next(mapobject *lz)
{
    Py_ssize_t i; // Needed for error reporting
    PyObject *small_stack[_PY_FASTCALL_SMALL_STACK];
    PyObject **stack;
    PyObject *result = NULL;
    PyThreadState *tstate = _PyThreadState_GET();

    const Py_ssize_t niters = PyTuple_GET_SIZE(lz->iters);
    if (niters <= (Py_ssize_t)Py_ARRAY_LENGTH(small_stack)) {
        stack = small_stack;
    }
    else {
        stack = PyMem_Malloc(niters * sizeof(stack[0]));
        if (stack == NULL) {
            _PyErr_NoMemory(tstate);
            return NULL;
        }
    }

    Py_ssize_t nargs = 0;
    for (i=0; i < niters; i++) {
        PyObject *it = PyTuple_GET_ITEM(lz->iters, i);
        PyObject *val = Py_TYPE(it)->tp_iternext(it);
        if (val == NULL) {
            if (lz->strict) {
                goto check;
            }
            goto exit;
        }
        stack[i] = val;
        nargs++;
    }

    result = _PyObject_VectorcallTstate(tstate, lz->func, stack, nargs, NULL);

exit:
    for (Py_ssize_t i=0; i < nargs; i++) {
        Py_DECREF(stack[i]);
    }
    if (stack != small_stack) {
        PyMem_Free(stack);
    }
    return result;
check:
    if (PyErr_Occurred()) {
        if (!PyErr_ExceptionMatches(PyExc_StopIteration)) {
            // next() on argument i raised an exception (not StopIteration)
            return NULL;
        }
        PyErr_Clear();
    }
    if (i) {
        // ValueError: map() argument 2 is shorter than argument 1
        // ValueError: map() argument 3 is shorter than arguments 1-2
        const char* plural = i == 1 ? " " : "s 1-";
        return PyErr_Format(PyExc_ValueError,
                            "map() argument %d is shorter than argument%s%d",
                            i + 1, plural, i);
    }
    for (i = 1; i < niters; i++) {
        PyObject *it = PyTuple_GET_ITEM(lz->iters, i);
        PyObject *val = (*Py_TYPE(it)->tp_iternext)(it);
        if (val) {
            Py_DECREF(val);
            const char* plural = i == 1 ? " " : "s 1-";
            return PyErr_Format(PyExc_ValueError,
                                "map() argument %d is longer than argument%s%d",
                                i + 1, plural, i);
        }
        if (PyErr_Occurred()) {
            if (!PyErr_ExceptionMatches(PyExc_StopIteration)) {
                // next() on argument i raised an exception (not StopIteration)
                return NULL;
            }
            PyErr_Clear();
        }
        // Argument i is exhausted. So far so good...
    }
    // All arguments are exhausted. Success!
    goto exit; // Cleanup
}

static PyObject *
map_reduce(mapobject *lz, PyObject *Py_UNUSED(ignored))
{
    Py_ssize_t numargs = PyTuple_GET_SIZE(lz->iters);
    PyObject *args = PyTuple_New(numargs+1);
    Py_ssize_t i;
    if (args == NULL)
        return NULL;
    PyTuple_SET_ITEM(args, 0, Py_NewRef(lz->func));
    for (i = 0; i<numargs; i++){
        PyObject *it = PyTuple_GET_ITEM(lz->iters, i);
        PyTuple_SET_ITEM(args, i+1, Py_NewRef(it));
    }

    if (lz->strict) {
        return Py_BuildValue("ONO", Py_TYPE(lz), args, Py_True);
    }
    return Py_BuildValue("ON", Py_TYPE(lz), args);
}

PyDoc_STRVAR(setstate_doc, "Set state information for unpickling.");

static PyObject *
map_setstate(mapobject *lz, PyObject *state)
{
    int strict = PyObject_IsTrue(state);
    if (strict < 0) {
        return NULL;
    }
    lz->strict = strict;
    Py_RETURN_NONE;
}

static PyMethodDef map_methods[] = {
    {"__reduce__", _PyCFunction_CAST(map_reduce), METH_NOARGS, reduce_doc},
    {"__setstate__", (PyCFunction)map_setstate, METH_O, setstate_doc},
    {NULL,           NULL}           /* sentinel */
};


PyDoc_STRVAR(map_doc,
<<<<<<< HEAD
"map(function, /, *iterables, strict=False)\n\
=======
"map(function, iterable, /, *iterables)\n\
>>>>>>> a86e6255
--\n\
\n\
Make an iterator that computes the function using arguments from\n\
each of the iterables.  Stops when the shortest iterable is exhausted.\n\
\n\
If strict is true and one of the arguments is exhausted before the others,\n\
raise a ValueError.");

PyTypeObject PyMap_Type = {
    PyVarObject_HEAD_INIT(&PyType_Type, 0)
    "map",                              /* tp_name */
    sizeof(mapobject),                  /* tp_basicsize */
    0,                                  /* tp_itemsize */
    /* methods */
    (destructor)map_dealloc,            /* tp_dealloc */
    0,                                  /* tp_vectorcall_offset */
    0,                                  /* tp_getattr */
    0,                                  /* tp_setattr */
    0,                                  /* tp_as_async */
    0,                                  /* tp_repr */
    0,                                  /* tp_as_number */
    0,                                  /* tp_as_sequence */
    0,                                  /* tp_as_mapping */
    0,                                  /* tp_hash */
    0,                                  /* tp_call */
    0,                                  /* tp_str */
    PyObject_GenericGetAttr,            /* tp_getattro */
    0,                                  /* tp_setattro */
    0,                                  /* tp_as_buffer */
    Py_TPFLAGS_DEFAULT | Py_TPFLAGS_HAVE_GC |
        Py_TPFLAGS_BASETYPE,            /* tp_flags */
    map_doc,                            /* tp_doc */
    (traverseproc)map_traverse,         /* tp_traverse */
    0,                                  /* tp_clear */
    0,                                  /* tp_richcompare */
    0,                                  /* tp_weaklistoffset */
    PyObject_SelfIter,                  /* tp_iter */
    (iternextfunc)map_next,     /* tp_iternext */
    map_methods,                        /* tp_methods */
    0,                                  /* tp_members */
    0,                                  /* tp_getset */
    0,                                  /* tp_base */
    0,                                  /* tp_dict */
    0,                                  /* tp_descr_get */
    0,                                  /* tp_descr_set */
    0,                                  /* tp_dictoffset */
    0,                                  /* tp_init */
    PyType_GenericAlloc,                /* tp_alloc */
    map_new,                            /* tp_new */
    PyObject_GC_Del,                    /* tp_free */
    .tp_vectorcall = (vectorcallfunc)map_vectorcall
};


/* AC: cannot convert yet, as needs PEP 457 group support in inspect */
static PyObject *
builtin_next(PyObject *self, PyObject *const *args, Py_ssize_t nargs)
{
    PyObject *it, *res;

    if (!_PyArg_CheckPositional("next", nargs, 1, 2))
        return NULL;

    it = args[0];
    if (!PyIter_Check(it)) {
        PyErr_Format(PyExc_TypeError,
            "'%.200s' object is not an iterator",
            Py_TYPE(it)->tp_name);
        return NULL;
    }

    res = (*Py_TYPE(it)->tp_iternext)(it);
    if (res != NULL) {
        return res;
    } else if (nargs > 1) {
        PyObject *def = args[1];
        if (PyErr_Occurred()) {
            if(!PyErr_ExceptionMatches(PyExc_StopIteration))
                return NULL;
            PyErr_Clear();
        }
        return Py_NewRef(def);
    } else if (PyErr_Occurred()) {
        return NULL;
    } else {
        PyErr_SetNone(PyExc_StopIteration);
        return NULL;
    }
}

PyDoc_STRVAR(next_doc,
"next(iterator[, default])\n\
\n\
Return the next item from the iterator. If default is given and the iterator\n\
is exhausted, it is returned instead of raising StopIteration.");


/*[clinic input]
setattr as builtin_setattr

    obj: object
    name: object
    value: object
    /

Sets the named attribute on the given object to the specified value.

setattr(x, 'y', v) is equivalent to ``x.y = v``
[clinic start generated code]*/

static PyObject *
builtin_setattr_impl(PyObject *module, PyObject *obj, PyObject *name,
                     PyObject *value)
/*[clinic end generated code: output=dc2ce1d1add9acb4 input=5e26417f2e8598d4]*/
{
    if (PyObject_SetAttr(obj, name, value) != 0)
        return NULL;
    Py_RETURN_NONE;
}


/*[clinic input]
delattr as builtin_delattr

    obj: object
    name: object
    /

Deletes the named attribute from the given object.

delattr(x, 'y') is equivalent to ``del x.y``
[clinic start generated code]*/

static PyObject *
builtin_delattr_impl(PyObject *module, PyObject *obj, PyObject *name)
/*[clinic end generated code: output=85134bc58dff79fa input=164865623abe7216]*/
{
    if (PyObject_DelAttr(obj, name) < 0) {
        return NULL;
    }
    Py_RETURN_NONE;
}


/*[clinic input]
hash as builtin_hash

    obj: object
    /

Return the hash value for the given object.

Two objects that compare equal must also have the same hash value, but the
reverse is not necessarily true.
[clinic start generated code]*/

static PyObject *
builtin_hash(PyObject *module, PyObject *obj)
/*[clinic end generated code: output=237668e9d7688db7 input=58c48be822bf9c54]*/
{
    Py_hash_t x;

    x = PyObject_Hash(obj);
    if (x == -1)
        return NULL;
    return PyLong_FromSsize_t(x);
}


/*[clinic input]
hex as builtin_hex

    number: object
    /

Return the hexadecimal representation of an integer.

   >>> hex(12648430)
   '0xc0ffee'
[clinic start generated code]*/

static PyObject *
builtin_hex(PyObject *module, PyObject *number)
/*[clinic end generated code: output=e46b612169099408 input=e645aff5fc7d540e]*/
{
    return PyNumber_ToBase(number, 16);
}


/* AC: cannot convert yet, as needs PEP 457 group support in inspect */
static PyObject *
builtin_iter(PyObject *self, PyObject *const *args, Py_ssize_t nargs)
{
    PyObject *v;

    if (!_PyArg_CheckPositional("iter", nargs, 1, 2))
        return NULL;
    v = args[0];
    if (nargs == 1)
        return PyObject_GetIter(v);
    if (!PyCallable_Check(v)) {
        PyErr_SetString(PyExc_TypeError,
                        "iter(v, w): v must be callable");
        return NULL;
    }
    PyObject *sentinel = args[1];
    return PyCallIter_New(v, sentinel);
}

PyDoc_STRVAR(iter_doc,
"iter(iterable) -> iterator\n\
iter(callable, sentinel) -> iterator\n\
\n\
Get an iterator from an object.  In the first form, the argument must\n\
supply its own iterator, or be a sequence.\n\
In the second form, the callable is called until it returns the sentinel.");


/*[clinic input]
aiter as builtin_aiter

    async_iterable: object
    /

Return an AsyncIterator for an AsyncIterable object.
[clinic start generated code]*/

static PyObject *
builtin_aiter(PyObject *module, PyObject *async_iterable)
/*[clinic end generated code: output=1bae108d86f7960e input=473993d0cacc7d23]*/
{
    return PyObject_GetAIter(async_iterable);
}

PyObject *PyAnextAwaitable_New(PyObject *, PyObject *);

/*[clinic input]
anext as builtin_anext

    aiterator: object
    default: object = NULL
    /

Return the next item from the async iterator.

If default is given and the async iterator is exhausted,
it is returned instead of raising StopAsyncIteration.
[clinic start generated code]*/

static PyObject *
builtin_anext_impl(PyObject *module, PyObject *aiterator,
                   PyObject *default_value)
/*[clinic end generated code: output=f02c060c163a81fa input=2900e4a370d39550]*/
{
    PyTypeObject *t;
    PyObject *awaitable;

    t = Py_TYPE(aiterator);
    if (t->tp_as_async == NULL || t->tp_as_async->am_anext == NULL) {
        PyErr_Format(PyExc_TypeError,
            "'%.200s' object is not an async iterator",
            t->tp_name);
        return NULL;
    }

    awaitable = (*t->tp_as_async->am_anext)(aiterator);
    if (default_value == NULL) {
        return awaitable;
    }

    PyObject* new_awaitable = PyAnextAwaitable_New(
            awaitable, default_value);
    Py_DECREF(awaitable);
    return new_awaitable;
}


/*[clinic input]
len as builtin_len

    obj: object
    /

Return the number of items in a container.
[clinic start generated code]*/

static PyObject *
builtin_len(PyObject *module, PyObject *obj)
/*[clinic end generated code: output=fa7a270d314dfb6c input=bc55598da9e9c9b5]*/
{
    Py_ssize_t res;

    res = PyObject_Size(obj);
    if (res < 0) {
        assert(PyErr_Occurred());
        return NULL;
    }
    return PyLong_FromSsize_t(res);
}


/*[clinic input]
locals as builtin_locals

Return a dictionary containing the current scope's local variables.

NOTE: Whether or not updates to this dictionary will affect name lookups in
the local scope and vice-versa is *implementation dependent* and not
covered by any backwards compatibility guarantees.
[clinic start generated code]*/

static PyObject *
builtin_locals_impl(PyObject *module)
/*[clinic end generated code: output=b46c94015ce11448 input=7874018d478d5c4b]*/
{
    return _PyEval_GetFrameLocals();
}


static PyObject *
min_max(PyObject *const *args, Py_ssize_t nargs, PyObject *kwnames, int op)
{
    PyObject *it = NULL, *item, *val, *maxitem, *maxval, *keyfunc=NULL;
    PyObject *defaultval = NULL;
    static const char * const keywords[] = {"key", "default", NULL};
    static _PyArg_Parser _parser_min = {"|$OO:min", keywords, 0};
    static _PyArg_Parser _parser_max = {"|$OO:max", keywords, 0};
    const char *name = (op == Py_LT) ? "min" : "max";
    _PyArg_Parser *_parser = (op == Py_LT) ? &_parser_min : &_parser_max;

    if (nargs == 0) {
        PyErr_Format(PyExc_TypeError, "%s expected at least 1 argument, got 0", name);
        return NULL;
    }

    if (kwnames != NULL && !_PyArg_ParseStackAndKeywords(args + nargs, 0, kwnames, _parser,
                                                         &keyfunc, &defaultval)) {
        return NULL;
    }

    const int positional = nargs > 1; // False iff nargs == 1
    if (positional && defaultval != NULL) {
        PyErr_Format(PyExc_TypeError,
                        "Cannot specify a default for %s() with multiple "
                        "positional arguments", name);
        return NULL;
    }

    if (!positional) {
        it = PyObject_GetIter(args[0]);
        if (it == NULL) {
            return NULL;
        }
    }

    if (keyfunc == Py_None) {
        keyfunc = NULL;
    }

    maxitem = NULL; /* the result */
    maxval = NULL;  /* the value associated with the result */
    while (1) {
        if (it == NULL) {
            if (nargs-- <= 0) {
                break;
            }
            item = *args++;
            Py_INCREF(item);
        }
        else {
            item = PyIter_Next(it);
            if (item == NULL) {
                if (PyErr_Occurred()) {
                    goto Fail_it;
                }
                break;
            }
        }

        /* get the value from the key function */
        if (keyfunc != NULL) {
            val = PyObject_CallOneArg(keyfunc, item);
            if (val == NULL)
                goto Fail_it_item;
        }
        /* no key function; the value is the item */
        else {
            val = Py_NewRef(item);
        }

        /* maximum value and item are unset; set them */
        if (maxval == NULL) {
            maxitem = item;
            maxval = val;
        }
        /* maximum value and item are set; update them as necessary */
        else {
            int cmp = PyObject_RichCompareBool(val, maxval, op);
            if (cmp < 0)
                goto Fail_it_item_and_val;
            else if (cmp > 0) {
                Py_DECREF(maxval);
                Py_DECREF(maxitem);
                maxval = val;
                maxitem = item;
            }
            else {
                Py_DECREF(item);
                Py_DECREF(val);
            }
        }
    }
    if (maxval == NULL) {
        assert(maxitem == NULL);
        if (defaultval != NULL) {
            maxitem = Py_NewRef(defaultval);
        } else {
            PyErr_Format(PyExc_ValueError,
                         "%s() iterable argument is empty", name);
        }
    }
    else
        Py_DECREF(maxval);
    Py_XDECREF(it);
    return maxitem;

Fail_it_item_and_val:
    Py_DECREF(val);
Fail_it_item:
    Py_DECREF(item);
Fail_it:
    Py_XDECREF(maxval);
    Py_XDECREF(maxitem);
    Py_XDECREF(it);
    return NULL;
}

/* AC: cannot convert yet, waiting for *args support */
static PyObject *
builtin_min(PyObject *self, PyObject *const *args, Py_ssize_t nargs, PyObject *kwnames)
{
    return min_max(args, nargs, kwnames, Py_LT);
}

PyDoc_STRVAR(min_doc,
"min(iterable, *[, default=obj, key=func]) -> value\n\
min(arg1, arg2, *args, *[, key=func]) -> value\n\
\n\
With a single iterable argument, return its smallest item. The\n\
default keyword-only argument specifies an object to return if\n\
the provided iterable is empty.\n\
With two or more positional arguments, return the smallest argument.");


/* AC: cannot convert yet, waiting for *args support */
static PyObject *
builtin_max(PyObject *self, PyObject *const *args, Py_ssize_t nargs, PyObject *kwnames)
{
    return min_max(args, nargs, kwnames, Py_GT);
}

PyDoc_STRVAR(max_doc,
"max(iterable, *[, default=obj, key=func]) -> value\n\
max(arg1, arg2, *args, *[, key=func]) -> value\n\
\n\
With a single iterable argument, return its biggest item. The\n\
default keyword-only argument specifies an object to return if\n\
the provided iterable is empty.\n\
With two or more positional arguments, return the largest argument.");


/*[clinic input]
oct as builtin_oct

    number: object
    /

Return the octal representation of an integer.

   >>> oct(342391)
   '0o1234567'
[clinic start generated code]*/

static PyObject *
builtin_oct(PyObject *module, PyObject *number)
/*[clinic end generated code: output=40a34656b6875352 input=ad6b274af4016c72]*/
{
    return PyNumber_ToBase(number, 8);
}


/*[clinic input]
ord as builtin_ord

    c: object
    /

Return the Unicode code point for a one-character string.
[clinic start generated code]*/

static PyObject *
builtin_ord(PyObject *module, PyObject *c)
/*[clinic end generated code: output=4fa5e87a323bae71 input=3064e5d6203ad012]*/
{
    long ord;
    Py_ssize_t size;

    if (PyBytes_Check(c)) {
        size = PyBytes_GET_SIZE(c);
        if (size == 1) {
            ord = (long)((unsigned char)*PyBytes_AS_STRING(c));
            return PyLong_FromLong(ord);
        }
    }
    else if (PyUnicode_Check(c)) {
        size = PyUnicode_GET_LENGTH(c);
        if (size == 1) {
            ord = (long)PyUnicode_READ_CHAR(c, 0);
            return PyLong_FromLong(ord);
        }
    }
    else if (PyByteArray_Check(c)) {
        /* XXX Hopefully this is temporary */
        size = PyByteArray_GET_SIZE(c);
        if (size == 1) {
            ord = (long)((unsigned char)*PyByteArray_AS_STRING(c));
            return PyLong_FromLong(ord);
        }
    }
    else {
        PyErr_Format(PyExc_TypeError,
                     "ord() expected string of length 1, but " \
                     "%.200s found", Py_TYPE(c)->tp_name);
        return NULL;
    }

    PyErr_Format(PyExc_TypeError,
                 "ord() expected a character, "
                 "but string of length %zd found",
                 size);
    return NULL;
}


/*[clinic input]
pow as builtin_pow

    base: object
    exp: object
    mod: object = None

Equivalent to base**exp with 2 arguments or base**exp % mod with 3 arguments

Some types, such as ints, are able to use a more efficient algorithm when
invoked using the three argument form.
[clinic start generated code]*/

static PyObject *
builtin_pow_impl(PyObject *module, PyObject *base, PyObject *exp,
                 PyObject *mod)
/*[clinic end generated code: output=3ca1538221bbf15f input=435dbd48a12efb23]*/
{
    return PyNumber_Power(base, exp, mod);
}

/*[clinic input]
print as builtin_print

    *args: object
    sep: object(c_default="Py_None") = ' '
        string inserted between values, default a space.
    end: object(c_default="Py_None") = '\n'
        string appended after the last value, default a newline.
    file: object = None
        a file-like object (stream); defaults to the current sys.stdout.
    flush: bool = False
        whether to forcibly flush the stream.

Prints the values to a stream, or to sys.stdout by default.

[clinic start generated code]*/

static PyObject *
builtin_print_impl(PyObject *module, PyObject *args, PyObject *sep,
                   PyObject *end, PyObject *file, int flush)
/*[clinic end generated code: output=3cfc0940f5bc237b input=c143c575d24fe665]*/
{
    int i, err;

    if (file == Py_None) {
        PyThreadState *tstate = _PyThreadState_GET();
        file = _PySys_GetAttr(tstate, &_Py_ID(stdout));
        if (file == NULL) {
            PyErr_SetString(PyExc_RuntimeError, "lost sys.stdout");
            return NULL;
        }

        /* sys.stdout may be None when FILE* stdout isn't connected */
        if (file == Py_None) {
            Py_RETURN_NONE;
        }
    }

    if (sep == Py_None) {
        sep = NULL;
    }
    else if (sep && !PyUnicode_Check(sep)) {
        PyErr_Format(PyExc_TypeError,
                     "sep must be None or a string, not %.200s",
                     Py_TYPE(sep)->tp_name);
        return NULL;
    }
    if (end == Py_None) {
        end = NULL;
    }
    else if (end && !PyUnicode_Check(end)) {
        PyErr_Format(PyExc_TypeError,
                     "end must be None or a string, not %.200s",
                     Py_TYPE(end)->tp_name);
        return NULL;
    }

    for (i = 0; i < PyTuple_GET_SIZE(args); i++) {
        if (i > 0) {
            if (sep == NULL) {
                err = PyFile_WriteString(" ", file);
            }
            else {
                err = PyFile_WriteObject(sep, file, Py_PRINT_RAW);
            }
            if (err) {
                return NULL;
            }
        }
        err = PyFile_WriteObject(PyTuple_GET_ITEM(args, i), file, Py_PRINT_RAW);
        if (err) {
            return NULL;
        }
    }

    if (end == NULL) {
        err = PyFile_WriteString("\n", file);
    }
    else {
        err = PyFile_WriteObject(end, file, Py_PRINT_RAW);
    }
    if (err) {
        return NULL;
    }

    if (flush) {
        if (_PyFile_Flush(file) < 0) {
            return NULL;
        }
    }

    Py_RETURN_NONE;
}


/*[clinic input]
input as builtin_input

    prompt: object(c_default="NULL") = ""
    /

Read a string from standard input.  The trailing newline is stripped.

The prompt string, if given, is printed to standard output without a
trailing newline before reading input.

If the user hits EOF (*nix: Ctrl-D, Windows: Ctrl-Z+Return), raise EOFError.
On *nix systems, readline is used if available.
[clinic start generated code]*/

static PyObject *
builtin_input_impl(PyObject *module, PyObject *prompt)
/*[clinic end generated code: output=83db5a191e7a0d60 input=159c46d4ae40977e]*/
{
    PyThreadState *tstate = _PyThreadState_GET();
    PyObject *fin = _PySys_GetAttr(
        tstate, &_Py_ID(stdin));
    PyObject *fout = _PySys_GetAttr(
        tstate, &_Py_ID(stdout));
    PyObject *ferr = _PySys_GetAttr(
        tstate, &_Py_ID(stderr));
    PyObject *tmp;
    long fd;
    int tty;

    /* Check that stdin/out/err are intact */
    if (fin == NULL || fin == Py_None) {
        PyErr_SetString(PyExc_RuntimeError,
                        "input(): lost sys.stdin");
        return NULL;
    }
    if (fout == NULL || fout == Py_None) {
        PyErr_SetString(PyExc_RuntimeError,
                        "input(): lost sys.stdout");
        return NULL;
    }
    if (ferr == NULL || ferr == Py_None) {
        PyErr_SetString(PyExc_RuntimeError,
                        "input(): lost sys.stderr");
        return NULL;
    }

    if (PySys_Audit("builtins.input", "O", prompt ? prompt : Py_None) < 0) {
        return NULL;
    }

    /* First of all, flush stderr */
    if (_PyFile_Flush(ferr) < 0) {
        PyErr_Clear();
    }

    /* We should only use (GNU) readline if Python's sys.stdin and
       sys.stdout are the same as C's stdin and stdout, because we
       need to pass it those. */
    tmp = PyObject_CallMethodNoArgs(fin, &_Py_ID(fileno));
    if (tmp == NULL) {
        PyErr_Clear();
        tty = 0;
    }
    else {
        fd = PyLong_AsLong(tmp);
        Py_DECREF(tmp);
        if (fd < 0 && PyErr_Occurred())
            return NULL;
        tty = fd == fileno(stdin) && isatty(fd);
    }
    if (tty) {
        tmp = PyObject_CallMethodNoArgs(fout, &_Py_ID(fileno));
        if (tmp == NULL) {
            PyErr_Clear();
            tty = 0;
        }
        else {
            fd = PyLong_AsLong(tmp);
            Py_DECREF(tmp);
            if (fd < 0 && PyErr_Occurred())
                return NULL;
            tty = fd == fileno(stdout) && isatty(fd);
        }
    }

    /* If we're interactive, use (GNU) readline */
    if (tty) {
        PyObject *po = NULL;
        const char *promptstr;
        char *s = NULL;
        PyObject *stdin_encoding = NULL, *stdin_errors = NULL;
        PyObject *stdout_encoding = NULL, *stdout_errors = NULL;
        const char *stdin_encoding_str, *stdin_errors_str;
        PyObject *result;
        size_t len;

        /* stdin is a text stream, so it must have an encoding. */
        stdin_encoding = PyObject_GetAttr(fin, &_Py_ID(encoding));
        if (stdin_encoding == NULL) {
            tty = 0;
            goto _readline_errors;
        }
        stdin_errors = PyObject_GetAttr(fin, &_Py_ID(errors));
        if (stdin_errors == NULL) {
            tty = 0;
            goto _readline_errors;
        }
        if (!PyUnicode_Check(stdin_encoding) ||
            !PyUnicode_Check(stdin_errors))
        {
            tty = 0;
            goto _readline_errors;
        }
        stdin_encoding_str = PyUnicode_AsUTF8(stdin_encoding);
        if (stdin_encoding_str == NULL) {
            goto _readline_errors;
        }
        stdin_errors_str = PyUnicode_AsUTF8(stdin_errors);
        if (stdin_errors_str == NULL) {
            goto _readline_errors;
        }
        if (_PyFile_Flush(fout) < 0) {
            PyErr_Clear();
        }
        if (prompt != NULL) {
            /* We have a prompt, encode it as stdout would */
            const char *stdout_encoding_str, *stdout_errors_str;
            PyObject *stringpo;
            stdout_encoding = PyObject_GetAttr(fout, &_Py_ID(encoding));
            if (stdout_encoding == NULL) {
                tty = 0;
                goto _readline_errors;
            }
            stdout_errors = PyObject_GetAttr(fout, &_Py_ID(errors));
            if (stdout_errors == NULL) {
                tty = 0;
                goto _readline_errors;
            }
            if (!PyUnicode_Check(stdout_encoding) ||
                !PyUnicode_Check(stdout_errors))
            {
                tty = 0;
                goto _readline_errors;
            }
            stdout_encoding_str = PyUnicode_AsUTF8(stdout_encoding);
            if (stdout_encoding_str == NULL) {
                goto _readline_errors;
            }
            stdout_errors_str = PyUnicode_AsUTF8(stdout_errors);
            if (stdout_errors_str == NULL) {
                goto _readline_errors;
            }
            stringpo = PyObject_Str(prompt);
            if (stringpo == NULL)
                goto _readline_errors;
            po = PyUnicode_AsEncodedString(stringpo,
                stdout_encoding_str, stdout_errors_str);
            Py_CLEAR(stdout_encoding);
            Py_CLEAR(stdout_errors);
            Py_CLEAR(stringpo);
            if (po == NULL)
                goto _readline_errors;
            assert(PyBytes_Check(po));
            promptstr = PyBytes_AS_STRING(po);
            if ((Py_ssize_t)strlen(promptstr) != PyBytes_GET_SIZE(po)) {
                PyErr_SetString(PyExc_ValueError,
                        "input: prompt string cannot contain null characters");
                goto _readline_errors;
            }
        }
        else {
            po = NULL;
            promptstr = "";
        }
        s = PyOS_Readline(stdin, stdout, promptstr);
        if (s == NULL) {
            PyErr_CheckSignals();
            if (!PyErr_Occurred())
                PyErr_SetNone(PyExc_KeyboardInterrupt);
            goto _readline_errors;
        }

        len = strlen(s);
        if (len == 0) {
            PyErr_SetNone(PyExc_EOFError);
            result = NULL;
        }
        else {
            if (len > PY_SSIZE_T_MAX) {
                PyErr_SetString(PyExc_OverflowError,
                                "input: input too long");
                result = NULL;
            }
            else {
                len--;   /* strip trailing '\n' */
                if (len != 0 && s[len-1] == '\r')
                    len--;   /* strip trailing '\r' */
                result = PyUnicode_Decode(s, len, stdin_encoding_str,
                                                  stdin_errors_str);
            }
        }
        Py_DECREF(stdin_encoding);
        Py_DECREF(stdin_errors);
        Py_XDECREF(po);
        PyMem_Free(s);

        if (result != NULL) {
            if (PySys_Audit("builtins.input/result", "O", result) < 0) {
                return NULL;
            }
        }

        return result;

    _readline_errors:
        Py_XDECREF(stdin_encoding);
        Py_XDECREF(stdout_encoding);
        Py_XDECREF(stdin_errors);
        Py_XDECREF(stdout_errors);
        Py_XDECREF(po);
        if (tty)
            return NULL;

        PyErr_Clear();
    }

    /* Fallback if we're not interactive */
    if (prompt != NULL) {
        if (PyFile_WriteObject(prompt, fout, Py_PRINT_RAW) != 0)
            return NULL;
    }
    if (_PyFile_Flush(fout) < 0) {
        PyErr_Clear();
    }
    return PyFile_GetLine(fin, -1);
}


/*[clinic input]
repr as builtin_repr

    obj: object
    /

Return the canonical string representation of the object.

For many object types, including most builtins, eval(repr(obj)) == obj.
[clinic start generated code]*/

static PyObject *
builtin_repr(PyObject *module, PyObject *obj)
/*[clinic end generated code: output=7ed3778c44fd0194 input=1c9e6d66d3e3be04]*/
{
    return PyObject_Repr(obj);
}


/*[clinic input]
round as builtin_round

    number: object
    ndigits: object = None

Round a number to a given precision in decimal digits.

The return value is an integer if ndigits is omitted or None.  Otherwise
the return value has the same type as the number.  ndigits may be negative.
[clinic start generated code]*/

static PyObject *
builtin_round_impl(PyObject *module, PyObject *number, PyObject *ndigits)
/*[clinic end generated code: output=ff0d9dd176c02ede input=275678471d7aca15]*/
{
    PyObject *round, *result;

    round = _PyObject_LookupSpecial(number, &_Py_ID(__round__));
    if (round == NULL) {
        if (!PyErr_Occurred())
            PyErr_Format(PyExc_TypeError,
                         "type %.100s doesn't define __round__ method",
                         Py_TYPE(number)->tp_name);
        return NULL;
    }

    if (ndigits == Py_None)
        result = _PyObject_CallNoArgs(round);
    else
        result = PyObject_CallOneArg(round, ndigits);
    Py_DECREF(round);
    return result;
}


/*AC: we need to keep the kwds dict intact to easily call into the
 * list.sort method, which isn't currently supported in AC. So we just use
 * the initially generated signature with a custom implementation.
 */
/* [disabled clinic input]
sorted as builtin_sorted

    iterable as seq: object
    key as keyfunc: object = None
    reverse: object = False

Return a new list containing all items from the iterable in ascending order.

A custom key function can be supplied to customize the sort order, and the
reverse flag can be set to request the result in descending order.
[end disabled clinic input]*/

PyDoc_STRVAR(builtin_sorted__doc__,
"sorted($module, iterable, /, *, key=None, reverse=False)\n"
"--\n"
"\n"
"Return a new list containing all items from the iterable in ascending order.\n"
"\n"
"A custom key function can be supplied to customize the sort order, and the\n"
"reverse flag can be set to request the result in descending order.");

#define BUILTIN_SORTED_METHODDEF    \
    {"sorted", _PyCFunction_CAST(builtin_sorted), METH_FASTCALL | METH_KEYWORDS, builtin_sorted__doc__},

static PyObject *
builtin_sorted(PyObject *self, PyObject *const *args, Py_ssize_t nargs, PyObject *kwnames)
{
    PyObject *newlist, *v, *seq, *callable;

    /* Keyword arguments are passed through list.sort() which will check
       them. */
    if (!_PyArg_UnpackStack(args, nargs, "sorted", 1, 1, &seq))
        return NULL;

    newlist = PySequence_List(seq);
    if (newlist == NULL)
        return NULL;

    callable = PyObject_GetAttr(newlist, &_Py_ID(sort));
    if (callable == NULL) {
        Py_DECREF(newlist);
        return NULL;
    }

    assert(nargs >= 1);
    v = PyObject_Vectorcall(callable, args + 1, nargs - 1, kwnames);
    Py_DECREF(callable);
    if (v == NULL) {
        Py_DECREF(newlist);
        return NULL;
    }
    Py_DECREF(v);
    return newlist;
}


/* AC: cannot convert yet, as needs PEP 457 group support in inspect */
static PyObject *
builtin_vars(PyObject *self, PyObject *args)
{
    PyObject *v = NULL;
    PyObject *d;

    if (!PyArg_UnpackTuple(args, "vars", 0, 1, &v))
        return NULL;
    if (v == NULL) {
        d = _PyEval_GetFrameLocals();
    }
    else {
        if (PyObject_GetOptionalAttr(v, &_Py_ID(__dict__), &d) == 0) {
            PyErr_SetString(PyExc_TypeError,
                "vars() argument must have __dict__ attribute");
        }
    }
    return d;
}

PyDoc_STRVAR(vars_doc,
"vars([object]) -> dictionary\n\
\n\
Without arguments, equivalent to locals().\n\
With an argument, equivalent to object.__dict__.");


/*[clinic input]
sum as builtin_sum

    iterable: object
    /
    start: object(c_default="NULL") = 0

Return the sum of a 'start' value (default: 0) plus an iterable of numbers

When the iterable is empty, return the start value.
This function is intended specifically for use with numeric values and may
reject non-numeric types.
[clinic start generated code]*/

static PyObject *
builtin_sum_impl(PyObject *module, PyObject *iterable, PyObject *start)
/*[clinic end generated code: output=df758cec7d1d302f input=162b50765250d222]*/
{
    PyObject *result = start;
    PyObject *temp, *item, *iter;

    iter = PyObject_GetIter(iterable);
    if (iter == NULL)
        return NULL;

    if (result == NULL) {
        result = PyLong_FromLong(0);
        if (result == NULL) {
            Py_DECREF(iter);
            return NULL;
        }
    } else {
        /* reject string values for 'start' parameter */
        if (PyUnicode_Check(result)) {
            PyErr_SetString(PyExc_TypeError,
                "sum() can't sum strings [use ''.join(seq) instead]");
            Py_DECREF(iter);
            return NULL;
        }
        if (PyBytes_Check(result)) {
            PyErr_SetString(PyExc_TypeError,
                "sum() can't sum bytes [use b''.join(seq) instead]");
            Py_DECREF(iter);
            return NULL;
        }
        if (PyByteArray_Check(result)) {
            PyErr_SetString(PyExc_TypeError,
                "sum() can't sum bytearray [use b''.join(seq) instead]");
            Py_DECREF(iter);
            return NULL;
        }
        Py_INCREF(result);
    }

#ifndef SLOW_SUM
    /* Fast addition by keeping temporary sums in C instead of new Python objects.
       Assumes all inputs are the same type.  If the assumption fails, default
       to the more general routine.
    */
    if (PyLong_CheckExact(result)) {
        int overflow;
        Py_ssize_t i_result = PyLong_AsLongAndOverflow(result, &overflow);
        /* If this already overflowed, don't even enter the loop. */
        if (overflow == 0) {
            Py_SETREF(result, NULL);
        }
        while(result == NULL) {
            item = PyIter_Next(iter);
            if (item == NULL) {
                Py_DECREF(iter);
                if (PyErr_Occurred())
                    return NULL;
                return PyLong_FromSsize_t(i_result);
            }
            if (PyLong_CheckExact(item) || PyBool_Check(item)) {
                Py_ssize_t b;
                overflow = 0;
                /* Single digits are common, fast, and cannot overflow on unpacking. */
                if (_PyLong_IsCompact((PyLongObject *)item)) {
                    b = _PyLong_CompactValue((PyLongObject *)item);
                }
                else {
                    b = PyLong_AsLongAndOverflow(item, &overflow);
                }
                if (overflow == 0 &&
                    (i_result >= 0 ? (b <= LONG_MAX - i_result)
                                   : (b >= LONG_MIN - i_result)))
                {
                    i_result += b;
                    Py_DECREF(item);
                    continue;
                }
            }
            /* Either overflowed or is not an int. Restore real objects and process normally */
            result = PyLong_FromSsize_t(i_result);
            if (result == NULL) {
                Py_DECREF(item);
                Py_DECREF(iter);
                return NULL;
            }
            temp = PyNumber_Add(result, item);
            Py_DECREF(result);
            Py_DECREF(item);
            result = temp;
            if (result == NULL) {
                Py_DECREF(iter);
                return NULL;
            }
        }
    }

    if (PyFloat_CheckExact(result)) {
        double f_result = PyFloat_AS_DOUBLE(result);
        double c = 0.0;
        Py_SETREF(result, NULL);
        while(result == NULL) {
            item = PyIter_Next(iter);
            if (item == NULL) {
                Py_DECREF(iter);
                if (PyErr_Occurred())
                    return NULL;
                /* Avoid losing the sign on a negative result,
                   and don't let adding the compensation convert
                   an infinite or overflowed sum to a NaN. */
                if (c && isfinite(c)) {
                    f_result += c;
                }
                return PyFloat_FromDouble(f_result);
            }
            if (PyFloat_CheckExact(item)) {
                // Improved Kahan–Babuška algorithm by Arnold Neumaier
                // Neumaier, A. (1974), Rundungsfehleranalyse einiger Verfahren
                // zur Summation endlicher Summen.  Z. angew. Math. Mech.,
                // 54: 39-51. https://doi.org/10.1002/zamm.19740540106
                // https://en.wikipedia.org/wiki/Kahan_summation_algorithm#Further_enhancements
                double x = PyFloat_AS_DOUBLE(item);
                double t = f_result + x;
                if (fabs(f_result) >= fabs(x)) {
                    c += (f_result - t) + x;
                } else {
                    c += (x - t) + f_result;
                }
                f_result = t;
                _Py_DECREF_SPECIALIZED(item, _PyFloat_ExactDealloc);
                continue;
            }
            if (PyLong_Check(item)) {
                long value;
                int overflow;
                value = PyLong_AsLongAndOverflow(item, &overflow);
                if (!overflow) {
                    f_result += (double)value;
                    Py_DECREF(item);
                    continue;
                }
            }
            if (c && isfinite(c)) {
                f_result += c;
            }
            result = PyFloat_FromDouble(f_result);
            if (result == NULL) {
                Py_DECREF(item);
                Py_DECREF(iter);
                return NULL;
            }
            temp = PyNumber_Add(result, item);
            Py_DECREF(result);
            Py_DECREF(item);
            result = temp;
            if (result == NULL) {
                Py_DECREF(iter);
                return NULL;
            }
        }
    }
#endif

    for(;;) {
        item = PyIter_Next(iter);
        if (item == NULL) {
            /* error, or end-of-sequence */
            if (PyErr_Occurred()) {
                Py_SETREF(result, NULL);
            }
            break;
        }
        /* It's tempting to use PyNumber_InPlaceAdd instead of
           PyNumber_Add here, to avoid quadratic running time
           when doing 'sum(list_of_lists, [])'.  However, this
           would produce a change in behaviour: a snippet like

             empty = []
             sum([[x] for x in range(10)], empty)

           would change the value of empty. In fact, using
           in-place addition rather that binary addition for
           any of the steps introduces subtle behavior changes:

           https://bugs.python.org/issue18305 */
        temp = PyNumber_Add(result, item);
        Py_DECREF(result);
        Py_DECREF(item);
        result = temp;
        if (result == NULL)
            break;
    }
    Py_DECREF(iter);
    return result;
}


/*[clinic input]
isinstance as builtin_isinstance

    obj: object
    class_or_tuple: object
    /

Return whether an object is an instance of a class or of a subclass thereof.

A tuple, as in ``isinstance(x, (A, B, ...))``, may be given as the target to
check against. This is equivalent to ``isinstance(x, A) or isinstance(x, B)
or ...`` etc.
[clinic start generated code]*/

static PyObject *
builtin_isinstance_impl(PyObject *module, PyObject *obj,
                        PyObject *class_or_tuple)
/*[clinic end generated code: output=6faf01472c13b003 input=ffa743db1daf7549]*/
{
    int retval;

    retval = PyObject_IsInstance(obj, class_or_tuple);
    if (retval < 0)
        return NULL;
    return PyBool_FromLong(retval);
}


/*[clinic input]
issubclass as builtin_issubclass

    cls: object
    class_or_tuple: object
    /

Return whether 'cls' is derived from another class or is the same class.

A tuple, as in ``issubclass(x, (A, B, ...))``, may be given as the target to
check against. This is equivalent to ``issubclass(x, A) or issubclass(x, B)
or ...``.
[clinic start generated code]*/

static PyObject *
builtin_issubclass_impl(PyObject *module, PyObject *cls,
                        PyObject *class_or_tuple)
/*[clinic end generated code: output=358412410cd7a250 input=a24b9f3d58c370d6]*/
{
    int retval;

    retval = PyObject_IsSubclass(cls, class_or_tuple);
    if (retval < 0)
        return NULL;
    return PyBool_FromLong(retval);
}

typedef struct {
    PyObject_HEAD
    Py_ssize_t tuplesize;
    PyObject *ittuple;     /* tuple of iterators */
    PyObject *result;
    int strict;
} zipobject;

static PyObject *
zip_new(PyTypeObject *type, PyObject *args, PyObject *kwds)
{
    zipobject *lz;
    Py_ssize_t i;
    PyObject *ittuple;  /* tuple of iterators */
    PyObject *result;
    Py_ssize_t tuplesize;
    int strict = 0;

    if (kwds) {
        PyObject *empty = PyTuple_New(0);
        if (empty == NULL) {
            return NULL;
        }
        static char *kwlist[] = {"strict", NULL};
        int parsed = PyArg_ParseTupleAndKeywords(
                empty, kwds, "|$p:zip", kwlist, &strict);
        Py_DECREF(empty);
        if (!parsed) {
            return NULL;
        }
    }

    /* args must be a tuple */
    assert(PyTuple_Check(args));
    tuplesize = PyTuple_GET_SIZE(args);

    /* obtain iterators */
    ittuple = PyTuple_New(tuplesize);
    if (ittuple == NULL)
        return NULL;
    for (i=0; i < tuplesize; ++i) {
        PyObject *item = PyTuple_GET_ITEM(args, i);
        PyObject *it = PyObject_GetIter(item);
        if (it == NULL) {
            Py_DECREF(ittuple);
            return NULL;
        }
        PyTuple_SET_ITEM(ittuple, i, it);
    }

    /* create a result holder */
    result = PyTuple_New(tuplesize);
    if (result == NULL) {
        Py_DECREF(ittuple);
        return NULL;
    }
    for (i=0 ; i < tuplesize ; i++) {
        PyTuple_SET_ITEM(result, i, Py_NewRef(Py_None));
    }

    /* create zipobject structure */
    lz = (zipobject *)type->tp_alloc(type, 0);
    if (lz == NULL) {
        Py_DECREF(ittuple);
        Py_DECREF(result);
        return NULL;
    }
    lz->ittuple = ittuple;
    lz->tuplesize = tuplesize;
    lz->result = result;
    lz->strict = strict;

    return (PyObject *)lz;
}

static void
zip_dealloc(zipobject *lz)
{
    PyObject_GC_UnTrack(lz);
    Py_XDECREF(lz->ittuple);
    Py_XDECREF(lz->result);
    Py_TYPE(lz)->tp_free(lz);
}

static int
zip_traverse(zipobject *lz, visitproc visit, void *arg)
{
    Py_VISIT(lz->ittuple);
    Py_VISIT(lz->result);
    return 0;
}

static PyObject *
zip_next(zipobject *lz)
{
    Py_ssize_t i;
    Py_ssize_t tuplesize = lz->tuplesize;
    PyObject *result = lz->result;
    PyObject *it;
    PyObject *item;
    PyObject *olditem;

    if (tuplesize == 0)
        return NULL;
    if (Py_REFCNT(result) == 1) {
        Py_INCREF(result);
        for (i=0 ; i < tuplesize ; i++) {
            it = PyTuple_GET_ITEM(lz->ittuple, i);
            item = (*Py_TYPE(it)->tp_iternext)(it);
            if (item == NULL) {
                Py_DECREF(result);
                if (lz->strict) {
                    goto check;
                }
                return NULL;
            }
            olditem = PyTuple_GET_ITEM(result, i);
            PyTuple_SET_ITEM(result, i, item);
            Py_DECREF(olditem);
        }
        // bpo-42536: The GC may have untracked this result tuple. Since we're
        // recycling it, make sure it's tracked again:
        if (!_PyObject_GC_IS_TRACKED(result)) {
            _PyObject_GC_TRACK(result);
        }
    } else {
        result = PyTuple_New(tuplesize);
        if (result == NULL)
            return NULL;
        for (i=0 ; i < tuplesize ; i++) {
            it = PyTuple_GET_ITEM(lz->ittuple, i);
            item = (*Py_TYPE(it)->tp_iternext)(it);
            if (item == NULL) {
                Py_DECREF(result);
                if (lz->strict) {
                    goto check;
                }
                return NULL;
            }
            PyTuple_SET_ITEM(result, i, item);
        }
    }
    return result;
check:
    if (PyErr_Occurred()) {
        if (!PyErr_ExceptionMatches(PyExc_StopIteration)) {
            // next() on argument i raised an exception (not StopIteration)
            return NULL;
        }
        PyErr_Clear();
    }
    if (i) {
        // ValueError: zip() argument 2 is shorter than argument 1
        // ValueError: zip() argument 3 is shorter than arguments 1-2
        const char* plural = i == 1 ? " " : "s 1-";
        return PyErr_Format(PyExc_ValueError,
                            "zip() argument %d is shorter than argument%s%d",
                            i + 1, plural, i);
    }
    for (i = 1; i < tuplesize; i++) {
        it = PyTuple_GET_ITEM(lz->ittuple, i);
        item = (*Py_TYPE(it)->tp_iternext)(it);
        if (item) {
            Py_DECREF(item);
            const char* plural = i == 1 ? " " : "s 1-";
            return PyErr_Format(PyExc_ValueError,
                                "zip() argument %d is longer than argument%s%d",
                                i + 1, plural, i);
        }
        if (PyErr_Occurred()) {
            if (!PyErr_ExceptionMatches(PyExc_StopIteration)) {
                // next() on argument i raised an exception (not StopIteration)
                return NULL;
            }
            PyErr_Clear();
        }
        // Argument i is exhausted. So far so good...
    }
    // All arguments are exhausted. Success!
    return NULL;
}

static PyObject *
zip_reduce(zipobject *lz, PyObject *Py_UNUSED(ignored))
{
    /* Just recreate the zip with the internal iterator tuple */
    if (lz->strict) {
        return PyTuple_Pack(3, Py_TYPE(lz), lz->ittuple, Py_True);
    }
    return PyTuple_Pack(2, Py_TYPE(lz), lz->ittuple);
}

static PyObject *
zip_setstate(zipobject *lz, PyObject *state)
{
    int strict = PyObject_IsTrue(state);
    if (strict < 0) {
        return NULL;
    }
    lz->strict = strict;
    Py_RETURN_NONE;
}

static PyMethodDef zip_methods[] = {
    {"__reduce__", _PyCFunction_CAST(zip_reduce), METH_NOARGS, reduce_doc},
    {"__setstate__", _PyCFunction_CAST(zip_setstate), METH_O, setstate_doc},
    {NULL}  /* sentinel */
};

PyDoc_STRVAR(zip_doc,
"zip(*iterables, strict=False)\n\
--\n\
\n\
The zip object yields n-length tuples, where n is the number of iterables\n\
passed as positional arguments to zip().  The i-th element in every tuple\n\
comes from the i-th iterable argument to zip().  This continues until the\n\
shortest argument is exhausted.\n\
\n\
If strict is true and one of the arguments is exhausted before the others,\n\
raise a ValueError.\n\
\n\
   >>> list(zip('abcdefg', range(3), range(4)))\n\
   [('a', 0, 0), ('b', 1, 1), ('c', 2, 2)]");

PyTypeObject PyZip_Type = {
    PyVarObject_HEAD_INIT(&PyType_Type, 0)
    "zip",                              /* tp_name */
    sizeof(zipobject),                  /* tp_basicsize */
    0,                                  /* tp_itemsize */
    /* methods */
    (destructor)zip_dealloc,            /* tp_dealloc */
    0,                                  /* tp_vectorcall_offset */
    0,                                  /* tp_getattr */
    0,                                  /* tp_setattr */
    0,                                  /* tp_as_async */
    0,                                  /* tp_repr */
    0,                                  /* tp_as_number */
    0,                                  /* tp_as_sequence */
    0,                                  /* tp_as_mapping */
    0,                                  /* tp_hash */
    0,                                  /* tp_call */
    0,                                  /* tp_str */
    PyObject_GenericGetAttr,            /* tp_getattro */
    0,                                  /* tp_setattro */
    0,                                  /* tp_as_buffer */
    Py_TPFLAGS_DEFAULT | Py_TPFLAGS_HAVE_GC |
        Py_TPFLAGS_BASETYPE,            /* tp_flags */
    zip_doc,                            /* tp_doc */
    (traverseproc)zip_traverse,    /* tp_traverse */
    0,                                  /* tp_clear */
    0,                                  /* tp_richcompare */
    0,                                  /* tp_weaklistoffset */
    PyObject_SelfIter,                  /* tp_iter */
    (iternextfunc)zip_next,     /* tp_iternext */
    zip_methods,                        /* tp_methods */
    0,                                  /* tp_members */
    0,                                  /* tp_getset */
    0,                                  /* tp_base */
    0,                                  /* tp_dict */
    0,                                  /* tp_descr_get */
    0,                                  /* tp_descr_set */
    0,                                  /* tp_dictoffset */
    0,                                  /* tp_init */
    PyType_GenericAlloc,                /* tp_alloc */
    zip_new,                            /* tp_new */
    PyObject_GC_Del,                    /* tp_free */
};


static PyMethodDef builtin_methods[] = {
    {"__build_class__", _PyCFunction_CAST(builtin___build_class__),
     METH_FASTCALL | METH_KEYWORDS, build_class_doc},
    BUILTIN___IMPORT___METHODDEF
    BUILTIN_ABS_METHODDEF
    BUILTIN_ALL_METHODDEF
    BUILTIN_ANY_METHODDEF
    BUILTIN_ASCII_METHODDEF
    BUILTIN_BIN_METHODDEF
    {"breakpoint", _PyCFunction_CAST(builtin_breakpoint), METH_FASTCALL | METH_KEYWORDS, breakpoint_doc},
    BUILTIN_CALLABLE_METHODDEF
    BUILTIN_CHR_METHODDEF
    BUILTIN_COMPILE_METHODDEF
    BUILTIN_DELATTR_METHODDEF
    {"dir", builtin_dir, METH_VARARGS, dir_doc},
    BUILTIN_DIVMOD_METHODDEF
    BUILTIN_EVAL_METHODDEF
    BUILTIN_EXEC_METHODDEF
    BUILTIN_FORMAT_METHODDEF
    {"getattr", _PyCFunction_CAST(builtin_getattr), METH_FASTCALL, getattr_doc},
    BUILTIN_GLOBALS_METHODDEF
    BUILTIN_HASATTR_METHODDEF
    BUILTIN_HASH_METHODDEF
    BUILTIN_HEX_METHODDEF
    BUILTIN_ID_METHODDEF
    BUILTIN_INPUT_METHODDEF
    BUILTIN_ISINSTANCE_METHODDEF
    BUILTIN_ISSUBCLASS_METHODDEF
    {"iter", _PyCFunction_CAST(builtin_iter), METH_FASTCALL, iter_doc},
    BUILTIN_AITER_METHODDEF
    BUILTIN_LEN_METHODDEF
    BUILTIN_LOCALS_METHODDEF
    {"max", _PyCFunction_CAST(builtin_max), METH_FASTCALL | METH_KEYWORDS, max_doc},
    {"min", _PyCFunction_CAST(builtin_min), METH_FASTCALL | METH_KEYWORDS, min_doc},
    {"next", _PyCFunction_CAST(builtin_next), METH_FASTCALL, next_doc},
    BUILTIN_ANEXT_METHODDEF
    BUILTIN_OCT_METHODDEF
    BUILTIN_ORD_METHODDEF
    BUILTIN_POW_METHODDEF
    BUILTIN_PRINT_METHODDEF
    BUILTIN_REPR_METHODDEF
    BUILTIN_ROUND_METHODDEF
    BUILTIN_SETATTR_METHODDEF
    BUILTIN_SORTED_METHODDEF
    BUILTIN_SUM_METHODDEF
    {"vars",            builtin_vars,       METH_VARARGS, vars_doc},
    {NULL,              NULL},
};

PyDoc_STRVAR(builtin_doc,
"Built-in functions, types, exceptions, and other objects.\n\
\n\
This module provides direct access to all 'built-in'\n\
identifiers of Python; for example, builtins.len is\n\
the full name for the built-in function len().\n\
\n\
This module is not normally accessed explicitly by most\n\
applications, but can be useful in modules that provide\n\
objects with the same name as a built-in value, but in\n\
which the built-in of that name is also needed.");

static struct PyModuleDef builtinsmodule = {
    PyModuleDef_HEAD_INIT,
    "builtins",
    builtin_doc,
    -1, /* multiple "initialization" just copies the module dict. */
    builtin_methods,
    NULL,
    NULL,
    NULL,
    NULL
};


PyObject *
_PyBuiltin_Init(PyInterpreterState *interp)
{
    PyObject *mod, *dict, *debug;

    const PyConfig *config = _PyInterpreterState_GetConfig(interp);

    mod = _PyModule_CreateInitialized(&builtinsmodule, PYTHON_API_VERSION);
    if (mod == NULL)
        return NULL;
#ifdef Py_GIL_DISABLED
    PyUnstable_Module_SetGIL(mod, Py_MOD_GIL_NOT_USED);
#endif
    dict = PyModule_GetDict(mod);

#ifdef Py_TRACE_REFS
    /* "builtins" exposes a number of statically allocated objects
     * that, before this code was added in 2.3, never showed up in
     * the list of "all objects" maintained by Py_TRACE_REFS.  As a
     * result, programs leaking references to None and False (etc)
     * couldn't be diagnosed by examining sys.getobjects(0).
     */
#define ADD_TO_ALL(OBJECT) _Py_AddToAllObjects((PyObject *)(OBJECT))
#else
#define ADD_TO_ALL(OBJECT) (void)0
#endif

#define SETBUILTIN(NAME, OBJECT) \
    if (PyDict_SetItemString(dict, NAME, (PyObject *)OBJECT) < 0)       \
        return NULL;                                                    \
    ADD_TO_ALL(OBJECT)

    SETBUILTIN("None",                  Py_None);
    SETBUILTIN("Ellipsis",              Py_Ellipsis);
    SETBUILTIN("NotImplemented",        Py_NotImplemented);
    SETBUILTIN("False",                 Py_False);
    SETBUILTIN("True",                  Py_True);
    SETBUILTIN("bool",                  &PyBool_Type);
    SETBUILTIN("memoryview",        &PyMemoryView_Type);
    SETBUILTIN("bytearray",             &PyByteArray_Type);
    SETBUILTIN("bytes",                 &PyBytes_Type);
    SETBUILTIN("classmethod",           &PyClassMethod_Type);
    SETBUILTIN("complex",               &PyComplex_Type);
    SETBUILTIN("dict",                  &PyDict_Type);
    SETBUILTIN("enumerate",             &PyEnum_Type);
    SETBUILTIN("filter",                &PyFilter_Type);
    SETBUILTIN("float",                 &PyFloat_Type);
    SETBUILTIN("frozenset",             &PyFrozenSet_Type);
    SETBUILTIN("property",              &PyProperty_Type);
    SETBUILTIN("int",                   &PyLong_Type);
    SETBUILTIN("list",                  &PyList_Type);
    SETBUILTIN("map",                   &PyMap_Type);
    SETBUILTIN("object",                &PyBaseObject_Type);
    SETBUILTIN("range",                 &PyRange_Type);
    SETBUILTIN("reversed",              &PyReversed_Type);
    SETBUILTIN("set",                   &PySet_Type);
    SETBUILTIN("slice",                 &PySlice_Type);
    SETBUILTIN("staticmethod",          &PyStaticMethod_Type);
    SETBUILTIN("str",                   &PyUnicode_Type);
    SETBUILTIN("super",                 &PySuper_Type);
    SETBUILTIN("tuple",                 &PyTuple_Type);
    SETBUILTIN("type",                  &PyType_Type);
    SETBUILTIN("zip",                   &PyZip_Type);
    debug = PyBool_FromLong(config->optimization_level == 0);
    if (PyDict_SetItemString(dict, "__debug__", debug) < 0) {
        Py_DECREF(debug);
        return NULL;
    }
    Py_DECREF(debug);

    return mod;
#undef ADD_TO_ALL
#undef SETBUILTIN
}<|MERGE_RESOLUTION|>--- conflicted
+++ resolved
@@ -1561,11 +1561,7 @@
 
 
 PyDoc_STRVAR(map_doc,
-<<<<<<< HEAD
-"map(function, /, *iterables, strict=False)\n\
-=======
-"map(function, iterable, /, *iterables)\n\
->>>>>>> a86e6255
+"map(function, iterable, /, *iterables, strict=False)\n\
 --\n\
 \n\
 Make an iterator that computes the function using arguments from\n\
