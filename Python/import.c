--- conflicted
+++ resolved
@@ -1536,27 +1536,6 @@
     return 0;
 }
 
-<<<<<<< HEAD
-static PyThreadState *
-switch_to_main_interpreter(PyThreadState *tstate)
-{
-    if (_Py_IsMainInterpreter(tstate->interp)) {
-        return tstate;
-    }
-    PyThreadState *main_tstate = PyThreadState_New(_PyInterpreterState_Main());
-    if (main_tstate == NULL) {
-        return NULL;
-    }
-    main_tstate->_whence = _PyThreadState_WHENCE_EXEC;
-#ifndef NDEBUG
-    PyThreadState *old_tstate = PyThreadState_Swap(main_tstate);
-    assert(old_tstate == tstate);
-#else
-    (void)PyThreadState_Swap(main_tstate);
-#endif
-    return main_tstate;
-}
-=======
 #ifdef Py_GIL_DISABLED
 int
 _PyImport_CheckGILForModule(PyObject* module, PyObject *module_name)
@@ -1597,7 +1576,26 @@
     return 0;
 }
 #endif
->>>>>>> 1a23716d
+
+static PyThreadState *
+switch_to_main_interpreter(PyThreadState *tstate)
+{
+    if (_Py_IsMainInterpreter(tstate->interp)) {
+        return tstate;
+    }
+    PyThreadState *main_tstate = PyThreadState_New(_PyInterpreterState_Main());
+    if (main_tstate == NULL) {
+        return NULL;
+    }
+    main_tstate->_whence = _PyThreadState_WHENCE_EXEC;
+#ifndef NDEBUG
+    PyThreadState *old_tstate = PyThreadState_Swap(main_tstate);
+    assert(old_tstate == tstate);
+#else
+    (void)PyThreadState_Swap(main_tstate);
+#endif
+    return main_tstate;
+}
 
 static PyObject *
 get_core_module_dict(PyInterpreterState *interp,
@@ -2051,6 +2049,9 @@
                 // cache is less reliable than it should be).
                 .m_index=def->m_base.m_index,
                 .origin=info->origin,
+#ifdef Py_GIL_DISABLED
+                .md_gil=((PyModuleObject *)mod)->md_gil,
+#endif
             };
             // gh-88216: Extensions and def->m_base.m_copy can be updated
             // when the extension module doesn't support sub-interpreters.
@@ -2140,32 +2141,8 @@
             if (mod == NULL) {
                 goto error;
             }
-<<<<<<< HEAD
             assert(!PyErr_Occurred());
             assert(PyModule_Check(mod));
-=======
-        }
-
-        /* Update global import state. */
-        assert(def->m_base.m_index != 0);
-        struct singlephase_global_update singlephase = {
-            // XXX Modules that share a def should each get their own index,
-            // whereas currently they share (which means the per-interpreter
-            // cache is less reliable than it should be).
-            .m_index=def->m_base.m_index,
-            .origin=info->origin,
-#ifdef Py_GIL_DISABLED
-            .md_gil=((PyModuleObject *)mod)->md_gil,
-#endif
-        };
-        // gh-88216: Extensions and def->m_base.m_copy can be updated
-        // when the extension module doesn't support sub-interpreters.
-        if (def->m_size == -1) {
-            /* We will reload from m_copy. */
-            assert(def->m_base.m_init == NULL);
-            singlephase.m_dict = PyModule_GetDict(mod);
-            assert(singlephase.m_dict != NULL);
->>>>>>> 1a23716d
         }
         else {
             assert(mod != NULL);
