--- conflicted
+++ resolved
@@ -1675,7 +1675,6 @@
 
         Py_XDECREF(mod);
 
-<<<<<<< HEAD
         /* XOptions is initialized after first some imports.
          * So we can't have negative cache.
          * Anyway, importlib.__find_and_load is much slower than
@@ -1693,16 +1692,18 @@
             accumulated_copy = accumulated;
             accumulated = 0;
         }
-=======
+
         if (PyDTrace_IMPORT_FIND_LOAD_START_ENABLED())
             PyDTrace_IMPORT_FIND_LOAD_START(PyUnicode_AsUTF8(abs_name));
->>>>>>> 9811e80f
 
         mod = _PyObject_CallMethodIdObjArgs(interp->importlib,
                                             &PyId__find_and_load, abs_name,
                                             interp->import_func, NULL);
 
-<<<<<<< HEAD
+        if (PyDTrace_IMPORT_FIND_LOAD_DONE_ENABLED())
+            PyDTrace_IMPORT_FIND_LOAD_DONE(PyUnicode_AsUTF8(abs_name),
+                                           mod != NULL);
+
         if (ximporttime) {
             _PyTime_t t2 = _PyTime_GetMonotonicClock();
             long cum = t2 - t1;
@@ -1717,11 +1718,6 @@
 
             accumulated = accumulated_copy + cum;
         }
-=======
-        if (PyDTrace_IMPORT_FIND_LOAD_DONE_ENABLED())
-            PyDTrace_IMPORT_FIND_LOAD_DONE(PyUnicode_AsUTF8(abs_name),
-                                           mod != NULL);
->>>>>>> 9811e80f
 
         if (mod == NULL) {
             goto error;
