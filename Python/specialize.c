#include "Python.h"
#include "pycore_code.h"
#include "pycore_dict.h"
#include "pycore_long.h"
#include "pycore_moduleobject.h"
#include "pycore_object.h"
#include "opcode.h"
#include "structmember.h"         // struct PyMemberDef, T_OFFSET_EX
#include "pycore_function.h"      // _PyFunction_FromConstructor()


#include <stdlib.h> // rand()

/* For guidance on adding or extending families of instructions see
 * ./adaptive.md
 */


/* We layout the quickened data as a bi-directional array:
 * Instructions upwards, cache entries downwards.
 * first_instr is aligned to a SpecializedCacheEntry.
 * The nth instruction is located at first_instr[n]
 * The nth cache is located at ((SpecializedCacheEntry *)first_instr)[-1-n]
 * The first (index 0) cache entry is reserved for the count, to enable finding
 * the first instruction from the base pointer.
 * The cache_count argument must include space for the count.
 * We use the SpecializedCacheOrInstruction union to refer to the data
 * to avoid type punning.

 Layout of quickened data, each line 8 bytes for M cache entries and N instructions:

 <cache_count>                              <---- co->co_quickened
 <cache M-1>
 <cache M-2>
 ...
 <cache 0>
 <instr 0> <instr 1> <instr 2> <instr 3>    <--- co->co_first_instr
 <instr 4> <instr 5> <instr 6> <instr 7>
 ...
 <instr N-1>
*/

Py_ssize_t _Py_QuickenedCount = 0;
#if COLLECT_SPECIALIZATION_STATS
SpecializationStats _specialization_stats[256] = { 0 };

#define ADD_STAT_TO_DICT(res, field) \
    do { \
        PyObject *val = PyLong_FromUnsignedLongLong(stats->field); \
        if (val == NULL) { \
            Py_DECREF(res); \
            return NULL; \
        } \
        if (PyDict_SetItemString(res, #field, val) == -1) { \
            Py_DECREF(res); \
            Py_DECREF(val); \
            return NULL; \
        } \
        Py_DECREF(val); \
    } while(0);

static PyObject*
stats_to_dict(SpecializationStats *stats)
{
    PyObject *res = PyDict_New();
    if (res == NULL) {
        return NULL;
    }
    ADD_STAT_TO_DICT(res, specialization_success);
    ADD_STAT_TO_DICT(res, specialization_failure);
    ADD_STAT_TO_DICT(res, hit);
    ADD_STAT_TO_DICT(res, deferred);
    ADD_STAT_TO_DICT(res, miss);
    ADD_STAT_TO_DICT(res, deopt);
    ADD_STAT_TO_DICT(res, unquickened);
#if COLLECT_SPECIALIZATION_STATS_DETAILED
    PyObject *failure_kinds = PyTuple_New(SPECIALIZATION_FAILURE_KINDS);
    if (failure_kinds == NULL) {
        Py_DECREF(res);
        return NULL;
    }
    for (int i = 0; i < SPECIALIZATION_FAILURE_KINDS; i++) {
        PyObject *stat = PyLong_FromUnsignedLongLong(stats->specialization_failure_kinds[i]);
        if (stat == NULL) {
            Py_DECREF(res);
            Py_DECREF(failure_kinds);
            return NULL;
        }
        PyTuple_SET_ITEM(failure_kinds, i, stat);
    }
    if (PyDict_SetItemString(res, "specialization_failure_kinds", failure_kinds)) {
        Py_DECREF(res);
        Py_DECREF(failure_kinds);
        return NULL;
    }
    Py_DECREF(failure_kinds);
#endif
    return res;
}
#undef ADD_STAT_TO_DICT

static int
add_stat_dict(
    PyObject *res,
    int opcode,
    const char *name) {

    SpecializationStats *stats = &_specialization_stats[opcode];
    PyObject *d = stats_to_dict(stats);
    if (d == NULL) {
        return -1;
    }
    int err = PyDict_SetItemString(res, name, d);
    Py_DECREF(d);
    return err;
}

#if COLLECT_SPECIALIZATION_STATS
PyObject*
_Py_GetSpecializationStats(void) {
    PyObject *stats = PyDict_New();
    if (stats == NULL) {
        return NULL;
    }
    int err = 0;
    err += add_stat_dict(stats, LOAD_ATTR, "load_attr");
    err += add_stat_dict(stats, LOAD_GLOBAL, "load_global");
    err += add_stat_dict(stats, LOAD_METHOD, "load_method");
    err += add_stat_dict(stats, BINARY_SUBSCR, "binary_subscr");
    err += add_stat_dict(stats, STORE_SUBSCR, "store_subscr");
    err += add_stat_dict(stats, STORE_ATTR, "store_attr");
    err += add_stat_dict(stats, CALL_NO_KW, "call_no_kw");
    err += add_stat_dict(stats, BINARY_OP, "binary_op");
    err += add_stat_dict(stats, COMPARE_OP, "compare_op");
    if (err < 0) {
        Py_DECREF(stats);
        return NULL;
    }
    return stats;
}
#endif


#define PRINT_STAT(name, field) fprintf(out, "    %s." #field " : %" PRIu64 "\n", name, stats->field);

static void
print_stats(FILE *out, SpecializationStats *stats, const char *name)
{
    PRINT_STAT(name, specialization_success);
    PRINT_STAT(name, specialization_failure);
    PRINT_STAT(name, hit);
    PRINT_STAT(name, deferred);
    PRINT_STAT(name, miss);
    PRINT_STAT(name, deopt);
    PRINT_STAT(name, unquickened);
#if PRINT_SPECIALIZATION_STATS_DETAILED
    for (int i = 0; i < SPECIALIZATION_FAILURE_KINDS; i++) {
        fprintf(out, "    %s.specialization_failure_kinds[%d] : %" PRIu64 "\n",
            name, i, stats->specialization_failure_kinds[i]);
    }
#endif
}
#undef PRINT_STAT

void
_Py_PrintSpecializationStats(void)
{
    FILE *out = stderr;
#if PRINT_SPECIALIZATION_STATS_TO_FILE
    /* Write to a file instead of stderr. */
# ifdef MS_WINDOWS
    const char *dirname = "c:\\temp\\py_stats\\";
# else
    const char *dirname = "/tmp/py_stats/";
# endif
    char buf[48];
    sprintf(buf, "%s%u_%u.txt", dirname, (unsigned)clock(), (unsigned)rand());
    FILE *fout = fopen(buf, "w");
    if (fout) {
        out = fout;
    }
#else
    fprintf(out, "Specialization stats:\n");
#endif
    print_stats(out, &_specialization_stats[LOAD_ATTR], "load_attr");
    print_stats(out, &_specialization_stats[LOAD_GLOBAL], "load_global");
    print_stats(out, &_specialization_stats[LOAD_METHOD], "load_method");
    print_stats(out, &_specialization_stats[BINARY_SUBSCR], "binary_subscr");
    print_stats(out, &_specialization_stats[STORE_SUBSCR], "store_subscr");
    print_stats(out, &_specialization_stats[STORE_ATTR], "store_attr");
    print_stats(out, &_specialization_stats[CALL_NO_KW], "call_no_kw");
    print_stats(out, &_specialization_stats[BINARY_OP], "binary_op");
    print_stats(out, &_specialization_stats[COMPARE_OP], "compare_op");
    if (out != stderr) {
        fclose(out);
    }
}

#if COLLECT_SPECIALIZATION_STATS_DETAILED

#define SPECIALIZATION_FAIL(opcode, kind) _specialization_stats[opcode].specialization_failure_kinds[kind]++


#endif
#endif

#ifndef SPECIALIZATION_FAIL
#define SPECIALIZATION_FAIL(opcode, kind) ((void)0)
#endif

static SpecializedCacheOrInstruction *
allocate(int cache_count, int instruction_count)
{
    assert(sizeof(SpecializedCacheOrInstruction) == 2*sizeof(int32_t));
    assert(sizeof(SpecializedCacheEntry) == 2*sizeof(int32_t));
    assert(cache_count > 0);
    assert(instruction_count > 0);
    int count = cache_count + (instruction_count + INSTRUCTIONS_PER_ENTRY -1)/INSTRUCTIONS_PER_ENTRY;
    SpecializedCacheOrInstruction *array = (SpecializedCacheOrInstruction *)
        PyMem_Malloc(sizeof(SpecializedCacheOrInstruction) * count);
    if (array == NULL) {
        PyErr_NoMemory();
        return NULL;
    }
    _Py_QuickenedCount++;
    array[0].entry.zero.cache_count = cache_count;
    return array;
}

static int
get_cache_count(SpecializedCacheOrInstruction *quickened) {
    return quickened[0].entry.zero.cache_count;
}

/* Map from opcode to adaptive opcode.
  Values of zero are ignored. */
static uint8_t adaptive_opcodes[256] = {
    [LOAD_ATTR] = LOAD_ATTR_ADAPTIVE,
    [LOAD_GLOBAL] = LOAD_GLOBAL_ADAPTIVE,
    [LOAD_METHOD] = LOAD_METHOD_ADAPTIVE,
    [BINARY_SUBSCR] = BINARY_SUBSCR_ADAPTIVE,
    [STORE_SUBSCR] = STORE_SUBSCR_ADAPTIVE,
    [CALL_NO_KW] = CALL_NO_KW_ADAPTIVE,
    [STORE_ATTR] = STORE_ATTR_ADAPTIVE,
    [BINARY_OP] = BINARY_OP_ADAPTIVE,
    [COMPARE_OP] = COMPARE_OP_ADAPTIVE,
};

/* The number of cache entries required for a "family" of instructions. */
static uint8_t cache_requirements[256] = {
    [LOAD_ATTR] = 2, /* _PyAdaptiveEntry and _PyAttrCache */
    [LOAD_GLOBAL] = 2, /* _PyAdaptiveEntry and _PyLoadGlobalCache */
    [LOAD_METHOD] = 3, /* _PyAdaptiveEntry, _PyAttrCache and _PyObjectCache */
    [BINARY_SUBSCR] = 2, /* _PyAdaptiveEntry, _PyObjectCache */
    [STORE_SUBSCR] = 0,
    [CALL_NO_KW] = 2, /* _PyAdaptiveEntry and _PyObjectCache/_PyCallCache */
    [STORE_ATTR] = 2, /* _PyAdaptiveEntry and _PyAttrCache */
    [BINARY_OP] = 1,  // _PyAdaptiveEntry
    [COMPARE_OP] = 1, /* _PyAdaptiveEntry */
};

/* Return the oparg for the cache_offset and instruction index.
 *
 * If no cache is needed then return the original oparg.
 * If a cache is needed, but cannot be accessed because
 * oparg would be too large, then return -1.
 *
 * Also updates the cache_offset, as it may need to be incremented by
 * more than the cache requirements, if many instructions do not need caches.
 *
 * See pycore_code.h for details of how the cache offset,
 * instruction index and oparg are related */
static int
oparg_from_instruction_and_update_offset(int index, int opcode, int original_oparg, int *cache_offset) {
    /* The instruction pointer in the interpreter points to the next
     * instruction, so we compute the offset using nexti (index + 1) */
    int nexti = index + 1;
    uint8_t need = cache_requirements[opcode];
    if (need == 0) {
        return original_oparg;
    }
    assert(adaptive_opcodes[opcode] != 0);
    int oparg = oparg_from_offset_and_nexti(*cache_offset, nexti);
    assert(*cache_offset == offset_from_oparg_and_nexti(oparg, nexti));
    /* Some cache space is wasted here as the minimum possible offset is (nexti>>1) */
    if (oparg < 0) {
        oparg = 0;
        *cache_offset = offset_from_oparg_and_nexti(oparg, nexti);
    }
    else if (oparg > 255) {
        return -1;
    }
    *cache_offset += need;
    return oparg;
}

static int
entries_needed(const _Py_CODEUNIT *code, int len)
{
    int cache_offset = 0;
    int previous_opcode = -1;
    for (int i = 0; i < len; i++) {
        uint8_t opcode = _Py_OPCODE(code[i]);
        if (previous_opcode != EXTENDED_ARG) {
            oparg_from_instruction_and_update_offset(i, opcode, 0, &cache_offset);
        }
        previous_opcode = opcode;
    }
    return cache_offset + 1;   // One extra for the count entry
}

static inline _Py_CODEUNIT *
first_instruction(SpecializedCacheOrInstruction *quickened)
{
    return &quickened[get_cache_count(quickened)].code[0];
}

/** Insert adaptive instructions and superinstructions.
 *
 * Skip instruction preceded by EXTENDED_ARG for adaptive
 * instructions as those are both very rare and tricky
 * to handle.
 */
static void
optimize(SpecializedCacheOrInstruction *quickened, int len)
{
    _Py_CODEUNIT *instructions = first_instruction(quickened);
    int cache_offset = 0;
    int previous_opcode = -1;
    int previous_oparg = 0;
    for(int i = 0; i < len; i++) {
        int opcode = _Py_OPCODE(instructions[i]);
        int oparg = _Py_OPARG(instructions[i]);
        uint8_t adaptive_opcode = adaptive_opcodes[opcode];
        if (adaptive_opcode && previous_opcode != EXTENDED_ARG) {
            int new_oparg = oparg_from_instruction_and_update_offset(
                i, opcode, oparg, &cache_offset
            );
            if (new_oparg < 0) {
                /* Not possible to allocate a cache for this instruction */
                previous_opcode = opcode;
                continue;
            }
            previous_opcode = adaptive_opcode;
            int entries_needed = cache_requirements[opcode];
            if (entries_needed) {
                /* Initialize the adpative cache entry */
                int cache0_offset = cache_offset-entries_needed;
                SpecializedCacheEntry *cache =
                    _GetSpecializedCacheEntry(instructions, cache0_offset);
                cache->adaptive.original_oparg = oparg;
                cache->adaptive.counter = 0;
            } else {
                // oparg is the adaptive cache counter
                new_oparg = 0;
            }
            instructions[i] = _Py_MAKECODEUNIT(adaptive_opcode, new_oparg);
        }
        else {
            /* Super instructions don't use the cache,
             * so no need to update the offset. */
            switch (opcode) {
                case JUMP_ABSOLUTE:
                    instructions[i] = _Py_MAKECODEUNIT(JUMP_ABSOLUTE_QUICK, oparg);
                    break;
                case LOAD_FAST:
                    switch(previous_opcode) {
                        case LOAD_FAST:
                            instructions[i-1] = _Py_MAKECODEUNIT(LOAD_FAST__LOAD_FAST, previous_oparg);
                            break;
                        case STORE_FAST:
                            instructions[i-1] = _Py_MAKECODEUNIT(STORE_FAST__LOAD_FAST, previous_oparg);
                            break;
                        case LOAD_CONST:
                            instructions[i-1] = _Py_MAKECODEUNIT(LOAD_CONST__LOAD_FAST, previous_oparg);
                            break;
                    }
                    break;
                case STORE_FAST:
                    if (previous_opcode == STORE_FAST) {
                        instructions[i-1] = _Py_MAKECODEUNIT(STORE_FAST__STORE_FAST, previous_oparg);
                    }
                    break;
                case LOAD_CONST:
                    if (previous_opcode == LOAD_FAST) {
                        instructions[i-1] = _Py_MAKECODEUNIT(LOAD_FAST__LOAD_CONST, previous_oparg);
                    }
                    break;
            }
            previous_opcode = opcode;
            previous_oparg = oparg;
        }
    }
    assert(cache_offset+1 == get_cache_count(quickened));
}

int
_Py_Quicken(PyCodeObject *code) {
    if (code->co_quickened) {
        return 0;
    }
    Py_ssize_t size = PyBytes_GET_SIZE(code->co_code);
    int instr_count = (int)(size/sizeof(_Py_CODEUNIT));
    if (instr_count > MAX_SIZE_TO_QUICKEN) {
        code->co_warmup = QUICKENING_WARMUP_COLDEST;
        return 0;
    }
    int entry_count = entries_needed(code->co_firstinstr, instr_count);
    SpecializedCacheOrInstruction *quickened = allocate(entry_count, instr_count);
    if (quickened == NULL) {
        return -1;
    }
    _Py_CODEUNIT *new_instructions = first_instruction(quickened);
    memcpy(new_instructions, code->co_firstinstr, size);
    optimize(quickened, instr_count);
    code->co_quickened = quickened;
    code->co_firstinstr = new_instructions;
    return 0;
}

static inline int
initial_counter_value(void) {
    /* Starting value for the counter.
     * This value needs to be not too low, otherwise
     * it would cause excessive de-optimization.
     * Neither should it be too high, or that would delay
     * de-optimization excessively when it is needed.
     * A value around 50 seems to work, and we choose a
     * prime number to avoid artifacts.
     */
    return 53;
}

/* Common */

#define SPEC_FAIL_OTHER 0
#define SPEC_FAIL_NO_DICT 1
#define SPEC_FAIL_OVERRIDDEN 2
#define SPEC_FAIL_OUT_OF_VERSIONS 3
#define SPEC_FAIL_OUT_OF_RANGE 4
#define SPEC_FAIL_EXPECTED_ERROR 5

/* Attributes */

#define SPEC_FAIL_NON_STRING_OR_SPLIT 6
#define SPEC_FAIL_MODULE_ATTR_NOT_FOUND 7
#define SPEC_FAIL_OVERRIDING_DESCRIPTOR 8
#define SPEC_FAIL_NON_OVERRIDING_DESCRIPTOR 9
#define SPEC_FAIL_NOT_DESCRIPTOR 10
#define SPEC_FAIL_METHOD 11
#define SPEC_FAIL_MUTABLE_CLASS 12
#define SPEC_FAIL_PROPERTY 13
#define SPEC_FAIL_NON_OBJECT_SLOT 14
#define SPEC_FAIL_READ_ONLY 15
#define SPEC_FAIL_AUDITED_SLOT 16
#define SPEC_FAIL_NOT_MANAGED_DICT 17

/* Methods */

#define SPEC_FAIL_IS_ATTR 15
#define SPEC_FAIL_DICT_SUBCLASS 16
#define SPEC_FAIL_BUILTIN_CLASS_METHOD 17
#define SPEC_FAIL_CLASS_METHOD_OBJ 18
#define SPEC_FAIL_OBJECT_SLOT 19

/* Binary subscr */

#define SPEC_FAIL_ARRAY_INT 8
#define SPEC_FAIL_ARRAY_SLICE 9
#define SPEC_FAIL_LIST_SLICE 10
#define SPEC_FAIL_TUPLE_SLICE 11
#define SPEC_FAIL_STRING_INT 12
#define SPEC_FAIL_STRING_SLICE 13
#define SPEC_FAIL_BUFFER_INT 15
#define SPEC_FAIL_BUFFER_SLICE 16
#define SPEC_FAIL_SEQUENCE_INT 17

/* Binary add */

#define SPEC_FAIL_NON_FUNCTION_SCOPE 11
#define SPEC_FAIL_DIFFERENT_TYPES 12

/* Calls */
#define SPEC_FAIL_GENERATOR 7
#define SPEC_FAIL_COMPLEX_PARAMETERS 8
#define SPEC_FAIL_WRONG_NUMBER_ARGUMENTS 9
#define SPEC_FAIL_CO_NOT_OPTIMIZED 10
/* SPEC_FAIL_METHOD  defined as 11 above */

#define SPEC_FAIL_PYCFUNCTION 13
#define SPEC_FAIL_PYCFUNCTION_WITH_KEYWORDS 14
#define SPEC_FAIL_PYCFUNCTION_FAST_WITH_KEYWORDS 15
#define SPEC_FAIL_PYCFUNCTION_NOARGS 16
#define SPEC_FAIL_BAD_CALL_FLAGS 17
#define SPEC_FAIL_CLASS 18
<<<<<<< HEAD
#define SPEC_FAIL_INIT_NOT_SIMPLE 25
=======
#define SPEC_FAIL_PYTHON_CLASS 19
#define SPEC_FAIL_C_METHOD_CALL 20
#define SPEC_FAIL_METHDESCR_NON_METHOD 21
#define SPEC_FAIL_METHOD_CALL_CLASS 22
>>>>>>> 3a60bfef

/* COMPARE_OP */
#define SPEC_FAIL_STRING_COMPARE 13
#define SPEC_FAIL_NOT_FOLLOWED_BY_COND_JUMP 14
#define SPEC_FAIL_BIG_INT 15

static int
specialize_module_load_attr(
    PyObject *owner, _Py_CODEUNIT *instr, PyObject *name,
    _PyAdaptiveEntry *cache0, _PyAttrCache *cache1, int opcode,
    int opcode_module)
{
    PyModuleObject *m = (PyModuleObject *)owner;
    PyObject *value = NULL;
    PyObject *getattr;
    _Py_IDENTIFIER(__getattr__);
    assert((owner->ob_type->tp_flags & Py_TPFLAGS_MANAGED_DICT) == 0);
    PyDictObject *dict = (PyDictObject *)m->md_dict;
    if (dict == NULL) {
        SPECIALIZATION_FAIL(opcode, SPEC_FAIL_NO_DICT);
        return -1;
    }
    if (dict->ma_keys->dk_kind != DICT_KEYS_UNICODE) {
        SPECIALIZATION_FAIL(opcode, SPEC_FAIL_NON_STRING_OR_SPLIT);
        return -1;
    }
    getattr = _PyUnicode_FromId(&PyId___getattr__); /* borrowed */
    if (getattr == NULL) {
        SPECIALIZATION_FAIL(opcode, SPEC_FAIL_OVERRIDDEN);
        PyErr_Clear();
        return -1;
    }
    Py_ssize_t index = _PyDict_GetItemHint(dict, getattr, -1,  &value);
    assert(index != DKIX_ERROR);
    if (index != DKIX_EMPTY) {
        SPECIALIZATION_FAIL(opcode, SPEC_FAIL_MODULE_ATTR_NOT_FOUND);
        return -1;
    }
    index = _PyDict_GetItemHint(dict, name, -1, &value);
    assert (index != DKIX_ERROR);
    if (index != (uint16_t)index) {
        SPECIALIZATION_FAIL(opcode, SPEC_FAIL_OUT_OF_RANGE);
        return -1;
    }
    uint32_t keys_version = _PyDictKeys_GetVersionForCurrentState(dict->ma_keys);
    if (keys_version == 0) {
        SPECIALIZATION_FAIL(opcode, SPEC_FAIL_OUT_OF_VERSIONS);
        return -1;
    }
    cache1->dk_version_or_hint = keys_version;
    cache0->index = (uint16_t)index;
    *instr = _Py_MAKECODEUNIT(opcode_module, _Py_OPARG(*instr));
    return 0;
}



/* Attribute specialization */

typedef enum {
    OVERRIDING, /* Is an overriding descriptor, and will remain so. */
    METHOD, /* Attribute has Py_TPFLAGS_METHOD_DESCRIPTOR set */
    PROPERTY, /* Is a property */
    OBJECT_SLOT, /* Is an object slot descriptor */
    OTHER_SLOT, /* Is a slot descriptor of another type */
    NON_OVERRIDING, /* Is another non-overriding descriptor, and is an instance of an immutable class*/
    BUILTIN_CLASSMETHOD, /* Builtin methods with METH_CLASS */
    PYTHON_CLASSMETHOD, /* Python classmethod(func) object */
    NON_DESCRIPTOR, /* Is not a descriptor, and is an instance of an immutable class */
    MUTABLE,   /* Instance of a mutable class; might, or might not, be a descriptor */
    ABSENT, /* Attribute is not present on the class */
    DUNDER_CLASS, /* __class__ attribute */
    GETSET_OVERRIDDEN /* __getattribute__ or __setattr__ has been overridden */
} DesciptorClassification;


static DesciptorClassification
analyze_descriptor(PyTypeObject *type, PyObject *name, PyObject **descr, int store)
{
    if (store) {
        if (type->tp_setattro != PyObject_GenericSetAttr) {
            *descr = NULL;
            return GETSET_OVERRIDDEN;
        }
    }
    else {
        if (type->tp_getattro != PyObject_GenericGetAttr) {
            *descr = NULL;
            return GETSET_OVERRIDDEN;
        }
    }
    PyObject *descriptor = _PyType_Lookup(type, name);
    *descr = descriptor;
    if (descriptor == NULL) {
        return ABSENT;
    }
    PyTypeObject *desc_cls = Py_TYPE(descriptor);
    if (!(desc_cls->tp_flags & Py_TPFLAGS_IMMUTABLETYPE)) {
        return MUTABLE;
    }
    if (desc_cls->tp_descr_set) {
        if (desc_cls == &PyMemberDescr_Type) {
            PyMemberDescrObject *member = (PyMemberDescrObject *)descriptor;
            struct PyMemberDef *dmem = member->d_member;
            if (dmem->type == T_OBJECT_EX) {
                return OBJECT_SLOT;
            }
            return OTHER_SLOT;
        }
        if (desc_cls == &PyProperty_Type) {
            return PROPERTY;
        }
        if (PyUnicode_CompareWithASCIIString(name, "__class__") == 0) {
            if (descriptor == _PyType_Lookup(&PyBaseObject_Type, name)) {
                return DUNDER_CLASS;
            }
        }
        return OVERRIDING;
    }
    if (desc_cls->tp_descr_get) {
        if (desc_cls->tp_flags & Py_TPFLAGS_METHOD_DESCRIPTOR) {
            return METHOD;
        }
        if (Py_IS_TYPE(descriptor, &PyClassMethodDescr_Type)) {
            return BUILTIN_CLASSMETHOD;
        }
        if (Py_IS_TYPE(descriptor, &PyClassMethod_Type)) {
            return PYTHON_CLASSMETHOD;
        }
        return NON_OVERRIDING;
    }
    return NON_DESCRIPTOR;
}

static int
specialize_dict_access(
    PyObject *owner, _Py_CODEUNIT *instr, PyTypeObject *type,
    DesciptorClassification kind, PyObject *name,
    _PyAdaptiveEntry *cache0, _PyAttrCache *cache1,
    int base_op, int values_op, int hint_op)
{
    assert(kind == NON_OVERRIDING || kind == NON_DESCRIPTOR || kind == ABSENT ||
        kind == BUILTIN_CLASSMETHOD || kind == PYTHON_CLASSMETHOD);
    // No descriptor, or non overriding.
    if ((type->tp_flags & Py_TPFLAGS_MANAGED_DICT) == 0) {
        SPECIALIZATION_FAIL(base_op, SPEC_FAIL_NOT_MANAGED_DICT);
        return 0;
    }
    PyObject **dictptr = _PyObject_ManagedDictPointer(owner);
    PyDictObject *dict = (PyDictObject *)*dictptr;
    if (dict == NULL) {
        // Virtual dictionary
        PyDictKeysObject *keys = ((PyHeapTypeObject *)type)->ht_cached_keys;
        assert(PyUnicode_CheckExact(name));
        Py_ssize_t index = _PyDictKeys_StringLookup(keys, name);
        assert (index != DKIX_ERROR);
        if (index != (uint16_t)index) {
            SPECIALIZATION_FAIL(base_op, SPEC_FAIL_OUT_OF_RANGE);
            return 0;
        }
        cache1->tp_version = type->tp_version_tag;
        cache0->index = (uint16_t)index;
        *instr = _Py_MAKECODEUNIT(values_op, _Py_OPARG(*instr));
    }
    else {
        if (!PyDict_CheckExact(dict)) {
            SPECIALIZATION_FAIL(base_op, SPEC_FAIL_NO_DICT);
            return 0;
        }
        // We found an instance with a __dict__.
        PyObject *value = NULL;
        Py_ssize_t hint =
            _PyDict_GetItemHint(dict, name, -1, &value);
        if (hint != (uint32_t)hint) {
            SPECIALIZATION_FAIL(base_op, SPEC_FAIL_OUT_OF_RANGE);
            return 0;
        }
        cache1->dk_version_or_hint = (uint32_t)hint;
        cache1->tp_version = type->tp_version_tag;
        *instr = _Py_MAKECODEUNIT(hint_op, _Py_OPARG(*instr));
    }
    return 1;
}

int
_Py_Specialize_LoadAttr(PyObject *owner, _Py_CODEUNIT *instr, PyObject *name, SpecializedCacheEntry *cache)
{
    _PyAdaptiveEntry *cache0 = &cache->adaptive;
    _PyAttrCache *cache1 = &cache[-1].attr;
    if (PyModule_CheckExact(owner)) {
        int err = specialize_module_load_attr(owner, instr, name, cache0, cache1,
            LOAD_ATTR, LOAD_ATTR_MODULE);
        if (err) {
            goto fail;
        }
        goto success;
    }
    PyTypeObject *type = Py_TYPE(owner);
    if (type->tp_dict == NULL) {
        if (PyType_Ready(type) < 0) {
            return -1;
        }
    }
    PyObject *descr;
    DesciptorClassification kind = analyze_descriptor(type, name, &descr, 0);
    switch(kind) {
        case OVERRIDING:
            SPECIALIZATION_FAIL(LOAD_ATTR, SPEC_FAIL_OVERRIDING_DESCRIPTOR);
            goto fail;
        case METHOD:
            SPECIALIZATION_FAIL(LOAD_ATTR, SPEC_FAIL_METHOD);
            goto fail;
        case PROPERTY:
            SPECIALIZATION_FAIL(LOAD_ATTR, SPEC_FAIL_PROPERTY);
            goto fail;
        case OBJECT_SLOT:
        {
            PyMemberDescrObject *member = (PyMemberDescrObject *)descr;
            struct PyMemberDef *dmem = member->d_member;
            Py_ssize_t offset = dmem->offset;
            if (dmem->flags & PY_AUDIT_READ) {
                SPECIALIZATION_FAIL(LOAD_ATTR, SPEC_FAIL_AUDITED_SLOT);
                goto fail;
            }
            if (offset != (uint16_t)offset) {
                SPECIALIZATION_FAIL(LOAD_ATTR, SPEC_FAIL_OUT_OF_RANGE);
                goto fail;
            }
            assert(dmem->type == T_OBJECT_EX);
            assert(offset > 0);
            cache0->index = (uint16_t)offset;
            cache1->tp_version = type->tp_version_tag;
            *instr = _Py_MAKECODEUNIT(LOAD_ATTR_SLOT, _Py_OPARG(*instr));
            goto success;
        }
        case DUNDER_CLASS:
        {
            Py_ssize_t offset = offsetof(PyObject, ob_type);
            assert(offset == (uint16_t)offset);
            cache0->index = (uint16_t)offset;
            cache1->tp_version = type->tp_version_tag;
            *instr = _Py_MAKECODEUNIT(LOAD_ATTR_SLOT, _Py_OPARG(*instr));
            goto success;
        }
        case OTHER_SLOT:
            SPECIALIZATION_FAIL(LOAD_ATTR, SPEC_FAIL_NON_OBJECT_SLOT);
            goto fail;
        case MUTABLE:
            SPECIALIZATION_FAIL(LOAD_ATTR, SPEC_FAIL_MUTABLE_CLASS);
            goto fail;
        case GETSET_OVERRIDDEN:
            SPECIALIZATION_FAIL(LOAD_ATTR, SPEC_FAIL_OVERRIDDEN);
            goto fail;
        case BUILTIN_CLASSMETHOD:
        case PYTHON_CLASSMETHOD:
        case NON_OVERRIDING:
        case NON_DESCRIPTOR:
        case ABSENT:
            break;
    }
    int err = specialize_dict_access(
        owner, instr, type, kind, name, cache0, cache1,
        LOAD_ATTR, LOAD_ATTR_INSTANCE_VALUE, LOAD_ATTR_WITH_HINT
    );
    if (err < 0) {
        return -1;
    }
    if (err) {
        goto success;
    }
fail:
    STAT_INC(LOAD_ATTR, specialization_failure);
    assert(!PyErr_Occurred());
    cache_backoff(cache0);
    return 0;
success:
    STAT_INC(LOAD_ATTR, specialization_success);
    assert(!PyErr_Occurred());
    cache0->counter = initial_counter_value();
    return 0;
}

int
_Py_Specialize_StoreAttr(PyObject *owner, _Py_CODEUNIT *instr, PyObject *name, SpecializedCacheEntry *cache)
{
    _PyAdaptiveEntry *cache0 = &cache->adaptive;
    _PyAttrCache *cache1 = &cache[-1].attr;
    PyTypeObject *type = Py_TYPE(owner);
    if (PyModule_CheckExact(owner)) {
        SPECIALIZATION_FAIL(STORE_ATTR, SPEC_FAIL_OVERRIDDEN);
        goto fail;
    }
    PyObject *descr;
    DesciptorClassification kind = analyze_descriptor(type, name, &descr, 1);
    switch(kind) {
        case OVERRIDING:
            SPECIALIZATION_FAIL(STORE_ATTR, SPEC_FAIL_OVERRIDING_DESCRIPTOR);
            goto fail;
        case METHOD:
            SPECIALIZATION_FAIL(STORE_ATTR, SPEC_FAIL_METHOD);
            goto fail;
        case PROPERTY:
            SPECIALIZATION_FAIL(STORE_ATTR, SPEC_FAIL_PROPERTY);
            goto fail;
        case OBJECT_SLOT:
        {
            PyMemberDescrObject *member = (PyMemberDescrObject *)descr;
            struct PyMemberDef *dmem = member->d_member;
            Py_ssize_t offset = dmem->offset;
            if (dmem->flags & READONLY) {
                SPECIALIZATION_FAIL(STORE_ATTR, SPEC_FAIL_READ_ONLY);
                goto fail;
            }
            if (offset != (uint16_t)offset) {
                SPECIALIZATION_FAIL(STORE_ATTR, SPEC_FAIL_OUT_OF_RANGE);
                goto fail;
            }
            assert(dmem->type == T_OBJECT_EX);
            assert(offset > 0);
            cache0->index = (uint16_t)offset;
            cache1->tp_version = type->tp_version_tag;
            *instr = _Py_MAKECODEUNIT(STORE_ATTR_SLOT, _Py_OPARG(*instr));
            goto success;
        }
        case DUNDER_CLASS:
        case OTHER_SLOT:
            SPECIALIZATION_FAIL(STORE_ATTR, SPEC_FAIL_NON_OBJECT_SLOT);
            goto fail;
        case MUTABLE:
            SPECIALIZATION_FAIL(STORE_ATTR, SPEC_FAIL_MUTABLE_CLASS);
            goto fail;
        case GETSET_OVERRIDDEN:
            SPECIALIZATION_FAIL(STORE_ATTR, SPEC_FAIL_OVERRIDDEN);
            goto fail;
        case BUILTIN_CLASSMETHOD:
        case PYTHON_CLASSMETHOD:
        case NON_OVERRIDING:
        case NON_DESCRIPTOR:
        case ABSENT:
            break;
    }

    int err = specialize_dict_access(
        owner, instr, type, kind, name, cache0, cache1,
        STORE_ATTR, STORE_ATTR_INSTANCE_VALUE, STORE_ATTR_WITH_HINT
    );
    if (err < 0) {
        return -1;
    }
    if (err) {
        goto success;
    }
fail:
    STAT_INC(STORE_ATTR, specialization_failure);
    assert(!PyErr_Occurred());
    cache_backoff(cache0);
    return 0;
success:
    STAT_INC(STORE_ATTR, specialization_success);
    assert(!PyErr_Occurred());
    cache0->counter = initial_counter_value();
    return 0;
}


#if COLLECT_SPECIALIZATION_STATS_DETAILED
static int
load_method_fail_kind(DesciptorClassification kind)
{
    switch (kind) {
        case OVERRIDING:
            return SPEC_FAIL_OVERRIDING_DESCRIPTOR;
        case METHOD:
            return SPEC_FAIL_METHOD;
        case PROPERTY:
            return SPEC_FAIL_PROPERTY;
        case OBJECT_SLOT:
            return SPEC_FAIL_OBJECT_SLOT;
        case OTHER_SLOT:
            return SPEC_FAIL_NON_OBJECT_SLOT;
        case DUNDER_CLASS:
            return SPEC_FAIL_OTHER;
        case MUTABLE:
            return SPEC_FAIL_MUTABLE_CLASS;
        case GETSET_OVERRIDDEN:
            return SPEC_FAIL_OVERRIDDEN;
        case BUILTIN_CLASSMETHOD:
            return SPEC_FAIL_BUILTIN_CLASS_METHOD;
        case PYTHON_CLASSMETHOD:
            return SPEC_FAIL_CLASS_METHOD_OBJ;
        case NON_OVERRIDING:
            return SPEC_FAIL_NON_OVERRIDING_DESCRIPTOR;
        case NON_DESCRIPTOR:
            return SPEC_FAIL_NOT_DESCRIPTOR;
        case ABSENT:
            return SPEC_FAIL_EXPECTED_ERROR;
    }
    Py_UNREACHABLE();
}
#endif

static int
specialize_class_load_method(PyObject *owner, _Py_CODEUNIT *instr, PyObject *name,
                           _PyAttrCache *cache1, _PyObjectCache *cache2)
{

    PyObject *descr = NULL;
    DesciptorClassification kind = 0;
    kind = analyze_descriptor((PyTypeObject *)owner, name, &descr, 0);
    switch (kind) {
        case METHOD:
        case NON_DESCRIPTOR:
            cache1->tp_version = ((PyTypeObject *)owner)->tp_version_tag;
            cache2->obj = descr;
            *instr = _Py_MAKECODEUNIT(LOAD_METHOD_CLASS, _Py_OPARG(*instr));
            return 0;
        default:
            SPECIALIZATION_FAIL(LOAD_METHOD, load_method_fail_kind(kind));
            return -1;
    }
}

// Please collect stats carefully before and after modifying. A subtle change
// can cause a significant drop in cache hits. A possible test is
// python.exe -m test_typing test_re test_dis test_zlib.
int
_Py_Specialize_LoadMethod(PyObject *owner, _Py_CODEUNIT *instr, PyObject *name, SpecializedCacheEntry *cache)
{
    _PyAdaptiveEntry *cache0 = &cache->adaptive;
    _PyAttrCache *cache1 = &cache[-1].attr;
    _PyObjectCache *cache2 = &cache[-2].obj;

    PyTypeObject *owner_cls = Py_TYPE(owner);
    if (PyModule_CheckExact(owner)) {
        int err = specialize_module_load_attr(owner, instr, name, cache0, cache1,
            LOAD_METHOD, LOAD_METHOD_MODULE);
        if (err) {
            goto fail;
        }
        goto success;
    }
    if (owner_cls->tp_dict == NULL) {
        if (PyType_Ready(owner_cls) < 0) {
            return -1;
        }
    }
    if (PyType_Check(owner)) {
        int err = specialize_class_load_method(owner, instr, name, cache1, cache2);
        if (err) {
            goto fail;
        }
        goto success;
    }

    PyObject *descr = NULL;
    DesciptorClassification kind = 0;
    kind = analyze_descriptor(owner_cls, name, &descr, 0);
    assert(descr != NULL || kind == ABSENT || kind == GETSET_OVERRIDDEN);
    if (kind != METHOD) {
        SPECIALIZATION_FAIL(LOAD_METHOD, load_method_fail_kind(kind));
        goto fail;
    }
    if (owner_cls->tp_flags & Py_TPFLAGS_MANAGED_DICT) {
        PyObject **owner_dictptr = _PyObject_ManagedDictPointer(owner);
        if (*owner_dictptr) {
            SPECIALIZATION_FAIL(LOAD_METHOD, SPEC_FAIL_IS_ATTR);
            goto fail;
        }
        PyDictKeysObject *keys = ((PyHeapTypeObject *)owner_cls)->ht_cached_keys;
        Py_ssize_t index = _PyDictKeys_StringLookup(keys, name);
        if (index != DKIX_EMPTY) {
            SPECIALIZATION_FAIL(LOAD_METHOD, SPEC_FAIL_IS_ATTR);
            goto fail;
        }
        uint32_t keys_version = _PyDictKeys_GetVersionForCurrentState(keys);
        if (keys_version == 0) {
            SPECIALIZATION_FAIL(LOAD_METHOD, SPEC_FAIL_OUT_OF_VERSIONS);
            goto fail;
        }
        cache1->dk_version_or_hint = keys_version;
        *instr = _Py_MAKECODEUNIT(LOAD_METHOD_CACHED, _Py_OPARG(*instr));
    }
    else {
        if (owner_cls->tp_dictoffset == 0) {
            *instr = _Py_MAKECODEUNIT(LOAD_METHOD_NO_DICT, _Py_OPARG(*instr));
        }
        else {
            SPECIALIZATION_FAIL(LOAD_METHOD, SPEC_FAIL_IS_ATTR);
            goto fail;
        }
    }
    /* `descr` is borrowed. This is safe for methods (even inherited ones from
    *  super classes!) as long as tp_version_tag is validated for two main reasons:
    *
    *  1. The class will always hold a reference to the method so it will
    *  usually not be GC-ed. Should it be deleted in Python, e.g.
    *  `del obj.meth`, tp_version_tag will be invalidated, because of reason 2.
    *
    *  2. The pre-existing type method cache (MCACHE) uses the same principles
    *  of caching a borrowed descriptor. The MCACHE infrastructure does all the
    *  heavy lifting for us. E.g. it invalidates tp_version_tag on any MRO
    *  modification, on any type object change along said MRO, etc. (see
    *  PyType_Modified usages in typeobject.c). The MCACHE has been
    *  working since Python 2.6 and it's battle-tested.
    */
    cache1->tp_version = owner_cls->tp_version_tag;
    cache2->obj = descr;
    // Fall through.
success:
    STAT_INC(LOAD_METHOD, specialization_success);
    assert(!PyErr_Occurred());
    cache0->counter = initial_counter_value();
    return 0;
fail:
    STAT_INC(LOAD_METHOD, specialization_failure);
    assert(!PyErr_Occurred());
    cache_backoff(cache0);
    return 0;

}

int
_Py_Specialize_LoadGlobal(
    PyObject *globals, PyObject *builtins,
    _Py_CODEUNIT *instr, PyObject *name,
    SpecializedCacheEntry *cache)
{
    _PyAdaptiveEntry *cache0 = &cache->adaptive;
    _PyLoadGlobalCache *cache1 = &cache[-1].load_global;
    assert(PyUnicode_CheckExact(name));
    if (!PyDict_CheckExact(globals)) {
        goto fail;
    }
    PyDictKeysObject * globals_keys = ((PyDictObject *)globals)->ma_keys;
    Py_ssize_t index = _PyDictKeys_StringLookup(globals_keys, name);
    if (index == DKIX_ERROR) {
        SPECIALIZATION_FAIL(LOAD_GLOBAL, SPEC_FAIL_NON_STRING_OR_SPLIT);
        goto fail;
    }
    if (index != DKIX_EMPTY) {
        if (index != (uint16_t)index) {
            goto fail;
        }
        uint32_t keys_version = _PyDictKeys_GetVersionForCurrentState(globals_keys);
        if (keys_version == 0) {
            goto fail;
        }
        cache1->module_keys_version = keys_version;
        cache0->index = (uint16_t)index;
        *instr = _Py_MAKECODEUNIT(LOAD_GLOBAL_MODULE, _Py_OPARG(*instr));
        goto success;
    }
    if (!PyDict_CheckExact(builtins)) {
        goto fail;
    }
    PyDictKeysObject * builtin_keys = ((PyDictObject *)builtins)->ma_keys;
    index = _PyDictKeys_StringLookup(builtin_keys, name);
    if (index == DKIX_ERROR) {
        SPECIALIZATION_FAIL(LOAD_GLOBAL, SPEC_FAIL_NON_STRING_OR_SPLIT);
        goto fail;
    }
    if (index != (uint16_t)index) {
        goto fail;
    }
    uint32_t globals_version = _PyDictKeys_GetVersionForCurrentState(globals_keys);
    if (globals_version == 0) {
        SPECIALIZATION_FAIL(LOAD_GLOBAL, SPEC_FAIL_OUT_OF_VERSIONS);
        goto fail;
    }
    uint32_t builtins_version = _PyDictKeys_GetVersionForCurrentState(builtin_keys);
    if (builtins_version == 0) {
        SPECIALIZATION_FAIL(LOAD_GLOBAL, SPEC_FAIL_OUT_OF_VERSIONS);
        goto fail;
    }
    cache1->module_keys_version = globals_version;
    cache1->builtin_keys_version = builtins_version;
    cache0->index = (uint16_t)index;
    *instr = _Py_MAKECODEUNIT(LOAD_GLOBAL_BUILTIN, _Py_OPARG(*instr));
    goto success;
fail:
    STAT_INC(LOAD_GLOBAL, specialization_failure);
    assert(!PyErr_Occurred());
    cache_backoff(cache0);
    return 0;
success:
    STAT_INC(LOAD_GLOBAL, specialization_success);
    assert(!PyErr_Occurred());
    cache0->counter = initial_counter_value();
    return 0;
}

#if COLLECT_SPECIALIZATION_STATS_DETAILED
static int
binary_subscr_fail_kind(PyTypeObject *container_type, PyObject *sub)
{
    if (container_type == &PyUnicode_Type) {
        if (PyLong_CheckExact(sub)) {
            return SPEC_FAIL_STRING_INT;
        }
        if (PySlice_Check(sub)) {
            return SPEC_FAIL_STRING_SLICE;
        }
        return SPEC_FAIL_OTHER;
    }
    else if (strcmp(container_type->tp_name, "array.array") == 0) {
        if (PyLong_CheckExact(sub)) {
            return SPEC_FAIL_ARRAY_INT;
        }
        if (PySlice_Check(sub)) {
            return SPEC_FAIL_ARRAY_SLICE;
        }
        return SPEC_FAIL_OTHER;
    }
    else if (container_type->tp_as_buffer) {
        if (PyLong_CheckExact(sub)) {
            return SPEC_FAIL_BUFFER_INT;
        }
        if (PySlice_Check(sub)) {
            return SPEC_FAIL_BUFFER_SLICE;
        }
        return SPEC_FAIL_OTHER;
    }
    else if (container_type->tp_as_sequence) {
        if (PyLong_CheckExact(sub) && container_type->tp_as_sequence->sq_item) {
            return SPEC_FAIL_SEQUENCE_INT;
        }
    }
    return SPEC_FAIL_OTHER;
}
#endif

_Py_IDENTIFIER(__getitem__);

#define SIMPLE_FUNCTION 0

static int
function_kind(PyCodeObject *code) {
    int flags = code->co_flags;
    if (flags & (CO_GENERATOR | CO_COROUTINE | CO_ASYNC_GENERATOR)) {
        return SPEC_FAIL_GENERATOR;
    }
    if ((flags & (CO_VARKEYWORDS | CO_VARARGS)) || code->co_kwonlyargcount) {
        return SPEC_FAIL_COMPLEX_PARAMETERS;
    }
    if ((flags & CO_OPTIMIZED) == 0) {
        return SPEC_FAIL_CO_NOT_OPTIMIZED;
    }
    return SIMPLE_FUNCTION;
}

int
_Py_Specialize_BinarySubscr(
     PyObject *container, PyObject *sub, _Py_CODEUNIT *instr, SpecializedCacheEntry *cache)
{
    _PyAdaptiveEntry *cache0 = &cache->adaptive;
    PyTypeObject *container_type = Py_TYPE(container);
    if (container_type == &PyList_Type) {
        if (PyLong_CheckExact(sub)) {
            *instr = _Py_MAKECODEUNIT(BINARY_SUBSCR_LIST_INT, _Py_OPARG(*instr));
            goto success;
        }
        SPECIALIZATION_FAIL(BINARY_SUBSCR,
            PySlice_Check(sub) ? SPEC_FAIL_LIST_SLICE : SPEC_FAIL_OTHER);
        goto fail;
    }
    if (container_type == &PyTuple_Type) {
        if (PyLong_CheckExact(sub)) {
            *instr = _Py_MAKECODEUNIT(BINARY_SUBSCR_TUPLE_INT, _Py_OPARG(*instr));
            goto success;
        }
        SPECIALIZATION_FAIL(BINARY_SUBSCR,
            PySlice_Check(sub) ? SPEC_FAIL_TUPLE_SLICE : SPEC_FAIL_OTHER);
        goto fail;
    }
    if (container_type == &PyDict_Type) {
        *instr = _Py_MAKECODEUNIT(BINARY_SUBSCR_DICT, _Py_OPARG(*instr));
        goto success;
    }
    PyTypeObject *cls = Py_TYPE(container);
    PyObject *descriptor = _PyType_LookupId(cls, &PyId___getitem__);
    if (descriptor && Py_TYPE(descriptor) == &PyFunction_Type) {
        PyFunctionObject *func = (PyFunctionObject *)descriptor;
        PyCodeObject *code = (PyCodeObject *)func->func_code;
        int kind = function_kind(code);
        if (kind != SIMPLE_FUNCTION) {
            SPECIALIZATION_FAIL(BINARY_SUBSCR, kind);
            goto fail;
        }
        if (code->co_argcount != 2) {
            SPECIALIZATION_FAIL(BINARY_SUBSCR, SPEC_FAIL_WRONG_NUMBER_ARGUMENTS);
            goto fail;
        }
        assert(cls->tp_version_tag != 0);
        cache0->version = cls->tp_version_tag;
        int version = _PyFunction_GetVersionForCurrentState(func);
        if (version == 0) {
            SPECIALIZATION_FAIL(BINARY_SUBSCR, SPEC_FAIL_OUT_OF_VERSIONS);
            goto fail;
        }
        cache0->index = version;
        cache[-1].obj.obj = descriptor;
        *instr = _Py_MAKECODEUNIT(BINARY_SUBSCR_GETITEM, _Py_OPARG(*instr));
        goto success;
    }
    SPECIALIZATION_FAIL(BINARY_SUBSCR,
                        binary_subscr_fail_kind(container_type, sub));
fail:
    STAT_INC(BINARY_SUBSCR, specialization_failure);
    assert(!PyErr_Occurred());
    cache_backoff(cache0);
    return 0;
success:
    STAT_INC(BINARY_SUBSCR, specialization_success);
    assert(!PyErr_Occurred());
    cache0->counter = initial_counter_value();
    return 0;
}

int
_Py_Specialize_StoreSubscr(PyObject *container, PyObject *sub, _Py_CODEUNIT *instr)
{
    PyTypeObject *container_type = Py_TYPE(container);
    if (container_type == &PyList_Type) {
        if (PyLong_CheckExact(sub)) {
            if ((Py_SIZE(sub) == 0 || Py_SIZE(sub) == 1)
                && ((PyLongObject *)sub)->ob_digit[0] < PyList_GET_SIZE(container))
            {
                *instr = _Py_MAKECODEUNIT(STORE_SUBSCR_LIST_INT,
                                          initial_counter_value());
                goto success;
            }
            else {
                SPECIALIZATION_FAIL(STORE_SUBSCR, SPEC_FAIL_OUT_OF_RANGE);
                goto fail;
            }
        }
        else if (PySlice_Check(sub)) {
            SPECIALIZATION_FAIL(STORE_SUBSCR, SPEC_FAIL_LIST_SLICE);
            goto fail;
        }
        else {
            SPECIALIZATION_FAIL(STORE_SUBSCR, SPEC_FAIL_OTHER);
            goto fail;
        }
    }
    else if (container_type == &PyDict_Type) {
        *instr = _Py_MAKECODEUNIT(STORE_SUBSCR_DICT,
                                  initial_counter_value());
         goto success;
    }
    else {
        SPECIALIZATION_FAIL(STORE_SUBSCR, SPEC_FAIL_OTHER);
        goto fail;
    }
fail:
    STAT_INC(STORE_SUBSCR, specialization_failure);
    assert(!PyErr_Occurred());
    *instr = _Py_MAKECODEUNIT(_Py_OPCODE(*instr), ADAPTIVE_CACHE_BACKOFF);
    return 0;
success:
    STAT_INC(STORE_SUBSCR, specialization_success);
    assert(!PyErr_Occurred());
    return 0;
}


static PyFunctionObject *
get_init_for_simple_managed_python_class(PyTypeObject *tp)
{
    _Py_IDENTIFIER(__init__);
    if (tp->tp_new != PyBaseObject_Type.tp_new) {
        return NULL;
    }
    if (tp->tp_alloc != PyType_GenericAlloc) {
        return NULL;
    }
    if ((tp->tp_flags & Py_TPFLAGS_MANAGED_DICT) == 0) {
        return NULL;
    }
    PyObject *init = _PyType_LookupId(tp, &PyId___init__);
    if (init == NULL || !PyFunction_Check(init)) {
        return NULL;
    }
    int kind = function_kind((PyCodeObject *)PyFunction_GET_CODE(init));
    if (kind != SIMPLE_FUNCTION) {
        return NULL;
    }
    return (PyFunctionObject *)init;
}

static int
setup_init_cleanup_func(void);

static int
specialize_class_call(
    PyObject *callable, _Py_CODEUNIT *instr,
    int nargs, SpecializedCacheEntry *cache)
{
<<<<<<< HEAD
    if (setup_init_cleanup_func()) {
        return -1;
    }
    PyTypeObject *tp = (PyTypeObject *)callable;
    PyFunctionObject *init = get_init_for_simple_managed_python_class(tp);
    if (init) {
        if (((PyCodeObject *)init->func_code)->co_argcount != nargs+1) {
            SPECIALIZATION_FAIL(CALL_FUNCTION, SPEC_FAIL_WRONG_NUMBER_ARGUMENTS);
            return -1;
        }
        _PyAdaptiveEntry *cache0 = &cache[0].adaptive;
        _PyObjectCache *cache1 = &cache[-1].obj;
        cache0->version = tp->tp_version_tag;
        cache1->obj = (PyObject *)init; /* borrowed */
        *instr = _Py_MAKECODEUNIT(CALL_FUNCTION_ALLOC_AND_ENTER_INIT, _Py_OPARG(*instr));
        return 0;
    }
    SPECIALIZATION_FAIL(CALL_FUNCTION, SPEC_FAIL_CLASS);
=======
    assert(PyType_Check(callable));
    PyTypeObject *tp = (PyTypeObject *)callable;
    if (_Py_OPCODE(instr[-1]) == PRECALL_METHOD) {
        SPECIALIZATION_FAIL(CALL_NO_KW, SPEC_FAIL_METHOD_CALL_CLASS);
        return -1;
    }
    if (tp->tp_new == PyBaseObject_Type.tp_new) {
        SPECIALIZATION_FAIL(CALL_NO_KW, SPEC_FAIL_PYTHON_CLASS);
        return -1;
    }
    if (nargs == 1) {
        if (tp == &PyType_Type) {
            *instr = _Py_MAKECODEUNIT(CALL_NO_KW_TYPE_1, _Py_OPARG(*instr));
            return 0;
        }
        if ((tp->tp_flags & Py_TPFLAGS_IMMUTABLETYPE) && tp->tp_vectorcall != NULL) {
            cache->adaptive.version = tp->tp_version_tag;
            *instr = _Py_MAKECODEUNIT(CALL_NO_KW_BUILTIN_CLASS_1, _Py_OPARG(*instr));
            return 0;
        }
    }
    SPECIALIZATION_FAIL(CALL_NO_KW, SPEC_FAIL_CLASS);
    return -1;
}

static PyMethodDescrObject *_list_append = NULL;
_Py_IDENTIFIER(append);

static int
specialize_method_descriptor(
    PyMethodDescrObject *descr, _Py_CODEUNIT *instr,
    int nargs, SpecializedCacheEntry *cache)
{
    int oparg = cache->adaptive.original_oparg;
    if (nargs - oparg != 1) {
        SPECIALIZATION_FAIL(CALL_NO_KW, SPEC_FAIL_METHDESCR_NON_METHOD);
        return -1;
    }
    if (_list_append == NULL) {
        _list_append = (PyMethodDescrObject *)_PyType_LookupId(&PyList_Type, &PyId_append);
    }
    if (oparg == 1 && descr == _list_append) {
        assert(_Py_OPCODE(instr[-1]) == PRECALL_METHOD);
        *instr = _Py_MAKECODEUNIT(CALL_NO_KW_LIST_APPEND, _Py_OPARG(*instr));
        return 0;
    }

    switch (descr->d_method->ml_flags &
        (METH_VARARGS | METH_FASTCALL | METH_NOARGS | METH_O |
        METH_KEYWORDS | METH_METHOD)) {
        case METH_O: {
            if (oparg != 1) {
                SPECIALIZATION_FAIL(CALL_NO_KW, SPEC_FAIL_OUT_OF_RANGE);
                return 1;
            }
            *instr = _Py_MAKECODEUNIT(CALL_NO_KW_METHOD_DESCRIPTOR_O,
                _Py_OPARG(*instr));
            return 0;
        }
        case METH_FASTCALL: {
            *instr = _Py_MAKECODEUNIT(CALL_NO_KW_METHOD_DESCRIPTOR_FAST,
                _Py_OPARG(*instr));
            return 0;
        }
    }
    SPECIALIZATION_FAIL(CALL_NO_KW, SPEC_FAIL_OTHER);
>>>>>>> 3a60bfef
    return -1;
}

static int
specialize_py_call(
    PyFunctionObject *func, _Py_CODEUNIT *instr,
    int nargs, SpecializedCacheEntry *cache)
{
    _PyCallCache *cache1 = &cache[-1].call;
    PyCodeObject *code = (PyCodeObject *)func->func_code;
    int kind = function_kind(code);
    if (kind != SIMPLE_FUNCTION) {
        SPECIALIZATION_FAIL(CALL_NO_KW, kind);
        return -1;
    }
    int argcount = code->co_argcount;
    if (argcount > 0xffff) {
        SPECIALIZATION_FAIL(CALL_NO_KW, SPEC_FAIL_OUT_OF_RANGE);
        return -1;
    }
    int defcount = func->func_defaults == NULL ? 0 : (int)PyTuple_GET_SIZE(func->func_defaults);
    assert(defcount <= argcount);
    int min_args = argcount-defcount;
    if (nargs > argcount || nargs < min_args) {
        SPECIALIZATION_FAIL(CALL_NO_KW, SPEC_FAIL_WRONG_NUMBER_ARGUMENTS);
        return -1;
    }
    assert(nargs <= argcount && nargs >= min_args);
    int defstart = nargs - min_args;
    int deflen = argcount - nargs;
    assert(defstart >= 0 && deflen >= 0);
    assert(deflen == 0 || func->func_defaults != NULL);
    if (defstart > 0xffff || deflen > 0xffff) {
        SPECIALIZATION_FAIL(CALL_NO_KW, SPEC_FAIL_OUT_OF_RANGE);
        return -1;
    }
    int version = _PyFunction_GetVersionForCurrentState(func);
    if (version == 0) {
        SPECIALIZATION_FAIL(CALL_NO_KW, SPEC_FAIL_OUT_OF_VERSIONS);
        return -1;
    }
    cache[0].adaptive.index = nargs;
    cache1->func_version = version;
    cache1->defaults_start = defstart;
    cache1->defaults_len = deflen;
    *instr = _Py_MAKECODEUNIT(CALL_NO_KW_PY_SIMPLE, _Py_OPARG(*instr));
    return 0;
}

#if COLLECT_SPECIALIZATION_STATS_DETAILED
static int
builtin_call_fail_kind(int ml_flags)
{
    switch (ml_flags & (METH_VARARGS | METH_FASTCALL | METH_NOARGS | METH_O |
        METH_KEYWORDS | METH_METHOD)) {
        case METH_VARARGS:
            return SPEC_FAIL_PYCFUNCTION;
        case METH_VARARGS | METH_KEYWORDS:
            return SPEC_FAIL_PYCFUNCTION_WITH_KEYWORDS;
        case METH_FASTCALL | METH_KEYWORDS:
            return SPEC_FAIL_PYCFUNCTION_FAST_WITH_KEYWORDS;
        case METH_NOARGS:
            return SPEC_FAIL_PYCFUNCTION_NOARGS;
        /* This case should never happen with PyCFunctionObject -- only
            PyMethodObject. See zlib.compressobj()'s methods for an example.
        */
        case METH_METHOD | METH_FASTCALL | METH_KEYWORDS:
        default:
            return SPEC_FAIL_BAD_CALL_FLAGS;
    }
}
#endif

static int
specialize_c_call(PyObject *callable, _Py_CODEUNIT *instr, int nargs,
    SpecializedCacheEntry *cache, PyObject *builtins)
{
    _PyObjectCache *cache1 = &cache[-1].obj;
    if (_Py_OPCODE(instr[-1]) == PRECALL_METHOD) {
        SPECIALIZATION_FAIL(CALL_NO_KW, SPEC_FAIL_C_METHOD_CALL);
        return -1;
    }
    if (PyCFunction_GET_FUNCTION(callable) == NULL) {
        return 1;
    }
    switch (PyCFunction_GET_FLAGS(callable) &
        (METH_VARARGS | METH_FASTCALL | METH_NOARGS | METH_O |
        METH_KEYWORDS | METH_METHOD)) {
        case METH_O: {
            if (nargs != 1) {
                SPECIALIZATION_FAIL(CALL_NO_KW, SPEC_FAIL_OUT_OF_RANGE);
                return 1;
            }
            /* len(o) */
            PyObject *builtin_len = PyDict_GetItemString(builtins, "len");
            if (callable == builtin_len) {
                cache1->obj = builtin_len;  // borrowed
                *instr = _Py_MAKECODEUNIT(CALL_NO_KW_LEN,
                    _Py_OPARG(*instr));
                return 0;
            }
            *instr = _Py_MAKECODEUNIT(CALL_NO_KW_BUILTIN_O,
                _Py_OPARG(*instr));
            return 0;
        }
        case METH_FASTCALL: {
            if (nargs == 2) {
                /* isinstance(o1, o2) */
                PyObject *builtin_isinstance = PyDict_GetItemString(
                    builtins, "isinstance");
                if (callable == builtin_isinstance) {
                    cache1->obj = builtin_isinstance;  // borrowed
                    *instr = _Py_MAKECODEUNIT(CALL_NO_KW_ISINSTANCE,
                        _Py_OPARG(*instr));
                    return 0;
                }
            }
            *instr = _Py_MAKECODEUNIT(CALL_NO_KW_BUILTIN_FAST,
                _Py_OPARG(*instr));
            return 0;
        }
        default:
            SPECIALIZATION_FAIL(CALL_NO_KW,
                builtin_call_fail_kind(PyCFunction_GET_FLAGS(callable)));
            return 1;
    }
}

#if COLLECT_SPECIALIZATION_STATS_DETAILED
static int
call_fail_kind(PyObject *callable)
{
    if (PyInstanceMethod_Check(callable)) {
        return SPEC_FAIL_METHOD;
    }
    else if (PyMethod_Check(callable)) {
        return SPEC_FAIL_METHOD;
    }
    // builtin method
    else if (PyCMethod_Check(callable)) {
        return SPEC_FAIL_METHOD;
    }
    else if (PyType_Check(callable)) {
        return  SPEC_FAIL_CLASS;
    }
    return SPEC_FAIL_OTHER;
}
#endif

/* TODO:
    - Specialize calling classes.
*/
int
_Py_Specialize_CallNoKw(
    PyObject *callable, _Py_CODEUNIT *instr,
    int nargs, SpecializedCacheEntry *cache,
    PyObject *builtins)
{
    int fail;
    if (PyCFunction_CheckExact(callable)) {
        fail = specialize_c_call(callable, instr, nargs, cache, builtins);
    }
    else if (PyFunction_Check(callable)) {
        fail = specialize_py_call((PyFunctionObject *)callable, instr, nargs, cache);
    }
    else if (PyType_Check(callable)) {
        fail = specialize_class_call(callable, instr, nargs, cache);
    }
    else if (Py_IS_TYPE(callable, &PyMethodDescr_Type)) {
        fail = specialize_method_descriptor(
            (PyMethodDescrObject *)callable, instr, nargs, cache);
    }
    else {
        SPECIALIZATION_FAIL(CALL_NO_KW, call_fail_kind(callable));
        fail = -1;
    }
    _PyAdaptiveEntry *cache0 = &cache->adaptive;
    if (fail) {
        STAT_INC(CALL_NO_KW, specialization_failure);
        assert(!PyErr_Occurred());
        cache_backoff(cache0);
    }
    else {
        STAT_INC(CALL_NO_KW, specialization_success);
        assert(!PyErr_Occurred());
        cache0->counter = initial_counter_value();
    }
    return 0;
}

void
_Py_Specialize_BinaryOp(PyObject *lhs, PyObject *rhs, _Py_CODEUNIT *instr,
                        SpecializedCacheEntry *cache)
{
    _PyAdaptiveEntry *adaptive = &cache->adaptive;
    switch (adaptive->original_oparg) {
        case NB_ADD:
        case NB_INPLACE_ADD:
            if (!Py_IS_TYPE(lhs, Py_TYPE(rhs))) {
                SPECIALIZATION_FAIL(BINARY_OP, SPEC_FAIL_DIFFERENT_TYPES);
                goto failure;
            }
            if (PyUnicode_CheckExact(lhs)) {
                if (_Py_OPCODE(instr[1]) == STORE_FAST && Py_REFCNT(lhs) == 2) {
                    *instr = _Py_MAKECODEUNIT(BINARY_OP_INPLACE_ADD_UNICODE,
                                              _Py_OPARG(*instr));
                    goto success;
                }
                *instr = _Py_MAKECODEUNIT(BINARY_OP_ADD_UNICODE,
                                          _Py_OPARG(*instr));
                goto success;
            }
            if (PyLong_CheckExact(lhs)) {
                *instr = _Py_MAKECODEUNIT(BINARY_OP_ADD_INT, _Py_OPARG(*instr));
                goto success;
            }
            if (PyFloat_CheckExact(lhs)) {
                *instr = _Py_MAKECODEUNIT(BINARY_OP_ADD_FLOAT,
                                          _Py_OPARG(*instr));
                goto success;
            }
            break;
        case NB_MULTIPLY:
        case NB_INPLACE_MULTIPLY:
            if (!Py_IS_TYPE(lhs, Py_TYPE(rhs))) {
                SPECIALIZATION_FAIL(BINARY_OP, SPEC_FAIL_DIFFERENT_TYPES);
                goto failure;
            }
            if (PyLong_CheckExact(lhs)) {
                *instr = _Py_MAKECODEUNIT(BINARY_OP_MULTIPLY_INT,
                                          _Py_OPARG(*instr));
                goto success;
            }
            if (PyFloat_CheckExact(lhs)) {
                *instr = _Py_MAKECODEUNIT(BINARY_OP_MULTIPLY_FLOAT,
                                          _Py_OPARG(*instr));
                goto success;
            }
            break;
        case NB_SUBTRACT:
        case NB_INPLACE_SUBTRACT:
            if (!Py_IS_TYPE(lhs, Py_TYPE(rhs))) {
                SPECIALIZATION_FAIL(BINARY_OP, SPEC_FAIL_DIFFERENT_TYPES);
                goto failure;
            }
            if (PyLong_CheckExact(lhs)) {
                *instr = _Py_MAKECODEUNIT(BINARY_OP_SUBTRACT_INT,
                                          _Py_OPARG(*instr));
                goto success;
            }
            if (PyFloat_CheckExact(lhs)) {
                *instr = _Py_MAKECODEUNIT(BINARY_OP_SUBTRACT_FLOAT,
                                          _Py_OPARG(*instr));
                goto success;
            }
            break;
        default:
            // These operators don't have any available specializations. Rather
            // than repeatedly attempting to specialize them, just convert them
            // back to BINARY_OP (while still recording a failure, of course)!
            *instr = _Py_MAKECODEUNIT(BINARY_OP, adaptive->original_oparg);
    }
    SPECIALIZATION_FAIL(BINARY_OP, SPEC_FAIL_OTHER);
failure:
    STAT_INC(BINARY_OP, specialization_failure);
    cache_backoff(adaptive);
    return;
success:
    STAT_INC(BINARY_OP, specialization_success);
    adaptive->counter = initial_counter_value();
}

static int compare_masks[] = {
    // 1-bit: jump if less than
    // 2-bit: jump if equal
    // 4-bit: jump if greater
    [Py_LT] = 1 | 0 | 0,
    [Py_LE] = 1 | 2 | 0,
    [Py_EQ] = 0 | 2 | 0,
    [Py_NE] = 1 | 0 | 4,
    [Py_GT] = 0 | 0 | 4,
    [Py_GE] = 0 | 2 | 4,
};

void
_Py_Specialize_CompareOp(PyObject *lhs, PyObject *rhs,
                         _Py_CODEUNIT *instr, SpecializedCacheEntry *cache)
{
    _PyAdaptiveEntry *adaptive = &cache->adaptive;
    int op = adaptive->original_oparg;
    int next_opcode = _Py_OPCODE(instr[1]);
    if (next_opcode != POP_JUMP_IF_FALSE && next_opcode != POP_JUMP_IF_TRUE) {
        // Can't ever combine, so don't don't bother being adaptive.
        SPECIALIZATION_FAIL(COMPARE_OP, SPEC_FAIL_NOT_FOLLOWED_BY_COND_JUMP);
        *instr = _Py_MAKECODEUNIT(COMPARE_OP, adaptive->original_oparg);
        goto failure;
    }
    assert(op <= Py_GE);
    int when_to_jump_mask = compare_masks[op];
    if (next_opcode == POP_JUMP_IF_FALSE) {
        when_to_jump_mask = (1 | 2 | 4) & ~when_to_jump_mask;
    }
    if (Py_TYPE(lhs) != Py_TYPE(rhs)) {
        SPECIALIZATION_FAIL(COMPARE_OP, SPEC_FAIL_DIFFERENT_TYPES);
        goto failure;
    }
    if (PyFloat_CheckExact(lhs)) {
        *instr = _Py_MAKECODEUNIT(COMPARE_OP_FLOAT_JUMP, _Py_OPARG(*instr));
        adaptive->index = when_to_jump_mask;
        goto success;
    }
    if (PyLong_CheckExact(lhs)) {
        if (Py_ABS(Py_SIZE(lhs)) <= 1 && Py_ABS(Py_SIZE(rhs)) <= 1) {
            *instr = _Py_MAKECODEUNIT(COMPARE_OP_INT_JUMP, _Py_OPARG(*instr));
            adaptive->index = when_to_jump_mask;
            goto success;
        }
        else {
            SPECIALIZATION_FAIL(COMPARE_OP, SPEC_FAIL_BIG_INT);
            goto failure;
        }
    }
    if (PyUnicode_CheckExact(lhs)) {
        if (op != Py_EQ && op != Py_NE) {
            SPECIALIZATION_FAIL(COMPARE_OP, SPEC_FAIL_STRING_COMPARE);
            goto failure;
        }
        else {
            *instr = _Py_MAKECODEUNIT(COMPARE_OP_STR_JUMP, _Py_OPARG(*instr));
            adaptive->index = (when_to_jump_mask & 2) == 0;
            goto success;
        }
    }
    SPECIALIZATION_FAIL(COMPARE_OP, SPEC_FAIL_OTHER);
failure:
    STAT_INC(COMPARE_OP, specialization_failure);
    cache_backoff(adaptive);
    return;
success:
    STAT_INC(COMPARE_OP, specialization_success);
    adaptive->counter = initial_counter_value();
}

PyFunctionObject *_Py_InitCleanupFunc = NULL;

char INIT_CLEANUP_CODE[8] = {
    LOAD_ASSERTION_ERROR, 0,
    RAISE_VARARGS, 1,
    EXIT_INIT_CHECK, 0,
    RETURN_VALUE, 0
};

static int
setup_init_cleanup_func(void) {
    if (_Py_InitCleanupFunc != NULL) {
        return 0;
    }
    PyObject *empty_bytes = PyBytes_FromStringAndSize(NULL, 0);
    PyObject *empty_tuple = PyTuple_New(0);
    PyObject *empty_str = _PyUnicode_FromASCII("", 0);
    PyObject *name = _PyUnicode_FromASCII("type.__call__", strlen("type.__call__"));
    PyObject *code = PyBytes_FromStringAndSize(INIT_CLEANUP_CODE, 8);
    if (empty_bytes == NULL || empty_str == NULL || name == NULL || code == NULL) {
        goto cleanup;
    }
    struct _PyCodeConstructor con = {
        .filename = empty_str,
        .name = name,
        .qualname = name,
        .flags = CO_NEWLOCALS | CO_OPTIMIZED,

        .code = code,
        .firstlineno = 1,
        .linetable = empty_bytes,
        .endlinetable = empty_bytes,
        .columntable = empty_bytes,

        .consts = empty_tuple,
        .names = empty_tuple,

        .localsplusnames = empty_tuple,
        .localspluskinds = empty_bytes,

        .argcount = 0,
        .posonlyargcount = 0,
        .kwonlyargcount = 0,

        .stacksize = 2,

        .exceptiontable = empty_bytes,
    };

    PyCodeObject *codeobj = _PyCode_New(&con);
    if (codeobj == NULL) {
        goto cleanup;
    }
    PyObject *globals = PyDict_New();
    if (globals == NULL) {
        Py_DECREF(codeobj);
        goto cleanup;
    }
    PyFrameConstructor desc = {
        .fc_globals = globals,
        .fc_builtins = globals,
        .fc_name = codeobj->co_name,
        .fc_qualname = codeobj->co_name,
        .fc_code = (PyObject *)codeobj,
        .fc_defaults = NULL,
        .fc_kwdefaults = NULL,
        .fc_closure = NULL
    };
    _Py_InitCleanupFunc = _PyFunction_FromConstructor(&desc);
cleanup:
    Py_XDECREF(empty_bytes);
    Py_XDECREF(empty_tuple);
    Py_XDECREF(empty_str);
    Py_XDECREF(name);
    Py_XDECREF(code);
    PyErr_Clear();
    return _Py_InitCleanupFunc == NULL ? -1 : 0;
}<|MERGE_RESOLUTION|>--- conflicted
+++ resolved
@@ -493,14 +493,11 @@
 #define SPEC_FAIL_PYCFUNCTION_NOARGS 16
 #define SPEC_FAIL_BAD_CALL_FLAGS 17
 #define SPEC_FAIL_CLASS 18
-<<<<<<< HEAD
-#define SPEC_FAIL_INIT_NOT_SIMPLE 25
-=======
 #define SPEC_FAIL_PYTHON_CLASS 19
 #define SPEC_FAIL_C_METHOD_CALL 20
 #define SPEC_FAIL_METHDESCR_NON_METHOD 21
 #define SPEC_FAIL_METHOD_CALL_CLASS 22
->>>>>>> 3a60bfef
+#define SPEC_FAIL_INIT_NOT_SIMPLE 23
 
 /* COMPARE_OP */
 #define SPEC_FAIL_STRING_COMPARE 13
@@ -1299,31 +1296,27 @@
     PyObject *callable, _Py_CODEUNIT *instr,
     int nargs, SpecializedCacheEntry *cache)
 {
-<<<<<<< HEAD
     if (setup_init_cleanup_func()) {
         return -1;
     }
+    if (_Py_OPCODE(instr[-1]) == PRECALL_METHOD) {
+        SPECIALIZATION_FAIL(CALL_NO_KW, SPEC_FAIL_METHOD_CALL_CLASS);
+        return -1;
+    }
+    assert(PyType_Check(callable));
     PyTypeObject *tp = (PyTypeObject *)callable;
     PyFunctionObject *init = get_init_for_simple_managed_python_class(tp);
     if (init) {
         if (((PyCodeObject *)init->func_code)->co_argcount != nargs+1) {
-            SPECIALIZATION_FAIL(CALL_FUNCTION, SPEC_FAIL_WRONG_NUMBER_ARGUMENTS);
+            SPECIALIZATION_FAIL(CALL_NO_KW, SPEC_FAIL_WRONG_NUMBER_ARGUMENTS);
             return -1;
         }
         _PyAdaptiveEntry *cache0 = &cache[0].adaptive;
         _PyObjectCache *cache1 = &cache[-1].obj;
         cache0->version = tp->tp_version_tag;
         cache1->obj = (PyObject *)init; /* borrowed */
-        *instr = _Py_MAKECODEUNIT(CALL_FUNCTION_ALLOC_AND_ENTER_INIT, _Py_OPARG(*instr));
+        *instr = _Py_MAKECODEUNIT(CALL_NO_KW_ALLOC_AND_ENTER_INIT, _Py_OPARG(*instr));
         return 0;
-    }
-    SPECIALIZATION_FAIL(CALL_FUNCTION, SPEC_FAIL_CLASS);
-=======
-    assert(PyType_Check(callable));
-    PyTypeObject *tp = (PyTypeObject *)callable;
-    if (_Py_OPCODE(instr[-1]) == PRECALL_METHOD) {
-        SPECIALIZATION_FAIL(CALL_NO_KW, SPEC_FAIL_METHOD_CALL_CLASS);
-        return -1;
     }
     if (tp->tp_new == PyBaseObject_Type.tp_new) {
         SPECIALIZATION_FAIL(CALL_NO_KW, SPEC_FAIL_PYTHON_CLASS);
@@ -1385,7 +1378,6 @@
         }
     }
     SPECIALIZATION_FAIL(CALL_NO_KW, SPEC_FAIL_OTHER);
->>>>>>> 3a60bfef
     return -1;
 }
 
