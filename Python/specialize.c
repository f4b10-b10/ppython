#include "Python.h"
#include "pycore_code.h"
#include "pycore_dict.h"
#include "pycore_function.h"      // _PyFunction_GetVersionForCurrentState()
#include "pycore_global_strings.h"  // _Py_ID()
#include "pycore_long.h"
#include "pycore_moduleobject.h"
#include "pycore_object.h"
#include "pycore_opcode.h"        // _PyOpcode_Caches
#include "structmember.h"         // struct PyMemberDef, T_OFFSET_EX
#include "pycore_descrobject.h"

#include <stdlib.h> // rand()

/* For guidance on adding or extending families of instructions see
 * ./adaptive.md
 */

#ifdef Py_STATS
PyStats _py_stats_struct = { 0 };
PyStats *_py_stats = NULL;

#define ADD_STAT_TO_DICT(res, field) \
    do { \
        PyObject *val = PyLong_FromUnsignedLongLong(stats->field); \
        if (val == NULL) { \
            Py_DECREF(res); \
            return NULL; \
        } \
        if (PyDict_SetItemString(res, #field, val) == -1) { \
            Py_DECREF(res); \
            Py_DECREF(val); \
            return NULL; \
        } \
        Py_DECREF(val); \
    } while(0);

static PyObject*
stats_to_dict(SpecializationStats *stats)
{
    PyObject *res = PyDict_New();
    if (res == NULL) {
        return NULL;
    }
    ADD_STAT_TO_DICT(res, success);
    ADD_STAT_TO_DICT(res, failure);
    ADD_STAT_TO_DICT(res, hit);
    ADD_STAT_TO_DICT(res, deferred);
    ADD_STAT_TO_DICT(res, miss);
    ADD_STAT_TO_DICT(res, deopt);
    PyObject *failure_kinds = PyTuple_New(SPECIALIZATION_FAILURE_KINDS);
    if (failure_kinds == NULL) {
        Py_DECREF(res);
        return NULL;
    }
    for (int i = 0; i < SPECIALIZATION_FAILURE_KINDS; i++) {
        PyObject *stat = PyLong_FromUnsignedLongLong(stats->failure_kinds[i]);
        if (stat == NULL) {
            Py_DECREF(res);
            Py_DECREF(failure_kinds);
            return NULL;
        }
        PyTuple_SET_ITEM(failure_kinds, i, stat);
    }
    if (PyDict_SetItemString(res, "failure_kinds", failure_kinds)) {
        Py_DECREF(res);
        Py_DECREF(failure_kinds);
        return NULL;
    }
    Py_DECREF(failure_kinds);
    return res;
}
#undef ADD_STAT_TO_DICT

static int
add_stat_dict(
    PyObject *res,
    int opcode,
    const char *name) {

    SpecializationStats *stats = &_py_stats_struct.opcode_stats[opcode].specialization;
    PyObject *d = stats_to_dict(stats);
    if (d == NULL) {
        return -1;
    }
    int err = PyDict_SetItemString(res, name, d);
    Py_DECREF(d);
    return err;
}

#ifdef Py_STATS
PyObject*
_Py_GetSpecializationStats(void) {
    PyObject *stats = PyDict_New();
    if (stats == NULL) {
        return NULL;
    }
    int err = 0;
    err += add_stat_dict(stats, LOAD_SUPER_ATTR, "load_super_attr");
    err += add_stat_dict(stats, LOAD_ATTR, "load_attr");
    err += add_stat_dict(stats, LOAD_GLOBAL, "load_global");
    err += add_stat_dict(stats, BINARY_SUBSCR, "binary_subscr");
    err += add_stat_dict(stats, STORE_SUBSCR, "store_subscr");
    err += add_stat_dict(stats, STORE_ATTR, "store_attr");
    err += add_stat_dict(stats, CALL, "call");
    err += add_stat_dict(stats, BINARY_OP, "binary_op");
    err += add_stat_dict(stats, COMPARE_OP, "compare_op");
    err += add_stat_dict(stats, UNPACK_SEQUENCE, "unpack_sequence");
    err += add_stat_dict(stats, FOR_ITER, "for_iter");
    err += add_stat_dict(stats, TO_BOOL, "to_bool");
    err += add_stat_dict(stats, SEND, "send");
    if (err < 0) {
        Py_DECREF(stats);
        return NULL;
    }
    return stats;
}
#endif


#define PRINT_STAT(i, field) \
    if (stats[i].field) { \
        fprintf(out, "    opcode[%d]." #field " : %" PRIu64 "\n", i, stats[i].field); \
    }

static void
print_spec_stats(FILE *out, OpcodeStats *stats)
{
    /* Mark some opcodes as specializable for stats,
     * even though we don't specialize them yet. */
    fprintf(out, "opcode[%d].specializable : 1\n", BINARY_SLICE);
    fprintf(out, "opcode[%d].specializable : 1\n", STORE_SLICE);
    for (int i = 0; i < 256; i++) {
        if (_PyOpcode_Caches[i]) {
            fprintf(out, "opcode[%d].specializable : 1\n", i);
        }
        PRINT_STAT(i, specialization.success);
        PRINT_STAT(i, specialization.failure);
        PRINT_STAT(i, specialization.hit);
        PRINT_STAT(i, specialization.deferred);
        PRINT_STAT(i, specialization.miss);
        PRINT_STAT(i, specialization.deopt);
        PRINT_STAT(i, execution_count);
        for (int j = 0; j < SPECIALIZATION_FAILURE_KINDS; j++) {
            uint64_t val = stats[i].specialization.failure_kinds[j];
            if (val) {
                fprintf(out, "    opcode[%d].specialization.failure_kinds[%d] : %"
                    PRIu64 "\n", i, j, val);
            }
        }
        for (int j = 0; j < 256; j++) {
            if (stats[i].pair_count[j]) {
                fprintf(out, "opcode[%d].pair_count[%d] : %" PRIu64 "\n",
                        i, j, stats[i].pair_count[j]);
            }
        }
    }
}
#undef PRINT_STAT


static void
print_call_stats(FILE *out, CallStats *stats)
{
    fprintf(out, "Calls to PyEval_EvalDefault: %" PRIu64 "\n", stats->pyeval_calls);
    fprintf(out, "Calls to Python functions inlined: %" PRIu64 "\n", stats->inlined_py_calls);
    fprintf(out, "Frames pushed: %" PRIu64 "\n", stats->frames_pushed);
    fprintf(out, "Frame objects created: %" PRIu64 "\n", stats->frame_objects_created);
    for (int i = 0; i < EVAL_CALL_KINDS; i++) {
        fprintf(out, "Calls via PyEval_EvalFrame[%d] : %" PRIu64 "\n", i, stats->eval_calls[i]);
    }
}

static void
print_object_stats(FILE *out, ObjectStats *stats)
{
    fprintf(out, "Object allocations from freelist: %" PRIu64 "\n", stats->from_freelist);
    fprintf(out, "Object frees to freelist: %" PRIu64 "\n", stats->to_freelist);
    fprintf(out, "Object allocations: %" PRIu64 "\n", stats->allocations);
    fprintf(out, "Object allocations to 512 bytes: %" PRIu64 "\n", stats->allocations512);
    fprintf(out, "Object allocations to 4 kbytes: %" PRIu64 "\n", stats->allocations4k);
    fprintf(out, "Object allocations over 4 kbytes: %" PRIu64 "\n", stats->allocations_big);
    fprintf(out, "Object frees: %" PRIu64 "\n", stats->frees);
    fprintf(out, "Object new values: %" PRIu64 "\n", stats->new_values);
    fprintf(out, "Object interpreter increfs: %" PRIu64 "\n", stats->interpreter_increfs);
    fprintf(out, "Object interpreter decrefs: %" PRIu64 "\n", stats->interpreter_decrefs);
    fprintf(out, "Object increfs: %" PRIu64 "\n", stats->increfs);
    fprintf(out, "Object decrefs: %" PRIu64 "\n", stats->decrefs);
    fprintf(out, "Object materialize dict (on request): %" PRIu64 "\n", stats->dict_materialized_on_request);
    fprintf(out, "Object materialize dict (new key): %" PRIu64 "\n", stats->dict_materialized_new_key);
    fprintf(out, "Object materialize dict (too big): %" PRIu64 "\n", stats->dict_materialized_too_big);
    fprintf(out, "Object materialize dict (str subclass): %" PRIu64 "\n", stats->dict_materialized_str_subclass);
    fprintf(out, "Object method cache hits: %" PRIu64 "\n", stats->type_cache_hits);
    fprintf(out, "Object method cache misses: %" PRIu64 "\n", stats->type_cache_misses);
    fprintf(out, "Object method cache collisions: %" PRIu64 "\n", stats->type_cache_collisions);
    fprintf(out, "Object method cache dunder hits: %" PRIu64 "\n", stats->type_cache_dunder_hits);
    fprintf(out, "Object method cache dunder misses: %" PRIu64 "\n", stats->type_cache_dunder_misses);
}

static void
print_stats(FILE *out, PyStats *stats) {
    print_spec_stats(out, stats->opcode_stats);
    print_call_stats(out, &stats->call_stats);
    print_object_stats(out, &stats->object_stats);
}

void
_Py_StatsClear(void)
{
    _py_stats_struct = (PyStats) { 0 };
}

void
_Py_PrintSpecializationStats(int to_file)
{
    FILE *out = stderr;
    if (to_file) {
        /* Write to a file instead of stderr. */
# ifdef MS_WINDOWS
        const char *dirname = "c:\\temp\\py_stats\\";
# else
        const char *dirname = "/tmp/py_stats/";
# endif
        /* Use random 160 bit number as file name,
        * to avoid both accidental collisions and
        * symlink attacks. */
        unsigned char rand[20];
        char hex_name[41];
        _PyOS_URandomNonblock(rand, 20);
        for (int i = 0; i < 20; i++) {
            hex_name[2*i] = "0123456789abcdef"[rand[i]&15];
            hex_name[2*i+1] = "0123456789abcdef"[(rand[i]>>4)&15];
        }
        hex_name[40] = '\0';
        char buf[64];
        assert(strlen(dirname) + 40 + strlen(".txt") < 64);
        sprintf(buf, "%s%s.txt", dirname, hex_name);
        FILE *fout = fopen(buf, "w");
        if (fout) {
            out = fout;
        }
    }
    else {
        fprintf(out, "Specialization stats:\n");
    }
    print_stats(out, &_py_stats_struct);
    if (out != stderr) {
        fclose(out);
    }
}

#ifdef Py_STATS

#define SPECIALIZATION_FAIL(opcode, kind) \
do { \
    if (_py_stats) { \
        _py_stats->opcode_stats[opcode].specialization.failure_kinds[kind]++; \
    } \
} while (0)

#endif
#endif

#ifndef SPECIALIZATION_FAIL
#define SPECIALIZATION_FAIL(opcode, kind) ((void)0)
#endif

// Initialize warmup counters and insert superinstructions. This cannot fail.
void
_PyCode_Quicken(PyCodeObject *code)
{
    #if ENABLE_SPECIALIZATION
    int opcode = 0;
    _Py_CODEUNIT *instructions = _PyCode_CODE(code);
    for (int i = 0; i < Py_SIZE(code); i++) {
        opcode = _Py_GetBaseOpcode(code, i);
        assert(opcode < MIN_INSTRUMENTED_OPCODE);
        int caches = _PyOpcode_Caches[opcode];
        if (caches) {
            instructions[i + 1].cache = adaptive_counter_warmup();
            i += caches;
        }
    }
    #endif /* ENABLE_SPECIALIZATION */
}

#define SIMPLE_FUNCTION 0

/* Common */

#define SPEC_FAIL_OTHER 0
#define SPEC_FAIL_NO_DICT 1
#define SPEC_FAIL_OVERRIDDEN 2
#define SPEC_FAIL_OUT_OF_VERSIONS 3
#define SPEC_FAIL_OUT_OF_RANGE 4
#define SPEC_FAIL_EXPECTED_ERROR 5
#define SPEC_FAIL_WRONG_NUMBER_ARGUMENTS 6
#define SPEC_FAIL_CODE_COMPLEX_PARAMETERS 7
#define SPEC_FAIL_CODE_NOT_OPTIMIZED 8


#define SPEC_FAIL_LOAD_GLOBAL_NON_DICT 17
#define SPEC_FAIL_LOAD_GLOBAL_NON_STRING_OR_SPLIT 18

/* Super */

#define SPEC_FAIL_SUPER_BAD_CLASS 9
#define SPEC_FAIL_SUPER_SHADOWED 10

/* Attributes */

#define SPEC_FAIL_ATTR_OVERRIDING_DESCRIPTOR 9
#define SPEC_FAIL_ATTR_NON_OVERRIDING_DESCRIPTOR 10
#define SPEC_FAIL_ATTR_NOT_DESCRIPTOR 11
#define SPEC_FAIL_ATTR_METHOD 12
#define SPEC_FAIL_ATTR_MUTABLE_CLASS 13
#define SPEC_FAIL_ATTR_PROPERTY 14
#define SPEC_FAIL_ATTR_NON_OBJECT_SLOT 15
#define SPEC_FAIL_ATTR_READ_ONLY 16
#define SPEC_FAIL_ATTR_AUDITED_SLOT 17
#define SPEC_FAIL_ATTR_NOT_MANAGED_DICT 18
#define SPEC_FAIL_ATTR_NON_STRING_OR_SPLIT 19
#define SPEC_FAIL_ATTR_MODULE_ATTR_NOT_FOUND 20

#define SPEC_FAIL_ATTR_SHADOWED 21
#define SPEC_FAIL_ATTR_BUILTIN_CLASS_METHOD 22
#define SPEC_FAIL_ATTR_CLASS_METHOD_OBJ 23
#define SPEC_FAIL_ATTR_OBJECT_SLOT 24
#define SPEC_FAIL_ATTR_HAS_MANAGED_DICT 25
#define SPEC_FAIL_ATTR_INSTANCE_ATTRIBUTE 26
#define SPEC_FAIL_ATTR_METACLASS_ATTRIBUTE 27
#define SPEC_FAIL_ATTR_PROPERTY_NOT_PY_FUNCTION 28
#define SPEC_FAIL_ATTR_NOT_IN_KEYS 29
#define SPEC_FAIL_ATTR_NOT_IN_DICT 30
#define SPEC_FAIL_ATTR_CLASS_ATTR_SIMPLE 31
#define SPEC_FAIL_ATTR_CLASS_ATTR_DESCRIPTOR 32
#define SPEC_FAIL_ATTR_BUILTIN_CLASS_METHOD_OBJ 33

/* Binary subscr and store subscr */

#define SPEC_FAIL_SUBSCR_ARRAY_INT 9
#define SPEC_FAIL_SUBSCR_ARRAY_SLICE 10
#define SPEC_FAIL_SUBSCR_LIST_SLICE 11
#define SPEC_FAIL_SUBSCR_TUPLE_SLICE 12
#define SPEC_FAIL_SUBSCR_STRING_INT 13
#define SPEC_FAIL_SUBSCR_STRING_SLICE 14
#define SPEC_FAIL_SUBSCR_BUFFER_INT 15
#define SPEC_FAIL_SUBSCR_BUFFER_SLICE 16
#define SPEC_FAIL_SUBSCR_SEQUENCE_INT 17

/* Store subscr */
#define SPEC_FAIL_SUBSCR_BYTEARRAY_INT 18
#define SPEC_FAIL_SUBSCR_BYTEARRAY_SLICE 19
#define SPEC_FAIL_SUBSCR_PY_SIMPLE 20
#define SPEC_FAIL_SUBSCR_PY_OTHER 21
#define SPEC_FAIL_SUBSCR_DICT_SUBCLASS_NO_OVERRIDE 22
#define SPEC_FAIL_SUBSCR_NOT_HEAP_TYPE 23

/* Binary op */

#define SPEC_FAIL_BINARY_OP_ADD_DIFFERENT_TYPES          9
#define SPEC_FAIL_BINARY_OP_ADD_OTHER                   10
#define SPEC_FAIL_BINARY_OP_AND_DIFFERENT_TYPES         11
#define SPEC_FAIL_BINARY_OP_AND_INT                     12
#define SPEC_FAIL_BINARY_OP_AND_OTHER                   13
#define SPEC_FAIL_BINARY_OP_FLOOR_DIVIDE                14
#define SPEC_FAIL_BINARY_OP_LSHIFT                      15
#define SPEC_FAIL_BINARY_OP_MATRIX_MULTIPLY             16
#define SPEC_FAIL_BINARY_OP_MULTIPLY_DIFFERENT_TYPES    17
#define SPEC_FAIL_BINARY_OP_MULTIPLY_OTHER              18
#define SPEC_FAIL_BINARY_OP_OR                          19
#define SPEC_FAIL_BINARY_OP_POWER                       20
#define SPEC_FAIL_BINARY_OP_REMAINDER                   21
#define SPEC_FAIL_BINARY_OP_RSHIFT                      22
#define SPEC_FAIL_BINARY_OP_SUBTRACT_DIFFERENT_TYPES    23
#define SPEC_FAIL_BINARY_OP_SUBTRACT_OTHER              24
#define SPEC_FAIL_BINARY_OP_TRUE_DIVIDE_DIFFERENT_TYPES 25
#define SPEC_FAIL_BINARY_OP_TRUE_DIVIDE_FLOAT           26
#define SPEC_FAIL_BINARY_OP_TRUE_DIVIDE_OTHER           27
#define SPEC_FAIL_BINARY_OP_XOR                         28

/* Calls */

#define SPEC_FAIL_CALL_INSTANCE_METHOD 11
#define SPEC_FAIL_CALL_CMETHOD 12
#define SPEC_FAIL_CALL_CFUNC_VARARGS 13
#define SPEC_FAIL_CALL_CFUNC_VARARGS_KEYWORDS 14
#define SPEC_FAIL_CALL_CFUNC_NOARGS 15
#define SPEC_FAIL_CALL_CFUNC_METHOD_FASTCALL_KEYWORDS 16
#define SPEC_FAIL_CALL_METH_DESCR_VARARGS 17
#define SPEC_FAIL_CALL_METH_DESCR_VARARGS_KEYWORDS 18
#define SPEC_FAIL_CALL_METH_DESCR_METHOD_FASTCALL_KEYWORDS 19
#define SPEC_FAIL_CALL_BAD_CALL_FLAGS 20
#define SPEC_FAIL_CALL_INIT_NOT_PYTHON 21
#define SPEC_FAIL_CALL_PEP_523 22
#define SPEC_FAIL_CALL_BOUND_METHOD 23
#define SPEC_FAIL_CALL_STR 24
#define SPEC_FAIL_CALL_CLASS_NO_VECTORCALL 25
#define SPEC_FAIL_CALL_CLASS_MUTABLE 26
#define SPEC_FAIL_CALL_KWNAMES 27
#define SPEC_FAIL_CALL_METHOD_WRAPPER 28
#define SPEC_FAIL_CALL_OPERATOR_WRAPPER 29
#define SPEC_FAIL_CALL_INIT_NOT_SIMPLE 30

/* COMPARE_OP */
#define SPEC_FAIL_COMPARE_OP_DIFFERENT_TYPES 12
#define SPEC_FAIL_COMPARE_OP_STRING 13
#define SPEC_FAIL_COMPARE_OP_BIG_INT 14
#define SPEC_FAIL_COMPARE_OP_BYTES 15
#define SPEC_FAIL_COMPARE_OP_TUPLE 16
#define SPEC_FAIL_COMPARE_OP_LIST 17
#define SPEC_FAIL_COMPARE_OP_SET 18
#define SPEC_FAIL_COMPARE_OP_BOOL 19
#define SPEC_FAIL_COMPARE_OP_BASEOBJECT 20
#define SPEC_FAIL_COMPARE_OP_FLOAT_LONG 21
#define SPEC_FAIL_COMPARE_OP_LONG_FLOAT 22

/* FOR_ITER and SEND */
#define SPEC_FAIL_ITER_GENERATOR 10
#define SPEC_FAIL_ITER_COROUTINE 11
#define SPEC_FAIL_ITER_ASYNC_GENERATOR 12
#define SPEC_FAIL_ITER_LIST 13
#define SPEC_FAIL_ITER_TUPLE 14
#define SPEC_FAIL_ITER_SET 15
#define SPEC_FAIL_ITER_STRING 16
#define SPEC_FAIL_ITER_BYTES 17
#define SPEC_FAIL_ITER_RANGE 18
#define SPEC_FAIL_ITER_ITERTOOLS 19
#define SPEC_FAIL_ITER_DICT_KEYS 20
#define SPEC_FAIL_ITER_DICT_ITEMS 21
#define SPEC_FAIL_ITER_DICT_VALUES 22
#define SPEC_FAIL_ITER_ENUMERATE 23
#define SPEC_FAIL_ITER_MAP 24
#define SPEC_FAIL_ITER_ZIP 25
#define SPEC_FAIL_ITER_SEQ_ITER 26
#define SPEC_FAIL_ITER_REVERSED_LIST 27
#define SPEC_FAIL_ITER_CALLABLE 28
#define SPEC_FAIL_ITER_ASCII_STRING 29
#define SPEC_FAIL_ITER_ASYNC_GENERATOR_SEND 30

// UNPACK_SEQUENCE

#define SPEC_FAIL_UNPACK_SEQUENCE_ITERATOR 9
#define SPEC_FAIL_UNPACK_SEQUENCE_SEQUENCE 10

// TO_BOOL
#define SPEC_FAIL_TO_BOOL_BYTEARRAY    9
#define SPEC_FAIL_TO_BOOL_BYTES       10
#define SPEC_FAIL_TO_BOOL_DICT        11
#define SPEC_FAIL_TO_BOOL_FLOAT       12
#define SPEC_FAIL_TO_BOOL_MAPPING     13
#define SPEC_FAIL_TO_BOOL_NUMBER      14
#define SPEC_FAIL_TO_BOOL_SEQUENCE    15
#define SPEC_FAIL_TO_BOOL_MEMORY_VIEW 16
#define SPEC_FAIL_TO_BOOL_SET         17
#define SPEC_FAIL_TO_BOOL_TUPLE       18

static int function_kind(PyCodeObject *code);
static bool function_check_args(PyObject *o, int expected_argcount, int opcode);
static uint32_t function_get_version(PyObject *o, int opcode);

static int
specialize_module_load_attr(
    PyObject *owner, _Py_CODEUNIT *instr, PyObject *name
) {
    _PyAttrCache *cache = (_PyAttrCache *)(instr + 1);
    PyModuleObject *m = (PyModuleObject *)owner;
    assert((owner->ob_type->tp_flags & Py_TPFLAGS_MANAGED_DICT) == 0);
    PyDictObject *dict = (PyDictObject *)m->md_dict;
    if (dict == NULL) {
        SPECIALIZATION_FAIL(LOAD_ATTR, SPEC_FAIL_NO_DICT);
        return -1;
    }
    if (dict->ma_keys->dk_kind != DICT_KEYS_UNICODE) {
        SPECIALIZATION_FAIL(LOAD_ATTR, SPEC_FAIL_ATTR_NON_STRING_OR_SPLIT);
        return -1;
    }
    Py_ssize_t index = _PyDict_LookupIndex(dict, &_Py_ID(__getattr__));
    assert(index != DKIX_ERROR);
    if (index != DKIX_EMPTY) {
        SPECIALIZATION_FAIL(LOAD_ATTR, SPEC_FAIL_ATTR_MODULE_ATTR_NOT_FOUND);
        return -1;
    }
    index = _PyDict_LookupIndex(dict, name);
    assert (index != DKIX_ERROR);
    if (index != (uint16_t)index) {
        SPECIALIZATION_FAIL(LOAD_ATTR,
                            index == DKIX_EMPTY ?
                            SPEC_FAIL_ATTR_MODULE_ATTR_NOT_FOUND :
                            SPEC_FAIL_OUT_OF_RANGE);
        return -1;
    }
    uint32_t keys_version = _PyDictKeys_GetVersionForCurrentState(
            _PyInterpreterState_GET(), dict->ma_keys);
    if (keys_version == 0) {
        SPECIALIZATION_FAIL(LOAD_ATTR, SPEC_FAIL_OUT_OF_VERSIONS);
        return -1;
    }
    write_u32(cache->version, keys_version);
    cache->index = (uint16_t)index;
    instr->op.code = LOAD_ATTR_MODULE;
    return 0;
}



/* Attribute specialization */

void
_Py_Specialize_LoadSuperAttr(PyObject *global_super, PyObject *cls, _Py_CODEUNIT *instr, int load_method) {
    assert(ENABLE_SPECIALIZATION);
    assert(_PyOpcode_Caches[LOAD_SUPER_ATTR] == INLINE_CACHE_ENTRIES_LOAD_SUPER_ATTR);
    _PySuperAttrCache *cache = (_PySuperAttrCache *)(instr + 1);
    if (global_super != (PyObject *)&PySuper_Type) {
        SPECIALIZATION_FAIL(LOAD_SUPER_ATTR, SPEC_FAIL_SUPER_SHADOWED);
        goto fail;
    }
    if (!PyType_Check(cls)) {
        SPECIALIZATION_FAIL(LOAD_SUPER_ATTR, SPEC_FAIL_SUPER_BAD_CLASS);
        goto fail;
    }
    instr->op.code = load_method ? LOAD_SUPER_ATTR_METHOD : LOAD_SUPER_ATTR_ATTR;
    goto success;

fail:
    STAT_INC(LOAD_SUPER_ATTR, failure);
    assert(!PyErr_Occurred());
    instr->op.code = LOAD_SUPER_ATTR;
    cache->counter = adaptive_counter_backoff(cache->counter);
    return;
success:
    STAT_INC(LOAD_SUPER_ATTR, success);
    assert(!PyErr_Occurred());
    cache->counter = adaptive_counter_cooldown();
}

typedef enum {
    OVERRIDING, /* Is an overriding descriptor, and will remain so. */
    METHOD, /* Attribute has Py_TPFLAGS_METHOD_DESCRIPTOR set */
    PROPERTY, /* Is a property */
    OBJECT_SLOT, /* Is an object slot descriptor */
    OTHER_SLOT, /* Is a slot descriptor of another type */
    NON_OVERRIDING, /* Is another non-overriding descriptor, and is an instance of an immutable class*/
    BUILTIN_CLASSMETHOD, /* Builtin methods with METH_CLASS */
    PYTHON_CLASSMETHOD, /* Python classmethod(func) object */
    NON_DESCRIPTOR, /* Is not a descriptor, and is an instance of an immutable class */
    MUTABLE,   /* Instance of a mutable class; might, or might not, be a descriptor */
    ABSENT, /* Attribute is not present on the class */
    DUNDER_CLASS, /* __class__ attribute */
    GETSET_OVERRIDDEN, /* __getattribute__ or __setattr__ has been overridden */
    GETATTRIBUTE_IS_PYTHON_FUNCTION  /* Descriptor requires calling a Python __getattribute__ */
} DescriptorClassification;


static DescriptorClassification
analyze_descriptor(PyTypeObject *type, PyObject *name, PyObject **descr, int store)
{
    bool has_getattr = false;
    if (store) {
        if (type->tp_setattro != PyObject_GenericSetAttr) {
            *descr = NULL;
            return GETSET_OVERRIDDEN;
        }
    }
    else {
        getattrofunc getattro_slot = type->tp_getattro;
        if (getattro_slot == PyObject_GenericGetAttr) {
            /* Normal attribute lookup; */
            has_getattr = false;
        }
        else if (getattro_slot == _Py_slot_tp_getattr_hook ||
            getattro_slot == _Py_slot_tp_getattro) {
            /* One or both of __getattribute__ or __getattr__ may have been
             overridden See typeobject.c for why these functions are special. */
            PyObject *getattribute = _PyType_Lookup(type,
                &_Py_ID(__getattribute__));
            PyInterpreterState *interp = _PyInterpreterState_GET();
            bool has_custom_getattribute = getattribute != NULL &&
                getattribute != interp->callable_cache.object__getattribute__;
            has_getattr = _PyType_Lookup(type, &_Py_ID(__getattr__)) != NULL;
            if (has_custom_getattribute) {
                if (getattro_slot == _Py_slot_tp_getattro &&
                    !has_getattr &&
                    Py_IS_TYPE(getattribute, &PyFunction_Type)) {
                    *descr = getattribute;
                    return GETATTRIBUTE_IS_PYTHON_FUNCTION;
                }
                /* Potentially both __getattr__ and __getattribute__ are set.
                   Too complicated */
                *descr = NULL;
                return GETSET_OVERRIDDEN;
            }
            /* Potentially has __getattr__ but no custom __getattribute__.
               Fall through to usual descriptor analysis.
               Usual attribute lookup should only be allowed at runtime
               if we can guarantee that there is no way an exception can be
               raised. This means some specializations, e.g. specializing
               for property() isn't safe.
            */
        }
        else {
            *descr = NULL;
            return GETSET_OVERRIDDEN;
        }
    }
    PyObject *descriptor = _PyType_Lookup(type, name);
    *descr = descriptor;
    if (descriptor == NULL) {
        return ABSENT;
    }
    PyTypeObject *desc_cls = Py_TYPE(descriptor);
    if (!(desc_cls->tp_flags & Py_TPFLAGS_IMMUTABLETYPE)) {
        return MUTABLE;
    }
    if (desc_cls->tp_descr_set) {
        if (desc_cls == &PyMemberDescr_Type) {
            PyMemberDescrObject *member = (PyMemberDescrObject *)descriptor;
            struct PyMemberDef *dmem = member->d_member;
            if (dmem->type == T_OBJECT_EX) {
                return OBJECT_SLOT;
            }
            return OTHER_SLOT;
        }
        if (desc_cls == &PyProperty_Type) {
            /* We can't detect at runtime whether an attribute exists
               with property. So that means we may have to call
               __getattr__. */
            return has_getattr ? GETSET_OVERRIDDEN : PROPERTY;
        }
        if (PyUnicode_CompareWithASCIIString(name, "__class__") == 0) {
            if (descriptor == _PyType_Lookup(&PyBaseObject_Type, name)) {
                return DUNDER_CLASS;
            }
        }
        if (store) {
            return OVERRIDING;
        }
    }
    if (desc_cls->tp_descr_get) {
        if (desc_cls->tp_flags & Py_TPFLAGS_METHOD_DESCRIPTOR) {
            return METHOD;
        }
        if (Py_IS_TYPE(descriptor, &PyClassMethodDescr_Type)) {
            return BUILTIN_CLASSMETHOD;
        }
        if (Py_IS_TYPE(descriptor, &PyClassMethod_Type)) {
            return PYTHON_CLASSMETHOD;
        }
        return NON_OVERRIDING;
    }
    return NON_DESCRIPTOR;
}

static int
specialize_dict_access(
    PyObject *owner, _Py_CODEUNIT *instr, PyTypeObject *type,
    DescriptorClassification kind, PyObject *name,
    int base_op, int values_op, int hint_op)
{
    assert(kind == NON_OVERRIDING || kind == NON_DESCRIPTOR || kind == ABSENT ||
        kind == BUILTIN_CLASSMETHOD || kind == PYTHON_CLASSMETHOD);
    // No descriptor, or non overriding.
    if ((type->tp_flags & Py_TPFLAGS_MANAGED_DICT) == 0) {
        SPECIALIZATION_FAIL(base_op, SPEC_FAIL_ATTR_NOT_MANAGED_DICT);
        return 0;
    }
    _PyAttrCache *cache = (_PyAttrCache *)(instr + 1);
    PyDictOrValues dorv = *_PyObject_DictOrValuesPointer(owner);
    if (_PyDictOrValues_IsValues(dorv)) {
        // Virtual dictionary
        PyDictKeysObject *keys = ((PyHeapTypeObject *)type)->ht_cached_keys;
        assert(PyUnicode_CheckExact(name));
        Py_ssize_t index = _PyDictKeys_StringLookup(keys, name);
        assert (index != DKIX_ERROR);
        if (index != (uint16_t)index) {
            SPECIALIZATION_FAIL(base_op,
                                index == DKIX_EMPTY ?
                                SPEC_FAIL_ATTR_NOT_IN_KEYS :
                                SPEC_FAIL_OUT_OF_RANGE);
            return 0;
        }
        write_u32(cache->version, type->tp_version_tag);
        cache->index = (uint16_t)index;
        instr->op.code = values_op;
    }
    else {
        PyDictObject *dict = (PyDictObject *)_PyDictOrValues_GetDict(dorv);
        if (dict == NULL || !PyDict_CheckExact(dict)) {
            SPECIALIZATION_FAIL(base_op, SPEC_FAIL_NO_DICT);
            return 0;
        }
        // We found an instance with a __dict__.
        Py_ssize_t index =
            _PyDict_LookupIndex(dict, name);
        if (index != (uint16_t)index) {
            SPECIALIZATION_FAIL(base_op,
                                index == DKIX_EMPTY ?
                                SPEC_FAIL_ATTR_NOT_IN_DICT :
                                SPEC_FAIL_OUT_OF_RANGE);
            return 0;
        }
        cache->index = (uint16_t)index;
        write_u32(cache->version, type->tp_version_tag);
        instr->op.code = hint_op;
    }
    return 1;
}

static int specialize_attr_loadmethod(PyObject* owner, _Py_CODEUNIT* instr, PyObject* name,
    PyObject* descr, DescriptorClassification kind);
static int specialize_class_load_attr(PyObject* owner, _Py_CODEUNIT* instr, PyObject* name);

void
_Py_Specialize_LoadAttr(PyObject *owner, _Py_CODEUNIT *instr, PyObject *name)
{
    assert(ENABLE_SPECIALIZATION);
    assert(_PyOpcode_Caches[LOAD_ATTR] == INLINE_CACHE_ENTRIES_LOAD_ATTR);
    _PyAttrCache *cache = (_PyAttrCache *)(instr + 1);
    PyTypeObject *type = Py_TYPE(owner);
    if (!_PyType_IsReady(type)) {
        // We *might* not really need this check, but we inherited it from
        // PyObject_GenericGetAttr and friends... and this way we still do the
        // right thing if someone forgets to call PyType_Ready(type):
        SPECIALIZATION_FAIL(LOAD_ATTR, SPEC_FAIL_OTHER);
        goto fail;
    }
    if (PyModule_CheckExact(owner)) {
        if (specialize_module_load_attr(owner, instr, name))
        {
            goto fail;
        }
        goto success;
    }
    if (PyType_Check(owner)) {
        if (specialize_class_load_attr(owner, instr, name)) {
            goto fail;
        }
        goto success;
    }
    PyObject *descr = NULL;
    DescriptorClassification kind = analyze_descriptor(type, name, &descr, 0);
    assert(descr != NULL || kind == ABSENT || kind == GETSET_OVERRIDDEN);
    switch(kind) {
        case OVERRIDING:
            SPECIALIZATION_FAIL(LOAD_ATTR, SPEC_FAIL_ATTR_OVERRIDING_DESCRIPTOR);
            goto fail;
        case METHOD:
        {
            int oparg = instr->op.arg;
            if (oparg & 1) {
                if (specialize_attr_loadmethod(owner, instr, name, descr, kind)) {
                    goto success;
                }
            }
            else {
                SPECIALIZATION_FAIL(LOAD_ATTR, SPEC_FAIL_ATTR_METHOD);
            }
            goto fail;
        }
        case PROPERTY:
        {
            _PyLoadMethodCache *lm_cache = (_PyLoadMethodCache *)(instr + 1);
            assert(Py_TYPE(descr) == &PyProperty_Type);
            PyObject *fget = ((_PyPropertyObject *)descr)->prop_get;
            if (fget == NULL) {
                SPECIALIZATION_FAIL(LOAD_ATTR, SPEC_FAIL_EXPECTED_ERROR);
                goto fail;
            }
            if (!Py_IS_TYPE(fget, &PyFunction_Type)) {
                SPECIALIZATION_FAIL(LOAD_ATTR, SPEC_FAIL_ATTR_PROPERTY_NOT_PY_FUNCTION);
                goto fail;
            }
            if (!function_check_args(fget, 1, LOAD_ATTR)) {
                goto fail;
            }
            uint32_t version = function_get_version(fget, LOAD_ATTR);
            if (version == 0) {
                goto fail;
            }
            if (_PyInterpreterState_GET()->eval_frame) {
                SPECIALIZATION_FAIL(LOAD_ATTR, SPEC_FAIL_OTHER);
                goto fail;
            }
            write_u32(lm_cache->keys_version, version);
            assert(type->tp_version_tag != 0);
            write_u32(lm_cache->type_version, type->tp_version_tag);
            /* borrowed */
            write_obj(lm_cache->descr, fget);
            instr->op.code = LOAD_ATTR_PROPERTY;
            goto success;
        }
        case OBJECT_SLOT:
        {
            PyMemberDescrObject *member = (PyMemberDescrObject *)descr;
            struct PyMemberDef *dmem = member->d_member;
            Py_ssize_t offset = dmem->offset;
            if (!PyObject_TypeCheck(owner, member->d_common.d_type)) {
                SPECIALIZATION_FAIL(LOAD_ATTR, SPEC_FAIL_EXPECTED_ERROR);
                goto fail;
            }
            if (dmem->flags & PY_AUDIT_READ) {
                SPECIALIZATION_FAIL(LOAD_ATTR, SPEC_FAIL_ATTR_AUDITED_SLOT);
                goto fail;
            }
            if (offset != (uint16_t)offset) {
                SPECIALIZATION_FAIL(LOAD_ATTR, SPEC_FAIL_OUT_OF_RANGE);
                goto fail;
            }
            assert(dmem->type == T_OBJECT_EX);
            assert(offset > 0);
            cache->index = (uint16_t)offset;
            write_u32(cache->version, type->tp_version_tag);
            instr->op.code = LOAD_ATTR_SLOT;
            goto success;
        }
        case DUNDER_CLASS:
        {
            Py_ssize_t offset = offsetof(PyObject, ob_type);
            assert(offset == (uint16_t)offset);
            cache->index = (uint16_t)offset;
            write_u32(cache->version, type->tp_version_tag);
            instr->op.code = LOAD_ATTR_SLOT;
            goto success;
        }
        case OTHER_SLOT:
            SPECIALIZATION_FAIL(LOAD_ATTR, SPEC_FAIL_ATTR_NON_OBJECT_SLOT);
            goto fail;
        case MUTABLE:
            SPECIALIZATION_FAIL(LOAD_ATTR, SPEC_FAIL_ATTR_MUTABLE_CLASS);
            goto fail;
        case GETSET_OVERRIDDEN:
            SPECIALIZATION_FAIL(LOAD_ATTR, SPEC_FAIL_OVERRIDDEN);
            goto fail;
        case GETATTRIBUTE_IS_PYTHON_FUNCTION:
        {
            assert(type->tp_getattro == _Py_slot_tp_getattro);
            assert(Py_IS_TYPE(descr, &PyFunction_Type));
            _PyLoadMethodCache *lm_cache = (_PyLoadMethodCache *)(instr + 1);
            if (!function_check_args(descr, 2, LOAD_ATTR)) {
                goto fail;
            }
            uint32_t version = function_get_version(descr, LOAD_ATTR);
            if (version == 0) {
                goto fail;
            }
            if (_PyInterpreterState_GET()->eval_frame) {
                SPECIALIZATION_FAIL(LOAD_ATTR, SPEC_FAIL_OTHER);
                goto fail;
            }
            write_u32(lm_cache->keys_version, version);
            /* borrowed */
            write_obj(lm_cache->descr, descr);
            write_u32(lm_cache->type_version, type->tp_version_tag);
            instr->op.code = LOAD_ATTR_GETATTRIBUTE_OVERRIDDEN;
            goto success;
        }
        case BUILTIN_CLASSMETHOD:
            SPECIALIZATION_FAIL(LOAD_ATTR, SPEC_FAIL_ATTR_BUILTIN_CLASS_METHOD_OBJ);
            goto fail;
        case PYTHON_CLASSMETHOD:
            SPECIALIZATION_FAIL(LOAD_ATTR, SPEC_FAIL_ATTR_CLASS_METHOD_OBJ);
            goto fail;
        case NON_OVERRIDING:
            SPECIALIZATION_FAIL(LOAD_ATTR,
                                (type->tp_flags & Py_TPFLAGS_MANAGED_DICT) ?
                                SPEC_FAIL_ATTR_CLASS_ATTR_DESCRIPTOR :
                                SPEC_FAIL_ATTR_NOT_MANAGED_DICT);
            goto fail;
        case NON_DESCRIPTOR:
            SPECIALIZATION_FAIL(LOAD_ATTR,
                                (type->tp_flags & Py_TPFLAGS_MANAGED_DICT) ?
                                SPEC_FAIL_ATTR_CLASS_ATTR_SIMPLE :
                                SPEC_FAIL_ATTR_NOT_MANAGED_DICT);
            goto fail;
        case ABSENT:
            if (specialize_dict_access(owner, instr, type, kind, name, LOAD_ATTR,
                                    LOAD_ATTR_INSTANCE_VALUE, LOAD_ATTR_WITH_HINT))
            {
                goto success;
            }
    }
fail:
    STAT_INC(LOAD_ATTR, failure);
    assert(!PyErr_Occurred());
    instr->op.code = LOAD_ATTR;
    cache->counter = adaptive_counter_backoff(cache->counter);
    return;
success:
    STAT_INC(LOAD_ATTR, success);
    assert(!PyErr_Occurred());
    cache->counter = adaptive_counter_cooldown();
}

void
_Py_Specialize_StoreAttr(PyObject *owner, _Py_CODEUNIT *instr, PyObject *name)
{
    assert(ENABLE_SPECIALIZATION);
    assert(_PyOpcode_Caches[STORE_ATTR] == INLINE_CACHE_ENTRIES_STORE_ATTR);
    _PyAttrCache *cache = (_PyAttrCache *)(instr + 1);
    PyTypeObject *type = Py_TYPE(owner);
    if (!_PyType_IsReady(type)) {
        // We *might* not really need this check, but we inherited it from
        // PyObject_GenericSetAttr and friends... and this way we still do the
        // right thing if someone forgets to call PyType_Ready(type):
        SPECIALIZATION_FAIL(STORE_ATTR, SPEC_FAIL_OTHER);
        goto fail;
    }
    if (PyModule_CheckExact(owner)) {
        SPECIALIZATION_FAIL(STORE_ATTR, SPEC_FAIL_OVERRIDDEN);
        goto fail;
    }
    PyObject *descr;
    DescriptorClassification kind = analyze_descriptor(type, name, &descr, 1);
    switch(kind) {
        case OVERRIDING:
            SPECIALIZATION_FAIL(STORE_ATTR, SPEC_FAIL_ATTR_OVERRIDING_DESCRIPTOR);
            goto fail;
        case METHOD:
            SPECIALIZATION_FAIL(STORE_ATTR, SPEC_FAIL_ATTR_METHOD);
            goto fail;
        case PROPERTY:
            SPECIALIZATION_FAIL(STORE_ATTR, SPEC_FAIL_ATTR_PROPERTY);
            goto fail;
        case OBJECT_SLOT:
        {
            PyMemberDescrObject *member = (PyMemberDescrObject *)descr;
            struct PyMemberDef *dmem = member->d_member;
            Py_ssize_t offset = dmem->offset;
            if (!PyObject_TypeCheck(owner, member->d_common.d_type)) {
                SPECIALIZATION_FAIL(STORE_ATTR, SPEC_FAIL_EXPECTED_ERROR);
                goto fail;
            }
            if (dmem->flags & READONLY) {
                SPECIALIZATION_FAIL(STORE_ATTR, SPEC_FAIL_ATTR_READ_ONLY);
                goto fail;
            }
            if (offset != (uint16_t)offset) {
                SPECIALIZATION_FAIL(STORE_ATTR, SPEC_FAIL_OUT_OF_RANGE);
                goto fail;
            }
            assert(dmem->type == T_OBJECT_EX);
            assert(offset > 0);
            cache->index = (uint16_t)offset;
            write_u32(cache->version, type->tp_version_tag);
            instr->op.code = STORE_ATTR_SLOT;
            goto success;
        }
        case DUNDER_CLASS:
        case OTHER_SLOT:
            SPECIALIZATION_FAIL(STORE_ATTR, SPEC_FAIL_ATTR_NON_OBJECT_SLOT);
            goto fail;
        case MUTABLE:
            SPECIALIZATION_FAIL(STORE_ATTR, SPEC_FAIL_ATTR_MUTABLE_CLASS);
            goto fail;
        case GETATTRIBUTE_IS_PYTHON_FUNCTION:
        case GETSET_OVERRIDDEN:
            SPECIALIZATION_FAIL(STORE_ATTR, SPEC_FAIL_OVERRIDDEN);
            goto fail;
        case BUILTIN_CLASSMETHOD:
            SPECIALIZATION_FAIL(STORE_ATTR, SPEC_FAIL_ATTR_BUILTIN_CLASS_METHOD_OBJ);
            goto fail;
        case PYTHON_CLASSMETHOD:
            SPECIALIZATION_FAIL(STORE_ATTR, SPEC_FAIL_ATTR_CLASS_METHOD_OBJ);
            goto fail;
        case NON_OVERRIDING:
            SPECIALIZATION_FAIL(STORE_ATTR, SPEC_FAIL_ATTR_CLASS_ATTR_DESCRIPTOR);
            goto fail;
        case NON_DESCRIPTOR:
            SPECIALIZATION_FAIL(STORE_ATTR, SPEC_FAIL_ATTR_CLASS_ATTR_SIMPLE);
            goto fail;
        case ABSENT:
            if (specialize_dict_access(owner, instr, type, kind, name, STORE_ATTR,
                                    STORE_ATTR_INSTANCE_VALUE, STORE_ATTR_WITH_HINT))
            {
                goto success;
            }
    }
fail:
    STAT_INC(STORE_ATTR, failure);
    assert(!PyErr_Occurred());
    instr->op.code = STORE_ATTR;
    cache->counter = adaptive_counter_backoff(cache->counter);
    return;
success:
    STAT_INC(STORE_ATTR, success);
    assert(!PyErr_Occurred());
    cache->counter = adaptive_counter_cooldown();
}


#ifdef Py_STATS
static int
load_attr_fail_kind(DescriptorClassification kind)
{
    switch (kind) {
        case OVERRIDING:
            return SPEC_FAIL_ATTR_OVERRIDING_DESCRIPTOR;
        case METHOD:
            return SPEC_FAIL_ATTR_METHOD;
        case PROPERTY:
            return SPEC_FAIL_ATTR_PROPERTY;
        case OBJECT_SLOT:
            return SPEC_FAIL_ATTR_OBJECT_SLOT;
        case OTHER_SLOT:
            return SPEC_FAIL_ATTR_NON_OBJECT_SLOT;
        case DUNDER_CLASS:
            return SPEC_FAIL_OTHER;
        case MUTABLE:
            return SPEC_FAIL_ATTR_MUTABLE_CLASS;
        case GETSET_OVERRIDDEN:
        case GETATTRIBUTE_IS_PYTHON_FUNCTION:
            return SPEC_FAIL_OVERRIDDEN;
        case BUILTIN_CLASSMETHOD:
            return SPEC_FAIL_ATTR_BUILTIN_CLASS_METHOD;
        case PYTHON_CLASSMETHOD:
            return SPEC_FAIL_ATTR_CLASS_METHOD_OBJ;
        case NON_OVERRIDING:
            return SPEC_FAIL_ATTR_NON_OVERRIDING_DESCRIPTOR;
        case NON_DESCRIPTOR:
            return SPEC_FAIL_ATTR_NOT_DESCRIPTOR;
        case ABSENT:
            return SPEC_FAIL_ATTR_INSTANCE_ATTRIBUTE;
    }
    Py_UNREACHABLE();
}
#endif

static int
specialize_class_load_attr(PyObject *owner, _Py_CODEUNIT *instr,
                             PyObject *name)
{
    _PyLoadMethodCache *cache = (_PyLoadMethodCache *)(instr + 1);
    if (!PyType_CheckExact(owner) || _PyType_Lookup(Py_TYPE(owner), name)) {
        SPECIALIZATION_FAIL(LOAD_ATTR, SPEC_FAIL_ATTR_METACLASS_ATTRIBUTE);
        return -1;
    }
    PyObject *descr = NULL;
    DescriptorClassification kind = 0;
    kind = analyze_descriptor((PyTypeObject *)owner, name, &descr, 0);
    switch (kind) {
        case METHOD:
        case NON_DESCRIPTOR:
            write_u32(cache->type_version, ((PyTypeObject *)owner)->tp_version_tag);
            write_obj(cache->descr, descr);
            instr->op.code = LOAD_ATTR_CLASS;
            return 0;
#ifdef Py_STATS
        case ABSENT:
            SPECIALIZATION_FAIL(LOAD_ATTR, SPEC_FAIL_EXPECTED_ERROR);
            return -1;
#endif
        default:
            SPECIALIZATION_FAIL(LOAD_ATTR, load_attr_fail_kind(kind));
            return -1;
    }
}

// Please collect stats carefully before and after modifying. A subtle change
// can cause a significant drop in cache hits. A possible test is
// python.exe -m test_typing test_re test_dis test_zlib.
static int
specialize_attr_loadmethod(PyObject *owner, _Py_CODEUNIT *instr, PyObject *name,
PyObject *descr, DescriptorClassification kind)
{
    _PyLoadMethodCache *cache = (_PyLoadMethodCache *)(instr + 1);
    PyTypeObject *owner_cls = Py_TYPE(owner);

    assert(kind == METHOD && descr != NULL);
    if (owner_cls->tp_flags & Py_TPFLAGS_MANAGED_DICT) {
        PyDictOrValues dorv = *_PyObject_DictOrValuesPointer(owner);
        PyDictKeysObject *keys = ((PyHeapTypeObject *)owner_cls)->ht_cached_keys;
        if (!_PyDictOrValues_IsValues(dorv)) {
            SPECIALIZATION_FAIL(LOAD_ATTR, SPEC_FAIL_ATTR_HAS_MANAGED_DICT);
            return 0;
        }
        Py_ssize_t index = _PyDictKeys_StringLookup(keys, name);
        if (index != DKIX_EMPTY) {
            SPECIALIZATION_FAIL(LOAD_ATTR, SPEC_FAIL_ATTR_SHADOWED);
            return 0;
        }
        uint32_t keys_version = _PyDictKeys_GetVersionForCurrentState(
                _PyInterpreterState_GET(), keys);
        if (keys_version == 0) {
            SPECIALIZATION_FAIL(LOAD_ATTR, SPEC_FAIL_OUT_OF_VERSIONS);
            return 0;
        }
        write_u32(cache->keys_version, keys_version);
        instr->op.code = LOAD_ATTR_METHOD_WITH_VALUES;
    }
    else {
        Py_ssize_t dictoffset = owner_cls->tp_dictoffset;
        if (dictoffset < 0 || dictoffset > INT16_MAX) {
            SPECIALIZATION_FAIL(LOAD_ATTR, SPEC_FAIL_OUT_OF_RANGE);
            return 0;
        }
        if (dictoffset == 0) {
            instr->op.code = LOAD_ATTR_METHOD_NO_DICT;
        }
        else {
            PyObject *dict = *(PyObject **) ((char *)owner + dictoffset);
            if (dict) {
                SPECIALIZATION_FAIL(LOAD_ATTR, SPEC_FAIL_ATTR_NOT_MANAGED_DICT);
                return 0;
            }
            assert(owner_cls->tp_dictoffset > 0);
            assert(owner_cls->tp_dictoffset <= INT16_MAX);
            instr->op.code = LOAD_ATTR_METHOD_LAZY_DICT;
        }
    }
    /* `descr` is borrowed. This is safe for methods (even inherited ones from
    *  super classes!) as long as tp_version_tag is validated for two main reasons:
    *
    *  1. The class will always hold a reference to the method so it will
    *  usually not be GC-ed. Should it be deleted in Python, e.g.
    *  `del obj.meth`, tp_version_tag will be invalidated, because of reason 2.
    *
    *  2. The pre-existing type method cache (MCACHE) uses the same principles
    *  of caching a borrowed descriptor. The MCACHE infrastructure does all the
    *  heavy lifting for us. E.g. it invalidates tp_version_tag on any MRO
    *  modification, on any type object change along said MRO, etc. (see
    *  PyType_Modified usages in typeobject.c). The MCACHE has been
    *  working since Python 2.6 and it's battle-tested.
    */
    write_u32(cache->type_version, owner_cls->tp_version_tag);
    write_obj(cache->descr, descr);
    return 1;
}

void
_Py_Specialize_LoadGlobal(
    PyObject *globals, PyObject *builtins,
    _Py_CODEUNIT *instr, PyObject *name)
{
    assert(ENABLE_SPECIALIZATION);
    assert(_PyOpcode_Caches[LOAD_GLOBAL] == INLINE_CACHE_ENTRIES_LOAD_GLOBAL);
    /* Use inline cache */
    _PyLoadGlobalCache *cache = (_PyLoadGlobalCache *)(instr + 1);
    assert(PyUnicode_CheckExact(name));
    if (!PyDict_CheckExact(globals)) {
        SPECIALIZATION_FAIL(LOAD_GLOBAL, SPEC_FAIL_LOAD_GLOBAL_NON_DICT);
        goto fail;
    }
    PyDictKeysObject * globals_keys = ((PyDictObject *)globals)->ma_keys;
    if (!DK_IS_UNICODE(globals_keys)) {
        SPECIALIZATION_FAIL(LOAD_GLOBAL, SPEC_FAIL_LOAD_GLOBAL_NON_STRING_OR_SPLIT);
        goto fail;
    }
    Py_ssize_t index = _PyDictKeys_StringLookup(globals_keys, name);
    if (index == DKIX_ERROR) {
        SPECIALIZATION_FAIL(LOAD_GLOBAL, SPEC_FAIL_EXPECTED_ERROR);
        goto fail;
    }
    PyInterpreterState *interp = _PyInterpreterState_GET();
    if (index != DKIX_EMPTY) {
        if (index != (uint16_t)index) {
            SPECIALIZATION_FAIL(LOAD_GLOBAL, SPEC_FAIL_OUT_OF_RANGE);
            goto fail;
        }
        uint32_t keys_version = _PyDictKeys_GetVersionForCurrentState(
                interp, globals_keys);
        if (keys_version == 0) {
            SPECIALIZATION_FAIL(LOAD_GLOBAL, SPEC_FAIL_OUT_OF_VERSIONS);
            goto fail;
        }
        if (keys_version != (uint16_t)keys_version) {
            SPECIALIZATION_FAIL(LOAD_GLOBAL, SPEC_FAIL_OUT_OF_RANGE);
            goto fail;
        }
        cache->index = (uint16_t)index;
        cache->module_keys_version = (uint16_t)keys_version;
        instr->op.code = LOAD_GLOBAL_MODULE;
        goto success;
    }
    if (!PyDict_CheckExact(builtins)) {
        SPECIALIZATION_FAIL(LOAD_GLOBAL, SPEC_FAIL_LOAD_GLOBAL_NON_DICT);
        goto fail;
    }
    PyDictKeysObject * builtin_keys = ((PyDictObject *)builtins)->ma_keys;
    if (!DK_IS_UNICODE(builtin_keys)) {
        SPECIALIZATION_FAIL(LOAD_GLOBAL, SPEC_FAIL_LOAD_GLOBAL_NON_STRING_OR_SPLIT);
        goto fail;
    }
    index = _PyDictKeys_StringLookup(builtin_keys, name);
    if (index == DKIX_ERROR) {
        SPECIALIZATION_FAIL(LOAD_GLOBAL, SPEC_FAIL_EXPECTED_ERROR);
        goto fail;
    }
    if (index != (uint16_t)index) {
        SPECIALIZATION_FAIL(LOAD_GLOBAL, SPEC_FAIL_OUT_OF_RANGE);
        goto fail;
    }
    uint32_t globals_version = _PyDictKeys_GetVersionForCurrentState(
            interp, globals_keys);
    if (globals_version == 0) {
        SPECIALIZATION_FAIL(LOAD_GLOBAL, SPEC_FAIL_OUT_OF_VERSIONS);
        goto fail;
    }
    if (globals_version != (uint16_t)globals_version) {
        SPECIALIZATION_FAIL(LOAD_GLOBAL, SPEC_FAIL_OUT_OF_RANGE);
        goto fail;
    }
    uint32_t builtins_version = _PyDictKeys_GetVersionForCurrentState(
            interp, builtin_keys);
    if (builtins_version == 0) {
        SPECIALIZATION_FAIL(LOAD_GLOBAL, SPEC_FAIL_OUT_OF_VERSIONS);
        goto fail;
    }
    if (builtins_version > UINT16_MAX) {
        SPECIALIZATION_FAIL(LOAD_GLOBAL, SPEC_FAIL_OUT_OF_RANGE);
        goto fail;
    }
    cache->index = (uint16_t)index;
    cache->module_keys_version = (uint16_t)globals_version;
    cache->builtin_keys_version = (uint16_t)builtins_version;
    instr->op.code = LOAD_GLOBAL_BUILTIN;
    goto success;
fail:
    STAT_INC(LOAD_GLOBAL, failure);
    assert(!PyErr_Occurred());
    instr->op.code = LOAD_GLOBAL;
    cache->counter = adaptive_counter_backoff(cache->counter);
    return;
success:
    STAT_INC(LOAD_GLOBAL, success);
    assert(!PyErr_Occurred());
    cache->counter = adaptive_counter_cooldown();
}

#ifdef Py_STATS
static int
binary_subscr_fail_kind(PyTypeObject *container_type, PyObject *sub)
{
    if (container_type == &PyUnicode_Type) {
        if (PyLong_CheckExact(sub)) {
            return SPEC_FAIL_SUBSCR_STRING_INT;
        }
        if (PySlice_Check(sub)) {
            return SPEC_FAIL_SUBSCR_STRING_SLICE;
        }
        return SPEC_FAIL_OTHER;
    }
    else if (strcmp(container_type->tp_name, "array.array") == 0) {
        if (PyLong_CheckExact(sub)) {
            return SPEC_FAIL_SUBSCR_ARRAY_INT;
        }
        if (PySlice_Check(sub)) {
            return SPEC_FAIL_SUBSCR_ARRAY_SLICE;
        }
        return SPEC_FAIL_OTHER;
    }
    else if (container_type->tp_as_buffer) {
        if (PyLong_CheckExact(sub)) {
            return SPEC_FAIL_SUBSCR_BUFFER_INT;
        }
        if (PySlice_Check(sub)) {
            return SPEC_FAIL_SUBSCR_BUFFER_SLICE;
        }
        return SPEC_FAIL_OTHER;
    }
    else if (container_type->tp_as_sequence) {
        if (PyLong_CheckExact(sub) && container_type->tp_as_sequence->sq_item) {
            return SPEC_FAIL_SUBSCR_SEQUENCE_INT;
        }
    }
    return SPEC_FAIL_OTHER;
}
#endif

static int
function_kind(PyCodeObject *code) {
    int flags = code->co_flags;
    if ((flags & (CO_VARKEYWORDS | CO_VARARGS)) || code->co_kwonlyargcount) {
        return SPEC_FAIL_CODE_COMPLEX_PARAMETERS;
    }
    if ((flags & CO_OPTIMIZED) == 0) {
        return SPEC_FAIL_CODE_NOT_OPTIMIZED;
    }
    return SIMPLE_FUNCTION;
}

/* Returning false indicates a failure. */
static bool
function_check_args(PyObject *o, int expected_argcount, int opcode)
{
    assert(Py_IS_TYPE(o, &PyFunction_Type));
    PyFunctionObject *func = (PyFunctionObject *)o;
    PyCodeObject *fcode = (PyCodeObject *)func->func_code;
    int kind = function_kind(fcode);
    if (kind != SIMPLE_FUNCTION) {
        SPECIALIZATION_FAIL(opcode, kind);
        return false;
    }
    if (fcode->co_argcount != expected_argcount) {
        SPECIALIZATION_FAIL(opcode, SPEC_FAIL_WRONG_NUMBER_ARGUMENTS);
        return false;
    }
    return true;
}

/* Returning 0 indicates a failure. */
static uint32_t
function_get_version(PyObject *o, int opcode)
{
    assert(Py_IS_TYPE(o, &PyFunction_Type));
    PyFunctionObject *func = (PyFunctionObject *)o;
    uint32_t version = _PyFunction_GetVersionForCurrentState(func);
    if (version == 0) {
        SPECIALIZATION_FAIL(opcode, SPEC_FAIL_OUT_OF_VERSIONS);
        return 0;
    }
    return version;
}

void
_Py_Specialize_BinarySubscr(
     PyObject *container, PyObject *sub, _Py_CODEUNIT *instr)
{
    assert(ENABLE_SPECIALIZATION);
    assert(_PyOpcode_Caches[BINARY_SUBSCR] ==
           INLINE_CACHE_ENTRIES_BINARY_SUBSCR);
    _PyBinarySubscrCache *cache = (_PyBinarySubscrCache *)(instr + 1);
    PyTypeObject *container_type = Py_TYPE(container);
    if (container_type == &PyList_Type) {
        if (PyLong_CheckExact(sub)) {
            if (_PyLong_IsNonNegativeCompact((PyLongObject *)sub)) {
                instr->op.code = BINARY_SUBSCR_LIST_INT;
                goto success;
            }
            SPECIALIZATION_FAIL(BINARY_SUBSCR, SPEC_FAIL_OUT_OF_RANGE);
            goto fail;
        }
        SPECIALIZATION_FAIL(BINARY_SUBSCR,
            PySlice_Check(sub) ? SPEC_FAIL_SUBSCR_LIST_SLICE : SPEC_FAIL_OTHER);
        goto fail;
    }
    if (container_type == &PyTuple_Type) {
        if (PyLong_CheckExact(sub)) {
            if (_PyLong_IsNonNegativeCompact((PyLongObject *)sub)) {
                instr->op.code = BINARY_SUBSCR_TUPLE_INT;
                goto success;
            }
            SPECIALIZATION_FAIL(BINARY_SUBSCR, SPEC_FAIL_OUT_OF_RANGE);
            goto fail;
        }
        SPECIALIZATION_FAIL(BINARY_SUBSCR,
            PySlice_Check(sub) ? SPEC_FAIL_SUBSCR_TUPLE_SLICE : SPEC_FAIL_OTHER);
        goto fail;
    }
    if (container_type == &PyDict_Type) {
        instr->op.code = BINARY_SUBSCR_DICT;
        goto success;
    }
    PyTypeObject *cls = Py_TYPE(container);
    PyObject *descriptor = _PyType_Lookup(cls, &_Py_ID(__getitem__));
    if (descriptor && Py_TYPE(descriptor) == &PyFunction_Type) {
        if (!(container_type->tp_flags & Py_TPFLAGS_HEAPTYPE)) {
            SPECIALIZATION_FAIL(BINARY_SUBSCR, SPEC_FAIL_SUBSCR_NOT_HEAP_TYPE);
            goto fail;
        }
        PyFunctionObject *func = (PyFunctionObject *)descriptor;
        PyCodeObject *fcode = (PyCodeObject *)func->func_code;
        int kind = function_kind(fcode);
        if (kind != SIMPLE_FUNCTION) {
            SPECIALIZATION_FAIL(BINARY_SUBSCR, kind);
            goto fail;
        }
        if (fcode->co_argcount != 2) {
            SPECIALIZATION_FAIL(BINARY_SUBSCR, SPEC_FAIL_WRONG_NUMBER_ARGUMENTS);
            goto fail;
        }
        uint32_t version = _PyFunction_GetVersionForCurrentState(func);
        if (version == 0) {
            SPECIALIZATION_FAIL(BINARY_SUBSCR, SPEC_FAIL_OUT_OF_VERSIONS);
            goto fail;
        }
        if (_PyInterpreterState_GET()->eval_frame) {
            SPECIALIZATION_FAIL(BINARY_SUBSCR, SPEC_FAIL_OTHER);
            goto fail;
        }
        PyHeapTypeObject *ht = (PyHeapTypeObject *)container_type;
        // This pointer is invalidated by PyType_Modified (see the comment on
        // struct _specialization_cache):
        ht->_spec_cache.getitem = descriptor;
        ht->_spec_cache.getitem_version = version;
        instr->op.code = BINARY_SUBSCR_GETITEM;
        goto success;
    }
    SPECIALIZATION_FAIL(BINARY_SUBSCR,
                        binary_subscr_fail_kind(container_type, sub));
fail:
    STAT_INC(BINARY_SUBSCR, failure);
    assert(!PyErr_Occurred());
    instr->op.code = BINARY_SUBSCR;
    cache->counter = adaptive_counter_backoff(cache->counter);
    return;
success:
    STAT_INC(BINARY_SUBSCR, success);
    assert(!PyErr_Occurred());
    cache->counter = adaptive_counter_cooldown();
}

void
_Py_Specialize_StoreSubscr(PyObject *container, PyObject *sub, _Py_CODEUNIT *instr)
{
    assert(ENABLE_SPECIALIZATION);
    _PyStoreSubscrCache *cache = (_PyStoreSubscrCache *)(instr + 1);
    PyTypeObject *container_type = Py_TYPE(container);
    if (container_type == &PyList_Type) {
        if (PyLong_CheckExact(sub)) {
            if (_PyLong_IsNonNegativeCompact((PyLongObject *)sub)
                && ((PyLongObject *)sub)->long_value.ob_digit[0] < (size_t)PyList_GET_SIZE(container))
            {
                instr->op.code = STORE_SUBSCR_LIST_INT;
                goto success;
            }
            else {
                SPECIALIZATION_FAIL(STORE_SUBSCR, SPEC_FAIL_OUT_OF_RANGE);
                goto fail;
            }
        }
        else if (PySlice_Check(sub)) {
            SPECIALIZATION_FAIL(STORE_SUBSCR, SPEC_FAIL_SUBSCR_LIST_SLICE);
            goto fail;
        }
        else {
            SPECIALIZATION_FAIL(STORE_SUBSCR, SPEC_FAIL_OTHER);
            goto fail;
        }
    }
    if (container_type == &PyDict_Type) {
        instr->op.code = STORE_SUBSCR_DICT;
        goto success;
    }
#ifdef Py_STATS
    PyMappingMethods *as_mapping = container_type->tp_as_mapping;
    if (as_mapping && (as_mapping->mp_ass_subscript
                       == PyDict_Type.tp_as_mapping->mp_ass_subscript)) {
        SPECIALIZATION_FAIL(STORE_SUBSCR, SPEC_FAIL_SUBSCR_DICT_SUBCLASS_NO_OVERRIDE);
        goto fail;
    }
    if (PyObject_CheckBuffer(container)) {
        if (PyLong_CheckExact(sub) && (!_PyLong_IsNonNegativeCompact((PyLongObject *)sub))) {
            SPECIALIZATION_FAIL(STORE_SUBSCR, SPEC_FAIL_OUT_OF_RANGE);
        }
        else if (strcmp(container_type->tp_name, "array.array") == 0) {
            if (PyLong_CheckExact(sub)) {
                SPECIALIZATION_FAIL(STORE_SUBSCR, SPEC_FAIL_SUBSCR_ARRAY_INT);
            }
            else if (PySlice_Check(sub)) {
                SPECIALIZATION_FAIL(STORE_SUBSCR, SPEC_FAIL_SUBSCR_ARRAY_SLICE);
            }
            else {
                SPECIALIZATION_FAIL(STORE_SUBSCR, SPEC_FAIL_OTHER);
            }
        }
        else if (PyByteArray_CheckExact(container)) {
            if (PyLong_CheckExact(sub)) {
                SPECIALIZATION_FAIL(STORE_SUBSCR, SPEC_FAIL_SUBSCR_BYTEARRAY_INT);
            }
            else if (PySlice_Check(sub)) {
                SPECIALIZATION_FAIL(STORE_SUBSCR, SPEC_FAIL_SUBSCR_BYTEARRAY_SLICE);
            }
            else {
                SPECIALIZATION_FAIL(STORE_SUBSCR, SPEC_FAIL_OTHER);
            }
        }
        else {
            if (PyLong_CheckExact(sub)) {
                SPECIALIZATION_FAIL(STORE_SUBSCR, SPEC_FAIL_SUBSCR_BUFFER_INT);
            }
            else if (PySlice_Check(sub)) {
                SPECIALIZATION_FAIL(STORE_SUBSCR, SPEC_FAIL_SUBSCR_BUFFER_SLICE);
            }
            else {
                SPECIALIZATION_FAIL(STORE_SUBSCR, SPEC_FAIL_OTHER);
            }
        }
        goto fail;
    }
    PyObject *descriptor = _PyType_Lookup(container_type, &_Py_ID(__setitem__));
    if (descriptor && Py_TYPE(descriptor) == &PyFunction_Type) {
        PyFunctionObject *func = (PyFunctionObject *)descriptor;
        PyCodeObject *code = (PyCodeObject *)func->func_code;
        int kind = function_kind(code);
        if (kind == SIMPLE_FUNCTION) {
            SPECIALIZATION_FAIL(STORE_SUBSCR, SPEC_FAIL_SUBSCR_PY_SIMPLE);
        }
        else {
            SPECIALIZATION_FAIL(STORE_SUBSCR, SPEC_FAIL_SUBSCR_PY_OTHER);
        }
        goto fail;
    }
#endif
    SPECIALIZATION_FAIL(STORE_SUBSCR, SPEC_FAIL_OTHER);
fail:
    STAT_INC(STORE_SUBSCR, failure);
    assert(!PyErr_Occurred());
    instr->op.code = STORE_SUBSCR;
    cache->counter = adaptive_counter_backoff(cache->counter);
    return;
success:
    STAT_INC(STORE_SUBSCR, success);
    assert(!PyErr_Occurred());
    cache->counter = adaptive_counter_cooldown();
}

/* Returns a borrowed reference.
 * The reference is only valid if guarded by a type version check.
 */
static PyFunctionObject *
get_init_for_simple_managed_python_class(PyTypeObject *tp)
{
    assert(tp->tp_new == PyBaseObject_Type.tp_new);
    if (tp->tp_alloc != PyType_GenericAlloc) {
        SPECIALIZATION_FAIL(CALL, SPEC_FAIL_OVERRIDDEN);
        return NULL;
    }
    if ((tp->tp_flags & Py_TPFLAGS_MANAGED_DICT) == 0) {
        SPECIALIZATION_FAIL(CALL, SPEC_FAIL_NO_DICT);
        return NULL;
    }
    if (!(tp->tp_flags & Py_TPFLAGS_HEAPTYPE)) {
        /* Is this possible? */
        SPECIALIZATION_FAIL(CALL, SPEC_FAIL_EXPECTED_ERROR);
        return NULL;
    }
    PyObject *init = _PyType_Lookup(tp, &_Py_ID(__init__));
    if (init == NULL || !PyFunction_Check(init)) {
        SPECIALIZATION_FAIL(CALL, SPEC_FAIL_CALL_INIT_NOT_PYTHON);
        return NULL;
    }
    int kind = function_kind((PyCodeObject *)PyFunction_GET_CODE(init));
    if (kind != SIMPLE_FUNCTION) {
        SPECIALIZATION_FAIL(CALL, SPEC_FAIL_CALL_INIT_NOT_SIMPLE);
        return NULL;
    }
    ((PyHeapTypeObject *)tp)->_spec_cache.init = init;
    return (PyFunctionObject *)init;
}

static int
specialize_class_call(PyObject *callable, _Py_CODEUNIT *instr, int nargs,
                      PyObject *kwnames)
{
    assert(PyType_Check(callable));
    PyTypeObject *tp = _PyType_CAST(callable);
    if (tp->tp_flags & Py_TPFLAGS_IMMUTABLETYPE) {
        int oparg = instr->op.arg;
        if (nargs == 1 && kwnames == NULL && oparg == 1) {
            if (tp == &PyUnicode_Type) {
                instr->op.code = CALL_NO_KW_STR_1;
                return 0;
            }
            else if (tp == &PyType_Type) {
                instr->op.code = CALL_NO_KW_TYPE_1;
                return 0;
            }
            else if (tp == &PyTuple_Type) {
                instr->op.code = CALL_NO_KW_TUPLE_1;
                return 0;
            }
        }
        if (tp->tp_vectorcall != NULL) {
            instr->op.code = CALL_BUILTIN_CLASS;
            return 0;
        }
        SPECIALIZATION_FAIL(CALL, tp == &PyUnicode_Type ?
            SPEC_FAIL_CALL_STR : SPEC_FAIL_CALL_CLASS_NO_VECTORCALL);
        return -1;
    }
    if (tp->tp_new == PyBaseObject_Type.tp_new) {
        PyFunctionObject *init = get_init_for_simple_managed_python_class(tp);
        if (init != NULL) {
            if (((PyCodeObject *)init->func_code)->co_argcount != nargs+1) {
                SPECIALIZATION_FAIL(CALL, SPEC_FAIL_WRONG_NUMBER_ARGUMENTS);
                return -1;
            }
            if (kwnames) {
                SPECIALIZATION_FAIL(CALL, SPEC_FAIL_CALL_KWNAMES);
                return -1;
            }
            _PyCallCache *cache = (_PyCallCache *)(instr + 1);
            write_u32(cache->func_version, tp->tp_version_tag);
            _Py_SET_OPCODE(*instr, CALL_NO_KW_ALLOC_AND_ENTER_INIT);
            return 0;
        }
        return -1;
    }
    SPECIALIZATION_FAIL(CALL, SPEC_FAIL_CALL_CLASS_MUTABLE);
    return -1;
}

#ifdef Py_STATS
static int
builtin_call_fail_kind(int ml_flags)
{
    switch (ml_flags & (METH_VARARGS | METH_FASTCALL | METH_NOARGS | METH_O |
        METH_KEYWORDS | METH_METHOD)) {
        case METH_VARARGS:
            return SPEC_FAIL_CALL_CFUNC_VARARGS;
        case METH_VARARGS | METH_KEYWORDS:
            return SPEC_FAIL_CALL_CFUNC_VARARGS_KEYWORDS;
        case METH_NOARGS:
            return SPEC_FAIL_CALL_CFUNC_NOARGS;
        case METH_METHOD | METH_FASTCALL | METH_KEYWORDS:
            return SPEC_FAIL_CALL_CFUNC_METHOD_FASTCALL_KEYWORDS;
        /* These cases should be optimized, but return "other" just in case */
        case METH_O:
        case METH_FASTCALL:
        case METH_FASTCALL | METH_KEYWORDS:
            return SPEC_FAIL_OTHER;
        default:
            return SPEC_FAIL_CALL_BAD_CALL_FLAGS;
    }
}

static int
meth_descr_call_fail_kind(int ml_flags)
{
    switch (ml_flags & (METH_VARARGS | METH_FASTCALL | METH_NOARGS | METH_O |
                        METH_KEYWORDS | METH_METHOD)) {
        case METH_VARARGS:
            return SPEC_FAIL_CALL_METH_DESCR_VARARGS;
        case METH_VARARGS | METH_KEYWORDS:
            return SPEC_FAIL_CALL_METH_DESCR_VARARGS_KEYWORDS;
        case METH_METHOD | METH_FASTCALL | METH_KEYWORDS:
            return SPEC_FAIL_CALL_METH_DESCR_METHOD_FASTCALL_KEYWORDS;
            /* These cases should be optimized, but return "other" just in case */
        case METH_NOARGS:
        case METH_O:
        case METH_FASTCALL:
        case METH_FASTCALL | METH_KEYWORDS:
            return SPEC_FAIL_OTHER;
        default:
            return SPEC_FAIL_CALL_BAD_CALL_FLAGS;
    }
}
#endif

static int
specialize_method_descriptor(PyMethodDescrObject *descr, _Py_CODEUNIT *instr,
                             int nargs, PyObject *kwnames)
{
    if (kwnames) {
        SPECIALIZATION_FAIL(CALL, SPEC_FAIL_CALL_KWNAMES);
        return -1;
    }

    switch (descr->d_method->ml_flags &
        (METH_VARARGS | METH_FASTCALL | METH_NOARGS | METH_O |
        METH_KEYWORDS | METH_METHOD)) {
        case METH_NOARGS: {
            if (nargs != 1) {
                SPECIALIZATION_FAIL(CALL, SPEC_FAIL_WRONG_NUMBER_ARGUMENTS);
                return -1;
            }
            instr->op.code = CALL_NO_KW_METHOD_DESCRIPTOR_NOARGS;
            return 0;
        }
        case METH_O: {
            if (nargs != 2) {
                SPECIALIZATION_FAIL(CALL, SPEC_FAIL_WRONG_NUMBER_ARGUMENTS);
                return -1;
            }
            PyInterpreterState *interp = _PyInterpreterState_GET();
            PyObject *list_append = interp->callable_cache.list_append;
            _Py_CODEUNIT next = instr[INLINE_CACHE_ENTRIES_CALL + 1];
            bool pop = (next.op.code == POP_TOP);
            int oparg = instr->op.arg;
            if ((PyObject *)descr == list_append && oparg == 1 && pop) {
                instr->op.code = CALL_NO_KW_LIST_APPEND;
                return 0;
            }
            instr->op.code = CALL_NO_KW_METHOD_DESCRIPTOR_O;
            return 0;
        }
        case METH_FASTCALL: {
            instr->op.code = CALL_NO_KW_METHOD_DESCRIPTOR_FAST;
            return 0;
        }
        case METH_FASTCALL | METH_KEYWORDS: {
            instr->op.code = CALL_METHOD_DESCRIPTOR_FAST_WITH_KEYWORDS;
            return 0;
        }
    }
    SPECIALIZATION_FAIL(CALL, meth_descr_call_fail_kind(descr->d_method->ml_flags));
    return -1;
}

static int
specialize_py_call(PyFunctionObject *func, _Py_CODEUNIT *instr, int nargs,
                   PyObject *kwnames, bool bound_method)
{
    _PyCallCache *cache = (_PyCallCache *)(instr + 1);
    PyCodeObject *code = (PyCodeObject *)func->func_code;
    int kind = function_kind(code);
    /* Don't specialize if PEP 523 is active */
    if (_PyInterpreterState_GET()->eval_frame) {
        SPECIALIZATION_FAIL(CALL, SPEC_FAIL_CALL_PEP_523);
        return -1;
    }
    if (kwnames) {
        SPECIALIZATION_FAIL(CALL, SPEC_FAIL_CALL_KWNAMES);
        return -1;
    }
    if (kind != SIMPLE_FUNCTION) {
        SPECIALIZATION_FAIL(CALL, kind);
        return -1;
    }
    int argcount = code->co_argcount;
    int defcount = func->func_defaults == NULL ? 0 : (int)PyTuple_GET_SIZE(func->func_defaults);
    int min_args = argcount-defcount;
    // GH-105840: min_args is negative when somebody sets too many __defaults__!
    if (min_args < 0 || nargs > argcount || nargs < min_args) {
        SPECIALIZATION_FAIL(CALL, SPEC_FAIL_WRONG_NUMBER_ARGUMENTS);
        return -1;
    }
    assert(nargs <= argcount && nargs >= min_args);
    assert(min_args >= 0 && defcount >= 0);
    assert(defcount == 0 || func->func_defaults != NULL);
    int version = _PyFunction_GetVersionForCurrentState(func);
    if (version == 0) {
        SPECIALIZATION_FAIL(CALL, SPEC_FAIL_OUT_OF_VERSIONS);
        return -1;
    }
    write_u32(cache->func_version, version);
    if (argcount == nargs) {
        instr->op.code = bound_method ? CALL_BOUND_METHOD_EXACT_ARGS : CALL_PY_EXACT_ARGS;
    }
    else if (bound_method) {
        SPECIALIZATION_FAIL(CALL, SPEC_FAIL_CALL_BOUND_METHOD);
        return -1;
    }
    else {
        instr->op.code = CALL_PY_WITH_DEFAULTS;
    }
    return 0;
}

static int
specialize_c_call(PyObject *callable, _Py_CODEUNIT *instr, int nargs,
                  PyObject *kwnames)
{
    if (PyCFunction_GET_FUNCTION(callable) == NULL) {
        return 1;
    }
    switch (PyCFunction_GET_FLAGS(callable) &
        (METH_VARARGS | METH_FASTCALL | METH_NOARGS | METH_O |
        METH_KEYWORDS | METH_METHOD)) {
        case METH_O: {
            if (kwnames) {
                SPECIALIZATION_FAIL(CALL, SPEC_FAIL_CALL_KWNAMES);
                return -1;
            }
            if (nargs != 1) {
                SPECIALIZATION_FAIL(CALL, SPEC_FAIL_WRONG_NUMBER_ARGUMENTS);
                return 1;
            }
            /* len(o) */
            PyInterpreterState *interp = _PyInterpreterState_GET();
            if (callable == interp->callable_cache.len) {
                instr->op.code = CALL_NO_KW_LEN;
                return 0;
            }
            instr->op.code = CALL_NO_KW_BUILTIN_O;
            return 0;
        }
        case METH_FASTCALL: {
            if (kwnames) {
                SPECIALIZATION_FAIL(CALL, SPEC_FAIL_CALL_KWNAMES);
                return -1;
            }
            if (nargs == 2) {
                /* isinstance(o1, o2) */
                PyInterpreterState *interp = _PyInterpreterState_GET();
                if (callable == interp->callable_cache.isinstance) {
                    instr->op.code = CALL_NO_KW_ISINSTANCE;
                    return 0;
                }
            }
            instr->op.code = CALL_NO_KW_BUILTIN_FAST;
            return 0;
        }
        case METH_FASTCALL | METH_KEYWORDS: {
            instr->op.code = CALL_BUILTIN_FAST_WITH_KEYWORDS;
            return 0;
        }
        default:
            SPECIALIZATION_FAIL(CALL,
                builtin_call_fail_kind(PyCFunction_GET_FLAGS(callable)));
            return 1;
    }
}

#ifdef Py_STATS
static int
call_fail_kind(PyObject *callable)
{
    assert(!PyCFunction_CheckExact(callable));
    assert(!PyFunction_Check(callable));
    assert(!PyType_Check(callable));
    assert(!Py_IS_TYPE(callable, &PyMethodDescr_Type));
    assert(!PyMethod_Check(callable));
    if (PyInstanceMethod_Check(callable)) {
        return SPEC_FAIL_CALL_INSTANCE_METHOD;
    }
    // builtin method
    else if (PyCMethod_Check(callable)) {
        return SPEC_FAIL_CALL_CMETHOD;
    }
    else if (Py_TYPE(callable) == &PyWrapperDescr_Type) {
        return SPEC_FAIL_CALL_OPERATOR_WRAPPER;
    }
    else if (Py_TYPE(callable) == &_PyMethodWrapper_Type) {
        return SPEC_FAIL_CALL_METHOD_WRAPPER;
    }
    return SPEC_FAIL_OTHER;
}
#endif


/* TODO:
    - Specialize calling classes.
*/
void
_Py_Specialize_Call(PyObject *callable, _Py_CODEUNIT *instr, int nargs,
                    PyObject *kwnames)
{
    assert(ENABLE_SPECIALIZATION);
    assert(_PyOpcode_Caches[CALL] == INLINE_CACHE_ENTRIES_CALL);
    assert(_Py_OPCODE(*instr) != INSTRUMENTED_CALL);
    _PyCallCache *cache = (_PyCallCache *)(instr + 1);
    int fail;
    if (PyCFunction_CheckExact(callable)) {
        fail = specialize_c_call(callable, instr, nargs, kwnames);
    }
    else if (PyFunction_Check(callable)) {
        fail = specialize_py_call((PyFunctionObject *)callable, instr, nargs,
                                  kwnames, false);
    }
    else if (PyType_Check(callable)) {
        fail = specialize_class_call(callable, instr, nargs, kwnames);
    }
    else if (Py_IS_TYPE(callable, &PyMethodDescr_Type)) {
        fail = specialize_method_descriptor((PyMethodDescrObject *)callable,
                                            instr, nargs, kwnames);
    }
    else if (PyMethod_Check(callable)) {
        PyObject *func = ((PyMethodObject *)callable)->im_func;
        if (PyFunction_Check(func)) {
            fail = specialize_py_call((PyFunctionObject *)func,
                                      instr, nargs+1, kwnames, true);
        } else {
            SPECIALIZATION_FAIL(CALL, SPEC_FAIL_CALL_BOUND_METHOD);
            fail = -1;
        }
    }
    else {
        SPECIALIZATION_FAIL(CALL, call_fail_kind(callable));
        fail = -1;
    }
    if (fail) {
        STAT_INC(CALL, failure);
        assert(!PyErr_Occurred());
        instr->op.code = CALL;
        cache->counter = adaptive_counter_backoff(cache->counter);
    }
    else {
        STAT_INC(CALL, success);
        assert(!PyErr_Occurred());
        cache->counter = adaptive_counter_cooldown();
    }
}

#ifdef Py_STATS
static int
binary_op_fail_kind(int oparg, PyObject *lhs, PyObject *rhs)
{
    switch (oparg) {
        case NB_ADD:
        case NB_INPLACE_ADD:
            if (!Py_IS_TYPE(lhs, Py_TYPE(rhs))) {
                return SPEC_FAIL_BINARY_OP_ADD_DIFFERENT_TYPES;
            }
            return SPEC_FAIL_BINARY_OP_ADD_OTHER;
        case NB_AND:
        case NB_INPLACE_AND:
            if (!Py_IS_TYPE(lhs, Py_TYPE(rhs))) {
                return SPEC_FAIL_BINARY_OP_AND_DIFFERENT_TYPES;
            }
            if (PyLong_CheckExact(lhs)) {
                return SPEC_FAIL_BINARY_OP_AND_INT;
            }
            return SPEC_FAIL_BINARY_OP_AND_OTHER;
        case NB_FLOOR_DIVIDE:
        case NB_INPLACE_FLOOR_DIVIDE:
            return SPEC_FAIL_BINARY_OP_FLOOR_DIVIDE;
        case NB_LSHIFT:
        case NB_INPLACE_LSHIFT:
            return SPEC_FAIL_BINARY_OP_LSHIFT;
        case NB_MATRIX_MULTIPLY:
        case NB_INPLACE_MATRIX_MULTIPLY:
            return SPEC_FAIL_BINARY_OP_MATRIX_MULTIPLY;
        case NB_MULTIPLY:
        case NB_INPLACE_MULTIPLY:
            if (!Py_IS_TYPE(lhs, Py_TYPE(rhs))) {
                return SPEC_FAIL_BINARY_OP_MULTIPLY_DIFFERENT_TYPES;
            }
            return SPEC_FAIL_BINARY_OP_MULTIPLY_OTHER;
        case NB_OR:
        case NB_INPLACE_OR:
            return SPEC_FAIL_BINARY_OP_OR;
        case NB_POWER:
        case NB_INPLACE_POWER:
            return SPEC_FAIL_BINARY_OP_POWER;
        case NB_REMAINDER:
        case NB_INPLACE_REMAINDER:
            return SPEC_FAIL_BINARY_OP_REMAINDER;
        case NB_RSHIFT:
        case NB_INPLACE_RSHIFT:
            return SPEC_FAIL_BINARY_OP_RSHIFT;
        case NB_SUBTRACT:
        case NB_INPLACE_SUBTRACT:
            if (!Py_IS_TYPE(lhs, Py_TYPE(rhs))) {
                return SPEC_FAIL_BINARY_OP_SUBTRACT_DIFFERENT_TYPES;
            }
            return SPEC_FAIL_BINARY_OP_SUBTRACT_OTHER;
        case NB_TRUE_DIVIDE:
        case NB_INPLACE_TRUE_DIVIDE:
            if (!Py_IS_TYPE(lhs, Py_TYPE(rhs))) {
                return SPEC_FAIL_BINARY_OP_TRUE_DIVIDE_DIFFERENT_TYPES;
            }
            if (PyFloat_CheckExact(lhs)) {
                return SPEC_FAIL_BINARY_OP_TRUE_DIVIDE_FLOAT;
            }
            return SPEC_FAIL_BINARY_OP_TRUE_DIVIDE_OTHER;
        case NB_XOR:
        case NB_INPLACE_XOR:
            return SPEC_FAIL_BINARY_OP_XOR;
    }
    Py_UNREACHABLE();
}
#endif

void
_Py_Specialize_BinaryOp(PyObject *lhs, PyObject *rhs, _Py_CODEUNIT *instr,
                        int oparg, PyObject **locals)
{
    assert(ENABLE_SPECIALIZATION);
    assert(_PyOpcode_Caches[BINARY_OP] == INLINE_CACHE_ENTRIES_BINARY_OP);
    _PyBinaryOpCache *cache = (_PyBinaryOpCache *)(instr + 1);
    switch (oparg) {
        case NB_ADD:
        case NB_INPLACE_ADD:
            if (!Py_IS_TYPE(lhs, Py_TYPE(rhs))) {
                break;
            }
            if (PyUnicode_CheckExact(lhs)) {
                _Py_CODEUNIT next = instr[INLINE_CACHE_ENTRIES_BINARY_OP + 1];
                bool to_store = (next.op.code == STORE_FAST);
                if (to_store && locals[next.op.arg] == lhs) {
                    instr->op.code = BINARY_OP_INPLACE_ADD_UNICODE;
                    goto success;
                }
                instr->op.code = BINARY_OP_ADD_UNICODE;
                goto success;
            }
            if (PyLong_CheckExact(lhs)) {
                instr->op.code = BINARY_OP_ADD_INT;
                goto success;
            }
            if (PyFloat_CheckExact(lhs)) {
                instr->op.code = BINARY_OP_ADD_FLOAT;
                goto success;
            }
            break;
        case NB_MULTIPLY:
        case NB_INPLACE_MULTIPLY:
            if (!Py_IS_TYPE(lhs, Py_TYPE(rhs))) {
                break;
            }
            if (PyLong_CheckExact(lhs)) {
                instr->op.code = BINARY_OP_MULTIPLY_INT;
                goto success;
            }
            if (PyFloat_CheckExact(lhs)) {
                instr->op.code = BINARY_OP_MULTIPLY_FLOAT;
                goto success;
            }
            break;
        case NB_SUBTRACT:
        case NB_INPLACE_SUBTRACT:
            if (!Py_IS_TYPE(lhs, Py_TYPE(rhs))) {
                break;
            }
            if (PyLong_CheckExact(lhs)) {
                instr->op.code = BINARY_OP_SUBTRACT_INT;
                goto success;
            }
            if (PyFloat_CheckExact(lhs)) {
                instr->op.code = BINARY_OP_SUBTRACT_FLOAT;
                goto success;
            }
            break;
    }
    SPECIALIZATION_FAIL(BINARY_OP, binary_op_fail_kind(oparg, lhs, rhs));
    STAT_INC(BINARY_OP, failure);
    instr->op.code = BINARY_OP;
    cache->counter = adaptive_counter_backoff(cache->counter);
    return;
success:
    STAT_INC(BINARY_OP, success);
    cache->counter = adaptive_counter_cooldown();
}


#ifdef Py_STATS
static int
compare_op_fail_kind(PyObject *lhs, PyObject *rhs)
{
    if (Py_TYPE(lhs) != Py_TYPE(rhs)) {
        if (PyFloat_CheckExact(lhs) && PyLong_CheckExact(rhs)) {
            return SPEC_FAIL_COMPARE_OP_FLOAT_LONG;
        }
        if (PyLong_CheckExact(lhs) && PyFloat_CheckExact(rhs)) {
            return SPEC_FAIL_COMPARE_OP_LONG_FLOAT;
        }
        return SPEC_FAIL_COMPARE_OP_DIFFERENT_TYPES;
    }
    if (PyBytes_CheckExact(lhs)) {
        return SPEC_FAIL_COMPARE_OP_BYTES;
    }
    if (PyTuple_CheckExact(lhs)) {
        return SPEC_FAIL_COMPARE_OP_TUPLE;
    }
    if (PyList_CheckExact(lhs)) {
        return SPEC_FAIL_COMPARE_OP_LIST;
    }
    if (PySet_CheckExact(lhs) || PyFrozenSet_CheckExact(lhs)) {
        return SPEC_FAIL_COMPARE_OP_SET;
    }
    if (PyBool_Check(lhs)) {
        return SPEC_FAIL_COMPARE_OP_BOOL;
    }
    if (Py_TYPE(lhs)->tp_richcompare == PyBaseObject_Type.tp_richcompare) {
        return SPEC_FAIL_COMPARE_OP_BASEOBJECT;
    }
    return SPEC_FAIL_OTHER;
}
#endif

void
_Py_Specialize_CompareOp(PyObject *lhs, PyObject *rhs, _Py_CODEUNIT *instr,
                         int oparg)
{
    assert(ENABLE_SPECIALIZATION);
    assert(_PyOpcode_Caches[COMPARE_OP] == INLINE_CACHE_ENTRIES_COMPARE_OP);
    // All of these specializations compute boolean values, so they're all valid
    // regardless of the fifth-lowest oparg bit.
    _PyCompareOpCache *cache = (_PyCompareOpCache *)(instr + 1);
    if (Py_TYPE(lhs) != Py_TYPE(rhs)) {
        SPECIALIZATION_FAIL(COMPARE_OP, compare_op_fail_kind(lhs, rhs));
        goto failure;
    }
    if (PyFloat_CheckExact(lhs)) {
        instr->op.code = COMPARE_OP_FLOAT;
        goto success;
    }
    if (PyLong_CheckExact(lhs)) {
        if (_PyLong_IsCompact((PyLongObject *)lhs) && _PyLong_IsCompact((PyLongObject *)rhs)) {
            instr->op.code = COMPARE_OP_INT;
            goto success;
        }
        else {
            SPECIALIZATION_FAIL(COMPARE_OP, SPEC_FAIL_COMPARE_OP_BIG_INT);
            goto failure;
        }
    }
    if (PyUnicode_CheckExact(lhs)) {
        int cmp = oparg >> 5;
        if (cmp != Py_EQ && cmp != Py_NE) {
            SPECIALIZATION_FAIL(COMPARE_OP, SPEC_FAIL_COMPARE_OP_STRING);
            goto failure;
        }
        else {
            instr->op.code = COMPARE_OP_STR;
            goto success;
        }
    }
    SPECIALIZATION_FAIL(COMPARE_OP, compare_op_fail_kind(lhs, rhs));
failure:
    STAT_INC(COMPARE_OP, failure);
    instr->op.code = COMPARE_OP;
    cache->counter = adaptive_counter_backoff(cache->counter);
    return;
success:
    STAT_INC(COMPARE_OP, success);
    cache->counter = adaptive_counter_cooldown();
}

#ifdef Py_STATS
static int
unpack_sequence_fail_kind(PyObject *seq)
{
    if (PySequence_Check(seq)) {
        return SPEC_FAIL_UNPACK_SEQUENCE_SEQUENCE;
    }
    if (PyIter_Check(seq)) {
        return SPEC_FAIL_UNPACK_SEQUENCE_ITERATOR;
    }
    return SPEC_FAIL_OTHER;
}
#endif

void
_Py_Specialize_UnpackSequence(PyObject *seq, _Py_CODEUNIT *instr, int oparg)
{
    assert(ENABLE_SPECIALIZATION);
    assert(_PyOpcode_Caches[UNPACK_SEQUENCE] ==
           INLINE_CACHE_ENTRIES_UNPACK_SEQUENCE);
    _PyUnpackSequenceCache *cache = (_PyUnpackSequenceCache *)(instr + 1);
    if (PyTuple_CheckExact(seq)) {
        if (PyTuple_GET_SIZE(seq) != oparg) {
            SPECIALIZATION_FAIL(UNPACK_SEQUENCE, SPEC_FAIL_EXPECTED_ERROR);
            goto failure;
        }
        if (PyTuple_GET_SIZE(seq) == 2) {
            instr->op.code = UNPACK_SEQUENCE_TWO_TUPLE;
            goto success;
        }
        instr->op.code = UNPACK_SEQUENCE_TUPLE;
        goto success;
    }
    if (PyList_CheckExact(seq)) {
        if (PyList_GET_SIZE(seq) != oparg) {
            SPECIALIZATION_FAIL(UNPACK_SEQUENCE, SPEC_FAIL_EXPECTED_ERROR);
            goto failure;
        }
        instr->op.code = UNPACK_SEQUENCE_LIST;
        goto success;
    }
    SPECIALIZATION_FAIL(UNPACK_SEQUENCE, unpack_sequence_fail_kind(seq));
failure:
    STAT_INC(UNPACK_SEQUENCE, failure);
    instr->op.code = UNPACK_SEQUENCE;
    cache->counter = adaptive_counter_backoff(cache->counter);
    return;
success:
    STAT_INC(UNPACK_SEQUENCE, success);
    cache->counter = adaptive_counter_cooldown();
}

#ifdef Py_STATS

int
 _PySpecialization_ClassifyIterator(PyObject *iter)
{
    if (PyGen_CheckExact(iter)) {
        return SPEC_FAIL_ITER_GENERATOR;
    }
    if (PyCoro_CheckExact(iter)) {
        return SPEC_FAIL_ITER_COROUTINE;
    }
    if (PyAsyncGen_CheckExact(iter)) {
        return SPEC_FAIL_ITER_ASYNC_GENERATOR;
    }
    if (PyAsyncGenASend_CheckExact(iter)) {
        return SPEC_FAIL_ITER_ASYNC_GENERATOR_SEND;
    }
    PyTypeObject *t = Py_TYPE(iter);
    if (t == &PyListIter_Type) {
        return SPEC_FAIL_ITER_LIST;
    }
    if (t == &PyTupleIter_Type) {
        return SPEC_FAIL_ITER_TUPLE;
    }
    if (t == &PyDictIterKey_Type) {
        return SPEC_FAIL_ITER_DICT_KEYS;
    }
    if (t == &PyDictIterValue_Type) {
        return SPEC_FAIL_ITER_DICT_VALUES;
    }
    if (t == &PyDictIterItem_Type) {
        return SPEC_FAIL_ITER_DICT_ITEMS;
    }
    if (t == &PySetIter_Type) {
        return SPEC_FAIL_ITER_SET;
    }
    if (t == &PyUnicodeIter_Type) {
        return SPEC_FAIL_ITER_STRING;
    }
    if (t == &PyBytesIter_Type) {
        return SPEC_FAIL_ITER_BYTES;
    }
    if (t == &PyRangeIter_Type) {
        return SPEC_FAIL_ITER_RANGE;
    }
    if (t == &PyEnum_Type) {
        return SPEC_FAIL_ITER_ENUMERATE;
    }
    if (t == &PyMap_Type) {
        return SPEC_FAIL_ITER_MAP;
    }
    if (t == &PyZip_Type) {
        return SPEC_FAIL_ITER_ZIP;
    }
    if (t == &PySeqIter_Type) {
        return SPEC_FAIL_ITER_SEQ_ITER;
    }
    if (t == &PyListRevIter_Type) {
        return SPEC_FAIL_ITER_REVERSED_LIST;
    }
    if (t == &_PyUnicodeASCIIIter_Type) {
        return SPEC_FAIL_ITER_ASCII_STRING;
    }
    const char *name = t->tp_name;
    if (strncmp(name, "itertools", 9) == 0) {
        return SPEC_FAIL_ITER_ITERTOOLS;
    }
    if (strncmp(name, "callable_iterator", 17) == 0) {
        return SPEC_FAIL_ITER_CALLABLE;
    }
    return SPEC_FAIL_OTHER;
}

#endif

void
_Py_Specialize_ForIter(PyObject *iter, _Py_CODEUNIT *instr, int oparg)
{
    assert(ENABLE_SPECIALIZATION);
    assert(_PyOpcode_Caches[FOR_ITER] == INLINE_CACHE_ENTRIES_FOR_ITER);
    _PyForIterCache *cache = (_PyForIterCache *)(instr + 1);
    PyTypeObject *tp = Py_TYPE(iter);
    if (tp == &PyListIter_Type) {
        instr->op.code = FOR_ITER_LIST;
        goto success;
    }
    else if (tp == &PyTupleIter_Type) {
        instr->op.code = FOR_ITER_TUPLE;
        goto success;
    }
    else if (tp == &PyRangeIter_Type) {
        instr->op.code = FOR_ITER_RANGE;
        goto success;
    }
    else if (tp == &PyGen_Type && oparg <= SHRT_MAX) {
        assert(instr[oparg + INLINE_CACHE_ENTRIES_FOR_ITER + 1].op.code == END_FOR  ||
            instr[oparg + INLINE_CACHE_ENTRIES_FOR_ITER + 1].op.code == INSTRUMENTED_END_FOR
        );
        if (_PyInterpreterState_GET()->eval_frame) {
            SPECIALIZATION_FAIL(FOR_ITER, SPEC_FAIL_OTHER);
            goto failure;
        }
        instr->op.code = FOR_ITER_GEN;
        goto success;
    }
    SPECIALIZATION_FAIL(FOR_ITER,
                        _PySpecialization_ClassifyIterator(iter));
failure:
    STAT_INC(FOR_ITER, failure);
    instr->op.code = FOR_ITER;
    cache->counter = adaptive_counter_backoff(cache->counter);
    return;
success:
    STAT_INC(FOR_ITER, success);
    cache->counter = adaptive_counter_cooldown();
}

void
_Py_Specialize_Send(PyObject *receiver, _Py_CODEUNIT *instr)
{
    assert(ENABLE_SPECIALIZATION);
    assert(_PyOpcode_Caches[SEND] == INLINE_CACHE_ENTRIES_SEND);
    _PySendCache *cache = (_PySendCache *)(instr + 1);
    PyTypeObject *tp = Py_TYPE(receiver);
    if (tp == &PyGen_Type || tp == &PyCoro_Type) {
        if (_PyInterpreterState_GET()->eval_frame) {
            SPECIALIZATION_FAIL(SEND, SPEC_FAIL_OTHER);
            goto failure;
        }
        instr->op.code = SEND_GEN;
        goto success;
    }
    SPECIALIZATION_FAIL(SEND,
                        _PySpecialization_ClassifyIterator(receiver));
failure:
    STAT_INC(SEND, failure);
    instr->op.code = SEND;
    cache->counter = adaptive_counter_backoff(cache->counter);
    return;
success:
    STAT_INC(SEND, success);
    cache->counter = adaptive_counter_cooldown();
}

<<<<<<< HEAD
void
_Py_Specialize_ToBool(PyObject *value, _Py_CODEUNIT *instr)
{
    assert(ENABLE_SPECIALIZATION);
    assert(_PyOpcode_Caches[TO_BOOL] == INLINE_CACHE_ENTRIES_TO_BOOL);
    _PyToBoolCache *cache = (_PyToBoolCache *)(instr + 1);
    if (PyBool_Check(value)) {
        instr->op.code = TO_BOOL_BOOL;
        goto success;
    }
    if (PyLong_CheckExact(value)) {
        instr->op.code = TO_BOOL_INT;
        goto success;
    }
    if (PyList_CheckExact(value)) {
        instr->op.code = TO_BOOL_LIST;
        goto success;
    }
    if (Py_IsNone(value)) {
        instr->op.code = TO_BOOL_NONE;
        goto success;
    }
    if (PyUnicode_CheckExact(value)) {
        instr->op.code = TO_BOOL_STR;
        goto success;
    }
    if (PyType_HasFeature(Py_TYPE(value), Py_TPFLAGS_HEAPTYPE)) {
        PyNumberMethods *nb = Py_TYPE(value)->tp_as_number;
        if (nb && nb->nb_bool) {
            SPECIALIZATION_FAIL(TO_BOOL, SPEC_FAIL_TO_BOOL_NUMBER);
            goto failure;
        }
        PyMappingMethods *mp = Py_TYPE(value)->tp_as_mapping;
        if (mp && mp->mp_length) {
            SPECIALIZATION_FAIL(TO_BOOL, SPEC_FAIL_TO_BOOL_MAPPING);
            goto failure;
        }
        PySequenceMethods *sq = Py_TYPE(value)->tp_as_sequence;
        if (sq && sq->sq_length) {
            SPECIALIZATION_FAIL(TO_BOOL, SPEC_FAIL_TO_BOOL_SEQUENCE);
            goto failure;
        }
        if (!PyUnstable_Type_AssignVersionTag(Py_TYPE(value))) {
            SPECIALIZATION_FAIL(TO_BOOL, SPEC_FAIL_OUT_OF_VERSIONS);
            goto failure;
        }
        uint32_t version = Py_TYPE(value)->tp_version_tag;
        instr->op.code = TO_BOOL_ALWAYS_TRUE;
        write_u32(cache->version, version);
        assert(version);
        goto success;
    }
#ifdef Py_STATS
    if (PyByteArray_CheckExact(value)) {
        SPECIALIZATION_FAIL(TO_BOOL, SPEC_FAIL_TO_BOOL_BYTEARRAY);
        goto failure;
    }
    if (PyBytes_CheckExact(value)) {
        SPECIALIZATION_FAIL(TO_BOOL, SPEC_FAIL_TO_BOOL_BYTES);
        goto failure;
    }
    if (PyDict_CheckExact(value)) {
        SPECIALIZATION_FAIL(TO_BOOL, SPEC_FAIL_TO_BOOL_DICT);
        goto failure;
    }
    if (PyFloat_CheckExact(value)) {
        SPECIALIZATION_FAIL(TO_BOOL, SPEC_FAIL_TO_BOOL_FLOAT);
        goto failure;
    }
    if (PyMemoryView_Check(value)) {
        SPECIALIZATION_FAIL(TO_BOOL, SPEC_FAIL_TO_BOOL_MEMORY_VIEW);
        goto failure;
    }
    if (PyAnySet_CheckExact(value)) {
        SPECIALIZATION_FAIL(TO_BOOL, SPEC_FAIL_TO_BOOL_SET);
        goto failure;
    }
    if (PyTuple_CheckExact(value)) {
        SPECIALIZATION_FAIL(TO_BOOL, SPEC_FAIL_TO_BOOL_TUPLE);
        goto failure;
    }
    SPECIALIZATION_FAIL(TO_BOOL, SPEC_FAIL_OTHER);
#endif
failure:
    STAT_INC(TO_BOOL, failure);
    instr->op.code = TO_BOOL;
    cache->counter = adaptive_counter_backoff(cache->counter);
    return;
success:
    STAT_INC(TO_BOOL, success);
    cache->counter = adaptive_counter_cooldown();
}
=======
/* Code init cleanup.
 * CALL_NO_KW_ALLOC_AND_ENTER_INIT will set up
 * the frame to execute the EXIT_INIT_CHECK
 * instruction.
 * Ends with a RESUME so that it is not traced.
 * This is used as a plain code object, not a function,
 * so must not access globals or builtins.
 */

#define NO_LOC_4 (128 | (PY_CODE_LOCATION_INFO_NONE << 3) | 3)

static const PyBytesObject no_location = {
    PyVarObject_HEAD_INIT(&PyBytes_Type, 1)
    .ob_sval = { NO_LOC_4 }
};

const struct _PyCode_DEF(8) _Py_InitCleanup = {
    _PyVarObject_HEAD_INIT(&PyCode_Type, 4)
    .co_consts = (PyObject *)&_Py_SINGLETON(tuple_empty),
    .co_names = (PyObject *)&_Py_SINGLETON(tuple_empty),
    .co_exceptiontable = (PyObject *)&_Py_SINGLETON(bytes_empty),
    .co_flags = CO_OPTIMIZED,
    .co_localsplusnames = (PyObject *)&_Py_SINGLETON(tuple_empty),
    .co_localspluskinds = (PyObject *)&_Py_SINGLETON(bytes_empty),
    .co_filename = &_Py_ID(__init__),
    .co_name = &_Py_ID(__init__),
    .co_qualname = &_Py_ID(__init__),
    .co_linetable = (PyObject *)&no_location,
    ._co_firsttraceable = 4,
    .co_stacksize = 2,
    .co_framesize = 2 + FRAME_SPECIALS_SIZE,
    .co_code_adaptive = {
        NOP, 0,
        EXIT_INIT_CHECK, 0,
        RETURN_VALUE, 0,
        RESUME, 0,
    }
};
>>>>>>> 193a2b2e
<|MERGE_RESOLUTION|>--- conflicted
+++ resolved
@@ -2294,7 +2294,6 @@
     cache->counter = adaptive_counter_cooldown();
 }
 
-<<<<<<< HEAD
 void
 _Py_Specialize_ToBool(PyObject *value, _Py_CODEUNIT *instr)
 {
@@ -2387,7 +2386,7 @@
     STAT_INC(TO_BOOL, success);
     cache->counter = adaptive_counter_cooldown();
 }
-=======
+
 /* Code init cleanup.
  * CALL_NO_KW_ALLOC_AND_ENTER_INIT will set up
  * the frame to execute the EXIT_INIT_CHECK
@@ -2425,5 +2424,4 @@
         RETURN_VALUE, 0,
         RESUME, 0,
     }
-};
->>>>>>> 193a2b2e
+};