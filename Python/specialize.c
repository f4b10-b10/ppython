#include "Python.h"
#include "pycore_code.h"
#include "pycore_dict.h"
#include "pycore_function.h"      // _PyFunction_GetVersionForCurrentState()
#include "pycore_global_strings.h"  // _Py_ID()
#include "pycore_long.h"
#include "pycore_moduleobject.h"
#include "pycore_object.h"
#include "pycore_opcode.h"        // _PyOpcode_Caches
#include "structmember.h"         // struct PyMemberDef, T_OFFSET_EX
#include "pycore_descrobject.h"

#include <stdlib.h> // rand()

/* For guidance on adding or extending families of instructions see
 * ./adaptive.md
 */

#ifdef Py_STATS
PyStats _py_stats_struct = { 0 };
PyStats *_py_stats = NULL;

#define ADD_STAT_TO_DICT(res, field) \
    do { \
        PyObject *val = PyLong_FromUnsignedLongLong(stats->field); \
        if (val == NULL) { \
            Py_DECREF(res); \
            return NULL; \
        } \
        if (PyDict_SetItemString(res, #field, val) == -1) { \
            Py_DECREF(res); \
            Py_DECREF(val); \
            return NULL; \
        } \
        Py_DECREF(val); \
    } while(0);

static PyObject*
stats_to_dict(SpecializationStats *stats)
{
    PyObject *res = PyDict_New();
    if (res == NULL) {
        return NULL;
    }
    ADD_STAT_TO_DICT(res, success);
    ADD_STAT_TO_DICT(res, failure);
    ADD_STAT_TO_DICT(res, hit);
    ADD_STAT_TO_DICT(res, deferred);
    ADD_STAT_TO_DICT(res, miss);
    ADD_STAT_TO_DICT(res, deopt);
    PyObject *failure_kinds = PyTuple_New(SPECIALIZATION_FAILURE_KINDS);
    if (failure_kinds == NULL) {
        Py_DECREF(res);
        return NULL;
    }
    for (int i = 0; i < SPECIALIZATION_FAILURE_KINDS; i++) {
        PyObject *stat = PyLong_FromUnsignedLongLong(stats->failure_kinds[i]);
        if (stat == NULL) {
            Py_DECREF(res);
            Py_DECREF(failure_kinds);
            return NULL;
        }
        PyTuple_SET_ITEM(failure_kinds, i, stat);
    }
    if (PyDict_SetItemString(res, "failure_kinds", failure_kinds)) {
        Py_DECREF(res);
        Py_DECREF(failure_kinds);
        return NULL;
    }
    Py_DECREF(failure_kinds);
    return res;
}
#undef ADD_STAT_TO_DICT

static int
add_stat_dict(
    PyObject *res,
    int opcode,
    const char *name) {

    SpecializationStats *stats = &_py_stats_struct.opcode_stats[opcode].specialization;
    PyObject *d = stats_to_dict(stats);
    if (d == NULL) {
        return -1;
    }
    int err = PyDict_SetItemString(res, name, d);
    Py_DECREF(d);
    return err;
}

#ifdef Py_STATS
PyObject*
_Py_GetSpecializationStats(void) {
    PyObject *stats = PyDict_New();
    if (stats == NULL) {
        return NULL;
    }
    int err = 0;
    err += add_stat_dict(stats, LOAD_ATTR, "load_attr");
    err += add_stat_dict(stats, LOAD_GLOBAL, "load_global");
    err += add_stat_dict(stats, BINARY_SUBSCR, "binary_subscr");
    err += add_stat_dict(stats, STORE_SUBSCR, "store_subscr");
    err += add_stat_dict(stats, STORE_ATTR, "store_attr");
    err += add_stat_dict(stats, CALL, "call");
    err += add_stat_dict(stats, BINARY_OP, "binary_op");
    err += add_stat_dict(stats, COMPARE_OP, "compare_op");
    err += add_stat_dict(stats, UNPACK_SEQUENCE, "unpack_sequence");
    err += add_stat_dict(stats, FOR_ITER, "for_iter");
    if (err < 0) {
        Py_DECREF(stats);
        return NULL;
    }
    return stats;
}
#endif


#define PRINT_STAT(i, field) \
    if (stats[i].field) { \
        fprintf(out, "    opcode[%d]." #field " : %" PRIu64 "\n", i, stats[i].field); \
    }

static void
print_spec_stats(FILE *out, OpcodeStats *stats)
{
    /* Mark some opcodes as specializable for stats,
     * even though we don't specialize them yet. */
    fprintf(out, "opcode[%d].specializable : 1\n", BINARY_SLICE);
    fprintf(out, "opcode[%d].specializable : 1\n", STORE_SLICE);
    for (int i = 0; i < 256; i++) {
        if (_PyOpcode_Caches[i]) {
            fprintf(out, "opcode[%d].specializable : 1\n", i);
        }
        PRINT_STAT(i, specialization.success);
        PRINT_STAT(i, specialization.failure);
        PRINT_STAT(i, specialization.hit);
        PRINT_STAT(i, specialization.deferred);
        PRINT_STAT(i, specialization.miss);
        PRINT_STAT(i, specialization.deopt);
        PRINT_STAT(i, execution_count);
        for (int j = 0; j < SPECIALIZATION_FAILURE_KINDS; j++) {
            uint64_t val = stats[i].specialization.failure_kinds[j];
            if (val) {
                fprintf(out, "    opcode[%d].specialization.failure_kinds[%d] : %"
                    PRIu64 "\n", i, j, val);
            }
        }
        for(int j = 0; j < 256; j++) {
            if (stats[i].pair_count[j]) {
                fprintf(out, "opcode[%d].pair_count[%d] : %" PRIu64 "\n",
                        i, j, stats[i].pair_count[j]);
            }
        }
    }
}
#undef PRINT_STAT


static void
print_call_stats(FILE *out, CallStats *stats)
{
    fprintf(out, "Calls to PyEval_EvalDefault: %" PRIu64 "\n", stats->pyeval_calls);
    fprintf(out, "Calls to Python functions inlined: %" PRIu64 "\n", stats->inlined_py_calls);
    fprintf(out, "Frames pushed: %" PRIu64 "\n", stats->frames_pushed);
    fprintf(out, "Frame objects created: %" PRIu64 "\n", stats->frame_objects_created);
    for (int i = 0; i < EVAL_CALL_KINDS; i++) {
        fprintf(out, "Calls via PyEval_EvalFrame[%d] : %" PRIu64 "\n", i, stats->eval_calls[i]);
    }
}

static void
print_object_stats(FILE *out, ObjectStats *stats)
{
    fprintf(out, "Object allocations from freelist: %" PRIu64 "\n", stats->from_freelist);
    fprintf(out, "Object frees to freelist: %" PRIu64 "\n", stats->to_freelist);
    fprintf(out, "Object allocations: %" PRIu64 "\n", stats->allocations);
    fprintf(out, "Object allocations to 512 bytes: %" PRIu64 "\n", stats->allocations512);
    fprintf(out, "Object allocations to 4 kbytes: %" PRIu64 "\n", stats->allocations4k);
    fprintf(out, "Object allocations over 4 kbytes: %" PRIu64 "\n", stats->allocations_big);
    fprintf(out, "Object frees: %" PRIu64 "\n", stats->frees);
    fprintf(out, "Object new values: %" PRIu64 "\n", stats->new_values);
    fprintf(out, "Object interpreter increfs: %" PRIu64 "\n", stats->interpreter_increfs);
    fprintf(out, "Object interpreter decrefs: %" PRIu64 "\n", stats->interpreter_decrefs);
    fprintf(out, "Object increfs: %" PRIu64 "\n", stats->increfs);
    fprintf(out, "Object decrefs: %" PRIu64 "\n", stats->decrefs);
    fprintf(out, "Object materialize dict (on request): %" PRIu64 "\n", stats->dict_materialized_on_request);
    fprintf(out, "Object materialize dict (new key): %" PRIu64 "\n", stats->dict_materialized_new_key);
    fprintf(out, "Object materialize dict (too big): %" PRIu64 "\n", stats->dict_materialized_too_big);
    fprintf(out, "Object materialize dict (str subclass): %" PRIu64 "\n", stats->dict_materialized_str_subclass);
}

static void
print_stats(FILE *out, PyStats *stats) {
    print_spec_stats(out, stats->opcode_stats);
    print_call_stats(out, &stats->call_stats);
    print_object_stats(out, &stats->object_stats);
}

void
_Py_StatsClear(void)
{
    _py_stats_struct = (PyStats) { 0 };
}

void
_Py_PrintSpecializationStats(int to_file)
{
    FILE *out = stderr;
    if (to_file) {
        /* Write to a file instead of stderr. */
# ifdef MS_WINDOWS
        const char *dirname = "c:\\temp\\py_stats\\";
# else
        const char *dirname = "/tmp/py_stats/";
# endif
        /* Use random 160 bit number as file name,
        * to avoid both accidental collisions and
        * symlink attacks. */
        unsigned char rand[20];
        char hex_name[41];
        _PyOS_URandomNonblock(rand, 20);
        for (int i = 0; i < 20; i++) {
            hex_name[2*i] = "0123456789abcdef"[rand[i]&15];
            hex_name[2*i+1] = "0123456789abcdef"[(rand[i]>>4)&15];
        }
        hex_name[40] = '\0';
        char buf[64];
        assert(strlen(dirname) + 40 + strlen(".txt") < 64);
        sprintf(buf, "%s%s.txt", dirname, hex_name);
        FILE *fout = fopen(buf, "w");
        if (fout) {
            out = fout;
        }
    }
    else {
        fprintf(out, "Specialization stats:\n");
    }
    print_stats(out, &_py_stats_struct);
    if (out != stderr) {
        fclose(out);
    }
}

#ifdef Py_STATS

#define SPECIALIZATION_FAIL(opcode, kind) \
do { \
    if (_py_stats) { \
        _py_stats->opcode_stats[opcode].specialization.failure_kinds[kind]++; \
    } \
} while (0)

#endif
#endif

#ifndef SPECIALIZATION_FAIL
#define SPECIALIZATION_FAIL(opcode, kind) ((void)0)
#endif

// Initialize warmup counters and insert superinstructions. This cannot fail.
void
_PyCode_Quicken(PyCodeObject *code)
{
    int previous_opcode = 0;
    _Py_CODEUNIT *instructions = _PyCode_CODE(code);
    for (int i = 0; i < Py_SIZE(code); i++) {
        int opcode = _PyOpcode_Deopt[_Py_OPCODE(instructions[i])];
        int caches = _PyOpcode_Caches[opcode];
        if (caches) {
            instructions[i + 1].cache = adaptive_counter_warmup();
            previous_opcode = 0;
            i += caches;
            continue;
        }
        switch (previous_opcode << 8 | opcode) {
            case LOAD_CONST << 8 | LOAD_FAST:
                instructions[i - 1].opcode = LOAD_CONST__LOAD_FAST;
                break;
            case LOAD_FAST << 8 | LOAD_CONST:
                instructions[i - 1].opcode = LOAD_FAST__LOAD_CONST;
                break;
            case LOAD_FAST << 8 | LOAD_FAST:
                instructions[i - 1].opcode = LOAD_FAST__LOAD_FAST;
                break;
            case STORE_FAST << 8 | LOAD_FAST:
                instructions[i - 1].opcode = STORE_FAST__LOAD_FAST;
                break;
            case STORE_FAST << 8 | STORE_FAST:
                instructions[i - 1].opcode = STORE_FAST__STORE_FAST;
                break;
        }
        previous_opcode = opcode;
    }
}

#define SIMPLE_FUNCTION 0

/* Common */

#define SPEC_FAIL_OTHER 0
#define SPEC_FAIL_NO_DICT 1
#define SPEC_FAIL_OVERRIDDEN 2
#define SPEC_FAIL_OUT_OF_VERSIONS 3
#define SPEC_FAIL_OUT_OF_RANGE 4
#define SPEC_FAIL_EXPECTED_ERROR 5
#define SPEC_FAIL_WRONG_NUMBER_ARGUMENTS 6
#define SPEC_FAIL_NOT_PY_FUNCTION 7


#define SPEC_FAIL_LOAD_GLOBAL_NON_DICT 17
#define SPEC_FAIL_LOAD_GLOBAL_NON_STRING_OR_SPLIT 18

/* Attributes */

#define SPEC_FAIL_ATTR_OVERRIDING_DESCRIPTOR 8
#define SPEC_FAIL_ATTR_NON_OVERRIDING_DESCRIPTOR 9
#define SPEC_FAIL_ATTR_NOT_DESCRIPTOR 10
#define SPEC_FAIL_ATTR_METHOD 11
#define SPEC_FAIL_ATTR_MUTABLE_CLASS 12
#define SPEC_FAIL_ATTR_PROPERTY 13
#define SPEC_FAIL_ATTR_NON_OBJECT_SLOT 14
#define SPEC_FAIL_ATTR_READ_ONLY 15
#define SPEC_FAIL_ATTR_AUDITED_SLOT 16
#define SPEC_FAIL_ATTR_NOT_MANAGED_DICT 17
#define SPEC_FAIL_ATTR_NON_STRING_OR_SPLIT 18
#define SPEC_FAIL_ATTR_MODULE_ATTR_NOT_FOUND 19

#define SPEC_FAIL_ATTR_SHADOWED 21
#define SPEC_FAIL_ATTR_BUILTIN_CLASS_METHOD 22
#define SPEC_FAIL_ATTR_CLASS_METHOD_OBJ 23
#define SPEC_FAIL_ATTR_OBJECT_SLOT 24
#define SPEC_FAIL_ATTR_HAS_MANAGED_DICT 25
#define SPEC_FAIL_ATTR_INSTANCE_ATTRIBUTE 26
#define SPEC_FAIL_ATTR_METACLASS_ATTRIBUTE 27
#define SPEC_FAIL_ATTR_PROPERTY_NOT_PY_FUNCTION 28
#define SPEC_FAIL_ATTR_NOT_IN_KEYS 29
#define SPEC_FAIL_ATTR_NOT_IN_DICT 30

/* Binary subscr and store subscr */

#define SPEC_FAIL_SUBSCR_ARRAY_INT 8
#define SPEC_FAIL_SUBSCR_ARRAY_SLICE 9
#define SPEC_FAIL_SUBSCR_LIST_SLICE 10
#define SPEC_FAIL_SUBSCR_TUPLE_SLICE 11
#define SPEC_FAIL_SUBSCR_STRING_INT 12
#define SPEC_FAIL_SUBSCR_STRING_SLICE 13
#define SPEC_FAIL_SUBSCR_BUFFER_INT 15
#define SPEC_FAIL_SUBSCR_BUFFER_SLICE 16
#define SPEC_FAIL_SUBSCR_SEQUENCE_INT 17

/* Store subscr */
#define SPEC_FAIL_SUBSCR_BYTEARRAY_INT 18
#define SPEC_FAIL_SUBSCR_BYTEARRAY_SLICE 19
#define SPEC_FAIL_SUBSCR_PY_SIMPLE 20
#define SPEC_FAIL_SUBSCR_PY_OTHER 21
#define SPEC_FAIL_SUBSCR_DICT_SUBCLASS_NO_OVERRIDE 22
#define SPEC_FAIL_SUBSCR_NOT_HEAP_TYPE 23

/* Binary op */

#define SPEC_FAIL_BINARY_OP_ADD_DIFFERENT_TYPES          8
#define SPEC_FAIL_BINARY_OP_ADD_OTHER                    9
#define SPEC_FAIL_BINARY_OP_AND_DIFFERENT_TYPES         10
#define SPEC_FAIL_BINARY_OP_AND_INT                     11
#define SPEC_FAIL_BINARY_OP_AND_OTHER                   12
#define SPEC_FAIL_BINARY_OP_FLOOR_DIVIDE                13
#define SPEC_FAIL_BINARY_OP_LSHIFT                      14
#define SPEC_FAIL_BINARY_OP_MATRIX_MULTIPLY             15
#define SPEC_FAIL_BINARY_OP_MULTIPLY_DIFFERENT_TYPES    16
#define SPEC_FAIL_BINARY_OP_MULTIPLY_OTHER              17
#define SPEC_FAIL_BINARY_OP_OR                          18
#define SPEC_FAIL_BINARY_OP_POWER                       19
#define SPEC_FAIL_BINARY_OP_REMAINDER                   20
#define SPEC_FAIL_BINARY_OP_RSHIFT                      21
#define SPEC_FAIL_BINARY_OP_SUBTRACT_DIFFERENT_TYPES    22
#define SPEC_FAIL_BINARY_OP_SUBTRACT_OTHER              23
#define SPEC_FAIL_BINARY_OP_TRUE_DIVIDE_DIFFERENT_TYPES 24
#define SPEC_FAIL_BINARY_OP_TRUE_DIVIDE_FLOAT           25
#define SPEC_FAIL_BINARY_OP_TRUE_DIVIDE_OTHER           26
#define SPEC_FAIL_BINARY_OP_XOR                         27

/* Calls */
#define SPEC_FAIL_CALL_COMPLEX_PARAMETERS 9
#define SPEC_FAIL_CALL_CO_NOT_OPTIMIZED 10
/* SPEC_FAIL_METHOD  defined as 11 above */

#define SPEC_FAIL_CALL_INSTANCE_METHOD 11
#define SPEC_FAIL_CALL_CMETHOD 12
#define SPEC_FAIL_CALL_PYCFUNCTION 13
#define SPEC_FAIL_CALL_PYCFUNCTION_WITH_KEYWORDS 14
#define SPEC_FAIL_CALL_PYCFUNCTION_FAST_WITH_KEYWORDS 15
#define SPEC_FAIL_CALL_PYCFUNCTION_NOARGS 16
#define SPEC_FAIL_CALL_BAD_CALL_FLAGS 17
#define SPEC_FAIL_CALL_CLASS 18
#define SPEC_FAIL_CALL_PYTHON_CLASS 19
#define SPEC_FAIL_CALL_METHOD_DESCRIPTOR 20
#define SPEC_FAIL_CALL_BOUND_METHOD 21
#define SPEC_FAIL_CALL_STR 22
#define SPEC_FAIL_CALL_CLASS_NO_VECTORCALL 23
#define SPEC_FAIL_CALL_CLASS_MUTABLE 24
#define SPEC_FAIL_CALL_KWNAMES 25
#define SPEC_FAIL_CALL_METHOD_WRAPPER 26
#define SPEC_FAIL_CALL_OPERATOR_WRAPPER 27
#define SPEC_FAIL_CALL_PYFUNCTION 28
#define SPEC_FAIL_CALL_PEP_523 29

/* COMPARE_OP */
#define SPEC_FAIL_COMPARE_OP_DIFFERENT_TYPES 12
#define SPEC_FAIL_COMPARE_OP_STRING 13
#define SPEC_FAIL_COMPARE_OP_NOT_FOLLOWED_BY_COND_JUMP 14
#define SPEC_FAIL_COMPARE_OP_BIG_INT 15
#define SPEC_FAIL_COMPARE_OP_BYTES 16
#define SPEC_FAIL_COMPARE_OP_TUPLE 17
#define SPEC_FAIL_COMPARE_OP_LIST 18
#define SPEC_FAIL_COMPARE_OP_SET 19
#define SPEC_FAIL_COMPARE_OP_BOOL 20
#define SPEC_FAIL_COMPARE_OP_BASEOBJECT 21
#define SPEC_FAIL_COMPARE_OP_FLOAT_LONG 22
#define SPEC_FAIL_COMPARE_OP_LONG_FLOAT 23
#define SPEC_FAIL_COMPARE_OP_EXTENDED_ARG 24

/* FOR_ITER */
#define SPEC_FAIL_FOR_ITER_GENERATOR 10
#define SPEC_FAIL_FOR_ITER_COROUTINE 11
#define SPEC_FAIL_FOR_ITER_ASYNC_GENERATOR 12
#define SPEC_FAIL_FOR_ITER_LIST 13
#define SPEC_FAIL_FOR_ITER_TUPLE 14
#define SPEC_FAIL_FOR_ITER_SET 15
#define SPEC_FAIL_FOR_ITER_STRING 16
#define SPEC_FAIL_FOR_ITER_BYTES 17
#define SPEC_FAIL_FOR_ITER_RANGE 18
#define SPEC_FAIL_FOR_ITER_ITERTOOLS 19
#define SPEC_FAIL_FOR_ITER_DICT_KEYS 20
#define SPEC_FAIL_FOR_ITER_DICT_ITEMS 21
#define SPEC_FAIL_FOR_ITER_DICT_VALUES 22
#define SPEC_FAIL_FOR_ITER_ENUMERATE 23
#define SPEC_FAIL_FOR_ITER_MAP 24
#define SPEC_FAIL_FOR_ITER_ZIP 25
#define SPEC_FAIL_FOR_ITER_SEQ_ITER 26
#define SPEC_FAIL_FOR_ITER_REVERSED_LIST 27
#define SPEC_FAIL_FOR_ITER_CALLABLE 28
#define SPEC_FAIL_FOR_ITER_ASCII_STRING 29

// UNPACK_SEQUENCE

#define SPEC_FAIL_UNPACK_SEQUENCE_ITERATOR 8
#define SPEC_FAIL_UNPACK_SEQUENCE_SEQUENCE 9

static int function_kind(PyCodeObject *code);
static bool function_check_args(PyObject *o, int expected_argcount, int opcode);
static uint32_t function_get_version(PyObject *o, int opcode);

static int
specialize_module_load_attr(
    PyObject *owner, _Py_CODEUNIT *instr, PyObject *name
) {
    _PyAttrCache *cache = (_PyAttrCache *)(instr + 1);
    PyModuleObject *m = (PyModuleObject *)owner;
    assert((owner->ob_type->tp_flags & Py_TPFLAGS_MANAGED_DICT) == 0);
    PyDictObject *dict = (PyDictObject *)m->md_dict;
    if (dict == NULL) {
        SPECIALIZATION_FAIL(LOAD_ATTR, SPEC_FAIL_NO_DICT);
        return -1;
    }
    if (dict->ma_keys->dk_kind != DICT_KEYS_UNICODE) {
        SPECIALIZATION_FAIL(LOAD_ATTR, SPEC_FAIL_ATTR_NON_STRING_OR_SPLIT);
        return -1;
    }
    Py_ssize_t index = _PyDict_LookupIndex(dict, &_Py_ID(__getattr__));
    assert(index != DKIX_ERROR);
    if (index != DKIX_EMPTY) {
        SPECIALIZATION_FAIL(LOAD_ATTR, SPEC_FAIL_ATTR_MODULE_ATTR_NOT_FOUND);
        return -1;
    }
    index = _PyDict_LookupIndex(dict, name);
    assert (index != DKIX_ERROR);
    if (index != (uint16_t)index) {
        SPECIALIZATION_FAIL(LOAD_ATTR,
                            index == DKIX_EMPTY ?
                            SPEC_FAIL_ATTR_MODULE_ATTR_NOT_FOUND :
                            SPEC_FAIL_OUT_OF_RANGE);
        return -1;
    }
    uint32_t keys_version = _PyDictKeys_GetVersionForCurrentState(dict->ma_keys);
    if (keys_version == 0) {
        SPECIALIZATION_FAIL(LOAD_ATTR, SPEC_FAIL_OUT_OF_VERSIONS);
        return -1;
    }
    write_u32(cache->version, keys_version);
    cache->index = (uint16_t)index;
    _py_set_opcode(instr, LOAD_ATTR_MODULE);
    return 0;
}



/* Attribute specialization */

typedef enum {
    OVERRIDING, /* Is an overriding descriptor, and will remain so. */
    METHOD, /* Attribute has Py_TPFLAGS_METHOD_DESCRIPTOR set */
    PROPERTY, /* Is a property */
    OBJECT_SLOT, /* Is an object slot descriptor */
    OTHER_SLOT, /* Is a slot descriptor of another type */
    NON_OVERRIDING, /* Is another non-overriding descriptor, and is an instance of an immutable class*/
    BUILTIN_CLASSMETHOD, /* Builtin methods with METH_CLASS */
    PYTHON_CLASSMETHOD, /* Python classmethod(func) object */
    NON_DESCRIPTOR, /* Is not a descriptor, and is an instance of an immutable class */
    MUTABLE,   /* Instance of a mutable class; might, or might not, be a descriptor */
    ABSENT, /* Attribute is not present on the class */
    DUNDER_CLASS, /* __class__ attribute */
    GETSET_OVERRIDDEN, /* __getattribute__ or __setattr__ has been overridden */
    GETATTRIBUTE_IS_PYTHON_FUNCTION  /* Descriptor requires calling a Python __getattribute__ */
} DescriptorClassification;


static DescriptorClassification
analyze_descriptor(PyTypeObject *type, PyObject *name, PyObject **descr, int store)
{
    bool has_getattr = false;
    if (store) {
        if (type->tp_setattro != PyObject_GenericSetAttr) {
            *descr = NULL;
            return GETSET_OVERRIDDEN;
        }
    }
    else {
        getattrofunc getattro_slot = type->tp_getattro;
        if (getattro_slot == PyObject_GenericGetAttr) {
            /* Normal attribute lookup; */
            has_getattr = false;
        }
        else if (getattro_slot == _Py_slot_tp_getattr_hook ||
            getattro_slot == _Py_slot_tp_getattro) {
            /* One or both of __getattribute__ or __getattr__ may have been
             overridden See typeobject.c for why these functions are special. */
            PyObject *getattribute = _PyType_Lookup(type,
                &_Py_ID(__getattribute__));
            PyInterpreterState *interp = _PyInterpreterState_GET();
            bool has_custom_getattribute = getattribute != NULL &&
                getattribute != interp->callable_cache.object__getattribute__;
            has_getattr = _PyType_Lookup(type, &_Py_ID(__getattr__)) != NULL;
            if (has_custom_getattribute) {
                if (getattro_slot == _Py_slot_tp_getattro &&
                    !has_getattr &&
                    Py_IS_TYPE(getattribute, &PyFunction_Type)) {
                    *descr = getattribute;
                    return GETATTRIBUTE_IS_PYTHON_FUNCTION;
                }
                /* Potentially both __getattr__ and __getattribute__ are set.
                   Too complicated */
                *descr = NULL;
                return GETSET_OVERRIDDEN;
            }
            /* Potentially has __getattr__ but no custom __getattribute__.
               Fall through to usual descriptor analysis.
               Usual attribute lookup should only be allowed at runtime
               if we can guarantee that there is no way an exception can be
               raised. This means some specializations, e.g. specializing
               for property() isn't safe.
            */
        }
        else {
            *descr = NULL;
            return GETSET_OVERRIDDEN;
        }
    }
    PyObject *descriptor = _PyType_Lookup(type, name);
    *descr = descriptor;
    if (descriptor == NULL) {
        return ABSENT;
    }
    PyTypeObject *desc_cls = Py_TYPE(descriptor);
    if (!(desc_cls->tp_flags & Py_TPFLAGS_IMMUTABLETYPE)) {
        return MUTABLE;
    }
    if (desc_cls->tp_descr_set) {
        if (desc_cls == &PyMemberDescr_Type) {
            PyMemberDescrObject *member = (PyMemberDescrObject *)descriptor;
            struct PyMemberDef *dmem = member->d_member;
            if (dmem->type == T_OBJECT_EX) {
                return OBJECT_SLOT;
            }
            return OTHER_SLOT;
        }
        if (desc_cls == &PyProperty_Type) {
            /* We can't detect at runtime whether an attribute exists
               with property. So that means we may have to call
               __getattr__. */
            return has_getattr ? GETSET_OVERRIDDEN : PROPERTY;
        }
        if (PyUnicode_CompareWithASCIIString(name, "__class__") == 0) {
            if (descriptor == _PyType_Lookup(&PyBaseObject_Type, name)) {
                return DUNDER_CLASS;
            }
        }
        if (store) {
            return OVERRIDING;
        }
    }
    if (desc_cls->tp_descr_get) {
        if (desc_cls->tp_flags & Py_TPFLAGS_METHOD_DESCRIPTOR) {
            return METHOD;
        }
        if (Py_IS_TYPE(descriptor, &PyClassMethodDescr_Type)) {
            return BUILTIN_CLASSMETHOD;
        }
        if (Py_IS_TYPE(descriptor, &PyClassMethod_Type)) {
            return PYTHON_CLASSMETHOD;
        }
        return NON_OVERRIDING;
    }
    return NON_DESCRIPTOR;
}

static int
specialize_dict_access(
    PyObject *owner, _Py_CODEUNIT *instr, PyTypeObject *type,
    DescriptorClassification kind, PyObject *name,
    int base_op, int values_op, int hint_op)
{
    assert(kind == NON_OVERRIDING || kind == NON_DESCRIPTOR || kind == ABSENT ||
        kind == BUILTIN_CLASSMETHOD || kind == PYTHON_CLASSMETHOD);
    // No descriptor, or non overriding.
    if ((type->tp_flags & Py_TPFLAGS_MANAGED_DICT) == 0) {
        SPECIALIZATION_FAIL(base_op, SPEC_FAIL_ATTR_NOT_MANAGED_DICT);
        return 0;
    }
    _PyAttrCache *cache = (_PyAttrCache *)(instr + 1);
    PyDictOrValues dorv = *_PyObject_DictOrValuesPointer(owner);
    if (_PyDictOrValues_IsValues(dorv)) {
        // Virtual dictionary
        PyDictKeysObject *keys = ((PyHeapTypeObject *)type)->ht_cached_keys;
        assert(PyUnicode_CheckExact(name));
        Py_ssize_t index = _PyDictKeys_StringLookup(keys, name);
        assert (index != DKIX_ERROR);
        if (index != (uint16_t)index) {
            SPECIALIZATION_FAIL(base_op,
                                index == DKIX_EMPTY ?
                                SPEC_FAIL_ATTR_NOT_IN_KEYS :
                                SPEC_FAIL_OUT_OF_RANGE);
            return 0;
        }
        write_u32(cache->version, type->tp_version_tag);
        cache->index = (uint16_t)index;
        _py_set_opcode(instr, values_op);
    }
    else {
        PyDictObject *dict = (PyDictObject *)_PyDictOrValues_GetDict(dorv);
        if (dict == NULL || !PyDict_CheckExact(dict)) {
            SPECIALIZATION_FAIL(base_op, SPEC_FAIL_NO_DICT);
            return 0;
        }
        // We found an instance with a __dict__.
        Py_ssize_t index =
            _PyDict_LookupIndex(dict, name);
        if (index != (uint16_t)index) {
            SPECIALIZATION_FAIL(base_op,
                                index == DKIX_EMPTY ?
                                SPEC_FAIL_ATTR_NOT_IN_DICT :
                                SPEC_FAIL_OUT_OF_RANGE);
            return 0;
        }
        cache->index = (uint16_t)index;
        write_u32(cache->version, type->tp_version_tag);
        _py_set_opcode(instr, hint_op);
    }
    return 1;
}

static int specialize_attr_loadmethod(PyObject* owner, _Py_CODEUNIT* instr, PyObject* name,
    PyObject* descr, DescriptorClassification kind);
static int specialize_class_load_attr(PyObject* owner, _Py_CODEUNIT* instr, PyObject* name);

void
_Py_Specialize_LoadAttr(PyObject *owner, _Py_CODEUNIT *instr, PyObject *name)
{
    assert(_PyOpcode_Caches[LOAD_ATTR] == INLINE_CACHE_ENTRIES_LOAD_ATTR);
    _PyAttrCache *cache = (_PyAttrCache *)(instr + 1);
    PyTypeObject *type = Py_TYPE(owner);
    if (!_PyType_IsReady(type)) {
        // We *might* not really need this check, but we inherited it from
        // PyObject_GenericGetAttr and friends... and this way we still do the
        // right thing if someone forgets to call PyType_Ready(type):
        SPECIALIZATION_FAIL(LOAD_ATTR, SPEC_FAIL_OTHER);
        goto fail;
    }
    if (PyModule_CheckExact(owner)) {
        if (specialize_module_load_attr(owner, instr, name))
        {
            goto fail;
        }
        goto success;
    }
    if (PyType_Check(owner)) {
        if (specialize_class_load_attr(owner, instr, name)) {
            goto fail;
        }
        goto success;
    }
    PyObject *descr = NULL;
    DescriptorClassification kind = analyze_descriptor(type, name, &descr, 0);
    assert(descr != NULL || kind == ABSENT || kind == GETSET_OVERRIDDEN);
    switch(kind) {
        case OVERRIDING:
            SPECIALIZATION_FAIL(LOAD_ATTR, SPEC_FAIL_ATTR_OVERRIDING_DESCRIPTOR);
            goto fail;
        case METHOD:
        {
            int oparg = _Py_OPARG(*instr);
            if (oparg & 1) {
                if (specialize_attr_loadmethod(owner, instr, name, descr, kind)) {
                    goto success;
                }
            }
            else {
                SPECIALIZATION_FAIL(LOAD_ATTR, SPEC_FAIL_ATTR_METHOD);
            }
            goto fail;
        }
        case PROPERTY:
        {
            _PyLoadMethodCache *lm_cache = (_PyLoadMethodCache *)(instr + 1);
            assert(Py_TYPE(descr) == &PyProperty_Type);
            PyObject *fget = ((_PyPropertyObject *)descr)->prop_get;
            if (fget == NULL) {
                SPECIALIZATION_FAIL(LOAD_ATTR, SPEC_FAIL_EXPECTED_ERROR);
                goto fail;
            }
            if (!Py_IS_TYPE(fget, &PyFunction_Type)) {
                SPECIALIZATION_FAIL(LOAD_ATTR, SPEC_FAIL_ATTR_PROPERTY_NOT_PY_FUNCTION);
                goto fail;
            }
            if (!function_check_args(fget, 1, LOAD_ATTR)) {
                goto fail;
            }
            uint32_t version = function_get_version(fget, LOAD_ATTR);
            if (version == 0) {
                goto fail;
            }
            write_u32(lm_cache->keys_version, version);
            assert(type->tp_version_tag != 0);
            write_u32(lm_cache->type_version, type->tp_version_tag);
            /* borrowed */
            write_obj(lm_cache->descr, fget);
            _py_set_opcode(instr, LOAD_ATTR_PROPERTY);
            goto success;
        }
        case OBJECT_SLOT:
        {
            PyMemberDescrObject *member = (PyMemberDescrObject *)descr;
            struct PyMemberDef *dmem = member->d_member;
            Py_ssize_t offset = dmem->offset;
            if (!PyObject_TypeCheck(owner, member->d_common.d_type)) {
                SPECIALIZATION_FAIL(LOAD_ATTR, SPEC_FAIL_EXPECTED_ERROR);
                goto fail;
            }
            if (dmem->flags & PY_AUDIT_READ) {
                SPECIALIZATION_FAIL(LOAD_ATTR, SPEC_FAIL_ATTR_AUDITED_SLOT);
                goto fail;
            }
            if (offset != (uint16_t)offset) {
                SPECIALIZATION_FAIL(LOAD_ATTR, SPEC_FAIL_OUT_OF_RANGE);
                goto fail;
            }
            assert(dmem->type == T_OBJECT_EX);
            assert(offset > 0);
            cache->index = (uint16_t)offset;
            write_u32(cache->version, type->tp_version_tag);
            _py_set_opcode(instr, LOAD_ATTR_SLOT);
            goto success;
        }
        case DUNDER_CLASS:
        {
            Py_ssize_t offset = offsetof(PyObject, ob_type);
            assert(offset == (uint16_t)offset);
            cache->index = (uint16_t)offset;
            write_u32(cache->version, type->tp_version_tag);
            _py_set_opcode(instr, LOAD_ATTR_SLOT);
            goto success;
        }
        case OTHER_SLOT:
            SPECIALIZATION_FAIL(LOAD_ATTR, SPEC_FAIL_ATTR_NON_OBJECT_SLOT);
            goto fail;
        case MUTABLE:
            SPECIALIZATION_FAIL(LOAD_ATTR, SPEC_FAIL_ATTR_MUTABLE_CLASS);
            goto fail;
        case GETSET_OVERRIDDEN:
            SPECIALIZATION_FAIL(LOAD_ATTR, SPEC_FAIL_OVERRIDDEN);
            goto fail;
        case GETATTRIBUTE_IS_PYTHON_FUNCTION:
        {
            assert(type->tp_getattro == _Py_slot_tp_getattro);
            assert(Py_IS_TYPE(descr, &PyFunction_Type));
            _PyLoadMethodCache *lm_cache = (_PyLoadMethodCache *)(instr + 1);
            if (!function_check_args(descr, 2, LOAD_ATTR)) {
                goto fail;
            }
            uint32_t version = function_get_version(descr, LOAD_ATTR);
            if (version == 0) {
                goto fail;
            }
            write_u32(lm_cache->keys_version, version);
            /* borrowed */
            write_obj(lm_cache->descr, descr);
            write_u32(lm_cache->type_version, type->tp_version_tag);
            _py_set_opcode(instr, LOAD_ATTR_GETATTRIBUTE_OVERRIDDEN);
            goto success;
        }
        case BUILTIN_CLASSMETHOD:
        case PYTHON_CLASSMETHOD:
        case NON_OVERRIDING:
        case NON_DESCRIPTOR:
        case ABSENT:
            break;
    }
    if (specialize_dict_access(owner, instr, type, kind, name, LOAD_ATTR,
                               LOAD_ATTR_INSTANCE_VALUE, LOAD_ATTR_WITH_HINT))
    {
        goto success;
    }
fail:
    STAT_INC(LOAD_ATTR, failure);
    assert(!PyErr_Occurred());
    _py_set_opcode(instr, LOAD_ATTR);
    cache->counter = adaptive_counter_backoff(cache->counter);
    return;
success:
    STAT_INC(LOAD_ATTR, success);
    assert(!PyErr_Occurred());
    cache->counter = adaptive_counter_cooldown();
}

void
_Py_Specialize_StoreAttr(PyObject *owner, _Py_CODEUNIT *instr, PyObject *name)
{
    assert(_PyOpcode_Caches[STORE_ATTR] == INLINE_CACHE_ENTRIES_STORE_ATTR);
    _PyAttrCache *cache = (_PyAttrCache *)(instr + 1);
    PyTypeObject *type = Py_TYPE(owner);
    if (!_PyType_IsReady(type)) {
        // We *might* not really need this check, but we inherited it from
        // PyObject_GenericSetAttr and friends... and this way we still do the
        // right thing if someone forgets to call PyType_Ready(type):
        SPECIALIZATION_FAIL(LOAD_ATTR, SPEC_FAIL_OTHER);
        goto fail;
    }
    if (PyModule_CheckExact(owner)) {
        SPECIALIZATION_FAIL(STORE_ATTR, SPEC_FAIL_OVERRIDDEN);
        goto fail;
    }
    PyObject *descr;
    DescriptorClassification kind = analyze_descriptor(type, name, &descr, 1);
    switch(kind) {
        case OVERRIDING:
            SPECIALIZATION_FAIL(STORE_ATTR, SPEC_FAIL_ATTR_OVERRIDING_DESCRIPTOR);
            goto fail;
        case METHOD:
            SPECIALIZATION_FAIL(STORE_ATTR, SPEC_FAIL_ATTR_METHOD);
            goto fail;
        case PROPERTY:
            SPECIALIZATION_FAIL(STORE_ATTR, SPEC_FAIL_ATTR_PROPERTY);
            goto fail;
        case OBJECT_SLOT:
        {
            PyMemberDescrObject *member = (PyMemberDescrObject *)descr;
            struct PyMemberDef *dmem = member->d_member;
            Py_ssize_t offset = dmem->offset;
            if (!PyObject_TypeCheck(owner, member->d_common.d_type)) {
                SPECIALIZATION_FAIL(STORE_ATTR, SPEC_FAIL_EXPECTED_ERROR);
                goto fail;
            }
            if (dmem->flags & READONLY) {
                SPECIALIZATION_FAIL(STORE_ATTR, SPEC_FAIL_ATTR_READ_ONLY);
                goto fail;
            }
            if (offset != (uint16_t)offset) {
                SPECIALIZATION_FAIL(STORE_ATTR, SPEC_FAIL_OUT_OF_RANGE);
                goto fail;
            }
            assert(dmem->type == T_OBJECT_EX);
            assert(offset > 0);
            cache->index = (uint16_t)offset;
            write_u32(cache->version, type->tp_version_tag);
            _py_set_opcode(instr, STORE_ATTR_SLOT);
            goto success;
        }
        case DUNDER_CLASS:
        case OTHER_SLOT:
            SPECIALIZATION_FAIL(STORE_ATTR, SPEC_FAIL_ATTR_NON_OBJECT_SLOT);
            goto fail;
        case MUTABLE:
            SPECIALIZATION_FAIL(STORE_ATTR, SPEC_FAIL_ATTR_MUTABLE_CLASS);
            goto fail;
        case GETATTRIBUTE_IS_PYTHON_FUNCTION:
        case GETSET_OVERRIDDEN:
            SPECIALIZATION_FAIL(STORE_ATTR, SPEC_FAIL_OVERRIDDEN);
            goto fail;
        case BUILTIN_CLASSMETHOD:
        case PYTHON_CLASSMETHOD:
        case NON_OVERRIDING:
        case NON_DESCRIPTOR:
        case ABSENT:
            break;
    }
    if (specialize_dict_access(owner, instr, type, kind, name, STORE_ATTR,
                               STORE_ATTR_INSTANCE_VALUE, STORE_ATTR_WITH_HINT))
    {
        goto success;
    }
fail:
    STAT_INC(STORE_ATTR, failure);
    assert(!PyErr_Occurred());
    _py_set_opcode(instr, STORE_ATTR);
    cache->counter = adaptive_counter_backoff(cache->counter);
    return;
success:
    STAT_INC(STORE_ATTR, success);
    assert(!PyErr_Occurred());
    cache->counter = adaptive_counter_cooldown();
}


#ifdef Py_STATS
static int
load_attr_fail_kind(DescriptorClassification kind)
{
    switch (kind) {
        case OVERRIDING:
            return SPEC_FAIL_ATTR_OVERRIDING_DESCRIPTOR;
        case METHOD:
            return SPEC_FAIL_ATTR_METHOD;
        case PROPERTY:
            return SPEC_FAIL_ATTR_PROPERTY;
        case OBJECT_SLOT:
            return SPEC_FAIL_ATTR_OBJECT_SLOT;
        case OTHER_SLOT:
            return SPEC_FAIL_ATTR_NON_OBJECT_SLOT;
        case DUNDER_CLASS:
            return SPEC_FAIL_OTHER;
        case MUTABLE:
            return SPEC_FAIL_ATTR_MUTABLE_CLASS;
        case GETSET_OVERRIDDEN:
        case GETATTRIBUTE_IS_PYTHON_FUNCTION:
            return SPEC_FAIL_OVERRIDDEN;
        case BUILTIN_CLASSMETHOD:
            return SPEC_FAIL_ATTR_BUILTIN_CLASS_METHOD;
        case PYTHON_CLASSMETHOD:
            return SPEC_FAIL_ATTR_CLASS_METHOD_OBJ;
        case NON_OVERRIDING:
            return SPEC_FAIL_ATTR_NON_OVERRIDING_DESCRIPTOR;
        case NON_DESCRIPTOR:
            return SPEC_FAIL_ATTR_NOT_DESCRIPTOR;
        case ABSENT:
            return SPEC_FAIL_ATTR_INSTANCE_ATTRIBUTE;
    }
    Py_UNREACHABLE();
}
#endif

static int
specialize_class_load_attr(PyObject *owner, _Py_CODEUNIT *instr,
                             PyObject *name)
{
    _PyLoadMethodCache *cache = (_PyLoadMethodCache *)(instr + 1);
    if (!PyType_CheckExact(owner) || _PyType_Lookup(Py_TYPE(owner), name)) {
        SPECIALIZATION_FAIL(LOAD_ATTR, SPEC_FAIL_ATTR_METACLASS_ATTRIBUTE);
        return -1;
    }
    PyObject *descr = NULL;
    DescriptorClassification kind = 0;
    kind = analyze_descriptor((PyTypeObject *)owner, name, &descr, 0);
    switch (kind) {
        case METHOD:
        case NON_DESCRIPTOR:
            write_u32(cache->type_version, ((PyTypeObject *)owner)->tp_version_tag);
            write_obj(cache->descr, descr);
            _py_set_opcode(instr, LOAD_ATTR_CLASS);
            return 0;
#ifdef Py_STATS
        case ABSENT:
            SPECIALIZATION_FAIL(LOAD_ATTR, SPEC_FAIL_EXPECTED_ERROR);
            return -1;
#endif
        default:
            SPECIALIZATION_FAIL(LOAD_ATTR, load_attr_fail_kind(kind));
            return -1;
    }
}

typedef enum {
    MANAGED_VALUES = 1,
    MANAGED_DICT = 2,
    OFFSET_DICT = 3,
    NO_DICT = 4,
    LAZY_DICT = 5,
} ObjectDictKind;

// Please collect stats carefully before and after modifying. A subtle change
// can cause a significant drop in cache hits. A possible test is
// python.exe -m test_typing test_re test_dis test_zlib.
static int
specialize_attr_loadmethod(PyObject *owner, _Py_CODEUNIT *instr, PyObject *name,
PyObject *descr, DescriptorClassification kind)
{
    _PyLoadMethodCache *cache = (_PyLoadMethodCache *)(instr + 1);
    PyTypeObject *owner_cls = Py_TYPE(owner);

    assert(kind == METHOD && descr != NULL);
    ObjectDictKind dictkind;
    PyDictKeysObject *keys;
    if (owner_cls->tp_flags & Py_TPFLAGS_MANAGED_DICT) {
        PyDictOrValues dorv = *_PyObject_DictOrValuesPointer(owner);
        keys = ((PyHeapTypeObject *)owner_cls)->ht_cached_keys;
        if (_PyDictOrValues_IsValues(dorv)) {
            dictkind = MANAGED_VALUES;
        }
        else {
            dictkind = MANAGED_DICT;
        }
    }
    else {
        Py_ssize_t dictoffset = owner_cls->tp_dictoffset;
        if (dictoffset < 0 || dictoffset > INT16_MAX) {
            SPECIALIZATION_FAIL(LOAD_ATTR, SPEC_FAIL_OUT_OF_RANGE);
            goto fail;
        }
        if (dictoffset == 0) {
            dictkind = NO_DICT;
            keys = NULL;
        }
        else {
            PyObject *dict = *(PyObject **) ((char *)owner + dictoffset);
            if (dict == NULL) {
                // This object will have a dict if user access __dict__
                dictkind = LAZY_DICT;
                keys = NULL;
            }
            else {
                keys = ((PyDictObject *)dict)->ma_keys;
                dictkind = OFFSET_DICT;
            }
        }
    }
    if (dictkind == MANAGED_VALUES || dictkind == OFFSET_DICT) {
        Py_ssize_t index = _PyDictKeys_StringLookup(keys, name);
        if (index != DKIX_EMPTY) {
            SPECIALIZATION_FAIL(LOAD_ATTR, SPEC_FAIL_ATTR_SHADOWED);
            goto fail;
        }
        uint32_t keys_version = _PyDictKeys_GetVersionForCurrentState(keys);
        if (keys_version == 0) {
            SPECIALIZATION_FAIL(LOAD_ATTR, SPEC_FAIL_OUT_OF_VERSIONS);
            goto fail;
        }
        write_u32(cache->keys_version, keys_version);
    }
    switch(dictkind) {
        case NO_DICT:
            _py_set_opcode(instr, LOAD_ATTR_METHOD_NO_DICT);
            break;
        case MANAGED_VALUES:
            _py_set_opcode(instr, LOAD_ATTR_METHOD_WITH_VALUES);
            break;
        case MANAGED_DICT:
            SPECIALIZATION_FAIL(LOAD_ATTR, SPEC_FAIL_ATTR_HAS_MANAGED_DICT);
            goto fail;
        case OFFSET_DICT:
            assert(owner_cls->tp_dictoffset > 0 && owner_cls->tp_dictoffset <= INT16_MAX);
            _py_set_opcode(instr, LOAD_ATTR_METHOD_WITH_DICT);
            break;
        case LAZY_DICT:
            assert(owner_cls->tp_dictoffset > 0 && owner_cls->tp_dictoffset <= INT16_MAX);
            _py_set_opcode(instr, LOAD_ATTR_METHOD_LAZY_DICT);
            break;
    }
    /* `descr` is borrowed. This is safe for methods (even inherited ones from
    *  super classes!) as long as tp_version_tag is validated for two main reasons:
    *
    *  1. The class will always hold a reference to the method so it will
    *  usually not be GC-ed. Should it be deleted in Python, e.g.
    *  `del obj.meth`, tp_version_tag will be invalidated, because of reason 2.
    *
    *  2. The pre-existing type method cache (MCACHE) uses the same principles
    *  of caching a borrowed descriptor. The MCACHE infrastructure does all the
    *  heavy lifting for us. E.g. it invalidates tp_version_tag on any MRO
    *  modification, on any type object change along said MRO, etc. (see
    *  PyType_Modified usages in typeobject.c). The MCACHE has been
    *  working since Python 2.6 and it's battle-tested.
    */
    write_u32(cache->type_version, owner_cls->tp_version_tag);
    write_obj(cache->descr, descr);
    return 1;
fail:
    return 0;
}

void
_Py_Specialize_LoadGlobal(
    PyObject *globals, PyObject *builtins,
    _Py_CODEUNIT *instr, PyObject *name)
{
    assert(_PyOpcode_Caches[LOAD_GLOBAL] == INLINE_CACHE_ENTRIES_LOAD_GLOBAL);
    /* Use inline cache */
    _PyLoadGlobalCache *cache = (_PyLoadGlobalCache *)(instr + 1);
    assert(PyUnicode_CheckExact(name));
    if (!PyDict_CheckExact(globals)) {
        SPECIALIZATION_FAIL(LOAD_GLOBAL, SPEC_FAIL_LOAD_GLOBAL_NON_DICT);
        goto fail;
    }
    PyDictKeysObject * globals_keys = ((PyDictObject *)globals)->ma_keys;
    if (!DK_IS_UNICODE(globals_keys)) {
        SPECIALIZATION_FAIL(LOAD_GLOBAL, SPEC_FAIL_LOAD_GLOBAL_NON_STRING_OR_SPLIT);
        goto fail;
    }
    Py_ssize_t index = _PyDictKeys_StringLookup(globals_keys, name);
    if (index == DKIX_ERROR) {
        SPECIALIZATION_FAIL(LOAD_GLOBAL, SPEC_FAIL_EXPECTED_ERROR);
        goto fail;
    }
    if (index != DKIX_EMPTY) {
        if (index != (uint16_t)index) {
            SPECIALIZATION_FAIL(LOAD_GLOBAL, SPEC_FAIL_OUT_OF_RANGE);
            goto fail;
        }
        uint32_t keys_version = _PyDictKeys_GetVersionForCurrentState(globals_keys);
        if (keys_version == 0) {
            SPECIALIZATION_FAIL(LOAD_GLOBAL, SPEC_FAIL_OUT_OF_VERSIONS);
            goto fail;
        }
        cache->index = (uint16_t)index;
        write_u32(cache->module_keys_version, keys_version);
        _py_set_opcode(instr, LOAD_GLOBAL_MODULE);
        goto success;
    }
    if (!PyDict_CheckExact(builtins)) {
        SPECIALIZATION_FAIL(LOAD_GLOBAL, SPEC_FAIL_LOAD_GLOBAL_NON_DICT);
        goto fail;
    }
    PyDictKeysObject * builtin_keys = ((PyDictObject *)builtins)->ma_keys;
    if (!DK_IS_UNICODE(builtin_keys)) {
        SPECIALIZATION_FAIL(LOAD_GLOBAL, SPEC_FAIL_LOAD_GLOBAL_NON_STRING_OR_SPLIT);
        goto fail;
    }
    index = _PyDictKeys_StringLookup(builtin_keys, name);
    if (index == DKIX_ERROR) {
        SPECIALIZATION_FAIL(LOAD_GLOBAL, SPEC_FAIL_EXPECTED_ERROR);
        goto fail;
    }
    if (index != (uint16_t)index) {
        SPECIALIZATION_FAIL(LOAD_GLOBAL, SPEC_FAIL_OUT_OF_RANGE);
        goto fail;
    }
    uint32_t globals_version = _PyDictKeys_GetVersionForCurrentState(globals_keys);
    if (globals_version == 0) {
        SPECIALIZATION_FAIL(LOAD_GLOBAL, SPEC_FAIL_OUT_OF_VERSIONS);
        goto fail;
    }
    uint32_t builtins_version = _PyDictKeys_GetVersionForCurrentState(builtin_keys);
    if (builtins_version == 0) {
        SPECIALIZATION_FAIL(LOAD_GLOBAL, SPEC_FAIL_OUT_OF_VERSIONS);
        goto fail;
    }
    if (builtins_version > UINT16_MAX) {
        SPECIALIZATION_FAIL(LOAD_GLOBAL, SPEC_FAIL_OUT_OF_RANGE);
        goto fail;
    }
    cache->index = (uint16_t)index;
    write_u32(cache->module_keys_version, globals_version);
    cache->builtin_keys_version = (uint16_t)builtins_version;
    _py_set_opcode(instr, LOAD_GLOBAL_BUILTIN);
    goto success;
fail:
    STAT_INC(LOAD_GLOBAL, failure);
    assert(!PyErr_Occurred());
    _py_set_opcode(instr, LOAD_GLOBAL);
    cache->counter = adaptive_counter_backoff(cache->counter);
    return;
success:
    STAT_INC(LOAD_GLOBAL, success);
    assert(!PyErr_Occurred());
    cache->counter = adaptive_counter_cooldown();
}

#ifdef Py_STATS
static int
binary_subscr_fail_kind(PyTypeObject *container_type, PyObject *sub)
{
    if (container_type == &PyUnicode_Type) {
        if (PyLong_CheckExact(sub)) {
            return SPEC_FAIL_SUBSCR_STRING_INT;
        }
        if (PySlice_Check(sub)) {
            return SPEC_FAIL_SUBSCR_STRING_SLICE;
        }
        return SPEC_FAIL_OTHER;
    }
    else if (strcmp(container_type->tp_name, "array.array") == 0) {
        if (PyLong_CheckExact(sub)) {
            return SPEC_FAIL_SUBSCR_ARRAY_INT;
        }
        if (PySlice_Check(sub)) {
            return SPEC_FAIL_SUBSCR_ARRAY_SLICE;
        }
        return SPEC_FAIL_OTHER;
    }
    else if (container_type->tp_as_buffer) {
        if (PyLong_CheckExact(sub)) {
            return SPEC_FAIL_SUBSCR_BUFFER_INT;
        }
        if (PySlice_Check(sub)) {
            return SPEC_FAIL_SUBSCR_BUFFER_SLICE;
        }
        return SPEC_FAIL_OTHER;
    }
    else if (container_type->tp_as_sequence) {
        if (PyLong_CheckExact(sub) && container_type->tp_as_sequence->sq_item) {
            return SPEC_FAIL_SUBSCR_SEQUENCE_INT;
        }
    }
    return SPEC_FAIL_OTHER;
}
#endif

static int
function_kind(PyCodeObject *code) {
    int flags = code->co_flags;
    if ((flags & (CO_VARKEYWORDS | CO_VARARGS)) || code->co_kwonlyargcount) {
        return SPEC_FAIL_CALL_COMPLEX_PARAMETERS;
    }
    if ((flags & CO_OPTIMIZED) == 0) {
        return SPEC_FAIL_CALL_CO_NOT_OPTIMIZED;
    }
    return SIMPLE_FUNCTION;
}

/* Returning false indicates a failure. */
static bool
function_check_args(PyObject *o, int expected_argcount, int opcode)
{
    assert(Py_IS_TYPE(o, &PyFunction_Type));
    PyFunctionObject *func = (PyFunctionObject *)o;
    PyCodeObject *fcode = (PyCodeObject *)func->func_code;
    int kind = function_kind(fcode);
    if (kind != SIMPLE_FUNCTION) {
        SPECIALIZATION_FAIL(opcode, kind);
        return false;
    }
    if (fcode->co_argcount != expected_argcount) {
        SPECIALIZATION_FAIL(opcode, SPEC_FAIL_WRONG_NUMBER_ARGUMENTS);
        return false;
    }
    return true;
}

/* Returning 0 indicates a failure. */
static uint32_t
function_get_version(PyObject *o, int opcode)
{
    assert(Py_IS_TYPE(o, &PyFunction_Type));
    PyFunctionObject *func = (PyFunctionObject *)o;
    uint32_t version = _PyFunction_GetVersionForCurrentState(func);
    if (version == 0) {
        SPECIALIZATION_FAIL(opcode, SPEC_FAIL_OUT_OF_VERSIONS);
        return 0;
    }
    return version;
}

void
_Py_Specialize_BinarySubscr(
     PyObject *container, PyObject *sub, _Py_CODEUNIT *instr)
{
    assert(_PyOpcode_Caches[BINARY_SUBSCR] ==
           INLINE_CACHE_ENTRIES_BINARY_SUBSCR);
    _PyBinarySubscrCache *cache = (_PyBinarySubscrCache *)(instr + 1);
    PyTypeObject *container_type = Py_TYPE(container);
    if (container_type == &PyList_Type) {
        if (PyLong_CheckExact(sub)) {
            _py_set_opcode(instr, BINARY_SUBSCR_LIST_INT);
            goto success;
        }
        SPECIALIZATION_FAIL(BINARY_SUBSCR,
            PySlice_Check(sub) ? SPEC_FAIL_SUBSCR_LIST_SLICE : SPEC_FAIL_OTHER);
        goto fail;
    }
    if (container_type == &PyTuple_Type) {
        if (PyLong_CheckExact(sub)) {
            _py_set_opcode(instr, BINARY_SUBSCR_TUPLE_INT);
            goto success;
        }
        SPECIALIZATION_FAIL(BINARY_SUBSCR,
            PySlice_Check(sub) ? SPEC_FAIL_SUBSCR_TUPLE_SLICE : SPEC_FAIL_OTHER);
        goto fail;
    }
    if (container_type == &PyDict_Type) {
        _py_set_opcode(instr, BINARY_SUBSCR_DICT);
        goto success;
    }
    PyTypeObject *cls = Py_TYPE(container);
    PyObject *descriptor = _PyType_Lookup(cls, &_Py_ID(__getitem__));
    if (descriptor && Py_TYPE(descriptor) == &PyFunction_Type) {
        if (!(container_type->tp_flags & Py_TPFLAGS_HEAPTYPE)) {
            SPECIALIZATION_FAIL(BINARY_SUBSCR, SPEC_FAIL_SUBSCR_NOT_HEAP_TYPE);
            goto fail;
        }
        PyFunctionObject *func = (PyFunctionObject *)descriptor;
        PyCodeObject *fcode = (PyCodeObject *)func->func_code;
        int kind = function_kind(fcode);
        if (kind != SIMPLE_FUNCTION) {
            SPECIALIZATION_FAIL(BINARY_SUBSCR, kind);
            goto fail;
        }
        if (fcode->co_argcount != 2) {
            SPECIALIZATION_FAIL(BINARY_SUBSCR, SPEC_FAIL_WRONG_NUMBER_ARGUMENTS);
            goto fail;
        }
        assert(cls->tp_version_tag != 0);
        write_u32(cache->type_version, cls->tp_version_tag);
        int version = _PyFunction_GetVersionForCurrentState(func);
        if (version == 0 || version != (uint16_t)version) {
            SPECIALIZATION_FAIL(BINARY_SUBSCR, version == 0 ?
                SPEC_FAIL_OUT_OF_VERSIONS : SPEC_FAIL_OUT_OF_RANGE);
            goto fail;
        }
        cache->func_version = version;
        ((PyHeapTypeObject *)container_type)->_spec_cache.getitem = descriptor;
        _py_set_opcode(instr, BINARY_SUBSCR_GETITEM);
        goto success;
    }
    SPECIALIZATION_FAIL(BINARY_SUBSCR,
                        binary_subscr_fail_kind(container_type, sub));
fail:
    STAT_INC(BINARY_SUBSCR, failure);
    assert(!PyErr_Occurred());
    _py_set_opcode(instr, BINARY_SUBSCR);
    cache->counter = adaptive_counter_backoff(cache->counter);
    return;
success:
    STAT_INC(BINARY_SUBSCR, success);
    assert(!PyErr_Occurred());
    cache->counter = adaptive_counter_cooldown();
}

void
_Py_Specialize_StoreSubscr(PyObject *container, PyObject *sub, _Py_CODEUNIT *instr)
{
    _PyStoreSubscrCache *cache = (_PyStoreSubscrCache *)(instr + 1);
    PyTypeObject *container_type = Py_TYPE(container);
    if (container_type == &PyList_Type) {
        if (PyLong_CheckExact(sub)) {
            if ((Py_SIZE(sub) == 0 || Py_SIZE(sub) == 1)
                && ((PyLongObject *)sub)->ob_digit[0] < (size_t)PyList_GET_SIZE(container))
            {
                _py_set_opcode(instr, STORE_SUBSCR_LIST_INT);
                goto success;
            }
            else {
                SPECIALIZATION_FAIL(STORE_SUBSCR, SPEC_FAIL_OUT_OF_RANGE);
                goto fail;
            }
        }
        else if (PySlice_Check(sub)) {
            SPECIALIZATION_FAIL(STORE_SUBSCR, SPEC_FAIL_SUBSCR_LIST_SLICE);
            goto fail;
        }
        else {
            SPECIALIZATION_FAIL(STORE_SUBSCR, SPEC_FAIL_OTHER);
            goto fail;
        }
    }
    if (container_type == &PyDict_Type) {
        _py_set_opcode(instr, STORE_SUBSCR_DICT);
         goto success;
    }
#ifdef Py_STATS
    PyMappingMethods *as_mapping = container_type->tp_as_mapping;
    if (as_mapping && (as_mapping->mp_ass_subscript
                       == PyDict_Type.tp_as_mapping->mp_ass_subscript)) {
        SPECIALIZATION_FAIL(STORE_SUBSCR, SPEC_FAIL_SUBSCR_DICT_SUBCLASS_NO_OVERRIDE);
        goto fail;
    }
    if (PyObject_CheckBuffer(container)) {
        if (PyLong_CheckExact(sub) && (((size_t)Py_SIZE(sub)) > 1)) {
            SPECIALIZATION_FAIL(STORE_SUBSCR, SPEC_FAIL_OUT_OF_RANGE);
        }
        else if (strcmp(container_type->tp_name, "array.array") == 0) {
            if (PyLong_CheckExact(sub)) {
                SPECIALIZATION_FAIL(STORE_SUBSCR, SPEC_FAIL_SUBSCR_ARRAY_INT);
            }
            else if (PySlice_Check(sub)) {
                SPECIALIZATION_FAIL(STORE_SUBSCR, SPEC_FAIL_SUBSCR_ARRAY_SLICE);
            }
            else {
                SPECIALIZATION_FAIL(STORE_SUBSCR, SPEC_FAIL_OTHER);
            }
        }
        else if (PyByteArray_CheckExact(container)) {
            if (PyLong_CheckExact(sub)) {
                SPECIALIZATION_FAIL(STORE_SUBSCR, SPEC_FAIL_SUBSCR_BYTEARRAY_INT);
            }
            else if (PySlice_Check(sub)) {
                SPECIALIZATION_FAIL(STORE_SUBSCR, SPEC_FAIL_SUBSCR_BYTEARRAY_SLICE);
            }
            else {
                SPECIALIZATION_FAIL(STORE_SUBSCR, SPEC_FAIL_OTHER);
            }
        }
        else {
            if (PyLong_CheckExact(sub)) {
                SPECIALIZATION_FAIL(STORE_SUBSCR, SPEC_FAIL_SUBSCR_BUFFER_INT);
            }
            else if (PySlice_Check(sub)) {
                SPECIALIZATION_FAIL(STORE_SUBSCR, SPEC_FAIL_SUBSCR_BUFFER_SLICE);
            }
            else {
                SPECIALIZATION_FAIL(STORE_SUBSCR, SPEC_FAIL_OTHER);
            }
        }
        goto fail;
    }
    PyObject *descriptor = _PyType_Lookup(container_type, &_Py_ID(__setitem__));
    if (descriptor && Py_TYPE(descriptor) == &PyFunction_Type) {
        PyFunctionObject *func = (PyFunctionObject *)descriptor;
        PyCodeObject *code = (PyCodeObject *)func->func_code;
        int kind = function_kind(code);
        if (kind == SIMPLE_FUNCTION) {
            SPECIALIZATION_FAIL(STORE_SUBSCR, SPEC_FAIL_SUBSCR_PY_SIMPLE);
        }
        else {
            SPECIALIZATION_FAIL(STORE_SUBSCR, SPEC_FAIL_SUBSCR_PY_OTHER);
        }
        goto fail;
    }
#endif
    SPECIALIZATION_FAIL(STORE_SUBSCR, SPEC_FAIL_OTHER);
fail:
    STAT_INC(STORE_SUBSCR, failure);
    assert(!PyErr_Occurred());
    _py_set_opcode(instr, STORE_SUBSCR);
    cache->counter = adaptive_counter_backoff(cache->counter);
    return;
success:
    STAT_INC(STORE_SUBSCR, success);
    assert(!PyErr_Occurred());
    cache->counter = adaptive_counter_cooldown();
}

static int
specialize_class_call(PyObject *callable, _Py_CODEUNIT *instr, int nargs,
                      PyObject *kwnames)
{
    PyTypeObject *tp = _PyType_CAST(callable);
    if (tp->tp_new == PyBaseObject_Type.tp_new) {
        SPECIALIZATION_FAIL(CALL, SPEC_FAIL_CALL_PYTHON_CLASS);
        return -1;
    }
    if (tp->tp_flags & Py_TPFLAGS_IMMUTABLETYPE) {
        int oparg = _Py_OPARG(*instr);
        if (nargs == 1 && kwnames == NULL && oparg == 1) {
            if (tp == &PyUnicode_Type) {
                _py_set_opcode(instr, CALL_NO_KW_STR_1);
                return 0;
            }
            else if (tp == &PyType_Type) {
                _py_set_opcode(instr, CALL_NO_KW_TYPE_1);
                return 0;
            }
            else if (tp == &PyTuple_Type) {
                _py_set_opcode(instr, CALL_NO_KW_TUPLE_1);
                return 0;
            }
        }
        if (tp->tp_vectorcall != NULL) {
            _py_set_opcode(instr, CALL_BUILTIN_CLASS);
            return 0;
        }
        SPECIALIZATION_FAIL(CALL, tp == &PyUnicode_Type ?
            SPEC_FAIL_CALL_STR : SPEC_FAIL_CALL_CLASS_NO_VECTORCALL);
        return -1;
    }
    SPECIALIZATION_FAIL(CALL, SPEC_FAIL_CALL_CLASS_MUTABLE);
    return -1;
}

#ifdef Py_STATS
static int
builtin_call_fail_kind(int ml_flags)
{
    switch (ml_flags & (METH_VARARGS | METH_FASTCALL | METH_NOARGS | METH_O |
        METH_KEYWORDS | METH_METHOD)) {
        case METH_VARARGS:
            return SPEC_FAIL_CALL_PYCFUNCTION;
        case METH_VARARGS | METH_KEYWORDS:
            return SPEC_FAIL_CALL_PYCFUNCTION_WITH_KEYWORDS;
        case METH_FASTCALL | METH_KEYWORDS:
            return SPEC_FAIL_CALL_PYCFUNCTION_FAST_WITH_KEYWORDS;
        case METH_NOARGS:
            return SPEC_FAIL_CALL_PYCFUNCTION_NOARGS;
        /* This case should never happen with PyCFunctionObject -- only
            PyMethodObject. See zlib.compressobj()'s methods for an example.
        */
        case METH_METHOD | METH_FASTCALL | METH_KEYWORDS:
        default:
            return SPEC_FAIL_CALL_BAD_CALL_FLAGS;
    }
}
#endif

static int
specialize_method_descriptor(PyMethodDescrObject *descr, _Py_CODEUNIT *instr,
                             int nargs, PyObject *kwnames)
{
    if (kwnames) {
        SPECIALIZATION_FAIL(CALL, SPEC_FAIL_CALL_KWNAMES);
        return -1;
    }

    switch (descr->d_method->ml_flags &
        (METH_VARARGS | METH_FASTCALL | METH_NOARGS | METH_O |
        METH_KEYWORDS | METH_METHOD)) {
        case METH_NOARGS: {
            if (nargs != 1) {
                SPECIALIZATION_FAIL(CALL, SPEC_FAIL_WRONG_NUMBER_ARGUMENTS);
                return -1;
            }
            _py_set_opcode(instr, CALL_NO_KW_METHOD_DESCRIPTOR_NOARGS);
            return 0;
        }
        case METH_O: {
            if (nargs != 2) {
                SPECIALIZATION_FAIL(CALL, SPEC_FAIL_WRONG_NUMBER_ARGUMENTS);
                return -1;
            }
            PyInterpreterState *interp = _PyInterpreterState_GET();
            PyObject *list_append = interp->callable_cache.list_append;
            _Py_CODEUNIT next = instr[INLINE_CACHE_ENTRIES_CALL + 1];
            bool pop = (_Py_OPCODE(next) == POP_TOP);
            int oparg = _Py_OPARG(*instr);
            if ((PyObject *)descr == list_append && oparg == 1 && pop) {
                _py_set_opcode(instr, CALL_NO_KW_LIST_APPEND);
                return 0;
            }
            _py_set_opcode(instr, CALL_NO_KW_METHOD_DESCRIPTOR_O);
            return 0;
        }
        case METH_FASTCALL: {
            _py_set_opcode(instr, CALL_NO_KW_METHOD_DESCRIPTOR_FAST);
            return 0;
        }
        case METH_FASTCALL|METH_KEYWORDS: {
            _py_set_opcode(instr, CALL_METHOD_DESCRIPTOR_FAST_WITH_KEYWORDS);
            return 0;
        }
    }
    SPECIALIZATION_FAIL(CALL, builtin_call_fail_kind(descr->d_method->ml_flags));
    return -1;
}

static int
specialize_py_call(PyFunctionObject *func, _Py_CODEUNIT *instr, int nargs,
                   PyObject *kwnames, bool bound_method)
{
    _PyCallCache *cache = (_PyCallCache *)(instr + 1);
    PyCodeObject *code = (PyCodeObject *)func->func_code;
    int kind = function_kind(code);
    /* Don't specialize if PEP 523 is active */
    if (_PyInterpreterState_GET()->eval_frame) {
        SPECIALIZATION_FAIL(CALL, SPEC_FAIL_CALL_PEP_523);
        return -1;
    }
    if (kwnames) {
        SPECIALIZATION_FAIL(CALL, SPEC_FAIL_CALL_KWNAMES);
        return -1;
    }
    if (kind != SIMPLE_FUNCTION) {
        SPECIALIZATION_FAIL(CALL, kind);
        return -1;
    }
    int argcount = code->co_argcount;
    int defcount = func->func_defaults == NULL ? 0 : (int)PyTuple_GET_SIZE(func->func_defaults);
    assert(defcount <= argcount);
    int min_args = argcount-defcount;
    if (nargs > argcount || nargs < min_args) {
        SPECIALIZATION_FAIL(CALL, SPEC_FAIL_WRONG_NUMBER_ARGUMENTS);
        return -1;
    }
    assert(nargs <= argcount && nargs >= min_args);
    assert(min_args >= 0 && defcount >= 0);
    assert(defcount == 0 || func->func_defaults != NULL);
    if (min_args > 0xffff) {
        SPECIALIZATION_FAIL(CALL, SPEC_FAIL_OUT_OF_RANGE);
        return -1;
    }
    int version = _PyFunction_GetVersionForCurrentState(func);
    if (version == 0) {
        SPECIALIZATION_FAIL(CALL, SPEC_FAIL_OUT_OF_VERSIONS);
        return -1;
    }
    write_u32(cache->func_version, version);
    cache->min_args = min_args;
    if (argcount == nargs) {
        _py_set_opcode(instr, bound_method ? CALL_BOUND_METHOD_EXACT_ARGS : CALL_PY_EXACT_ARGS);
    }
    else if (bound_method) {
        SPECIALIZATION_FAIL(CALL, SPEC_FAIL_CALL_BOUND_METHOD);
        return -1;
    }
    else {
        _py_set_opcode(instr, CALL_PY_WITH_DEFAULTS);
    }
    return 0;
}

static int
specialize_c_call(PyObject *callable, _Py_CODEUNIT *instr, int nargs,
                  PyObject *kwnames)
{
    if (PyCFunction_GET_FUNCTION(callable) == NULL) {
        return 1;
    }
    switch (PyCFunction_GET_FLAGS(callable) &
        (METH_VARARGS | METH_FASTCALL | METH_NOARGS | METH_O |
        METH_KEYWORDS | METH_METHOD)) {
        case METH_O: {
            if (kwnames) {
                SPECIALIZATION_FAIL(CALL, SPEC_FAIL_CALL_KWNAMES);
                return -1;
            }
            if (nargs != 1) {
                SPECIALIZATION_FAIL(CALL, SPEC_FAIL_WRONG_NUMBER_ARGUMENTS);
                return 1;
            }
            /* len(o) */
            PyInterpreterState *interp = _PyInterpreterState_GET();
            if (callable == interp->callable_cache.len) {
                _py_set_opcode(instr, CALL_NO_KW_LEN);
                return 0;
            }
            _py_set_opcode(instr, CALL_NO_KW_BUILTIN_O);
            return 0;
        }
        case METH_FASTCALL: {
            if (kwnames) {
                SPECIALIZATION_FAIL(CALL, SPEC_FAIL_CALL_KWNAMES);
                return -1;
            }
            if (nargs == 2) {
                /* isinstance(o1, o2) */
                PyInterpreterState *interp = _PyInterpreterState_GET();
                if (callable == interp->callable_cache.isinstance) {
                    _py_set_opcode(instr, CALL_NO_KW_ISINSTANCE);
                    return 0;
                }
            }
            _py_set_opcode(instr, CALL_NO_KW_BUILTIN_FAST);
            return 0;
        }
        case METH_FASTCALL | METH_KEYWORDS: {
            _py_set_opcode(instr, CALL_BUILTIN_FAST_WITH_KEYWORDS);
            return 0;
        }
        default:
            SPECIALIZATION_FAIL(CALL,
                builtin_call_fail_kind(PyCFunction_GET_FLAGS(callable)));
            return 1;
    }
}

#ifdef Py_STATS
static int
call_fail_kind(PyObject *callable)
{
    if (PyCFunction_CheckExact(callable)) {
        return SPEC_FAIL_CALL_PYCFUNCTION;
    }
    else if (PyFunction_Check(callable)) {
        return SPEC_FAIL_CALL_PYFUNCTION;
    }
    else if (PyInstanceMethod_Check(callable)) {
        return SPEC_FAIL_CALL_INSTANCE_METHOD;
    }
    else if (PyMethod_Check(callable)) {
        return SPEC_FAIL_CALL_BOUND_METHOD;
    }
    // builtin method
    else if (PyCMethod_Check(callable)) {
        return SPEC_FAIL_CALL_CMETHOD;
    }
    else if (PyType_Check(callable)) {
        if (((PyTypeObject *)callable)->tp_new == PyBaseObject_Type.tp_new) {
            return SPEC_FAIL_CALL_PYTHON_CLASS;
        }
        else {
            return SPEC_FAIL_CALL_CLASS;
        }
    }
    else if (Py_IS_TYPE(callable, &PyMethodDescr_Type)) {
        return SPEC_FAIL_CALL_METHOD_DESCRIPTOR;
    }
    else if (Py_TYPE(callable) == &PyWrapperDescr_Type) {
        return SPEC_FAIL_CALL_OPERATOR_WRAPPER;
    }
    else if (Py_TYPE(callable) == &_PyMethodWrapper_Type) {
        return SPEC_FAIL_CALL_METHOD_WRAPPER;
    }
    return SPEC_FAIL_OTHER;
}
#endif


/* TODO:
    - Specialize calling classes.
*/
void
_Py_Specialize_Call(PyObject *callable, _Py_CODEUNIT *instr, int nargs,
                    PyObject *kwnames)
{
    assert(_PyOpcode_Caches[CALL] == INLINE_CACHE_ENTRIES_CALL);
    _PyCallCache *cache = (_PyCallCache *)(instr + 1);
    int fail;
    if (PyCFunction_CheckExact(callable)) {
        fail = specialize_c_call(callable, instr, nargs, kwnames);
    }
    else if (PyFunction_Check(callable)) {
        fail = specialize_py_call((PyFunctionObject *)callable, instr, nargs,
                                  kwnames, false);
    }
    else if (PyType_Check(callable)) {
        fail = specialize_class_call(callable, instr, nargs, kwnames);
    }
    else if (Py_IS_TYPE(callable, &PyMethodDescr_Type)) {
        fail = specialize_method_descriptor((PyMethodDescrObject *)callable,
                                            instr, nargs, kwnames);
    }
    else if (Py_TYPE(callable) == &PyMethod_Type) {
        PyObject *func = ((PyMethodObject *)callable)->im_func;
        if (PyFunction_Check(func)) {
            fail = specialize_py_call((PyFunctionObject *)func,
                                      instr, nargs+1, kwnames, true);
        } else {
            SPECIALIZATION_FAIL(CALL, SPEC_FAIL_CALL_BOUND_METHOD);
            fail = -1;
        }
    }
    else {
        SPECIALIZATION_FAIL(CALL, call_fail_kind(callable));
        fail = -1;
    }
    if (fail) {
        STAT_INC(CALL, failure);
        assert(!PyErr_Occurred());
        _py_set_opcode(instr, CALL);
        cache->counter = adaptive_counter_backoff(cache->counter);
    }
    else {
        STAT_INC(CALL, success);
        assert(!PyErr_Occurred());
        cache->counter = adaptive_counter_cooldown();
    }
}

#ifdef Py_STATS
static int
binary_op_fail_kind(int oparg, PyObject *lhs, PyObject *rhs)
{
    switch (oparg) {
        case NB_ADD:
        case NB_INPLACE_ADD:
            if (!Py_IS_TYPE(lhs, Py_TYPE(rhs))) {
                return SPEC_FAIL_BINARY_OP_ADD_DIFFERENT_TYPES;
            }
            return SPEC_FAIL_BINARY_OP_ADD_OTHER;
        case NB_AND:
        case NB_INPLACE_AND:
            if (!Py_IS_TYPE(lhs, Py_TYPE(rhs))) {
                return SPEC_FAIL_BINARY_OP_AND_DIFFERENT_TYPES;
            }
            if (PyLong_CheckExact(lhs)) {
                return SPEC_FAIL_BINARY_OP_AND_INT;
            }
            return SPEC_FAIL_BINARY_OP_AND_OTHER;
        case NB_FLOOR_DIVIDE:
        case NB_INPLACE_FLOOR_DIVIDE:
            return SPEC_FAIL_BINARY_OP_FLOOR_DIVIDE;
        case NB_LSHIFT:
        case NB_INPLACE_LSHIFT:
            return SPEC_FAIL_BINARY_OP_LSHIFT;
        case NB_MATRIX_MULTIPLY:
        case NB_INPLACE_MATRIX_MULTIPLY:
            return SPEC_FAIL_BINARY_OP_MATRIX_MULTIPLY;
        case NB_MULTIPLY:
        case NB_INPLACE_MULTIPLY:
            if (!Py_IS_TYPE(lhs, Py_TYPE(rhs))) {
                return SPEC_FAIL_BINARY_OP_MULTIPLY_DIFFERENT_TYPES;
            }
            return SPEC_FAIL_BINARY_OP_MULTIPLY_OTHER;
        case NB_OR:
        case NB_INPLACE_OR:
            return SPEC_FAIL_BINARY_OP_OR;
        case NB_POWER:
        case NB_INPLACE_POWER:
            return SPEC_FAIL_BINARY_OP_POWER;
        case NB_REMAINDER:
        case NB_INPLACE_REMAINDER:
            return SPEC_FAIL_BINARY_OP_REMAINDER;
        case NB_RSHIFT:
        case NB_INPLACE_RSHIFT:
            return SPEC_FAIL_BINARY_OP_RSHIFT;
        case NB_SUBTRACT:
        case NB_INPLACE_SUBTRACT:
            if (!Py_IS_TYPE(lhs, Py_TYPE(rhs))) {
                return SPEC_FAIL_BINARY_OP_SUBTRACT_DIFFERENT_TYPES;
            }
            return SPEC_FAIL_BINARY_OP_SUBTRACT_OTHER;
        case NB_TRUE_DIVIDE:
        case NB_INPLACE_TRUE_DIVIDE:
            if (!Py_IS_TYPE(lhs, Py_TYPE(rhs))) {
                return SPEC_FAIL_BINARY_OP_TRUE_DIVIDE_DIFFERENT_TYPES;
            }
            if (PyFloat_CheckExact(lhs)) {
                return SPEC_FAIL_BINARY_OP_TRUE_DIVIDE_FLOAT;
            }
            return SPEC_FAIL_BINARY_OP_TRUE_DIVIDE_OTHER;
        case NB_XOR:
        case NB_INPLACE_XOR:
            return SPEC_FAIL_BINARY_OP_XOR;
    }
    Py_UNREACHABLE();
}
#endif

void
_Py_Specialize_BinaryOp(PyObject *lhs, PyObject *rhs, _Py_CODEUNIT *instr,
                        int oparg, PyObject **locals)
{
    assert(_PyOpcode_Caches[BINARY_OP] == INLINE_CACHE_ENTRIES_BINARY_OP);
    _PyBinaryOpCache *cache = (_PyBinaryOpCache *)(instr + 1);
    switch (oparg) {
        case NB_ADD:
        case NB_INPLACE_ADD:
            if (!Py_IS_TYPE(lhs, Py_TYPE(rhs))) {
                break;
            }
            if (PyUnicode_CheckExact(lhs)) {
                _Py_CODEUNIT next = instr[INLINE_CACHE_ENTRIES_BINARY_OP + 1];
                bool to_store = (_Py_OPCODE(next) == STORE_FAST ||
                                 _Py_OPCODE(next) == STORE_FAST__LOAD_FAST);
                if (to_store && locals[_Py_OPARG(next)] == lhs) {
                    _py_set_opcode(instr, BINARY_OP_INPLACE_ADD_UNICODE);
                    goto success;
                }
                _py_set_opcode(instr, BINARY_OP_ADD_UNICODE);
                goto success;
            }
            if (PyLong_CheckExact(lhs)) {
                _py_set_opcode(instr, BINARY_OP_ADD_INT);
                goto success;
            }
            if (PyFloat_CheckExact(lhs)) {
                _py_set_opcode(instr, BINARY_OP_ADD_FLOAT);
                goto success;
            }
            break;
        case NB_MULTIPLY:
        case NB_INPLACE_MULTIPLY:
            if (!Py_IS_TYPE(lhs, Py_TYPE(rhs))) {
                break;
            }
            if (PyLong_CheckExact(lhs)) {
                _py_set_opcode(instr, BINARY_OP_MULTIPLY_INT);
                goto success;
            }
            if (PyFloat_CheckExact(lhs)) {
                _py_set_opcode(instr, BINARY_OP_MULTIPLY_FLOAT);
                goto success;
            }
            break;
        case NB_SUBTRACT:
        case NB_INPLACE_SUBTRACT:
            if (!Py_IS_TYPE(lhs, Py_TYPE(rhs))) {
                break;
            }
            if (PyLong_CheckExact(lhs)) {
                _py_set_opcode(instr, BINARY_OP_SUBTRACT_INT);
                goto success;
            }
            if (PyFloat_CheckExact(lhs)) {
                _py_set_opcode(instr, BINARY_OP_SUBTRACT_FLOAT);
                goto success;
            }
            break;
    }
    SPECIALIZATION_FAIL(BINARY_OP, binary_op_fail_kind(oparg, lhs, rhs));
    STAT_INC(BINARY_OP, failure);
    _py_set_opcode(instr, BINARY_OP);
    cache->counter = adaptive_counter_backoff(cache->counter);
    return;
success:
    STAT_INC(BINARY_OP, success);
    cache->counter = adaptive_counter_cooldown();
}


#ifdef Py_STATS
static int
compare_op_fail_kind(PyObject *lhs, PyObject *rhs)
{
    if (Py_TYPE(lhs) != Py_TYPE(rhs)) {
        if (PyFloat_CheckExact(lhs) && PyLong_CheckExact(rhs)) {
            return SPEC_FAIL_COMPARE_OP_FLOAT_LONG;
        }
        if (PyLong_CheckExact(lhs) && PyFloat_CheckExact(rhs)) {
            return SPEC_FAIL_COMPARE_OP_LONG_FLOAT;
        }
        return SPEC_FAIL_COMPARE_OP_DIFFERENT_TYPES;
    }
    if (PyBytes_CheckExact(lhs)) {
        return SPEC_FAIL_COMPARE_OP_BYTES;
    }
    if (PyTuple_CheckExact(lhs)) {
        return SPEC_FAIL_COMPARE_OP_TUPLE;
    }
    if (PyList_CheckExact(lhs)) {
        return SPEC_FAIL_COMPARE_OP_LIST;
    }
    if (PySet_CheckExact(lhs) || PyFrozenSet_CheckExact(lhs)) {
        return SPEC_FAIL_COMPARE_OP_SET;
    }
    if (PyBool_Check(lhs)) {
        return SPEC_FAIL_COMPARE_OP_BOOL;
    }
    if (Py_TYPE(lhs)->tp_richcompare == PyBaseObject_Type.tp_richcompare) {
        return SPEC_FAIL_COMPARE_OP_BASEOBJECT;
    }
    return SPEC_FAIL_OTHER;
}
#endif


static int compare_masks[] = {
    // 1-bit: jump if unordered
    // 2-bit: jump if less
    // 4-bit: jump if greater
    // 8-bit: jump if equal
    [Py_LT] = 0 | 2 | 0 | 0,
    [Py_LE] = 0 | 2 | 0 | 8,
    [Py_EQ] = 0 | 0 | 0 | 8,
    [Py_NE] = 1 | 2 | 4 | 0,
    [Py_GT] = 0 | 0 | 4 | 0,
    [Py_GE] = 0 | 0 | 4 | 8,
};

void
_Py_Specialize_CompareOp(PyObject *lhs, PyObject *rhs, _Py_CODEUNIT *instr,
                         int oparg)
{
    assert(_PyOpcode_Caches[COMPARE_OP] == INLINE_CACHE_ENTRIES_COMPARE_OP);
    _PyCompareOpCache *cache = (_PyCompareOpCache *)(instr + 1);
    int next_opcode = _Py_OPCODE(instr[INLINE_CACHE_ENTRIES_COMPARE_OP + 1]);
    if (next_opcode != POP_JUMP_IF_FALSE && next_opcode != POP_JUMP_IF_TRUE) {
        if (next_opcode == EXTENDED_ARG) {
            SPECIALIZATION_FAIL(COMPARE_OP, SPEC_FAIL_COMPARE_OP_EXTENDED_ARG);
            goto failure;
        }
        SPECIALIZATION_FAIL(COMPARE_OP, SPEC_FAIL_COMPARE_OP_NOT_FOLLOWED_BY_COND_JUMP);
        goto failure;
    }
    assert(oparg <= Py_GE);
    int when_to_jump_mask = compare_masks[oparg];
    if (next_opcode == POP_JUMP_IF_FALSE) {
        when_to_jump_mask = (1 | 2 | 4 | 8) & ~when_to_jump_mask;
    }
    if (Py_TYPE(lhs) != Py_TYPE(rhs)) {
        SPECIALIZATION_FAIL(COMPARE_OP, compare_op_fail_kind(lhs, rhs));
        goto failure;
    }
    if (PyFloat_CheckExact(lhs)) {
        _py_set_opcode(instr, COMPARE_OP_FLOAT_JUMP);
        cache->mask = when_to_jump_mask;
        goto success;
    }
    if (PyLong_CheckExact(lhs)) {
        if (Py_ABS(Py_SIZE(lhs)) <= 1 && Py_ABS(Py_SIZE(rhs)) <= 1) {
            _py_set_opcode(instr, COMPARE_OP_INT_JUMP);
            cache->mask = when_to_jump_mask;
            goto success;
        }
        else {
            SPECIALIZATION_FAIL(COMPARE_OP, SPEC_FAIL_COMPARE_OP_BIG_INT);
            goto failure;
        }
    }
    if (PyUnicode_CheckExact(lhs)) {
        if (oparg != Py_EQ && oparg != Py_NE) {
            SPECIALIZATION_FAIL(COMPARE_OP, SPEC_FAIL_COMPARE_OP_STRING);
            goto failure;
        }
        else {
<<<<<<< HEAD
            _Py_SET_OPCODE(*instr, COMPARE_OP_STR_JUMP);
            cache->mask = (when_to_jump_mask & 8) == 0;
=======
            _py_set_opcode(instr, COMPARE_OP_STR_JUMP);
            cache->mask = (when_to_jump_mask & 2) == 0;
>>>>>>> bdd86741
            goto success;
        }
    }
    SPECIALIZATION_FAIL(COMPARE_OP, compare_op_fail_kind(lhs, rhs));
failure:
    STAT_INC(COMPARE_OP, failure);
    _py_set_opcode(instr, COMPARE_OP);
    cache->counter = adaptive_counter_backoff(cache->counter);
    return;
success:
    STAT_INC(COMPARE_OP, success);
    cache->counter = adaptive_counter_cooldown();
}

#ifdef Py_STATS
static int
unpack_sequence_fail_kind(PyObject *seq)
{
    if (PySequence_Check(seq)) {
        return SPEC_FAIL_UNPACK_SEQUENCE_SEQUENCE;
    }
    if (PyIter_Check(seq)) {
        return SPEC_FAIL_UNPACK_SEQUENCE_ITERATOR;
    }
    return SPEC_FAIL_OTHER;
}
#endif

void
_Py_Specialize_UnpackSequence(PyObject *seq, _Py_CODEUNIT *instr, int oparg)
{
    assert(_PyOpcode_Caches[UNPACK_SEQUENCE] ==
           INLINE_CACHE_ENTRIES_UNPACK_SEQUENCE);
    _PyUnpackSequenceCache *cache = (_PyUnpackSequenceCache *)(instr + 1);
    if (PyTuple_CheckExact(seq)) {
        if (PyTuple_GET_SIZE(seq) != oparg) {
            SPECIALIZATION_FAIL(UNPACK_SEQUENCE, SPEC_FAIL_EXPECTED_ERROR);
            goto failure;
        }
        if (PyTuple_GET_SIZE(seq) == 2) {
            _py_set_opcode(instr, UNPACK_SEQUENCE_TWO_TUPLE);
            goto success;
        }
        _py_set_opcode(instr, UNPACK_SEQUENCE_TUPLE);
        goto success;
    }
    if (PyList_CheckExact(seq)) {
        if (PyList_GET_SIZE(seq) != oparg) {
            SPECIALIZATION_FAIL(UNPACK_SEQUENCE, SPEC_FAIL_EXPECTED_ERROR);
            goto failure;
        }
        _py_set_opcode(instr, UNPACK_SEQUENCE_LIST);
        goto success;
    }
    SPECIALIZATION_FAIL(UNPACK_SEQUENCE, unpack_sequence_fail_kind(seq));
failure:
    STAT_INC(UNPACK_SEQUENCE, failure);
    _py_set_opcode(instr, UNPACK_SEQUENCE);
    cache->counter = adaptive_counter_backoff(cache->counter);
    return;
success:
    STAT_INC(UNPACK_SEQUENCE, success);
    cache->counter = adaptive_counter_cooldown();
}

#ifdef Py_STATS

int
 _PySpecialization_ClassifyIterator(PyObject *iter)
{
    if (PyGen_CheckExact(iter)) {
        return SPEC_FAIL_FOR_ITER_GENERATOR;
    }
    if (PyCoro_CheckExact(iter)) {
        return SPEC_FAIL_FOR_ITER_COROUTINE;
    }
    if (PyAsyncGen_CheckExact(iter)) {
        return SPEC_FAIL_FOR_ITER_ASYNC_GENERATOR;
    }
    PyTypeObject *t = Py_TYPE(iter);
    if (t == &PyListIter_Type) {
        return SPEC_FAIL_FOR_ITER_LIST;
    }
    if (t == &PyTupleIter_Type) {
        return SPEC_FAIL_FOR_ITER_TUPLE;
    }
    if (t == &PyDictIterKey_Type) {
        return SPEC_FAIL_FOR_ITER_DICT_KEYS;
    }
    if (t == &PyDictIterValue_Type) {
        return SPEC_FAIL_FOR_ITER_DICT_VALUES;
    }
    if (t == &PyDictIterItem_Type) {
        return SPEC_FAIL_FOR_ITER_DICT_ITEMS;
    }
    if (t == &PySetIter_Type) {
        return SPEC_FAIL_FOR_ITER_SET;
    }
    if (t == &PyUnicodeIter_Type) {
        return SPEC_FAIL_FOR_ITER_STRING;
    }
    if (t == &PyBytesIter_Type) {
        return SPEC_FAIL_FOR_ITER_BYTES;
    }
    if (t == &PyRangeIter_Type) {
        return SPEC_FAIL_FOR_ITER_RANGE;
    }
    if (t == &PyEnum_Type) {
        return SPEC_FAIL_FOR_ITER_ENUMERATE;
    }
    if (t == &PyMap_Type) {
        return SPEC_FAIL_FOR_ITER_MAP;
    }
    if (t == &PyZip_Type) {
        return SPEC_FAIL_FOR_ITER_ZIP;
    }
    if (t == &PySeqIter_Type) {
        return SPEC_FAIL_FOR_ITER_SEQ_ITER;
    }
    if (t == &PyListRevIter_Type) {
        return SPEC_FAIL_FOR_ITER_REVERSED_LIST;
    }
    if (t == &_PyUnicodeASCIIIter_Type) {
        return SPEC_FAIL_FOR_ITER_ASCII_STRING;
    }
    const char *name = t->tp_name;
    if (strncmp(name, "itertools", 9) == 0) {
        return SPEC_FAIL_FOR_ITER_ITERTOOLS;
    }
    if (strncmp(name, "callable_iterator", 17) == 0) {
        return SPEC_FAIL_FOR_ITER_CALLABLE;
    }
    return SPEC_FAIL_OTHER;
}

#endif

void
_Py_Specialize_ForIter(PyObject *iter, _Py_CODEUNIT *instr, int oparg)
{
    assert(_PyOpcode_Caches[FOR_ITER] == INLINE_CACHE_ENTRIES_FOR_ITER);
    _PyForIterCache *cache = (_PyForIterCache *)(instr + 1);
    PyTypeObject *tp = Py_TYPE(iter);
    _Py_CODEUNIT next = instr[1+INLINE_CACHE_ENTRIES_FOR_ITER];
    int next_op = _PyOpcode_Deopt[_Py_OPCODE(next)];
    if (tp == &PyListIter_Type) {
        _py_set_opcode(instr, FOR_ITER_LIST);
        goto success;
    }
    else if (tp == &PyTupleIter_Type) {
        _py_set_opcode(instr, FOR_ITER_TUPLE);
        goto success;
    }
    else if (tp == &PyRangeIter_Type && next_op == STORE_FAST) {
        _py_set_opcode(instr, FOR_ITER_RANGE);
        goto success;
    }
    else if (tp == &PyGen_Type && oparg <= SHRT_MAX) {
        assert(_Py_OPCODE(instr[oparg + INLINE_CACHE_ENTRIES_FOR_ITER + 1]) == END_FOR);
        _py_set_opcode(instr, FOR_ITER_GEN);
        goto success;
    }
    SPECIALIZATION_FAIL(FOR_ITER,
                        _PySpecialization_ClassifyIterator(iter));
    STAT_INC(FOR_ITER, failure);
    _py_set_opcode(instr, FOR_ITER);
    cache->counter = adaptive_counter_backoff(cache->counter);
    return;
success:
    STAT_INC(FOR_ITER, success);
    cache->counter = adaptive_counter_cooldown();
}<|MERGE_RESOLUTION|>--- conflicted
+++ resolved
@@ -1996,13 +1996,8 @@
             goto failure;
         }
         else {
-<<<<<<< HEAD
-            _Py_SET_OPCODE(*instr, COMPARE_OP_STR_JUMP);
+            _py_set_opcode(instr, COMPARE_OP_STR_JUMP);
             cache->mask = (when_to_jump_mask & 8) == 0;
-=======
-            _py_set_opcode(instr, COMPARE_OP_STR_JUMP);
-            cache->mask = (when_to_jump_mask & 2) == 0;
->>>>>>> bdd86741
             goto success;
         }
     }
