--- conflicted
+++ resolved
@@ -276,12 +276,8 @@
 void
 _PyCode_Quicken(PyCodeObject *code)
 {
-<<<<<<< HEAD
     #if ENABLE_SPECIALIZATION
-    int previous_opcode = 0;
-=======
     int opcode = 0;
->>>>>>> 75c8133e
     _Py_CODEUNIT *instructions = _PyCode_CODE(code);
     for (int i = 0; i < Py_SIZE(code); i++) {
         int previous_opcode = opcode;
@@ -2016,12 +2012,8 @@
 _Py_Specialize_CompareAndBranch(PyObject *lhs, PyObject *rhs, _Py_CODEUNIT *instr,
                          int oparg)
 {
-<<<<<<< HEAD
     assert(ENABLE_SPECIALIZATION);
-    assert(_PyOpcode_Caches[COMPARE_OP] == INLINE_CACHE_ENTRIES_COMPARE_OP);
-=======
     assert(_PyOpcode_Caches[COMPARE_AND_BRANCH] == INLINE_CACHE_ENTRIES_COMPARE_OP);
->>>>>>> 75c8133e
     _PyCompareOpCache *cache = (_PyCompareOpCache *)(instr + 1);
 #ifndef NDEBUG
     int next_opcode = _Py_OPCODE(instr[INLINE_CACHE_ENTRIES_COMPARE_OP + 1]);
