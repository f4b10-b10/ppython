#include "Python.h"
#include "pycore_code.h"
#include "pycore_dict.h"
#include "pycore_global_strings.h"  // _Py_ID()
#include "pycore_long.h"
#include "pycore_moduleobject.h"
#include "pycore_object.h"
#include "opcode.h"
#include "structmember.h"         // struct PyMemberDef, T_OFFSET_EX

#include <stdlib.h> // rand()

/* For guidance on adding or extending families of instructions see
 * ./adaptive.md
 */


/* We layout the quickened data as a bi-directional array:
 * Instructions upwards, cache entries downwards.
 * first_instr is aligned to a SpecializedCacheEntry.
 * The nth instruction is located at first_instr[n]
 * The nth cache is located at ((SpecializedCacheEntry *)first_instr)[-1-n]
 * The first (index 0) cache entry is reserved for the count, to enable finding
 * the first instruction from the base pointer.
 * The cache_count argument must include space for the count.
 * We use the SpecializedCacheOrInstruction union to refer to the data
 * to avoid type punning.

 Layout of quickened data, each line 8 bytes for M cache entries and N instructions:

 <cache_count>                              <---- co->co_quickened
 <cache M-1>
 <cache M-2>
 ...
 <cache 0>
 <instr 0> <instr 1> <instr 2> <instr 3>    <--- co->co_first_instr
 <instr 4> <instr 5> <instr 6> <instr 7>
 ...
 <instr N-1>
*/

/* Map from opcode to adaptive opcode.
  Values of zero are ignored. */
static uint8_t adaptive_opcodes[256] = {
    [LOAD_ATTR] = LOAD_ATTR_ADAPTIVE,
    [LOAD_GLOBAL] = LOAD_GLOBAL_ADAPTIVE,
    [LOAD_METHOD] = LOAD_METHOD_ADAPTIVE,
    [BINARY_SUBSCR] = BINARY_SUBSCR_ADAPTIVE,
    [STORE_SUBSCR] = STORE_SUBSCR_ADAPTIVE,
    [CALL] = CALL_ADAPTIVE,
    [STORE_ATTR] = STORE_ATTR_ADAPTIVE,
    [BINARY_OP] = BINARY_OP_ADAPTIVE,
    [COMPARE_OP] = COMPARE_OP_ADAPTIVE,
};

/* The number of cache entries required for a "family" of instructions. */
static uint8_t cache_requirements[256] = {
    [LOAD_ATTR] = 2, /* _PyAdaptiveEntry and _PyAttrCache */
    [LOAD_GLOBAL] = 2, /* _PyAdaptiveEntry and _PyLoadGlobalCache */
    [LOAD_METHOD] = 3, /* _PyAdaptiveEntry, _PyAttrCache and _PyObjectCache */
    [BINARY_SUBSCR] = 2, /* _PyAdaptiveEntry, _PyObjectCache */
    [STORE_SUBSCR] = 0,
    [CALL] = 2, /* _PyAdaptiveEntry and _PyObjectCache/_PyCallCache */
    [STORE_ATTR] = 2, /* _PyAdaptiveEntry and _PyAttrCache */
    [BINARY_OP] = 1,  // _PyAdaptiveEntry
    [COMPARE_OP] = 1, /* _PyAdaptiveEntry */
};

Py_ssize_t _Py_QuickenedCount = 0;
#ifdef Py_STATS
PyStats _py_stats = { 0 };

#define ADD_STAT_TO_DICT(res, field) \
    do { \
        PyObject *val = PyLong_FromUnsignedLongLong(stats->field); \
        if (val == NULL) { \
            Py_DECREF(res); \
            return NULL; \
        } \
        if (PyDict_SetItemString(res, #field, val) == -1) { \
            Py_DECREF(res); \
            Py_DECREF(val); \
            return NULL; \
        } \
        Py_DECREF(val); \
    } while(0);

static PyObject*
stats_to_dict(SpecializationStats *stats)
{
    PyObject *res = PyDict_New();
    if (res == NULL) {
        return NULL;
    }
    ADD_STAT_TO_DICT(res, success);
    ADD_STAT_TO_DICT(res, failure);
    ADD_STAT_TO_DICT(res, hit);
    ADD_STAT_TO_DICT(res, deferred);
    ADD_STAT_TO_DICT(res, miss);
    ADD_STAT_TO_DICT(res, deopt);
    PyObject *failure_kinds = PyTuple_New(SPECIALIZATION_FAILURE_KINDS);
    if (failure_kinds == NULL) {
        Py_DECREF(res);
        return NULL;
    }
    for (int i = 0; i < SPECIALIZATION_FAILURE_KINDS; i++) {
        PyObject *stat = PyLong_FromUnsignedLongLong(stats->failure_kinds[i]);
        if (stat == NULL) {
            Py_DECREF(res);
            Py_DECREF(failure_kinds);
            return NULL;
        }
        PyTuple_SET_ITEM(failure_kinds, i, stat);
    }
    if (PyDict_SetItemString(res, "failure_kinds", failure_kinds)) {
        Py_DECREF(res);
        Py_DECREF(failure_kinds);
        return NULL;
    }
    Py_DECREF(failure_kinds);
    return res;
}
#undef ADD_STAT_TO_DICT

static int
add_stat_dict(
    PyObject *res,
    int opcode,
    const char *name) {

    SpecializationStats *stats = &_py_stats.opcode_stats[opcode].specialization;
    PyObject *d = stats_to_dict(stats);
    if (d == NULL) {
        return -1;
    }
    int err = PyDict_SetItemString(res, name, d);
    Py_DECREF(d);
    return err;
}

#ifdef Py_STATS
PyObject*
_Py_GetSpecializationStats(void) {
    PyObject *stats = PyDict_New();
    if (stats == NULL) {
        return NULL;
    }
    int err = 0;
    err += add_stat_dict(stats, LOAD_ATTR, "load_attr");
    err += add_stat_dict(stats, LOAD_GLOBAL, "load_global");
    err += add_stat_dict(stats, LOAD_METHOD, "load_method");
    err += add_stat_dict(stats, BINARY_SUBSCR, "binary_subscr");
    err += add_stat_dict(stats, STORE_SUBSCR, "store_subscr");
    err += add_stat_dict(stats, STORE_ATTR, "store_attr");
    err += add_stat_dict(stats, CALL, "call");
    err += add_stat_dict(stats, BINARY_OP, "binary_op");
    err += add_stat_dict(stats, COMPARE_OP, "compare_op");
    err += add_stat_dict(stats, UNPACK_SEQUENCE, "unpack_sequence");
    if (err < 0) {
        Py_DECREF(stats);
        return NULL;
    }
    return stats;
}
#endif


#define PRINT_STAT(i, field) \
    if (stats[i].field) { \
        fprintf(out, "    opcode[%d]." #field " : %" PRIu64 "\n", i, stats[i].field); \
    }

static void
print_spec_stats(FILE *out, OpcodeStats *stats)
{
    /* Mark some opcodes as specializable for stats,
     * even though we don't specialize them yet. */
    fprintf(out, "    opcode[%d].specializable : 1\n", FOR_ITER);
    fprintf(out, "    opcode[%d].specializable : 1\n", UNPACK_SEQUENCE);
    for (int i = 0; i < 256; i++) {
        if (adaptive_opcodes[i]) {
            fprintf(out, "    opcode[%d].specializable : 1\n", i);
        }
        PRINT_STAT(i, specialization.success);
        PRINT_STAT(i, specialization.failure);
        PRINT_STAT(i, specialization.hit);
        PRINT_STAT(i, specialization.deferred);
        PRINT_STAT(i, specialization.miss);
        PRINT_STAT(i, specialization.deopt);
        PRINT_STAT(i, execution_count);
        for (int j = 0; j < SPECIALIZATION_FAILURE_KINDS; j++) {
            uint64_t val = stats[i].specialization.failure_kinds[j];
            if (val) {
                fprintf(out, "    opcode[%d].specialization.failure_kinds[%d] : %"
                    PRIu64 "\n", i, j, val);
            }
        }
    }
}
#undef PRINT_STAT


static void
print_call_stats(FILE *out, CallStats *stats)
{
    fprintf(out, "Calls to PyEval_EvalDefault: %" PRIu64 "\n", stats->pyeval_calls);
    fprintf(out, "Calls to Python functions inlined: %" PRIu64 "\n", stats->inlined_py_calls);
    fprintf(out, "Frames pushed: %" PRIu64 "\n", stats->frames_pushed);
    fprintf(out, "Frame objects created: %" PRIu64 "\n", stats->frame_objects_created);
}

static void
print_object_stats(FILE *out, ObjectStats *stats)
{
    fprintf(out, "Object allocations: %" PRIu64 "\n", stats->allocations);
    fprintf(out, "Object frees: %" PRIu64 "\n", stats->frees);
    fprintf(out, "Object new values: %" PRIu64 "\n", stats->new_values);
    fprintf(out, "Object materialize dict (on request): %" PRIu64 "\n", stats->dict_materialized_on_request);
    fprintf(out, "Object materialize dict (new key): %" PRIu64 "\n", stats->dict_materialized_new_key);
    fprintf(out, "Object materialize dict (too big): %" PRIu64 "\n", stats->dict_materialized_too_big);
}

static void
print_stats(FILE *out, PyStats *stats) {
    print_spec_stats(out, stats->opcode_stats);
    print_call_stats(out, &stats->call_stats);
    print_object_stats(out, &stats->object_stats);
}

void
_Py_PrintSpecializationStats(int to_file)
{
    FILE *out = stderr;
    if (to_file) {
        /* Write to a file instead of stderr. */
# ifdef MS_WINDOWS
        const char *dirname = "c:\\temp\\py_stats\\";
# else
        const char *dirname = "/tmp/py_stats/";
# endif
        /* Use random 160 bit number as file name,
        * to avoid both accidental collisions and
        * symlink attacks. */
        unsigned char rand[20];
        char hex_name[41];
        _PyOS_URandomNonblock(rand, 20);
        for (int i = 0; i < 20; i++) {
            hex_name[2*i] = "0123456789abcdef"[rand[i]&15];
            hex_name[2*i+1] = "0123456789abcdef"[(rand[i]>>4)&15];
        }
        hex_name[40] = '\0';
        char buf[64];
        assert(strlen(dirname) + 40 + strlen(".txt") < 64);
        sprintf(buf, "%s%s.txt", dirname, hex_name);
        FILE *fout = fopen(buf, "w");
        if (fout) {
            out = fout;
        }
    }
    else {
        fprintf(out, "Specialization stats:\n");
    }
    print_stats(out, &_py_stats);
    if (out != stderr) {
        fclose(out);
    }
}

#ifdef Py_STATS

#define SPECIALIZATION_FAIL(opcode, kind) _py_stats.opcode_stats[opcode].specialization.failure_kinds[kind]++


#endif
#endif

#ifndef SPECIALIZATION_FAIL
#define SPECIALIZATION_FAIL(opcode, kind) ((void)0)
#endif

static SpecializedCacheOrInstruction *
allocate(int cache_count, int instruction_count)
{
    assert(sizeof(SpecializedCacheOrInstruction) == 2*sizeof(int32_t));
    assert(sizeof(SpecializedCacheEntry) == 2*sizeof(int32_t));
    assert(cache_count > 0);
    assert(instruction_count > 0);
    int count = cache_count + (instruction_count + INSTRUCTIONS_PER_ENTRY -1)/INSTRUCTIONS_PER_ENTRY;
    SpecializedCacheOrInstruction *array = (SpecializedCacheOrInstruction *)
        PyMem_Malloc(sizeof(SpecializedCacheOrInstruction) * count);
    if (array == NULL) {
        PyErr_NoMemory();
        return NULL;
    }
    _Py_QuickenedCount++;
    array[0].entry.zero.cache_count = cache_count;
    return array;
}

static int
get_cache_count(SpecializedCacheOrInstruction *quickened) {
    return quickened[0].entry.zero.cache_count;
}

<<<<<<< HEAD
/* Map from opcode to adaptive opcode.
  Values of zero are ignored. */
static uint8_t adaptive_opcodes[256] = {
    [LOAD_ATTR] = LOAD_ATTR_ADAPTIVE,
    [LOAD_GLOBAL] = LOAD_GLOBAL_ADAPTIVE,
    [LOAD_METHOD] = LOAD_METHOD_ADAPTIVE,
    [BINARY_SUBSCR] = BINARY_SUBSCR_ADAPTIVE,
    [STORE_SUBSCR] = STORE_SUBSCR_ADAPTIVE,
    [CALL_NO_KW] = CALL_NO_KW_ADAPTIVE,
    [STORE_ATTR] = STORE_ATTR_ADAPTIVE,
    [BINARY_OP] = BINARY_OP_ADAPTIVE,
    [COMPARE_OP] = COMPARE_OP_ADAPTIVE,
    [UNPACK_SEQUENCE] = UNPACK_SEQUENCE_ADAPTIVE,
};

/* The number of cache entries required for a "family" of instructions. */
static uint8_t cache_requirements[256] = {
    [LOAD_ATTR] = 2, /* _PyAdaptiveEntry and _PyAttrCache */
    [LOAD_GLOBAL] = 2, /* _PyAdaptiveEntry and _PyLoadGlobalCache */
    [LOAD_METHOD] = 3, /* _PyAdaptiveEntry, _PyAttrCache and _PyObjectCache */
    [BINARY_SUBSCR] = 2, /* _PyAdaptiveEntry, _PyObjectCache */
    [STORE_SUBSCR] = 0,
    [CALL_NO_KW] = 2, /* _PyAdaptiveEntry and _PyObjectCache/_PyCallCache */
    [STORE_ATTR] = 2, /* _PyAdaptiveEntry and _PyAttrCache */
    [BINARY_OP] = 1,  // _PyAdaptiveEntry
    [COMPARE_OP] = 1, /* _PyAdaptiveEntry */
    [UNPACK_SEQUENCE] = 1,  // _PyAdaptiveEntry
};

=======
>>>>>>> d18120cd
/* Return the oparg for the cache_offset and instruction index.
 *
 * If no cache is needed then return the original oparg.
 * If a cache is needed, but cannot be accessed because
 * oparg would be too large, then return -1.
 *
 * Also updates the cache_offset, as it may need to be incremented by
 * more than the cache requirements, if many instructions do not need caches.
 *
 * See pycore_code.h for details of how the cache offset,
 * instruction index and oparg are related */
static int
oparg_from_instruction_and_update_offset(int index, int opcode, int original_oparg, int *cache_offset) {
    /* The instruction pointer in the interpreter points to the next
     * instruction, so we compute the offset using nexti (index + 1) */
    int nexti = index + 1;
    uint8_t need = cache_requirements[opcode];
    if (need == 0) {
        return original_oparg;
    }
    assert(adaptive_opcodes[opcode] != 0);
    int oparg = oparg_from_offset_and_nexti(*cache_offset, nexti);
    assert(*cache_offset == offset_from_oparg_and_nexti(oparg, nexti));
    /* Some cache space is wasted here as the minimum possible offset is (nexti>>1) */
    if (oparg < 0) {
        oparg = 0;
        *cache_offset = offset_from_oparg_and_nexti(oparg, nexti);
    }
    else if (oparg > 255) {
        return -1;
    }
    *cache_offset += need;
    return oparg;
}

static int
entries_needed(const _Py_CODEUNIT *code, int len)
{
    int cache_offset = 0;
    int previous_opcode = -1;
    for (int i = 0; i < len; i++) {
        uint8_t opcode = _Py_OPCODE(code[i]);
        if (previous_opcode != EXTENDED_ARG) {
            oparg_from_instruction_and_update_offset(i, opcode, 0, &cache_offset);
        }
        previous_opcode = opcode;
    }
    return cache_offset + 1;   // One extra for the count entry
}

static inline _Py_CODEUNIT *
first_instruction(SpecializedCacheOrInstruction *quickened)
{
    return &quickened[get_cache_count(quickened)].code[0];
}

/** Insert adaptive instructions and superinstructions.
 *
 * Skip instruction preceded by EXTENDED_ARG for adaptive
 * instructions as those are both very rare and tricky
 * to handle.
 */
static void
optimize(SpecializedCacheOrInstruction *quickened, int len)
{
    _Py_CODEUNIT *instructions = first_instruction(quickened);
    int cache_offset = 0;
    int previous_opcode = -1;
    int previous_oparg = 0;
    for(int i = 0; i < len; i++) {
        int opcode = _Py_OPCODE(instructions[i]);
        int oparg = _Py_OPARG(instructions[i]);
        uint8_t adaptive_opcode = adaptive_opcodes[opcode];
        if (adaptive_opcode && previous_opcode != EXTENDED_ARG) {
            int new_oparg = oparg_from_instruction_and_update_offset(
                i, opcode, oparg, &cache_offset
            );
            if (new_oparg < 0) {
                /* Not possible to allocate a cache for this instruction */
                previous_opcode = opcode;
                continue;
            }
            previous_opcode = adaptive_opcode;
            int entries_needed = cache_requirements[opcode];
            if (entries_needed) {
                /* Initialize the adpative cache entry */
                int cache0_offset = cache_offset-entries_needed;
                SpecializedCacheEntry *cache =
                    _GetSpecializedCacheEntry(instructions, cache0_offset);
                cache->adaptive.original_oparg = oparg;
                cache->adaptive.counter = 0;
            } else {
                // oparg is the adaptive cache counter
                new_oparg = 0;
            }
            instructions[i] = _Py_MAKECODEUNIT(adaptive_opcode, new_oparg);
        }
        else {
            /* Super instructions don't use the cache,
             * so no need to update the offset. */
            switch (opcode) {
                case JUMP_ABSOLUTE:
                    instructions[i] = _Py_MAKECODEUNIT(JUMP_ABSOLUTE_QUICK, oparg);
                    break;
                case LOAD_FAST:
                    switch(previous_opcode) {
                        case LOAD_FAST:
                            instructions[i-1] = _Py_MAKECODEUNIT(LOAD_FAST__LOAD_FAST, previous_oparg);
                            break;
                        case STORE_FAST:
                            instructions[i-1] = _Py_MAKECODEUNIT(STORE_FAST__LOAD_FAST, previous_oparg);
                            break;
                        case LOAD_CONST:
                            instructions[i-1] = _Py_MAKECODEUNIT(LOAD_CONST__LOAD_FAST, previous_oparg);
                            break;
                    }
                    break;
                case STORE_FAST:
                    if (previous_opcode == STORE_FAST) {
                        instructions[i-1] = _Py_MAKECODEUNIT(STORE_FAST__STORE_FAST, previous_oparg);
                    }
                    break;
                case LOAD_CONST:
                    if (previous_opcode == LOAD_FAST) {
                        instructions[i-1] = _Py_MAKECODEUNIT(LOAD_FAST__LOAD_CONST, previous_oparg);
                    }
                    break;
            }
            previous_opcode = opcode;
            previous_oparg = oparg;
        }
    }
    assert(cache_offset+1 == get_cache_count(quickened));
}

int
_Py_Quicken(PyCodeObject *code) {
    if (code->co_quickened) {
        return 0;
    }
    Py_ssize_t size = PyBytes_GET_SIZE(code->co_code);
    int instr_count = (int)(size/sizeof(_Py_CODEUNIT));
    if (instr_count > MAX_SIZE_TO_QUICKEN) {
        code->co_warmup = QUICKENING_WARMUP_COLDEST;
        return 0;
    }
    int entry_count = entries_needed(code->co_firstinstr, instr_count);
    SpecializedCacheOrInstruction *quickened = allocate(entry_count, instr_count);
    if (quickened == NULL) {
        return -1;
    }
    _Py_CODEUNIT *new_instructions = first_instruction(quickened);
    memcpy(new_instructions, code->co_firstinstr, size);
    optimize(quickened, instr_count);
    code->co_quickened = quickened;
    code->co_firstinstr = new_instructions;
    return 0;
}

static inline int
initial_counter_value(void) {
    /* Starting value for the counter.
     * This value needs to be not too low, otherwise
     * it would cause excessive de-optimization.
     * Neither should it be too high, or that would delay
     * de-optimization excessively when it is needed.
     * A value around 50 seems to work, and we choose a
     * prime number to avoid artifacts.
     */
    return 53;
}

/* Common */

#define SPEC_FAIL_OTHER 0
#define SPEC_FAIL_NO_DICT 1
#define SPEC_FAIL_OVERRIDDEN 2
#define SPEC_FAIL_OUT_OF_VERSIONS 3
#define SPEC_FAIL_OUT_OF_RANGE 4
#define SPEC_FAIL_EXPECTED_ERROR 5
#define SPEC_FAIL_WRONG_NUMBER_ARGUMENTS 6

#define SPEC_FAIL_LOAD_GLOBAL_NON_STRING_OR_SPLIT 18

/* Attributes */

#define SPEC_FAIL_ATTR_OVERRIDING_DESCRIPTOR 8
#define SPEC_FAIL_ATTR_NON_OVERRIDING_DESCRIPTOR 9
#define SPEC_FAIL_ATTR_NOT_DESCRIPTOR 10
#define SPEC_FAIL_ATTR_METHOD 11
#define SPEC_FAIL_ATTR_MUTABLE_CLASS 12
#define SPEC_FAIL_ATTR_PROPERTY 13
#define SPEC_FAIL_ATTR_NON_OBJECT_SLOT 14
#define SPEC_FAIL_ATTR_READ_ONLY 15
#define SPEC_FAIL_ATTR_AUDITED_SLOT 16
#define SPEC_FAIL_ATTR_NOT_MANAGED_DICT 17
#define SPEC_FAIL_ATTR_NON_STRING_OR_SPLIT 18
#define SPEC_FAIL_ATTR_MODULE_ATTR_NOT_FOUND 19

/* Methods */

#define SPEC_FAIL_LOAD_METHOD_OVERRIDING_DESCRIPTOR 8
#define SPEC_FAIL_LOAD_METHOD_NON_OVERRIDING_DESCRIPTOR 9
#define SPEC_FAIL_LOAD_METHOD_NOT_DESCRIPTOR 10
#define SPEC_FAIL_LOAD_METHOD_METHOD 11
#define SPEC_FAIL_LOAD_METHOD_MUTABLE_CLASS 12
#define SPEC_FAIL_LOAD_METHOD_PROPERTY 13
#define SPEC_FAIL_LOAD_METHOD_NON_OBJECT_SLOT 14
#define SPEC_FAIL_LOAD_METHOD_IS_ATTR 15
#define SPEC_FAIL_LOAD_METHOD_DICT_SUBCLASS 16
#define SPEC_FAIL_LOAD_METHOD_BUILTIN_CLASS_METHOD 17
#define SPEC_FAIL_LOAD_METHOD_CLASS_METHOD_OBJ 18
#define SPEC_FAIL_LOAD_METHOD_OBJECT_SLOT 19
#define SPEC_FAIL_LOAD_METHOD_HAS_DICT 20
#define SPEC_FAIL_LOAD_METHOD_HAS_MANAGED_DICT 21
#define SPEC_FAIL_LOAD_METHOD_INSTANCE_ATTRIBUTE 22
#define SPEC_FAIL_LOAD_METHOD_METACLASS_ATTRIBUTE 23

/* Binary subscr and store subscr */

#define SPEC_FAIL_SUBSCR_ARRAY_INT 8
#define SPEC_FAIL_SUBSCR_ARRAY_SLICE 9
#define SPEC_FAIL_SUBSCR_LIST_SLICE 10
#define SPEC_FAIL_SUBSCR_TUPLE_SLICE 11
#define SPEC_FAIL_SUBSCR_STRING_INT 12
#define SPEC_FAIL_SUBSCR_STRING_SLICE 13
#define SPEC_FAIL_SUBSCR_BUFFER_INT 15
#define SPEC_FAIL_SUBSCR_BUFFER_SLICE 16
#define SPEC_FAIL_SUBSCR_SEQUENCE_INT 17

/* Store subscr */
#define SPEC_FAIL_SUBSCR_BYTEARRAY_INT 18
#define SPEC_FAIL_SUBSCR_BYTEARRAY_SLICE 19
#define SPEC_FAIL_SUBSCR_PY_SIMPLE 20
#define SPEC_FAIL_SUBSCR_PY_OTHER 21
#define SPEC_FAIL_SUBSCR_DICT_SUBCLASS_NO_OVERRIDE 22

/* Binary add */

#define SPEC_FAIL_BINARY_OP_DIFFERENT_TYPES 12

/* Calls */
#define SPEC_FAIL_CALL_COMPLEX_PARAMETERS 9
#define SPEC_FAIL_CALL_CO_NOT_OPTIMIZED 10
/* SPEC_FAIL_METHOD  defined as 11 above */

#define SPEC_FAIL_CALL_INSTANCE_METHOD 11
#define SPEC_FAIL_CALL_CMETHOD 12
#define SPEC_FAIL_CALL_PYCFUNCTION 13
#define SPEC_FAIL_CALL_PYCFUNCTION_WITH_KEYWORDS 14
#define SPEC_FAIL_CALL_PYCFUNCTION_FAST_WITH_KEYWORDS 15
#define SPEC_FAIL_CALL_PYCFUNCTION_NOARGS 16
#define SPEC_FAIL_CALL_BAD_CALL_FLAGS 17
#define SPEC_FAIL_CALL_CLASS 18
#define SPEC_FAIL_CALL_PYTHON_CLASS 19
#define SPEC_FAIL_CALL_C_METHOD_CALL 20
#define SPEC_FAIL_CALL_BOUND_METHOD 21
#define SPEC_FAIL_CALL_STR 22
#define SPEC_FAIL_CALL_CLASS_NO_VECTORCALL 23
#define SPEC_FAIL_CALL_CLASS_MUTABLE 24
#define SPEC_FAIL_CALL_KWNAMES 25
#define SPEC_FAIL_CALL_METHOD_WRAPPER 26
#define SPEC_FAIL_CALL_OPERATOR_WRAPPER 27

/* COMPARE_OP */
#define SPEC_FAIL_COMPARE_OP_DIFFERENT_TYPES 12
#define SPEC_FAIL_COMPARE_OP_STRING 13
#define SPEC_FAIL_COMPARE_OP_NOT_FOLLOWED_BY_COND_JUMP 14
#define SPEC_FAIL_COMPARE_OP_BIG_INT 15
#define SPEC_FAIL_COMPARE_OP_BYTES 16
#define SPEC_FAIL_COMPARE_OP_TUPLE 17
#define SPEC_FAIL_COMPARE_OP_LIST 18
#define SPEC_FAIL_COMPARE_OP_SET 19
#define SPEC_FAIL_COMPARE_OP_BOOL 20
#define SPEC_FAIL_COMPARE_OP_BASEOBJECT 21
#define SPEC_FAIL_COMPARE_OP_FLOAT_LONG 22
#define SPEC_FAIL_COMPARE_OP_LONG_FLOAT 23

/* FOR_ITER */
#define SPEC_FAIL_FOR_ITER_GENERATOR 10
#define SPEC_FAIL_FOR_ITER_COROUTINE 11
#define SPEC_FAIL_FOR_ITER_ASYNC_GENERATOR 12
#define SPEC_FAIL_FOR_ITER_LIST 13
#define SPEC_FAIL_FOR_ITER_TUPLE 14
#define SPEC_FAIL_FOR_ITER_SET 15
#define SPEC_FAIL_FOR_ITER_STRING 16
#define SPEC_FAIL_FOR_ITER_BYTES 17
#define SPEC_FAIL_FOR_ITER_RANGE 18
#define SPEC_FAIL_FOR_ITER_ITERTOOLS 19
#define SPEC_FAIL_FOR_ITER_DICT_KEYS 20
#define SPEC_FAIL_FOR_ITER_DICT_ITEMS 21
#define SPEC_FAIL_FOR_ITER_DICT_VALUES 22
#define SPEC_FAIL_FOR_ITER_ENUMERATE 23

/* UNPACK_SEQUENCE */
#define SPEC_FAIL_UNPACK_SEQUENCE_TUPLE 10
#define SPEC_FAIL_UNPACK_SEQUENCE_LIST 11


static int
specialize_module_load_attr(
    PyObject *owner, _Py_CODEUNIT *instr, PyObject *name,
    _PyAdaptiveEntry *cache0, _PyAttrCache *cache1, int opcode,
    int opcode_module)
{
    PyModuleObject *m = (PyModuleObject *)owner;
    PyObject *value = NULL;
    assert((owner->ob_type->tp_flags & Py_TPFLAGS_MANAGED_DICT) == 0);
    PyDictObject *dict = (PyDictObject *)m->md_dict;
    if (dict == NULL) {
        SPECIALIZATION_FAIL(opcode, SPEC_FAIL_NO_DICT);
        return -1;
    }
    if (dict->ma_keys->dk_kind != DICT_KEYS_UNICODE) {
        SPECIALIZATION_FAIL(opcode, SPEC_FAIL_ATTR_NON_STRING_OR_SPLIT);
        return -1;
    }
    Py_ssize_t index = _PyDict_GetItemHint(dict, &_Py_ID(__getattr__), -1,
                                           &value);
    assert(index != DKIX_ERROR);
    if (index != DKIX_EMPTY) {
        SPECIALIZATION_FAIL(opcode, SPEC_FAIL_ATTR_MODULE_ATTR_NOT_FOUND);
        return -1;
    }
    index = _PyDict_GetItemHint(dict, name, -1, &value);
    assert (index != DKIX_ERROR);
    if (index != (uint16_t)index) {
        SPECIALIZATION_FAIL(opcode, SPEC_FAIL_OUT_OF_RANGE);
        return -1;
    }
    uint32_t keys_version = _PyDictKeys_GetVersionForCurrentState(dict->ma_keys);
    if (keys_version == 0) {
        SPECIALIZATION_FAIL(opcode, SPEC_FAIL_OUT_OF_VERSIONS);
        return -1;
    }
    cache1->dk_version_or_hint = keys_version;
    cache0->index = (uint16_t)index;
    *instr = _Py_MAKECODEUNIT(opcode_module, _Py_OPARG(*instr));
    return 0;
}



/* Attribute specialization */

typedef enum {
    OVERRIDING, /* Is an overriding descriptor, and will remain so. */
    METHOD, /* Attribute has Py_TPFLAGS_METHOD_DESCRIPTOR set */
    PROPERTY, /* Is a property */
    OBJECT_SLOT, /* Is an object slot descriptor */
    OTHER_SLOT, /* Is a slot descriptor of another type */
    NON_OVERRIDING, /* Is another non-overriding descriptor, and is an instance of an immutable class*/
    BUILTIN_CLASSMETHOD, /* Builtin methods with METH_CLASS */
    PYTHON_CLASSMETHOD, /* Python classmethod(func) object */
    NON_DESCRIPTOR, /* Is not a descriptor, and is an instance of an immutable class */
    MUTABLE,   /* Instance of a mutable class; might, or might not, be a descriptor */
    ABSENT, /* Attribute is not present on the class */
    DUNDER_CLASS, /* __class__ attribute */
    GETSET_OVERRIDDEN /* __getattribute__ or __setattr__ has been overridden */
} DescriptorClassification;


static DescriptorClassification
analyze_descriptor(PyTypeObject *type, PyObject *name, PyObject **descr, int store)
{
    if (store) {
        if (type->tp_setattro != PyObject_GenericSetAttr) {
            *descr = NULL;
            return GETSET_OVERRIDDEN;
        }
    }
    else {
        if (type->tp_getattro != PyObject_GenericGetAttr) {
            *descr = NULL;
            return GETSET_OVERRIDDEN;
        }
    }
    PyObject *descriptor = _PyType_Lookup(type, name);
    *descr = descriptor;
    if (descriptor == NULL) {
        return ABSENT;
    }
    PyTypeObject *desc_cls = Py_TYPE(descriptor);
    if (!(desc_cls->tp_flags & Py_TPFLAGS_IMMUTABLETYPE)) {
        return MUTABLE;
    }
    if (desc_cls->tp_descr_set) {
        if (desc_cls == &PyMemberDescr_Type) {
            PyMemberDescrObject *member = (PyMemberDescrObject *)descriptor;
            struct PyMemberDef *dmem = member->d_member;
            if (dmem->type == T_OBJECT_EX) {
                return OBJECT_SLOT;
            }
            return OTHER_SLOT;
        }
        if (desc_cls == &PyProperty_Type) {
            return PROPERTY;
        }
        if (PyUnicode_CompareWithASCIIString(name, "__class__") == 0) {
            if (descriptor == _PyType_Lookup(&PyBaseObject_Type, name)) {
                return DUNDER_CLASS;
            }
        }
        return OVERRIDING;
    }
    if (desc_cls->tp_descr_get) {
        if (desc_cls->tp_flags & Py_TPFLAGS_METHOD_DESCRIPTOR) {
            return METHOD;
        }
        if (Py_IS_TYPE(descriptor, &PyClassMethodDescr_Type)) {
            return BUILTIN_CLASSMETHOD;
        }
        if (Py_IS_TYPE(descriptor, &PyClassMethod_Type)) {
            return PYTHON_CLASSMETHOD;
        }
        return NON_OVERRIDING;
    }
    return NON_DESCRIPTOR;
}

static int
specialize_dict_access(
    PyObject *owner, _Py_CODEUNIT *instr, PyTypeObject *type,
    DescriptorClassification kind, PyObject *name,
    _PyAdaptiveEntry *cache0, _PyAttrCache *cache1,
    int base_op, int values_op, int hint_op)
{
    assert(kind == NON_OVERRIDING || kind == NON_DESCRIPTOR || kind == ABSENT ||
        kind == BUILTIN_CLASSMETHOD || kind == PYTHON_CLASSMETHOD);
    // No descriptor, or non overriding.
    if ((type->tp_flags & Py_TPFLAGS_MANAGED_DICT) == 0) {
        SPECIALIZATION_FAIL(base_op, SPEC_FAIL_ATTR_NOT_MANAGED_DICT);
        return 0;
    }
    PyObject **dictptr = _PyObject_ManagedDictPointer(owner);
    PyDictObject *dict = (PyDictObject *)*dictptr;
    if (dict == NULL) {
        // Virtual dictionary
        PyDictKeysObject *keys = ((PyHeapTypeObject *)type)->ht_cached_keys;
        assert(PyUnicode_CheckExact(name));
        Py_ssize_t index = _PyDictKeys_StringLookup(keys, name);
        assert (index != DKIX_ERROR);
        if (index != (uint16_t)index) {
            SPECIALIZATION_FAIL(base_op, SPEC_FAIL_OUT_OF_RANGE);
            return 0;
        }
        cache1->tp_version = type->tp_version_tag;
        cache0->index = (uint16_t)index;
        *instr = _Py_MAKECODEUNIT(values_op, _Py_OPARG(*instr));
    }
    else {
        if (!PyDict_CheckExact(dict)) {
            SPECIALIZATION_FAIL(base_op, SPEC_FAIL_NO_DICT);
            return 0;
        }
        // We found an instance with a __dict__.
        PyObject *value = NULL;
        Py_ssize_t hint =
            _PyDict_GetItemHint(dict, name, -1, &value);
        if (hint != (uint32_t)hint) {
            SPECIALIZATION_FAIL(base_op, SPEC_FAIL_OUT_OF_RANGE);
            return 0;
        }
        cache1->dk_version_or_hint = (uint32_t)hint;
        cache1->tp_version = type->tp_version_tag;
        *instr = _Py_MAKECODEUNIT(hint_op, _Py_OPARG(*instr));
    }
    return 1;
}

int
_Py_Specialize_LoadAttr(PyObject *owner, _Py_CODEUNIT *instr, PyObject *name, SpecializedCacheEntry *cache)
{
    _PyAdaptiveEntry *cache0 = &cache->adaptive;
    _PyAttrCache *cache1 = &cache[-1].attr;
    if (PyModule_CheckExact(owner)) {
        int err = specialize_module_load_attr(owner, instr, name, cache0, cache1,
            LOAD_ATTR, LOAD_ATTR_MODULE);
        if (err) {
            goto fail;
        }
        goto success;
    }
    PyTypeObject *type = Py_TYPE(owner);
    if (type->tp_dict == NULL) {
        if (PyType_Ready(type) < 0) {
            return -1;
        }
    }
    PyObject *descr;
    DescriptorClassification kind = analyze_descriptor(type, name, &descr, 0);
    switch(kind) {
        case OVERRIDING:
            SPECIALIZATION_FAIL(LOAD_ATTR, SPEC_FAIL_ATTR_OVERRIDING_DESCRIPTOR);
            goto fail;
        case METHOD:
            SPECIALIZATION_FAIL(LOAD_ATTR, SPEC_FAIL_ATTR_METHOD);
            goto fail;
        case PROPERTY:
            SPECIALIZATION_FAIL(LOAD_ATTR, SPEC_FAIL_ATTR_PROPERTY);
            goto fail;
        case OBJECT_SLOT:
        {
            PyMemberDescrObject *member = (PyMemberDescrObject *)descr;
            struct PyMemberDef *dmem = member->d_member;
            Py_ssize_t offset = dmem->offset;
            if (dmem->flags & PY_AUDIT_READ) {
                SPECIALIZATION_FAIL(LOAD_ATTR, SPEC_FAIL_ATTR_AUDITED_SLOT);
                goto fail;
            }
            if (offset != (uint16_t)offset) {
                SPECIALIZATION_FAIL(LOAD_ATTR, SPEC_FAIL_OUT_OF_RANGE);
                goto fail;
            }
            assert(dmem->type == T_OBJECT_EX);
            assert(offset > 0);
            cache0->index = (uint16_t)offset;
            cache1->tp_version = type->tp_version_tag;
            *instr = _Py_MAKECODEUNIT(LOAD_ATTR_SLOT, _Py_OPARG(*instr));
            goto success;
        }
        case DUNDER_CLASS:
        {
            Py_ssize_t offset = offsetof(PyObject, ob_type);
            assert(offset == (uint16_t)offset);
            cache0->index = (uint16_t)offset;
            cache1->tp_version = type->tp_version_tag;
            *instr = _Py_MAKECODEUNIT(LOAD_ATTR_SLOT, _Py_OPARG(*instr));
            goto success;
        }
        case OTHER_SLOT:
            SPECIALIZATION_FAIL(LOAD_ATTR, SPEC_FAIL_ATTR_NON_OBJECT_SLOT);
            goto fail;
        case MUTABLE:
            SPECIALIZATION_FAIL(LOAD_ATTR, SPEC_FAIL_ATTR_MUTABLE_CLASS);
            goto fail;
        case GETSET_OVERRIDDEN:
            SPECIALIZATION_FAIL(LOAD_ATTR, SPEC_FAIL_OVERRIDDEN);
            goto fail;
        case BUILTIN_CLASSMETHOD:
        case PYTHON_CLASSMETHOD:
        case NON_OVERRIDING:
        case NON_DESCRIPTOR:
        case ABSENT:
            break;
    }
    int err = specialize_dict_access(
        owner, instr, type, kind, name, cache0, cache1,
        LOAD_ATTR, LOAD_ATTR_INSTANCE_VALUE, LOAD_ATTR_WITH_HINT
    );
    if (err < 0) {
        return -1;
    }
    if (err) {
        goto success;
    }
fail:
    STAT_INC(LOAD_ATTR, failure);
    assert(!PyErr_Occurred());
    cache_backoff(cache0);
    return 0;
success:
    STAT_INC(LOAD_ATTR, success);
    assert(!PyErr_Occurred());
    cache0->counter = initial_counter_value();
    return 0;
}

int
_Py_Specialize_StoreAttr(PyObject *owner, _Py_CODEUNIT *instr, PyObject *name, SpecializedCacheEntry *cache)
{
    _PyAdaptiveEntry *cache0 = &cache->adaptive;
    _PyAttrCache *cache1 = &cache[-1].attr;
    PyTypeObject *type = Py_TYPE(owner);
    if (PyModule_CheckExact(owner)) {
        SPECIALIZATION_FAIL(STORE_ATTR, SPEC_FAIL_OVERRIDDEN);
        goto fail;
    }
    PyObject *descr;
    DescriptorClassification kind = analyze_descriptor(type, name, &descr, 1);
    switch(kind) {
        case OVERRIDING:
            SPECIALIZATION_FAIL(STORE_ATTR, SPEC_FAIL_ATTR_OVERRIDING_DESCRIPTOR);
            goto fail;
        case METHOD:
            SPECIALIZATION_FAIL(STORE_ATTR, SPEC_FAIL_ATTR_METHOD);
            goto fail;
        case PROPERTY:
            SPECIALIZATION_FAIL(STORE_ATTR, SPEC_FAIL_ATTR_PROPERTY);
            goto fail;
        case OBJECT_SLOT:
        {
            PyMemberDescrObject *member = (PyMemberDescrObject *)descr;
            struct PyMemberDef *dmem = member->d_member;
            Py_ssize_t offset = dmem->offset;
            if (dmem->flags & READONLY) {
                SPECIALIZATION_FAIL(STORE_ATTR, SPEC_FAIL_ATTR_READ_ONLY);
                goto fail;
            }
            if (offset != (uint16_t)offset) {
                SPECIALIZATION_FAIL(STORE_ATTR, SPEC_FAIL_OUT_OF_RANGE);
                goto fail;
            }
            assert(dmem->type == T_OBJECT_EX);
            assert(offset > 0);
            cache0->index = (uint16_t)offset;
            cache1->tp_version = type->tp_version_tag;
            *instr = _Py_MAKECODEUNIT(STORE_ATTR_SLOT, _Py_OPARG(*instr));
            goto success;
        }
        case DUNDER_CLASS:
        case OTHER_SLOT:
            SPECIALIZATION_FAIL(STORE_ATTR, SPEC_FAIL_ATTR_NON_OBJECT_SLOT);
            goto fail;
        case MUTABLE:
            SPECIALIZATION_FAIL(STORE_ATTR, SPEC_FAIL_ATTR_MUTABLE_CLASS);
            goto fail;
        case GETSET_OVERRIDDEN:
            SPECIALIZATION_FAIL(STORE_ATTR, SPEC_FAIL_OVERRIDDEN);
            goto fail;
        case BUILTIN_CLASSMETHOD:
        case PYTHON_CLASSMETHOD:
        case NON_OVERRIDING:
        case NON_DESCRIPTOR:
        case ABSENT:
            break;
    }

    int err = specialize_dict_access(
        owner, instr, type, kind, name, cache0, cache1,
        STORE_ATTR, STORE_ATTR_INSTANCE_VALUE, STORE_ATTR_WITH_HINT
    );
    if (err < 0) {
        return -1;
    }
    if (err) {
        goto success;
    }
fail:
    STAT_INC(STORE_ATTR, failure);
    assert(!PyErr_Occurred());
    cache_backoff(cache0);
    return 0;
success:
    STAT_INC(STORE_ATTR, success);
    assert(!PyErr_Occurred());
    cache0->counter = initial_counter_value();
    return 0;
}


#ifdef Py_STATS
static int
load_method_fail_kind(DescriptorClassification kind)
{
    switch (kind) {
        case OVERRIDING:
            return SPEC_FAIL_LOAD_METHOD_OVERRIDING_DESCRIPTOR;
        case METHOD:
            return SPEC_FAIL_LOAD_METHOD_METHOD;
        case PROPERTY:
            return SPEC_FAIL_LOAD_METHOD_PROPERTY;
        case OBJECT_SLOT:
            return SPEC_FAIL_LOAD_METHOD_OBJECT_SLOT;
        case OTHER_SLOT:
            return SPEC_FAIL_LOAD_METHOD_NON_OBJECT_SLOT;
        case DUNDER_CLASS:
            return SPEC_FAIL_OTHER;
        case MUTABLE:
            return SPEC_FAIL_LOAD_METHOD_MUTABLE_CLASS;
        case GETSET_OVERRIDDEN:
            return SPEC_FAIL_OVERRIDDEN;
        case BUILTIN_CLASSMETHOD:
            return SPEC_FAIL_LOAD_METHOD_BUILTIN_CLASS_METHOD;
        case PYTHON_CLASSMETHOD:
            return SPEC_FAIL_LOAD_METHOD_CLASS_METHOD_OBJ;
        case NON_OVERRIDING:
            return SPEC_FAIL_LOAD_METHOD_NON_OVERRIDING_DESCRIPTOR;
        case NON_DESCRIPTOR:
            return SPEC_FAIL_LOAD_METHOD_NOT_DESCRIPTOR;
        case ABSENT:
            return SPEC_FAIL_LOAD_METHOD_INSTANCE_ATTRIBUTE;
    }
    Py_UNREACHABLE();
}
#endif

static int
specialize_class_load_method(PyObject *owner, _Py_CODEUNIT *instr, PyObject *name,
                           _PyAttrCache *cache1, _PyObjectCache *cache2)
{

    PyObject *descr = NULL;
    DescriptorClassification kind = 0;
    kind = analyze_descriptor((PyTypeObject *)owner, name, &descr, 0);
    switch (kind) {
        case METHOD:
        case NON_DESCRIPTOR:
            cache1->tp_version = ((PyTypeObject *)owner)->tp_version_tag;
            cache2->obj = descr;
            *instr = _Py_MAKECODEUNIT(LOAD_METHOD_CLASS, _Py_OPARG(*instr));
            return 0;
#ifdef Py_STATS
        case ABSENT:
            if (_PyType_Lookup(Py_TYPE(owner), name) != NULL) {
                SPECIALIZATION_FAIL(LOAD_METHOD, SPEC_FAIL_LOAD_METHOD_METACLASS_ATTRIBUTE);
            }
            else {
                SPECIALIZATION_FAIL(LOAD_METHOD, SPEC_FAIL_EXPECTED_ERROR);
            }
            return -1;
#endif
        default:
            SPECIALIZATION_FAIL(LOAD_METHOD, load_method_fail_kind(kind));
            return -1;
    }
}

// Please collect stats carefully before and after modifying. A subtle change
// can cause a significant drop in cache hits. A possible test is
// python.exe -m test_typing test_re test_dis test_zlib.
int
_Py_Specialize_LoadMethod(PyObject *owner, _Py_CODEUNIT *instr, PyObject *name, SpecializedCacheEntry *cache)
{
    _PyAdaptiveEntry *cache0 = &cache->adaptive;
    _PyAttrCache *cache1 = &cache[-1].attr;
    _PyObjectCache *cache2 = &cache[-2].obj;

    PyTypeObject *owner_cls = Py_TYPE(owner);
    if (PyModule_CheckExact(owner)) {
        int err = specialize_module_load_attr(owner, instr, name, cache0, cache1,
            LOAD_METHOD, LOAD_METHOD_MODULE);
        if (err) {
            goto fail;
        }
        goto success;
    }
    if (owner_cls->tp_dict == NULL) {
        if (PyType_Ready(owner_cls) < 0) {
            return -1;
        }
    }
    if (PyType_Check(owner)) {
        int err = specialize_class_load_method(owner, instr, name, cache1, cache2);
        if (err) {
            goto fail;
        }
        goto success;
    }

    PyObject *descr = NULL;
    DescriptorClassification kind = 0;
    kind = analyze_descriptor(owner_cls, name, &descr, 0);
    assert(descr != NULL || kind == ABSENT || kind == GETSET_OVERRIDDEN);
    if (kind != METHOD) {
        SPECIALIZATION_FAIL(LOAD_METHOD, load_method_fail_kind(kind));
        goto fail;
    }
    if (owner_cls->tp_flags & Py_TPFLAGS_MANAGED_DICT) {
        PyObject **owner_dictptr = _PyObject_ManagedDictPointer(owner);
        if (*owner_dictptr) {
            SPECIALIZATION_FAIL(LOAD_METHOD, SPEC_FAIL_LOAD_METHOD_HAS_MANAGED_DICT);
            goto fail;
        }
        PyDictKeysObject *keys = ((PyHeapTypeObject *)owner_cls)->ht_cached_keys;
        Py_ssize_t index = _PyDictKeys_StringLookup(keys, name);
        if (index != DKIX_EMPTY) {
            SPECIALIZATION_FAIL(LOAD_METHOD, SPEC_FAIL_LOAD_METHOD_IS_ATTR);
            goto fail;
        }
        uint32_t keys_version = _PyDictKeys_GetVersionForCurrentState(keys);
        if (keys_version == 0) {
            SPECIALIZATION_FAIL(LOAD_METHOD, SPEC_FAIL_OUT_OF_VERSIONS);
            goto fail;
        }
        cache1->dk_version_or_hint = keys_version;
        *instr = _Py_MAKECODEUNIT(LOAD_METHOD_CACHED, _Py_OPARG(*instr));
    }
    else {
        if (owner_cls->tp_dictoffset == 0) {
            *instr = _Py_MAKECODEUNIT(LOAD_METHOD_NO_DICT, _Py_OPARG(*instr));
        }
        else {
            SPECIALIZATION_FAIL(LOAD_METHOD, SPEC_FAIL_LOAD_METHOD_HAS_DICT);
            goto fail;
        }
    }
    /* `descr` is borrowed. This is safe for methods (even inherited ones from
    *  super classes!) as long as tp_version_tag is validated for two main reasons:
    *
    *  1. The class will always hold a reference to the method so it will
    *  usually not be GC-ed. Should it be deleted in Python, e.g.
    *  `del obj.meth`, tp_version_tag will be invalidated, because of reason 2.
    *
    *  2. The pre-existing type method cache (MCACHE) uses the same principles
    *  of caching a borrowed descriptor. The MCACHE infrastructure does all the
    *  heavy lifting for us. E.g. it invalidates tp_version_tag on any MRO
    *  modification, on any type object change along said MRO, etc. (see
    *  PyType_Modified usages in typeobject.c). The MCACHE has been
    *  working since Python 2.6 and it's battle-tested.
    */
    cache1->tp_version = owner_cls->tp_version_tag;
    cache2->obj = descr;
    // Fall through.
success:
    STAT_INC(LOAD_METHOD, success);
    assert(!PyErr_Occurred());
    cache0->counter = initial_counter_value();
    return 0;
fail:
    STAT_INC(LOAD_METHOD, failure);
    assert(!PyErr_Occurred());
    cache_backoff(cache0);
    return 0;

}

int
_Py_Specialize_LoadGlobal(
    PyObject *globals, PyObject *builtins,
    _Py_CODEUNIT *instr, PyObject *name,
    SpecializedCacheEntry *cache)
{
    _PyAdaptiveEntry *cache0 = &cache->adaptive;
    _PyLoadGlobalCache *cache1 = &cache[-1].load_global;
    assert(PyUnicode_CheckExact(name));
    if (!PyDict_CheckExact(globals)) {
        goto fail;
    }
    PyDictKeysObject * globals_keys = ((PyDictObject *)globals)->ma_keys;
    Py_ssize_t index = _PyDictKeys_StringLookup(globals_keys, name);
    if (index == DKIX_ERROR) {
        SPECIALIZATION_FAIL(LOAD_GLOBAL, SPEC_FAIL_LOAD_GLOBAL_NON_STRING_OR_SPLIT);
        goto fail;
    }
    if (index != DKIX_EMPTY) {
        if (index != (uint16_t)index) {
            goto fail;
        }
        uint32_t keys_version = _PyDictKeys_GetVersionForCurrentState(globals_keys);
        if (keys_version == 0) {
            goto fail;
        }
        cache1->module_keys_version = keys_version;
        cache0->index = (uint16_t)index;
        *instr = _Py_MAKECODEUNIT(LOAD_GLOBAL_MODULE, _Py_OPARG(*instr));
        goto success;
    }
    if (!PyDict_CheckExact(builtins)) {
        goto fail;
    }
    PyDictKeysObject * builtin_keys = ((PyDictObject *)builtins)->ma_keys;
    index = _PyDictKeys_StringLookup(builtin_keys, name);
    if (index == DKIX_ERROR) {
        SPECIALIZATION_FAIL(LOAD_GLOBAL, SPEC_FAIL_LOAD_GLOBAL_NON_STRING_OR_SPLIT);
        goto fail;
    }
    if (index != (uint16_t)index) {
        goto fail;
    }
    uint32_t globals_version = _PyDictKeys_GetVersionForCurrentState(globals_keys);
    if (globals_version == 0) {
        SPECIALIZATION_FAIL(LOAD_GLOBAL, SPEC_FAIL_OUT_OF_VERSIONS);
        goto fail;
    }
    uint32_t builtins_version = _PyDictKeys_GetVersionForCurrentState(builtin_keys);
    if (builtins_version == 0) {
        SPECIALIZATION_FAIL(LOAD_GLOBAL, SPEC_FAIL_OUT_OF_VERSIONS);
        goto fail;
    }
    cache1->module_keys_version = globals_version;
    cache1->builtin_keys_version = builtins_version;
    cache0->index = (uint16_t)index;
    *instr = _Py_MAKECODEUNIT(LOAD_GLOBAL_BUILTIN, _Py_OPARG(*instr));
    goto success;
fail:
    STAT_INC(LOAD_GLOBAL, failure);
    assert(!PyErr_Occurred());
    cache_backoff(cache0);
    return 0;
success:
    STAT_INC(LOAD_GLOBAL, success);
    assert(!PyErr_Occurred());
    cache0->counter = initial_counter_value();
    return 0;
}

#ifdef Py_STATS
static int
binary_subscr_fail_kind(PyTypeObject *container_type, PyObject *sub)
{
    if (container_type == &PyUnicode_Type) {
        if (PyLong_CheckExact(sub)) {
            return SPEC_FAIL_SUBSCR_STRING_INT;
        }
        if (PySlice_Check(sub)) {
            return SPEC_FAIL_SUBSCR_STRING_SLICE;
        }
        return SPEC_FAIL_OTHER;
    }
    else if (strcmp(container_type->tp_name, "array.array") == 0) {
        if (PyLong_CheckExact(sub)) {
            return SPEC_FAIL_SUBSCR_ARRAY_INT;
        }
        if (PySlice_Check(sub)) {
            return SPEC_FAIL_SUBSCR_ARRAY_SLICE;
        }
        return SPEC_FAIL_OTHER;
    }
    else if (container_type->tp_as_buffer) {
        if (PyLong_CheckExact(sub)) {
            return SPEC_FAIL_SUBSCR_BUFFER_INT;
        }
        if (PySlice_Check(sub)) {
            return SPEC_FAIL_SUBSCR_BUFFER_SLICE;
        }
        return SPEC_FAIL_OTHER;
    }
    else if (container_type->tp_as_sequence) {
        if (PyLong_CheckExact(sub) && container_type->tp_as_sequence->sq_item) {
            return SPEC_FAIL_SUBSCR_SEQUENCE_INT;
        }
    }
    return SPEC_FAIL_OTHER;
}
#endif


#define SIMPLE_FUNCTION 0

static int
function_kind(PyCodeObject *code) {
    int flags = code->co_flags;
    if ((flags & (CO_VARKEYWORDS | CO_VARARGS)) || code->co_kwonlyargcount) {
        return SPEC_FAIL_CALL_COMPLEX_PARAMETERS;
    }
    if ((flags & CO_OPTIMIZED) == 0) {
        return SPEC_FAIL_CALL_CO_NOT_OPTIMIZED;
    }
    return SIMPLE_FUNCTION;
}

int
_Py_Specialize_BinarySubscr(
     PyObject *container, PyObject *sub, _Py_CODEUNIT *instr, SpecializedCacheEntry *cache)
{
    _PyAdaptiveEntry *cache0 = &cache->adaptive;
    PyTypeObject *container_type = Py_TYPE(container);
    if (container_type == &PyList_Type) {
        if (PyLong_CheckExact(sub)) {
            *instr = _Py_MAKECODEUNIT(BINARY_SUBSCR_LIST_INT, _Py_OPARG(*instr));
            goto success;
        }
        SPECIALIZATION_FAIL(BINARY_SUBSCR,
            PySlice_Check(sub) ? SPEC_FAIL_SUBSCR_LIST_SLICE : SPEC_FAIL_OTHER);
        goto fail;
    }
    if (container_type == &PyTuple_Type) {
        if (PyLong_CheckExact(sub)) {
            *instr = _Py_MAKECODEUNIT(BINARY_SUBSCR_TUPLE_INT, _Py_OPARG(*instr));
            goto success;
        }
        SPECIALIZATION_FAIL(BINARY_SUBSCR,
            PySlice_Check(sub) ? SPEC_FAIL_SUBSCR_TUPLE_SLICE : SPEC_FAIL_OTHER);
        goto fail;
    }
    if (container_type == &PyDict_Type) {
        *instr = _Py_MAKECODEUNIT(BINARY_SUBSCR_DICT, _Py_OPARG(*instr));
        goto success;
    }
    PyTypeObject *cls = Py_TYPE(container);
    PyObject *descriptor = _PyType_Lookup(cls, &_Py_ID(__getitem__));
    if (descriptor && Py_TYPE(descriptor) == &PyFunction_Type) {
        PyFunctionObject *func = (PyFunctionObject *)descriptor;
        PyCodeObject *code = (PyCodeObject *)func->func_code;
        int kind = function_kind(code);
        if (kind != SIMPLE_FUNCTION) {
            SPECIALIZATION_FAIL(BINARY_SUBSCR, kind);
            goto fail;
        }
        if (code->co_argcount != 2) {
            SPECIALIZATION_FAIL(BINARY_SUBSCR, SPEC_FAIL_WRONG_NUMBER_ARGUMENTS);
            goto fail;
        }
        assert(cls->tp_version_tag != 0);
        cache0->version = cls->tp_version_tag;
        int version = _PyFunction_GetVersionForCurrentState(func);
        if (version == 0 || version != (uint16_t)version) {
            SPECIALIZATION_FAIL(BINARY_SUBSCR, SPEC_FAIL_OUT_OF_VERSIONS);
            goto fail;
        }
        cache0->index = version;
        cache[-1].obj.obj = descriptor;
        *instr = _Py_MAKECODEUNIT(BINARY_SUBSCR_GETITEM, _Py_OPARG(*instr));
        goto success;
    }
    SPECIALIZATION_FAIL(BINARY_SUBSCR,
                        binary_subscr_fail_kind(container_type, sub));
fail:
    STAT_INC(BINARY_SUBSCR, failure);
    assert(!PyErr_Occurred());
    cache_backoff(cache0);
    return 0;
success:
    STAT_INC(BINARY_SUBSCR, success);
    assert(!PyErr_Occurred());
    cache0->counter = initial_counter_value();
    return 0;
}

int
_Py_Specialize_StoreSubscr(PyObject *container, PyObject *sub, _Py_CODEUNIT *instr)
{
    PyTypeObject *container_type = Py_TYPE(container);
    if (container_type == &PyList_Type) {
        if (PyLong_CheckExact(sub)) {
            if ((Py_SIZE(sub) == 0 || Py_SIZE(sub) == 1)
                && ((PyLongObject *)sub)->ob_digit[0] < (size_t)PyList_GET_SIZE(container))
            {
                *instr = _Py_MAKECODEUNIT(STORE_SUBSCR_LIST_INT,
                                          initial_counter_value());
                goto success;
            }
            else {
                SPECIALIZATION_FAIL(STORE_SUBSCR, SPEC_FAIL_OUT_OF_RANGE);
                goto fail;
            }
        }
        else if (PySlice_Check(sub)) {
            SPECIALIZATION_FAIL(STORE_SUBSCR, SPEC_FAIL_SUBSCR_LIST_SLICE);
            goto fail;
        }
        else {
            SPECIALIZATION_FAIL(STORE_SUBSCR, SPEC_FAIL_OTHER);
            goto fail;
        }
    }
    if (container_type == &PyDict_Type) {
        *instr = _Py_MAKECODEUNIT(STORE_SUBSCR_DICT,
                                  initial_counter_value());
         goto success;
    }
#ifdef Py_STATS
    PyMappingMethods *as_mapping = container_type->tp_as_mapping;
    if (as_mapping && (as_mapping->mp_ass_subscript
                       == PyDict_Type.tp_as_mapping->mp_ass_subscript)) {
        SPECIALIZATION_FAIL(STORE_SUBSCR, SPEC_FAIL_SUBSCR_DICT_SUBCLASS_NO_OVERRIDE);
        goto fail;
    }
    if (PyObject_CheckBuffer(container)) {
        if (PyLong_CheckExact(sub) && (((size_t)Py_SIZE(sub)) > 1)) {
            SPECIALIZATION_FAIL(STORE_SUBSCR, SPEC_FAIL_OUT_OF_RANGE);
        }
        else if (strcmp(container_type->tp_name, "array.array") == 0) {
            if (PyLong_CheckExact(sub)) {
                SPECIALIZATION_FAIL(STORE_SUBSCR, SPEC_FAIL_SUBSCR_ARRAY_INT);
            }
            else if (PySlice_Check(sub)) {
                SPECIALIZATION_FAIL(STORE_SUBSCR, SPEC_FAIL_SUBSCR_ARRAY_SLICE);
            }
            else {
                SPECIALIZATION_FAIL(STORE_SUBSCR, SPEC_FAIL_OTHER);
            }
        }
        else if (PyByteArray_CheckExact(container)) {
            if (PyLong_CheckExact(sub)) {
                SPECIALIZATION_FAIL(STORE_SUBSCR, SPEC_FAIL_SUBSCR_BYTEARRAY_INT);
            }
            else if (PySlice_Check(sub)) {
                SPECIALIZATION_FAIL(STORE_SUBSCR, SPEC_FAIL_SUBSCR_BYTEARRAY_SLICE);
            }
            else {
                SPECIALIZATION_FAIL(STORE_SUBSCR, SPEC_FAIL_OTHER);
            }
        }
        else {
            if (PyLong_CheckExact(sub)) {
                SPECIALIZATION_FAIL(STORE_SUBSCR, SPEC_FAIL_SUBSCR_BUFFER_INT);
            }
            else if (PySlice_Check(sub)) {
                SPECIALIZATION_FAIL(STORE_SUBSCR, SPEC_FAIL_SUBSCR_BUFFER_SLICE);
            }
            else {
                SPECIALIZATION_FAIL(STORE_SUBSCR, SPEC_FAIL_OTHER);
            }
        }
        goto fail;
    }
    PyObject *descriptor = _PyType_Lookup(container_type, &_Py_ID(__setitem__));
    if (descriptor && Py_TYPE(descriptor) == &PyFunction_Type) {
        PyFunctionObject *func = (PyFunctionObject *)descriptor;
        PyCodeObject *code = (PyCodeObject *)func->func_code;
        int kind = function_kind(code);
        if (kind == SIMPLE_FUNCTION) {
            SPECIALIZATION_FAIL(STORE_SUBSCR, SPEC_FAIL_SUBSCR_PY_SIMPLE);
        }
        else {
            SPECIALIZATION_FAIL(STORE_SUBSCR, SPEC_FAIL_SUBSCR_PY_OTHER);
        }
        goto fail;
    }
#endif
    SPECIALIZATION_FAIL(STORE_SUBSCR, SPEC_FAIL_OTHER);
fail:
    STAT_INC(STORE_SUBSCR, failure);
    assert(!PyErr_Occurred());
    *instr = _Py_MAKECODEUNIT(_Py_OPCODE(*instr), ADAPTIVE_CACHE_BACKOFF);
    return 0;
success:
    STAT_INC(STORE_SUBSCR, success);
    assert(!PyErr_Occurred());
    return 0;
}

static int
specialize_class_call(
    PyObject *callable, _Py_CODEUNIT *instr,
    int nargs, PyObject *kwnames, SpecializedCacheEntry *cache)
{
    PyTypeObject *tp = _PyType_CAST(callable);
    if (tp->tp_new == PyBaseObject_Type.tp_new) {
        SPECIALIZATION_FAIL(CALL, SPEC_FAIL_CALL_PYTHON_CLASS);
        return -1;
    }
    if (tp->tp_flags & Py_TPFLAGS_IMMUTABLETYPE) {
        if (nargs == 1 && kwnames == NULL) {
            if (tp == &PyUnicode_Type) {
                *instr = _Py_MAKECODEUNIT(CALL_NO_KW_STR_1, _Py_OPARG(*instr));
                return 0;
            }
            else if (tp == &PyType_Type) {
                *instr = _Py_MAKECODEUNIT(CALL_NO_KW_TYPE_1, _Py_OPARG(*instr));
                return 0;
            }
            else if (tp == &PyTuple_Type) {
                *instr = _Py_MAKECODEUNIT(CALL_NO_KW_TUPLE_1, _Py_OPARG(*instr));
                return 0;
            }
        }
        if (tp->tp_vectorcall != NULL) {
            *instr = _Py_MAKECODEUNIT(CALL_BUILTIN_CLASS, _Py_OPARG(*instr));
            return 0;
        }
        SPECIALIZATION_FAIL(CALL, tp == &PyUnicode_Type ?
            SPEC_FAIL_CALL_STR : SPEC_FAIL_CALL_CLASS_NO_VECTORCALL);
        return -1;
    }
    SPECIALIZATION_FAIL(CALL, SPEC_FAIL_CALL_CLASS_MUTABLE);
    return -1;
}

#ifdef Py_STATS
static int
builtin_call_fail_kind(int ml_flags)
{
    switch (ml_flags & (METH_VARARGS | METH_FASTCALL | METH_NOARGS | METH_O |
        METH_KEYWORDS | METH_METHOD)) {
        case METH_VARARGS:
            return SPEC_FAIL_CALL_PYCFUNCTION;
        case METH_VARARGS | METH_KEYWORDS:
            return SPEC_FAIL_CALL_PYCFUNCTION_WITH_KEYWORDS;
        case METH_FASTCALL | METH_KEYWORDS:
            return SPEC_FAIL_CALL_PYCFUNCTION_FAST_WITH_KEYWORDS;
        case METH_NOARGS:
            return SPEC_FAIL_CALL_PYCFUNCTION_NOARGS;
        /* This case should never happen with PyCFunctionObject -- only
            PyMethodObject. See zlib.compressobj()'s methods for an example.
        */
        case METH_METHOD | METH_FASTCALL | METH_KEYWORDS:
        default:
            return SPEC_FAIL_CALL_BAD_CALL_FLAGS;
    }
}
#endif

static PyMethodDescrObject *_list_append = NULL;

static int
specialize_method_descriptor(
    PyMethodDescrObject *descr, _Py_CODEUNIT *instr,
    int nargs, PyObject *kwnames, SpecializedCacheEntry *cache)
{
    if (kwnames) {
        SPECIALIZATION_FAIL(CALL, SPEC_FAIL_CALL_KWNAMES);
        return -1;
    }
    if (_list_append == NULL) {
        _list_append = (PyMethodDescrObject *)_PyType_Lookup(&PyList_Type,
                                                             &_Py_ID(append));
    }
    assert(_list_append != NULL);
    if (nargs == 2 && descr == _list_append) {
        assert(_Py_OPCODE(instr[-1]) == PRECALL_METHOD);
        cache[-1].obj.obj = (PyObject *)_list_append;
        *instr = _Py_MAKECODEUNIT(CALL_NO_KW_LIST_APPEND, _Py_OPARG(*instr));
        return 0;
    }

    switch (descr->d_method->ml_flags &
        (METH_VARARGS | METH_FASTCALL | METH_NOARGS | METH_O |
        METH_KEYWORDS | METH_METHOD)) {
        case METH_NOARGS: {
            if (nargs != 1) {
                SPECIALIZATION_FAIL(CALL, SPEC_FAIL_WRONG_NUMBER_ARGUMENTS);
                return -1;
            }
            *instr = _Py_MAKECODEUNIT(CALL_NO_KW_METHOD_DESCRIPTOR_NOARGS,
                _Py_OPARG(*instr));
            return 0;
        }
        case METH_O: {
            if (nargs != 2) {
                SPECIALIZATION_FAIL(CALL, SPEC_FAIL_OUT_OF_RANGE);
                return -1;
            }
            *instr = _Py_MAKECODEUNIT(CALL_NO_KW_METHOD_DESCRIPTOR_O,
                _Py_OPARG(*instr));
            return 0;
        }
        case METH_FASTCALL: {
            *instr = _Py_MAKECODEUNIT(CALL_NO_KW_METHOD_DESCRIPTOR_FAST,
                _Py_OPARG(*instr));
            return 0;
        }
    }
    SPECIALIZATION_FAIL(CALL, builtin_call_fail_kind(descr->d_method->ml_flags));
    return -1;
}

static int
specialize_py_call(
    PyFunctionObject *func, _Py_CODEUNIT *instr,
    int nargs, PyObject *kwnames, SpecializedCacheEntry *cache)
{
    _PyCallCache *cache1 = &cache[-1].call;
    PyCodeObject *code = (PyCodeObject *)func->func_code;
    int kind = function_kind(code);
    if (kwnames) {
        SPECIALIZATION_FAIL(CALL, SPEC_FAIL_CALL_KWNAMES);
        return -1;
    }
    if (kind != SIMPLE_FUNCTION) {
        SPECIALIZATION_FAIL(CALL, kind);
        return -1;
    }
    int argcount = code->co_argcount;
    if (argcount > 0xffff) {
        SPECIALIZATION_FAIL(CALL, SPEC_FAIL_OUT_OF_RANGE);
        return -1;
    }
    int defcount = func->func_defaults == NULL ? 0 : (int)PyTuple_GET_SIZE(func->func_defaults);
    assert(defcount <= argcount);
    int min_args = argcount-defcount;
    if (nargs > argcount || nargs < min_args) {
        SPECIALIZATION_FAIL(CALL, SPEC_FAIL_WRONG_NUMBER_ARGUMENTS);
        return -1;
    }
    assert(nargs <= argcount && nargs >= min_args);
    assert(min_args >= 0 && defcount >= 0);
    assert(defcount == 0 || func->func_defaults != NULL);
    if (min_args > 0xffff || defcount > 0xffff) {
        SPECIALIZATION_FAIL(CALL, SPEC_FAIL_OUT_OF_RANGE);
        return -1;
    }
    int version = _PyFunction_GetVersionForCurrentState(func);
    if (version == 0) {
        SPECIALIZATION_FAIL(CALL, SPEC_FAIL_OUT_OF_VERSIONS);
        return -1;
    }
    cache[0].adaptive.index = nargs;
    cache1->func_version = version;
    cache1->min_args = min_args;
    cache1->defaults_len = defcount;
    if (argcount == nargs) {
        *instr = _Py_MAKECODEUNIT(CALL_PY_EXACT_ARGS, _Py_OPARG(*instr));
    }
    else {
        *instr = _Py_MAKECODEUNIT(CALL_PY_WITH_DEFAULTS, _Py_OPARG(*instr));
    }
    return 0;
}

static int
specialize_c_call(PyObject *callable, _Py_CODEUNIT *instr, int nargs,
    PyObject *kwnames, SpecializedCacheEntry *cache, PyObject *builtins)
{
    _PyObjectCache *cache1 = &cache[-1].obj;
    if (PyCFunction_GET_FUNCTION(callable) == NULL) {
        return 1;
    }
    switch (PyCFunction_GET_FLAGS(callable) &
        (METH_VARARGS | METH_FASTCALL | METH_NOARGS | METH_O |
        METH_KEYWORDS | METH_METHOD)) {
        case METH_O: {
            if (kwnames) {
                SPECIALIZATION_FAIL(CALL, SPEC_FAIL_CALL_KWNAMES);
                return -1;
            }
            if (nargs != 1) {
                SPECIALIZATION_FAIL(CALL, SPEC_FAIL_WRONG_NUMBER_ARGUMENTS);
                return 1;
            }
            /* len(o) */
            PyObject *builtin_len = PyDict_GetItemString(builtins, "len");
            if (callable == builtin_len) {
                cache1->obj = builtin_len;  // borrowed
                *instr = _Py_MAKECODEUNIT(CALL_NO_KW_LEN,
                    _Py_OPARG(*instr));
                return 0;
            }
            *instr = _Py_MAKECODEUNIT(CALL_NO_KW_BUILTIN_O,
                _Py_OPARG(*instr));
            return 0;
        }
        case METH_FASTCALL: {
            if (kwnames) {
                SPECIALIZATION_FAIL(CALL, SPEC_FAIL_CALL_KWNAMES);
                return -1;
            }
            if (nargs == 2) {
                /* isinstance(o1, o2) */
                PyObject *builtin_isinstance = PyDict_GetItemString(
                    builtins, "isinstance");
                if (callable == builtin_isinstance) {
                    cache1->obj = builtin_isinstance;  // borrowed
                    *instr = _Py_MAKECODEUNIT(CALL_NO_KW_ISINSTANCE,
                        _Py_OPARG(*instr));
                    return 0;
                }
            }
            *instr = _Py_MAKECODEUNIT(CALL_NO_KW_BUILTIN_FAST,
                _Py_OPARG(*instr));
            return 0;
        }
        case METH_FASTCALL | METH_KEYWORDS: {
            *instr = _Py_MAKECODEUNIT(CALL_BUILTIN_FAST_WITH_KEYWORDS,
                _Py_OPARG(*instr));
            return 0;
        }
        default:
            SPECIALIZATION_FAIL(CALL,
                builtin_call_fail_kind(PyCFunction_GET_FLAGS(callable)));
            return 1;
    }
}

#ifdef Py_STATS
static int
call_fail_kind(PyObject *callable)
{
    if (PyInstanceMethod_Check(callable)) {
        return SPEC_FAIL_CALL_INSTANCE_METHOD;
    }
    else if (PyMethod_Check(callable)) {
        return SPEC_FAIL_CALL_BOUND_METHOD;
    }
    // builtin method
    else if (PyCMethod_Check(callable)) {
        return SPEC_FAIL_CALL_CMETHOD;
    }
    else if (PyType_Check(callable)) {
        return  SPEC_FAIL_CALL_CLASS;
    }
    else if (Py_TYPE(callable) == &PyWrapperDescr_Type) {
        return SPEC_FAIL_CALL_OPERATOR_WRAPPER;
    }
    else if (Py_TYPE(callable) == &_PyMethodWrapper_Type) {
        return SPEC_FAIL_CALL_METHOD_WRAPPER;
    }
    return SPEC_FAIL_OTHER;
}
#endif

/* TODO:
    - Specialize calling classes.
*/
int
_Py_Specialize_CallNoKw(
    PyObject *callable, _Py_CODEUNIT *instr,
    int nargs, PyObject *kwnames,
    SpecializedCacheEntry *cache, PyObject *builtins)
{
    _PyAdaptiveEntry *cache0 = &cache->adaptive;
    int fail;
    if (PyCFunction_CheckExact(callable)) {
        fail = specialize_c_call(callable, instr, nargs, kwnames, cache, builtins);
    }
    else if (PyFunction_Check(callable)) {
        fail = specialize_py_call((PyFunctionObject *)callable, instr, nargs, kwnames, cache);
    }
    else if (PyType_Check(callable)) {
        fail = specialize_class_call(callable, instr, nargs, kwnames, cache);
    }
    else if (Py_IS_TYPE(callable, &PyMethodDescr_Type)) {
        fail = specialize_method_descriptor(
            (PyMethodDescrObject *)callable, instr, nargs, kwnames, cache);
    }
    else {
        SPECIALIZATION_FAIL(CALL, call_fail_kind(callable));
        fail = -1;
    }
    if (fail) {
        STAT_INC(CALL, failure);
        assert(!PyErr_Occurred());
        cache_backoff(cache0);
    }
    else {
        STAT_INC(CALL, success);
        assert(!PyErr_Occurred());
        cache0->counter = initial_counter_value();
    }
    return 0;
}

void
_Py_Specialize_BinaryOp(PyObject *lhs, PyObject *rhs, _Py_CODEUNIT *instr,
                        SpecializedCacheEntry *cache)
{
    _PyAdaptiveEntry *adaptive = &cache->adaptive;
    switch (adaptive->original_oparg) {
        case NB_ADD:
        case NB_INPLACE_ADD:
            if (!Py_IS_TYPE(lhs, Py_TYPE(rhs))) {
                SPECIALIZATION_FAIL(BINARY_OP, SPEC_FAIL_BINARY_OP_DIFFERENT_TYPES);
                goto failure;
            }
            if (PyUnicode_CheckExact(lhs)) {
                if (_Py_OPCODE(instr[1]) == STORE_FAST && Py_REFCNT(lhs) == 2) {
                    *instr = _Py_MAKECODEUNIT(BINARY_OP_INPLACE_ADD_UNICODE,
                                              _Py_OPARG(*instr));
                    goto success;
                }
                *instr = _Py_MAKECODEUNIT(BINARY_OP_ADD_UNICODE,
                                          _Py_OPARG(*instr));
                goto success;
            }
            if (PyLong_CheckExact(lhs)) {
                *instr = _Py_MAKECODEUNIT(BINARY_OP_ADD_INT, _Py_OPARG(*instr));
                goto success;
            }
            if (PyFloat_CheckExact(lhs)) {
                *instr = _Py_MAKECODEUNIT(BINARY_OP_ADD_FLOAT,
                                          _Py_OPARG(*instr));
                goto success;
            }
            break;
        case NB_MULTIPLY:
        case NB_INPLACE_MULTIPLY:
            if (!Py_IS_TYPE(lhs, Py_TYPE(rhs))) {
                SPECIALIZATION_FAIL(BINARY_OP, SPEC_FAIL_BINARY_OP_DIFFERENT_TYPES);
                goto failure;
            }
            if (PyLong_CheckExact(lhs)) {
                *instr = _Py_MAKECODEUNIT(BINARY_OP_MULTIPLY_INT,
                                          _Py_OPARG(*instr));
                goto success;
            }
            if (PyFloat_CheckExact(lhs)) {
                *instr = _Py_MAKECODEUNIT(BINARY_OP_MULTIPLY_FLOAT,
                                          _Py_OPARG(*instr));
                goto success;
            }
            break;
        case NB_SUBTRACT:
        case NB_INPLACE_SUBTRACT:
            if (!Py_IS_TYPE(lhs, Py_TYPE(rhs))) {
                SPECIALIZATION_FAIL(BINARY_OP, SPEC_FAIL_BINARY_OP_DIFFERENT_TYPES);
                goto failure;
            }
            if (PyLong_CheckExact(lhs)) {
                *instr = _Py_MAKECODEUNIT(BINARY_OP_SUBTRACT_INT,
                                          _Py_OPARG(*instr));
                goto success;
            }
            if (PyFloat_CheckExact(lhs)) {
                *instr = _Py_MAKECODEUNIT(BINARY_OP_SUBTRACT_FLOAT,
                                          _Py_OPARG(*instr));
                goto success;
            }
            break;
        default:
            // These operators don't have any available specializations. Rather
            // than repeatedly attempting to specialize them, just convert them
            // back to BINARY_OP (while still recording a failure, of course)!
            *instr = _Py_MAKECODEUNIT(BINARY_OP, adaptive->original_oparg);
    }
    SPECIALIZATION_FAIL(BINARY_OP, SPEC_FAIL_OTHER);
failure:
    STAT_INC(BINARY_OP, failure);
    cache_backoff(adaptive);
    return;
success:
    STAT_INC(BINARY_OP, success);
    adaptive->counter = initial_counter_value();
}


#ifdef Py_STATS
static int
compare_op_fail_kind(PyObject *lhs, PyObject *rhs)
{
    if (Py_TYPE(lhs) != Py_TYPE(rhs)) {
        if (PyFloat_CheckExact(lhs) && PyLong_CheckExact(rhs)) {
            return SPEC_FAIL_COMPARE_OP_FLOAT_LONG;
        }
        if (PyLong_CheckExact(lhs) && PyFloat_CheckExact(rhs)) {
            return SPEC_FAIL_COMPARE_OP_LONG_FLOAT;
        }
        return SPEC_FAIL_COMPARE_OP_DIFFERENT_TYPES;
    }
    if (PyBytes_CheckExact(lhs)) {
        return SPEC_FAIL_COMPARE_OP_BYTES;
    }
    if (PyTuple_CheckExact(lhs)) {
        return SPEC_FAIL_COMPARE_OP_TUPLE;
    }
    if (PyList_CheckExact(lhs)) {
        return SPEC_FAIL_COMPARE_OP_LIST;
    }
    if (PySet_CheckExact(lhs) || PyFrozenSet_CheckExact(lhs)) {
        return SPEC_FAIL_COMPARE_OP_SET;
    }
    if (PyBool_Check(lhs)) {
        return SPEC_FAIL_COMPARE_OP_BOOL;
    }
    if (Py_TYPE(lhs)->tp_richcompare == PyBaseObject_Type.tp_richcompare) {
        return SPEC_FAIL_COMPARE_OP_BASEOBJECT;
    }
    return SPEC_FAIL_OTHER;
}
#endif


static int compare_masks[] = {
    // 1-bit: jump if less than
    // 2-bit: jump if equal
    // 4-bit: jump if greater
    [Py_LT] = 1 | 0 | 0,
    [Py_LE] = 1 | 2 | 0,
    [Py_EQ] = 0 | 2 | 0,
    [Py_NE] = 1 | 0 | 4,
    [Py_GT] = 0 | 0 | 4,
    [Py_GE] = 0 | 2 | 4,
};

void
_Py_Specialize_CompareOp(PyObject *lhs, PyObject *rhs,
                         _Py_CODEUNIT *instr, SpecializedCacheEntry *cache)
{
    _PyAdaptiveEntry *adaptive = &cache->adaptive;
    int op = adaptive->original_oparg;
    int next_opcode = _Py_OPCODE(instr[1]);
    if (next_opcode != POP_JUMP_IF_FALSE && next_opcode != POP_JUMP_IF_TRUE) {
        // Can't ever combine, so don't don't bother being adaptive.
        SPECIALIZATION_FAIL(COMPARE_OP, SPEC_FAIL_COMPARE_OP_NOT_FOLLOWED_BY_COND_JUMP);
        *instr = _Py_MAKECODEUNIT(COMPARE_OP, adaptive->original_oparg);
        goto failure;
    }
    assert(op <= Py_GE);
    int when_to_jump_mask = compare_masks[op];
    if (next_opcode == POP_JUMP_IF_FALSE) {
        when_to_jump_mask = (1 | 2 | 4) & ~when_to_jump_mask;
    }
    if (Py_TYPE(lhs) != Py_TYPE(rhs)) {
        SPECIALIZATION_FAIL(COMPARE_OP, compare_op_fail_kind(lhs, rhs));
        goto failure;
    }
    if (PyFloat_CheckExact(lhs)) {
        *instr = _Py_MAKECODEUNIT(COMPARE_OP_FLOAT_JUMP, _Py_OPARG(*instr));
        adaptive->index = when_to_jump_mask;
        goto success;
    }
    if (PyLong_CheckExact(lhs)) {
        if (Py_ABS(Py_SIZE(lhs)) <= 1 && Py_ABS(Py_SIZE(rhs)) <= 1) {
            *instr = _Py_MAKECODEUNIT(COMPARE_OP_INT_JUMP, _Py_OPARG(*instr));
            adaptive->index = when_to_jump_mask;
            goto success;
        }
        else {
            SPECIALIZATION_FAIL(COMPARE_OP, SPEC_FAIL_COMPARE_OP_BIG_INT);
            goto failure;
        }
    }
    if (PyUnicode_CheckExact(lhs)) {
        if (op != Py_EQ && op != Py_NE) {
            SPECIALIZATION_FAIL(COMPARE_OP, SPEC_FAIL_COMPARE_OP_STRING);
            goto failure;
        }
        else {
            *instr = _Py_MAKECODEUNIT(COMPARE_OP_STR_JUMP, _Py_OPARG(*instr));
            adaptive->index = (when_to_jump_mask & 2) == 0;
            goto success;
        }
    }
    SPECIALIZATION_FAIL(COMPARE_OP, compare_op_fail_kind(lhs, rhs));
failure:
    STAT_INC(COMPARE_OP, failure);
    cache_backoff(adaptive);
    return;
success:
    STAT_INC(COMPARE_OP, success);
    adaptive->counter = initial_counter_value();
}

<<<<<<< HEAD
void
_Py_Specialize_UnpackSequence(PyObject *seq, _Py_CODEUNIT *instr,
                              SpecializedCacheEntry *cache)
{
    _PyAdaptiveEntry *adaptive = &cache->adaptive;
    if (PyTuple_CheckExact(seq)) {
        if (PyTuple_GET_SIZE(seq) != adaptive->original_oparg) {
            SPECIALIZATION_FAIL(UNPACK_SEQUENCE, SPEC_FAIL_EXPECTED_ERROR);
            goto failure;
        }
        if (PyTuple_GET_SIZE(seq) == 2) {
            *instr = _Py_MAKECODEUNIT(UNPACK_SEQUENCE_TWO_TUPLE,
                                      _Py_OPARG(*instr));
            goto success;
        }
        *instr = _Py_MAKECODEUNIT(UNPACK_SEQUENCE_TUPLE, _Py_OPARG(*instr));
        goto success;
    }
    if (PyList_CheckExact(seq)) {
        if (PyList_GET_SIZE(seq) != adaptive->original_oparg) {
            SPECIALIZATION_FAIL(UNPACK_SEQUENCE, SPEC_FAIL_EXPECTED_ERROR);
            goto failure;
        }
        *instr = _Py_MAKECODEUNIT(UNPACK_SEQUENCE_LIST, _Py_OPARG(*instr));
        goto success;
    }
    SPECIALIZATION_FAIL(UNPACK_SEQUENCE, SPEC_FAIL_OTHER);
failure:
    STAT_INC(UNPACK_SEQUENCE, failure);
    cache_backoff(adaptive);
    return;
success:
    STAT_INC(UNPACK_SEQUENCE, success);
    adaptive->counter = initial_counter_value();
=======
int
 _PySpecialization_ClassifyIterator(PyObject *iter)
{
    if (PyGen_CheckExact(iter)) {
        return SPEC_FAIL_FOR_ITER_GENERATOR;
    }
    if (PyCoro_CheckExact(iter)) {
        return SPEC_FAIL_FOR_ITER_COROUTINE;
    }
    if (PyAsyncGen_CheckExact(iter)) {
        return SPEC_FAIL_FOR_ITER_ASYNC_GENERATOR;
    }
    PyTypeObject *t = _Py_TYPE(iter);
    if (t == &PyListIter_Type) {
        return SPEC_FAIL_FOR_ITER_LIST;
    }
    if (t == &PyTupleIter_Type) {
        return SPEC_FAIL_FOR_ITER_TUPLE;
    }
    if (t == &PyDictIterKey_Type) {
        return SPEC_FAIL_FOR_ITER_DICT_KEYS;
    }
    if (t == &PyDictIterValue_Type) {
        return SPEC_FAIL_FOR_ITER_DICT_VALUES;
    }
    if (t == &PyDictIterItem_Type) {
        return SPEC_FAIL_FOR_ITER_DICT_ITEMS;
    }
    if (t == &PySetIter_Type) {
        return SPEC_FAIL_FOR_ITER_SET;
    }
    if (t == &PyUnicodeIter_Type) {
        return SPEC_FAIL_FOR_ITER_STRING;
    }
    if (t == &PyBytesIter_Type) {
        return SPEC_FAIL_FOR_ITER_BYTES;
    }
    if (t == &PyRangeIter_Type) {
        return SPEC_FAIL_FOR_ITER_RANGE;
    }
    if (t == &PyEnum_Type) {
        return SPEC_FAIL_FOR_ITER_ENUMERATE;
    }

    if (strncmp(t->tp_name, "itertools", 8) == 0) {
        return SPEC_FAIL_FOR_ITER_ITERTOOLS;
    }
    return SPEC_FAIL_OTHER;
}

int
_PySpecialization_ClassifySequence(PyObject *seq)
{
    if (PyTuple_CheckExact(seq)) {
        return SPEC_FAIL_UNPACK_SEQUENCE_TUPLE;
    }
    if (PyList_CheckExact(seq)) {
        return SPEC_FAIL_UNPACK_SEQUENCE_LIST;
    }
    return SPEC_FAIL_OTHER;
>>>>>>> d18120cd
}<|MERGE_RESOLUTION|>--- conflicted
+++ resolved
@@ -51,6 +51,7 @@
     [STORE_ATTR] = STORE_ATTR_ADAPTIVE,
     [BINARY_OP] = BINARY_OP_ADAPTIVE,
     [COMPARE_OP] = COMPARE_OP_ADAPTIVE,
+    [UNPACK_SEQUENCE] = UNPACK_SEQUENCE_ADAPTIVE,
 };
 
 /* The number of cache entries required for a "family" of instructions. */
@@ -64,6 +65,7 @@
     [STORE_ATTR] = 2, /* _PyAdaptiveEntry and _PyAttrCache */
     [BINARY_OP] = 1,  // _PyAdaptiveEntry
     [COMPARE_OP] = 1, /* _PyAdaptiveEntry */
+    [UNPACK_SEQUENCE] = 1,  // _PyAdaptiveEntry
 };
 
 Py_ssize_t _Py_QuickenedCount = 0;
@@ -302,38 +304,6 @@
     return quickened[0].entry.zero.cache_count;
 }
 
-<<<<<<< HEAD
-/* Map from opcode to adaptive opcode.
-  Values of zero are ignored. */
-static uint8_t adaptive_opcodes[256] = {
-    [LOAD_ATTR] = LOAD_ATTR_ADAPTIVE,
-    [LOAD_GLOBAL] = LOAD_GLOBAL_ADAPTIVE,
-    [LOAD_METHOD] = LOAD_METHOD_ADAPTIVE,
-    [BINARY_SUBSCR] = BINARY_SUBSCR_ADAPTIVE,
-    [STORE_SUBSCR] = STORE_SUBSCR_ADAPTIVE,
-    [CALL_NO_KW] = CALL_NO_KW_ADAPTIVE,
-    [STORE_ATTR] = STORE_ATTR_ADAPTIVE,
-    [BINARY_OP] = BINARY_OP_ADAPTIVE,
-    [COMPARE_OP] = COMPARE_OP_ADAPTIVE,
-    [UNPACK_SEQUENCE] = UNPACK_SEQUENCE_ADAPTIVE,
-};
-
-/* The number of cache entries required for a "family" of instructions. */
-static uint8_t cache_requirements[256] = {
-    [LOAD_ATTR] = 2, /* _PyAdaptiveEntry and _PyAttrCache */
-    [LOAD_GLOBAL] = 2, /* _PyAdaptiveEntry and _PyLoadGlobalCache */
-    [LOAD_METHOD] = 3, /* _PyAdaptiveEntry, _PyAttrCache and _PyObjectCache */
-    [BINARY_SUBSCR] = 2, /* _PyAdaptiveEntry, _PyObjectCache */
-    [STORE_SUBSCR] = 0,
-    [CALL_NO_KW] = 2, /* _PyAdaptiveEntry and _PyObjectCache/_PyCallCache */
-    [STORE_ATTR] = 2, /* _PyAdaptiveEntry and _PyAttrCache */
-    [BINARY_OP] = 1,  // _PyAdaptiveEntry
-    [COMPARE_OP] = 1, /* _PyAdaptiveEntry */
-    [UNPACK_SEQUENCE] = 1,  // _PyAdaptiveEntry
-};
-
-=======
->>>>>>> d18120cd
 /* Return the oparg for the cache_offset and instruction index.
  *
  * If no cache is needed then return the original oparg.
@@ -628,10 +598,6 @@
 #define SPEC_FAIL_FOR_ITER_DICT_VALUES 22
 #define SPEC_FAIL_FOR_ITER_ENUMERATE 23
 
-/* UNPACK_SEQUENCE */
-#define SPEC_FAIL_UNPACK_SEQUENCE_TUPLE 10
-#define SPEC_FAIL_UNPACK_SEQUENCE_LIST 11
-
 
 static int
 specialize_module_load_attr(
@@ -1938,7 +1904,7 @@
     adaptive->counter = initial_counter_value();
 }
 
-<<<<<<< HEAD
+
 void
 _Py_Specialize_UnpackSequence(PyObject *seq, _Py_CODEUNIT *instr,
                               SpecializedCacheEntry *cache)
@@ -1973,7 +1939,9 @@
 success:
     STAT_INC(UNPACK_SEQUENCE, success);
     adaptive->counter = initial_counter_value();
-=======
+}
+
+
 int
  _PySpecialization_ClassifyIterator(PyObject *iter)
 {
@@ -2022,17 +1990,4 @@
         return SPEC_FAIL_FOR_ITER_ITERTOOLS;
     }
     return SPEC_FAIL_OTHER;
-}
-
-int
-_PySpecialization_ClassifySequence(PyObject *seq)
-{
-    if (PyTuple_CheckExact(seq)) {
-        return SPEC_FAIL_UNPACK_SEQUENCE_TUPLE;
-    }
-    if (PyList_CheckExact(seq)) {
-        return SPEC_FAIL_UNPACK_SEQUENCE_LIST;
-    }
-    return SPEC_FAIL_OTHER;
->>>>>>> d18120cd
 }