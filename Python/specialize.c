--- conflicted
+++ resolved
@@ -2169,15 +2169,10 @@
         goto success;
     }
     else if (tp == &PyGen_Type && oparg <= SHRT_MAX) {
-<<<<<<< HEAD
-        assert(instr[oparg + INLINE_CACHE_ENTRIES_FOR_ITER + 1].opcode == END_FOR  ||
-            instr[oparg + INLINE_CACHE_ENTRIES_FOR_ITER + 1].opcode == INSTRUMENTED_END_FOR
+        assert(instr[oparg + INLINE_CACHE_ENTRIES_FOR_ITER + 1].op.code == END_FOR  ||
+            instr[oparg + INLINE_CACHE_ENTRIES_FOR_ITER + 1].op.code == INSTRUMENTED_END_FOR
         );
-        _py_set_opcode(instr, FOR_ITER_GEN);
-=======
-        assert(instr[oparg + INLINE_CACHE_ENTRIES_FOR_ITER + 1].op.code == END_FOR);
         instr->op.code = FOR_ITER_GEN;
->>>>>>> 22b8d77b
         goto success;
     }
     SPECIALIZATION_FAIL(FOR_ITER,
