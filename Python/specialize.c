--- conflicted
+++ resolved
@@ -1344,16 +1344,7 @@
     PyObject *callable, _Py_CODEUNIT *instr,
     int nargs, PyObject *kwnames, SpecializedCacheEntry *cache)
 {
-<<<<<<< HEAD
-    assert(PyType_Check(callable));
-    PyTypeObject *tp = (PyTypeObject *)callable;
-=======
     PyTypeObject *tp = _PyType_CAST(callable);
-    if (_Py_OPCODE(instr[-1]) == PRECALL_METHOD) {
-        SPECIALIZATION_FAIL(CALL_NO_KW, SPEC_FAIL_METHOD_CALL_CLASS);
-        return -1;
-    }
->>>>>>> 38afeb1a
     if (tp->tp_new == PyBaseObject_Type.tp_new) {
         SPECIALIZATION_FAIL(CALL, SPEC_FAIL_PYTHON_CLASS);
         return -1;
