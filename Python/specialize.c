#include "Python.h"
#include "pycore_code.h"
#include "pycore_dict.h"
#include "pycore_global_strings.h"  // _Py_ID()
#include "pycore_long.h"
#include "pycore_moduleobject.h"
#include "pycore_object.h"
#include "opcode.h"
#include "structmember.h"         // struct PyMemberDef, T_OFFSET_EX

#include <stdlib.h> // rand()

/* For guidance on adding or extending families of instructions see
 * ./adaptive.md
 */


/* We layout the quickened data as a bi-directional array:
 * Instructions upwards, cache entries downwards.
 * first_instr is aligned to a SpecializedCacheEntry.
 * The nth instruction is located at first_instr[n]
 * The nth cache is located at ((SpecializedCacheEntry *)first_instr)[-1-n]
 * The first (index 0) cache entry is reserved for the count, to enable finding
 * the first instruction from the base pointer.
 * The cache_count argument must include space for the count.
 * We use the SpecializedCacheOrInstruction union to refer to the data
 * to avoid type punning.

 Layout of quickened data, each line 8 bytes for M cache entries and N instructions:

 <cache_count>                              <---- co->co_quickened
 <cache M-1>
 <cache M-2>
 ...
 <cache 0>
 <instr 0> <instr 1> <instr 2> <instr 3>    <--- co->co_first_instr
 <instr 4> <instr 5> <instr 6> <instr 7>
 ...
 <instr N-1>
*/

/* Map from opcode to adaptive opcode.
  Values of zero are ignored. */
static uint8_t adaptive_opcodes[256] = {
    [LOAD_ATTR] = LOAD_ATTR_ADAPTIVE,
    [LOAD_GLOBAL] = LOAD_GLOBAL_ADAPTIVE,
    [LOAD_METHOD] = LOAD_METHOD_ADAPTIVE,
    [BINARY_SUBSCR] = BINARY_SUBSCR_ADAPTIVE,
    [STORE_SUBSCR] = STORE_SUBSCR_ADAPTIVE,
    [CALL] = CALL_ADAPTIVE,
    [PRECALL] = PRECALL_ADAPTIVE,
    [STORE_ATTR] = STORE_ATTR_ADAPTIVE,
    [BINARY_OP] = BINARY_OP_ADAPTIVE,
    [COMPARE_OP] = COMPARE_OP_ADAPTIVE,
    [UNPACK_SEQUENCE] = UNPACK_SEQUENCE_ADAPTIVE,
};

/* The number of cache entries required for a "family" of instructions. */
static uint8_t cache_requirements[256] = {
    [LOAD_ATTR] = 1,  // _PyAdaptiveEntry
    [LOAD_GLOBAL] = 2, /* _PyAdaptiveEntry and _PyLoadGlobalCache */
    [LOAD_METHOD] = 3, /* _PyAdaptiveEntry, _PyAttrCache and _PyObjectCache */
    [BINARY_SUBSCR] = 2, /* _PyAdaptiveEntry, _PyObjectCache */
    [STORE_SUBSCR] = 0,
    [CALL] = 2, /* _PyAdaptiveEntry and _PyObjectCache/_PyCallCache */
    [PRECALL] = 2, /* _PyAdaptiveEntry and _PyObjectCache/_PyCallCache */
    [STORE_ATTR] = 1,  // _PyAdaptiveEntry
    [BINARY_OP] = 1,  // _PyAdaptiveEntry
    [COMPARE_OP] = 1, /* _PyAdaptiveEntry */
    [UNPACK_SEQUENCE] = 1,  // _PyAdaptiveEntry
};

Py_ssize_t _Py_QuickenedCount = 0;
#ifdef Py_STATS
PyStats _py_stats = { 0 };

#define ADD_STAT_TO_DICT(res, field) \
    do { \
        PyObject *val = PyLong_FromUnsignedLongLong(stats->field); \
        if (val == NULL) { \
            Py_DECREF(res); \
            return NULL; \
        } \
        if (PyDict_SetItemString(res, #field, val) == -1) { \
            Py_DECREF(res); \
            Py_DECREF(val); \
            return NULL; \
        } \
        Py_DECREF(val); \
    } while(0);

static PyObject*
stats_to_dict(SpecializationStats *stats)
{
    PyObject *res = PyDict_New();
    if (res == NULL) {
        return NULL;
    }
    ADD_STAT_TO_DICT(res, success);
    ADD_STAT_TO_DICT(res, failure);
    ADD_STAT_TO_DICT(res, hit);
    ADD_STAT_TO_DICT(res, deferred);
    ADD_STAT_TO_DICT(res, miss);
    ADD_STAT_TO_DICT(res, deopt);
    PyObject *failure_kinds = PyTuple_New(SPECIALIZATION_FAILURE_KINDS);
    if (failure_kinds == NULL) {
        Py_DECREF(res);
        return NULL;
    }
    for (int i = 0; i < SPECIALIZATION_FAILURE_KINDS; i++) {
        PyObject *stat = PyLong_FromUnsignedLongLong(stats->failure_kinds[i]);
        if (stat == NULL) {
            Py_DECREF(res);
            Py_DECREF(failure_kinds);
            return NULL;
        }
        PyTuple_SET_ITEM(failure_kinds, i, stat);
    }
    if (PyDict_SetItemString(res, "failure_kinds", failure_kinds)) {
        Py_DECREF(res);
        Py_DECREF(failure_kinds);
        return NULL;
    }
    Py_DECREF(failure_kinds);
    return res;
}
#undef ADD_STAT_TO_DICT

static int
add_stat_dict(
    PyObject *res,
    int opcode,
    const char *name) {

    SpecializationStats *stats = &_py_stats.opcode_stats[opcode].specialization;
    PyObject *d = stats_to_dict(stats);
    if (d == NULL) {
        return -1;
    }
    int err = PyDict_SetItemString(res, name, d);
    Py_DECREF(d);
    return err;
}

#ifdef Py_STATS
PyObject*
_Py_GetSpecializationStats(void) {
    PyObject *stats = PyDict_New();
    if (stats == NULL) {
        return NULL;
    }
    int err = 0;
    err += add_stat_dict(stats, LOAD_ATTR, "load_attr");
    err += add_stat_dict(stats, LOAD_GLOBAL, "load_global");
    err += add_stat_dict(stats, LOAD_METHOD, "load_method");
    err += add_stat_dict(stats, BINARY_SUBSCR, "binary_subscr");
    err += add_stat_dict(stats, STORE_SUBSCR, "store_subscr");
    err += add_stat_dict(stats, STORE_ATTR, "store_attr");
    err += add_stat_dict(stats, CALL, "call");
    err += add_stat_dict(stats, BINARY_OP, "binary_op");
    err += add_stat_dict(stats, COMPARE_OP, "compare_op");
    err += add_stat_dict(stats, UNPACK_SEQUENCE, "unpack_sequence");
    err += add_stat_dict(stats, PRECALL, "precall");
    if (err < 0) {
        Py_DECREF(stats);
        return NULL;
    }
    return stats;
}
#endif


#define PRINT_STAT(i, field) \
    if (stats[i].field) { \
        fprintf(out, "    opcode[%d]." #field " : %" PRIu64 "\n", i, stats[i].field); \
    }

static void
print_spec_stats(FILE *out, OpcodeStats *stats)
{
    /* Mark some opcodes as specializable for stats,
     * even though we don't specialize them yet. */
    fprintf(out, "opcode[%d].specializable : 1\n", FOR_ITER);
    for (int i = 0; i < 256; i++) {
        if (adaptive_opcodes[i]) {
            fprintf(out, "opcode[%d].specializable : 1\n", i);
        }
        PRINT_STAT(i, specialization.success);
        PRINT_STAT(i, specialization.failure);
        PRINT_STAT(i, specialization.hit);
        PRINT_STAT(i, specialization.deferred);
        PRINT_STAT(i, specialization.miss);
        PRINT_STAT(i, specialization.deopt);
        PRINT_STAT(i, execution_count);
        for (int j = 0; j < SPECIALIZATION_FAILURE_KINDS; j++) {
            uint64_t val = stats[i].specialization.failure_kinds[j];
            if (val) {
                fprintf(out, "    opcode[%d].specialization.failure_kinds[%d] : %"
                    PRIu64 "\n", i, j, val);
            }
        }
        for(int j = 0; j < 256; j++) {
            if (stats[i].pair_count[j]) {
                fprintf(out, "opcode[%d].pair_count[%d] : %" PRIu64 "\n",
                        i, j, stats[i].pair_count[j]);
            }
        }
    }
}
#undef PRINT_STAT


static void
print_call_stats(FILE *out, CallStats *stats)
{
    fprintf(out, "Calls to PyEval_EvalDefault: %" PRIu64 "\n", stats->pyeval_calls);
    fprintf(out, "Calls to Python functions inlined: %" PRIu64 "\n", stats->inlined_py_calls);
    fprintf(out, "Frames pushed: %" PRIu64 "\n", stats->frames_pushed);
    fprintf(out, "Frame objects created: %" PRIu64 "\n", stats->frame_objects_created);
}

static void
print_object_stats(FILE *out, ObjectStats *stats)
{
    fprintf(out, "Object allocations: %" PRIu64 "\n", stats->allocations);
    fprintf(out, "Object frees: %" PRIu64 "\n", stats->frees);
    fprintf(out, "Object new values: %" PRIu64 "\n", stats->new_values);
    fprintf(out, "Object materialize dict (on request): %" PRIu64 "\n", stats->dict_materialized_on_request);
    fprintf(out, "Object materialize dict (new key): %" PRIu64 "\n", stats->dict_materialized_new_key);
    fprintf(out, "Object materialize dict (too big): %" PRIu64 "\n", stats->dict_materialized_too_big);
}

static void
print_stats(FILE *out, PyStats *stats) {
    print_spec_stats(out, stats->opcode_stats);
    print_call_stats(out, &stats->call_stats);
    print_object_stats(out, &stats->object_stats);
}

void
_Py_PrintSpecializationStats(int to_file)
{
    FILE *out = stderr;
    if (to_file) {
        /* Write to a file instead of stderr. */
# ifdef MS_WINDOWS
        const char *dirname = "c:\\temp\\py_stats\\";
# else
        const char *dirname = "/tmp/py_stats/";
# endif
        /* Use random 160 bit number as file name,
        * to avoid both accidental collisions and
        * symlink attacks. */
        unsigned char rand[20];
        char hex_name[41];
        _PyOS_URandomNonblock(rand, 20);
        for (int i = 0; i < 20; i++) {
            hex_name[2*i] = "0123456789abcdef"[rand[i]&15];
            hex_name[2*i+1] = "0123456789abcdef"[(rand[i]>>4)&15];
        }
        hex_name[40] = '\0';
        char buf[64];
        assert(strlen(dirname) + 40 + strlen(".txt") < 64);
        sprintf(buf, "%s%s.txt", dirname, hex_name);
        FILE *fout = fopen(buf, "w");
        if (fout) {
            out = fout;
        }
    }
    else {
        fprintf(out, "Specialization stats:\n");
    }
    print_stats(out, &_py_stats);
    if (out != stderr) {
        fclose(out);
    }
}

#ifdef Py_STATS

#define SPECIALIZATION_FAIL(opcode, kind) _py_stats.opcode_stats[opcode].specialization.failure_kinds[kind]++


#endif
#endif

#ifndef SPECIALIZATION_FAIL
#define SPECIALIZATION_FAIL(opcode, kind) ((void)0)
#endif

static SpecializedCacheOrInstruction *
allocate(int cache_count, int instruction_count)
{
    assert(sizeof(SpecializedCacheOrInstruction) == 2*sizeof(int32_t));
    assert(sizeof(SpecializedCacheEntry) == 2*sizeof(int32_t));
    assert(cache_count > 0);
    assert(instruction_count > 0);
    int count = cache_count + (instruction_count + INSTRUCTIONS_PER_ENTRY -1)/INSTRUCTIONS_PER_ENTRY;
    SpecializedCacheOrInstruction *array = (SpecializedCacheOrInstruction *)
        PyMem_Malloc(sizeof(SpecializedCacheOrInstruction) * count);
    if (array == NULL) {
        PyErr_NoMemory();
        return NULL;
    }
    _Py_QuickenedCount++;
    array[0].entry.zero.cache_count = cache_count;
    return array;
}

static int
get_cache_count(SpecializedCacheOrInstruction *quickened) {
    return quickened[0].entry.zero.cache_count;
}

/* Return the oparg for the cache_offset and instruction index.
 *
 * If no cache is needed then return the original oparg.
 * If a cache is needed, but cannot be accessed because
 * oparg would be too large, then return -1.
 *
 * Also updates the cache_offset, as it may need to be incremented by
 * more than the cache requirements, if many instructions do not need caches.
 *
 * See pycore_code.h for details of how the cache offset,
 * instruction index and oparg are related */
static int
oparg_from_instruction_and_update_offset(int index, int opcode, int original_oparg, int *cache_offset) {
    /* The instruction pointer in the interpreter points to the next
     * instruction, so we compute the offset using nexti (index + 1) */
    int nexti = index + 1;
    uint8_t need = cache_requirements[opcode];
    if (need == 0) {
        return original_oparg;
    }
    assert(adaptive_opcodes[opcode] != 0);
    int oparg = oparg_from_offset_and_nexti(*cache_offset, nexti);
    assert(*cache_offset == offset_from_oparg_and_nexti(oparg, nexti));
    /* Some cache space is wasted here as the minimum possible offset is (nexti>>1) */
    if (oparg < 0) {
        oparg = 0;
        *cache_offset = offset_from_oparg_and_nexti(oparg, nexti);
    }
    else if (oparg > 255) {
        return -1;
    }
    *cache_offset += need;
    return oparg;
}

static int
entries_needed(const _Py_CODEUNIT *code, int len)
{
    int cache_offset = 0;
    int previous_opcode = -1;
    for (int i = 0; i < len; i++) {
        uint8_t opcode = _Py_OPCODE(code[i]);
        if (previous_opcode != EXTENDED_ARG) {
            oparg_from_instruction_and_update_offset(i, opcode, 0, &cache_offset);
        }
        previous_opcode = opcode;
    }
    return cache_offset + 1;   // One extra for the count entry
}

static inline _Py_CODEUNIT *
first_instruction(SpecializedCacheOrInstruction *quickened)
{
    return &quickened[get_cache_count(quickened)].code[0];
}

/** Insert adaptive instructions and superinstructions.
 *
 * Skip instruction preceded by EXTENDED_ARG for adaptive
 * instructions as those are both very rare and tricky
 * to handle.
 */
static void
optimize(SpecializedCacheOrInstruction *quickened, int len)
{
    _Py_CODEUNIT *instructions = first_instruction(quickened);
    int cache_offset = 0;
    int previous_opcode = -1;
    int previous_oparg = 0;
    for(int i = 0; i < len; i++) {
        int opcode = _Py_OPCODE(instructions[i]);
        int oparg = _Py_OPARG(instructions[i]);
        uint8_t adaptive_opcode = adaptive_opcodes[opcode];
        if (adaptive_opcode && previous_opcode != EXTENDED_ARG) {
            int new_oparg = oparg_from_instruction_and_update_offset(
                i, opcode, oparg, &cache_offset
            );
            if (new_oparg < 0) {
                /* Not possible to allocate a cache for this instruction */
                previous_opcode = opcode;
                continue;
            }
            previous_opcode = adaptive_opcode;
            int entries_needed = cache_requirements[opcode];
            if (entries_needed) {
                /* Initialize the adpative cache entry */
                int cache0_offset = cache_offset-entries_needed;
                SpecializedCacheEntry *cache =
                    _GetSpecializedCacheEntry(instructions, cache0_offset);
                cache->adaptive.original_oparg = oparg;
                cache->adaptive.counter = 0;
            } else {
                // oparg is the adaptive cache counter
                new_oparg = 0;
            }
            instructions[i] = _Py_MAKECODEUNIT(adaptive_opcode, new_oparg);
        }
        else {
            /* Super instructions don't use the cache,
             * so no need to update the offset. */
            switch (opcode) {
                case JUMP_ABSOLUTE:
                    instructions[i] = _Py_MAKECODEUNIT(JUMP_ABSOLUTE_QUICK, oparg);
                    break;
                case RESUME:
                    instructions[i] = _Py_MAKECODEUNIT(RESUME_QUICK, oparg);
                    break;
                case LOAD_FAST:
                    switch(previous_opcode) {
                        case LOAD_FAST:
                            instructions[i-1] = _Py_MAKECODEUNIT(LOAD_FAST__LOAD_FAST, previous_oparg);
                            break;
                        case STORE_FAST:
                            instructions[i-1] = _Py_MAKECODEUNIT(STORE_FAST__LOAD_FAST, previous_oparg);
                            break;
                        case LOAD_CONST:
                            instructions[i-1] = _Py_MAKECODEUNIT(LOAD_CONST__LOAD_FAST, previous_oparg);
                            break;
                    }
                    break;
                case STORE_FAST:
                    if (previous_opcode == STORE_FAST) {
                        instructions[i-1] = _Py_MAKECODEUNIT(STORE_FAST__STORE_FAST, previous_oparg);
                    }
                    break;
                case LOAD_CONST:
                    if (previous_opcode == LOAD_FAST) {
                        instructions[i-1] = _Py_MAKECODEUNIT(LOAD_FAST__LOAD_CONST, previous_oparg);
                    }
                    break;
            }
            previous_opcode = opcode;
            previous_oparg = oparg;
        }
    }
    assert(cache_offset+1 == get_cache_count(quickened));
}

int
_Py_Quicken(PyCodeObject *code) {
    if (code->co_quickened) {
        return 0;
    }
    Py_ssize_t size = PyBytes_GET_SIZE(code->co_code);
    int instr_count = (int)(size/sizeof(_Py_CODEUNIT));
    if (instr_count > MAX_SIZE_TO_QUICKEN) {
        code->co_warmup = QUICKENING_WARMUP_COLDEST;
        return 0;
    }
    int entry_count = entries_needed(code->co_firstinstr, instr_count);
    SpecializedCacheOrInstruction *quickened = allocate(entry_count, instr_count);
    if (quickened == NULL) {
        return -1;
    }
    _Py_CODEUNIT *new_instructions = first_instruction(quickened);
    memcpy(new_instructions, code->co_firstinstr, size);
    optimize(quickened, instr_count);
    code->co_quickened = quickened;
    code->co_firstinstr = new_instructions;
    return 0;
}

static inline int
initial_counter_value(void) {
    /* Starting value for the counter.
     * This value needs to be not too low, otherwise
     * it would cause excessive de-optimization.
     * Neither should it be too high, or that would delay
     * de-optimization excessively when it is needed.
     * A value around 50 seems to work, and we choose a
     * prime number to avoid artifacts.
     */
    return 53;
}

/* Common */

#define SPEC_FAIL_OTHER 0
#define SPEC_FAIL_NO_DICT 1
#define SPEC_FAIL_OVERRIDDEN 2
#define SPEC_FAIL_OUT_OF_VERSIONS 3
#define SPEC_FAIL_OUT_OF_RANGE 4
#define SPEC_FAIL_EXPECTED_ERROR 5
#define SPEC_FAIL_WRONG_NUMBER_ARGUMENTS 6

#define SPEC_FAIL_LOAD_GLOBAL_NON_STRING_OR_SPLIT 18

/* Attributes */

#define SPEC_FAIL_ATTR_OVERRIDING_DESCRIPTOR 8
#define SPEC_FAIL_ATTR_NON_OVERRIDING_DESCRIPTOR 9
#define SPEC_FAIL_ATTR_NOT_DESCRIPTOR 10
#define SPEC_FAIL_ATTR_METHOD 11
#define SPEC_FAIL_ATTR_MUTABLE_CLASS 12
#define SPEC_FAIL_ATTR_PROPERTY 13
#define SPEC_FAIL_ATTR_NON_OBJECT_SLOT 14
#define SPEC_FAIL_ATTR_READ_ONLY 15
#define SPEC_FAIL_ATTR_AUDITED_SLOT 16
#define SPEC_FAIL_ATTR_NOT_MANAGED_DICT 17
#define SPEC_FAIL_ATTR_NON_STRING_OR_SPLIT 18
#define SPEC_FAIL_ATTR_MODULE_ATTR_NOT_FOUND 19

/* Methods */

#define SPEC_FAIL_LOAD_METHOD_OVERRIDING_DESCRIPTOR 8
#define SPEC_FAIL_LOAD_METHOD_NON_OVERRIDING_DESCRIPTOR 9
#define SPEC_FAIL_LOAD_METHOD_NOT_DESCRIPTOR 10
#define SPEC_FAIL_LOAD_METHOD_METHOD 11
#define SPEC_FAIL_LOAD_METHOD_MUTABLE_CLASS 12
#define SPEC_FAIL_LOAD_METHOD_PROPERTY 13
#define SPEC_FAIL_LOAD_METHOD_NON_OBJECT_SLOT 14
#define SPEC_FAIL_LOAD_METHOD_IS_ATTR 15
#define SPEC_FAIL_LOAD_METHOD_DICT_SUBCLASS 16
#define SPEC_FAIL_LOAD_METHOD_BUILTIN_CLASS_METHOD 17
#define SPEC_FAIL_LOAD_METHOD_CLASS_METHOD_OBJ 18
#define SPEC_FAIL_LOAD_METHOD_OBJECT_SLOT 19
#define SPEC_FAIL_LOAD_METHOD_HAS_DICT 20
#define SPEC_FAIL_LOAD_METHOD_HAS_MANAGED_DICT 21
#define SPEC_FAIL_LOAD_METHOD_INSTANCE_ATTRIBUTE 22
#define SPEC_FAIL_LOAD_METHOD_METACLASS_ATTRIBUTE 23

/* Binary subscr and store subscr */

#define SPEC_FAIL_SUBSCR_ARRAY_INT 8
#define SPEC_FAIL_SUBSCR_ARRAY_SLICE 9
#define SPEC_FAIL_SUBSCR_LIST_SLICE 10
#define SPEC_FAIL_SUBSCR_TUPLE_SLICE 11
#define SPEC_FAIL_SUBSCR_STRING_INT 12
#define SPEC_FAIL_SUBSCR_STRING_SLICE 13
#define SPEC_FAIL_SUBSCR_BUFFER_INT 15
#define SPEC_FAIL_SUBSCR_BUFFER_SLICE 16
#define SPEC_FAIL_SUBSCR_SEQUENCE_INT 17

/* Store subscr */
#define SPEC_FAIL_SUBSCR_BYTEARRAY_INT 18
#define SPEC_FAIL_SUBSCR_BYTEARRAY_SLICE 19
#define SPEC_FAIL_SUBSCR_PY_SIMPLE 20
#define SPEC_FAIL_SUBSCR_PY_OTHER 21
#define SPEC_FAIL_SUBSCR_DICT_SUBCLASS_NO_OVERRIDE 22

/* Binary op */

#define SPEC_FAIL_BINARY_OP_ADD_DIFFERENT_TYPES          8
#define SPEC_FAIL_BINARY_OP_ADD_OTHER                    9
#define SPEC_FAIL_BINARY_OP_AND_DIFFERENT_TYPES         10
#define SPEC_FAIL_BINARY_OP_AND_INT                     11
#define SPEC_FAIL_BINARY_OP_AND_OTHER                   12
#define SPEC_FAIL_BINARY_OP_FLOOR_DIVIDE                13
#define SPEC_FAIL_BINARY_OP_LSHIFT                      14
#define SPEC_FAIL_BINARY_OP_MATRIX_MULTIPLY             15
#define SPEC_FAIL_BINARY_OP_MULTIPLY_DIFFERENT_TYPES    16
#define SPEC_FAIL_BINARY_OP_MULTIPLY_OTHER              17
#define SPEC_FAIL_BINARY_OP_OR                          18
#define SPEC_FAIL_BINARY_OP_POWER                       19
#define SPEC_FAIL_BINARY_OP_REMAINDER                   20
#define SPEC_FAIL_BINARY_OP_RSHIFT                      21
#define SPEC_FAIL_BINARY_OP_SUBTRACT_DIFFERENT_TYPES    22
#define SPEC_FAIL_BINARY_OP_SUBTRACT_OTHER              23
#define SPEC_FAIL_BINARY_OP_TRUE_DIVIDE_DIFFERENT_TYPES 24
#define SPEC_FAIL_BINARY_OP_TRUE_DIVIDE_FLOAT           25
#define SPEC_FAIL_BINARY_OP_TRUE_DIVIDE_OTHER           26
#define SPEC_FAIL_BINARY_OP_XOR                         27

/* Calls */
#define SPEC_FAIL_CALL_COMPLEX_PARAMETERS 9
#define SPEC_FAIL_CALL_CO_NOT_OPTIMIZED 10
/* SPEC_FAIL_METHOD  defined as 11 above */

#define SPEC_FAIL_CALL_INSTANCE_METHOD 11
#define SPEC_FAIL_CALL_CMETHOD 12
#define SPEC_FAIL_CALL_PYCFUNCTION 13
#define SPEC_FAIL_CALL_PYCFUNCTION_WITH_KEYWORDS 14
#define SPEC_FAIL_CALL_PYCFUNCTION_FAST_WITH_KEYWORDS 15
#define SPEC_FAIL_CALL_PYCFUNCTION_NOARGS 16
#define SPEC_FAIL_CALL_BAD_CALL_FLAGS 17
#define SPEC_FAIL_CALL_CLASS 18
#define SPEC_FAIL_CALL_PYTHON_CLASS 19
#define SPEC_FAIL_CALL_METHOD_DESCRIPTOR 20
#define SPEC_FAIL_CALL_BOUND_METHOD 21
#define SPEC_FAIL_CALL_STR 22
#define SPEC_FAIL_CALL_CLASS_NO_VECTORCALL 23
#define SPEC_FAIL_CALL_CLASS_MUTABLE 24
#define SPEC_FAIL_CALL_KWNAMES 25
#define SPEC_FAIL_CALL_METHOD_WRAPPER 26
#define SPEC_FAIL_CALL_OPERATOR_WRAPPER 27
#define SPEC_FAIL_CALL_PYFUNCTION 28

/* COMPARE_OP */
#define SPEC_FAIL_COMPARE_OP_DIFFERENT_TYPES 12
#define SPEC_FAIL_COMPARE_OP_STRING 13
#define SPEC_FAIL_COMPARE_OP_NOT_FOLLOWED_BY_COND_JUMP 14
#define SPEC_FAIL_COMPARE_OP_BIG_INT 15
#define SPEC_FAIL_COMPARE_OP_BYTES 16
#define SPEC_FAIL_COMPARE_OP_TUPLE 17
#define SPEC_FAIL_COMPARE_OP_LIST 18
#define SPEC_FAIL_COMPARE_OP_SET 19
#define SPEC_FAIL_COMPARE_OP_BOOL 20
#define SPEC_FAIL_COMPARE_OP_BASEOBJECT 21
#define SPEC_FAIL_COMPARE_OP_FLOAT_LONG 22
#define SPEC_FAIL_COMPARE_OP_LONG_FLOAT 23

/* FOR_ITER */
#define SPEC_FAIL_FOR_ITER_GENERATOR 10
#define SPEC_FAIL_FOR_ITER_COROUTINE 11
#define SPEC_FAIL_FOR_ITER_ASYNC_GENERATOR 12
#define SPEC_FAIL_FOR_ITER_LIST 13
#define SPEC_FAIL_FOR_ITER_TUPLE 14
#define SPEC_FAIL_FOR_ITER_SET 15
#define SPEC_FAIL_FOR_ITER_STRING 16
#define SPEC_FAIL_FOR_ITER_BYTES 17
#define SPEC_FAIL_FOR_ITER_RANGE 18
#define SPEC_FAIL_FOR_ITER_ITERTOOLS 19
#define SPEC_FAIL_FOR_ITER_DICT_KEYS 20
#define SPEC_FAIL_FOR_ITER_DICT_ITEMS 21
#define SPEC_FAIL_FOR_ITER_DICT_VALUES 22
#define SPEC_FAIL_FOR_ITER_ENUMERATE 23

// UNPACK_SEQUENCE

#define SPEC_FAIL_UNPACK_SEQUENCE_ITERATOR 8
#define SPEC_FAIL_UNPACK_SEQUENCE_SEQUENCE 9


static int
specialize_module_load_attr(
    PyObject *owner, _Py_CODEUNIT *instr, PyObject *name,
    _PyAdaptiveEntry *cache0, int opcode,
    int opcode_module)
{
    PyModuleObject *m = (PyModuleObject *)owner;
    PyObject *value = NULL;
    assert((owner->ob_type->tp_flags & Py_TPFLAGS_MANAGED_DICT) == 0);
    PyDictObject *dict = (PyDictObject *)m->md_dict;
    if (dict == NULL) {
        SPECIALIZATION_FAIL(opcode, SPEC_FAIL_NO_DICT);
        return -1;
    }
    if (dict->ma_keys->dk_kind != DICT_KEYS_UNICODE) {
        SPECIALIZATION_FAIL(opcode, SPEC_FAIL_ATTR_NON_STRING_OR_SPLIT);
        return -1;
    }
    Py_ssize_t index = _PyDict_GetItemHint(dict, &_Py_ID(__getattr__), -1,
                                           &value);
    assert(index != DKIX_ERROR);
    if (index != DKIX_EMPTY) {
        SPECIALIZATION_FAIL(opcode, SPEC_FAIL_ATTR_MODULE_ATTR_NOT_FOUND);
        return -1;
    }
    index = _PyDict_GetItemHint(dict, name, -1, &value);
    assert (index != DKIX_ERROR);
    if (index != (uint16_t)index) {
        SPECIALIZATION_FAIL(opcode, SPEC_FAIL_OUT_OF_RANGE);
        return -1;
    }
    uint32_t keys_version = _PyDictKeys_GetVersionForCurrentState(dict->ma_keys);
    if (keys_version == 0) {
        SPECIALIZATION_FAIL(opcode, SPEC_FAIL_OUT_OF_VERSIONS);
        return -1;
    }
    cache0->version = keys_version;
    cache0->index = (uint16_t)index;
    *instr = _Py_MAKECODEUNIT(opcode_module, _Py_OPARG(*instr));
    return 0;
}



/* Attribute specialization */

typedef enum {
    OVERRIDING, /* Is an overriding descriptor, and will remain so. */
    METHOD, /* Attribute has Py_TPFLAGS_METHOD_DESCRIPTOR set */
    PROPERTY, /* Is a property */
    OBJECT_SLOT, /* Is an object slot descriptor */
    OTHER_SLOT, /* Is a slot descriptor of another type */
    NON_OVERRIDING, /* Is another non-overriding descriptor, and is an instance of an immutable class*/
    BUILTIN_CLASSMETHOD, /* Builtin methods with METH_CLASS */
    PYTHON_CLASSMETHOD, /* Python classmethod(func) object */
    NON_DESCRIPTOR, /* Is not a descriptor, and is an instance of an immutable class */
    MUTABLE,   /* Instance of a mutable class; might, or might not, be a descriptor */
    ABSENT, /* Attribute is not present on the class */
    DUNDER_CLASS, /* __class__ attribute */
    GETSET_OVERRIDDEN /* __getattribute__ or __setattr__ has been overridden */
} DescriptorClassification;


static DescriptorClassification
analyze_descriptor(PyTypeObject *type, PyObject *name, PyObject **descr, int store)
{
    if (store) {
        if (type->tp_setattro != PyObject_GenericSetAttr) {
            *descr = NULL;
            return GETSET_OVERRIDDEN;
        }
    }
    else {
        if (type->tp_getattro != PyObject_GenericGetAttr) {
            *descr = NULL;
            return GETSET_OVERRIDDEN;
        }
    }
    PyObject *descriptor = _PyType_Lookup(type, name);
    *descr = descriptor;
    if (descriptor == NULL) {
        return ABSENT;
    }
    PyTypeObject *desc_cls = Py_TYPE(descriptor);
    if (!(desc_cls->tp_flags & Py_TPFLAGS_IMMUTABLETYPE)) {
        return MUTABLE;
    }
    if (desc_cls->tp_descr_set) {
        if (desc_cls == &PyMemberDescr_Type) {
            PyMemberDescrObject *member = (PyMemberDescrObject *)descriptor;
            struct PyMemberDef *dmem = member->d_member;
            if (dmem->type == T_OBJECT_EX) {
                return OBJECT_SLOT;
            }
            return OTHER_SLOT;
        }
        if (desc_cls == &PyProperty_Type) {
            return PROPERTY;
        }
        if (PyUnicode_CompareWithASCIIString(name, "__class__") == 0) {
            if (descriptor == _PyType_Lookup(&PyBaseObject_Type, name)) {
                return DUNDER_CLASS;
            }
        }
        return OVERRIDING;
    }
    if (desc_cls->tp_descr_get) {
        if (desc_cls->tp_flags & Py_TPFLAGS_METHOD_DESCRIPTOR) {
            return METHOD;
        }
        if (Py_IS_TYPE(descriptor, &PyClassMethodDescr_Type)) {
            return BUILTIN_CLASSMETHOD;
        }
        if (Py_IS_TYPE(descriptor, &PyClassMethod_Type)) {
            return PYTHON_CLASSMETHOD;
        }
        return NON_OVERRIDING;
    }
    return NON_DESCRIPTOR;
}

static int
specialize_dict_access(
    PyObject *owner, _Py_CODEUNIT *instr, PyTypeObject *type,
    DescriptorClassification kind, PyObject *name,
    _PyAdaptiveEntry *cache0,
    int base_op, int values_op, int hint_op)
{
    assert(kind == NON_OVERRIDING || kind == NON_DESCRIPTOR || kind == ABSENT ||
        kind == BUILTIN_CLASSMETHOD || kind == PYTHON_CLASSMETHOD);
    // No descriptor, or non overriding.
    if ((type->tp_flags & Py_TPFLAGS_MANAGED_DICT) == 0) {
        SPECIALIZATION_FAIL(base_op, SPEC_FAIL_ATTR_NOT_MANAGED_DICT);
        return 0;
    }
    PyObject **dictptr = _PyObject_ManagedDictPointer(owner);
    PyDictObject *dict = (PyDictObject *)*dictptr;
    if (dict == NULL) {
        // Virtual dictionary
        PyDictKeysObject *keys = ((PyHeapTypeObject *)type)->ht_cached_keys;
        assert(PyUnicode_CheckExact(name));
        Py_ssize_t index = _PyDictKeys_StringLookup(keys, name);
        assert (index != DKIX_ERROR);
        if (index != (uint16_t)index) {
            SPECIALIZATION_FAIL(base_op, SPEC_FAIL_OUT_OF_RANGE);
            return 0;
        }
        cache0->version = type->tp_version_tag;
        cache0->index = (uint16_t)index;
        *instr = _Py_MAKECODEUNIT(values_op, _Py_OPARG(*instr));
    }
    else {
        if (!PyDict_CheckExact(dict)) {
            SPECIALIZATION_FAIL(base_op, SPEC_FAIL_NO_DICT);
            return 0;
        }
        // We found an instance with a __dict__.
        PyObject *value = NULL;
        Py_ssize_t hint =
            _PyDict_GetItemHint(dict, name, -1, &value);
        if (hint != (uint16_t)hint) {
            SPECIALIZATION_FAIL(base_op, SPEC_FAIL_OUT_OF_RANGE);
            return 0;
        }
        cache0->index = (uint16_t)hint;
        cache0->version = type->tp_version_tag;
        *instr = _Py_MAKECODEUNIT(hint_op, _Py_OPARG(*instr));
    }
    return 1;
}

int
_Py_Specialize_LoadAttr(PyObject *owner, _Py_CODEUNIT *instr, PyObject *name, SpecializedCacheEntry *cache)
{
    _PyAdaptiveEntry *cache0 = &cache->adaptive;
    if (PyModule_CheckExact(owner)) {
        int err = specialize_module_load_attr(owner, instr, name, cache0,
            LOAD_ATTR, LOAD_ATTR_MODULE);
        if (err) {
            goto fail;
        }
        goto success;
    }
    PyTypeObject *type = Py_TYPE(owner);
    if (type->tp_dict == NULL) {
        if (PyType_Ready(type) < 0) {
            return -1;
        }
    }
    PyObject *descr;
    DescriptorClassification kind = analyze_descriptor(type, name, &descr, 0);
    switch(kind) {
        case OVERRIDING:
            SPECIALIZATION_FAIL(LOAD_ATTR, SPEC_FAIL_ATTR_OVERRIDING_DESCRIPTOR);
            goto fail;
        case METHOD:
            SPECIALIZATION_FAIL(LOAD_ATTR, SPEC_FAIL_ATTR_METHOD);
            goto fail;
        case PROPERTY:
            SPECIALIZATION_FAIL(LOAD_ATTR, SPEC_FAIL_ATTR_PROPERTY);
            goto fail;
        case OBJECT_SLOT:
        {
            PyMemberDescrObject *member = (PyMemberDescrObject *)descr;
            struct PyMemberDef *dmem = member->d_member;
            Py_ssize_t offset = dmem->offset;
            if (dmem->flags & PY_AUDIT_READ) {
                SPECIALIZATION_FAIL(LOAD_ATTR, SPEC_FAIL_ATTR_AUDITED_SLOT);
                goto fail;
            }
            if (offset != (uint16_t)offset) {
                SPECIALIZATION_FAIL(LOAD_ATTR, SPEC_FAIL_OUT_OF_RANGE);
                goto fail;
            }
            assert(dmem->type == T_OBJECT_EX);
            assert(offset > 0);
            cache0->index = (uint16_t)offset;
            cache0->version = type->tp_version_tag;
            *instr = _Py_MAKECODEUNIT(LOAD_ATTR_SLOT, _Py_OPARG(*instr));
            goto success;
        }
        case DUNDER_CLASS:
        {
            Py_ssize_t offset = offsetof(PyObject, ob_type);
            assert(offset == (uint16_t)offset);
            cache0->index = (uint16_t)offset;
            cache0->version = type->tp_version_tag;
            *instr = _Py_MAKECODEUNIT(LOAD_ATTR_SLOT, _Py_OPARG(*instr));
            goto success;
        }
        case OTHER_SLOT:
            SPECIALIZATION_FAIL(LOAD_ATTR, SPEC_FAIL_ATTR_NON_OBJECT_SLOT);
            goto fail;
        case MUTABLE:
            SPECIALIZATION_FAIL(LOAD_ATTR, SPEC_FAIL_ATTR_MUTABLE_CLASS);
            goto fail;
        case GETSET_OVERRIDDEN:
            SPECIALIZATION_FAIL(LOAD_ATTR, SPEC_FAIL_OVERRIDDEN);
            goto fail;
        case BUILTIN_CLASSMETHOD:
        case PYTHON_CLASSMETHOD:
        case NON_OVERRIDING:
        case NON_DESCRIPTOR:
        case ABSENT:
            break;
    }
    int err = specialize_dict_access(
        owner, instr, type, kind, name, cache0,
        LOAD_ATTR, LOAD_ATTR_INSTANCE_VALUE, LOAD_ATTR_WITH_HINT
    );
    if (err < 0) {
        return -1;
    }
    if (err) {
        goto success;
    }
fail:
    STAT_INC(LOAD_ATTR, failure);
    assert(!PyErr_Occurred());
    cache_backoff(cache0);
    return 0;
success:
    STAT_INC(LOAD_ATTR, success);
    assert(!PyErr_Occurred());
    cache0->counter = initial_counter_value();
    return 0;
}

int
_Py_Specialize_StoreAttr(PyObject *owner, _Py_CODEUNIT *instr, PyObject *name, SpecializedCacheEntry *cache)
{
    _PyAdaptiveEntry *cache0 = &cache->adaptive;
    PyTypeObject *type = Py_TYPE(owner);
    if (PyModule_CheckExact(owner)) {
        SPECIALIZATION_FAIL(STORE_ATTR, SPEC_FAIL_OVERRIDDEN);
        goto fail;
    }
    PyObject *descr;
    DescriptorClassification kind = analyze_descriptor(type, name, &descr, 1);
    switch(kind) {
        case OVERRIDING:
            SPECIALIZATION_FAIL(STORE_ATTR, SPEC_FAIL_ATTR_OVERRIDING_DESCRIPTOR);
            goto fail;
        case METHOD:
            SPECIALIZATION_FAIL(STORE_ATTR, SPEC_FAIL_ATTR_METHOD);
            goto fail;
        case PROPERTY:
            SPECIALIZATION_FAIL(STORE_ATTR, SPEC_FAIL_ATTR_PROPERTY);
            goto fail;
        case OBJECT_SLOT:
        {
            PyMemberDescrObject *member = (PyMemberDescrObject *)descr;
            struct PyMemberDef *dmem = member->d_member;
            Py_ssize_t offset = dmem->offset;
            if (dmem->flags & READONLY) {
                SPECIALIZATION_FAIL(STORE_ATTR, SPEC_FAIL_ATTR_READ_ONLY);
                goto fail;
            }
            if (offset != (uint16_t)offset) {
                SPECIALIZATION_FAIL(STORE_ATTR, SPEC_FAIL_OUT_OF_RANGE);
                goto fail;
            }
            assert(dmem->type == T_OBJECT_EX);
            assert(offset > 0);
            cache0->index = (uint16_t)offset;
            cache0->version = type->tp_version_tag;
            *instr = _Py_MAKECODEUNIT(STORE_ATTR_SLOT, _Py_OPARG(*instr));
            goto success;
        }
        case DUNDER_CLASS:
        case OTHER_SLOT:
            SPECIALIZATION_FAIL(STORE_ATTR, SPEC_FAIL_ATTR_NON_OBJECT_SLOT);
            goto fail;
        case MUTABLE:
            SPECIALIZATION_FAIL(STORE_ATTR, SPEC_FAIL_ATTR_MUTABLE_CLASS);
            goto fail;
        case GETSET_OVERRIDDEN:
            SPECIALIZATION_FAIL(STORE_ATTR, SPEC_FAIL_OVERRIDDEN);
            goto fail;
        case BUILTIN_CLASSMETHOD:
        case PYTHON_CLASSMETHOD:
        case NON_OVERRIDING:
        case NON_DESCRIPTOR:
        case ABSENT:
            break;
    }

    int err = specialize_dict_access(
        owner, instr, type, kind, name, cache0,
        STORE_ATTR, STORE_ATTR_INSTANCE_VALUE, STORE_ATTR_WITH_HINT
    );
    if (err < 0) {
        return -1;
    }
    if (err) {
        goto success;
    }
fail:
    STAT_INC(STORE_ATTR, failure);
    assert(!PyErr_Occurred());
    cache_backoff(cache0);
    return 0;
success:
    STAT_INC(STORE_ATTR, success);
    assert(!PyErr_Occurred());
    cache0->counter = initial_counter_value();
    return 0;
}


#ifdef Py_STATS
static int
load_method_fail_kind(DescriptorClassification kind)
{
    switch (kind) {
        case OVERRIDING:
            return SPEC_FAIL_LOAD_METHOD_OVERRIDING_DESCRIPTOR;
        case METHOD:
            return SPEC_FAIL_LOAD_METHOD_METHOD;
        case PROPERTY:
            return SPEC_FAIL_LOAD_METHOD_PROPERTY;
        case OBJECT_SLOT:
            return SPEC_FAIL_LOAD_METHOD_OBJECT_SLOT;
        case OTHER_SLOT:
            return SPEC_FAIL_LOAD_METHOD_NON_OBJECT_SLOT;
        case DUNDER_CLASS:
            return SPEC_FAIL_OTHER;
        case MUTABLE:
            return SPEC_FAIL_LOAD_METHOD_MUTABLE_CLASS;
        case GETSET_OVERRIDDEN:
            return SPEC_FAIL_OVERRIDDEN;
        case BUILTIN_CLASSMETHOD:
            return SPEC_FAIL_LOAD_METHOD_BUILTIN_CLASS_METHOD;
        case PYTHON_CLASSMETHOD:
            return SPEC_FAIL_LOAD_METHOD_CLASS_METHOD_OBJ;
        case NON_OVERRIDING:
            return SPEC_FAIL_LOAD_METHOD_NON_OVERRIDING_DESCRIPTOR;
        case NON_DESCRIPTOR:
            return SPEC_FAIL_LOAD_METHOD_NOT_DESCRIPTOR;
        case ABSENT:
            return SPEC_FAIL_LOAD_METHOD_INSTANCE_ATTRIBUTE;
    }
    Py_UNREACHABLE();
}
#endif

static int
specialize_class_load_method(PyObject *owner, _Py_CODEUNIT *instr, PyObject *name,
                           _PyAttrCache *cache1, _PyObjectCache *cache2)
{

    PyObject *descr = NULL;
    DescriptorClassification kind = 0;
    kind = analyze_descriptor((PyTypeObject *)owner, name, &descr, 0);
    switch (kind) {
        case METHOD:
        case NON_DESCRIPTOR:
            cache1->tp_version = ((PyTypeObject *)owner)->tp_version_tag;
            cache2->obj = descr;
            *instr = _Py_MAKECODEUNIT(LOAD_METHOD_CLASS, _Py_OPARG(*instr));
            return 0;
#ifdef Py_STATS
        case ABSENT:
            if (_PyType_Lookup(Py_TYPE(owner), name) != NULL) {
                SPECIALIZATION_FAIL(LOAD_METHOD, SPEC_FAIL_LOAD_METHOD_METACLASS_ATTRIBUTE);
            }
            else {
                SPECIALIZATION_FAIL(LOAD_METHOD, SPEC_FAIL_EXPECTED_ERROR);
            }
            return -1;
#endif
        default:
            SPECIALIZATION_FAIL(LOAD_METHOD, load_method_fail_kind(kind));
            return -1;
    }
}

typedef enum {
    MANAGED_VALUES = 1,
    MANAGED_DICT = 2,
    OFFSET_DICT = 3,
    NO_DICT = 4
} ObjectDictKind;

// Please collect stats carefully before and after modifying. A subtle change
// can cause a significant drop in cache hits. A possible test is
// python.exe -m test_typing test_re test_dis test_zlib.
int
_Py_Specialize_LoadMethod(PyObject *owner, _Py_CODEUNIT *instr, PyObject *name, SpecializedCacheEntry *cache)
{
    _PyAdaptiveEntry *cache0 = &cache->adaptive;
    _PyAttrCache *cache1 = &cache[-1].attr;
    _PyObjectCache *cache2 = &cache[-2].obj;
    PyTypeObject *owner_cls = Py_TYPE(owner);

    if (PyModule_CheckExact(owner)) {
        int err = specialize_module_load_attr(owner, instr, name, cache0,
            LOAD_METHOD, LOAD_METHOD_MODULE);
        if (err) {
            goto fail;
        }
        goto success;
    }
    if (owner_cls->tp_dict == NULL) {
        if (PyType_Ready(owner_cls) < 0) {
            return -1;
        }
    }
    if (PyType_Check(owner)) {
        int err = specialize_class_load_method(owner, instr, name, cache1, cache2);
        if (err) {
            goto fail;
        }
        goto success;
    }

    PyObject *descr = NULL;
    DescriptorClassification kind = 0;
    kind = analyze_descriptor(owner_cls, name, &descr, 0);
    assert(descr != NULL || kind == ABSENT || kind == GETSET_OVERRIDDEN);
    if (kind != METHOD) {
        SPECIALIZATION_FAIL(LOAD_METHOD, load_method_fail_kind(kind));
        goto fail;
    }
    ObjectDictKind dictkind;
    PyDictKeysObject *keys;
    if (owner_cls->tp_flags & Py_TPFLAGS_MANAGED_DICT) {
        PyObject *dict = *_PyObject_ManagedDictPointer(owner);
        keys = ((PyHeapTypeObject *)owner_cls)->ht_cached_keys;
        if (dict == NULL) {
            dictkind = MANAGED_VALUES;
        }
        else {
            dictkind = MANAGED_DICT;
        }
    }
    else {
        Py_ssize_t dictoffset = owner_cls->tp_dictoffset;
        if (dictoffset < 0 || dictoffset > INT16_MAX) {
            SPECIALIZATION_FAIL(LOAD_METHOD, SPEC_FAIL_OUT_OF_RANGE);
            goto fail;
        }
        if (dictoffset == 0) {
            dictkind = NO_DICT;
            keys = NULL;
        }
        else {
            PyObject *dict = *(PyObject **) ((char *)owner + dictoffset);
            if (dict == NULL) {
                SPECIALIZATION_FAIL(LOAD_METHOD, SPEC_FAIL_NO_DICT);
                goto fail;
            }
            keys = ((PyDictObject *)dict)->ma_keys;
            dictkind = OFFSET_DICT;
        }
    }
    if (dictkind != NO_DICT) {
        Py_ssize_t index = _PyDictKeys_StringLookup(keys, name);
        if (index != DKIX_EMPTY) {
            SPECIALIZATION_FAIL(LOAD_METHOD, SPEC_FAIL_LOAD_METHOD_IS_ATTR);
            goto fail;
        }
        uint32_t keys_version = _PyDictKeys_GetVersionForCurrentState(keys);
        if (keys_version == 0) {
            SPECIALIZATION_FAIL(LOAD_METHOD, SPEC_FAIL_OUT_OF_VERSIONS);
            goto fail;
        }
<<<<<<< HEAD
        cache1->dk_version_or_hint = keys_version;
=======
        cache1->dk_version = keys_version;
        *instr = _Py_MAKECODEUNIT(LOAD_METHOD_CACHED, _Py_OPARG(*instr));
>>>>>>> 7fce1063
    }
    switch(dictkind) {
        case NO_DICT:
            *instr = _Py_MAKECODEUNIT(LOAD_METHOD_NO_DICT, _Py_OPARG(*instr));
            break;
        case MANAGED_VALUES:
            *instr = _Py_MAKECODEUNIT(LOAD_METHOD_WITH_VALUES, _Py_OPARG(*instr));
            break;
        case MANAGED_DICT:
            *(int16_t *)&cache0->index = (int16_t)MANAGED_DICT_OFFSET;
            *instr = _Py_MAKECODEUNIT(LOAD_METHOD_WITH_DICT, _Py_OPARG(*instr));
            break;
        case OFFSET_DICT:
            assert(owner_cls->tp_dictoffset > 0 && owner_cls->tp_dictoffset <= INT16_MAX);
            cache0->index = (uint16_t)owner_cls->tp_dictoffset;
            *instr = _Py_MAKECODEUNIT(LOAD_METHOD_WITH_DICT, _Py_OPARG(*instr));
            break;
    }
    /* `descr` is borrowed. This is safe for methods (even inherited ones from
    *  super classes!) as long as tp_version_tag is validated for two main reasons:
    *
    *  1. The class will always hold a reference to the method so it will
    *  usually not be GC-ed. Should it be deleted in Python, e.g.
    *  `del obj.meth`, tp_version_tag will be invalidated, because of reason 2.
    *
    *  2. The pre-existing type method cache (MCACHE) uses the same principles
    *  of caching a borrowed descriptor. The MCACHE infrastructure does all the
    *  heavy lifting for us. E.g. it invalidates tp_version_tag on any MRO
    *  modification, on any type object change along said MRO, etc. (see
    *  PyType_Modified usages in typeobject.c). The MCACHE has been
    *  working since Python 2.6 and it's battle-tested.
    */
    cache1->tp_version = owner_cls->tp_version_tag;
    cache2->obj = descr;
    // Fall through.
success:
    STAT_INC(LOAD_METHOD, success);
    assert(!PyErr_Occurred());
    cache0->counter = initial_counter_value();
    return 0;
fail:
    STAT_INC(LOAD_METHOD, failure);
    assert(!PyErr_Occurred());
    cache_backoff(cache0);
    return 0;

}

int
_Py_Specialize_LoadGlobal(
    PyObject *globals, PyObject *builtins,
    _Py_CODEUNIT *instr, PyObject *name,
    SpecializedCacheEntry *cache)
{
    _PyAdaptiveEntry *cache0 = &cache->adaptive;
    _PyLoadGlobalCache *cache1 = &cache[-1].load_global;
    assert(PyUnicode_CheckExact(name));
    if (!PyDict_CheckExact(globals)) {
        goto fail;
    }
    PyDictKeysObject * globals_keys = ((PyDictObject *)globals)->ma_keys;
    Py_ssize_t index = _PyDictKeys_StringLookup(globals_keys, name);
    if (index == DKIX_ERROR) {
        SPECIALIZATION_FAIL(LOAD_GLOBAL, SPEC_FAIL_LOAD_GLOBAL_NON_STRING_OR_SPLIT);
        goto fail;
    }
    if (index != DKIX_EMPTY) {
        if (index != (uint16_t)index) {
            goto fail;
        }
        uint32_t keys_version = _PyDictKeys_GetVersionForCurrentState(globals_keys);
        if (keys_version == 0) {
            goto fail;
        }
        cache1->module_keys_version = keys_version;
        cache0->index = (uint16_t)index;
        *instr = _Py_MAKECODEUNIT(LOAD_GLOBAL_MODULE, _Py_OPARG(*instr));
        goto success;
    }
    if (!PyDict_CheckExact(builtins)) {
        goto fail;
    }
    PyDictKeysObject * builtin_keys = ((PyDictObject *)builtins)->ma_keys;
    index = _PyDictKeys_StringLookup(builtin_keys, name);
    if (index == DKIX_ERROR) {
        SPECIALIZATION_FAIL(LOAD_GLOBAL, SPEC_FAIL_LOAD_GLOBAL_NON_STRING_OR_SPLIT);
        goto fail;
    }
    if (index != (uint16_t)index) {
        goto fail;
    }
    uint32_t globals_version = _PyDictKeys_GetVersionForCurrentState(globals_keys);
    if (globals_version == 0) {
        SPECIALIZATION_FAIL(LOAD_GLOBAL, SPEC_FAIL_OUT_OF_VERSIONS);
        goto fail;
    }
    uint32_t builtins_version = _PyDictKeys_GetVersionForCurrentState(builtin_keys);
    if (builtins_version == 0) {
        SPECIALIZATION_FAIL(LOAD_GLOBAL, SPEC_FAIL_OUT_OF_VERSIONS);
        goto fail;
    }
    cache1->module_keys_version = globals_version;
    cache1->builtin_keys_version = builtins_version;
    cache0->index = (uint16_t)index;
    *instr = _Py_MAKECODEUNIT(LOAD_GLOBAL_BUILTIN, _Py_OPARG(*instr));
    goto success;
fail:
    STAT_INC(LOAD_GLOBAL, failure);
    assert(!PyErr_Occurred());
    cache_backoff(cache0);
    return 0;
success:
    STAT_INC(LOAD_GLOBAL, success);
    assert(!PyErr_Occurred());
    cache0->counter = initial_counter_value();
    return 0;
}

#ifdef Py_STATS
static int
binary_subscr_fail_kind(PyTypeObject *container_type, PyObject *sub)
{
    if (container_type == &PyUnicode_Type) {
        if (PyLong_CheckExact(sub)) {
            return SPEC_FAIL_SUBSCR_STRING_INT;
        }
        if (PySlice_Check(sub)) {
            return SPEC_FAIL_SUBSCR_STRING_SLICE;
        }
        return SPEC_FAIL_OTHER;
    }
    else if (strcmp(container_type->tp_name, "array.array") == 0) {
        if (PyLong_CheckExact(sub)) {
            return SPEC_FAIL_SUBSCR_ARRAY_INT;
        }
        if (PySlice_Check(sub)) {
            return SPEC_FAIL_SUBSCR_ARRAY_SLICE;
        }
        return SPEC_FAIL_OTHER;
    }
    else if (container_type->tp_as_buffer) {
        if (PyLong_CheckExact(sub)) {
            return SPEC_FAIL_SUBSCR_BUFFER_INT;
        }
        if (PySlice_Check(sub)) {
            return SPEC_FAIL_SUBSCR_BUFFER_SLICE;
        }
        return SPEC_FAIL_OTHER;
    }
    else if (container_type->tp_as_sequence) {
        if (PyLong_CheckExact(sub) && container_type->tp_as_sequence->sq_item) {
            return SPEC_FAIL_SUBSCR_SEQUENCE_INT;
        }
    }
    return SPEC_FAIL_OTHER;
}
#endif


#define SIMPLE_FUNCTION 0

static int
function_kind(PyCodeObject *code) {
    int flags = code->co_flags;
    if ((flags & (CO_VARKEYWORDS | CO_VARARGS)) || code->co_kwonlyargcount) {
        return SPEC_FAIL_CALL_COMPLEX_PARAMETERS;
    }
    if ((flags & CO_OPTIMIZED) == 0) {
        return SPEC_FAIL_CALL_CO_NOT_OPTIMIZED;
    }
    return SIMPLE_FUNCTION;
}

int
_Py_Specialize_BinarySubscr(
     PyObject *container, PyObject *sub, _Py_CODEUNIT *instr, SpecializedCacheEntry *cache)
{
    _PyAdaptiveEntry *cache0 = &cache->adaptive;
    PyTypeObject *container_type = Py_TYPE(container);
    if (container_type == &PyList_Type) {
        if (PyLong_CheckExact(sub)) {
            *instr = _Py_MAKECODEUNIT(BINARY_SUBSCR_LIST_INT, _Py_OPARG(*instr));
            goto success;
        }
        SPECIALIZATION_FAIL(BINARY_SUBSCR,
            PySlice_Check(sub) ? SPEC_FAIL_SUBSCR_LIST_SLICE : SPEC_FAIL_OTHER);
        goto fail;
    }
    if (container_type == &PyTuple_Type) {
        if (PyLong_CheckExact(sub)) {
            *instr = _Py_MAKECODEUNIT(BINARY_SUBSCR_TUPLE_INT, _Py_OPARG(*instr));
            goto success;
        }
        SPECIALIZATION_FAIL(BINARY_SUBSCR,
            PySlice_Check(sub) ? SPEC_FAIL_SUBSCR_TUPLE_SLICE : SPEC_FAIL_OTHER);
        goto fail;
    }
    if (container_type == &PyDict_Type) {
        *instr = _Py_MAKECODEUNIT(BINARY_SUBSCR_DICT, _Py_OPARG(*instr));
        goto success;
    }
    PyTypeObject *cls = Py_TYPE(container);
    PyObject *descriptor = _PyType_Lookup(cls, &_Py_ID(__getitem__));
    if (descriptor && Py_TYPE(descriptor) == &PyFunction_Type) {
        PyFunctionObject *func = (PyFunctionObject *)descriptor;
        PyCodeObject *code = (PyCodeObject *)func->func_code;
        int kind = function_kind(code);
        if (kind != SIMPLE_FUNCTION) {
            SPECIALIZATION_FAIL(BINARY_SUBSCR, kind);
            goto fail;
        }
        if (code->co_argcount != 2) {
            SPECIALIZATION_FAIL(BINARY_SUBSCR, SPEC_FAIL_WRONG_NUMBER_ARGUMENTS);
            goto fail;
        }
        assert(cls->tp_version_tag != 0);
        cache0->version = cls->tp_version_tag;
        int version = _PyFunction_GetVersionForCurrentState(func);
        if (version == 0 || version != (uint16_t)version) {
            SPECIALIZATION_FAIL(BINARY_SUBSCR, SPEC_FAIL_OUT_OF_VERSIONS);
            goto fail;
        }
        cache0->index = version;
        cache[-1].obj.obj = descriptor;
        *instr = _Py_MAKECODEUNIT(BINARY_SUBSCR_GETITEM, _Py_OPARG(*instr));
        goto success;
    }
    SPECIALIZATION_FAIL(BINARY_SUBSCR,
                        binary_subscr_fail_kind(container_type, sub));
fail:
    STAT_INC(BINARY_SUBSCR, failure);
    assert(!PyErr_Occurred());
    cache_backoff(cache0);
    return 0;
success:
    STAT_INC(BINARY_SUBSCR, success);
    assert(!PyErr_Occurred());
    cache0->counter = initial_counter_value();
    return 0;
}

int
_Py_Specialize_StoreSubscr(PyObject *container, PyObject *sub, _Py_CODEUNIT *instr)
{
    PyTypeObject *container_type = Py_TYPE(container);
    if (container_type == &PyList_Type) {
        if (PyLong_CheckExact(sub)) {
            if ((Py_SIZE(sub) == 0 || Py_SIZE(sub) == 1)
                && ((PyLongObject *)sub)->ob_digit[0] < (size_t)PyList_GET_SIZE(container))
            {
                *instr = _Py_MAKECODEUNIT(STORE_SUBSCR_LIST_INT,
                                          initial_counter_value());
                goto success;
            }
            else {
                SPECIALIZATION_FAIL(STORE_SUBSCR, SPEC_FAIL_OUT_OF_RANGE);
                goto fail;
            }
        }
        else if (PySlice_Check(sub)) {
            SPECIALIZATION_FAIL(STORE_SUBSCR, SPEC_FAIL_SUBSCR_LIST_SLICE);
            goto fail;
        }
        else {
            SPECIALIZATION_FAIL(STORE_SUBSCR, SPEC_FAIL_OTHER);
            goto fail;
        }
    }
    if (container_type == &PyDict_Type) {
        *instr = _Py_MAKECODEUNIT(STORE_SUBSCR_DICT,
                                  initial_counter_value());
         goto success;
    }
#ifdef Py_STATS
    PyMappingMethods *as_mapping = container_type->tp_as_mapping;
    if (as_mapping && (as_mapping->mp_ass_subscript
                       == PyDict_Type.tp_as_mapping->mp_ass_subscript)) {
        SPECIALIZATION_FAIL(STORE_SUBSCR, SPEC_FAIL_SUBSCR_DICT_SUBCLASS_NO_OVERRIDE);
        goto fail;
    }
    if (PyObject_CheckBuffer(container)) {
        if (PyLong_CheckExact(sub) && (((size_t)Py_SIZE(sub)) > 1)) {
            SPECIALIZATION_FAIL(STORE_SUBSCR, SPEC_FAIL_OUT_OF_RANGE);
        }
        else if (strcmp(container_type->tp_name, "array.array") == 0) {
            if (PyLong_CheckExact(sub)) {
                SPECIALIZATION_FAIL(STORE_SUBSCR, SPEC_FAIL_SUBSCR_ARRAY_INT);
            }
            else if (PySlice_Check(sub)) {
                SPECIALIZATION_FAIL(STORE_SUBSCR, SPEC_FAIL_SUBSCR_ARRAY_SLICE);
            }
            else {
                SPECIALIZATION_FAIL(STORE_SUBSCR, SPEC_FAIL_OTHER);
            }
        }
        else if (PyByteArray_CheckExact(container)) {
            if (PyLong_CheckExact(sub)) {
                SPECIALIZATION_FAIL(STORE_SUBSCR, SPEC_FAIL_SUBSCR_BYTEARRAY_INT);
            }
            else if (PySlice_Check(sub)) {
                SPECIALIZATION_FAIL(STORE_SUBSCR, SPEC_FAIL_SUBSCR_BYTEARRAY_SLICE);
            }
            else {
                SPECIALIZATION_FAIL(STORE_SUBSCR, SPEC_FAIL_OTHER);
            }
        }
        else {
            if (PyLong_CheckExact(sub)) {
                SPECIALIZATION_FAIL(STORE_SUBSCR, SPEC_FAIL_SUBSCR_BUFFER_INT);
            }
            else if (PySlice_Check(sub)) {
                SPECIALIZATION_FAIL(STORE_SUBSCR, SPEC_FAIL_SUBSCR_BUFFER_SLICE);
            }
            else {
                SPECIALIZATION_FAIL(STORE_SUBSCR, SPEC_FAIL_OTHER);
            }
        }
        goto fail;
    }
    PyObject *descriptor = _PyType_Lookup(container_type, &_Py_ID(__setitem__));
    if (descriptor && Py_TYPE(descriptor) == &PyFunction_Type) {
        PyFunctionObject *func = (PyFunctionObject *)descriptor;
        PyCodeObject *code = (PyCodeObject *)func->func_code;
        int kind = function_kind(code);
        if (kind == SIMPLE_FUNCTION) {
            SPECIALIZATION_FAIL(STORE_SUBSCR, SPEC_FAIL_SUBSCR_PY_SIMPLE);
        }
        else {
            SPECIALIZATION_FAIL(STORE_SUBSCR, SPEC_FAIL_SUBSCR_PY_OTHER);
        }
        goto fail;
    }
#endif
    SPECIALIZATION_FAIL(STORE_SUBSCR, SPEC_FAIL_OTHER);
fail:
    STAT_INC(STORE_SUBSCR, failure);
    assert(!PyErr_Occurred());
    *instr = _Py_MAKECODEUNIT(_Py_OPCODE(*instr), ADAPTIVE_CACHE_BACKOFF);
    return 0;
success:
    STAT_INC(STORE_SUBSCR, success);
    assert(!PyErr_Occurred());
    return 0;
}

static int
specialize_class_call(
    PyObject *callable, _Py_CODEUNIT *instr,
    int nargs, PyObject *kwnames, SpecializedCacheEntry *cache)
{
    assert(_Py_OPCODE(*instr) == PRECALL_ADAPTIVE);
    PyTypeObject *tp = _PyType_CAST(callable);
    if (tp->tp_new == PyBaseObject_Type.tp_new) {
        SPECIALIZATION_FAIL(PRECALL, SPEC_FAIL_CALL_PYTHON_CLASS);
        return -1;
    }
    if (tp->tp_flags & Py_TPFLAGS_IMMUTABLETYPE) {
        if (nargs == 1 && kwnames == NULL && cache->adaptive.original_oparg == 1) {
            if (tp == &PyUnicode_Type) {
                *instr = _Py_MAKECODEUNIT(PRECALL_NO_KW_STR_1, _Py_OPARG(*instr));
                return 0;
            }
            else if (tp == &PyType_Type) {
                *instr = _Py_MAKECODEUNIT(PRECALL_NO_KW_TYPE_1, _Py_OPARG(*instr));
                return 0;
            }
            else if (tp == &PyTuple_Type) {
                *instr = _Py_MAKECODEUNIT(PRECALL_NO_KW_TUPLE_1, _Py_OPARG(*instr));
                return 0;
            }
        }
        if (tp->tp_vectorcall != NULL) {
            *instr = _Py_MAKECODEUNIT(PRECALL_BUILTIN_CLASS, _Py_OPARG(*instr));
            return 0;
        }
        SPECIALIZATION_FAIL(PRECALL, tp == &PyUnicode_Type ?
            SPEC_FAIL_CALL_STR : SPEC_FAIL_CALL_CLASS_NO_VECTORCALL);
        return -1;
    }
    SPECIALIZATION_FAIL(PRECALL, SPEC_FAIL_CALL_CLASS_MUTABLE);
    return -1;
}

#ifdef Py_STATS
static int
builtin_call_fail_kind(int ml_flags)
{
    switch (ml_flags & (METH_VARARGS | METH_FASTCALL | METH_NOARGS | METH_O |
        METH_KEYWORDS | METH_METHOD)) {
        case METH_VARARGS:
            return SPEC_FAIL_CALL_PYCFUNCTION;
        case METH_VARARGS | METH_KEYWORDS:
            return SPEC_FAIL_CALL_PYCFUNCTION_WITH_KEYWORDS;
        case METH_FASTCALL | METH_KEYWORDS:
            return SPEC_FAIL_CALL_PYCFUNCTION_FAST_WITH_KEYWORDS;
        case METH_NOARGS:
            return SPEC_FAIL_CALL_PYCFUNCTION_NOARGS;
        /* This case should never happen with PyCFunctionObject -- only
            PyMethodObject. See zlib.compressobj()'s methods for an example.
        */
        case METH_METHOD | METH_FASTCALL | METH_KEYWORDS:
        default:
            return SPEC_FAIL_CALL_BAD_CALL_FLAGS;
    }
}
#endif

static PyMethodDescrObject *_list_append = NULL;

static int
specialize_method_descriptor(
    PyMethodDescrObject *descr, _Py_CODEUNIT *instr,
    int nargs, PyObject *kwnames, SpecializedCacheEntry *cache)
{
    assert(_Py_OPCODE(*instr) == PRECALL_ADAPTIVE);
    if (kwnames) {
        SPECIALIZATION_FAIL(PRECALL, SPEC_FAIL_CALL_KWNAMES);
        return -1;
    }
    if (_list_append == NULL) {
        _list_append = (PyMethodDescrObject *)_PyType_Lookup(&PyList_Type,
                                                             &_Py_ID(append));
    }
    assert(_list_append != NULL);
    if (nargs == 2 && descr == _list_append && cache->adaptive.original_oparg == 1) {
        cache[-1].obj.obj = (PyObject *)_list_append;
        *instr = _Py_MAKECODEUNIT(PRECALL_NO_KW_LIST_APPEND, _Py_OPARG(*instr));
        return 0;
    }

    switch (descr->d_method->ml_flags &
        (METH_VARARGS | METH_FASTCALL | METH_NOARGS | METH_O |
        METH_KEYWORDS | METH_METHOD)) {
        case METH_NOARGS: {
            if (nargs != 1) {
                SPECIALIZATION_FAIL(PRECALL, SPEC_FAIL_WRONG_NUMBER_ARGUMENTS);
                return -1;
            }
            *instr = _Py_MAKECODEUNIT(PRECALL_NO_KW_METHOD_DESCRIPTOR_NOARGS,
                _Py_OPARG(*instr));
            return 0;
        }
        case METH_O: {
            if (nargs != 2) {
                SPECIALIZATION_FAIL(PRECALL, SPEC_FAIL_OUT_OF_RANGE);
                return -1;
            }
            *instr = _Py_MAKECODEUNIT(PRECALL_NO_KW_METHOD_DESCRIPTOR_O,
                _Py_OPARG(*instr));
            return 0;
        }
        case METH_FASTCALL: {
            *instr = _Py_MAKECODEUNIT(PRECALL_NO_KW_METHOD_DESCRIPTOR_FAST,
                _Py_OPARG(*instr));
            return 0;
        }
    }
    SPECIALIZATION_FAIL(PRECALL, builtin_call_fail_kind(descr->d_method->ml_flags));
    return -1;
}

static int
specialize_py_call(
    PyFunctionObject *func, _Py_CODEUNIT *instr,
    int nargs, PyObject *kwnames, SpecializedCacheEntry *cache)
{
    assert(_Py_OPCODE(*instr) == CALL_ADAPTIVE);
    _PyCallCache *cache1 = &cache[-1].call;
    PyCodeObject *code = (PyCodeObject *)func->func_code;
    int kind = function_kind(code);
    if (kwnames) {
        SPECIALIZATION_FAIL(CALL, SPEC_FAIL_CALL_KWNAMES);
        return -1;
    }
    if (kind != SIMPLE_FUNCTION) {
        SPECIALIZATION_FAIL(CALL, kind);
        return -1;
    }
    int argcount = code->co_argcount;
    if (argcount > 0xffff) {
        SPECIALIZATION_FAIL(CALL, SPEC_FAIL_OUT_OF_RANGE);
        return -1;
    }
    int defcount = func->func_defaults == NULL ? 0 : (int)PyTuple_GET_SIZE(func->func_defaults);
    assert(defcount <= argcount);
    int min_args = argcount-defcount;
    if (nargs > argcount || nargs < min_args) {
        SPECIALIZATION_FAIL(CALL, SPEC_FAIL_WRONG_NUMBER_ARGUMENTS);
        return -1;
    }
    assert(nargs <= argcount && nargs >= min_args);
    assert(min_args >= 0 && defcount >= 0);
    assert(defcount == 0 || func->func_defaults != NULL);
    if (min_args > 0xffff || defcount > 0xffff) {
        SPECIALIZATION_FAIL(CALL, SPEC_FAIL_OUT_OF_RANGE);
        return -1;
    }
    int version = _PyFunction_GetVersionForCurrentState(func);
    if (version == 0) {
        SPECIALIZATION_FAIL(CALL, SPEC_FAIL_OUT_OF_VERSIONS);
        return -1;
    }
    cache[0].adaptive.index = nargs;
    cache1->func_version = version;
    cache1->min_args = min_args;
    cache1->defaults_len = defcount;
    if (argcount == nargs) {
        *instr = _Py_MAKECODEUNIT(CALL_PY_EXACT_ARGS, _Py_OPARG(*instr));
    }
    else {
        *instr = _Py_MAKECODEUNIT(CALL_PY_WITH_DEFAULTS, _Py_OPARG(*instr));
    }
    return 0;
}

static int
specialize_c_call(PyObject *callable, _Py_CODEUNIT *instr, int nargs,
    PyObject *kwnames, SpecializedCacheEntry *cache, PyObject *builtins)
{
    assert(_Py_OPCODE(*instr) == PRECALL_ADAPTIVE);
    _PyObjectCache *cache1 = &cache[-1].obj;
    if (PyCFunction_GET_FUNCTION(callable) == NULL) {
        return 1;
    }
    switch (PyCFunction_GET_FLAGS(callable) &
        (METH_VARARGS | METH_FASTCALL | METH_NOARGS | METH_O |
        METH_KEYWORDS | METH_METHOD)) {
        case METH_O: {
            if (kwnames) {
                SPECIALIZATION_FAIL(PRECALL, SPEC_FAIL_CALL_KWNAMES);
                return -1;
            }
            if (nargs != 1) {
                SPECIALIZATION_FAIL(PRECALL, SPEC_FAIL_WRONG_NUMBER_ARGUMENTS);
                return 1;
            }
            /* len(o) */
            PyObject *builtin_len = PyDict_GetItemString(builtins, "len");
            if (callable == builtin_len) {
                cache1->obj = builtin_len;  // borrowed
                *instr = _Py_MAKECODEUNIT(PRECALL_NO_KW_LEN,
                    _Py_OPARG(*instr));
                return 0;
            }
            *instr = _Py_MAKECODEUNIT(PRECALL_NO_KW_BUILTIN_O,
                _Py_OPARG(*instr));
            return 0;
        }
        case METH_FASTCALL: {
            if (kwnames) {
                SPECIALIZATION_FAIL(PRECALL, SPEC_FAIL_CALL_KWNAMES);
                return -1;
            }
            if (nargs == 2) {
                /* isinstance(o1, o2) */
                PyObject *builtin_isinstance = PyDict_GetItemString(
                    builtins, "isinstance");
                if (callable == builtin_isinstance) {
                    cache1->obj = builtin_isinstance;  // borrowed
                    *instr = _Py_MAKECODEUNIT(PRECALL_NO_KW_ISINSTANCE,
                        _Py_OPARG(*instr));
                    return 0;
                }
            }
            *instr = _Py_MAKECODEUNIT(PRECALL_NO_KW_BUILTIN_FAST,
                _Py_OPARG(*instr));
            return 0;
        }
        case METH_FASTCALL | METH_KEYWORDS: {
            *instr = _Py_MAKECODEUNIT(PRECALL_BUILTIN_FAST_WITH_KEYWORDS,
                _Py_OPARG(*instr));
            return 0;
        }
        default:
            SPECIALIZATION_FAIL(PRECALL,
                builtin_call_fail_kind(PyCFunction_GET_FLAGS(callable)));
            return 1;
    }
}

#ifdef Py_STATS
static int
call_fail_kind(PyObject *callable)
{
    if (PyCFunction_CheckExact(callable)) {
        return SPEC_FAIL_CALL_PYCFUNCTION;
    }
    else if (PyFunction_Check(callable)) {
        return SPEC_FAIL_CALL_PYFUNCTION;
    }
    else if (PyInstanceMethod_Check(callable)) {
        return SPEC_FAIL_CALL_INSTANCE_METHOD;
    }
    else if (PyMethod_Check(callable)) {
        return SPEC_FAIL_CALL_BOUND_METHOD;
    }
    // builtin method
    else if (PyCMethod_Check(callable)) {
        return SPEC_FAIL_CALL_CMETHOD;
    }
    else if (PyType_Check(callable)) {
        if (((PyTypeObject *)callable)->tp_new == PyBaseObject_Type.tp_new) {
            return SPEC_FAIL_CALL_PYTHON_CLASS;
        }
        else {
            return SPEC_FAIL_CALL_CLASS;
        }
    }
    else if (Py_IS_TYPE(callable, &PyMethodDescr_Type)) {
        return SPEC_FAIL_CALL_METHOD_DESCRIPTOR;
    }
    else if (Py_TYPE(callable) == &PyWrapperDescr_Type) {
        return SPEC_FAIL_CALL_OPERATOR_WRAPPER;
    }
    else if (Py_TYPE(callable) == &_PyMethodWrapper_Type) {
        return SPEC_FAIL_CALL_METHOD_WRAPPER;
    }
    return SPEC_FAIL_OTHER;
}
#endif


int
_Py_Specialize_Precall(
    PyObject *callable, _Py_CODEUNIT *instr,
    int nargs, PyObject *kwnames,
    SpecializedCacheEntry *cache, PyObject *builtins)
{
    _PyAdaptiveEntry *cache0 = &cache->adaptive;
    int fail;
    if (PyCFunction_CheckExact(callable)) {
        fail = specialize_c_call(callable, instr, nargs, kwnames, cache, builtins);
    }
    else if (PyFunction_Check(callable)) {
        *instr = _Py_MAKECODEUNIT(PRECALL_PYFUNC, _Py_OPARG(*instr));
        fail = 0;
    }
    else if (PyType_Check(callable)) {
        fail = specialize_class_call(callable, instr, nargs, kwnames, cache);
    }
    else if (Py_IS_TYPE(callable, &PyMethodDescr_Type)) {
        fail = specialize_method_descriptor(
            (PyMethodDescrObject *)callable, instr, nargs, kwnames, cache);
    }
    else if (Py_TYPE(callable) == &PyMethod_Type) {
        *instr = _Py_MAKECODEUNIT(PRECALL_BOUND_METHOD, _Py_OPARG(*instr));
        fail = 0;
    }
    else {
        SPECIALIZATION_FAIL(CALL, call_fail_kind(callable));
        fail = -1;
    }
    if (fail) {
        STAT_INC(CALL, failure);
        assert(!PyErr_Occurred());
        cache_backoff(cache0);
    }
    else {
        STAT_INC(CALL, success);
        assert(!PyErr_Occurred());
        cache0->counter = initial_counter_value();
    }
    return 0;
}


/* TODO:
    - Specialize calling classes.
*/
int
_Py_Specialize_Call(
    PyObject *callable, _Py_CODEUNIT *instr,
    int nargs, PyObject *kwnames,
    SpecializedCacheEntry *cache)
{
    _PyAdaptiveEntry *cache0 = &cache->adaptive;
    int fail;
    if (PyFunction_Check(callable)) {
        fail = specialize_py_call((PyFunctionObject *)callable, instr, nargs, kwnames, cache);
    }
    else {
        SPECIALIZATION_FAIL(CALL, call_fail_kind(callable));
        fail = -1;
    }
    if (fail) {
        STAT_INC(CALL, failure);
        assert(!PyErr_Occurred());
        cache_backoff(cache0);
    }
    else {
        STAT_INC(CALL, success);
        assert(!PyErr_Occurred());
        cache0->counter = initial_counter_value();
    }
    return 0;
}

#ifdef Py_STATS
static int
binary_op_fail_kind(int oparg, PyObject *lhs, PyObject *rhs)
{
    switch (oparg) {
        case NB_ADD:
        case NB_INPLACE_ADD:
            if (!Py_IS_TYPE(lhs, Py_TYPE(rhs))) {
                return SPEC_FAIL_BINARY_OP_ADD_DIFFERENT_TYPES;
            }
            return SPEC_FAIL_BINARY_OP_ADD_OTHER;
        case NB_AND:
        case NB_INPLACE_AND:
            if (!Py_IS_TYPE(lhs, Py_TYPE(rhs))) {
                return SPEC_FAIL_BINARY_OP_AND_DIFFERENT_TYPES;
            }
            if (PyLong_CheckExact(lhs)) {
                return SPEC_FAIL_BINARY_OP_AND_INT;
            }
            return SPEC_FAIL_BINARY_OP_AND_OTHER;
        case NB_FLOOR_DIVIDE:
        case NB_INPLACE_FLOOR_DIVIDE:
            return SPEC_FAIL_BINARY_OP_FLOOR_DIVIDE;
        case NB_LSHIFT:
        case NB_INPLACE_LSHIFT:
            return SPEC_FAIL_BINARY_OP_LSHIFT;
        case NB_MATRIX_MULTIPLY:
        case NB_INPLACE_MATRIX_MULTIPLY:
            return SPEC_FAIL_BINARY_OP_MATRIX_MULTIPLY;
        case NB_MULTIPLY:
        case NB_INPLACE_MULTIPLY:
            if (!Py_IS_TYPE(lhs, Py_TYPE(rhs))) {
                return SPEC_FAIL_BINARY_OP_MULTIPLY_DIFFERENT_TYPES;
            }
            return SPEC_FAIL_BINARY_OP_MULTIPLY_OTHER;
        case NB_OR:
        case NB_INPLACE_OR:
            return SPEC_FAIL_BINARY_OP_OR;
        case NB_POWER:
        case NB_INPLACE_POWER:
            return SPEC_FAIL_BINARY_OP_POWER;
        case NB_REMAINDER:
        case NB_INPLACE_REMAINDER:
            return SPEC_FAIL_BINARY_OP_REMAINDER;
        case NB_RSHIFT:
        case NB_INPLACE_RSHIFT:
            return SPEC_FAIL_BINARY_OP_RSHIFT;
        case NB_SUBTRACT:
        case NB_INPLACE_SUBTRACT:
            if (!Py_IS_TYPE(lhs, Py_TYPE(rhs))) {
                return SPEC_FAIL_BINARY_OP_SUBTRACT_DIFFERENT_TYPES;
            }
            return SPEC_FAIL_BINARY_OP_SUBTRACT_OTHER;
        case NB_TRUE_DIVIDE:
        case NB_INPLACE_TRUE_DIVIDE:
            if (!Py_IS_TYPE(lhs, Py_TYPE(rhs))) {
                return SPEC_FAIL_BINARY_OP_TRUE_DIVIDE_DIFFERENT_TYPES;
            }
            if (PyFloat_CheckExact(lhs)) {
                return SPEC_FAIL_BINARY_OP_TRUE_DIVIDE_FLOAT;
            }
            return SPEC_FAIL_BINARY_OP_TRUE_DIVIDE_OTHER;
        case NB_XOR:
        case NB_INPLACE_XOR:
            return SPEC_FAIL_BINARY_OP_XOR;
    }
    Py_UNREACHABLE();
}
#endif

void
_Py_Specialize_BinaryOp(PyObject *lhs, PyObject *rhs, _Py_CODEUNIT *instr,
                        SpecializedCacheEntry *cache)
{
    _PyAdaptiveEntry *adaptive = &cache->adaptive;
    switch (adaptive->original_oparg) {
        case NB_ADD:
        case NB_INPLACE_ADD:
            if (!Py_IS_TYPE(lhs, Py_TYPE(rhs))) {
                break;
            }
            if (PyUnicode_CheckExact(lhs)) {
                if (_Py_OPCODE(instr[1]) == STORE_FAST && Py_REFCNT(lhs) == 2) {
                    *instr = _Py_MAKECODEUNIT(BINARY_OP_INPLACE_ADD_UNICODE,
                                              _Py_OPARG(*instr));
                    goto success;
                }
                *instr = _Py_MAKECODEUNIT(BINARY_OP_ADD_UNICODE,
                                          _Py_OPARG(*instr));
                goto success;
            }
            if (PyLong_CheckExact(lhs)) {
                *instr = _Py_MAKECODEUNIT(BINARY_OP_ADD_INT, _Py_OPARG(*instr));
                goto success;
            }
            if (PyFloat_CheckExact(lhs)) {
                *instr = _Py_MAKECODEUNIT(BINARY_OP_ADD_FLOAT,
                                          _Py_OPARG(*instr));
                goto success;
            }
            break;
        case NB_MULTIPLY:
        case NB_INPLACE_MULTIPLY:
            if (!Py_IS_TYPE(lhs, Py_TYPE(rhs))) {
                break;
            }
            if (PyLong_CheckExact(lhs)) {
                *instr = _Py_MAKECODEUNIT(BINARY_OP_MULTIPLY_INT,
                                          _Py_OPARG(*instr));
                goto success;
            }
            if (PyFloat_CheckExact(lhs)) {
                *instr = _Py_MAKECODEUNIT(BINARY_OP_MULTIPLY_FLOAT,
                                          _Py_OPARG(*instr));
                goto success;
            }
            break;
        case NB_SUBTRACT:
        case NB_INPLACE_SUBTRACT:
            if (!Py_IS_TYPE(lhs, Py_TYPE(rhs))) {
                break;
            }
            if (PyLong_CheckExact(lhs)) {
                *instr = _Py_MAKECODEUNIT(BINARY_OP_SUBTRACT_INT,
                                          _Py_OPARG(*instr));
                goto success;
            }
            if (PyFloat_CheckExact(lhs)) {
                *instr = _Py_MAKECODEUNIT(BINARY_OP_SUBTRACT_FLOAT,
                                          _Py_OPARG(*instr));
                goto success;
            }
            break;
#ifndef Py_STATS
        default:
            // These operators don't have any available specializations. Rather
            // than repeatedly attempting to specialize them, just convert them
            // back to BINARY_OP (unless we're collecting stats, where it's more
            // important to get accurate hit counts for the unadaptive version
            // and each of the different failure types):
            *instr = _Py_MAKECODEUNIT(BINARY_OP, adaptive->original_oparg);
            return;
#endif
    }
    SPECIALIZATION_FAIL(
        BINARY_OP, binary_op_fail_kind(adaptive->original_oparg, lhs, rhs));
    STAT_INC(BINARY_OP, failure);
    cache_backoff(adaptive);
    return;
success:
    STAT_INC(BINARY_OP, success);
    adaptive->counter = initial_counter_value();
}


#ifdef Py_STATS
static int
compare_op_fail_kind(PyObject *lhs, PyObject *rhs)
{
    if (Py_TYPE(lhs) != Py_TYPE(rhs)) {
        if (PyFloat_CheckExact(lhs) && PyLong_CheckExact(rhs)) {
            return SPEC_FAIL_COMPARE_OP_FLOAT_LONG;
        }
        if (PyLong_CheckExact(lhs) && PyFloat_CheckExact(rhs)) {
            return SPEC_FAIL_COMPARE_OP_LONG_FLOAT;
        }
        return SPEC_FAIL_COMPARE_OP_DIFFERENT_TYPES;
    }
    if (PyBytes_CheckExact(lhs)) {
        return SPEC_FAIL_COMPARE_OP_BYTES;
    }
    if (PyTuple_CheckExact(lhs)) {
        return SPEC_FAIL_COMPARE_OP_TUPLE;
    }
    if (PyList_CheckExact(lhs)) {
        return SPEC_FAIL_COMPARE_OP_LIST;
    }
    if (PySet_CheckExact(lhs) || PyFrozenSet_CheckExact(lhs)) {
        return SPEC_FAIL_COMPARE_OP_SET;
    }
    if (PyBool_Check(lhs)) {
        return SPEC_FAIL_COMPARE_OP_BOOL;
    }
    if (Py_TYPE(lhs)->tp_richcompare == PyBaseObject_Type.tp_richcompare) {
        return SPEC_FAIL_COMPARE_OP_BASEOBJECT;
    }
    return SPEC_FAIL_OTHER;
}
#endif


static int compare_masks[] = {
    // 1-bit: jump if less than
    // 2-bit: jump if equal
    // 4-bit: jump if greater
    [Py_LT] = 1 | 0 | 0,
    [Py_LE] = 1 | 2 | 0,
    [Py_EQ] = 0 | 2 | 0,
    [Py_NE] = 1 | 0 | 4,
    [Py_GT] = 0 | 0 | 4,
    [Py_GE] = 0 | 2 | 4,
};

void
_Py_Specialize_CompareOp(PyObject *lhs, PyObject *rhs,
                         _Py_CODEUNIT *instr, SpecializedCacheEntry *cache)
{
    _PyAdaptiveEntry *adaptive = &cache->adaptive;
    int op = adaptive->original_oparg;
    int next_opcode = _Py_OPCODE(instr[1]);
    if (next_opcode != POP_JUMP_IF_FALSE && next_opcode != POP_JUMP_IF_TRUE) {
        // Can't ever combine, so don't don't bother being adaptive (unless
        // we're collecting stats, where it's more important to get accurate hit
        // counts for the unadaptive version and each of the different failure
        // types):
#ifndef Py_STATS
        *instr = _Py_MAKECODEUNIT(COMPARE_OP, adaptive->original_oparg);
        return;
#endif
        SPECIALIZATION_FAIL(COMPARE_OP, SPEC_FAIL_COMPARE_OP_NOT_FOLLOWED_BY_COND_JUMP);
        goto failure;
    }
    assert(op <= Py_GE);
    int when_to_jump_mask = compare_masks[op];
    if (next_opcode == POP_JUMP_IF_FALSE) {
        when_to_jump_mask = (1 | 2 | 4) & ~when_to_jump_mask;
    }
    if (Py_TYPE(lhs) != Py_TYPE(rhs)) {
        SPECIALIZATION_FAIL(COMPARE_OP, compare_op_fail_kind(lhs, rhs));
        goto failure;
    }
    if (PyFloat_CheckExact(lhs)) {
        *instr = _Py_MAKECODEUNIT(COMPARE_OP_FLOAT_JUMP, _Py_OPARG(*instr));
        adaptive->index = when_to_jump_mask;
        goto success;
    }
    if (PyLong_CheckExact(lhs)) {
        if (Py_ABS(Py_SIZE(lhs)) <= 1 && Py_ABS(Py_SIZE(rhs)) <= 1) {
            *instr = _Py_MAKECODEUNIT(COMPARE_OP_INT_JUMP, _Py_OPARG(*instr));
            adaptive->index = when_to_jump_mask;
            goto success;
        }
        else {
            SPECIALIZATION_FAIL(COMPARE_OP, SPEC_FAIL_COMPARE_OP_BIG_INT);
            goto failure;
        }
    }
    if (PyUnicode_CheckExact(lhs)) {
        if (op != Py_EQ && op != Py_NE) {
            SPECIALIZATION_FAIL(COMPARE_OP, SPEC_FAIL_COMPARE_OP_STRING);
            goto failure;
        }
        else {
            *instr = _Py_MAKECODEUNIT(COMPARE_OP_STR_JUMP, _Py_OPARG(*instr));
            adaptive->index = (when_to_jump_mask & 2) == 0;
            goto success;
        }
    }
    SPECIALIZATION_FAIL(COMPARE_OP, compare_op_fail_kind(lhs, rhs));
failure:
    STAT_INC(COMPARE_OP, failure);
    cache_backoff(adaptive);
    return;
success:
    STAT_INC(COMPARE_OP, success);
    adaptive->counter = initial_counter_value();
}

#ifdef Py_STATS
static int
unpack_sequence_fail_kind(PyObject *seq)
{
    if (PySequence_Check(seq)) {
        return SPEC_FAIL_UNPACK_SEQUENCE_SEQUENCE;
    }
    if (PyIter_Check(seq)) {
        return SPEC_FAIL_UNPACK_SEQUENCE_ITERATOR;
    }
    return SPEC_FAIL_OTHER;
}
#endif

void
_Py_Specialize_UnpackSequence(PyObject *seq, _Py_CODEUNIT *instr,
                              SpecializedCacheEntry *cache)
{
    _PyAdaptiveEntry *adaptive = &cache->adaptive;
    if (PyTuple_CheckExact(seq)) {
        if (PyTuple_GET_SIZE(seq) != adaptive->original_oparg) {
            SPECIALIZATION_FAIL(UNPACK_SEQUENCE, SPEC_FAIL_EXPECTED_ERROR);
            goto failure;
        }
        if (PyTuple_GET_SIZE(seq) == 2) {
            *instr = _Py_MAKECODEUNIT(UNPACK_SEQUENCE_TWO_TUPLE,
                                      _Py_OPARG(*instr));
            goto success;
        }
        *instr = _Py_MAKECODEUNIT(UNPACK_SEQUENCE_TUPLE, _Py_OPARG(*instr));
        goto success;
    }
    if (PyList_CheckExact(seq)) {
        if (PyList_GET_SIZE(seq) != adaptive->original_oparg) {
            SPECIALIZATION_FAIL(UNPACK_SEQUENCE, SPEC_FAIL_EXPECTED_ERROR);
            goto failure;
        }
        *instr = _Py_MAKECODEUNIT(UNPACK_SEQUENCE_LIST, _Py_OPARG(*instr));
        goto success;
    }
    SPECIALIZATION_FAIL(UNPACK_SEQUENCE, unpack_sequence_fail_kind(seq));
failure:
    STAT_INC(UNPACK_SEQUENCE, failure);
    cache_backoff(adaptive);
    return;
success:
    STAT_INC(UNPACK_SEQUENCE, success);
    adaptive->counter = initial_counter_value();
}

#ifdef Py_STATS

int
 _PySpecialization_ClassifyIterator(PyObject *iter)
{
    if (PyGen_CheckExact(iter)) {
        return SPEC_FAIL_FOR_ITER_GENERATOR;
    }
    if (PyCoro_CheckExact(iter)) {
        return SPEC_FAIL_FOR_ITER_COROUTINE;
    }
    if (PyAsyncGen_CheckExact(iter)) {
        return SPEC_FAIL_FOR_ITER_ASYNC_GENERATOR;
    }
    PyTypeObject *t = Py_TYPE(iter);
    if (t == &PyListIter_Type) {
        return SPEC_FAIL_FOR_ITER_LIST;
    }
    if (t == &PyTupleIter_Type) {
        return SPEC_FAIL_FOR_ITER_TUPLE;
    }
    if (t == &PyDictIterKey_Type) {
        return SPEC_FAIL_FOR_ITER_DICT_KEYS;
    }
    if (t == &PyDictIterValue_Type) {
        return SPEC_FAIL_FOR_ITER_DICT_VALUES;
    }
    if (t == &PyDictIterItem_Type) {
        return SPEC_FAIL_FOR_ITER_DICT_ITEMS;
    }
    if (t == &PySetIter_Type) {
        return SPEC_FAIL_FOR_ITER_SET;
    }
    if (t == &PyUnicodeIter_Type) {
        return SPEC_FAIL_FOR_ITER_STRING;
    }
    if (t == &PyBytesIter_Type) {
        return SPEC_FAIL_FOR_ITER_BYTES;
    }
    if (t == &PyRangeIter_Type) {
        return SPEC_FAIL_FOR_ITER_RANGE;
    }
    if (t == &PyEnum_Type) {
        return SPEC_FAIL_FOR_ITER_ENUMERATE;
    }

    if (strncmp(t->tp_name, "itertools", 8) == 0) {
        return SPEC_FAIL_FOR_ITER_ITERTOOLS;
    }
    return SPEC_FAIL_OTHER;
}

int
_PySpecialization_ClassifyCallable(PyObject *callable)
{
    return call_fail_kind(callable);
}

#endif<|MERGE_RESOLUTION|>--- conflicted
+++ resolved
@@ -1142,12 +1142,7 @@
             SPECIALIZATION_FAIL(LOAD_METHOD, SPEC_FAIL_OUT_OF_VERSIONS);
             goto fail;
         }
-<<<<<<< HEAD
-        cache1->dk_version_or_hint = keys_version;
-=======
         cache1->dk_version = keys_version;
-        *instr = _Py_MAKECODEUNIT(LOAD_METHOD_CACHED, _Py_OPARG(*instr));
->>>>>>> 7fce1063
     }
     switch(dictkind) {
         case NO_DICT:
