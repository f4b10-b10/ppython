--- conflicted
+++ resolved
@@ -1195,34 +1195,19 @@
     if (left_type == &PyUnicode_Type) {
         int next_opcode = _Py_OPCODE(instr[1]);
         if (next_opcode == STORE_FAST) {
-<<<<<<< HEAD
             *instr = _Py_MAKECODEUNIT(BINARY_ADD_UNICODE_INPLACE_FAST, _Py_OPARG(*instr));
         }
         else {
             *instr = _Py_MAKECODEUNIT(BINARY_ADD_UNICODE, _Py_OPARG(*instr));
-=======
-            *instr = _Py_MAKECODEUNIT(BINARY_ADD_UNICODE_INPLACE_FAST, initial_counter_value());
-        }
-        else {
-            *instr = _Py_MAKECODEUNIT(BINARY_ADD_UNICODE, initial_counter_value());
->>>>>>> 19a6c41e
         }
         goto success;
     }
     else if (left_type == &PyLong_Type) {
-<<<<<<< HEAD
         *instr = _Py_MAKECODEUNIT(BINARY_ADD_INT, _Py_OPARG(*instr));
         goto success;
     }
     else if (left_type == &PyFloat_Type) {
         *instr = _Py_MAKECODEUNIT(BINARY_ADD_FLOAT, _Py_OPARG(*instr));
-=======
-        *instr = _Py_MAKECODEUNIT(BINARY_ADD_INT, initial_counter_value());
-        goto success;
-    }
-    else if (left_type == &PyFloat_Type) {
-        *instr = _Py_MAKECODEUNIT(BINARY_ADD_FLOAT, initial_counter_value());
->>>>>>> 19a6c41e
         goto success;
 
     }
@@ -1247,7 +1232,7 @@
     return 0;
 success:
     STAT_INC(BINARY_ADD, specialization_success);
-    cache0->counter = saturating_start();
+    cache0->counter = initial_counter_value();
     assert(!PyErr_Occurred());
     return 0;
 }
