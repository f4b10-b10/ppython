
#include "Python.h"
#include "pycore_atomic.h"        // _Py_atomic_int
#include "pycore_ceval.h"         // _PyEval_SignalReceived()
#include "pycore_pyerrors.h"      // _PyErr_Fetch()
#include "pycore_pylifecycle.h"   // _PyErr_Print()
#include "pycore_initconfig.h"    // _PyStatus_OK()
#include "pycore_pymem.h"         // _PyMem_IsPtrFreed()

/*
   Notes about the implementation:

   - The GIL is just a boolean variable (locked) whose access is protected
     by a mutex (gil_mutex), and whose changes are signalled by a condition
     variable (gil_cond). gil_mutex is taken for short periods of time,
     and therefore mostly uncontended.

   - In the GIL-holding thread, the main loop (PyEval_EvalFrameEx) must be
     able to release the GIL on demand by another thread. A volatile boolean
     variable (gil_drop_request) is used for that purpose, which is checked
     at every turn of the eval loop. That variable is set after a wait of
     `interval` microseconds on `gil_cond` has timed out.

      [Actually, another volatile boolean variable (eval_breaker) is used
       which ORs several conditions into one. Volatile booleans are
       sufficient as inter-thread signalling means since Python is run
       on cache-coherent architectures only.]

   - A thread wanting to take the GIL will first let pass a given amount of
     time (`interval` microseconds) before setting gil_drop_request. This
     encourages a defined switching period, but doesn't enforce it since
     opcodes can take an arbitrary time to execute.

     The `interval` value is available for the user to read and modify
     using the Python API `sys.{get,set}switchinterval()`.

   - When a thread releases the GIL and gil_drop_request is set, that thread
     ensures that another GIL-awaiting thread gets scheduled.
     It does so by waiting on a condition variable (switch_cond) until
     the value of last_holder is changed to something else than its
     own thread state pointer, indicating that another thread was able to
     take the GIL.

     This is meant to prohibit the latency-adverse behaviour on multi-core
     machines where one thread would speculatively release the GIL, but still
     run and end up being the first to re-acquire it, making the "timeslices"
     much longer than expected.
     (Note: this mechanism is enabled with FORCE_SWITCHING above)
*/

// GH-89279: Force inlining by using a macro.
#if defined(_MSC_VER) && SIZEOF_INT == 4
#define _Py_atomic_load_relaxed_int32(ATOMIC_VAL) (assert(sizeof((ATOMIC_VAL)->_value) == 4), *((volatile int*)&((ATOMIC_VAL)->_value)))
#else
#define _Py_atomic_load_relaxed_int32(ATOMIC_VAL) _Py_atomic_load_relaxed(ATOMIC_VAL)
#endif

/* This can set eval_breaker to 0 even though gil_drop_request became
   1.  We believe this is all right because the eval loop will release
   the GIL eventually anyway. */
static inline void
COMPUTE_EVAL_BREAKER(PyInterpreterState *interp,
                     struct _ceval_runtime_state *ceval,
                     struct _ceval_state *ceval2)
{
    _Py_atomic_store_relaxed(&ceval2->eval_breaker,
        _Py_atomic_load_relaxed_int32(&ceval2->gil_drop_request)
        | (_Py_atomic_load_relaxed_int32(&ceval->signals_pending)
           && _Py_ThreadCanHandleSignals(interp))
        | (_Py_atomic_load_relaxed_int32(&ceval2->pending.calls_to_do)
           && _Py_ThreadCanHandlePendingCalls())
        | ceval2->pending.async_exc);
}


static inline void
SET_GIL_DROP_REQUEST(PyInterpreterState *interp)
{
    struct _ceval_state *ceval2 = &interp->ceval;
    _Py_atomic_store_relaxed(&ceval2->gil_drop_request, 1);
    _Py_atomic_store_relaxed(&ceval2->eval_breaker, 1);
}


static inline void
RESET_GIL_DROP_REQUEST(PyInterpreterState *interp)
{
    struct _ceval_runtime_state *ceval = &interp->runtime->ceval;
    struct _ceval_state *ceval2 = &interp->ceval;
    _Py_atomic_store_relaxed(&ceval2->gil_drop_request, 0);
    COMPUTE_EVAL_BREAKER(interp, ceval, ceval2);
}


static inline void
SIGNAL_PENDING_CALLS(PyInterpreterState *interp)
{
    struct _ceval_runtime_state *ceval = &interp->runtime->ceval;
    struct _ceval_state *ceval2 = &interp->ceval;
    _Py_atomic_store_relaxed(&ceval2->pending.calls_to_do, 1);
    COMPUTE_EVAL_BREAKER(interp, ceval, ceval2);
}


static inline void
UNSIGNAL_PENDING_CALLS(PyInterpreterState *interp)
{
    struct _ceval_runtime_state *ceval = &interp->runtime->ceval;
    struct _ceval_state *ceval2 = &interp->ceval;
    _Py_atomic_store_relaxed(&ceval2->pending.calls_to_do, 0);
    COMPUTE_EVAL_BREAKER(interp, ceval, ceval2);
}


static inline void
SIGNAL_PENDING_SIGNALS(PyInterpreterState *interp, int force)
{
    struct _ceval_runtime_state *ceval = &interp->runtime->ceval;
    struct _ceval_state *ceval2 = &interp->ceval;
    _Py_atomic_store_relaxed(&ceval->signals_pending, 1);
    if (force) {
        _Py_atomic_store_relaxed(&ceval2->eval_breaker, 1);
    }
    else {
        /* eval_breaker is not set to 1 if thread_can_handle_signals() is false */
        COMPUTE_EVAL_BREAKER(interp, ceval, ceval2);
    }
}


static inline void
UNSIGNAL_PENDING_SIGNALS(PyInterpreterState *interp)
{
    struct _ceval_runtime_state *ceval = &interp->runtime->ceval;
    struct _ceval_state *ceval2 = &interp->ceval;
    _Py_atomic_store_relaxed(&ceval->signals_pending, 0);
    COMPUTE_EVAL_BREAKER(interp, ceval, ceval2);
}


static inline void
SIGNAL_ASYNC_EXC(PyInterpreterState *interp)
{
    struct _ceval_state *ceval2 = &interp->ceval;
    ceval2->pending.async_exc = 1;
    _Py_atomic_store_relaxed(&ceval2->eval_breaker, 1);
}


static inline void
UNSIGNAL_ASYNC_EXC(PyInterpreterState *interp)
{
    struct _ceval_runtime_state *ceval = &interp->runtime->ceval;
    struct _ceval_state *ceval2 = &interp->ceval;
    ceval2->pending.async_exc = 0;
    COMPUTE_EVAL_BREAKER(interp, ceval, ceval2);
}

#ifndef NDEBUG
/* Ensure that tstate is valid */
static int
is_tstate_valid(PyThreadState *tstate)
{
    assert(!_PyMem_IsPtrFreed(tstate));
    assert(!_PyMem_IsPtrFreed(tstate->interp));
    return 1;
}
#endif

/*
 * Implementation of the Global Interpreter Lock (GIL).
 */

#include <stdlib.h>
#include <errno.h>

#include "pycore_atomic.h"


#include "condvar.h"

#define DEFAULT_INTERVAL 5000

static void _gil_initialize(struct _gil_runtime_state *gil)
{
    _Py_atomic_int uninitialized = {-1};
    gil->locked = uninitialized;
    gil->interval = DEFAULT_INTERVAL;
}

static int gil_created(struct _gil_runtime_state *gil)
{
    return (_Py_atomic_load_explicit(&gil->locked, _Py_memory_order_acquire) >= 0);
}

static void create_gil(struct _gil_runtime_state *gil)
{
    MUTEX_INIT(gil->mutex);
#ifdef FORCE_SWITCHING
    MUTEX_INIT(gil->switch_mutex);
#endif
    COND_INIT(gil->cond);
#ifdef FORCE_SWITCHING
    COND_INIT(gil->switch_cond);
#endif
    _Py_atomic_store_relaxed(&gil->last_holder, 0);
    _Py_ANNOTATE_RWLOCK_CREATE(&gil->locked);
    _Py_atomic_store_explicit(&gil->locked, 0, _Py_memory_order_release);
}

static void destroy_gil(struct _gil_runtime_state *gil)
{
    /* some pthread-like implementations tie the mutex to the cond
     * and must have the cond destroyed first.
     */
    COND_FINI(gil->cond);
    MUTEX_FINI(gil->mutex);
#ifdef FORCE_SWITCHING
    COND_FINI(gil->switch_cond);
    MUTEX_FINI(gil->switch_mutex);
#endif
    _Py_atomic_store_explicit(&gil->locked, -1,
                              _Py_memory_order_release);
    _Py_ANNOTATE_RWLOCK_DESTROY(&gil->locked);
}

#ifdef HAVE_FORK
static void recreate_gil(struct _gil_runtime_state *gil)
{
    _Py_ANNOTATE_RWLOCK_DESTROY(&gil->locked);
    /* XXX should we destroy the old OS resources here? */
    create_gil(gil);
}
#endif

static void
drop_gil(struct _ceval_runtime_state *ceval, struct _ceval_state *ceval2,
         PyThreadState *tstate)
{
    struct _gil_runtime_state *gil = &ceval->gil;
    if (!_Py_atomic_load_relaxed(&gil->locked)) {
        Py_FatalError("drop_gil: GIL is not locked");
    }

    /* tstate is allowed to be NULL (early interpreter init) */
    if (tstate != NULL) {
        /* Sub-interpreter support: threads might have been switched
           under our feet using PyThreadState_Swap(). Fix the GIL last
           holder variable so that our heuristics work. */
        _Py_atomic_store_relaxed(&gil->last_holder, (uintptr_t)tstate);
    }

    MUTEX_LOCK(gil->mutex);
    _Py_ANNOTATE_RWLOCK_RELEASED(&gil->locked, /*is_write=*/1);
    _Py_atomic_store_relaxed(&gil->locked, 0);
    COND_SIGNAL(gil->cond);
    MUTEX_UNLOCK(gil->mutex);

#ifdef FORCE_SWITCHING
    if (_Py_atomic_load_relaxed(&ceval2->gil_drop_request) && tstate != NULL) {
        MUTEX_LOCK(gil->switch_mutex);
        /* Not switched yet => wait */
        if (((PyThreadState*)_Py_atomic_load_relaxed(&gil->last_holder)) == tstate)
        {
            assert(is_tstate_valid(tstate));
            RESET_GIL_DROP_REQUEST(tstate->interp);
            /* NOTE: if COND_WAIT does not atomically start waiting when
               releasing the mutex, another thread can run through, take
               the GIL and drop it again, and reset the condition
               before we even had a chance to wait for it. */
            COND_WAIT(gil->switch_cond, gil->switch_mutex);
        }
        MUTEX_UNLOCK(gil->switch_mutex);
    }
#endif
}


/* Check if a Python thread must exit immediately, rather than taking the GIL
   if Py_Finalize() has been called.

   When this function is called by a daemon thread after Py_Finalize() has been
   called, the GIL does no longer exist.

   tstate must be non-NULL. */
static inline int
tstate_must_exit(PyThreadState *tstate)
{
    /* bpo-39877: Access _PyRuntime directly rather than using
       tstate->interp->runtime to support calls from Python daemon threads.
       After Py_Finalize() has been called, tstate can be a dangling pointer:
       point to PyThreadState freed memory. */
    PyThreadState *finalizing = _PyRuntimeState_GetFinalizing(&_PyRuntime);
    return (finalizing != NULL && finalizing != tstate);
}


/* Take the GIL.

   The function saves errno at entry and restores its value at exit.

   tstate must be non-NULL. */
static void
take_gil(PyThreadState *tstate)
{
    int err = errno;

    assert(tstate != NULL);

    if (tstate_must_exit(tstate)) {
        /* bpo-39877: If Py_Finalize() has been called and tstate is not the
           thread which called Py_Finalize(), bpo-42969: hang the thread.

           This code path can be reached by a daemon thread after Py_Finalize()
           completes. In this case, tstate is a dangling pointer: points to
           PyThreadState freed memory. */
        _PyThread_hang_thread();
    }

    assert(is_tstate_valid(tstate));
    PyInterpreterState *interp = tstate->interp;
    struct _ceval_runtime_state *ceval = &interp->runtime->ceval;
    struct _ceval_state *ceval2 = &interp->ceval;
    struct _gil_runtime_state *gil = &ceval->gil;

    /* Check that _PyEval_InitThreads() was called to create the lock */
    assert(gil_created(gil));

    MUTEX_LOCK(gil->mutex);

    if (!_Py_atomic_load_relaxed(&gil->locked)) {
        goto _ready;
    }

    int drop_requested = 0;
    while (_Py_atomic_load_relaxed(&gil->locked)) {
        unsigned long saved_switchnum = gil->switch_number;

        unsigned long interval = (gil->interval >= 1 ? gil->interval : 1);
        int timed_out = 0;
        COND_TIMED_WAIT(gil->cond, gil->mutex, interval, timed_out);

        /* If we timed out and no switch occurred in the meantime, it is time
           to ask the GIL-holding thread to drop it. */
        if (timed_out &&
            _Py_atomic_load_relaxed(&gil->locked) &&
            gil->switch_number == saved_switchnum)
        {
            if (tstate_must_exit(tstate)) {
                MUTEX_UNLOCK(gil->mutex);
<<<<<<< HEAD
                /* bpo-42969: hang the thread */
                _PyThread_hang_thread();
=======
                // gh-96387: If the loop requested a drop request in a previous
                // iteration, reset the request. Otherwise, drop_gil() can
                // block forever waiting for the thread which exited. Drop
                // requests made by other threads are also reset: these threads
                // may have to request again a drop request (iterate one more
                // time).
                if (drop_requested) {
                    RESET_GIL_DROP_REQUEST(interp);
                }
                PyThread_exit_thread();
>>>>>>> a3e2f054
            }
            assert(is_tstate_valid(tstate));

            SET_GIL_DROP_REQUEST(interp);
            drop_requested = 1;
        }
    }

_ready:
#ifdef FORCE_SWITCHING
    /* This mutex must be taken before modifying gil->last_holder:
       see drop_gil(). */
    MUTEX_LOCK(gil->switch_mutex);
#endif
    /* We now hold the GIL */
    _Py_atomic_store_relaxed(&gil->locked, 1);
    _Py_ANNOTATE_RWLOCK_ACQUIRED(&gil->locked, /*is_write=*/1);

    if (tstate != (PyThreadState*)_Py_atomic_load_relaxed(&gil->last_holder)) {
        _Py_atomic_store_relaxed(&gil->last_holder, (uintptr_t)tstate);
        ++gil->switch_number;
    }

#ifdef FORCE_SWITCHING
    COND_SIGNAL(gil->switch_cond);
    MUTEX_UNLOCK(gil->switch_mutex);
#endif

    if (tstate_must_exit(tstate)) {
        /* bpo-36475: If Py_Finalize() has been called and tstate is not
           the thread which called Py_Finalize(), bpo-42969: hang the
           thread.

           This code path can be reached by a daemon thread which was waiting
           in take_gil() while the main thread called
           wait_for_thread_shutdown() from Py_Finalize(). */
        MUTEX_UNLOCK(gil->mutex);
        drop_gil(ceval, ceval2, tstate);
        _PyThread_hang_thread();
    }
    assert(is_tstate_valid(tstate));

    if (_Py_atomic_load_relaxed(&ceval2->gil_drop_request)) {
        RESET_GIL_DROP_REQUEST(interp);
    }
    else {
        /* bpo-40010: eval_breaker should be recomputed to be set to 1 if there
           is a pending signal: signal received by another thread which cannot
           handle signals.

           Note: RESET_GIL_DROP_REQUEST() calls COMPUTE_EVAL_BREAKER(). */
        COMPUTE_EVAL_BREAKER(interp, ceval, ceval2);
    }

    /* Don't access tstate if the thread must exit */
    if (tstate->async_exc != NULL) {
        _PyEval_SignalAsyncExc(tstate->interp);
    }

    MUTEX_UNLOCK(gil->mutex);

    errno = err;
}

void _PyEval_SetSwitchInterval(unsigned long microseconds)
{
    struct _gil_runtime_state *gil = &_PyRuntime.ceval.gil;
    gil->interval = microseconds;
}

unsigned long _PyEval_GetSwitchInterval()
{
    struct _gil_runtime_state *gil = &_PyRuntime.ceval.gil;
    return gil->interval;
}


int
_PyEval_ThreadsInitialized(_PyRuntimeState *runtime)
{
    return gil_created(&runtime->ceval.gil);
}

int
PyEval_ThreadsInitialized(void)
{
    _PyRuntimeState *runtime = &_PyRuntime;
    return _PyEval_ThreadsInitialized(runtime);
}

PyStatus
_PyEval_InitGIL(PyThreadState *tstate)
{
    if (!_Py_IsMainInterpreter(tstate->interp)) {
        /* Currently, the GIL is shared by all interpreters,
           and only the main interpreter is responsible to create
           and destroy it. */
        return _PyStatus_OK();
    }

    struct _gil_runtime_state *gil = &tstate->interp->runtime->ceval.gil;
    assert(!gil_created(gil));

    PyThread_init_thread();
    create_gil(gil);

    take_gil(tstate);

    assert(gil_created(gil));
    return _PyStatus_OK();
}

void
_PyEval_FiniGIL(PyInterpreterState *interp)
{
    if (!_Py_IsMainInterpreter(interp)) {
        /* Currently, the GIL is shared by all interpreters,
           and only the main interpreter is responsible to create
           and destroy it. */
        return;
    }

    struct _gil_runtime_state *gil = &interp->runtime->ceval.gil;
    if (!gil_created(gil)) {
        /* First Py_InitializeFromConfig() call: the GIL doesn't exist
           yet: do nothing. */
        return;
    }

    destroy_gil(gil);
    assert(!gil_created(gil));
}

void
PyEval_InitThreads(void)
{
    /* Do nothing: kept for backward compatibility */
}

void
_PyEval_Fini(void)
{
#ifdef Py_STATS
    _Py_PrintSpecializationStats(1);
#endif
}
void
PyEval_AcquireLock(void)
{
    _PyRuntimeState *runtime = &_PyRuntime;
    PyThreadState *tstate = _PyRuntimeState_GetThreadState(runtime);
    _Py_EnsureTstateNotNULL(tstate);

    take_gil(tstate);
}

void
PyEval_ReleaseLock(void)
{
    _PyRuntimeState *runtime = &_PyRuntime;
    PyThreadState *tstate = _PyRuntimeState_GetThreadState(runtime);
    /* This function must succeed when the current thread state is NULL.
       We therefore avoid PyThreadState_Get() which dumps a fatal error
       in debug mode. */
    struct _ceval_runtime_state *ceval = &runtime->ceval;
    struct _ceval_state *ceval2 = &tstate->interp->ceval;
    drop_gil(ceval, ceval2, tstate);
}

void
_PyEval_ReleaseLock(PyThreadState *tstate)
{
    struct _ceval_runtime_state *ceval = &tstate->interp->runtime->ceval;
    struct _ceval_state *ceval2 = &tstate->interp->ceval;
    drop_gil(ceval, ceval2, tstate);
}

void
PyEval_AcquireThread(PyThreadState *tstate)
{
    _Py_EnsureTstateNotNULL(tstate);

    take_gil(tstate);

    struct _gilstate_runtime_state *gilstate = &tstate->interp->runtime->gilstate;
    if (_PyThreadState_Swap(gilstate, tstate) != NULL) {
        Py_FatalError("non-NULL old thread state");
    }
}

void
PyEval_ReleaseThread(PyThreadState *tstate)
{
    assert(is_tstate_valid(tstate));

    _PyRuntimeState *runtime = tstate->interp->runtime;
    PyThreadState *new_tstate = _PyThreadState_Swap(&runtime->gilstate, NULL);
    if (new_tstate != tstate) {
        Py_FatalError("wrong thread state");
    }
    struct _ceval_runtime_state *ceval = &runtime->ceval;
    struct _ceval_state *ceval2 = &tstate->interp->ceval;
    drop_gil(ceval, ceval2, tstate);
}

#ifdef HAVE_FORK
/* This function is called from PyOS_AfterFork_Child to destroy all threads
   which are not running in the child process, and clear internal locks
   which might be held by those threads. */
PyStatus
_PyEval_ReInitThreads(PyThreadState *tstate)
{
    _PyRuntimeState *runtime = tstate->interp->runtime;

    struct _gil_runtime_state *gil = &runtime->ceval.gil;
    if (!gil_created(gil)) {
        return _PyStatus_OK();
    }
    recreate_gil(gil);

    take_gil(tstate);

    struct _pending_calls *pending = &tstate->interp->ceval.pending;
    if (_PyThread_at_fork_reinit(&pending->lock) < 0) {
        return _PyStatus_ERR("Can't reinitialize pending calls lock");
    }

    /* Destroy all threads except the current one */
    _PyThreadState_DeleteExcept(runtime, tstate);
    return _PyStatus_OK();
}
#endif

/* This function is used to signal that async exceptions are waiting to be
   raised. */

void
_PyEval_SignalAsyncExc(PyInterpreterState *interp)
{
    SIGNAL_ASYNC_EXC(interp);
}

PyThreadState *
PyEval_SaveThread(void)
{
    _PyRuntimeState *runtime = &_PyRuntime;
    PyThreadState *tstate = _PyThreadState_Swap(&runtime->gilstate, NULL);
    _Py_EnsureTstateNotNULL(tstate);

    struct _ceval_runtime_state *ceval = &runtime->ceval;
    struct _ceval_state *ceval2 = &tstate->interp->ceval;
    assert(gil_created(&ceval->gil));
    drop_gil(ceval, ceval2, tstate);
    return tstate;
}

void
PyEval_RestoreThread(PyThreadState *tstate)
{
    _Py_EnsureTstateNotNULL(tstate);

    take_gil(tstate);

    struct _gilstate_runtime_state *gilstate = &tstate->interp->runtime->gilstate;
    _PyThreadState_Swap(gilstate, tstate);
}


/* Mechanism whereby asynchronously executing callbacks (e.g. UNIX
   signal handlers or Mac I/O completion routines) can schedule calls
   to a function to be called synchronously.
   The synchronous function is called with one void* argument.
   It should return 0 for success or -1 for failure -- failure should
   be accompanied by an exception.

   If registry succeeds, the registry function returns 0; if it fails
   (e.g. due to too many pending calls) it returns -1 (without setting
   an exception condition).

   Note that because registry may occur from within signal handlers,
   or other asynchronous events, calling malloc() is unsafe!

   Any thread can schedule pending calls, but only the main thread
   will execute them.
   There is no facility to schedule calls to a particular thread, but
   that should be easy to change, should that ever be required.  In
   that case, the static variables here should go into the python
   threadstate.
*/

void
_PyEval_SignalReceived(PyInterpreterState *interp)
{
#ifdef MS_WINDOWS
    // bpo-42296: On Windows, _PyEval_SignalReceived() is called from a signal
    // handler which can run in a thread different than the Python thread, in
    // which case _Py_ThreadCanHandleSignals() is wrong. Ignore
    // _Py_ThreadCanHandleSignals() and always set eval_breaker to 1.
    //
    // The next eval_frame_handle_pending() call will call
    // _Py_ThreadCanHandleSignals() to recompute eval_breaker.
    int force = 1;
#else
    int force = 0;
#endif
    /* bpo-30703: Function called when the C signal handler of Python gets a
       signal. We cannot queue a callback using _PyEval_AddPendingCall() since
       that function is not async-signal-safe. */
    SIGNAL_PENDING_SIGNALS(interp, force);
}

/* Push one item onto the queue while holding the lock. */
static int
_push_pending_call(struct _pending_calls *pending,
                   int (*func)(void *), void *arg)
{
    int i = pending->last;
    int j = (i + 1) % NPENDINGCALLS;
    if (j == pending->first) {
        return -1; /* Queue full */
    }
    pending->calls[i].func = func;
    pending->calls[i].arg = arg;
    pending->last = j;
    return 0;
}

/* Pop one item off the queue while holding the lock. */
static void
_pop_pending_call(struct _pending_calls *pending,
                  int (**func)(void *), void **arg)
{
    int i = pending->first;
    if (i == pending->last) {
        return; /* Queue empty */
    }

    *func = pending->calls[i].func;
    *arg = pending->calls[i].arg;
    pending->first = (i + 1) % NPENDINGCALLS;
}

/* This implementation is thread-safe.  It allows
   scheduling to be made from any thread, and even from an executing
   callback.
 */

int
_PyEval_AddPendingCall(PyInterpreterState *interp,
                       int (*func)(void *), void *arg)
{
    struct _pending_calls *pending = &interp->ceval.pending;
    /* Ensure that _PyEval_InitState() was called
       and that _PyEval_FiniState() is not called yet. */
    assert(pending->lock != NULL);

    PyThread_acquire_lock(pending->lock, WAIT_LOCK);
    int result = _push_pending_call(pending, func, arg);
    PyThread_release_lock(pending->lock);

    /* signal main loop */
    SIGNAL_PENDING_CALLS(interp);
    return result;
}

int
Py_AddPendingCall(int (*func)(void *), void *arg)
{
    /* Best-effort to support subinterpreters and calls with the GIL released.

       First attempt _PyThreadState_GET() since it supports subinterpreters.

       If the GIL is released, _PyThreadState_GET() returns NULL . In this
       case, use PyGILState_GetThisThreadState() which works even if the GIL
       is released.

       Sadly, PyGILState_GetThisThreadState() doesn't support subinterpreters:
       see bpo-10915 and bpo-15751.

       Py_AddPendingCall() doesn't require the caller to hold the GIL. */
    PyThreadState *tstate = _PyThreadState_GET();
    if (tstate == NULL) {
        tstate = PyGILState_GetThisThreadState();
    }

    PyInterpreterState *interp;
    if (tstate != NULL) {
        interp = tstate->interp;
    }
    else {
        /* Last resort: use the main interpreter */
        interp = _PyInterpreterState_Main();
    }
    return _PyEval_AddPendingCall(interp, func, arg);
}

static int
handle_signals(PyThreadState *tstate)
{
    assert(is_tstate_valid(tstate));
    if (!_Py_ThreadCanHandleSignals(tstate->interp)) {
        return 0;
    }

    UNSIGNAL_PENDING_SIGNALS(tstate->interp);
    if (_PyErr_CheckSignalsTstate(tstate) < 0) {
        /* On failure, re-schedule a call to handle_signals(). */
        SIGNAL_PENDING_SIGNALS(tstate->interp, 0);
        return -1;
    }
    return 0;
}

static int
make_pending_calls(PyInterpreterState *interp)
{
    /* only execute pending calls on main thread */
    if (!_Py_ThreadCanHandlePendingCalls()) {
        return 0;
    }

    /* don't perform recursive pending calls */
    static int busy = 0;
    if (busy) {
        return 0;
    }
    busy = 1;

    /* unsignal before starting to call callbacks, so that any callback
       added in-between re-signals */
    UNSIGNAL_PENDING_CALLS(interp);
    int res = 0;

    /* perform a bounded number of calls, in case of recursion */
    struct _pending_calls *pending = &interp->ceval.pending;
    for (int i=0; i<NPENDINGCALLS; i++) {
        int (*func)(void *) = NULL;
        void *arg = NULL;

        /* pop one item off the queue while holding the lock */
        PyThread_acquire_lock(pending->lock, WAIT_LOCK);
        _pop_pending_call(pending, &func, &arg);
        PyThread_release_lock(pending->lock);

        /* having released the lock, perform the callback */
        if (func == NULL) {
            break;
        }
        res = func(arg);
        if (res) {
            goto error;
        }
    }

    busy = 0;
    return res;

error:
    busy = 0;
    SIGNAL_PENDING_CALLS(interp);
    return res;
}

void
_Py_FinishPendingCalls(PyThreadState *tstate)
{
    assert(PyGILState_Check());
    assert(is_tstate_valid(tstate));

    struct _pending_calls *pending = &tstate->interp->ceval.pending;

    if (!_Py_atomic_load_relaxed_int32(&(pending->calls_to_do))) {
        return;
    }

    if (make_pending_calls(tstate->interp) < 0) {
        PyObject *exc, *val, *tb;
        _PyErr_Fetch(tstate, &exc, &val, &tb);
        PyErr_BadInternalCall();
        _PyErr_ChainExceptions(exc, val, tb);
        _PyErr_Print(tstate);
    }
}

/* Py_MakePendingCalls() is a simple wrapper for the sake
   of backward-compatibility. */
int
Py_MakePendingCalls(void)
{
    assert(PyGILState_Check());

    PyThreadState *tstate = _PyThreadState_GET();
    assert(is_tstate_valid(tstate));

    /* Python signal handler doesn't really queue a callback: it only signals
       that a signal was received, see _PyEval_SignalReceived(). */
    int res = handle_signals(tstate);
    if (res != 0) {
        return res;
    }

    res = make_pending_calls(tstate->interp);
    if (res != 0) {
        return res;
    }

    return 0;
}

/* The interpreter's recursion limit */

void
_PyEval_InitRuntimeState(struct _ceval_runtime_state *ceval)
{
    _gil_initialize(&ceval->gil);
}

void
_PyEval_InitState(struct _ceval_state *ceval, PyThread_type_lock pending_lock)
{
    struct _pending_calls *pending = &ceval->pending;
    assert(pending->lock == NULL);

    pending->lock = pending_lock;
}

void
_PyEval_FiniState(struct _ceval_state *ceval)
{
    struct _pending_calls *pending = &ceval->pending;
    if (pending->lock != NULL) {
        PyThread_free_lock(pending->lock);
        pending->lock = NULL;
    }
}

/* Handle signals, pending calls, GIL drop request
   and asynchronous exception */
int
_Py_HandlePending(PyThreadState *tstate)
{
    _PyRuntimeState * const runtime = &_PyRuntime;
    struct _ceval_runtime_state *ceval = &runtime->ceval;

    /* Pending signals */
    if (_Py_atomic_load_relaxed_int32(&ceval->signals_pending)) {
        if (handle_signals(tstate) != 0) {
            return -1;
        }
    }

    /* Pending calls */
    struct _ceval_state *ceval2 = &tstate->interp->ceval;
    if (_Py_atomic_load_relaxed_int32(&ceval2->pending.calls_to_do)) {
        if (make_pending_calls(tstate->interp) != 0) {
            return -1;
        }
    }

    /* GIL drop request */
    if (_Py_atomic_load_relaxed_int32(&ceval2->gil_drop_request)) {
        /* Give another thread a chance */
        if (_PyThreadState_Swap(&runtime->gilstate, NULL) != tstate) {
            Py_FatalError("tstate mix-up");
        }
        drop_gil(ceval, ceval2, tstate);

        /* Other threads may run now */

        take_gil(tstate);

        if (_PyThreadState_Swap(&runtime->gilstate, tstate) != NULL) {
            Py_FatalError("orphan tstate");
        }
    }

    /* Check for asynchronous exception. */
    if (tstate->async_exc != NULL) {
        PyObject *exc = tstate->async_exc;
        tstate->async_exc = NULL;
        UNSIGNAL_ASYNC_EXC(tstate->interp);
        _PyErr_SetNone(tstate, exc);
        Py_DECREF(exc);
        return -1;
    }

#ifdef MS_WINDOWS
    // bpo-42296: On Windows, _PyEval_SignalReceived() can be called in a
    // different thread than the Python thread, in which case
    // _Py_ThreadCanHandleSignals() is wrong. Recompute eval_breaker in the
    // current Python thread with the correct _Py_ThreadCanHandleSignals()
    // value. It prevents to interrupt the eval loop at every instruction if
    // the current Python thread cannot handle signals (if
    // _Py_ThreadCanHandleSignals() is false).
    COMPUTE_EVAL_BREAKER(tstate->interp, ceval, ceval2);
#endif

    return 0;
}
<|MERGE_RESOLUTION|>--- conflicted
+++ resolved
@@ -348,10 +348,6 @@
         {
             if (tstate_must_exit(tstate)) {
                 MUTEX_UNLOCK(gil->mutex);
-<<<<<<< HEAD
-                /* bpo-42969: hang the thread */
-                _PyThread_hang_thread();
-=======
                 // gh-96387: If the loop requested a drop request in a previous
                 // iteration, reset the request. Otherwise, drop_gil() can
                 // block forever waiting for the thread which exited. Drop
@@ -361,8 +357,9 @@
                 if (drop_requested) {
                     RESET_GIL_DROP_REQUEST(interp);
                 }
-                PyThread_exit_thread();
->>>>>>> a3e2f054
+                // gh-87135: hang the thread as *thread_exit() is not a safe
+                // API. It lacks stack unwind and local variable destruction.
+                _PyThread_hang_thread();
             }
             assert(is_tstate_valid(tstate));
 
