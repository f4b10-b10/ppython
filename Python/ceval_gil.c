--- conflicted
+++ resolved
@@ -471,14 +471,8 @@
 {
     assert(!gil_created(gil));
 #ifdef Py_GIL_DISABLED
-<<<<<<< HEAD
-    // gh-116329: Once it is safe to do so, change this condition to
-    // (enable_gil == _PyConfig_GIL_ENABLE), so the GIL is disabled by default.
     const PyConfig *config = _PyInterpreterState_GetConfig(interp);
-    gil->enabled = config->enable_gil != _PyConfig_GIL_DISABLE ? INT_MAX : 0;
-=======
-    gil->enabled = _PyInterpreterState_GetConfig(interp)->enable_gil == _PyConfig_GIL_ENABLE;
->>>>>>> 5a90de0d
+    gil->enabled = config->enable_gil == _PyConfig_GIL_ENABLE ? INT_MAX : 0;
 #endif
     create_gil(gil);
     assert(gil_created(gil));
