--- conflicted
+++ resolved
@@ -211,13 +211,8 @@
 static int compiler_next_instr(basicblock *);
 static int compiler_addop(struct compiler *, int);
 static int compiler_addop_i(struct compiler *, int, Py_ssize_t);
-<<<<<<< HEAD
-static int compiler_addop_j(struct compiler *, int, basicblock *, int);
+static int compiler_addop_j(struct compiler *, int, basicblock *);
 static int compiler_error(struct compiler *, const char *, ...);
-=======
-static int compiler_addop_j(struct compiler *, int, basicblock *);
-static int compiler_error(struct compiler *, const char *);
->>>>>>> c3dd7e45
 static int compiler_warn(struct compiler *, const char *, ...);
 static int compiler_nameop(struct compiler *, identifier, expr_context_ty);
 
@@ -5570,7 +5565,8 @@
         SET_LOC(c, alt);
         if (!pc->stores ||
             !compiler_pattern(c, alt, pc) ||
-            !compiler_addop_j(c, JUMP_IF_TRUE_OR_POP, end, 1))
+            !compiler_addop_j(c, JUMP_IF_TRUE_OR_POP, end) ||
+            !compiler_next_block(c))
         {
             goto fail;
         }
@@ -5636,7 +5632,7 @@
     }
     ADDOP_LOAD_CONST_NEW(c, kwnames);
     ADDOP_I(c, MATCH_CLASS, nargs);
-    ADDOP_JABS(c, JUMP_IF_FALSE_OR_POP, end);
+    ADDOP_JUMP(c, JUMP_IF_FALSE_OR_POP, end);
     expr_ty arg;
     for (i = 0; i < nargs + nkwargs; i++) {
         if (i < nargs) {
@@ -5652,7 +5648,8 @@
         CHECK(compiler_pattern(c, arg, pc));
         ADDOP(c, ROT_TWO);
         ADDOP(c, POP_TOP);
-        ADDOP_JABS(c, JUMP_IF_FALSE_OR_POP, end);
+        ADDOP_JUMP(c, JUMP_IF_FALSE_OR_POP, end);
+        NEXT_BLOCK(c);
     }
     ADDOP_LOAD_CONST(c, Py_True);
     compiler_use_next_block(c, end);
@@ -5685,12 +5682,14 @@
     int star = size ? !asdl_seq_GET(keys, size - 1) : 0;
     // TODO: (i >= (1 << 8)) || (n-i-1 >= (INT_MAX >> 8))
     ADDOP(c, MATCH_MAPPING);
-    ADDOP_JABS(c, JUMP_IF_FALSE_OR_POP, end);
+    ADDOP_JUMP(c, JUMP_IF_FALSE_OR_POP, end);
+    NEXT_BLOCK(c);
     if (size - star) {
         ADDOP(c, GET_LEN);
         ADDOP_LOAD_CONST_NEW(c, PyLong_FromSsize_t(size - star));
         ADDOP_COMPARE(c, GtE);
-        ADDOP_JABS(c, JUMP_IF_FALSE_OR_POP, end);
+        ADDOP_JUMP(c, JUMP_IF_FALSE_OR_POP, end);
+        NEXT_BLOCK(c);
     }
     if (size) {
         ADDOP(c, DUP_TOP);
@@ -5712,7 +5711,8 @@
         }
         ADDOP_I(c, BUILD_TUPLE, size - star);
         ADDOP_I(c, MATCH_KEYS, star);
-        ADDOP_JABS(c, POP_JUMP_IF_FALSE, block);
+        ADDOP_JUMP(c, POP_JUMP_IF_FALSE, block);
+        NEXT_BLOCK(c);
         for (i = 0; i < size - star; i++) {
             expr_ty value = asdl_seq_GET(values, i);
             if (WILDCARD_CHECK(value)) {
@@ -5722,7 +5722,8 @@
             CHECK(compiler_pattern(c, value, pc));
             ADDOP(c, ROT_TWO);
             ADDOP(c, POP_TOP);
-            ADDOP_JABS(c, POP_JUMP_IF_FALSE, block);
+            ADDOP_JUMP(c, POP_JUMP_IF_FALSE, block);
+            NEXT_BLOCK(c);
         }
         ADDOP(c, POP_TOP);
         if (star) {
@@ -5733,7 +5734,7 @@
         }
     }
     ADDOP_LOAD_CONST(c, Py_True);
-    ADDOP_JREL(c, JUMP_FORWARD, end);
+    ADDOP_JUMP(c, JUMP_FORWARD, end);
     compiler_use_next_block(c, block);
     ADDOP(c, POP_TOP);
     ADDOP(c, POP_TOP);
@@ -5763,7 +5764,8 @@
     basicblock *block, *end, *subblock;
     CHECK(end = compiler_new_block(c));
     ADDOP(c, MATCH_SEQUENCE);
-    ADDOP_JABS(c, JUMP_IF_FALSE_OR_POP, end);
+    ADDOP_JUMP(c, JUMP_IF_FALSE_OR_POP, end);
+    NEXT_BLOCK(c);
     ADDOP(c, GET_LEN);
     if (!size) {
         ADDOP_LOAD_CONST_NEW(c, PyLong_FromSsize_t(size));
@@ -5782,7 +5784,8 @@
         ADDOP_LOAD_CONST_NEW(c, PyLong_FromSsize_t(size - 1));
         ADDOP_COMPARE(c, GtE);
     }
-    ADDOP_JABS(c, POP_JUMP_IF_FALSE, block);
+    ADDOP_JUMP(c, POP_JUMP_IF_FALSE, block);
+    NEXT_BLOCK(c);
     ADDOP(c, ROT_TWO);
     for (Py_ssize_t i = 0; i < size; i++) {
         // TODO: (i >= (1 << 8)) || (n-i-1 >= (INT_MAX >> 8))
@@ -5805,13 +5808,14 @@
             ADDOP_I(c, GET_INDEX_END, size - 1 - i);
         }
         CHECK(compiler_pattern(c, value, pc));
-        ADDOP_JABS(c, POP_JUMP_IF_FALSE, subblock);
+        ADDOP_JUMP(c, POP_JUMP_IF_FALSE, subblock);
+        NEXT_BLOCK(c);
         ADDOP(c, POP_TOP);
     }
     ADDOP(c, ROT_TWO);
     ADDOP(c, POP_TOP);
     ADDOP_LOAD_CONST(c, Py_True);
-    ADDOP_JREL(c, JUMP_FORWARD, end);
+    ADDOP_JUMP(c, JUMP_FORWARD, end);
     compiler_use_next_block(c, subblock);
     ADDOP(c, POP_TOP);
     ADDOP(c, ROT_TWO);
@@ -5844,7 +5848,8 @@
     basicblock *end;
     CHECK(end = compiler_new_block(c));
     CHECK(compiler_pattern(c, p->v.NamedExpr.value, pc));
-    ADDOP_JABS(c, JUMP_IF_FALSE_OR_POP, end);
+    ADDOP_JUMP(c, JUMP_IF_FALSE_OR_POP, end);
+    NEXT_BLOCK(c);
     ADDOP(c, DUP_TOP);
     CHECK(pattern_store_name(c, p->v.NamedExpr.target, pc));
     ADDOP_LOAD_CONST(c, Py_True);
@@ -5914,13 +5919,14 @@
         result = compiler_pattern(c, m->pattern, &pc);
         Py_CLEAR(pc.stores);
         CHECK(result);
-        ADDOP_JABS(c, POP_JUMP_IF_FALSE, next);
+        ADDOP_JUMP(c, POP_JUMP_IF_FALSE, next);
+        NEXT_BLOCK(c);
         if (m->guard) {
             CHECK(compiler_jump_if(c, m->guard, next, 0));
         }
         ADDOP(c, POP_TOP);
         VISIT_SEQ(c, stmt, m->body);
-        ADDOP_JREL(c, JUMP_FORWARD, end);
+        ADDOP_JUMP(c, JUMP_FORWARD, end);
         compiler_use_next_block(c, next);
     }
     ADDOP(c, POP_TOP);
@@ -6902,4 +6908,4 @@
 {
     Py_INCREF(code);
     return code;
-}
+}