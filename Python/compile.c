/*
 * This file compiles an abstract syntax tree (AST) into Python bytecode.
 *
 * The primary entry point is PyAST_Compile(), which returns a
 * PyCodeObject.  The compiler makes several passes to build the code
 * object:
 *   1. Checks for future statements.  See future.c
 *   2. Builds a symbol table.  See symtable.c.
 *   3. Generate code for basic blocks.  See compiler_mod() in this file.
 *   4. Assemble the basic blocks into final code.  See assemble() in
 *      this file.
 *   5. Optimize the byte code (peephole optimizations).  See peephole.c
 *
 * Note that compiler_mod() suggests module, but the module ast type
 * (mod_ty) has cases for expressions and interactive statements.
 *
 * CAUTION: The VISIT_* macros abort the current function when they
 * encounter a problem. So don't invoke them when there is memory
 * which needs to be released. Code blocks are OK, as the compiler
 * structure takes care of releasing those.  Use the arena to manage
 * objects.
 */

#include "Python.h"

#include "Python-ast.h"
#include "node.h"
#include "ast.h"
#include "code.h"
#include "symtable.h"
#include "opcode.h"
#include "wordcode_helpers.h"

#define DEFAULT_BLOCK_SIZE 16
#define DEFAULT_BLOCKS 8
#define DEFAULT_CODE_SIZE 128
#define DEFAULT_LNOTAB_SIZE 16

#define COMP_GENEXP   0
#define COMP_LISTCOMP 1
#define COMP_SETCOMP  2
#define COMP_DICTCOMP 3

struct instr {
    unsigned i_jabs : 1;
    unsigned i_jrel : 1;
    unsigned char i_opcode;
    int i_oparg;
    struct basicblock_ *i_target; /* target block (if jump instruction) */
    int i_lineno;
};

typedef struct basicblock_ {
    /* Each basicblock in a compilation unit is linked via b_list in the
       reverse order that the block are allocated.  b_list points to the next
       block, not to be confused with b_next, which is next by control flow. */
    struct basicblock_ *b_list;
    /* number of instructions used */
    int b_iused;
    /* length of instruction array (b_instr) */
    int b_ialloc;
    /* pointer to an array of instructions, initially NULL */
    struct instr *b_instr;
    /* If b_next is non-NULL, it is a pointer to the next
       block reached by normal control flow. */
    struct basicblock_ *b_next;
    /* b_seen is used to perform a DFS of basicblocks. */
    unsigned b_seen : 1;
    /* b_return is true if a RETURN_VALUE opcode is inserted. */
    unsigned b_return : 1;
    /* depth of stack upon entry of block, computed by stackdepth() */
    int b_startdepth;
    /* instruction offset for block, computed by assemble_jump_offsets() */
    int b_offset;
} basicblock;

/* fblockinfo tracks the current frame block.

A frame block is used to handle loops, try/except, and try/finally.
It's called a frame block to distinguish it from a basic block in the
compiler IR.
*/

enum fblocktype { WHILE_LOOP, FOR_LOOP, EXCEPT, FINALLY_TRY, FINALLY_END,
                  WITH, ASYNC_WITH, HANDLER_CLEANUP };

struct fblockinfo {
    enum fblocktype fb_type;
    basicblock *fb_block;
    /* (optional) type-specific exit or cleanup block */
    basicblock *fb_exit;
};

enum {
    COMPILER_SCOPE_MODULE,
    COMPILER_SCOPE_CLASS,
    COMPILER_SCOPE_FUNCTION,
    COMPILER_SCOPE_ASYNC_FUNCTION,
    COMPILER_SCOPE_LAMBDA,
    COMPILER_SCOPE_COMPREHENSION,
};

/* The following items change on entry and exit of code blocks.
   They must be saved and restored when returning to a block.
*/
struct compiler_unit {
    PySTEntryObject *u_ste;

    PyObject *u_name;
    PyObject *u_qualname;  /* dot-separated qualified name (lazy) */
    int u_scope_type;

    /* The following fields are dicts that map objects to
       the index of them in co_XXX.      The index is used as
       the argument for opcodes that refer to those collections.
    */
    PyObject *u_consts;    /* all constants */
    PyObject *u_names;     /* all names */
    PyObject *u_varnames;  /* local variables */
    PyObject *u_cellvars;  /* cell variables */
    PyObject *u_freevars;  /* free variables */

    PyObject *u_private;        /* for private name mangling */

    Py_ssize_t u_argcount;        /* number of arguments for block */
    Py_ssize_t u_kwonlyargcount; /* number of keyword only arguments for block */
    /* Pointer to the most recently allocated block.  By following b_list
       members, you can reach all early allocated blocks. */
    basicblock *u_blocks;
    basicblock *u_curblock; /* pointer to current block */

    int u_nfblocks;
    struct fblockinfo u_fblock[CO_MAXBLOCKS];

    int u_firstlineno; /* the first lineno of the block */
    int u_lineno;          /* the lineno for the current stmt */
    int u_col_offset;      /* the offset of the current stmt */
    int u_lineno_set;  /* boolean to indicate whether instr
                          has been generated with current lineno */
};

/* This struct captures the global state of a compilation.

The u pointer points to the current compilation unit, while units
for enclosing blocks are stored in c_stack.     The u and c_stack are
managed by compiler_enter_scope() and compiler_exit_scope().

Note that we don't track recursion levels during compilation - the
task of detecting and rejecting excessive levels of nesting is
handled by the symbol analysis pass.

*/

struct compiler {
    PyObject *c_filename;
    struct symtable *c_st;
    PyFutureFeatures *c_future; /* pointer to module's __future__ */
    PyCompilerFlags *c_flags;

    int c_optimize;              /* optimization level */
    int c_interactive;           /* true if in interactive mode */
    int c_nestlevel;

    struct compiler_unit *u; /* compiler state for current block */
    PyObject *c_stack;           /* Python list holding compiler_unit ptrs */
    PyArena *c_arena;            /* pointer to memory allocation arena */
};

static int compiler_enter_scope(struct compiler *, identifier, int, void *, int);
static void compiler_free(struct compiler *);
static basicblock *compiler_new_block(struct compiler *);
static int compiler_next_instr(struct compiler *, basicblock *);
static int compiler_addop(struct compiler *, int);
static int compiler_addop_i(struct compiler *, int, Py_ssize_t);
static int compiler_addop_j(struct compiler *, int, basicblock *, int);
static int compiler_error(struct compiler *, const char *);
static int compiler_nameop(struct compiler *, identifier, expr_context_ty);

static PyCodeObject *compiler_mod(struct compiler *, mod_ty);
static int compiler_visit_stmt(struct compiler *, stmt_ty);
static int compiler_visit_keyword(struct compiler *, keyword_ty);
static int compiler_visit_expr(struct compiler *, expr_ty);
static int compiler_augassign(struct compiler *, stmt_ty);
static int compiler_annassign(struct compiler *, stmt_ty);
static int compiler_visit_slice(struct compiler *, slice_ty,
                                expr_context_ty);

static int inplace_binop(struct compiler *, operator_ty);
static int expr_constant(expr_ty);

static int compiler_with(struct compiler *, stmt_ty, int);
static int compiler_async_with(struct compiler *, stmt_ty, int);
static int compiler_async_for(struct compiler *, stmt_ty);
static int compiler_call_helper(struct compiler *c, int n,
                                asdl_seq *args,
                                asdl_seq *keywords);
static int compiler_try_except(struct compiler *, stmt_ty);
static int compiler_set_qualname(struct compiler *);

static int compiler_sync_comprehension_generator(
                                      struct compiler *c,
                                      asdl_seq *generators, int gen_index,
                                      expr_ty elt, expr_ty val, int type);

static int compiler_async_comprehension_generator(
                                      struct compiler *c,
                                      asdl_seq *generators, int gen_index,
                                      expr_ty elt, expr_ty val, int type);

static PyCodeObject *assemble(struct compiler *, int addNone);
static PyObject *__doc__, *__annotations__;

#define CAPSULE_NAME "compile.c compiler unit"

PyObject *
_Py_Mangle(PyObject *privateobj, PyObject *ident)
{
    /* Name mangling: __private becomes _classname__private.
       This is independent from how the name is used. */
    PyObject *result;
    size_t nlen, plen, ipriv;
    Py_UCS4 maxchar;
    if (privateobj == NULL || !PyUnicode_Check(privateobj) ||
        PyUnicode_READ_CHAR(ident, 0) != '_' ||
        PyUnicode_READ_CHAR(ident, 1) != '_') {
        Py_INCREF(ident);
        return ident;
    }
    nlen = PyUnicode_GET_LENGTH(ident);
    plen = PyUnicode_GET_LENGTH(privateobj);
    /* Don't mangle __id__ or names with dots.

       The only time a name with a dot can occur is when
       we are compiling an import statement that has a
       package name.

       TODO(jhylton): Decide whether we want to support
       mangling of the module name, e.g. __M.X.
    */
    if ((PyUnicode_READ_CHAR(ident, nlen-1) == '_' &&
         PyUnicode_READ_CHAR(ident, nlen-2) == '_') ||
        PyUnicode_FindChar(ident, '.', 0, nlen, 1) != -1) {
        Py_INCREF(ident);
        return ident; /* Don't mangle __whatever__ */
    }
    /* Strip leading underscores from class name */
    ipriv = 0;
    while (PyUnicode_READ_CHAR(privateobj, ipriv) == '_')
        ipriv++;
    if (ipriv == plen) {
        Py_INCREF(ident);
        return ident; /* Don't mangle if class is just underscores */
    }
    plen -= ipriv;

    if (plen + nlen >= PY_SSIZE_T_MAX - 1) {
        PyErr_SetString(PyExc_OverflowError,
                        "private identifier too large to be mangled");
        return NULL;
    }

    maxchar = PyUnicode_MAX_CHAR_VALUE(ident);
    if (PyUnicode_MAX_CHAR_VALUE(privateobj) > maxchar)
        maxchar = PyUnicode_MAX_CHAR_VALUE(privateobj);

    result = PyUnicode_New(1 + nlen + plen, maxchar);
    if (!result)
        return 0;
    /* ident = "_" + priv[ipriv:] + ident # i.e. 1+plen+nlen bytes */
    PyUnicode_WRITE(PyUnicode_KIND(result), PyUnicode_DATA(result), 0, '_');
    if (PyUnicode_CopyCharacters(result, 1, privateobj, ipriv, plen) < 0) {
        Py_DECREF(result);
        return NULL;
    }
    if (PyUnicode_CopyCharacters(result, plen+1, ident, 0, nlen) < 0) {
        Py_DECREF(result);
        return NULL;
    }
    assert(_PyUnicode_CheckConsistency(result, 1));
    return result;
}

static int
compiler_init(struct compiler *c)
{
    memset(c, 0, sizeof(struct compiler));

    c->c_stack = PyList_New(0);
    if (!c->c_stack)
        return 0;

    return 1;
}

PyCodeObject *
PyAST_CompileObject(mod_ty mod, PyObject *filename, PyCompilerFlags *flags,
                   int optimize, PyArena *arena)
{
    struct compiler c;
    PyCodeObject *co = NULL;
    PyCompilerFlags local_flags;
    int merged;

    if (!__doc__) {
        __doc__ = PyUnicode_InternFromString("__doc__");
        if (!__doc__)
            return NULL;
    }
    if (!__annotations__) {
        __annotations__ = PyUnicode_InternFromString("__annotations__");
        if (!__annotations__)
            return NULL;
    }
    if (!compiler_init(&c))
        return NULL;
    Py_INCREF(filename);
    c.c_filename = filename;
    c.c_arena = arena;
    c.c_future = PyFuture_FromASTObject(mod, filename);
    if (c.c_future == NULL)
        goto finally;
    if (!flags) {
        local_flags.cf_flags = 0;
        flags = &local_flags;
    }
    merged = c.c_future->ff_features | flags->cf_flags;
    c.c_future->ff_features = merged;
    flags->cf_flags = merged;
    c.c_flags = flags;
    c.c_optimize = (optimize == -1) ? Py_OptimizeFlag : optimize;
    c.c_nestlevel = 0;

    if (!_PyAST_Optimize(mod, arena, c.c_optimize)) {
        goto finally;
    }

    c.c_st = PySymtable_BuildObject(mod, filename, c.c_future);
    if (c.c_st == NULL) {
        if (!PyErr_Occurred())
            PyErr_SetString(PyExc_SystemError, "no symtable");
        goto finally;
    }

    co = compiler_mod(&c, mod);

 finally:
    compiler_free(&c);
    assert(co || PyErr_Occurred());
    return co;
}

PyCodeObject *
PyAST_CompileEx(mod_ty mod, const char *filename_str, PyCompilerFlags *flags,
                int optimize, PyArena *arena)
{
    PyObject *filename;
    PyCodeObject *co;
    filename = PyUnicode_DecodeFSDefault(filename_str);
    if (filename == NULL)
        return NULL;
    co = PyAST_CompileObject(mod, filename, flags, optimize, arena);
    Py_DECREF(filename);
    return co;

}

PyCodeObject *
PyNode_Compile(struct _node *n, const char *filename)
{
    PyCodeObject *co = NULL;
    mod_ty mod;
    PyArena *arena = PyArena_New();
    if (!arena)
        return NULL;
    mod = PyAST_FromNode(n, NULL, filename, arena);
    if (mod)
        co = PyAST_Compile(mod, filename, NULL, arena);
    PyArena_Free(arena);
    return co;
}

static void
compiler_free(struct compiler *c)
{
    if (c->c_st)
        PySymtable_Free(c->c_st);
    if (c->c_future)
        PyObject_Free(c->c_future);
    Py_XDECREF(c->c_filename);
    Py_DECREF(c->c_stack);
}

static PyObject *
list2dict(PyObject *list)
{
    Py_ssize_t i, n;
    PyObject *v, *k;
    PyObject *dict = PyDict_New();
    if (!dict) return NULL;

    n = PyList_Size(list);
    for (i = 0; i < n; i++) {
        v = PyLong_FromSsize_t(i);
        if (!v) {
            Py_DECREF(dict);
            return NULL;
        }
        k = PyList_GET_ITEM(list, i);
        if (PyDict_SetItem(dict, k, v) < 0) {
            Py_DECREF(v);
            Py_DECREF(dict);
            return NULL;
        }
        Py_DECREF(v);
    }
    return dict;
}

/* Return new dict containing names from src that match scope(s).

src is a symbol table dictionary.  If the scope of a name matches
either scope_type or flag is set, insert it into the new dict.  The
values are integers, starting at offset and increasing by one for
each key.
*/

static PyObject *
dictbytype(PyObject *src, int scope_type, int flag, Py_ssize_t offset)
{
    Py_ssize_t i = offset, scope, num_keys, key_i;
    PyObject *k, *v, *dest = PyDict_New();
    PyObject *sorted_keys;

    assert(offset >= 0);
    if (dest == NULL)
        return NULL;

    /* Sort the keys so that we have a deterministic order on the indexes
       saved in the returned dictionary.  These indexes are used as indexes
       into the free and cell var storage.  Therefore if they aren't
       deterministic, then the generated bytecode is not deterministic.
    */
    sorted_keys = PyDict_Keys(src);
    if (sorted_keys == NULL)
        return NULL;
    if (PyList_Sort(sorted_keys) != 0) {
        Py_DECREF(sorted_keys);
        return NULL;
    }
    num_keys = PyList_GET_SIZE(sorted_keys);

    for (key_i = 0; key_i < num_keys; key_i++) {
        /* XXX this should probably be a macro in symtable.h */
        long vi;
        k = PyList_GET_ITEM(sorted_keys, key_i);
        v = PyDict_GetItem(src, k);
        assert(PyLong_Check(v));
        vi = PyLong_AS_LONG(v);
        scope = (vi >> SCOPE_OFFSET) & SCOPE_MASK;

        if (scope == scope_type || vi & flag) {
            PyObject *item = PyLong_FromSsize_t(i);
            if (item == NULL) {
                Py_DECREF(sorted_keys);
                Py_DECREF(dest);
                return NULL;
            }
            i++;
            if (PyDict_SetItem(dest, k, item) < 0) {
                Py_DECREF(sorted_keys);
                Py_DECREF(item);
                Py_DECREF(dest);
                return NULL;
            }
            Py_DECREF(item);
        }
    }
    Py_DECREF(sorted_keys);
    return dest;
}

static void
compiler_unit_check(struct compiler_unit *u)
{
    basicblock *block;
    for (block = u->u_blocks; block != NULL; block = block->b_list) {
        assert((uintptr_t)block != 0xcbcbcbcbU);
        assert((uintptr_t)block != 0xfbfbfbfbU);
        assert((uintptr_t)block != 0xdbdbdbdbU);
        if (block->b_instr != NULL) {
            assert(block->b_ialloc > 0);
            assert(block->b_iused > 0);
            assert(block->b_ialloc >= block->b_iused);
        }
        else {
            assert (block->b_iused == 0);
            assert (block->b_ialloc == 0);
        }
    }
}

static void
compiler_unit_free(struct compiler_unit *u)
{
    basicblock *b, *next;

    compiler_unit_check(u);
    b = u->u_blocks;
    while (b != NULL) {
        if (b->b_instr)
            PyObject_Free((void *)b->b_instr);
        next = b->b_list;
        PyObject_Free((void *)b);
        b = next;
    }
    Py_CLEAR(u->u_ste);
    Py_CLEAR(u->u_name);
    Py_CLEAR(u->u_qualname);
    Py_CLEAR(u->u_consts);
    Py_CLEAR(u->u_names);
    Py_CLEAR(u->u_varnames);
    Py_CLEAR(u->u_freevars);
    Py_CLEAR(u->u_cellvars);
    Py_CLEAR(u->u_private);
    PyObject_Free(u);
}

static int
compiler_enter_scope(struct compiler *c, identifier name,
                     int scope_type, void *key, int lineno)
{
    struct compiler_unit *u;
    basicblock *block;

    u = (struct compiler_unit *)PyObject_Malloc(sizeof(
                                            struct compiler_unit));
    if (!u) {
        PyErr_NoMemory();
        return 0;
    }
    memset(u, 0, sizeof(struct compiler_unit));
    u->u_scope_type = scope_type;
    u->u_argcount = 0;
    u->u_kwonlyargcount = 0;
    u->u_ste = PySymtable_Lookup(c->c_st, key);
    if (!u->u_ste) {
        compiler_unit_free(u);
        return 0;
    }
    Py_INCREF(name);
    u->u_name = name;
    u->u_varnames = list2dict(u->u_ste->ste_varnames);
    u->u_cellvars = dictbytype(u->u_ste->ste_symbols, CELL, 0, 0);
    if (!u->u_varnames || !u->u_cellvars) {
        compiler_unit_free(u);
        return 0;
    }
    if (u->u_ste->ste_needs_class_closure) {
        /* Cook up an implicit __class__ cell. */
        _Py_IDENTIFIER(__class__);
        PyObject *name;
        int res;
        assert(u->u_scope_type == COMPILER_SCOPE_CLASS);
        assert(PyDict_GET_SIZE(u->u_cellvars) == 0);
        name = _PyUnicode_FromId(&PyId___class__);
        if (!name) {
            compiler_unit_free(u);
            return 0;
        }
        res = PyDict_SetItem(u->u_cellvars, name, _PyLong_Zero);
        if (res < 0) {
            compiler_unit_free(u);
            return 0;
        }
    }

    u->u_freevars = dictbytype(u->u_ste->ste_symbols, FREE, DEF_FREE_CLASS,
                               PyDict_GET_SIZE(u->u_cellvars));
    if (!u->u_freevars) {
        compiler_unit_free(u);
        return 0;
    }

    u->u_blocks = NULL;
    u->u_nfblocks = 0;
    u->u_firstlineno = lineno;
    u->u_lineno = 0;
    u->u_col_offset = 0;
    u->u_lineno_set = 0;
    u->u_consts = PyDict_New();
    if (!u->u_consts) {
        compiler_unit_free(u);
        return 0;
    }
    u->u_names = PyDict_New();
    if (!u->u_names) {
        compiler_unit_free(u);
        return 0;
    }

    u->u_private = NULL;

    /* Push the old compiler_unit on the stack. */
    if (c->u) {
        PyObject *capsule = PyCapsule_New(c->u, CAPSULE_NAME, NULL);
        if (!capsule || PyList_Append(c->c_stack, capsule) < 0) {
            Py_XDECREF(capsule);
            compiler_unit_free(u);
            return 0;
        }
        Py_DECREF(capsule);
        u->u_private = c->u->u_private;
        Py_XINCREF(u->u_private);
    }
    c->u = u;

    c->c_nestlevel++;

    block = compiler_new_block(c);
    if (block == NULL)
        return 0;
    c->u->u_curblock = block;

    if (u->u_scope_type != COMPILER_SCOPE_MODULE) {
        if (!compiler_set_qualname(c))
            return 0;
    }

    return 1;
}

static void
compiler_exit_scope(struct compiler *c)
{
    Py_ssize_t n;
    PyObject *capsule;

    c->c_nestlevel--;
    compiler_unit_free(c->u);
    /* Restore c->u to the parent unit. */
    n = PyList_GET_SIZE(c->c_stack) - 1;
    if (n >= 0) {
        capsule = PyList_GET_ITEM(c->c_stack, n);
        c->u = (struct compiler_unit *)PyCapsule_GetPointer(capsule, CAPSULE_NAME);
        assert(c->u);
        /* we are deleting from a list so this really shouldn't fail */
        if (PySequence_DelItem(c->c_stack, n) < 0)
            Py_FatalError("compiler_exit_scope()");
        compiler_unit_check(c->u);
    }
    else
        c->u = NULL;

}

static int
compiler_set_qualname(struct compiler *c)
{
    _Py_static_string(dot, ".");
    _Py_static_string(dot_locals, ".<locals>");
    Py_ssize_t stack_size;
    struct compiler_unit *u = c->u;
    PyObject *name, *base, *dot_str, *dot_locals_str;

    base = NULL;
    stack_size = PyList_GET_SIZE(c->c_stack);
    assert(stack_size >= 1);
    if (stack_size > 1) {
        int scope, force_global = 0;
        struct compiler_unit *parent;
        PyObject *mangled, *capsule;

        capsule = PyList_GET_ITEM(c->c_stack, stack_size - 1);
        parent = (struct compiler_unit *)PyCapsule_GetPointer(capsule, CAPSULE_NAME);
        assert(parent);

        if (u->u_scope_type == COMPILER_SCOPE_FUNCTION
            || u->u_scope_type == COMPILER_SCOPE_ASYNC_FUNCTION
            || u->u_scope_type == COMPILER_SCOPE_CLASS) {
            assert(u->u_name);
            mangled = _Py_Mangle(parent->u_private, u->u_name);
            if (!mangled)
                return 0;
            scope = PyST_GetScope(parent->u_ste, mangled);
            Py_DECREF(mangled);
            assert(scope != GLOBAL_IMPLICIT);
            if (scope == GLOBAL_EXPLICIT)
                force_global = 1;
        }

        if (!force_global) {
            if (parent->u_scope_type == COMPILER_SCOPE_FUNCTION
                || parent->u_scope_type == COMPILER_SCOPE_ASYNC_FUNCTION
                || parent->u_scope_type == COMPILER_SCOPE_LAMBDA) {
                dot_locals_str = _PyUnicode_FromId(&dot_locals);
                if (dot_locals_str == NULL)
                    return 0;
                base = PyUnicode_Concat(parent->u_qualname, dot_locals_str);
                if (base == NULL)
                    return 0;
            }
            else {
                Py_INCREF(parent->u_qualname);
                base = parent->u_qualname;
            }
        }
    }

    if (base != NULL) {
        dot_str = _PyUnicode_FromId(&dot);
        if (dot_str == NULL) {
            Py_DECREF(base);
            return 0;
        }
        name = PyUnicode_Concat(base, dot_str);
        Py_DECREF(base);
        if (name == NULL)
            return 0;
        PyUnicode_Append(&name, u->u_name);
        if (name == NULL)
            return 0;
    }
    else {
        Py_INCREF(u->u_name);
        name = u->u_name;
    }
    u->u_qualname = name;

    return 1;
}


/* Allocate a new block and return a pointer to it.
   Returns NULL on error.
*/

static basicblock *
compiler_new_block(struct compiler *c)
{
    basicblock *b;
    struct compiler_unit *u;

    u = c->u;
    b = (basicblock *)PyObject_Malloc(sizeof(basicblock));
    if (b == NULL) {
        PyErr_NoMemory();
        return NULL;
    }
    memset((void *)b, 0, sizeof(basicblock));
    /* Extend the singly linked list of blocks with new block. */
    b->b_list = u->u_blocks;
    u->u_blocks = b;
    return b;
}

static basicblock *
compiler_next_block(struct compiler *c)
{
    basicblock *block = compiler_new_block(c);
    if (block == NULL)
        return NULL;
    c->u->u_curblock->b_next = block;
    c->u->u_curblock = block;
    return block;
}

static basicblock *
compiler_use_next_block(struct compiler *c, basicblock *block)
{
    assert(block != NULL);
    c->u->u_curblock->b_next = block;
    c->u->u_curblock = block;
    return block;
}

/* Returns the offset of the next instruction in the current block's
   b_instr array.  Resizes the b_instr as necessary.
   Returns -1 on failure.
*/

static int
compiler_next_instr(struct compiler *c, basicblock *b)
{
    assert(b != NULL);
    if (b->b_instr == NULL) {
        b->b_instr = (struct instr *)PyObject_Malloc(
                         sizeof(struct instr) * DEFAULT_BLOCK_SIZE);
        if (b->b_instr == NULL) {
            PyErr_NoMemory();
            return -1;
        }
        b->b_ialloc = DEFAULT_BLOCK_SIZE;
        memset((char *)b->b_instr, 0,
               sizeof(struct instr) * DEFAULT_BLOCK_SIZE);
    }
    else if (b->b_iused == b->b_ialloc) {
        struct instr *tmp;
        size_t oldsize, newsize;
        oldsize = b->b_ialloc * sizeof(struct instr);
        newsize = oldsize << 1;

        if (oldsize > (SIZE_MAX >> 1)) {
            PyErr_NoMemory();
            return -1;
        }

        if (newsize == 0) {
            PyErr_NoMemory();
            return -1;
        }
        b->b_ialloc <<= 1;
        tmp = (struct instr *)PyObject_Realloc(
                                        (void *)b->b_instr, newsize);
        if (tmp == NULL) {
            PyErr_NoMemory();
            return -1;
        }
        b->b_instr = tmp;
        memset((char *)b->b_instr + oldsize, 0, newsize - oldsize);
    }
    return b->b_iused++;
}

/* Set the i_lineno member of the instruction at offset off if the
   line number for the current expression/statement has not
   already been set.  If it has been set, the call has no effect.

   The line number is reset in the following cases:
   - when entering a new scope
   - on each statement
   - on each expression that start a new line
   - before the "except" and "finally" clauses
   - before the "for" and "while" expressions
*/

static void
compiler_set_lineno(struct compiler *c, int off)
{
    basicblock *b;
    if (c->u->u_lineno_set)
        return;
    c->u->u_lineno_set = 1;
    b = c->u->u_curblock;
    b->b_instr[off].i_lineno = c->u->u_lineno;
}

/* Return the stack effect of opcode with argument oparg.

   Some opcodes have different stack effect when jump to the target and
   when not jump. The 'jump' parameter specifies the case:

   * 0 -- when not jump
   * 1 -- when jump
   * -1 -- maximal
 */
/* XXX Make the stack effect of WITH_CLEANUP_START and
   WITH_CLEANUP_FINISH deterministic. */
static int
stack_effect(int opcode, int oparg, int jump)
{
    switch (opcode) {
        case NOP:
        case EXTENDED_ARG:
            return 0;

        /* Stack manipulation */
        case POP_TOP:
            return -1;
        case ROT_TWO:
        case ROT_THREE:
        case ROT_FOUR:
            return 0;
        case DUP_TOP:
            return 1;
        case DUP_TOP_TWO:
            return 2;

        /* Unary operators */
        case UNARY_POSITIVE:
        case UNARY_NEGATIVE:
        case UNARY_NOT:
        case UNARY_INVERT:
            return 0;

        case SET_ADD:
        case LIST_APPEND:
            return -1;
        case MAP_ADD:
            return -2;

        /* Binary operators */
        case BINARY_POWER:
        case BINARY_MULTIPLY:
        case BINARY_MATRIX_MULTIPLY:
        case BINARY_MODULO:
        case BINARY_ADD:
        case BINARY_SUBTRACT:
        case BINARY_SUBSCR:
        case BINARY_FLOOR_DIVIDE:
        case BINARY_TRUE_DIVIDE:
            return -1;
        case INPLACE_FLOOR_DIVIDE:
        case INPLACE_TRUE_DIVIDE:
            return -1;

        case INPLACE_ADD:
        case INPLACE_SUBTRACT:
        case INPLACE_MULTIPLY:
        case INPLACE_MATRIX_MULTIPLY:
        case INPLACE_MODULO:
            return -1;
        case STORE_SUBSCR:
            return -3;
        case DELETE_SUBSCR:
            return -2;

        case BINARY_LSHIFT:
        case BINARY_RSHIFT:
        case BINARY_AND:
        case BINARY_XOR:
        case BINARY_OR:
            return -1;
        case INPLACE_POWER:
            return -1;
        case GET_ITER:
            return 0;

        case PRINT_EXPR:
            return -1;
        case LOAD_BUILD_CLASS:
            return 1;
        case INPLACE_LSHIFT:
        case INPLACE_RSHIFT:
        case INPLACE_AND:
        case INPLACE_XOR:
        case INPLACE_OR:
            return -1;

        case SETUP_WITH:
            /* 1 in the normal flow.
             * Restore the stack position and push 6 values before jumping to
             * the handler if an exception be raised. */
            return jump ? 6 : 1;
        case WITH_CLEANUP_START:
            return 2; /* or 1, depending on TOS */
        case WITH_CLEANUP_FINISH:
            /* Pop a variable number of values pushed by WITH_CLEANUP_START
             * + __exit__ or __aexit__. */
            return -3;
        case RETURN_VALUE:
            return -1;
        case IMPORT_STAR:
            return -1;
        case SETUP_ANNOTATIONS:
            return 0;
        case YIELD_VALUE:
            return 0;
        case YIELD_FROM:
            return -1;
        case POP_BLOCK:
            return 0;
        case POP_EXCEPT:
            return -3;
        case END_FINALLY:
        case POP_FINALLY:
            /* Pop 6 values when an exception was raised. */
            return -6;

        case STORE_NAME:
            return -1;
        case DELETE_NAME:
            return 0;
        case UNPACK_SEQUENCE:
            return oparg-1;
        case UNPACK_EX:
            return (oparg&0xFF) + (oparg>>8);
        case FOR_ITER:
            /* -1 at end of iterator, 1 if continue iterating. */
            return jump > 0 ? -1 : 1;

        case STORE_ATTR:
            return -2;
        case DELETE_ATTR:
            return -1;
        case STORE_GLOBAL:
            return -1;
        case DELETE_GLOBAL:
            return 0;
        case LOAD_CONST:
            return 1;
        case LOAD_NAME:
            return 1;
        case BUILD_TUPLE:
        case BUILD_LIST:
        case BUILD_SET:
        case BUILD_STRING:
            return 1-oparg;
        case BUILD_LIST_UNPACK:
        case BUILD_TUPLE_UNPACK:
        case BUILD_TUPLE_UNPACK_WITH_CALL:
        case BUILD_SET_UNPACK:
        case BUILD_MAP_UNPACK:
        case BUILD_MAP_UNPACK_WITH_CALL:
            return 1 - oparg;
        case BUILD_MAP:
            return 1 - 2*oparg;
        case BUILD_CONST_KEY_MAP:
            return -oparg;
        case LOAD_ATTR:
            return 0;
        case COMPARE_OP:
            return -1;
        case IMPORT_NAME:
            return -1;
        case IMPORT_FROM:
            return 1;

        /* Jumps */
        case JUMP_FORWARD:
        case JUMP_ABSOLUTE:
            return 0;

        case JUMP_IF_TRUE_OR_POP:
        case JUMP_IF_FALSE_OR_POP:
            return jump ? 0 : -1;

        case POP_JUMP_IF_FALSE:
        case POP_JUMP_IF_TRUE:
            return -1;

        case LOAD_GLOBAL:
            return 1;

        /* Exception handling */
        case SETUP_FINALLY:
            /* 0 in the normal flow.
             * Restore the stack position and push 6 values before jumping to
             * the handler if an exception be raised. */
            return jump ? 6 : 0;
        case BEGIN_FINALLY:
            /* Actually pushes 1 value, but count 6 for balancing with
             * END_FINALLY and POP_FINALLY.
             * This is the main reason of using this opcode instead of
             * "LOAD_CONST None". */
            return 6;
        case CALL_FINALLY:
            return jump ? 1 : 0;

        case LOAD_FAST:
            return 1;
        case STORE_FAST:
            return -1;
        case DELETE_FAST:
            return 0;

        case RAISE_VARARGS:
            return -oparg;

        /* Functions and calls */
        case CALL_FUNCTION:
            return -oparg;
        case CALL_METHOD:
            return -oparg-1;
        case CALL_FUNCTION_KW:
            return -oparg-1;
        case CALL_FUNCTION_EX:
            return -1 - ((oparg & 0x01) != 0);
        case MAKE_FUNCTION:
            return -1 - ((oparg & 0x01) != 0) - ((oparg & 0x02) != 0) -
                ((oparg & 0x04) != 0) - ((oparg & 0x08) != 0);
        case BUILD_SLICE:
            if (oparg == 3)
                return -2;
            else
                return -1;

        /* Closures */
        case LOAD_CLOSURE:
            return 1;
        case LOAD_DEREF:
        case LOAD_CLASSDEREF:
            return 1;
        case STORE_DEREF:
            return -1;
        case DELETE_DEREF:
            return 0;

        /* Iterators and generators */
        case GET_AWAITABLE:
            return 0;
        case SETUP_ASYNC_WITH:
            /* 0 in the normal flow.
             * Restore the stack position to the position before the result
             * of __aenter__ and push 6 values before jumping to the handler
             * if an exception be raised. */
            return jump ? -1 + 6 : 0;
        case BEFORE_ASYNC_WITH:
            return 1;
        case GET_AITER:
            return 0;
        case GET_ANEXT:
            return 1;
        case GET_YIELD_FROM_ITER:
            return 0;
        case END_ASYNC_FOR:
            return -7;
        case FORMAT_VALUE:
            /* If there's a fmt_spec on the stack, we go from 2->1,
               else 1->1. */
            return (oparg & FVS_MASK) == FVS_HAVE_SPEC ? -1 : 0;
        case LOAD_METHOD:
            return 1;
        default:
            return PY_INVALID_STACK_EFFECT;
    }
    return PY_INVALID_STACK_EFFECT; /* not reachable */
}

int
PyCompile_OpcodeStackEffectWithJump(int opcode, int oparg, int jump)
{
    return stack_effect(opcode, oparg, jump);
}

int
PyCompile_OpcodeStackEffect(int opcode, int oparg)
{
    return stack_effect(opcode, oparg, -1);
}

/* Add an opcode with no argument.
   Returns 0 on failure, 1 on success.
*/

static int
compiler_addop(struct compiler *c, int opcode)
{
    basicblock *b;
    struct instr *i;
    int off;
    assert(!HAS_ARG(opcode));
    off = compiler_next_instr(c, c->u->u_curblock);
    if (off < 0)
        return 0;
    b = c->u->u_curblock;
    i = &b->b_instr[off];
    i->i_opcode = opcode;
    i->i_oparg = 0;
    if (opcode == RETURN_VALUE)
        b->b_return = 1;
    compiler_set_lineno(c, off);
    return 1;
}

static Py_ssize_t
compiler_add_o(struct compiler *c, PyObject *dict, PyObject *o)
{
    PyObject *v;
    Py_ssize_t arg;

    v = PyDict_GetItemWithError(dict, o);
    if (!v) {
        if (PyErr_Occurred()) {
            return -1;
        }
        arg = PyDict_GET_SIZE(dict);
        v = PyLong_FromSsize_t(arg);
        if (!v) {
            return -1;
        }
        if (PyDict_SetItem(dict, o, v) < 0) {
            Py_DECREF(v);
            return -1;
        }
        Py_DECREF(v);
    }
    else
        arg = PyLong_AsLong(v);
    return arg;
}

static Py_ssize_t
compiler_add_const(struct compiler *c, PyObject *o)
{
    PyObject *t;
    Py_ssize_t arg;

    t = _PyCode_ConstantKey(o);
    if (t == NULL)
        return -1;

    arg = compiler_add_o(c, c->u->u_consts, t);
    Py_DECREF(t);
    return arg;
}

static int
compiler_addop_load_const(struct compiler *c, PyObject *o)
{
    Py_ssize_t arg = compiler_add_const(c, o);
    if (arg < 0)
        return 0;
    return compiler_addop_i(c, LOAD_CONST, arg);
}

static int
compiler_addop_o(struct compiler *c, int opcode, PyObject *dict,
                     PyObject *o)
{
    Py_ssize_t arg = compiler_add_o(c, dict, o);
    if (arg < 0)
        return 0;
    return compiler_addop_i(c, opcode, arg);
}

static int
compiler_addop_name(struct compiler *c, int opcode, PyObject *dict,
                    PyObject *o)
{
    Py_ssize_t arg;
    PyObject *mangled = _Py_Mangle(c->u->u_private, o);
    if (!mangled)
        return 0;
    arg = compiler_add_o(c, dict, mangled);
    Py_DECREF(mangled);
    if (arg < 0)
        return 0;
    return compiler_addop_i(c, opcode, arg);
}

/* Add an opcode with an integer argument.
   Returns 0 on failure, 1 on success.
*/

static int
compiler_addop_i(struct compiler *c, int opcode, Py_ssize_t oparg)
{
    struct instr *i;
    int off;

    /* oparg value is unsigned, but a signed C int is usually used to store
       it in the C code (like Python/ceval.c).

       Limit to 32-bit signed C int (rather than INT_MAX) for portability.

       The argument of a concrete bytecode instruction is limited to 8-bit.
       EXTENDED_ARG is used for 16, 24, and 32-bit arguments. */
    assert(HAS_ARG(opcode));
    assert(0 <= oparg && oparg <= 2147483647);

    off = compiler_next_instr(c, c->u->u_curblock);
    if (off < 0)
        return 0;
    i = &c->u->u_curblock->b_instr[off];
    i->i_opcode = opcode;
    i->i_oparg = Py_SAFE_DOWNCAST(oparg, Py_ssize_t, int);
    compiler_set_lineno(c, off);
    return 1;
}

static int
compiler_addop_j(struct compiler *c, int opcode, basicblock *b, int absolute)
{
    struct instr *i;
    int off;

    assert(HAS_ARG(opcode));
    assert(b != NULL);
    off = compiler_next_instr(c, c->u->u_curblock);
    if (off < 0)
        return 0;
    i = &c->u->u_curblock->b_instr[off];
    i->i_opcode = opcode;
    i->i_target = b;
    if (absolute)
        i->i_jabs = 1;
    else
        i->i_jrel = 1;
    compiler_set_lineno(c, off);
    return 1;
}

/* NEXT_BLOCK() creates an implicit jump from the current block
   to the new block.

   The returns inside this macro make it impossible to decref objects
   created in the local function. Local objects should use the arena.
*/
#define NEXT_BLOCK(C) { \
    if (compiler_next_block((C)) == NULL) \
        return 0; \
}

#define ADDOP(C, OP) { \
    if (!compiler_addop((C), (OP))) \
        return 0; \
}

#define ADDOP_IN_SCOPE(C, OP) { \
    if (!compiler_addop((C), (OP))) { \
        compiler_exit_scope(c); \
        return 0; \
    } \
}

#define ADDOP_LOAD_CONST(C, O) { \
    if (!compiler_addop_load_const((C), (O))) \
        return 0; \
}

/* Same as ADDOP_LOAD_CONST, but steals a reference. */
#define ADDOP_LOAD_CONST_NEW(C, O) { \
    PyObject *__new_const = (O); \
    if (__new_const == NULL) { \
        return 0; \
    } \
    if (!compiler_addop_load_const((C), __new_const)) { \
        Py_DECREF(__new_const); \
        return 0; \
    } \
    Py_DECREF(__new_const); \
}

#define ADDOP_O(C, OP, O, TYPE) { \
    if (!compiler_addop_o((C), (OP), (C)->u->u_ ## TYPE, (O))) \
        return 0; \
}

/* Same as ADDOP_O, but steals a reference. */
#define ADDOP_N(C, OP, O, TYPE) { \
    if (!compiler_addop_o((C), (OP), (C)->u->u_ ## TYPE, (O))) { \
        Py_DECREF((O)); \
        return 0; \
    } \
    Py_DECREF((O)); \
}

#define ADDOP_NAME(C, OP, O, TYPE) { \
    if (!compiler_addop_name((C), (OP), (C)->u->u_ ## TYPE, (O))) \
        return 0; \
}

#define ADDOP_I(C, OP, O) { \
    if (!compiler_addop_i((C), (OP), (O))) \
        return 0; \
}

#define ADDOP_JABS(C, OP, O) { \
    if (!compiler_addop_j((C), (OP), (O), 1)) \
        return 0; \
}

#define ADDOP_JREL(C, OP, O) { \
    if (!compiler_addop_j((C), (OP), (O), 0)) \
        return 0; \
}

/* VISIT and VISIT_SEQ takes an ASDL type as their second argument.  They use
   the ASDL name to synthesize the name of the C type and the visit function.
*/

#define VISIT(C, TYPE, V) {\
    if (!compiler_visit_ ## TYPE((C), (V))) \
        return 0; \
}

#define VISIT_IN_SCOPE(C, TYPE, V) {\
    if (!compiler_visit_ ## TYPE((C), (V))) { \
        compiler_exit_scope(c); \
        return 0; \
    } \
}

#define VISIT_SLICE(C, V, CTX) {\
    if (!compiler_visit_slice((C), (V), (CTX))) \
        return 0; \
}

#define VISIT_SEQ(C, TYPE, SEQ) { \
    int _i; \
    asdl_seq *seq = (SEQ); /* avoid variable capture */ \
    for (_i = 0; _i < asdl_seq_LEN(seq); _i++) { \
        TYPE ## _ty elt = (TYPE ## _ty)asdl_seq_GET(seq, _i); \
        if (!compiler_visit_ ## TYPE((C), elt)) \
            return 0; \
    } \
}

#define VISIT_SEQ_IN_SCOPE(C, TYPE, SEQ) { \
    int _i; \
    asdl_seq *seq = (SEQ); /* avoid variable capture */ \
    for (_i = 0; _i < asdl_seq_LEN(seq); _i++) { \
        TYPE ## _ty elt = (TYPE ## _ty)asdl_seq_GET(seq, _i); \
        if (!compiler_visit_ ## TYPE((C), elt)) { \
            compiler_exit_scope(c); \
            return 0; \
        } \
    } \
}

static int
is_const(expr_ty e)
{
    switch (e->kind) {
    case Constant_kind:
    case Num_kind:
    case Str_kind:
    case Bytes_kind:
    case Ellipsis_kind:
    case NameConstant_kind:
        return 1;
    default:
        return 0;
    }
}

static PyObject *
get_const_value(expr_ty e)
{
    switch (e->kind) {
    case Constant_kind:
        return e->v.Constant.value;
    case Num_kind:
        return e->v.Num.n;
    case Str_kind:
        return e->v.Str.s;
    case Bytes_kind:
        return e->v.Bytes.s;
    case Ellipsis_kind:
        return Py_Ellipsis;
    case NameConstant_kind:
        return e->v.NameConstant.value;
    default:
        Py_UNREACHABLE();
    }
}

/* Search if variable annotations are present statically in a block. */

static int
find_ann(asdl_seq *stmts)
{
    int i, j, res = 0;
    stmt_ty st;

    for (i = 0; i < asdl_seq_LEN(stmts); i++) {
        st = (stmt_ty)asdl_seq_GET(stmts, i);
        switch (st->kind) {
        case AnnAssign_kind:
            return 1;
        case For_kind:
            res = find_ann(st->v.For.body) ||
                  find_ann(st->v.For.orelse);
            break;
        case AsyncFor_kind:
            res = find_ann(st->v.AsyncFor.body) ||
                  find_ann(st->v.AsyncFor.orelse);
            break;
        case While_kind:
            res = find_ann(st->v.While.body) ||
                  find_ann(st->v.While.orelse);
            break;
        case If_kind:
            res = find_ann(st->v.If.body) ||
                  find_ann(st->v.If.orelse);
            break;
        case With_kind:
            res = find_ann(st->v.With.body);
            break;
        case AsyncWith_kind:
            res = find_ann(st->v.AsyncWith.body);
            break;
        case Try_kind:
            for (j = 0; j < asdl_seq_LEN(st->v.Try.handlers); j++) {
                excepthandler_ty handler = (excepthandler_ty)asdl_seq_GET(
                    st->v.Try.handlers, j);
                if (find_ann(handler->v.ExceptHandler.body)) {
                    return 1;
                }
            }
            res = find_ann(st->v.Try.body) ||
                  find_ann(st->v.Try.finalbody) ||
                  find_ann(st->v.Try.orelse);
            break;
        default:
            res = 0;
        }
        if (res) {
            break;
        }
    }
    return res;
}

/*
 * Frame block handling functions
 */

static int
compiler_push_fblock(struct compiler *c, enum fblocktype t, basicblock *b,
                     basicblock *exit)
{
    struct fblockinfo *f;
    if (c->u->u_nfblocks >= CO_MAXBLOCKS) {
        PyErr_SetString(PyExc_SyntaxError,
                        "too many statically nested blocks");
        return 0;
    }
    f = &c->u->u_fblock[c->u->u_nfblocks++];
    f->fb_type = t;
    f->fb_block = b;
    f->fb_exit = exit;
    return 1;
}

static void
compiler_pop_fblock(struct compiler *c, enum fblocktype t, basicblock *b)
{
    struct compiler_unit *u = c->u;
    assert(u->u_nfblocks > 0);
    u->u_nfblocks--;
    assert(u->u_fblock[u->u_nfblocks].fb_type == t);
    assert(u->u_fblock[u->u_nfblocks].fb_block == b);
}

/* Unwind a frame block.  If preserve_tos is true, the TOS before
 * popping the blocks will be restored afterwards.
 */
static int
compiler_unwind_fblock(struct compiler *c, struct fblockinfo *info,
                       int preserve_tos)
{
    switch (info->fb_type) {
        case WHILE_LOOP:
            return 1;

        case FINALLY_END:
            ADDOP_I(c, POP_FINALLY, preserve_tos);
            return 1;

        case FOR_LOOP:
            /* Pop the iterator */
            if (preserve_tos) {
                ADDOP(c, ROT_TWO);
            }
            ADDOP(c, POP_TOP);
            return 1;

        case EXCEPT:
            ADDOP(c, POP_BLOCK);
            return 1;

        case FINALLY_TRY:
            ADDOP(c, POP_BLOCK);
            ADDOP_JREL(c, CALL_FINALLY, info->fb_exit);
            return 1;

        case WITH:
        case ASYNC_WITH:
            ADDOP(c, POP_BLOCK);
            if (preserve_tos) {
                ADDOP(c, ROT_TWO);
            }
            ADDOP(c, BEGIN_FINALLY);
            ADDOP(c, WITH_CLEANUP_START);
            if (info->fb_type == ASYNC_WITH) {
                ADDOP(c, GET_AWAITABLE);
                ADDOP_LOAD_CONST(c, Py_None);
                ADDOP(c, YIELD_FROM);
            }
            ADDOP(c, WITH_CLEANUP_FINISH);
            ADDOP_I(c, POP_FINALLY, 0);
            return 1;

        case HANDLER_CLEANUP:
            if (preserve_tos) {
                ADDOP(c, ROT_FOUR);
            }
            if (info->fb_exit) {
                ADDOP(c, POP_BLOCK);
                ADDOP(c, POP_EXCEPT);
                ADDOP_JREL(c, CALL_FINALLY, info->fb_exit);
            }
            else {
                ADDOP(c, POP_EXCEPT);
            }
            return 1;
    }
    Py_UNREACHABLE();
}

/* Compile a sequence of statements, checking for a docstring
   and for annotations. */

static int
compiler_body(struct compiler *c, asdl_seq *stmts)
{
    int i = 0;
    stmt_ty st;
    PyObject *docstring;

    /* Set current line number to the line number of first statement.
       This way line number for SETUP_ANNOTATIONS will always
       coincide with the line number of first "real" statement in module.
       If body is empy, then lineno will be set later in assemble. */
    if (c->u->u_scope_type == COMPILER_SCOPE_MODULE &&
        !c->u->u_lineno && asdl_seq_LEN(stmts)) {
        st = (stmt_ty)asdl_seq_GET(stmts, 0);
        c->u->u_lineno = st->lineno;
    }
    /* Every annotated class and module should have __annotations__. */
    if (find_ann(stmts)) {
        ADDOP(c, SETUP_ANNOTATIONS);
    }
    if (!asdl_seq_LEN(stmts))
        return 1;
    /* if not -OO mode, set docstring */
    if (c->c_optimize < 2) {
        docstring = _PyAST_GetDocString(stmts);
        if (docstring) {
            i = 1;
            st = (stmt_ty)asdl_seq_GET(stmts, 0);
            assert(st->kind == Expr_kind);
            VISIT(c, expr, st->v.Expr.value);
            if (!compiler_nameop(c, __doc__, Store))
                return 0;
        }
    }
    for (; i < asdl_seq_LEN(stmts); i++)
        VISIT(c, stmt, (stmt_ty)asdl_seq_GET(stmts, i));
    return 1;
}

static PyCodeObject *
compiler_mod(struct compiler *c, mod_ty mod)
{
    PyCodeObject *co;
    int addNone = 1;
    static PyObject *module;
    if (!module) {
        module = PyUnicode_InternFromString("<module>");
        if (!module)
            return NULL;
    }
    /* Use 0 for firstlineno initially, will fixup in assemble(). */
    if (!compiler_enter_scope(c, module, COMPILER_SCOPE_MODULE, mod, 0))
        return NULL;
    switch (mod->kind) {
    case Module_kind:
        if (!compiler_body(c, mod->v.Module.body)) {
            compiler_exit_scope(c);
            return 0;
        }
        break;
    case Interactive_kind:
        if (find_ann(mod->v.Interactive.body)) {
            ADDOP(c, SETUP_ANNOTATIONS);
        }
        c->c_interactive = 1;
        VISIT_SEQ_IN_SCOPE(c, stmt,
                                mod->v.Interactive.body);
        break;
    case Expression_kind:
        VISIT_IN_SCOPE(c, expr, mod->v.Expression.body);
        addNone = 0;
        break;
    case Suite_kind:
        PyErr_SetString(PyExc_SystemError,
                        "suite should not be possible");
        return 0;
    default:
        PyErr_Format(PyExc_SystemError,
                     "module kind %d should not be possible",
                     mod->kind);
        return 0;
    }
    co = assemble(c, addNone);
    compiler_exit_scope(c);
    return co;
}

/* The test for LOCAL must come before the test for FREE in order to
   handle classes where name is both local and free.  The local var is
   a method and the free var is a free var referenced within a method.
*/

static int
get_ref_type(struct compiler *c, PyObject *name)
{
    int scope;
    if (c->u->u_scope_type == COMPILER_SCOPE_CLASS &&
        _PyUnicode_EqualToASCIIString(name, "__class__"))
        return CELL;
    scope = PyST_GetScope(c->u->u_ste, name);
    if (scope == 0) {
        char buf[350];
        PyOS_snprintf(buf, sizeof(buf),
                      "unknown scope for %.100s in %.100s(%s)\n"
                      "symbols: %s\nlocals: %s\nglobals: %s",
                      PyUnicode_AsUTF8(name),
                      PyUnicode_AsUTF8(c->u->u_name),
                      PyUnicode_AsUTF8(PyObject_Repr(c->u->u_ste->ste_id)),
                      PyUnicode_AsUTF8(PyObject_Repr(c->u->u_ste->ste_symbols)),
                      PyUnicode_AsUTF8(PyObject_Repr(c->u->u_varnames)),
                      PyUnicode_AsUTF8(PyObject_Repr(c->u->u_names))
        );
        Py_FatalError(buf);
    }

    return scope;
}

static int
compiler_lookup_arg(PyObject *dict, PyObject *name)
{
    PyObject *v;
    v = PyDict_GetItem(dict, name);
    if (v == NULL)
        return -1;
    return PyLong_AS_LONG(v);
}

static int
compiler_make_closure(struct compiler *c, PyCodeObject *co, Py_ssize_t flags, PyObject *qualname)
{
    Py_ssize_t i, free = PyCode_GetNumFree(co);
    if (qualname == NULL)
        qualname = co->co_name;

    if (free) {
        for (i = 0; i < free; ++i) {
            /* Bypass com_addop_varname because it will generate
               LOAD_DEREF but LOAD_CLOSURE is needed.
            */
            PyObject *name = PyTuple_GET_ITEM(co->co_freevars, i);
            int arg, reftype;

            /* Special case: If a class contains a method with a
               free variable that has the same name as a method,
               the name will be considered free *and* local in the
               class.  It should be handled by the closure, as
               well as by the normal name loookup logic.
            */
            reftype = get_ref_type(c, name);
            if (reftype == CELL)
                arg = compiler_lookup_arg(c->u->u_cellvars, name);
            else /* (reftype == FREE) */
                arg = compiler_lookup_arg(c->u->u_freevars, name);
            if (arg == -1) {
                fprintf(stderr,
                    "lookup %s in %s %d %d\n"
                    "freevars of %s: %s\n",
                    PyUnicode_AsUTF8(PyObject_Repr(name)),
                    PyUnicode_AsUTF8(c->u->u_name),
                    reftype, arg,
                    PyUnicode_AsUTF8(co->co_name),
                    PyUnicode_AsUTF8(PyObject_Repr(co->co_freevars)));
                Py_FatalError("compiler_make_closure()");
            }
            ADDOP_I(c, LOAD_CLOSURE, arg);
        }
        flags |= 0x08;
        ADDOP_I(c, BUILD_TUPLE, free);
    }
    ADDOP_LOAD_CONST(c, (PyObject*)co);
    ADDOP_LOAD_CONST(c, qualname);
    ADDOP_I(c, MAKE_FUNCTION, flags);
    return 1;
}

static int
compiler_decorators(struct compiler *c, asdl_seq* decos)
{
    int i;

    if (!decos)
        return 1;

    for (i = 0; i < asdl_seq_LEN(decos); i++) {
        VISIT(c, expr, (expr_ty)asdl_seq_GET(decos, i));
    }
    return 1;
}

static int
compiler_visit_kwonlydefaults(struct compiler *c, asdl_seq *kwonlyargs,
                              asdl_seq *kw_defaults)
{
    /* Push a dict of keyword-only default values.

       Return 0 on error, -1 if no dict pushed, 1 if a dict is pushed.
       */
    int i;
    PyObject *keys = NULL;

    for (i = 0; i < asdl_seq_LEN(kwonlyargs); i++) {
        arg_ty arg = asdl_seq_GET(kwonlyargs, i);
        expr_ty default_ = asdl_seq_GET(kw_defaults, i);
        if (default_) {
            PyObject *mangled = _Py_Mangle(c->u->u_private, arg->arg);
            if (!mangled) {
                goto error;
            }
            if (keys == NULL) {
                keys = PyList_New(1);
                if (keys == NULL) {
                    Py_DECREF(mangled);
                    return 0;
                }
                PyList_SET_ITEM(keys, 0, mangled);
            }
            else {
                int res = PyList_Append(keys, mangled);
                Py_DECREF(mangled);
                if (res == -1) {
                    goto error;
                }
            }
            if (!compiler_visit_expr(c, default_)) {
                goto error;
            }
        }
    }
    if (keys != NULL) {
        Py_ssize_t default_count = PyList_GET_SIZE(keys);
        PyObject *keys_tuple = PyList_AsTuple(keys);
        Py_DECREF(keys);
        ADDOP_LOAD_CONST_NEW(c, keys_tuple);
        ADDOP_I(c, BUILD_CONST_KEY_MAP, default_count);
        assert(default_count > 0);
        return 1;
    }
    else {
        return -1;
    }

error:
    Py_XDECREF(keys);
    return 0;
}

static int
compiler_visit_annexpr(struct compiler *c, expr_ty annotation)
{
    ADDOP_LOAD_CONST_NEW(c, _PyAST_ExprAsUnicode(annotation));
    return 1;
}

static int
compiler_visit_argannotation(struct compiler *c, identifier id,
    expr_ty annotation, PyObject *names)
{
    if (annotation) {
        PyObject *mangled;
        if (c->c_future->ff_features & CO_FUTURE_ANNOTATIONS) {
            VISIT(c, annexpr, annotation)
        }
        else {
            VISIT(c, expr, annotation);
        }
        mangled = _Py_Mangle(c->u->u_private, id);
        if (!mangled)
            return 0;
        if (PyList_Append(names, mangled) < 0) {
            Py_DECREF(mangled);
            return 0;
        }
        Py_DECREF(mangled);
    }
    return 1;
}

static int
compiler_visit_argannotations(struct compiler *c, asdl_seq* args,
                              PyObject *names)
{
    int i;
    for (i = 0; i < asdl_seq_LEN(args); i++) {
        arg_ty arg = (arg_ty)asdl_seq_GET(args, i);
        if (!compiler_visit_argannotation(
                        c,
                        arg->arg,
                        arg->annotation,
                        names))
            return 0;
    }
    return 1;
}

static int
compiler_visit_annotations(struct compiler *c, arguments_ty args,
                           expr_ty returns)
{
    /* Push arg annotation dict.
       The expressions are evaluated out-of-order wrt the source code.

       Return 0 on error, -1 if no dict pushed, 1 if a dict is pushed.
       */
    static identifier return_str;
    PyObject *names;
    Py_ssize_t len;
    names = PyList_New(0);
    if (!names)
        return 0;

    if (!compiler_visit_argannotations(c, args->args, names))
        goto error;
    if (args->vararg && args->vararg->annotation &&
        !compiler_visit_argannotation(c, args->vararg->arg,
                                     args->vararg->annotation, names))
        goto error;
    if (!compiler_visit_argannotations(c, args->kwonlyargs, names))
        goto error;
    if (args->kwarg && args->kwarg->annotation &&
        !compiler_visit_argannotation(c, args->kwarg->arg,
                                     args->kwarg->annotation, names))
        goto error;

    if (!return_str) {
        return_str = PyUnicode_InternFromString("return");
        if (!return_str)
            goto error;
    }
    if (!compiler_visit_argannotation(c, return_str, returns, names)) {
        goto error;
    }

    len = PyList_GET_SIZE(names);
    if (len) {
        PyObject *keytuple = PyList_AsTuple(names);
        Py_DECREF(names);
        ADDOP_LOAD_CONST_NEW(c, keytuple);
        ADDOP_I(c, BUILD_CONST_KEY_MAP, len);
        return 1;
    }
    else {
        Py_DECREF(names);
        return -1;
    }

error:
    Py_DECREF(names);
    return 0;
}

static int
compiler_visit_defaults(struct compiler *c, arguments_ty args)
{
    VISIT_SEQ(c, expr, args->defaults);
    ADDOP_I(c, BUILD_TUPLE, asdl_seq_LEN(args->defaults));
    return 1;
}

static Py_ssize_t
compiler_default_arguments(struct compiler *c, arguments_ty args)
{
    Py_ssize_t funcflags = 0;
    if (args->defaults && asdl_seq_LEN(args->defaults) > 0) {
        if (!compiler_visit_defaults(c, args))
            return -1;
        funcflags |= 0x01;
    }
    if (args->kwonlyargs) {
        int res = compiler_visit_kwonlydefaults(c, args->kwonlyargs,
                                                args->kw_defaults);
        if (res == 0) {
            return -1;
        }
        else if (res > 0) {
            funcflags |= 0x02;
        }
    }
    return funcflags;
}

static int
compiler_function(struct compiler *c, stmt_ty s, int is_async)
{
    PyCodeObject *co;
    PyObject *qualname, *docstring = NULL;
    arguments_ty args;
    expr_ty returns;
    identifier name;
    asdl_seq* decos;
    asdl_seq *body;
    Py_ssize_t i, funcflags;
    int annotations;
    int scope_type;

    if (is_async) {
        assert(s->kind == AsyncFunctionDef_kind);

        args = s->v.AsyncFunctionDef.args;
        returns = s->v.AsyncFunctionDef.returns;
        decos = s->v.AsyncFunctionDef.decorator_list;
        name = s->v.AsyncFunctionDef.name;
        body = s->v.AsyncFunctionDef.body;

        scope_type = COMPILER_SCOPE_ASYNC_FUNCTION;
    } else {
        assert(s->kind == FunctionDef_kind);

        args = s->v.FunctionDef.args;
        returns = s->v.FunctionDef.returns;
        decos = s->v.FunctionDef.decorator_list;
        name = s->v.FunctionDef.name;
        body = s->v.FunctionDef.body;

        scope_type = COMPILER_SCOPE_FUNCTION;
    }

    if (!compiler_decorators(c, decos))
        return 0;

    funcflags = compiler_default_arguments(c, args);
    if (funcflags == -1) {
        return 0;
    }

    annotations = compiler_visit_annotations(c, args, returns);
    if (annotations == 0) {
        return 0;
    }
    else if (annotations > 0) {
        funcflags |= 0x04;
    }

    if (!compiler_enter_scope(c, name, scope_type, (void *)s, s->lineno)) {
        return 0;
    }

    /* if not -OO mode, add docstring */
    if (c->c_optimize < 2) {
        docstring = _PyAST_GetDocString(body);
    }
    if (compiler_add_const(c, docstring ? docstring : Py_None) < 0) {
        compiler_exit_scope(c);
        return 0;
    }

    c->u->u_argcount = asdl_seq_LEN(args->args);
    c->u->u_kwonlyargcount = asdl_seq_LEN(args->kwonlyargs);
    VISIT_SEQ_IN_SCOPE(c, stmt, body);
    co = assemble(c, 1);
    qualname = c->u->u_qualname;
    Py_INCREF(qualname);
    compiler_exit_scope(c);
    if (co == NULL) {
        Py_XDECREF(qualname);
        Py_XDECREF(co);
        return 0;
    }

    compiler_make_closure(c, co, funcflags, qualname);
    Py_DECREF(qualname);
    Py_DECREF(co);

    /* decorators */
    for (i = 0; i < asdl_seq_LEN(decos); i++) {
        ADDOP_I(c, CALL_FUNCTION, 1);
    }

    return compiler_nameop(c, name, Store);
}

static int
compiler_class(struct compiler *c, stmt_ty s)
{
    PyCodeObject *co;
    PyObject *str;
    int i;
    asdl_seq* decos = s->v.ClassDef.decorator_list;

    if (!compiler_decorators(c, decos))
        return 0;

    /* ultimately generate code for:
         <name> = __build_class__(<func>, <name>, *<bases>, **<keywords>)
       where:
         <func> is a function/closure created from the class body;
            it has a single argument (__locals__) where the dict
            (or MutableSequence) representing the locals is passed
         <name> is the class name
         <bases> is the positional arguments and *varargs argument
         <keywords> is the keyword arguments and **kwds argument
       This borrows from compiler_call.
    */

    /* 1. compile the class body into a code object */
    if (!compiler_enter_scope(c, s->v.ClassDef.name,
                              COMPILER_SCOPE_CLASS, (void *)s, s->lineno))
        return 0;
    /* this block represents what we do in the new scope */
    {
        /* use the class name for name mangling */
        Py_INCREF(s->v.ClassDef.name);
        Py_XSETREF(c->u->u_private, s->v.ClassDef.name);
        /* load (global) __name__ ... */
        str = PyUnicode_InternFromString("__name__");
        if (!str || !compiler_nameop(c, str, Load)) {
            Py_XDECREF(str);
            compiler_exit_scope(c);
            return 0;
        }
        Py_DECREF(str);
        /* ... and store it as __module__ */
        str = PyUnicode_InternFromString("__module__");
        if (!str || !compiler_nameop(c, str, Store)) {
            Py_XDECREF(str);
            compiler_exit_scope(c);
            return 0;
        }
        Py_DECREF(str);
        assert(c->u->u_qualname);
        ADDOP_LOAD_CONST(c, c->u->u_qualname);
        str = PyUnicode_InternFromString("__qualname__");
        if (!str || !compiler_nameop(c, str, Store)) {
            Py_XDECREF(str);
            compiler_exit_scope(c);
            return 0;
        }
        Py_DECREF(str);
        /* compile the body proper */
        if (!compiler_body(c, s->v.ClassDef.body)) {
            compiler_exit_scope(c);
            return 0;
        }
        /* Return __classcell__ if it is referenced, otherwise return None */
        if (c->u->u_ste->ste_needs_class_closure) {
            /* Store __classcell__ into class namespace & return it */
            str = PyUnicode_InternFromString("__class__");
            if (str == NULL) {
                compiler_exit_scope(c);
                return 0;
            }
            i = compiler_lookup_arg(c->u->u_cellvars, str);
            Py_DECREF(str);
            if (i < 0) {
                compiler_exit_scope(c);
                return 0;
            }
            assert(i == 0);

            ADDOP_I(c, LOAD_CLOSURE, i);
            ADDOP(c, DUP_TOP);
            str = PyUnicode_InternFromString("__classcell__");
            if (!str || !compiler_nameop(c, str, Store)) {
                Py_XDECREF(str);
                compiler_exit_scope(c);
                return 0;
            }
            Py_DECREF(str);
        }
        else {
            /* No methods referenced __class__, so just return None */
            assert(PyDict_GET_SIZE(c->u->u_cellvars) == 0);
            ADDOP_LOAD_CONST(c, Py_None);
        }
        ADDOP_IN_SCOPE(c, RETURN_VALUE);
        /* create the code object */
        co = assemble(c, 1);
    }
    /* leave the new scope */
    compiler_exit_scope(c);
    if (co == NULL)
        return 0;

    /* 2. load the 'build_class' function */
    ADDOP(c, LOAD_BUILD_CLASS);

    /* 3. load a function (or closure) made from the code object */
    compiler_make_closure(c, co, 0, NULL);
    Py_DECREF(co);

    /* 4. load class name */
    ADDOP_LOAD_CONST(c, s->v.ClassDef.name);

    /* 5. generate the rest of the code for the call */
    if (!compiler_call_helper(c, 2,
                              s->v.ClassDef.bases,
                              s->v.ClassDef.keywords))
        return 0;

    /* 6. apply decorators */
    for (i = 0; i < asdl_seq_LEN(decos); i++) {
        ADDOP_I(c, CALL_FUNCTION, 1);
    }

    /* 7. store into <name> */
    if (!compiler_nameop(c, s->v.ClassDef.name, Store))
        return 0;
    return 1;
}

static int
cmpop(cmpop_ty op)
{
    switch (op) {
    case Eq:
        return PyCmp_EQ;
    case NotEq:
        return PyCmp_NE;
    case Lt:
        return PyCmp_LT;
    case LtE:
        return PyCmp_LE;
    case Gt:
        return PyCmp_GT;
    case GtE:
        return PyCmp_GE;
    case Is:
        return PyCmp_IS;
    case IsNot:
        return PyCmp_IS_NOT;
    case In:
        return PyCmp_IN;
    case NotIn:
        return PyCmp_NOT_IN;
    default:
        return PyCmp_BAD;
    }
}

static int
compiler_jump_if(struct compiler *c, expr_ty e, basicblock *next, int cond)
{
    switch (e->kind) {
    case UnaryOp_kind:
        if (e->v.UnaryOp.op == Not)
            return compiler_jump_if(c, e->v.UnaryOp.operand, next, !cond);
        /* fallback to general implementation */
        break;
    case BoolOp_kind: {
        asdl_seq *s = e->v.BoolOp.values;
        Py_ssize_t i, n = asdl_seq_LEN(s) - 1;
        assert(n >= 0);
        int cond2 = e->v.BoolOp.op == Or;
        basicblock *next2 = next;
        if (!cond2 != !cond) {
            next2 = compiler_new_block(c);
            if (next2 == NULL)
                return 0;
        }
        for (i = 0; i < n; ++i) {
            if (!compiler_jump_if(c, (expr_ty)asdl_seq_GET(s, i), next2, cond2))
                return 0;
        }
        if (!compiler_jump_if(c, (expr_ty)asdl_seq_GET(s, n), next, cond))
            return 0;
        if (next2 != next)
            compiler_use_next_block(c, next2);
        return 1;
    }
    case IfExp_kind: {
        basicblock *end, *next2;
        end = compiler_new_block(c);
        if (end == NULL)
            return 0;
        next2 = compiler_new_block(c);
        if (next2 == NULL)
            return 0;
        if (!compiler_jump_if(c, e->v.IfExp.test, next2, 0))
            return 0;
        if (!compiler_jump_if(c, e->v.IfExp.body, next, cond))
            return 0;
        ADDOP_JREL(c, JUMP_FORWARD, end);
        compiler_use_next_block(c, next2);
        if (!compiler_jump_if(c, e->v.IfExp.orelse, next, cond))
            return 0;
        compiler_use_next_block(c, end);
        return 1;
    }
    case Compare_kind: {
        Py_ssize_t i, n = asdl_seq_LEN(e->v.Compare.ops) - 1;
        if (n > 0) {
            basicblock *cleanup = compiler_new_block(c);
            if (cleanup == NULL)
                return 0;
            VISIT(c, expr, e->v.Compare.left);
            for (i = 0; i < n; i++) {
                VISIT(c, expr,
                    (expr_ty)asdl_seq_GET(e->v.Compare.comparators, i));
                ADDOP(c, DUP_TOP);
                ADDOP(c, ROT_THREE);
                ADDOP_I(c, COMPARE_OP,
                    cmpop((cmpop_ty)(asdl_seq_GET(e->v.Compare.ops, i))));
                ADDOP_JABS(c, POP_JUMP_IF_FALSE, cleanup);
                NEXT_BLOCK(c);
            }
            VISIT(c, expr, (expr_ty)asdl_seq_GET(e->v.Compare.comparators, n));
            ADDOP_I(c, COMPARE_OP,
                   cmpop((cmpop_ty)(asdl_seq_GET(e->v.Compare.ops, n))));
            ADDOP_JABS(c, cond ? POP_JUMP_IF_TRUE : POP_JUMP_IF_FALSE, next);
            basicblock *end = compiler_new_block(c);
            if (end == NULL)
                return 0;
            ADDOP_JREL(c, JUMP_FORWARD, end);
            compiler_use_next_block(c, cleanup);
            ADDOP(c, POP_TOP);
            if (!cond) {
                ADDOP_JREL(c, JUMP_FORWARD, next);
            }
            compiler_use_next_block(c, end);
            return 1;
        }
        /* fallback to general implementation */
        break;
    }
    default:
        /* fallback to general implementation */
        break;
    }

    /* general implementation */
    VISIT(c, expr, e);
    ADDOP_JABS(c, cond ? POP_JUMP_IF_TRUE : POP_JUMP_IF_FALSE, next);
    return 1;
}

static int
compiler_ifexp(struct compiler *c, expr_ty e)
{
    basicblock *end, *next;

    assert(e->kind == IfExp_kind);
    end = compiler_new_block(c);
    if (end == NULL)
        return 0;
    next = compiler_new_block(c);
    if (next == NULL)
        return 0;
    if (!compiler_jump_if(c, e->v.IfExp.test, next, 0))
        return 0;
    VISIT(c, expr, e->v.IfExp.body);
    ADDOP_JREL(c, JUMP_FORWARD, end);
    compiler_use_next_block(c, next);
    VISIT(c, expr, e->v.IfExp.orelse);
    compiler_use_next_block(c, end);
    return 1;
}

static int
compiler_lambda(struct compiler *c, expr_ty e)
{
    PyCodeObject *co;
    PyObject *qualname;
    static identifier name;
    Py_ssize_t funcflags;
    arguments_ty args = e->v.Lambda.args;
    assert(e->kind == Lambda_kind);

    if (!name) {
        name = PyUnicode_InternFromString("<lambda>");
        if (!name)
            return 0;
    }

    funcflags = compiler_default_arguments(c, args);
    if (funcflags == -1) {
        return 0;
    }

    if (!compiler_enter_scope(c, name, COMPILER_SCOPE_LAMBDA,
                              (void *)e, e->lineno))
        return 0;

    /* Make None the first constant, so the lambda can't have a
       docstring. */
    if (compiler_add_const(c, Py_None) < 0)
        return 0;

    c->u->u_argcount = asdl_seq_LEN(args->args);
    c->u->u_kwonlyargcount = asdl_seq_LEN(args->kwonlyargs);
    VISIT_IN_SCOPE(c, expr, e->v.Lambda.body);
    if (c->u->u_ste->ste_generator) {
        co = assemble(c, 0);
    }
    else {
        ADDOP_IN_SCOPE(c, RETURN_VALUE);
        co = assemble(c, 1);
    }
    qualname = c->u->u_qualname;
    Py_INCREF(qualname);
    compiler_exit_scope(c);
    if (co == NULL)
        return 0;

    compiler_make_closure(c, co, funcflags, qualname);
    Py_DECREF(qualname);
    Py_DECREF(co);

    return 1;
}

static int
compiler_if(struct compiler *c, stmt_ty s)
{
    basicblock *end, *next;
    int constant;
    assert(s->kind == If_kind);
    end = compiler_new_block(c);
    if (end == NULL)
        return 0;

    constant = expr_constant(s->v.If.test);
    /* constant = 0: "if 0"
     * constant = 1: "if 1", "if 2", ...
     * constant = -1: rest */
    if (constant == 0) {
        if (s->v.If.orelse)
            VISIT_SEQ(c, stmt, s->v.If.orelse);
    } else if (constant == 1) {
        VISIT_SEQ(c, stmt, s->v.If.body);
    } else {
        if (asdl_seq_LEN(s->v.If.orelse)) {
            next = compiler_new_block(c);
            if (next == NULL)
                return 0;
        }
        else
            next = end;
        if (!compiler_jump_if(c, s->v.If.test, next, 0))
            return 0;
        VISIT_SEQ(c, stmt, s->v.If.body);
        if (asdl_seq_LEN(s->v.If.orelse)) {
            ADDOP_JREL(c, JUMP_FORWARD, end);
            compiler_use_next_block(c, next);
            VISIT_SEQ(c, stmt, s->v.If.orelse);
        }
    }
    compiler_use_next_block(c, end);
    return 1;
}

static int
compiler_for(struct compiler *c, stmt_ty s)
{
    basicblock *start, *cleanup, *end;

    start = compiler_new_block(c);
    cleanup = compiler_new_block(c);
    end = compiler_new_block(c);
    if (start == NULL || end == NULL || cleanup == NULL)
        return 0;

    if (!compiler_push_fblock(c, FOR_LOOP, start, end))
        return 0;

    VISIT(c, expr, s->v.For.iter);
    ADDOP(c, GET_ITER);
    compiler_use_next_block(c, start);
    ADDOP_JREL(c, FOR_ITER, cleanup);
    VISIT(c, expr, s->v.For.target);
    VISIT_SEQ(c, stmt, s->v.For.body);
    ADDOP_JABS(c, JUMP_ABSOLUTE, start);
    compiler_use_next_block(c, cleanup);

    compiler_pop_fblock(c, FOR_LOOP, start);

    VISIT_SEQ(c, stmt, s->v.For.orelse);
    compiler_use_next_block(c, end);
    return 1;
}


static int
compiler_async_for(struct compiler *c, stmt_ty s)
{
    basicblock *start, *except, *end;
    if (c->u->u_scope_type != COMPILER_SCOPE_ASYNC_FUNCTION) {
        return compiler_error(c, "'async for' outside async function");
    }

    start = compiler_new_block(c);
    except = compiler_new_block(c);
    end = compiler_new_block(c);

    if (start == NULL || except == NULL || end == NULL)
        return 0;

    VISIT(c, expr, s->v.AsyncFor.iter);
    ADDOP(c, GET_AITER);

    compiler_use_next_block(c, start);
    if (!compiler_push_fblock(c, FOR_LOOP, start, end))
        return 0;

    /* SETUP_FINALLY to guard the __anext__ call */
    ADDOP_JREL(c, SETUP_FINALLY, except);
    ADDOP(c, GET_ANEXT);
    ADDOP_LOAD_CONST(c, Py_None);
    ADDOP(c, YIELD_FROM);
    ADDOP(c, POP_BLOCK);  /* for SETUP_FINALLY */

    /* Success block for __anext__ */
    VISIT(c, expr, s->v.AsyncFor.target);
    VISIT_SEQ(c, stmt, s->v.AsyncFor.body);
    ADDOP_JABS(c, JUMP_ABSOLUTE, start);

    compiler_pop_fblock(c, FOR_LOOP, start);

    /* Except block for __anext__ */
    compiler_use_next_block(c, except);
    ADDOP(c, END_ASYNC_FOR);

    /* `else` block */
    VISIT_SEQ(c, stmt, s->v.For.orelse);

    compiler_use_next_block(c, end);

    return 1;
}

static int
compiler_while(struct compiler *c, stmt_ty s)
{
    basicblock *loop, *orelse, *end, *anchor = NULL;
    int constant = expr_constant(s->v.While.test);

    if (constant == 0) {
        if (s->v.While.orelse)
            VISIT_SEQ(c, stmt, s->v.While.orelse);
        return 1;
    }
    loop = compiler_new_block(c);
    end = compiler_new_block(c);
    if (constant == -1) {
        anchor = compiler_new_block(c);
        if (anchor == NULL)
            return 0;
    }
    if (loop == NULL || end == NULL)
        return 0;
    if (s->v.While.orelse) {
        orelse = compiler_new_block(c);
        if (orelse == NULL)
            return 0;
    }
    else
        orelse = NULL;

    compiler_use_next_block(c, loop);
    if (!compiler_push_fblock(c, WHILE_LOOP, loop, end))
        return 0;
    if (constant == -1) {
        if (!compiler_jump_if(c, s->v.While.test, anchor, 0))
            return 0;
    }
    VISIT_SEQ(c, stmt, s->v.While.body);
    ADDOP_JABS(c, JUMP_ABSOLUTE, loop);

    /* XXX should the two POP instructions be in a separate block
       if there is no else clause ?
    */

    if (constant == -1)
        compiler_use_next_block(c, anchor);
    compiler_pop_fblock(c, WHILE_LOOP, loop);

    if (orelse != NULL) /* what if orelse is just pass? */
        VISIT_SEQ(c, stmt, s->v.While.orelse);
    compiler_use_next_block(c, end);

    return 1;
}

static int
compiler_return(struct compiler *c, stmt_ty s)
{
    int preserve_tos = ((s->v.Return.value != NULL) &&
                        !is_const(s->v.Return.value));
    if (c->u->u_ste->ste_type != FunctionBlock)
        return compiler_error(c, "'return' outside function");
    if (s->v.Return.value != NULL &&
        c->u->u_ste->ste_coroutine && c->u->u_ste->ste_generator)
    {
            return compiler_error(
                c, "'return' with value in async generator");
    }
    if (preserve_tos) {
        VISIT(c, expr, s->v.Return.value);
    }
    for (int depth = c->u->u_nfblocks; depth--;) {
        struct fblockinfo *info = &c->u->u_fblock[depth];

        if (!compiler_unwind_fblock(c, info, preserve_tos))
            return 0;
    }
    if (s->v.Return.value == NULL) {
        ADDOP_LOAD_CONST(c, Py_None);
    }
    else if (!preserve_tos) {
        VISIT(c, expr, s->v.Return.value);
    }
    ADDOP(c, RETURN_VALUE);

    return 1;
}

static int
compiler_break(struct compiler *c)
{
    for (int depth = c->u->u_nfblocks; depth--;) {
        struct fblockinfo *info = &c->u->u_fblock[depth];

        if (!compiler_unwind_fblock(c, info, 0))
            return 0;
        if (info->fb_type == WHILE_LOOP || info->fb_type == FOR_LOOP) {
            ADDOP_JABS(c, JUMP_ABSOLUTE, info->fb_exit);
            return 1;
        }
    }
    return compiler_error(c, "'break' outside loop");
}

static int
compiler_continue(struct compiler *c)
{
    for (int depth = c->u->u_nfblocks; depth--;) {
        struct fblockinfo *info = &c->u->u_fblock[depth];

        if (info->fb_type == WHILE_LOOP || info->fb_type == FOR_LOOP) {
            ADDOP_JABS(c, JUMP_ABSOLUTE, info->fb_block);
            return 1;
        }
        if (!compiler_unwind_fblock(c, info, 0))
            return 0;
    }
    return compiler_error(c, "'continue' not properly in loop");
}


/* Code generated for "try: <body> finally: <finalbody>" is as follows:

        SETUP_FINALLY           L
        <code for body>
        POP_BLOCK
        BEGIN_FINALLY
    L:
        <code for finalbody>
        END_FINALLY

   The special instructions use the block stack.  Each block
   stack entry contains the instruction that created it (here
   SETUP_FINALLY), the level of the value stack at the time the
   block stack entry was created, and a label (here L).

   SETUP_FINALLY:
    Pushes the current value stack level and the label
    onto the block stack.
   POP_BLOCK:
    Pops en entry from the block stack.
   BEGIN_FINALLY
    Pushes NULL onto the value stack.
   END_FINALLY:
    Pops 1 (NULL or int) or 6 entries from the *value* stack and restore
    the raised and the caught exceptions they specify.

   The block stack is unwound when an exception is raised:
   when a SETUP_FINALLY entry is found, the raised and the caught
   exceptions are pushed onto the value stack (and the exception
   condition is cleared), and the interpreter jumps to the label
   gotten from the block stack.
*/

static int
compiler_try_finally(struct compiler *c, stmt_ty s)
{
    basicblock *body, *end;

    body = compiler_new_block(c);
    end = compiler_new_block(c);
    if (body == NULL || end == NULL)
        return 0;

    /* `try` block */
    ADDOP_JREL(c, SETUP_FINALLY, end);
    compiler_use_next_block(c, body);
    if (!compiler_push_fblock(c, FINALLY_TRY, body, end))
        return 0;
    if (s->v.Try.handlers && asdl_seq_LEN(s->v.Try.handlers)) {
        if (!compiler_try_except(c, s))
            return 0;
    }
    else {
        VISIT_SEQ(c, stmt, s->v.Try.body);
    }
    ADDOP(c, POP_BLOCK);
    ADDOP(c, BEGIN_FINALLY);
    compiler_pop_fblock(c, FINALLY_TRY, body);

    /* `finally` block */
    compiler_use_next_block(c, end);
    if (!compiler_push_fblock(c, FINALLY_END, end, NULL))
        return 0;
    VISIT_SEQ(c, stmt, s->v.Try.finalbody);
    ADDOP(c, END_FINALLY);
    compiler_pop_fblock(c, FINALLY_END, end);
    return 1;
}

/*
   Code generated for "try: S except E1 as V1: S1 except E2 as V2: S2 ...":
   (The contents of the value stack is shown in [], with the top
   at the right; 'tb' is trace-back info, 'val' the exception's
   associated value, and 'exc' the exception.)

   Value stack          Label   Instruction     Argument
   []                           SETUP_FINALLY   L1
   []                           <code for S>
   []                           POP_BLOCK
   []                           JUMP_FORWARD    L0

   [tb, val, exc]       L1:     DUP                             )
   [tb, val, exc, exc]          <evaluate E1>                   )
   [tb, val, exc, exc, E1]      COMPARE_OP      EXC_MATCH       ) only if E1
   [tb, val, exc, 1-or-0]       POP_JUMP_IF_FALSE       L2      )
   [tb, val, exc]               POP
   [tb, val]                    <assign to V1>  (or POP if no V1)
   [tb]                         POP
   []                           <code for S1>
                                JUMP_FORWARD    L0

   [tb, val, exc]       L2:     DUP
   .............................etc.......................

   [tb, val, exc]       Ln+1:   END_FINALLY     # re-raise exception

   []                   L0:     <next statement>

   Of course, parts are not generated if Vi or Ei is not present.
*/
static int
compiler_try_except(struct compiler *c, stmt_ty s)
{
    basicblock *body, *orelse, *except, *end;
    Py_ssize_t i, n;

    body = compiler_new_block(c);
    except = compiler_new_block(c);
    orelse = compiler_new_block(c);
    end = compiler_new_block(c);
    if (body == NULL || except == NULL || orelse == NULL || end == NULL)
        return 0;
    ADDOP_JREL(c, SETUP_FINALLY, except);
    compiler_use_next_block(c, body);
    if (!compiler_push_fblock(c, EXCEPT, body, NULL))
        return 0;
    VISIT_SEQ(c, stmt, s->v.Try.body);
    ADDOP(c, POP_BLOCK);
    compiler_pop_fblock(c, EXCEPT, body);
    ADDOP_JREL(c, JUMP_FORWARD, orelse);
    n = asdl_seq_LEN(s->v.Try.handlers);
    compiler_use_next_block(c, except);
    for (i = 0; i < n; i++) {
        excepthandler_ty handler = (excepthandler_ty)asdl_seq_GET(
            s->v.Try.handlers, i);
        if (!handler->v.ExceptHandler.type && i < n-1)
            return compiler_error(c, "default 'except:' must be last");
        c->u->u_lineno_set = 0;
        c->u->u_lineno = handler->lineno;
        c->u->u_col_offset = handler->col_offset;
        except = compiler_new_block(c);
        if (except == NULL)
            return 0;
        if (handler->v.ExceptHandler.type) {
            ADDOP(c, DUP_TOP);
            VISIT(c, expr, handler->v.ExceptHandler.type);
            ADDOP_I(c, COMPARE_OP, PyCmp_EXC_MATCH);
            ADDOP_JABS(c, POP_JUMP_IF_FALSE, except);
        }
        ADDOP(c, POP_TOP);
        if (handler->v.ExceptHandler.name) {
            basicblock *cleanup_end, *cleanup_body;

            cleanup_end = compiler_new_block(c);
            cleanup_body = compiler_new_block(c);
            if (!(cleanup_end || cleanup_body))
                return 0;

            compiler_nameop(c, handler->v.ExceptHandler.name, Store);
            ADDOP(c, POP_TOP);

            /*
              try:
                  # body
              except type as name:
                  try:
                      # body
                  finally:
                      name = None
                      del name
            */

            /* second try: */
            ADDOP_JREL(c, SETUP_FINALLY, cleanup_end);
            compiler_use_next_block(c, cleanup_body);
            if (!compiler_push_fblock(c, HANDLER_CLEANUP, cleanup_body, cleanup_end))
                return 0;

            /* second # body */
            VISIT_SEQ(c, stmt, handler->v.ExceptHandler.body);
            ADDOP(c, POP_BLOCK);
            ADDOP(c, BEGIN_FINALLY);
            compiler_pop_fblock(c, HANDLER_CLEANUP, cleanup_body);

            /* finally: */
            compiler_use_next_block(c, cleanup_end);
            if (!compiler_push_fblock(c, FINALLY_END, cleanup_end, NULL))
                return 0;

            /* name = None; del name */
            ADDOP_LOAD_CONST(c, Py_None);
            compiler_nameop(c, handler->v.ExceptHandler.name, Store);
            compiler_nameop(c, handler->v.ExceptHandler.name, Del);

            ADDOP(c, END_FINALLY);
            ADDOP(c, POP_EXCEPT);
            compiler_pop_fblock(c, FINALLY_END, cleanup_end);
        }
        else {
            basicblock *cleanup_body;

            cleanup_body = compiler_new_block(c);
            if (!cleanup_body)
                return 0;

            ADDOP(c, POP_TOP);
            ADDOP(c, POP_TOP);
            compiler_use_next_block(c, cleanup_body);
            if (!compiler_push_fblock(c, HANDLER_CLEANUP, cleanup_body, NULL))
                return 0;
            VISIT_SEQ(c, stmt, handler->v.ExceptHandler.body);
            ADDOP(c, POP_EXCEPT);
            compiler_pop_fblock(c, HANDLER_CLEANUP, cleanup_body);
        }
        ADDOP_JREL(c, JUMP_FORWARD, end);
        compiler_use_next_block(c, except);
    }
    ADDOP(c, END_FINALLY);
    compiler_use_next_block(c, orelse);
    VISIT_SEQ(c, stmt, s->v.Try.orelse);
    compiler_use_next_block(c, end);
    return 1;
}

static int
compiler_try(struct compiler *c, stmt_ty s) {
    if (s->v.Try.finalbody && asdl_seq_LEN(s->v.Try.finalbody))
        return compiler_try_finally(c, s);
    else
        return compiler_try_except(c, s);
}


static int
compiler_import_as(struct compiler *c, identifier name, identifier asname)
{
    /* The IMPORT_NAME opcode was already generated.  This function
       merely needs to bind the result to a name.

       If there is a dot in name, we need to split it and emit a
       IMPORT_FROM for each name.
    */
    Py_ssize_t len = PyUnicode_GET_LENGTH(name);
    Py_ssize_t dot = PyUnicode_FindChar(name, '.', 0, len, 1);
    if (dot == -2)
        return 0;
    if (dot != -1) {
        /* Consume the base module name to get the first attribute */
        while (1) {
            Py_ssize_t pos = dot + 1;
            PyObject *attr;
            dot = PyUnicode_FindChar(name, '.', pos, len, 1);
            if (dot == -2)
                return 0;
            attr = PyUnicode_Substring(name, pos, (dot != -1) ? dot : len);
            if (!attr)
                return 0;
            ADDOP_N(c, IMPORT_FROM, attr, names);
            if (dot == -1) {
                break;
            }
            ADDOP(c, ROT_TWO);
            ADDOP(c, POP_TOP);
        }
        if (!compiler_nameop(c, asname, Store)) {
            return 0;
        }
        ADDOP(c, POP_TOP);
        return 1;
    }
    return compiler_nameop(c, asname, Store);
}

static int
compiler_import(struct compiler *c, stmt_ty s)
{
    /* The Import node stores a module name like a.b.c as a single
       string.  This is convenient for all cases except
         import a.b.c as d
       where we need to parse that string to extract the individual
       module names.
       XXX Perhaps change the representation to make this case simpler?
     */
    Py_ssize_t i, n = asdl_seq_LEN(s->v.Import.names);

    for (i = 0; i < n; i++) {
        alias_ty alias = (alias_ty)asdl_seq_GET(s->v.Import.names, i);
        int r;

        ADDOP_LOAD_CONST(c, _PyLong_Zero);
        ADDOP_LOAD_CONST(c, Py_None);
        ADDOP_NAME(c, IMPORT_NAME, alias->name, names);

        if (alias->asname) {
            r = compiler_import_as(c, alias->name, alias->asname);
            if (!r)
                return r;
        }
        else {
            identifier tmp = alias->name;
            Py_ssize_t dot = PyUnicode_FindChar(
                alias->name, '.', 0, PyUnicode_GET_LENGTH(alias->name), 1);
            if (dot != -1) {
                tmp = PyUnicode_Substring(alias->name, 0, dot);
                if (tmp == NULL)
                    return 0;
            }
            r = compiler_nameop(c, tmp, Store);
            if (dot != -1) {
                Py_DECREF(tmp);
            }
            if (!r)
                return r;
        }
    }
    return 1;
}

static int
compiler_from_import(struct compiler *c, stmt_ty s)
{
    Py_ssize_t i, n = asdl_seq_LEN(s->v.ImportFrom.names);
    PyObject *names;
    static PyObject *empty_string;

    if (!empty_string) {
        empty_string = PyUnicode_FromString("");
        if (!empty_string)
            return 0;
    }

    ADDOP_LOAD_CONST_NEW(c, PyLong_FromLong(s->v.ImportFrom.level));

    names = PyTuple_New(n);
    if (!names)
        return 0;

    /* build up the names */
    for (i = 0; i < n; i++) {
        alias_ty alias = (alias_ty)asdl_seq_GET(s->v.ImportFrom.names, i);
        Py_INCREF(alias->name);
        PyTuple_SET_ITEM(names, i, alias->name);
    }

    if (s->lineno > c->c_future->ff_lineno && s->v.ImportFrom.module &&
        _PyUnicode_EqualToASCIIString(s->v.ImportFrom.module, "__future__")) {
        Py_DECREF(names);
        return compiler_error(c, "from __future__ imports must occur "
                              "at the beginning of the file");
    }
    ADDOP_LOAD_CONST_NEW(c, names);

    if (s->v.ImportFrom.module) {
        ADDOP_NAME(c, IMPORT_NAME, s->v.ImportFrom.module, names);
    }
    else {
        ADDOP_NAME(c, IMPORT_NAME, empty_string, names);
    }
    for (i = 0; i < n; i++) {
        alias_ty alias = (alias_ty)asdl_seq_GET(s->v.ImportFrom.names, i);
        identifier store_name;

        if (i == 0 && PyUnicode_READ_CHAR(alias->name, 0) == '*') {
            assert(n == 1);
            ADDOP(c, IMPORT_STAR);
            return 1;
        }

        ADDOP_NAME(c, IMPORT_FROM, alias->name, names);
        store_name = alias->name;
        if (alias->asname)
            store_name = alias->asname;

        if (!compiler_nameop(c, store_name, Store)) {
            return 0;
        }
    }
    /* remove imported module */
    ADDOP(c, POP_TOP);
    return 1;
}

static int
compiler_assert(struct compiler *c, stmt_ty s)
{
    static PyObject *assertion_error = NULL;
    basicblock *end;
    PyObject* msg;

    if (c->c_optimize)
        return 1;
    if (assertion_error == NULL) {
        assertion_error = PyUnicode_InternFromString("AssertionError");
        if (assertion_error == NULL)
            return 0;
    }
    if (s->v.Assert.test->kind == Tuple_kind &&
        asdl_seq_LEN(s->v.Assert.test->v.Tuple.elts) > 0) {
        msg = PyUnicode_FromString("assertion is always true, "
                                   "perhaps remove parentheses?");
        if (msg == NULL)
            return 0;
        if (PyErr_WarnExplicitObject(PyExc_SyntaxWarning, msg,
                                     c->c_filename, c->u->u_lineno,
                                     NULL, NULL) == -1) {
            Py_DECREF(msg);
            return 0;
        }
        Py_DECREF(msg);
    }
    end = compiler_new_block(c);
    if (end == NULL)
        return 0;
    if (!compiler_jump_if(c, s->v.Assert.test, end, 1))
        return 0;
    ADDOP_O(c, LOAD_GLOBAL, assertion_error, names);
    if (s->v.Assert.msg) {
        VISIT(c, expr, s->v.Assert.msg);
        ADDOP_I(c, CALL_FUNCTION, 1);
    }
    ADDOP_I(c, RAISE_VARARGS, 1);
    compiler_use_next_block(c, end);
    return 1;
}

static int
compiler_visit_stmt_expr(struct compiler *c, expr_ty value)
{
    if (c->c_interactive && c->c_nestlevel <= 1) {
        VISIT(c, expr, value);
        ADDOP(c, PRINT_EXPR);
        return 1;
    }

    if (is_const(value)) {
        /* ignore constant statement */
        return 1;
    }

    VISIT(c, expr, value);
    ADDOP(c, POP_TOP);
    return 1;
}

static int
compiler_visit_stmt(struct compiler *c, stmt_ty s)
{
    Py_ssize_t i, n;

    /* Always assign a lineno to the next instruction for a stmt. */
    c->u->u_lineno = s->lineno;
    c->u->u_col_offset = s->col_offset;
    c->u->u_lineno_set = 0;

    switch (s->kind) {
    case FunctionDef_kind:
        return compiler_function(c, s, 0);
    case ClassDef_kind:
        return compiler_class(c, s);
    case Return_kind:
        return compiler_return(c, s);
    case Delete_kind:
        VISIT_SEQ(c, expr, s->v.Delete.targets)
        break;
    case Assign_kind:
        n = asdl_seq_LEN(s->v.Assign.targets);
        VISIT(c, expr, s->v.Assign.value);
        for (i = 0; i < n; i++) {
            if (i < n - 1)
                ADDOP(c, DUP_TOP);
            VISIT(c, expr,
                  (expr_ty)asdl_seq_GET(s->v.Assign.targets, i));
        }
        break;
    case AugAssign_kind:
        return compiler_augassign(c, s);
    case AnnAssign_kind:
        return compiler_annassign(c, s);
    case For_kind:
        return compiler_for(c, s);
    case While_kind:
        return compiler_while(c, s);
    case If_kind:
        return compiler_if(c, s);
    case Raise_kind:
        n = 0;
        if (s->v.Raise.exc) {
            VISIT(c, expr, s->v.Raise.exc);
            n++;
            if (s->v.Raise.cause) {
                VISIT(c, expr, s->v.Raise.cause);
                n++;
            }
        }
        ADDOP_I(c, RAISE_VARARGS, (int)n);
        break;
    case Try_kind:
        return compiler_try(c, s);
    case Assert_kind:
        return compiler_assert(c, s);
    case Import_kind:
        return compiler_import(c, s);
    case ImportFrom_kind:
        return compiler_from_import(c, s);
    case Global_kind:
    case Nonlocal_kind:
        break;
    case Expr_kind:
        return compiler_visit_stmt_expr(c, s->v.Expr.value);
    case Pass_kind:
        break;
    case Break_kind:
        return compiler_break(c);
    case Continue_kind:
        return compiler_continue(c);
    case With_kind:
        return compiler_with(c, s, 0);
    case AsyncFunctionDef_kind:
        return compiler_function(c, s, 1);
    case AsyncWith_kind:
        return compiler_async_with(c, s, 0);
    case AsyncFor_kind:
        return compiler_async_for(c, s);
    }

    return 1;
}

static int
unaryop(unaryop_ty op)
{
    switch (op) {
    case Invert:
        return UNARY_INVERT;
    case Not:
        return UNARY_NOT;
    case UAdd:
        return UNARY_POSITIVE;
    case USub:
        return UNARY_NEGATIVE;
    default:
        PyErr_Format(PyExc_SystemError,
            "unary op %d should not be possible", op);
        return 0;
    }
}

static int
binop(struct compiler *c, operator_ty op)
{
    switch (op) {
    case Add:
        return BINARY_ADD;
    case Sub:
        return BINARY_SUBTRACT;
    case Mult:
        return BINARY_MULTIPLY;
    case MatMult:
        return BINARY_MATRIX_MULTIPLY;
    case Div:
        return BINARY_TRUE_DIVIDE;
    case Mod:
        return BINARY_MODULO;
    case Pow:
        return BINARY_POWER;
    case LShift:
        return BINARY_LSHIFT;
    case RShift:
        return BINARY_RSHIFT;
    case BitOr:
        return BINARY_OR;
    case BitXor:
        return BINARY_XOR;
    case BitAnd:
        return BINARY_AND;
    case FloorDiv:
        return BINARY_FLOOR_DIVIDE;
    default:
        PyErr_Format(PyExc_SystemError,
            "binary op %d should not be possible", op);
        return 0;
    }
}

static int
inplace_binop(struct compiler *c, operator_ty op)
{
    switch (op) {
    case Add:
        return INPLACE_ADD;
    case Sub:
        return INPLACE_SUBTRACT;
    case Mult:
        return INPLACE_MULTIPLY;
    case MatMult:
        return INPLACE_MATRIX_MULTIPLY;
    case Div:
        return INPLACE_TRUE_DIVIDE;
    case Mod:
        return INPLACE_MODULO;
    case Pow:
        return INPLACE_POWER;
    case LShift:
        return INPLACE_LSHIFT;
    case RShift:
        return INPLACE_RSHIFT;
    case BitOr:
        return INPLACE_OR;
    case BitXor:
        return INPLACE_XOR;
    case BitAnd:
        return INPLACE_AND;
    case FloorDiv:
        return INPLACE_FLOOR_DIVIDE;
    default:
        PyErr_Format(PyExc_SystemError,
            "inplace binary op %d should not be possible", op);
        return 0;
    }
}

static int
compiler_nameop(struct compiler *c, identifier name, expr_context_ty ctx)
{
    int op, scope;
    Py_ssize_t arg;
    enum { OP_FAST, OP_GLOBAL, OP_DEREF, OP_NAME } optype;

    PyObject *dict = c->u->u_names;
    PyObject *mangled;
    /* XXX AugStore isn't used anywhere! */

    assert(!_PyUnicode_EqualToASCIIString(name, "None") &&
           !_PyUnicode_EqualToASCIIString(name, "True") &&
           !_PyUnicode_EqualToASCIIString(name, "False"));

    mangled = _Py_Mangle(c->u->u_private, name);
    if (!mangled)
        return 0;

    op = 0;
    optype = OP_NAME;
    scope = PyST_GetScope(c->u->u_ste, mangled);
    switch (scope) {
    case FREE:
        dict = c->u->u_freevars;
        optype = OP_DEREF;
        break;
    case CELL:
        dict = c->u->u_cellvars;
        optype = OP_DEREF;
        break;
    case LOCAL:
        if (c->u->u_ste->ste_type == FunctionBlock)
            optype = OP_FAST;
        break;
    case GLOBAL_IMPLICIT:
        if (c->u->u_ste->ste_type == FunctionBlock)
            optype = OP_GLOBAL;
        break;
    case GLOBAL_EXPLICIT:
        optype = OP_GLOBAL;
        break;
    default:
        /* scope can be 0 */
        break;
    }

    /* XXX Leave assert here, but handle __doc__ and the like better */
    assert(scope || PyUnicode_READ_CHAR(name, 0) == '_');

    switch (optype) {
    case OP_DEREF:
        switch (ctx) {
        case Load:
            op = (c->u->u_ste->ste_type == ClassBlock) ? LOAD_CLASSDEREF : LOAD_DEREF;
            break;
        case Store: op = STORE_DEREF; break;
        case AugLoad:
        case AugStore:
            break;
        case Del: op = DELETE_DEREF; break;
        case Param:
        default:
            PyErr_SetString(PyExc_SystemError,
                            "param invalid for deref variable");
            return 0;
        }
        break;
    case OP_FAST:
        switch (ctx) {
        case Load: op = LOAD_FAST; break;
        case Store: op = STORE_FAST; break;
        case Del: op = DELETE_FAST; break;
        case AugLoad:
        case AugStore:
            break;
        case Param:
        default:
            PyErr_SetString(PyExc_SystemError,
                            "param invalid for local variable");
            return 0;
        }
        ADDOP_N(c, op, mangled, varnames);
        return 1;
    case OP_GLOBAL:
        switch (ctx) {
        case Load: op = LOAD_GLOBAL; break;
        case Store: op = STORE_GLOBAL; break;
        case Del: op = DELETE_GLOBAL; break;
        case AugLoad:
        case AugStore:
            break;
        case Param:
        default:
            PyErr_SetString(PyExc_SystemError,
                            "param invalid for global variable");
            return 0;
        }
        break;
    case OP_NAME:
        switch (ctx) {
        case Load: op = LOAD_NAME; break;
        case Store: op = STORE_NAME; break;
        case Del: op = DELETE_NAME; break;
        case AugLoad:
        case AugStore:
            break;
        case Param:
        default:
            PyErr_SetString(PyExc_SystemError,
                            "param invalid for name variable");
            return 0;
        }
        break;
    }

    assert(op);
    arg = compiler_add_o(c, dict, mangled);
    Py_DECREF(mangled);
    if (arg < 0)
        return 0;
    return compiler_addop_i(c, op, arg);
}

static int
compiler_boolop(struct compiler *c, expr_ty e)
{
    basicblock *end;
    int jumpi;
    Py_ssize_t i, n;
    asdl_seq *s;

    assert(e->kind == BoolOp_kind);
    if (e->v.BoolOp.op == And)
        jumpi = JUMP_IF_FALSE_OR_POP;
    else
        jumpi = JUMP_IF_TRUE_OR_POP;
    end = compiler_new_block(c);
    if (end == NULL)
        return 0;
    s = e->v.BoolOp.values;
    n = asdl_seq_LEN(s) - 1;
    assert(n >= 0);
    for (i = 0; i < n; ++i) {
        VISIT(c, expr, (expr_ty)asdl_seq_GET(s, i));
        ADDOP_JABS(c, jumpi, end);
    }
    VISIT(c, expr, (expr_ty)asdl_seq_GET(s, n));
    compiler_use_next_block(c, end);
    return 1;
}

static int
starunpack_helper(struct compiler *c, asdl_seq *elts,
                  int single_op, int inner_op, int outer_op)
{
    Py_ssize_t n = asdl_seq_LEN(elts);
    Py_ssize_t i, nsubitems = 0, nseen = 0;
    for (i = 0; i < n; i++) {
        expr_ty elt = asdl_seq_GET(elts, i);
        if (elt->kind == Starred_kind) {
            if (nseen) {
                ADDOP_I(c, inner_op, nseen);
                nseen = 0;
                nsubitems++;
            }
            VISIT(c, expr, elt->v.Starred.value);
            nsubitems++;
        }
        else {
            VISIT(c, expr, elt);
            nseen++;
        }
    }
    if (nsubitems) {
        if (nseen) {
            ADDOP_I(c, inner_op, nseen);
            nsubitems++;
        }
        ADDOP_I(c, outer_op, nsubitems);
    }
    else
        ADDOP_I(c, single_op, nseen);
    return 1;
}

static int
assignment_helper(struct compiler *c, asdl_seq *elts)
{
    Py_ssize_t n = asdl_seq_LEN(elts);
    Py_ssize_t i;
    int seen_star = 0;
    for (i = 0; i < n; i++) {
        expr_ty elt = asdl_seq_GET(elts, i);
        if (elt->kind == Starred_kind && !seen_star) {
            if ((i >= (1 << 8)) ||
                (n-i-1 >= (INT_MAX >> 8)))
                return compiler_error(c,
                    "too many expressions in "
                    "star-unpacking assignment");
            ADDOP_I(c, UNPACK_EX, (i + ((n-i-1) << 8)));
            seen_star = 1;
            asdl_seq_SET(elts, i, elt->v.Starred.value);
        }
        else if (elt->kind == Starred_kind) {
            return compiler_error(c,
                "two starred expressions in assignment");
        }
    }
    if (!seen_star) {
        ADDOP_I(c, UNPACK_SEQUENCE, n);
    }
    VISIT_SEQ(c, expr, elts);
    return 1;
}

static int
compiler_list(struct compiler *c, expr_ty e)
{
    asdl_seq *elts = e->v.List.elts;
    if (e->v.List.ctx == Store) {
        return assignment_helper(c, elts);
    }
    else if (e->v.List.ctx == Load) {
        return starunpack_helper(c, elts,
                                 BUILD_LIST, BUILD_TUPLE, BUILD_LIST_UNPACK);
    }
    else
        VISIT_SEQ(c, expr, elts);
    return 1;
}

static int
compiler_tuple(struct compiler *c, expr_ty e)
{
    asdl_seq *elts = e->v.Tuple.elts;
    if (e->v.Tuple.ctx == Store) {
        return assignment_helper(c, elts);
    }
    else if (e->v.Tuple.ctx == Load) {
        return starunpack_helper(c, elts,
                                 BUILD_TUPLE, BUILD_TUPLE, BUILD_TUPLE_UNPACK);
    }
    else
        VISIT_SEQ(c, expr, elts);
    return 1;
}

static int
compiler_set(struct compiler *c, expr_ty e)
{
    return starunpack_helper(c, e->v.Set.elts, BUILD_SET,
                             BUILD_SET, BUILD_SET_UNPACK);
}

static int
are_all_items_const(asdl_seq *seq, Py_ssize_t begin, Py_ssize_t end)
{
    Py_ssize_t i;
    for (i = begin; i < end; i++) {
        expr_ty key = (expr_ty)asdl_seq_GET(seq, i);
        if (key == NULL || !is_const(key))
            return 0;
    }
    return 1;
}

static int
compiler_subdict(struct compiler *c, expr_ty e, Py_ssize_t begin, Py_ssize_t end)
{
    Py_ssize_t i, n = end - begin;
    PyObject *keys, *key;
    if (n > 1 && are_all_items_const(e->v.Dict.keys, begin, end)) {
        for (i = begin; i < end; i++) {
            VISIT(c, expr, (expr_ty)asdl_seq_GET(e->v.Dict.values, i));
        }
        keys = PyTuple_New(n);
        if (keys == NULL) {
            return 0;
        }
        for (i = begin; i < end; i++) {
            key = get_const_value((expr_ty)asdl_seq_GET(e->v.Dict.keys, i));
            Py_INCREF(key);
            PyTuple_SET_ITEM(keys, i - begin, key);
        }
        ADDOP_LOAD_CONST_NEW(c, keys);
        ADDOP_I(c, BUILD_CONST_KEY_MAP, n);
    }
    else {
        for (i = begin; i < end; i++) {
            VISIT(c, expr, (expr_ty)asdl_seq_GET(e->v.Dict.keys, i));
            VISIT(c, expr, (expr_ty)asdl_seq_GET(e->v.Dict.values, i));
        }
        ADDOP_I(c, BUILD_MAP, n);
    }
    return 1;
}

static int
compiler_dict(struct compiler *c, expr_ty e)
{
    Py_ssize_t i, n, elements;
    int containers;
    int is_unpacking = 0;
    n = asdl_seq_LEN(e->v.Dict.values);
    containers = 0;
    elements = 0;
    for (i = 0; i < n; i++) {
        is_unpacking = (expr_ty)asdl_seq_GET(e->v.Dict.keys, i) == NULL;
        if (elements == 0xFFFF || (elements && is_unpacking)) {
            if (!compiler_subdict(c, e, i - elements, i))
                return 0;
            containers++;
            elements = 0;
        }
        if (is_unpacking) {
            VISIT(c, expr, (expr_ty)asdl_seq_GET(e->v.Dict.values, i));
            containers++;
        }
        else {
            elements++;
        }
    }
    if (elements || containers == 0) {
        if (!compiler_subdict(c, e, n - elements, n))
            return 0;
        containers++;
    }
    /* If there is more than one dict, they need to be merged into a new
     * dict.  If there is one dict and it's an unpacking, then it needs
     * to be copied into a new dict." */
    if (containers > 1 || is_unpacking) {
        ADDOP_I(c, BUILD_MAP_UNPACK, containers);
    }
    return 1;
}

static int
compiler_compare(struct compiler *c, expr_ty e)
{
    Py_ssize_t i, n;

    VISIT(c, expr, e->v.Compare.left);
    assert(asdl_seq_LEN(e->v.Compare.ops) > 0);
    n = asdl_seq_LEN(e->v.Compare.ops) - 1;
    if (n == 0) {
        VISIT(c, expr, (expr_ty)asdl_seq_GET(e->v.Compare.comparators, 0));
        ADDOP_I(c, COMPARE_OP,
            cmpop((cmpop_ty)(asdl_seq_GET(e->v.Compare.ops, 0))));
    }
    else {
        basicblock *cleanup = compiler_new_block(c);
        if (cleanup == NULL)
            return 0;
        for (i = 0; i < n; i++) {
            VISIT(c, expr,
                (expr_ty)asdl_seq_GET(e->v.Compare.comparators, i));
            ADDOP(c, DUP_TOP);
            ADDOP(c, ROT_THREE);
            ADDOP_I(c, COMPARE_OP,
                cmpop((cmpop_ty)(asdl_seq_GET(e->v.Compare.ops, i))));
            ADDOP_JABS(c, JUMP_IF_FALSE_OR_POP, cleanup);
            NEXT_BLOCK(c);
        }
        VISIT(c, expr, (expr_ty)asdl_seq_GET(e->v.Compare.comparators, n));
        ADDOP_I(c, COMPARE_OP,
            cmpop((cmpop_ty)(asdl_seq_GET(e->v.Compare.ops, n))));
        basicblock *end = compiler_new_block(c);
        if (end == NULL)
            return 0;
        ADDOP_JREL(c, JUMP_FORWARD, end);
        compiler_use_next_block(c, cleanup);
        ADDOP(c, ROT_TWO);
        ADDOP(c, POP_TOP);
        compiler_use_next_block(c, end);
    }
    return 1;
}

static int
maybe_optimize_method_call(struct compiler *c, expr_ty e)
{
    Py_ssize_t argsl, i;
    expr_ty meth = e->v.Call.func;
    asdl_seq *args = e->v.Call.args;

    /* Check that the call node is an attribute access, and that
       the call doesn't have keyword parameters. */
    if (meth->kind != Attribute_kind || meth->v.Attribute.ctx != Load ||
            asdl_seq_LEN(e->v.Call.keywords))
        return -1;

    /* Check that there are no *varargs types of arguments. */
    argsl = asdl_seq_LEN(args);
    for (i = 0; i < argsl; i++) {
        expr_ty elt = asdl_seq_GET(args, i);
        if (elt->kind == Starred_kind) {
            return -1;
        }
    }

    /* Alright, we can optimize the code. */
    VISIT(c, expr, meth->v.Attribute.value);
    ADDOP_NAME(c, LOAD_METHOD, meth->v.Attribute.attr, names);
    VISIT_SEQ(c, expr, e->v.Call.args);
    ADDOP_I(c, CALL_METHOD, asdl_seq_LEN(e->v.Call.args));
    return 1;
}

static int
compiler_call(struct compiler *c, expr_ty e)
{
    if (maybe_optimize_method_call(c, e) > 0)
        return 1;

    VISIT(c, expr, e->v.Call.func);
    return compiler_call_helper(c, 0,
                                e->v.Call.args,
                                e->v.Call.keywords);
}

static int
compiler_joined_str(struct compiler *c, expr_ty e)
{
    VISIT_SEQ(c, expr, e->v.JoinedStr.values);
    if (asdl_seq_LEN(e->v.JoinedStr.values) != 1)
        ADDOP_I(c, BUILD_STRING, asdl_seq_LEN(e->v.JoinedStr.values));
    return 1;
}

/* Used to implement f-strings. Format a single value. */
static int
compiler_formatted_value(struct compiler *c, expr_ty e)
{
    /* Our oparg encodes 2 pieces of information: the conversion
       character, and whether or not a format_spec was provided.

       Convert the conversion char to 2 bits:
       None: 000  0x0  FVC_NONE
       !s  : 001  0x1  FVC_STR
       !r  : 010  0x2  FVC_REPR
       !a  : 011  0x3  FVC_ASCII

       next bit is whether or not we have a format spec:
       yes : 100  0x4
       no  : 000  0x0
    */

    int oparg;

    /* Evaluate the expression to be formatted. */
    VISIT(c, expr, e->v.FormattedValue.value);

    switch (e->v.FormattedValue.conversion) {
    case 's': oparg = FVC_STR;   break;
    case 'r': oparg = FVC_REPR;  break;
    case 'a': oparg = FVC_ASCII; break;
    case -1:  oparg = FVC_NONE;  break;
    default:
        PyErr_SetString(PyExc_SystemError,
                        "Unrecognized conversion character");
        return 0;
    }
    if (e->v.FormattedValue.format_spec) {
        /* Evaluate the format spec, and update our opcode arg. */
        VISIT(c, expr, e->v.FormattedValue.format_spec);
        oparg |= FVS_HAVE_SPEC;
    }

    /* And push our opcode and oparg */
    ADDOP_I(c, FORMAT_VALUE, oparg);
    return 1;
}

static int
compiler_subkwargs(struct compiler *c, asdl_seq *keywords, Py_ssize_t begin, Py_ssize_t end)
{
    Py_ssize_t i, n = end - begin;
    keyword_ty kw;
    PyObject *keys, *key;
    assert(n > 0);
    if (n > 1) {
        for (i = begin; i < end; i++) {
            kw = asdl_seq_GET(keywords, i);
            VISIT(c, expr, kw->value);
        }
        keys = PyTuple_New(n);
        if (keys == NULL) {
            return 0;
        }
        for (i = begin; i < end; i++) {
            key = ((keyword_ty) asdl_seq_GET(keywords, i))->arg;
            Py_INCREF(key);
            PyTuple_SET_ITEM(keys, i - begin, key);
        }
        ADDOP_LOAD_CONST_NEW(c, keys);
        ADDOP_I(c, BUILD_CONST_KEY_MAP, n);
    }
    else {
        /* a for loop only executes once */
        for (i = begin; i < end; i++) {
            kw = asdl_seq_GET(keywords, i);
            ADDOP_LOAD_CONST(c, kw->arg);
            VISIT(c, expr, kw->value);
        }
        ADDOP_I(c, BUILD_MAP, n);
    }
    return 1;
}

/* shared code between compiler_call and compiler_class */
static int
compiler_call_helper(struct compiler *c,
                     int n, /* Args already pushed */
                     asdl_seq *args,
                     asdl_seq *keywords)
{
    Py_ssize_t i, nseen, nelts, nkwelts;
    int mustdictunpack = 0;

    /* the number of tuples and dictionaries on the stack */
    Py_ssize_t nsubargs = 0, nsubkwargs = 0;

    nelts = asdl_seq_LEN(args);
    nkwelts = asdl_seq_LEN(keywords);

    for (i = 0; i < nkwelts; i++) {
        keyword_ty kw = asdl_seq_GET(keywords, i);
        if (kw->arg == NULL) {
            mustdictunpack = 1;
            break;
        }
    }

    nseen = n;  /* the number of positional arguments on the stack */
    for (i = 0; i < nelts; i++) {
        expr_ty elt = asdl_seq_GET(args, i);
        if (elt->kind == Starred_kind) {
            /* A star-arg. If we've seen positional arguments,
               pack the positional arguments into a tuple. */
            if (nseen) {
                ADDOP_I(c, BUILD_TUPLE, nseen);
                nseen = 0;
                nsubargs++;
            }
            VISIT(c, expr, elt->v.Starred.value);
            nsubargs++;
        }
        else {
            VISIT(c, expr, elt);
            nseen++;
        }
    }

    /* Same dance again for keyword arguments */
    if (nsubargs || mustdictunpack) {
        if (nseen) {
            /* Pack up any trailing positional arguments. */
            ADDOP_I(c, BUILD_TUPLE, nseen);
            nsubargs++;
        }
        if (nsubargs > 1) {
            /* If we ended up with more than one stararg, we need
               to concatenate them into a single sequence. */
            ADDOP_I(c, BUILD_TUPLE_UNPACK_WITH_CALL, nsubargs);
        }
        else if (nsubargs == 0) {
            ADDOP_I(c, BUILD_TUPLE, 0);
        }
        nseen = 0;  /* the number of keyword arguments on the stack following */
        for (i = 0; i < nkwelts; i++) {
            keyword_ty kw = asdl_seq_GET(keywords, i);
            if (kw->arg == NULL) {
                /* A keyword argument unpacking. */
                if (nseen) {
                    if (!compiler_subkwargs(c, keywords, i - nseen, i))
                        return 0;
                    nsubkwargs++;
                    nseen = 0;
                }
                VISIT(c, expr, kw->value);
                nsubkwargs++;
            }
            else {
                nseen++;
            }
        }
        if (nseen) {
            /* Pack up any trailing keyword arguments. */
            if (!compiler_subkwargs(c, keywords, nkwelts - nseen, nkwelts))
                return 0;
            nsubkwargs++;
        }
        if (nsubkwargs > 1) {
            /* Pack it all up */
            ADDOP_I(c, BUILD_MAP_UNPACK_WITH_CALL, nsubkwargs);
        }
        ADDOP_I(c, CALL_FUNCTION_EX, nsubkwargs > 0);
        return 1;
    }
    else if (nkwelts) {
        PyObject *names;
        VISIT_SEQ(c, keyword, keywords);
        names = PyTuple_New(nkwelts);
        if (names == NULL) {
            return 0;
        }
        for (i = 0; i < nkwelts; i++) {
            keyword_ty kw = asdl_seq_GET(keywords, i);
            Py_INCREF(kw->arg);
            PyTuple_SET_ITEM(names, i, kw->arg);
        }
        ADDOP_LOAD_CONST_NEW(c, names);
        ADDOP_I(c, CALL_FUNCTION_KW, n + nelts + nkwelts);
        return 1;
    }
    else {
        ADDOP_I(c, CALL_FUNCTION, n + nelts);
        return 1;
    }
}


/* List and set comprehensions and generator expressions work by creating a
  nested function to perform the actual iteration. This means that the
  iteration variables don't leak into the current scope.
  The defined function is called immediately following its definition, with the
  result of that call being the result of the expression.
  The LC/SC version returns the populated container, while the GE version is
  flagged in symtable.c as a generator, so it returns the generator object
  when the function is called.

  Possible cleanups:
    - iterate over the generator sequence instead of using recursion
*/


static int
compiler_comprehension_generator(struct compiler *c,
                                 asdl_seq *generators, int gen_index,
                                 expr_ty elt, expr_ty val, int type)
{
    comprehension_ty gen;
    gen = (comprehension_ty)asdl_seq_GET(generators, gen_index);
    if (gen->is_async) {
        return compiler_async_comprehension_generator(
            c, generators, gen_index, elt, val, type);
    } else {
        return compiler_sync_comprehension_generator(
            c, generators, gen_index, elt, val, type);
    }
}

static int
compiler_sync_comprehension_generator(struct compiler *c,
                                      asdl_seq *generators, int gen_index,
                                      expr_ty elt, expr_ty val, int type)
{
    /* generate code for the iterator, then each of the ifs,
       and then write to the element */

    comprehension_ty gen;
    basicblock *start, *anchor, *skip, *if_cleanup;
    Py_ssize_t i, n;

    start = compiler_new_block(c);
    skip = compiler_new_block(c);
    if_cleanup = compiler_new_block(c);
    anchor = compiler_new_block(c);

    if (start == NULL || skip == NULL || if_cleanup == NULL ||
        anchor == NULL)
        return 0;

    gen = (comprehension_ty)asdl_seq_GET(generators, gen_index);

    if (gen_index == 0) {
        /* Receive outermost iter as an implicit argument */
        c->u->u_argcount = 1;
        ADDOP_I(c, LOAD_FAST, 0);
    }
    else {
        /* Sub-iter - calculate on the fly */
        VISIT(c, expr, gen->iter);
        ADDOP(c, GET_ITER);
    }
    compiler_use_next_block(c, start);
    ADDOP_JREL(c, FOR_ITER, anchor);
    NEXT_BLOCK(c);
    VISIT(c, expr, gen->target);

    /* XXX this needs to be cleaned up...a lot! */
    n = asdl_seq_LEN(gen->ifs);
    for (i = 0; i < n; i++) {
        expr_ty e = (expr_ty)asdl_seq_GET(gen->ifs, i);
        if (!compiler_jump_if(c, e, if_cleanup, 0))
            return 0;
        NEXT_BLOCK(c);
    }

    if (++gen_index < asdl_seq_LEN(generators))
        if (!compiler_comprehension_generator(c,
                                              generators, gen_index,
                                              elt, val, type))
        return 0;

    /* only append after the last for generator */
    if (gen_index >= asdl_seq_LEN(generators)) {
        /* comprehension specific code */
        switch (type) {
        case COMP_GENEXP:
            VISIT(c, expr, elt);
            ADDOP(c, YIELD_VALUE);
            ADDOP(c, POP_TOP);
            break;
        case COMP_LISTCOMP:
            VISIT(c, expr, elt);
            ADDOP_I(c, LIST_APPEND, gen_index + 1);
            break;
        case COMP_SETCOMP:
            VISIT(c, expr, elt);
            ADDOP_I(c, SET_ADD, gen_index + 1);
            break;
        case COMP_DICTCOMP:
            /* With 'd[k] = v', v is evaluated before k, so we do
               the same. */
            VISIT(c, expr, val);
            VISIT(c, expr, elt);
            ADDOP_I(c, MAP_ADD, gen_index + 1);
            break;
        default:
            return 0;
        }

        compiler_use_next_block(c, skip);
    }
    compiler_use_next_block(c, if_cleanup);
    ADDOP_JABS(c, JUMP_ABSOLUTE, start);
    compiler_use_next_block(c, anchor);

    return 1;
}

static int
compiler_async_comprehension_generator(struct compiler *c,
                                      asdl_seq *generators, int gen_index,
                                      expr_ty elt, expr_ty val, int type)
{
    comprehension_ty gen;
    basicblock *start, *if_cleanup, *except;
    Py_ssize_t i, n;
    start = compiler_new_block(c);
    except = compiler_new_block(c);
    if_cleanup = compiler_new_block(c);

    if (start == NULL || if_cleanup == NULL || except == NULL) {
        return 0;
    }

    gen = (comprehension_ty)asdl_seq_GET(generators, gen_index);

    if (gen_index == 0) {
        /* Receive outermost iter as an implicit argument */
        c->u->u_argcount = 1;
        ADDOP_I(c, LOAD_FAST, 0);
    }
    else {
        /* Sub-iter - calculate on the fly */
        VISIT(c, expr, gen->iter);
        ADDOP(c, GET_AITER);
    }

    compiler_use_next_block(c, start);

    ADDOP_JREL(c, SETUP_FINALLY, except);
    ADDOP(c, GET_ANEXT);
    ADDOP_LOAD_CONST(c, Py_None);
    ADDOP(c, YIELD_FROM);
    ADDOP(c, POP_BLOCK);
    VISIT(c, expr, gen->target);

    n = asdl_seq_LEN(gen->ifs);
    for (i = 0; i < n; i++) {
        expr_ty e = (expr_ty)asdl_seq_GET(gen->ifs, i);
        if (!compiler_jump_if(c, e, if_cleanup, 0))
            return 0;
        NEXT_BLOCK(c);
    }

    if (++gen_index < asdl_seq_LEN(generators))
        if (!compiler_comprehension_generator(c,
                                              generators, gen_index,
                                              elt, val, type))
        return 0;

    /* only append after the last for generator */
    if (gen_index >= asdl_seq_LEN(generators)) {
        /* comprehension specific code */
        switch (type) {
        case COMP_GENEXP:
            VISIT(c, expr, elt);
            ADDOP(c, YIELD_VALUE);
            ADDOP(c, POP_TOP);
            break;
        case COMP_LISTCOMP:
            VISIT(c, expr, elt);
            ADDOP_I(c, LIST_APPEND, gen_index + 1);
            break;
        case COMP_SETCOMP:
            VISIT(c, expr, elt);
            ADDOP_I(c, SET_ADD, gen_index + 1);
            break;
        case COMP_DICTCOMP:
            /* With 'd[k] = v', v is evaluated before k, so we do
               the same. */
            VISIT(c, expr, val);
            VISIT(c, expr, elt);
            ADDOP_I(c, MAP_ADD, gen_index + 1);
            break;
        default:
            return 0;
        }
    }
    compiler_use_next_block(c, if_cleanup);
    ADDOP_JABS(c, JUMP_ABSOLUTE, start);

    compiler_use_next_block(c, except);
    ADDOP(c, END_ASYNC_FOR);

    return 1;
}

static int
compiler_comprehension(struct compiler *c, expr_ty e, int type,
                       identifier name, asdl_seq *generators, expr_ty elt,
                       expr_ty val)
{
    PyCodeObject *co = NULL;
    comprehension_ty outermost;
    PyObject *qualname = NULL;
    int scope_type = c->u->u_scope_type;
    int is_async_generator = 0;

    outermost = (comprehension_ty) asdl_seq_GET(generators, 0);

    if (!compiler_enter_scope(c, name, COMPILER_SCOPE_COMPREHENSION,
                              (void *)e, e->lineno))
    {
        goto error;
    }

    is_async_generator = c->u->u_ste->ste_coroutine;

<<<<<<< HEAD
    if (is_async_generator && type != COMP_GENEXP &&
        scope_type != COMPILER_SCOPE_ASYNC_FUNCTION &&
        scope_type != COMPILER_SCOPE_COMPREHENSION)
    {
        if (e->lineno > c->u->u_lineno) {
            c->u->u_lineno = e->lineno;
            c->u->u_lineno_set = 0;
        }
=======
    if (is_async_generator && !is_async_function && type != COMP_GENEXP) {
>>>>>>> c0da582b
        compiler_error(c, "asynchronous comprehension outside of "
                          "an asynchronous function");
        goto error_in_scope;
    }

    if (type != COMP_GENEXP) {
        int op;
        switch (type) {
        case COMP_LISTCOMP:
            op = BUILD_LIST;
            break;
        case COMP_SETCOMP:
            op = BUILD_SET;
            break;
        case COMP_DICTCOMP:
            op = BUILD_MAP;
            break;
        default:
            PyErr_Format(PyExc_SystemError,
                         "unknown comprehension type %d", type);
            goto error_in_scope;
        }

        ADDOP_I(c, op, 0);
    }

    if (!compiler_comprehension_generator(c, generators, 0, elt,
                                          val, type))
        goto error_in_scope;

    if (type != COMP_GENEXP) {
        ADDOP(c, RETURN_VALUE);
    }

    co = assemble(c, 1);
    qualname = c->u->u_qualname;
    Py_INCREF(qualname);
    compiler_exit_scope(c);
    if (co == NULL)
        goto error;

    if (!compiler_make_closure(c, co, 0, qualname))
        goto error;
    Py_DECREF(qualname);
    Py_DECREF(co);

    VISIT(c, expr, outermost->iter);

    if (outermost->is_async) {
        ADDOP(c, GET_AITER);
    } else {
        ADDOP(c, GET_ITER);
    }

    ADDOP_I(c, CALL_FUNCTION, 1);

    if (is_async_generator && type != COMP_GENEXP) {
        ADDOP(c, GET_AWAITABLE);
        ADDOP_LOAD_CONST(c, Py_None);
        ADDOP(c, YIELD_FROM);
    }

    return 1;
error_in_scope:
    compiler_exit_scope(c);
error:
    Py_XDECREF(qualname);
    Py_XDECREF(co);
    return 0;
}

static int
compiler_genexp(struct compiler *c, expr_ty e)
{
    static identifier name;
    if (!name) {
        name = PyUnicode_InternFromString("<genexpr>");
        if (!name)
            return 0;
    }
    assert(e->kind == GeneratorExp_kind);
    return compiler_comprehension(c, e, COMP_GENEXP, name,
                                  e->v.GeneratorExp.generators,
                                  e->v.GeneratorExp.elt, NULL);
}

static int
compiler_listcomp(struct compiler *c, expr_ty e)
{
    static identifier name;
    if (!name) {
        name = PyUnicode_InternFromString("<listcomp>");
        if (!name)
            return 0;
    }
    assert(e->kind == ListComp_kind);
    return compiler_comprehension(c, e, COMP_LISTCOMP, name,
                                  e->v.ListComp.generators,
                                  e->v.ListComp.elt, NULL);
}

static int
compiler_setcomp(struct compiler *c, expr_ty e)
{
    static identifier name;
    if (!name) {
        name = PyUnicode_InternFromString("<setcomp>");
        if (!name)
            return 0;
    }
    assert(e->kind == SetComp_kind);
    return compiler_comprehension(c, e, COMP_SETCOMP, name,
                                  e->v.SetComp.generators,
                                  e->v.SetComp.elt, NULL);
}


static int
compiler_dictcomp(struct compiler *c, expr_ty e)
{
    static identifier name;
    if (!name) {
        name = PyUnicode_InternFromString("<dictcomp>");
        if (!name)
            return 0;
    }
    assert(e->kind == DictComp_kind);
    return compiler_comprehension(c, e, COMP_DICTCOMP, name,
                                  e->v.DictComp.generators,
                                  e->v.DictComp.key, e->v.DictComp.value);
}


static int
compiler_visit_keyword(struct compiler *c, keyword_ty k)
{
    VISIT(c, expr, k->value);
    return 1;
}

/* Test whether expression is constant.  For constants, report
   whether they are true or false.

   Return values: 1 for true, 0 for false, -1 for non-constant.
 */

static int
expr_constant(expr_ty e)
{
    if (is_const(e)) {
        return PyObject_IsTrue(get_const_value(e));
    }
    return -1;
}


/*
   Implements the async with statement.

   The semantics outlined in that PEP are as follows:

   async with EXPR as VAR:
       BLOCK

   It is implemented roughly as:

   context = EXPR
   exit = context.__aexit__  # not calling it
   value = await context.__aenter__()
   try:
       VAR = value  # if VAR present in the syntax
       BLOCK
   finally:
       if an exception was raised:
           exc = copy of (exception, instance, traceback)
       else:
           exc = (None, None, None)
       if not (await exit(*exc)):
           raise
 */
static int
compiler_async_with(struct compiler *c, stmt_ty s, int pos)
{
    basicblock *block, *finally;
    withitem_ty item = asdl_seq_GET(s->v.AsyncWith.items, pos);

    assert(s->kind == AsyncWith_kind);
    if (c->u->u_scope_type != COMPILER_SCOPE_ASYNC_FUNCTION) {
        return compiler_error(c, "'async with' outside async function");
    }

    block = compiler_new_block(c);
    finally = compiler_new_block(c);
    if (!block || !finally)
        return 0;

    /* Evaluate EXPR */
    VISIT(c, expr, item->context_expr);

    ADDOP(c, BEFORE_ASYNC_WITH);
    ADDOP(c, GET_AWAITABLE);
    ADDOP_LOAD_CONST(c, Py_None);
    ADDOP(c, YIELD_FROM);

    ADDOP_JREL(c, SETUP_ASYNC_WITH, finally);

    /* SETUP_ASYNC_WITH pushes a finally block. */
    compiler_use_next_block(c, block);
    if (!compiler_push_fblock(c, ASYNC_WITH, block, finally)) {
        return 0;
    }

    if (item->optional_vars) {
        VISIT(c, expr, item->optional_vars);
    }
    else {
    /* Discard result from context.__aenter__() */
        ADDOP(c, POP_TOP);
    }

    pos++;
    if (pos == asdl_seq_LEN(s->v.AsyncWith.items))
        /* BLOCK code */
        VISIT_SEQ(c, stmt, s->v.AsyncWith.body)
    else if (!compiler_async_with(c, s, pos))
            return 0;

    /* End of try block; start the finally block */
    ADDOP(c, POP_BLOCK);
    ADDOP(c, BEGIN_FINALLY);
    compiler_pop_fblock(c, ASYNC_WITH, block);

    compiler_use_next_block(c, finally);
    if (!compiler_push_fblock(c, FINALLY_END, finally, NULL))
        return 0;

    /* Finally block starts; context.__exit__ is on the stack under
       the exception or return information. Just issue our magic
       opcode. */
    ADDOP(c, WITH_CLEANUP_START);

    ADDOP(c, GET_AWAITABLE);
    ADDOP_LOAD_CONST(c, Py_None);
    ADDOP(c, YIELD_FROM);

    ADDOP(c, WITH_CLEANUP_FINISH);

    /* Finally block ends. */
    ADDOP(c, END_FINALLY);
    compiler_pop_fblock(c, FINALLY_END, finally);
    return 1;
}


/*
   Implements the with statement from PEP 343.

   The semantics outlined in that PEP are as follows:

   with EXPR as VAR:
       BLOCK

   It is implemented roughly as:

   context = EXPR
   exit = context.__exit__  # not calling it
   value = context.__enter__()
   try:
       VAR = value  # if VAR present in the syntax
       BLOCK
   finally:
       if an exception was raised:
           exc = copy of (exception, instance, traceback)
       else:
           exc = (None, None, None)
       exit(*exc)
 */
static int
compiler_with(struct compiler *c, stmt_ty s, int pos)
{
    basicblock *block, *finally;
    withitem_ty item = asdl_seq_GET(s->v.With.items, pos);

    assert(s->kind == With_kind);

    block = compiler_new_block(c);
    finally = compiler_new_block(c);
    if (!block || !finally)
        return 0;

    /* Evaluate EXPR */
    VISIT(c, expr, item->context_expr);
    ADDOP_JREL(c, SETUP_WITH, finally);

    /* SETUP_WITH pushes a finally block. */
    compiler_use_next_block(c, block);
    if (!compiler_push_fblock(c, WITH, block, finally)) {
        return 0;
    }

    if (item->optional_vars) {
        VISIT(c, expr, item->optional_vars);
    }
    else {
    /* Discard result from context.__enter__() */
        ADDOP(c, POP_TOP);
    }

    pos++;
    if (pos == asdl_seq_LEN(s->v.With.items))
        /* BLOCK code */
        VISIT_SEQ(c, stmt, s->v.With.body)
    else if (!compiler_with(c, s, pos))
            return 0;

    /* End of try block; start the finally block */
    ADDOP(c, POP_BLOCK);
    ADDOP(c, BEGIN_FINALLY);
    compiler_pop_fblock(c, WITH, block);

    compiler_use_next_block(c, finally);
    if (!compiler_push_fblock(c, FINALLY_END, finally, NULL))
        return 0;

    /* Finally block starts; context.__exit__ is on the stack under
       the exception or return information. Just issue our magic
       opcode. */
    ADDOP(c, WITH_CLEANUP_START);
    ADDOP(c, WITH_CLEANUP_FINISH);

    /* Finally block ends. */
    ADDOP(c, END_FINALLY);
    compiler_pop_fblock(c, FINALLY_END, finally);
    return 1;
}

static int
compiler_visit_expr1(struct compiler *c, expr_ty e)
{
    switch (e->kind) {
    case BoolOp_kind:
        return compiler_boolop(c, e);
    case BinOp_kind:
        VISIT(c, expr, e->v.BinOp.left);
        VISIT(c, expr, e->v.BinOp.right);
        ADDOP(c, binop(c, e->v.BinOp.op));
        break;
    case UnaryOp_kind:
        VISIT(c, expr, e->v.UnaryOp.operand);
        ADDOP(c, unaryop(e->v.UnaryOp.op));
        break;
    case Lambda_kind:
        return compiler_lambda(c, e);
    case IfExp_kind:
        return compiler_ifexp(c, e);
    case Dict_kind:
        return compiler_dict(c, e);
    case Set_kind:
        return compiler_set(c, e);
    case GeneratorExp_kind:
        return compiler_genexp(c, e);
    case ListComp_kind:
        return compiler_listcomp(c, e);
    case SetComp_kind:
        return compiler_setcomp(c, e);
    case DictComp_kind:
        return compiler_dictcomp(c, e);
    case Yield_kind:
        if (c->u->u_ste->ste_type != FunctionBlock)
            return compiler_error(c, "'yield' outside function");
        if (e->v.Yield.value) {
            VISIT(c, expr, e->v.Yield.value);
        }
        else {
            ADDOP_LOAD_CONST(c, Py_None);
        }
        ADDOP(c, YIELD_VALUE);
        break;
    case YieldFrom_kind:
        if (c->u->u_ste->ste_type != FunctionBlock)
            return compiler_error(c, "'yield' outside function");

        if (c->u->u_scope_type == COMPILER_SCOPE_ASYNC_FUNCTION)
            return compiler_error(c, "'yield from' inside async function");

        VISIT(c, expr, e->v.YieldFrom.value);
        ADDOP(c, GET_YIELD_FROM_ITER);
        ADDOP_LOAD_CONST(c, Py_None);
        ADDOP(c, YIELD_FROM);
        break;
    case Await_kind:
        if (c->u->u_ste->ste_type != FunctionBlock)
            return compiler_error(c, "'await' outside function");

        if (c->u->u_scope_type != COMPILER_SCOPE_ASYNC_FUNCTION &&
                c->u->u_scope_type != COMPILER_SCOPE_COMPREHENSION)
            return compiler_error(c, "'await' outside async function");

        VISIT(c, expr, e->v.Await.value);
        ADDOP(c, GET_AWAITABLE);
        ADDOP_LOAD_CONST(c, Py_None);
        ADDOP(c, YIELD_FROM);
        break;
    case Compare_kind:
        return compiler_compare(c, e);
    case Call_kind:
        return compiler_call(c, e);
    case Constant_kind:
        ADDOP_LOAD_CONST(c, e->v.Constant.value);
        break;
    case Num_kind:
        ADDOP_LOAD_CONST(c, e->v.Num.n);
        break;
    case Str_kind:
        ADDOP_LOAD_CONST(c, e->v.Str.s);
        break;
    case JoinedStr_kind:
        return compiler_joined_str(c, e);
    case FormattedValue_kind:
        return compiler_formatted_value(c, e);
    case Bytes_kind:
        ADDOP_LOAD_CONST(c, e->v.Bytes.s);
        break;
    case Ellipsis_kind:
        ADDOP_LOAD_CONST(c, Py_Ellipsis);
        break;
    case NameConstant_kind:
        ADDOP_LOAD_CONST(c, e->v.NameConstant.value);
        break;
    /* The following exprs can be assignment targets. */
    case Attribute_kind:
        if (e->v.Attribute.ctx != AugStore)
            VISIT(c, expr, e->v.Attribute.value);
        switch (e->v.Attribute.ctx) {
        case AugLoad:
            ADDOP(c, DUP_TOP);
            /* Fall through */
        case Load:
            ADDOP_NAME(c, LOAD_ATTR, e->v.Attribute.attr, names);
            break;
        case AugStore:
            ADDOP(c, ROT_TWO);
            /* Fall through */
        case Store:
            ADDOP_NAME(c, STORE_ATTR, e->v.Attribute.attr, names);
            break;
        case Del:
            ADDOP_NAME(c, DELETE_ATTR, e->v.Attribute.attr, names);
            break;
        case Param:
        default:
            PyErr_SetString(PyExc_SystemError,
                            "param invalid in attribute expression");
            return 0;
        }
        break;
    case Subscript_kind:
        switch (e->v.Subscript.ctx) {
        case AugLoad:
            VISIT(c, expr, e->v.Subscript.value);
            VISIT_SLICE(c, e->v.Subscript.slice, AugLoad);
            break;
        case Load:
            VISIT(c, expr, e->v.Subscript.value);
            VISIT_SLICE(c, e->v.Subscript.slice, Load);
            break;
        case AugStore:
            VISIT_SLICE(c, e->v.Subscript.slice, AugStore);
            break;
        case Store:
            VISIT(c, expr, e->v.Subscript.value);
            VISIT_SLICE(c, e->v.Subscript.slice, Store);
            break;
        case Del:
            VISIT(c, expr, e->v.Subscript.value);
            VISIT_SLICE(c, e->v.Subscript.slice, Del);
            break;
        case Param:
        default:
            PyErr_SetString(PyExc_SystemError,
                "param invalid in subscript expression");
            return 0;
        }
        break;
    case Starred_kind:
        switch (e->v.Starred.ctx) {
        case Store:
            /* In all legitimate cases, the Starred node was already replaced
             * by compiler_list/compiler_tuple. XXX: is that okay? */
            return compiler_error(c,
                "starred assignment target must be in a list or tuple");
        default:
            return compiler_error(c,
                "can't use starred expression here");
        }
        break;
    case Name_kind:
        return compiler_nameop(c, e->v.Name.id, e->v.Name.ctx);
    /* child nodes of List and Tuple will have expr_context set */
    case List_kind:
        return compiler_list(c, e);
    case Tuple_kind:
        return compiler_tuple(c, e);
    }
    return 1;
}

static int
compiler_visit_expr(struct compiler *c, expr_ty e)
{
    /* If expr e has a different line number than the last expr/stmt,
       set a new line number for the next instruction.
    */
    int old_lineno = c->u->u_lineno;
    int old_col_offset = c->u->u_col_offset;
    if (e->lineno != c->u->u_lineno) {
        c->u->u_lineno = e->lineno;
        c->u->u_lineno_set = 0;
    }
    /* Updating the column offset is always harmless. */
    c->u->u_col_offset = e->col_offset;

    int res = compiler_visit_expr1(c, e);

    if (old_lineno != c->u->u_lineno) {
        c->u->u_lineno = old_lineno;
        c->u->u_lineno_set = 0;
    }
    c->u->u_col_offset = old_col_offset;
    return res;
}

static int
compiler_augassign(struct compiler *c, stmt_ty s)
{
    expr_ty e = s->v.AugAssign.target;
    expr_ty auge;

    assert(s->kind == AugAssign_kind);

    switch (e->kind) {
    case Attribute_kind:
        auge = Attribute(e->v.Attribute.value, e->v.Attribute.attr,
                         AugLoad, e->lineno, e->col_offset, c->c_arena);
        if (auge == NULL)
            return 0;
        VISIT(c, expr, auge);
        VISIT(c, expr, s->v.AugAssign.value);
        ADDOP(c, inplace_binop(c, s->v.AugAssign.op));
        auge->v.Attribute.ctx = AugStore;
        VISIT(c, expr, auge);
        break;
    case Subscript_kind:
        auge = Subscript(e->v.Subscript.value, e->v.Subscript.slice,
                         AugLoad, e->lineno, e->col_offset, c->c_arena);
        if (auge == NULL)
            return 0;
        VISIT(c, expr, auge);
        VISIT(c, expr, s->v.AugAssign.value);
        ADDOP(c, inplace_binop(c, s->v.AugAssign.op));
        auge->v.Subscript.ctx = AugStore;
        VISIT(c, expr, auge);
        break;
    case Name_kind:
        if (!compiler_nameop(c, e->v.Name.id, Load))
            return 0;
        VISIT(c, expr, s->v.AugAssign.value);
        ADDOP(c, inplace_binop(c, s->v.AugAssign.op));
        return compiler_nameop(c, e->v.Name.id, Store);
    default:
        PyErr_Format(PyExc_SystemError,
            "invalid node type (%d) for augmented assignment",
            e->kind);
        return 0;
    }
    return 1;
}

static int
check_ann_expr(struct compiler *c, expr_ty e)
{
    VISIT(c, expr, e);
    ADDOP(c, POP_TOP);
    return 1;
}

static int
check_annotation(struct compiler *c, stmt_ty s)
{
    /* Annotations are only evaluated in a module or class. */
    if (c->u->u_scope_type == COMPILER_SCOPE_MODULE ||
        c->u->u_scope_type == COMPILER_SCOPE_CLASS) {
        return check_ann_expr(c, s->v.AnnAssign.annotation);
    }
    return 1;
}

static int
check_ann_slice(struct compiler *c, slice_ty sl)
{
    switch(sl->kind) {
    case Index_kind:
        return check_ann_expr(c, sl->v.Index.value);
    case Slice_kind:
        if (sl->v.Slice.lower && !check_ann_expr(c, sl->v.Slice.lower)) {
            return 0;
        }
        if (sl->v.Slice.upper && !check_ann_expr(c, sl->v.Slice.upper)) {
            return 0;
        }
        if (sl->v.Slice.step && !check_ann_expr(c, sl->v.Slice.step)) {
            return 0;
        }
        break;
    default:
        PyErr_SetString(PyExc_SystemError,
                        "unexpected slice kind");
        return 0;
    }
    return 1;
}

static int
check_ann_subscr(struct compiler *c, slice_ty sl)
{
    /* We check that everything in a subscript is defined at runtime. */
    Py_ssize_t i, n;

    switch (sl->kind) {
    case Index_kind:
    case Slice_kind:
        if (!check_ann_slice(c, sl)) {
            return 0;
        }
        break;
    case ExtSlice_kind:
        n = asdl_seq_LEN(sl->v.ExtSlice.dims);
        for (i = 0; i < n; i++) {
            slice_ty subsl = (slice_ty)asdl_seq_GET(sl->v.ExtSlice.dims, i);
            switch (subsl->kind) {
            case Index_kind:
            case Slice_kind:
                if (!check_ann_slice(c, subsl)) {
                    return 0;
                }
                break;
            case ExtSlice_kind:
            default:
                PyErr_SetString(PyExc_SystemError,
                                "extended slice invalid in nested slice");
                return 0;
            }
        }
        break;
    default:
        PyErr_Format(PyExc_SystemError,
                     "invalid subscript kind %d", sl->kind);
        return 0;
    }
    return 1;
}

static int
compiler_annassign(struct compiler *c, stmt_ty s)
{
    expr_ty targ = s->v.AnnAssign.target;
    PyObject* mangled;

    assert(s->kind == AnnAssign_kind);

    /* We perform the actual assignment first. */
    if (s->v.AnnAssign.value) {
        VISIT(c, expr, s->v.AnnAssign.value);
        VISIT(c, expr, targ);
    }
    switch (targ->kind) {
    case Name_kind:
        /* If we have a simple name in a module or class, store annotation. */
        if (s->v.AnnAssign.simple &&
            (c->u->u_scope_type == COMPILER_SCOPE_MODULE ||
             c->u->u_scope_type == COMPILER_SCOPE_CLASS)) {
            if (c->c_future->ff_features & CO_FUTURE_ANNOTATIONS) {
                VISIT(c, annexpr, s->v.AnnAssign.annotation)
            }
            else {
                VISIT(c, expr, s->v.AnnAssign.annotation);
            }
            ADDOP_NAME(c, LOAD_NAME, __annotations__, names);
            mangled = _Py_Mangle(c->u->u_private, targ->v.Name.id);
            ADDOP_LOAD_CONST_NEW(c, mangled);
            ADDOP(c, STORE_SUBSCR);
        }
        break;
    case Attribute_kind:
        if (!s->v.AnnAssign.value &&
            !check_ann_expr(c, targ->v.Attribute.value)) {
            return 0;
        }
        break;
    case Subscript_kind:
        if (!s->v.AnnAssign.value &&
            (!check_ann_expr(c, targ->v.Subscript.value) ||
             !check_ann_subscr(c, targ->v.Subscript.slice))) {
                return 0;
        }
        break;
    default:
        PyErr_Format(PyExc_SystemError,
                     "invalid node type (%d) for annotated assignment",
                     targ->kind);
            return 0;
    }
    /* Annotation is evaluated last. */
    if (!s->v.AnnAssign.simple && !check_annotation(c, s)) {
        return 0;
    }
    return 1;
}

/* Raises a SyntaxError and returns 0.
   If something goes wrong, a different exception may be raised.
*/

static int
compiler_error(struct compiler *c, const char *errstr)
{
    PyObject *loc;
    PyObject *u = NULL, *v = NULL;

    loc = PyErr_ProgramTextObject(c->c_filename, c->u->u_lineno);
    if (!loc) {
        Py_INCREF(Py_None);
        loc = Py_None;
    }
    u = Py_BuildValue("(OiiO)", c->c_filename, c->u->u_lineno,
                      c->u->u_col_offset, loc);
    if (!u)
        goto exit;
    v = Py_BuildValue("(zO)", errstr, u);
    if (!v)
        goto exit;
    PyErr_SetObject(PyExc_SyntaxError, v);
 exit:
    Py_DECREF(loc);
    Py_XDECREF(u);
    Py_XDECREF(v);
    return 0;
}

static int
compiler_handle_subscr(struct compiler *c, const char *kind,
                       expr_context_ty ctx)
{
    int op = 0;

    /* XXX this code is duplicated */
    switch (ctx) {
        case AugLoad: /* fall through to Load */
        case Load:    op = BINARY_SUBSCR; break;
        case AugStore:/* fall through to Store */
        case Store:   op = STORE_SUBSCR; break;
        case Del:     op = DELETE_SUBSCR; break;
        case Param:
            PyErr_Format(PyExc_SystemError,
                         "invalid %s kind %d in subscript\n",
                         kind, ctx);
            return 0;
    }
    if (ctx == AugLoad) {
        ADDOP(c, DUP_TOP_TWO);
    }
    else if (ctx == AugStore) {
        ADDOP(c, ROT_THREE);
    }
    ADDOP(c, op);
    return 1;
}

static int
compiler_slice(struct compiler *c, slice_ty s, expr_context_ty ctx)
{
    int n = 2;
    assert(s->kind == Slice_kind);

    /* only handles the cases where BUILD_SLICE is emitted */
    if (s->v.Slice.lower) {
        VISIT(c, expr, s->v.Slice.lower);
    }
    else {
        ADDOP_LOAD_CONST(c, Py_None);
    }

    if (s->v.Slice.upper) {
        VISIT(c, expr, s->v.Slice.upper);
    }
    else {
        ADDOP_LOAD_CONST(c, Py_None);
    }

    if (s->v.Slice.step) {
        n++;
        VISIT(c, expr, s->v.Slice.step);
    }
    ADDOP_I(c, BUILD_SLICE, n);
    return 1;
}

static int
compiler_visit_nested_slice(struct compiler *c, slice_ty s,
                            expr_context_ty ctx)
{
    switch (s->kind) {
    case Slice_kind:
        return compiler_slice(c, s, ctx);
    case Index_kind:
        VISIT(c, expr, s->v.Index.value);
        break;
    case ExtSlice_kind:
    default:
        PyErr_SetString(PyExc_SystemError,
                        "extended slice invalid in nested slice");
        return 0;
    }
    return 1;
}

static int
compiler_visit_slice(struct compiler *c, slice_ty s, expr_context_ty ctx)
{
    const char * kindname = NULL;
    switch (s->kind) {
    case Index_kind:
        kindname = "index";
        if (ctx != AugStore) {
            VISIT(c, expr, s->v.Index.value);
        }
        break;
    case Slice_kind:
        kindname = "slice";
        if (ctx != AugStore) {
            if (!compiler_slice(c, s, ctx))
                return 0;
        }
        break;
    case ExtSlice_kind:
        kindname = "extended slice";
        if (ctx != AugStore) {
            Py_ssize_t i, n = asdl_seq_LEN(s->v.ExtSlice.dims);
            for (i = 0; i < n; i++) {
                slice_ty sub = (slice_ty)asdl_seq_GET(
                    s->v.ExtSlice.dims, i);
                if (!compiler_visit_nested_slice(c, sub, ctx))
                    return 0;
            }
            ADDOP_I(c, BUILD_TUPLE, n);
        }
        break;
    default:
        PyErr_Format(PyExc_SystemError,
                     "invalid subscript kind %d", s->kind);
        return 0;
    }
    return compiler_handle_subscr(c, kindname, ctx);
}

/* End of the compiler section, beginning of the assembler section */

/* do depth-first search of basic block graph, starting with block.
   post records the block indices in post-order.

   XXX must handle implicit jumps from one block to next
*/

struct assembler {
    PyObject *a_bytecode;  /* string containing bytecode */
    int a_offset;              /* offset into bytecode */
    int a_nblocks;             /* number of reachable blocks */
    basicblock **a_postorder; /* list of blocks in dfs postorder */
    PyObject *a_lnotab;    /* string containing lnotab */
    int a_lnotab_off;      /* offset into lnotab */
    int a_lineno;              /* last lineno of emitted instruction */
    int a_lineno_off;      /* bytecode offset of last lineno */
};

static void
dfs(struct compiler *c, basicblock *b, struct assembler *a, int end)
{
    int i, j;

    /* Get rid of recursion for normal control flow.
       Since the number of blocks is limited, unused space in a_postorder
       (from a_nblocks to end) can be used as a stack for still not ordered
       blocks. */
    for (j = end; b && !b->b_seen; b = b->b_next) {
        b->b_seen = 1;
        assert(a->a_nblocks < j);
        a->a_postorder[--j] = b;
    }
    while (j < end) {
        b = a->a_postorder[j++];
        for (i = 0; i < b->b_iused; i++) {
            struct instr *instr = &b->b_instr[i];
            if (instr->i_jrel || instr->i_jabs)
                dfs(c, instr->i_target, a, j);
        }
        assert(a->a_nblocks < j);
        a->a_postorder[a->a_nblocks++] = b;
    }
}

Py_LOCAL_INLINE(void)
stackdepth_push(basicblock ***sp, basicblock *b, int depth)
{
    assert(b->b_startdepth < 0 || b->b_startdepth == depth);
    if (b->b_startdepth < depth) {
        assert(b->b_startdepth < 0);
        b->b_startdepth = depth;
        *(*sp)++ = b;
    }
}

/* Find the flow path that needs the largest stack.  We assume that
 * cycles in the flow graph have no net effect on the stack depth.
 */
static int
stackdepth(struct compiler *c)
{
    basicblock *b, *entryblock = NULL;
    basicblock **stack, **sp;
    int nblocks = 0, maxdepth = 0;
    for (b = c->u->u_blocks; b != NULL; b = b->b_list) {
        b->b_startdepth = INT_MIN;
        entryblock = b;
        nblocks++;
    }
    if (!entryblock)
        return 0;
    stack = (basicblock **)PyObject_Malloc(sizeof(basicblock *) * nblocks);
    if (!stack) {
        PyErr_NoMemory();
        return -1;
    }

    sp = stack;
    stackdepth_push(&sp, entryblock, 0);
    while (sp != stack) {
        b = *--sp;
        int depth = b->b_startdepth;
        assert(depth >= 0);
        basicblock *next = b->b_next;
        for (int i = 0; i < b->b_iused; i++) {
            struct instr *instr = &b->b_instr[i];
            int effect = stack_effect(instr->i_opcode, instr->i_oparg, 0);
            if (effect == PY_INVALID_STACK_EFFECT) {
                fprintf(stderr, "opcode = %d\n", instr->i_opcode);
                Py_FatalError("PyCompile_OpcodeStackEffect()");
            }
            int new_depth = depth + effect;
            if (new_depth > maxdepth) {
                maxdepth = new_depth;
            }
            assert(depth >= 0); /* invalid code or bug in stackdepth() */
            if (instr->i_jrel || instr->i_jabs) {
                effect = stack_effect(instr->i_opcode, instr->i_oparg, 1);
                assert(effect != PY_INVALID_STACK_EFFECT);
                int target_depth = depth + effect;
                if (target_depth > maxdepth) {
                    maxdepth = target_depth;
                }
                assert(target_depth >= 0); /* invalid code or bug in stackdepth() */
                if (instr->i_opcode == CALL_FINALLY) {
                    assert(instr->i_target->b_startdepth >= 0);
                    assert(instr->i_target->b_startdepth >= target_depth);
                    depth = new_depth;
                    continue;
                }
                stackdepth_push(&sp, instr->i_target, target_depth);
            }
            depth = new_depth;
            if (instr->i_opcode == JUMP_ABSOLUTE ||
                instr->i_opcode == JUMP_FORWARD ||
                instr->i_opcode == RETURN_VALUE ||
                instr->i_opcode == RAISE_VARARGS)
            {
                /* remaining code is dead */
                next = NULL;
                break;
            }
        }
        if (next != NULL) {
            stackdepth_push(&sp, next, depth);
        }
    }
    PyObject_Free(stack);
    return maxdepth;
}

static int
assemble_init(struct assembler *a, int nblocks, int firstlineno)
{
    memset(a, 0, sizeof(struct assembler));
    a->a_lineno = firstlineno;
    a->a_bytecode = PyBytes_FromStringAndSize(NULL, DEFAULT_CODE_SIZE);
    if (!a->a_bytecode)
        return 0;
    a->a_lnotab = PyBytes_FromStringAndSize(NULL, DEFAULT_LNOTAB_SIZE);
    if (!a->a_lnotab)
        return 0;
    if ((size_t)nblocks > SIZE_MAX / sizeof(basicblock *)) {
        PyErr_NoMemory();
        return 0;
    }
    a->a_postorder = (basicblock **)PyObject_Malloc(
                                        sizeof(basicblock *) * nblocks);
    if (!a->a_postorder) {
        PyErr_NoMemory();
        return 0;
    }
    return 1;
}

static void
assemble_free(struct assembler *a)
{
    Py_XDECREF(a->a_bytecode);
    Py_XDECREF(a->a_lnotab);
    if (a->a_postorder)
        PyObject_Free(a->a_postorder);
}

static int
blocksize(basicblock *b)
{
    int i;
    int size = 0;

    for (i = 0; i < b->b_iused; i++)
        size += instrsize(b->b_instr[i].i_oparg);
    return size;
}

/* Appends a pair to the end of the line number table, a_lnotab, representing
   the instruction's bytecode offset and line number.  See
   Objects/lnotab_notes.txt for the description of the line number table. */

static int
assemble_lnotab(struct assembler *a, struct instr *i)
{
    int d_bytecode, d_lineno;
    Py_ssize_t len;
    unsigned char *lnotab;

    d_bytecode = (a->a_offset - a->a_lineno_off) * sizeof(_Py_CODEUNIT);
    d_lineno = i->i_lineno - a->a_lineno;

    assert(d_bytecode >= 0);

    if(d_bytecode == 0 && d_lineno == 0)
        return 1;

    if (d_bytecode > 255) {
        int j, nbytes, ncodes = d_bytecode / 255;
        nbytes = a->a_lnotab_off + 2 * ncodes;
        len = PyBytes_GET_SIZE(a->a_lnotab);
        if (nbytes >= len) {
            if ((len <= INT_MAX / 2) && (len * 2 < nbytes))
                len = nbytes;
            else if (len <= INT_MAX / 2)
                len *= 2;
            else {
                PyErr_NoMemory();
                return 0;
            }
            if (_PyBytes_Resize(&a->a_lnotab, len) < 0)
                return 0;
        }
        lnotab = (unsigned char *)
                   PyBytes_AS_STRING(a->a_lnotab) + a->a_lnotab_off;
        for (j = 0; j < ncodes; j++) {
            *lnotab++ = 255;
            *lnotab++ = 0;
        }
        d_bytecode -= ncodes * 255;
        a->a_lnotab_off += ncodes * 2;
    }
    assert(0 <= d_bytecode && d_bytecode <= 255);

    if (d_lineno < -128 || 127 < d_lineno) {
        int j, nbytes, ncodes, k;
        if (d_lineno < 0) {
            k = -128;
            /* use division on positive numbers */
            ncodes = (-d_lineno) / 128;
        }
        else {
            k = 127;
            ncodes = d_lineno / 127;
        }
        d_lineno -= ncodes * k;
        assert(ncodes >= 1);
        nbytes = a->a_lnotab_off + 2 * ncodes;
        len = PyBytes_GET_SIZE(a->a_lnotab);
        if (nbytes >= len) {
            if ((len <= INT_MAX / 2) && len * 2 < nbytes)
                len = nbytes;
            else if (len <= INT_MAX / 2)
                len *= 2;
            else {
                PyErr_NoMemory();
                return 0;
            }
            if (_PyBytes_Resize(&a->a_lnotab, len) < 0)
                return 0;
        }
        lnotab = (unsigned char *)
                   PyBytes_AS_STRING(a->a_lnotab) + a->a_lnotab_off;
        *lnotab++ = d_bytecode;
        *lnotab++ = k;
        d_bytecode = 0;
        for (j = 1; j < ncodes; j++) {
            *lnotab++ = 0;
            *lnotab++ = k;
        }
        a->a_lnotab_off += ncodes * 2;
    }
    assert(-128 <= d_lineno && d_lineno <= 127);

    len = PyBytes_GET_SIZE(a->a_lnotab);
    if (a->a_lnotab_off + 2 >= len) {
        if (_PyBytes_Resize(&a->a_lnotab, len * 2) < 0)
            return 0;
    }
    lnotab = (unsigned char *)
                    PyBytes_AS_STRING(a->a_lnotab) + a->a_lnotab_off;

    a->a_lnotab_off += 2;
    if (d_bytecode) {
        *lnotab++ = d_bytecode;
        *lnotab++ = d_lineno;
    }
    else {      /* First line of a block; def stmt, etc. */
        *lnotab++ = 0;
        *lnotab++ = d_lineno;
    }
    a->a_lineno = i->i_lineno;
    a->a_lineno_off = a->a_offset;
    return 1;
}

/* assemble_emit()
   Extend the bytecode with a new instruction.
   Update lnotab if necessary.
*/

static int
assemble_emit(struct assembler *a, struct instr *i)
{
    int size, arg = 0;
    Py_ssize_t len = PyBytes_GET_SIZE(a->a_bytecode);
    _Py_CODEUNIT *code;

    arg = i->i_oparg;
    size = instrsize(arg);
    if (i->i_lineno && !assemble_lnotab(a, i))
        return 0;
    if (a->a_offset + size >= len / (int)sizeof(_Py_CODEUNIT)) {
        if (len > PY_SSIZE_T_MAX / 2)
            return 0;
        if (_PyBytes_Resize(&a->a_bytecode, len * 2) < 0)
            return 0;
    }
    code = (_Py_CODEUNIT *)PyBytes_AS_STRING(a->a_bytecode) + a->a_offset;
    a->a_offset += size;
    write_op_arg(code, i->i_opcode, arg, size);
    return 1;
}

static void
assemble_jump_offsets(struct assembler *a, struct compiler *c)
{
    basicblock *b;
    int bsize, totsize, extended_arg_recompile;
    int i;

    /* Compute the size of each block and fixup jump args.
       Replace block pointer with position in bytecode. */
    do {
        totsize = 0;
        for (i = a->a_nblocks - 1; i >= 0; i--) {
            b = a->a_postorder[i];
            bsize = blocksize(b);
            b->b_offset = totsize;
            totsize += bsize;
        }
        extended_arg_recompile = 0;
        for (b = c->u->u_blocks; b != NULL; b = b->b_list) {
            bsize = b->b_offset;
            for (i = 0; i < b->b_iused; i++) {
                struct instr *instr = &b->b_instr[i];
                int isize = instrsize(instr->i_oparg);
                /* Relative jumps are computed relative to
                   the instruction pointer after fetching
                   the jump instruction.
                */
                bsize += isize;
                if (instr->i_jabs || instr->i_jrel) {
                    instr->i_oparg = instr->i_target->b_offset;
                    if (instr->i_jrel) {
                        instr->i_oparg -= bsize;
                    }
                    instr->i_oparg *= sizeof(_Py_CODEUNIT);
                    if (instrsize(instr->i_oparg) != isize) {
                        extended_arg_recompile = 1;
                    }
                }
            }
        }

    /* XXX: This is an awful hack that could hurt performance, but
        on the bright side it should work until we come up
        with a better solution.

        The issue is that in the first loop blocksize() is called
        which calls instrsize() which requires i_oparg be set
        appropriately. There is a bootstrap problem because
        i_oparg is calculated in the second loop above.

        So we loop until we stop seeing new EXTENDED_ARGs.
        The only EXTENDED_ARGs that could be popping up are
        ones in jump instructions.  So this should converge
        fairly quickly.
    */
    } while (extended_arg_recompile);
}

static PyObject *
dict_keys_inorder(PyObject *dict, Py_ssize_t offset)
{
    PyObject *tuple, *k, *v;
    Py_ssize_t i, pos = 0, size = PyDict_GET_SIZE(dict);

    tuple = PyTuple_New(size);
    if (tuple == NULL)
        return NULL;
    while (PyDict_Next(dict, &pos, &k, &v)) {
        i = PyLong_AS_LONG(v);
        Py_INCREF(k);
        assert((i - offset) < size);
        assert((i - offset) >= 0);
        PyTuple_SET_ITEM(tuple, i - offset, k);
    }
    return tuple;
}

static PyObject *
consts_dict_keys_inorder(PyObject *dict)
{
    PyObject *consts, *k, *v;
    Py_ssize_t i, pos = 0, size = PyDict_GET_SIZE(dict);

    consts = PyList_New(size);   /* PyCode_Optimize() requires a list */
    if (consts == NULL)
        return NULL;
    while (PyDict_Next(dict, &pos, &k, &v)) {
        i = PyLong_AS_LONG(v);
        /* The keys of the dictionary can be tuples wrapping a contant.
         * (see compiler_add_o and _PyCode_ConstantKey). In that case
         * the object we want is always second. */
        if (PyTuple_CheckExact(k)) {
            k = PyTuple_GET_ITEM(k, 1);
        }
        Py_INCREF(k);
        assert(i < size);
        assert(i >= 0);
        PyList_SET_ITEM(consts, i, k);
    }
    return consts;
}

static int
compute_code_flags(struct compiler *c)
{
    PySTEntryObject *ste = c->u->u_ste;
    int flags = 0;
    if (ste->ste_type == FunctionBlock) {
        flags |= CO_NEWLOCALS | CO_OPTIMIZED;
        if (ste->ste_nested)
            flags |= CO_NESTED;
        if (ste->ste_generator && !ste->ste_coroutine)
            flags |= CO_GENERATOR;
        if (!ste->ste_generator && ste->ste_coroutine)
            flags |= CO_COROUTINE;
        if (ste->ste_generator && ste->ste_coroutine)
            flags |= CO_ASYNC_GENERATOR;
        if (ste->ste_varargs)
            flags |= CO_VARARGS;
        if (ste->ste_varkeywords)
            flags |= CO_VARKEYWORDS;
    }

    /* (Only) inherit compilerflags in PyCF_MASK */
    flags |= (c->c_flags->cf_flags & PyCF_MASK);

    return flags;
}

static PyCodeObject *
makecode(struct compiler *c, struct assembler *a)
{
    PyObject *tmp;
    PyCodeObject *co = NULL;
    PyObject *consts = NULL;
    PyObject *names = NULL;
    PyObject *varnames = NULL;
    PyObject *name = NULL;
    PyObject *freevars = NULL;
    PyObject *cellvars = NULL;
    PyObject *bytecode = NULL;
    Py_ssize_t nlocals;
    int nlocals_int;
    int flags;
    int argcount, kwonlyargcount, maxdepth;

    consts = consts_dict_keys_inorder(c->u->u_consts);
    names = dict_keys_inorder(c->u->u_names, 0);
    varnames = dict_keys_inorder(c->u->u_varnames, 0);
    if (!consts || !names || !varnames)
        goto error;

    cellvars = dict_keys_inorder(c->u->u_cellvars, 0);
    if (!cellvars)
        goto error;
    freevars = dict_keys_inorder(c->u->u_freevars, PyTuple_GET_SIZE(cellvars));
    if (!freevars)
        goto error;

    nlocals = PyDict_GET_SIZE(c->u->u_varnames);
    assert(nlocals < INT_MAX);
    nlocals_int = Py_SAFE_DOWNCAST(nlocals, Py_ssize_t, int);

    flags = compute_code_flags(c);
    if (flags < 0)
        goto error;

    bytecode = PyCode_Optimize(a->a_bytecode, consts, names, a->a_lnotab);
    if (!bytecode)
        goto error;

    tmp = PyList_AsTuple(consts); /* PyCode_New requires a tuple */
    if (!tmp)
        goto error;
    Py_DECREF(consts);
    consts = tmp;

    argcount = Py_SAFE_DOWNCAST(c->u->u_argcount, Py_ssize_t, int);
    kwonlyargcount = Py_SAFE_DOWNCAST(c->u->u_kwonlyargcount, Py_ssize_t, int);
    maxdepth = stackdepth(c);
    if (maxdepth < 0) {
        goto error;
    }
    co = PyCode_New(argcount, kwonlyargcount,
                    nlocals_int, maxdepth, flags,
                    bytecode, consts, names, varnames,
                    freevars, cellvars,
                    c->c_filename, c->u->u_name,
                    c->u->u_firstlineno,
                    a->a_lnotab);
 error:
    Py_XDECREF(consts);
    Py_XDECREF(names);
    Py_XDECREF(varnames);
    Py_XDECREF(name);
    Py_XDECREF(freevars);
    Py_XDECREF(cellvars);
    Py_XDECREF(bytecode);
    return co;
}


/* For debugging purposes only */
#if 0
static void
dump_instr(const struct instr *i)
{
    const char *jrel = i->i_jrel ? "jrel " : "";
    const char *jabs = i->i_jabs ? "jabs " : "";
    char arg[128];

    *arg = '\0';
    if (HAS_ARG(i->i_opcode)) {
        sprintf(arg, "arg: %d ", i->i_oparg);
    }
    fprintf(stderr, "line: %d, opcode: %d %s%s%s\n",
                    i->i_lineno, i->i_opcode, arg, jabs, jrel);
}

static void
dump_basicblock(const basicblock *b)
{
    const char *seen = b->b_seen ? "seen " : "";
    const char *b_return = b->b_return ? "return " : "";
    fprintf(stderr, "used: %d, depth: %d, offset: %d %s%s\n",
        b->b_iused, b->b_startdepth, b->b_offset, seen, b_return);
    if (b->b_instr) {
        int i;
        for (i = 0; i < b->b_iused; i++) {
            fprintf(stderr, "  [%02d] ", i);
            dump_instr(b->b_instr + i);
        }
    }
}
#endif

static PyCodeObject *
assemble(struct compiler *c, int addNone)
{
    basicblock *b, *entryblock;
    struct assembler a;
    int i, j, nblocks;
    PyCodeObject *co = NULL;

    /* Make sure every block that falls off the end returns None.
       XXX NEXT_BLOCK() isn't quite right, because if the last
       block ends with a jump or return b_next shouldn't set.
     */
    if (!c->u->u_curblock->b_return) {
        NEXT_BLOCK(c);
        if (addNone)
            ADDOP_LOAD_CONST(c, Py_None);
        ADDOP(c, RETURN_VALUE);
    }

    nblocks = 0;
    entryblock = NULL;
    for (b = c->u->u_blocks; b != NULL; b = b->b_list) {
        nblocks++;
        entryblock = b;
    }

    /* Set firstlineno if it wasn't explicitly set. */
    if (!c->u->u_firstlineno) {
        if (entryblock && entryblock->b_instr && entryblock->b_instr->i_lineno)
            c->u->u_firstlineno = entryblock->b_instr->i_lineno;
        else
            c->u->u_firstlineno = 1;
    }
    if (!assemble_init(&a, nblocks, c->u->u_firstlineno))
        goto error;
    dfs(c, entryblock, &a, nblocks);

    /* Can't modify the bytecode after computing jump offsets. */
    assemble_jump_offsets(&a, c);

    /* Emit code in reverse postorder from dfs. */
    for (i = a.a_nblocks - 1; i >= 0; i--) {
        b = a.a_postorder[i];
        for (j = 0; j < b->b_iused; j++)
            if (!assemble_emit(&a, &b->b_instr[j]))
                goto error;
    }

    if (_PyBytes_Resize(&a.a_lnotab, a.a_lnotab_off) < 0)
        goto error;
    if (_PyBytes_Resize(&a.a_bytecode, a.a_offset * sizeof(_Py_CODEUNIT)) < 0)
        goto error;

    co = makecode(c, &a);
 error:
    assemble_free(&a);
    return co;
}

#undef PyAST_Compile
PyCodeObject *
PyAST_Compile(mod_ty mod, const char *filename, PyCompilerFlags *flags,
              PyArena *arena)
{
    return PyAST_CompileEx(mod, filename, flags, -1, arena);
}<|MERGE_RESOLUTION|>--- conflicted
+++ resolved
@@ -4094,18 +4094,10 @@
 
     is_async_generator = c->u->u_ste->ste_coroutine;
 
-<<<<<<< HEAD
     if (is_async_generator && type != COMP_GENEXP &&
         scope_type != COMPILER_SCOPE_ASYNC_FUNCTION &&
         scope_type != COMPILER_SCOPE_COMPREHENSION)
     {
-        if (e->lineno > c->u->u_lineno) {
-            c->u->u_lineno = e->lineno;
-            c->u->u_lineno_set = 0;
-        }
-=======
-    if (is_async_generator && !is_async_function && type != COMP_GENEXP) {
->>>>>>> c0da582b
         compiler_error(c, "asynchronous comprehension outside of "
                           "an asynchronous function");
         goto error_in_scope;
