--- conflicted
+++ resolved
@@ -1824,16 +1824,10 @@
 static int
 compiler_call_exit_with_nones(struct compiler *c) {
     ADDOP_LOAD_CONST(c, Py_None);
-<<<<<<< HEAD
-    ADDOP(c, DUP_TOP);
-    ADDOP(c, DUP_TOP);
+    ADDOP_LOAD_CONST(c, Py_None);
+    ADDOP_LOAD_CONST(c, Py_None);
     ADDOP_I(c, PRECALL_FUNCTION, 3);
     ADDOP_I(c, CALL, 0);
-=======
-    ADDOP_LOAD_CONST(c, Py_None);
-    ADDOP_LOAD_CONST(c, Py_None);
-    ADDOP_I(c, CALL_NO_KW, 3);
->>>>>>> 08c0ed2d
     return 1;
 }
 
@@ -6724,7 +6718,7 @@
                     // rotated = pc_stores[:rotations]
                     // del pc_stores[:rotations]
                     // pc_stores[icontrol-istores:icontrol-istores] = rotated
-                    // Do the same thing to the stack, using several 
+                    // Do the same thing to the stack, using several
                     // rotations:
                     while (rotations--) {
                         if (!pattern_helper_rotate(c, icontrol + 1)){
@@ -8801,6 +8795,8 @@
                 }
                 i += swaptimize(bb, i);
                 break;
+            case KW_NAMES:
+                break;
             default:
                 /* All HAS_CONST opcodes should be handled with LOAD_CONST */
                 assert (!HAS_CONST(inst->i_opcode));
