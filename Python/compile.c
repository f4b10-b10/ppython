--- conflicted
+++ resolved
@@ -198,13 +198,8 @@
 static int compiler_subscript(struct compiler *, expr_ty);
 static int compiler_slice(struct compiler *, expr_ty);
 
-<<<<<<< HEAD
-static int inplace_binop(struct compiler *, operator_ty);
-=======
 static int inplace_binop(operator_ty);
 static int are_all_items_const(asdl_seq *, Py_ssize_t, Py_ssize_t);
-static int expr_constant(expr_ty);
->>>>>>> b33e5251
 
 static int compiler_with(struct compiler *, stmt_ty, int);
 static int compiler_async_with(struct compiler *, stmt_ty, int);
@@ -2675,57 +2670,19 @@
     if (end == NULL)
         return 0;
 
-<<<<<<< HEAD
     if (asdl_seq_LEN(s->v.If.orelse)) {
         next = compiler_new_block(c);
         if (next == NULL)
             return 0;
     }
-    if (!compiler_jump_if(c, s->v.If.test, next, 0))
-        return 0;
+    if (!compiler_jump_if(c, s->v.If.test, next, 0)) {
+        return 0;
+    }
     VISIT_SEQ(c, stmt, s->v.If.body);
     if (asdl_seq_LEN(s->v.If.orelse)) {
         ADDOP_JREL(c, JUMP_FORWARD, end);
         compiler_use_next_block(c, next);
         VISIT_SEQ(c, stmt, s->v.If.orelse);
-=======
-    constant = expr_constant(s->v.If.test);
-    /* constant = 0: "if 0"
-     * constant = 1: "if 1", "if 2", ...
-     * constant = -1: rest */
-    if (constant == 0) {
-        BEGIN_DO_NOT_EMIT_BYTECODE
-        VISIT_SEQ(c, stmt, s->v.If.body);
-        END_DO_NOT_EMIT_BYTECODE
-        if (s->v.If.orelse) {
-            VISIT_SEQ(c, stmt, s->v.If.orelse);
-        }
-    } else if (constant == 1) {
-        VISIT_SEQ(c, stmt, s->v.If.body);
-        if (s->v.If.orelse) {
-            BEGIN_DO_NOT_EMIT_BYTECODE
-            VISIT_SEQ(c, stmt, s->v.If.orelse);
-            END_DO_NOT_EMIT_BYTECODE
-        }
-    } else {
-        if (asdl_seq_LEN(s->v.If.orelse)) {
-            next = compiler_new_block(c);
-            if (next == NULL)
-                return 0;
-        }
-        else {
-            next = end;
-        }
-        if (!compiler_jump_if(c, s->v.If.test, next, 0)) {
-            return 0;
-        }
-        VISIT_SEQ(c, stmt, s->v.If.body);
-        if (asdl_seq_LEN(s->v.If.orelse)) {
-            ADDOP_JREL(c, JUMP_FORWARD, end);
-            compiler_use_next_block(c, next);
-            VISIT_SEQ(c, stmt, s->v.If.orelse);
-        }
->>>>>>> b33e5251
     }
     compiler_use_next_block(c, end);
     return 1;
@@ -2817,26 +2774,6 @@
 {
     basicblock *loop, *orelse = NULL, *end, *anchor;
 
-<<<<<<< HEAD
-=======
-    if (constant == 0) {
-        BEGIN_DO_NOT_EMIT_BYTECODE
-        // Push a dummy block so the VISIT_SEQ knows that we are
-        // inside a while loop so it can correctly evaluate syntax
-        // errors.
-        if (!compiler_push_fblock(c, WHILE_LOOP, NULL, NULL, NULL)) {
-            return 0;
-        }
-        VISIT_SEQ(c, stmt, s->v.While.body);
-        // Remove the dummy block now that is not needed.
-        compiler_pop_fblock(c, WHILE_LOOP, NULL);
-        END_DO_NOT_EMIT_BYTECODE
-        if (s->v.While.orelse) {
-            VISIT_SEQ(c, stmt, s->v.While.orelse);
-        }
-        return 1;
-    }
->>>>>>> b33e5251
     loop = compiler_new_block(c);
     end = compiler_new_block(c);
     anchor = compiler_new_block(c);
@@ -4700,23 +4637,6 @@
     return 1;
 }
 
-<<<<<<< HEAD
-=======
-/* Test whether expression is constant.  For constants, report
-   whether they are true or false.
-
-   Return values: 1 for true, 0 for false, -1 for non-constant.
- */
-
-static int
-expr_constant(expr_ty e)
-{
-    if (e->kind == Constant_kind) {
-        return PyObject_IsTrue(e->v.Constant.value);
-    }
-    return -1;
-}
-
 static int
 compiler_with_except_finish(struct compiler *c) {
     basicblock *exit;
@@ -4734,7 +4654,6 @@
     return 1;
 }
 
->>>>>>> b33e5251
 /*
    Implements the async with statement.
 
