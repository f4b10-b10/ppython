/*
 * This file compiles an abstract syntax tree (AST) into Python bytecode.
 *
 * The primary entry point is PyAST_Compile(), which returns a
 * PyCodeObject.  The compiler makes several passes to build the code
 * object:
 *   1. Checks for future statements.  See future.c
 *   2. Builds a symbol table.  See symtable.c.
 *   3. Generate code for basic blocks.  See compiler_mod() in this file.
 *   4. Assemble the basic blocks into final code.  See assemble() in
 *      this file.
 *   5. Optimize the byte code (peephole optimizations).  See peephole.c
 *
 * Note that compiler_mod() suggests module, but the module ast type
 * (mod_ty) has cases for expressions and interactive statements.
 *
 * CAUTION: The VISIT_* macros abort the current function when they
 * encounter a problem. So don't invoke them when there is memory
 * which needs to be released. Code blocks are OK, as the compiler
 * structure takes care of releasing those.  Use the arena to manage
 * objects.
 */

#include "Python.h"

#include "Python-ast.h"
#include "ast.h"
#include "code.h"
#include "symtable.h"
#include "opcode.h"
#include "wordcode_helpers.h"

#define DEFAULT_BLOCK_SIZE 16
#define DEFAULT_BLOCKS 8
#define DEFAULT_CODE_SIZE 128
#define DEFAULT_LNOTAB_SIZE 16

#define COMP_GENEXP   0
#define COMP_LISTCOMP 1
#define COMP_SETCOMP  2
#define COMP_DICTCOMP 3

struct instr {
    unsigned i_jabs : 1;
    unsigned i_jrel : 1;
    unsigned char i_opcode;
    int i_oparg;
    struct basicblock_ *i_target; /* target block (if jump instruction) */
    int i_lineno;
};

typedef struct basicblock_ {
    /* Each basicblock in a compilation unit is linked via b_list in the
       reverse order that the block are allocated.  b_list points to the next
       block, not to be confused with b_next, which is next by control flow. */
    struct basicblock_ *b_list;
    /* number of instructions used */
    int b_iused;
    /* length of instruction array (b_instr) */
    int b_ialloc;
    /* pointer to an array of instructions, initially NULL */
    struct instr *b_instr;
    /* If b_next is non-NULL, it is a pointer to the next
       block reached by normal control flow. */
    struct basicblock_ *b_next;
    /* b_seen is used to perform a DFS of basicblocks. */
    unsigned b_seen : 1;
    /* b_return is true if a RETURN_VALUE opcode is inserted. */
    unsigned b_return : 1;
    /* depth of stack upon entry of block, computed by stackdepth() */
    int b_startdepth;
    /* instruction offset for block, computed by assemble_jump_offsets() */
    int b_offset;
} basicblock;

/* fblockinfo tracks the current frame block.

A frame block is used to handle loops, try/except, and try/finally.
It's called a frame block to distinguish it from a basic block in the
compiler IR.
*/

enum fblocktype { WHILE_LOOP, FOR_LOOP, EXCEPT, FINALLY_TRY, FINALLY_END,
                  WITH, ASYNC_WITH, HANDLER_CLEANUP };

struct fblockinfo {
    enum fblocktype fb_type;
    basicblock *fb_block;
    /* (optional) type-specific exit or cleanup block */
    basicblock *fb_exit;
};

enum {
    COMPILER_SCOPE_MODULE,
    COMPILER_SCOPE_CLASS,
    COMPILER_SCOPE_FUNCTION,
    COMPILER_SCOPE_ASYNC_FUNCTION,
    COMPILER_SCOPE_LAMBDA,
    COMPILER_SCOPE_COMPREHENSION,
};

/* The following items change on entry and exit of code blocks.
   They must be saved and restored when returning to a block.
*/
struct compiler_unit {
    PySTEntryObject *u_ste;

    PyObject *u_name;
    PyObject *u_qualname;  /* dot-separated qualified name (lazy) */
    int u_scope_type;

    /* The following fields are dicts that map objects to
       the index of them in co_XXX.      The index is used as
       the argument for opcodes that refer to those collections.
    */
    PyObject *u_consts;    /* all constants */
    PyObject *u_names;     /* all names */
    PyObject *u_varnames;  /* local variables */
    PyObject *u_cellvars;  /* cell variables */
    PyObject *u_freevars;  /* free variables */

    PyObject *u_private;        /* for private name mangling */

    Py_ssize_t u_argcount;        /* number of arguments for block */
    Py_ssize_t u_kwonlyargcount; /* number of keyword only arguments for block */
    /* Pointer to the most recently allocated block.  By following b_list
       members, you can reach all early allocated blocks. */
    basicblock *u_blocks;
    basicblock *u_curblock; /* pointer to current block */

    int u_nfblocks;
    struct fblockinfo u_fblock[CO_MAXBLOCKS];

    int u_firstlineno; /* the first lineno of the block */
    int u_lineno;          /* the lineno for the current stmt */
    int u_col_offset;      /* the offset of the current stmt */
    int u_lineno_set;  /* boolean to indicate whether instr
                          has been generated with current lineno */
};

/* This struct captures the global state of a compilation.

The u pointer points to the current compilation unit, while units
for enclosing blocks are stored in c_stack.     The u and c_stack are
managed by compiler_enter_scope() and compiler_exit_scope().

Note that we don't track recursion levels during compilation - the
task of detecting and rejecting excessive levels of nesting is
handled by the symbol analysis pass.

*/

struct compiler {
    PyObject *c_filename;
    struct symtable *c_st;
    PyFutureFeatures *c_future; /* pointer to module's __future__ */
    PyCompilerFlags *c_flags;

    int c_optimize;              /* optimization level */
    int c_interactive;           /* true if in interactive mode */
    int c_nestlevel;

    PyObject *c_const_cache;     /* Python dict holding all constants,
                                    including names tuple */
    struct compiler_unit *u; /* compiler state for current block */
    PyObject *c_stack;           /* Python list holding compiler_unit ptrs */
    PyArena *c_arena;            /* pointer to memory allocation arena */
};

static int compiler_enter_scope(struct compiler *, identifier, int, void *, int);
static void compiler_free(struct compiler *);
static basicblock *compiler_new_block(struct compiler *);
static int compiler_next_instr(struct compiler *, basicblock *);
static int compiler_addop(struct compiler *, int);
static int compiler_addop_i(struct compiler *, int, Py_ssize_t);
static int compiler_addop_j(struct compiler *, int, basicblock *, int);
static int compiler_error(struct compiler *, const char *);
static int compiler_warn(struct compiler *, const char *, ...);
static int compiler_nameop(struct compiler *, identifier, expr_context_ty);

static PyCodeObject *compiler_mod(struct compiler *, mod_ty);
static int compiler_visit_stmt(struct compiler *, stmt_ty);
static int compiler_visit_keyword(struct compiler *, keyword_ty);
static int compiler_visit_expr(struct compiler *, expr_ty);
static int compiler_augassign(struct compiler *, stmt_ty);
static int compiler_annassign(struct compiler *, stmt_ty);
static int compiler_subscript(struct compiler *, expr_ty);
static int compiler_slice(struct compiler *, expr_ty);

static int inplace_binop(struct compiler *, operator_ty);
static int expr_constant(expr_ty);

static int compiler_with(struct compiler *, stmt_ty, int);
static int compiler_async_with(struct compiler *, stmt_ty, int);
static int compiler_async_for(struct compiler *, stmt_ty);
static int compiler_call_helper(struct compiler *c, int n,
                                asdl_seq *args,
                                asdl_seq *keywords);
static int compiler_try_except(struct compiler *, stmt_ty);
static int compiler_set_qualname(struct compiler *);

static int compiler_sync_comprehension_generator(
                                      struct compiler *c,
                                      asdl_seq *generators, int gen_index,
                                      expr_ty elt, expr_ty val, int type);

static int compiler_async_comprehension_generator(
                                      struct compiler *c,
                                      asdl_seq *generators, int gen_index,
                                      expr_ty elt, expr_ty val, int type);

static PyCodeObject *assemble(struct compiler *, int addNone);
static PyObject *__doc__, *__annotations__;

#define CAPSULE_NAME "compile.c compiler unit"

PyObject *
_Py_Mangle(PyObject *privateobj, PyObject *ident)
{
    /* Name mangling: __private becomes _classname__private.
       This is independent from how the name is used. */
    PyObject *result;
    size_t nlen, plen, ipriv;
    Py_UCS4 maxchar;
    if (privateobj == NULL || !PyUnicode_Check(privateobj) ||
        PyUnicode_READ_CHAR(ident, 0) != '_' ||
        PyUnicode_READ_CHAR(ident, 1) != '_') {
        Py_INCREF(ident);
        return ident;
    }
    nlen = PyUnicode_GET_LENGTH(ident);
    plen = PyUnicode_GET_LENGTH(privateobj);
    /* Don't mangle __id__ or names with dots.

       The only time a name with a dot can occur is when
       we are compiling an import statement that has a
       package name.

       TODO(jhylton): Decide whether we want to support
       mangling of the module name, e.g. __M.X.
    */
    if ((PyUnicode_READ_CHAR(ident, nlen-1) == '_' &&
         PyUnicode_READ_CHAR(ident, nlen-2) == '_') ||
        PyUnicode_FindChar(ident, '.', 0, nlen, 1) != -1) {
        Py_INCREF(ident);
        return ident; /* Don't mangle __whatever__ */
    }
    /* Strip leading underscores from class name */
    ipriv = 0;
    while (PyUnicode_READ_CHAR(privateobj, ipriv) == '_')
        ipriv++;
    if (ipriv == plen) {
        Py_INCREF(ident);
        return ident; /* Don't mangle if class is just underscores */
    }
    plen -= ipriv;

    if (plen + nlen >= PY_SSIZE_T_MAX - 1) {
        PyErr_SetString(PyExc_OverflowError,
                        "private identifier too large to be mangled");
        return NULL;
    }

    maxchar = PyUnicode_MAX_CHAR_VALUE(ident);
    if (PyUnicode_MAX_CHAR_VALUE(privateobj) > maxchar)
        maxchar = PyUnicode_MAX_CHAR_VALUE(privateobj);

    result = PyUnicode_New(1 + nlen + plen, maxchar);
    if (!result)
        return 0;
    /* ident = "_" + priv[ipriv:] + ident # i.e. 1+plen+nlen bytes */
    PyUnicode_WRITE(PyUnicode_KIND(result), PyUnicode_DATA(result), 0, '_');
    if (PyUnicode_CopyCharacters(result, 1, privateobj, ipriv, plen) < 0) {
        Py_DECREF(result);
        return NULL;
    }
    if (PyUnicode_CopyCharacters(result, plen+1, ident, 0, nlen) < 0) {
        Py_DECREF(result);
        return NULL;
    }
    assert(_PyUnicode_CheckConsistency(result, 1));
    return result;
}

static int
compiler_init(struct compiler *c)
{
    memset(c, 0, sizeof(struct compiler));

    c->c_const_cache = PyDict_New();
    if (!c->c_const_cache) {
        return 0;
    }

    c->c_stack = PyList_New(0);
    if (!c->c_stack) {
        Py_CLEAR(c->c_const_cache);
        return 0;
    }

    return 1;
}

PyCodeObject *
PyAST_CompileObject(mod_ty mod, PyObject *filename, PyCompilerFlags *flags,
                   int optimize, PyArena *arena)
{
    struct compiler c;
    PyCodeObject *co = NULL;
    PyCompilerFlags local_flags;
    int merged;

    if (!__doc__) {
        __doc__ = PyUnicode_InternFromString("__doc__");
        if (!__doc__)
            return NULL;
    }
    if (!__annotations__) {
        __annotations__ = PyUnicode_InternFromString("__annotations__");
        if (!__annotations__)
            return NULL;
    }
    if (!compiler_init(&c))
        return NULL;
    Py_INCREF(filename);
    c.c_filename = filename;
    c.c_arena = arena;
    c.c_future = PyFuture_FromASTObject(mod, filename);
    if (c.c_future == NULL)
        goto finally;
    if (!flags) {
        local_flags.cf_flags = 0;
        flags = &local_flags;
    }
    merged = c.c_future->ff_features | flags->cf_flags;
    c.c_future->ff_features = merged;
    flags->cf_flags = merged;
    c.c_flags = flags;
    c.c_optimize = (optimize == -1) ? Py_OptimizeFlag : optimize;
    c.c_nestlevel = 0;

    if (!_PyAST_Optimize(mod, arena, c.c_optimize)) {
        goto finally;
    }

    c.c_st = PySymtable_BuildObject(mod, filename, c.c_future);
    if (c.c_st == NULL) {
        if (!PyErr_Occurred())
            PyErr_SetString(PyExc_SystemError, "no symtable");
        goto finally;
    }

    co = compiler_mod(&c, mod);

 finally:
    compiler_free(&c);
    assert(co || PyErr_Occurred());
    return co;
}

PyCodeObject *
PyAST_CompileEx(mod_ty mod, const char *filename_str, PyCompilerFlags *flags,
                int optimize, PyArena *arena)
{
    PyObject *filename;
    PyCodeObject *co;
    filename = PyUnicode_DecodeFSDefault(filename_str);
    if (filename == NULL)
        return NULL;
    co = PyAST_CompileObject(mod, filename, flags, optimize, arena);
    Py_DECREF(filename);
    return co;

}

PyCodeObject *
PyNode_Compile(struct _node *n, const char *filename)
{
    PyCodeObject *co = NULL;
    mod_ty mod;
    PyArena *arena = PyArena_New();
    if (!arena)
        return NULL;
    mod = PyAST_FromNode(n, NULL, filename, arena);
    if (mod)
        co = PyAST_Compile(mod, filename, NULL, arena);
    PyArena_Free(arena);
    return co;
}

static void
compiler_free(struct compiler *c)
{
    if (c->c_st)
        PySymtable_Free(c->c_st);
    if (c->c_future)
        PyObject_Free(c->c_future);
    Py_XDECREF(c->c_filename);
    Py_DECREF(c->c_const_cache);
    Py_DECREF(c->c_stack);
}

static PyObject *
list2dict(PyObject *list)
{
    Py_ssize_t i, n;
    PyObject *v, *k;
    PyObject *dict = PyDict_New();
    if (!dict) return NULL;

    n = PyList_Size(list);
    for (i = 0; i < n; i++) {
        v = PyLong_FromSsize_t(i);
        if (!v) {
            Py_DECREF(dict);
            return NULL;
        }
        k = PyList_GET_ITEM(list, i);
        if (PyDict_SetItem(dict, k, v) < 0) {
            Py_DECREF(v);
            Py_DECREF(dict);
            return NULL;
        }
        Py_DECREF(v);
    }
    return dict;
}

/* Return new dict containing names from src that match scope(s).

src is a symbol table dictionary.  If the scope of a name matches
either scope_type or flag is set, insert it into the new dict.  The
values are integers, starting at offset and increasing by one for
each key.
*/

static PyObject *
dictbytype(PyObject *src, int scope_type, int flag, Py_ssize_t offset)
{
    Py_ssize_t i = offset, scope, num_keys, key_i;
    PyObject *k, *v, *dest = PyDict_New();
    PyObject *sorted_keys;

    assert(offset >= 0);
    if (dest == NULL)
        return NULL;

    /* Sort the keys so that we have a deterministic order on the indexes
       saved in the returned dictionary.  These indexes are used as indexes
       into the free and cell var storage.  Therefore if they aren't
       deterministic, then the generated bytecode is not deterministic.
    */
    sorted_keys = PyDict_Keys(src);
    if (sorted_keys == NULL)
        return NULL;
    if (PyList_Sort(sorted_keys) != 0) {
        Py_DECREF(sorted_keys);
        return NULL;
    }
    num_keys = PyList_GET_SIZE(sorted_keys);

    for (key_i = 0; key_i < num_keys; key_i++) {
        /* XXX this should probably be a macro in symtable.h */
        long vi;
        k = PyList_GET_ITEM(sorted_keys, key_i);
        v = PyDict_GetItem(src, k);
        assert(PyLong_Check(v));
        vi = PyLong_AS_LONG(v);
        scope = (vi >> SCOPE_OFFSET) & SCOPE_MASK;

        if (scope == scope_type || vi & flag) {
            PyObject *item = PyLong_FromSsize_t(i);
            if (item == NULL) {
                Py_DECREF(sorted_keys);
                Py_DECREF(dest);
                return NULL;
            }
            i++;
            if (PyDict_SetItem(dest, k, item) < 0) {
                Py_DECREF(sorted_keys);
                Py_DECREF(item);
                Py_DECREF(dest);
                return NULL;
            }
            Py_DECREF(item);
        }
    }
    Py_DECREF(sorted_keys);
    return dest;
}

static void
compiler_unit_check(struct compiler_unit *u)
{
    basicblock *block;
    for (block = u->u_blocks; block != NULL; block = block->b_list) {
        assert((uintptr_t)block != 0xcbcbcbcbU);
        assert((uintptr_t)block != 0xfbfbfbfbU);
        assert((uintptr_t)block != 0xdbdbdbdbU);
        if (block->b_instr != NULL) {
            assert(block->b_ialloc > 0);
            assert(block->b_iused > 0);
            assert(block->b_ialloc >= block->b_iused);
        }
        else {
            assert (block->b_iused == 0);
            assert (block->b_ialloc == 0);
        }
    }
}

static void
compiler_unit_free(struct compiler_unit *u)
{
    basicblock *b, *next;

    compiler_unit_check(u);
    b = u->u_blocks;
    while (b != NULL) {
        if (b->b_instr)
            PyObject_Free((void *)b->b_instr);
        next = b->b_list;
        PyObject_Free((void *)b);
        b = next;
    }
    Py_CLEAR(u->u_ste);
    Py_CLEAR(u->u_name);
    Py_CLEAR(u->u_qualname);
    Py_CLEAR(u->u_consts);
    Py_CLEAR(u->u_names);
    Py_CLEAR(u->u_varnames);
    Py_CLEAR(u->u_freevars);
    Py_CLEAR(u->u_cellvars);
    Py_CLEAR(u->u_private);
    PyObject_Free(u);
}

static int
compiler_enter_scope(struct compiler *c, identifier name,
                     int scope_type, void *key, int lineno)
{
    struct compiler_unit *u;
    basicblock *block;

    u = (struct compiler_unit *)PyObject_Malloc(sizeof(
                                            struct compiler_unit));
    if (!u) {
        PyErr_NoMemory();
        return 0;
    }
    memset(u, 0, sizeof(struct compiler_unit));
    u->u_scope_type = scope_type;
    u->u_argcount = 0;
    u->u_kwonlyargcount = 0;
    u->u_ste = PySymtable_Lookup(c->c_st, key);
    if (!u->u_ste) {
        compiler_unit_free(u);
        return 0;
    }
    Py_INCREF(name);
    u->u_name = name;
    u->u_varnames = list2dict(u->u_ste->ste_varnames);
    u->u_cellvars = dictbytype(u->u_ste->ste_symbols, CELL, 0, 0);
    if (!u->u_varnames || !u->u_cellvars) {
        compiler_unit_free(u);
        return 0;
    }
    if (u->u_ste->ste_needs_class_closure) {
        /* Cook up an implicit __class__ cell. */
        _Py_IDENTIFIER(__class__);
        PyObject *name;
        int res;
        assert(u->u_scope_type == COMPILER_SCOPE_CLASS);
        assert(PyDict_GET_SIZE(u->u_cellvars) == 0);
        name = _PyUnicode_FromId(&PyId___class__);
        if (!name) {
            compiler_unit_free(u);
            return 0;
        }
        res = PyDict_SetItem(u->u_cellvars, name, _PyLong_Zero);
        if (res < 0) {
            compiler_unit_free(u);
            return 0;
        }
    }

    u->u_freevars = dictbytype(u->u_ste->ste_symbols, FREE, DEF_FREE_CLASS,
                               PyDict_GET_SIZE(u->u_cellvars));
    if (!u->u_freevars) {
        compiler_unit_free(u);
        return 0;
    }

    u->u_blocks = NULL;
    u->u_nfblocks = 0;
    u->u_firstlineno = lineno;
    u->u_lineno = 0;
    u->u_col_offset = 0;
    u->u_lineno_set = 0;
    u->u_consts = PyDict_New();
    if (!u->u_consts) {
        compiler_unit_free(u);
        return 0;
    }
    u->u_names = PyDict_New();
    if (!u->u_names) {
        compiler_unit_free(u);
        return 0;
    }

    u->u_private = NULL;

    /* Push the old compiler_unit on the stack. */
    if (c->u) {
        PyObject *capsule = PyCapsule_New(c->u, CAPSULE_NAME, NULL);
        if (!capsule || PyList_Append(c->c_stack, capsule) < 0) {
            Py_XDECREF(capsule);
            compiler_unit_free(u);
            return 0;
        }
        Py_DECREF(capsule);
        u->u_private = c->u->u_private;
        Py_XINCREF(u->u_private);
    }
    c->u = u;

    c->c_nestlevel++;

    block = compiler_new_block(c);
    if (block == NULL)
        return 0;
    c->u->u_curblock = block;

    if (u->u_scope_type != COMPILER_SCOPE_MODULE) {
        if (!compiler_set_qualname(c))
            return 0;
    }

    return 1;
}

static void
compiler_exit_scope(struct compiler *c)
{
    Py_ssize_t n;
    PyObject *capsule;

    c->c_nestlevel--;
    compiler_unit_free(c->u);
    /* Restore c->u to the parent unit. */
    n = PyList_GET_SIZE(c->c_stack) - 1;
    if (n >= 0) {
        capsule = PyList_GET_ITEM(c->c_stack, n);
        c->u = (struct compiler_unit *)PyCapsule_GetPointer(capsule, CAPSULE_NAME);
        assert(c->u);
        /* we are deleting from a list so this really shouldn't fail */
        if (PySequence_DelItem(c->c_stack, n) < 0)
            Py_FatalError("compiler_exit_scope()");
        compiler_unit_check(c->u);
    }
    else
        c->u = NULL;

}

static int
compiler_set_qualname(struct compiler *c)
{
    _Py_static_string(dot, ".");
    _Py_static_string(dot_locals, ".<locals>");
    Py_ssize_t stack_size;
    struct compiler_unit *u = c->u;
    PyObject *name, *base, *dot_str, *dot_locals_str;

    base = NULL;
    stack_size = PyList_GET_SIZE(c->c_stack);
    assert(stack_size >= 1);
    if (stack_size > 1) {
        int scope, force_global = 0;
        struct compiler_unit *parent;
        PyObject *mangled, *capsule;

        capsule = PyList_GET_ITEM(c->c_stack, stack_size - 1);
        parent = (struct compiler_unit *)PyCapsule_GetPointer(capsule, CAPSULE_NAME);
        assert(parent);

        if (u->u_scope_type == COMPILER_SCOPE_FUNCTION
            || u->u_scope_type == COMPILER_SCOPE_ASYNC_FUNCTION
            || u->u_scope_type == COMPILER_SCOPE_CLASS) {
            assert(u->u_name);
            mangled = _Py_Mangle(parent->u_private, u->u_name);
            if (!mangled)
                return 0;
            scope = PyST_GetScope(parent->u_ste, mangled);
            Py_DECREF(mangled);
            assert(scope != GLOBAL_IMPLICIT);
            if (scope == GLOBAL_EXPLICIT)
                force_global = 1;
        }

        if (!force_global) {
            if (parent->u_scope_type == COMPILER_SCOPE_FUNCTION
                || parent->u_scope_type == COMPILER_SCOPE_ASYNC_FUNCTION
                || parent->u_scope_type == COMPILER_SCOPE_LAMBDA) {
                dot_locals_str = _PyUnicode_FromId(&dot_locals);
                if (dot_locals_str == NULL)
                    return 0;
                base = PyUnicode_Concat(parent->u_qualname, dot_locals_str);
                if (base == NULL)
                    return 0;
            }
            else {
                Py_INCREF(parent->u_qualname);
                base = parent->u_qualname;
            }
        }
    }

    if (base != NULL) {
        dot_str = _PyUnicode_FromId(&dot);
        if (dot_str == NULL) {
            Py_DECREF(base);
            return 0;
        }
        name = PyUnicode_Concat(base, dot_str);
        Py_DECREF(base);
        if (name == NULL)
            return 0;
        PyUnicode_Append(&name, u->u_name);
        if (name == NULL)
            return 0;
    }
    else {
        Py_INCREF(u->u_name);
        name = u->u_name;
    }
    u->u_qualname = name;

    return 1;
}


/* Allocate a new block and return a pointer to it.
   Returns NULL on error.
*/

static basicblock *
compiler_new_block(struct compiler *c)
{
    basicblock *b;
    struct compiler_unit *u;

    u = c->u;
    b = (basicblock *)PyObject_Malloc(sizeof(basicblock));
    if (b == NULL) {
        PyErr_NoMemory();
        return NULL;
    }
    memset((void *)b, 0, sizeof(basicblock));
    /* Extend the singly linked list of blocks with new block. */
    b->b_list = u->u_blocks;
    u->u_blocks = b;
    return b;
}

static basicblock *
compiler_next_block(struct compiler *c)
{
    basicblock *block = compiler_new_block(c);
    if (block == NULL)
        return NULL;
    c->u->u_curblock->b_next = block;
    c->u->u_curblock = block;
    return block;
}

static basicblock *
compiler_use_next_block(struct compiler *c, basicblock *block)
{
    assert(block != NULL);
    c->u->u_curblock->b_next = block;
    c->u->u_curblock = block;
    return block;
}

/* Returns the offset of the next instruction in the current block's
   b_instr array.  Resizes the b_instr as necessary.
   Returns -1 on failure.
*/

static int
compiler_next_instr(struct compiler *c, basicblock *b)
{
    assert(b != NULL);
    if (b->b_instr == NULL) {
        b->b_instr = (struct instr *)PyObject_Malloc(
                         sizeof(struct instr) * DEFAULT_BLOCK_SIZE);
        if (b->b_instr == NULL) {
            PyErr_NoMemory();
            return -1;
        }
        b->b_ialloc = DEFAULT_BLOCK_SIZE;
        memset((char *)b->b_instr, 0,
               sizeof(struct instr) * DEFAULT_BLOCK_SIZE);
    }
    else if (b->b_iused == b->b_ialloc) {
        struct instr *tmp;
        size_t oldsize, newsize;
        oldsize = b->b_ialloc * sizeof(struct instr);
        newsize = oldsize << 1;

        if (oldsize > (SIZE_MAX >> 1)) {
            PyErr_NoMemory();
            return -1;
        }

        if (newsize == 0) {
            PyErr_NoMemory();
            return -1;
        }
        b->b_ialloc <<= 1;
        tmp = (struct instr *)PyObject_Realloc(
                                        (void *)b->b_instr, newsize);
        if (tmp == NULL) {
            PyErr_NoMemory();
            return -1;
        }
        b->b_instr = tmp;
        memset((char *)b->b_instr + oldsize, 0, newsize - oldsize);
    }
    return b->b_iused++;
}

/* Set the i_lineno member of the instruction at offset off if the
   line number for the current expression/statement has not
   already been set.  If it has been set, the call has no effect.

   The line number is reset in the following cases:
   - when entering a new scope
   - on each statement
   - on each expression that start a new line
   - before the "except" and "finally" clauses
   - before the "for" and "while" expressions
*/

static void
compiler_set_lineno(struct compiler *c, int off)
{
    basicblock *b;
    if (c->u->u_lineno_set)
        return;
    c->u->u_lineno_set = 1;
    b = c->u->u_curblock;
    b->b_instr[off].i_lineno = c->u->u_lineno;
}

/* Return the stack effect of opcode with argument oparg.

   Some opcodes have different stack effect when jump to the target and
   when not jump. The 'jump' parameter specifies the case:

   * 0 -- when not jump
   * 1 -- when jump
   * -1 -- maximal
 */
/* XXX Make the stack effect of WITH_CLEANUP_START and
   WITH_CLEANUP_FINISH deterministic. */
static int
stack_effect(int opcode, int oparg, int jump)
{
    switch (opcode) {
        case NOP:
        case EXTENDED_ARG:
            return 0;

        /* Stack manipulation */
        case POP_TOP:
            return -1;
        case ROT_TWO:
        case ROT_THREE:
        case ROT_FOUR:
            return 0;
        case DUP_TOP:
            return 1;
        case DUP_TOP_TWO:
            return 2;

        /* Unary operators */
        case UNARY_POSITIVE:
        case UNARY_NEGATIVE:
        case UNARY_NOT:
        case UNARY_INVERT:
            return 0;

        case SET_ADD:
        case LIST_APPEND:
            return -1;
        case MAP_ADD:
            return -2;

        /* Binary operators */
        case BINARY_POWER:
        case BINARY_MULTIPLY:
        case BINARY_MATRIX_MULTIPLY:
        case BINARY_MODULO:
        case BINARY_ADD:
        case BINARY_SUBTRACT:
        case BINARY_SUBSCR:
        case BINARY_FLOOR_DIVIDE:
        case BINARY_TRUE_DIVIDE:
            return -1;
        case INPLACE_FLOOR_DIVIDE:
        case INPLACE_TRUE_DIVIDE:
            return -1;

        case INPLACE_ADD:
        case INPLACE_SUBTRACT:
        case INPLACE_MULTIPLY:
        case INPLACE_MATRIX_MULTIPLY:
        case INPLACE_MODULO:
            return -1;
        case STORE_SUBSCR:
            return -3;
        case DELETE_SUBSCR:
            return -2;

        case BINARY_LSHIFT:
        case BINARY_RSHIFT:
        case BINARY_AND:
        case BINARY_XOR:
        case BINARY_OR:
            return -1;
        case INPLACE_POWER:
            return -1;
        case GET_ITER:
            return 0;

        case PRINT_EXPR:
            return -1;
        case LOAD_BUILD_CLASS:
            return 1;
        case INPLACE_LSHIFT:
        case INPLACE_RSHIFT:
        case INPLACE_AND:
        case INPLACE_XOR:
        case INPLACE_OR:
            return -1;

        case SETUP_WITH:
            /* 1 in the normal flow.
             * Restore the stack position and push 6 values before jumping to
             * the handler if an exception be raised. */
            return jump ? 6 : 1;
        case WITH_CLEANUP_START:
            return 2; /* or 1, depending on TOS */
        case WITH_CLEANUP_FINISH:
            /* Pop a variable number of values pushed by WITH_CLEANUP_START
             * + __exit__ or __aexit__. */
            return -3;
        case RETURN_VALUE:
            return -1;
        case IMPORT_STAR:
            return -1;
        case SETUP_ANNOTATIONS:
            return 0;
        case YIELD_VALUE:
            return 0;
        case YIELD_FROM:
            return -1;
        case POP_BLOCK:
            return 0;
        case POP_EXCEPT:
            return -3;
        case END_FINALLY:
        case POP_FINALLY:
            /* Pop 6 values when an exception was raised. */
            return -6;

        case STORE_NAME:
            return -1;
        case DELETE_NAME:
            return 0;
        case UNPACK_SEQUENCE:
            return oparg-1;
        case UNPACK_EX:
            return (oparg&0xFF) + (oparg>>8);
        case FOR_ITER:
            /* -1 at end of iterator, 1 if continue iterating. */
            return jump > 0 ? -1 : 1;

        case STORE_ATTR:
            return -2;
        case DELETE_ATTR:
            return -1;
        case STORE_GLOBAL:
            return -1;
        case DELETE_GLOBAL:
            return 0;
        case LOAD_CONST:
            return 1;
        case LOAD_NAME:
            return 1;
        case BUILD_TUPLE:
        case BUILD_LIST:
        case BUILD_SET:
        case BUILD_STRING:
            return 1-oparg;
        case BUILD_LIST_UNPACK:
        case BUILD_TUPLE_UNPACK:
        case BUILD_TUPLE_UNPACK_WITH_CALL:
        case BUILD_SET_UNPACK:
        case BUILD_MAP_UNPACK:
        case BUILD_MAP_UNPACK_WITH_CALL:
            return 1 - oparg;
        case BUILD_MAP:
            return 1 - 2*oparg;
        case BUILD_CONST_KEY_MAP:
            return -oparg;
        case LOAD_ATTR:
            return 0;
        case COMPARE_OP:
            return -1;
        case IMPORT_NAME:
            return -1;
        case IMPORT_FROM:
            return 1;

        /* Jumps */
        case JUMP_FORWARD:
        case JUMP_ABSOLUTE:
            return 0;

        case JUMP_IF_TRUE_OR_POP:
        case JUMP_IF_FALSE_OR_POP:
            return jump ? 0 : -1;

        case POP_JUMP_IF_FALSE:
        case POP_JUMP_IF_TRUE:
            return -1;

        case LOAD_GLOBAL:
            return 1;

        /* Exception handling */
        case SETUP_FINALLY:
            /* 0 in the normal flow.
             * Restore the stack position and push 6 values before jumping to
             * the handler if an exception be raised. */
            return jump ? 6 : 0;
        case BEGIN_FINALLY:
            /* Actually pushes 1 value, but count 6 for balancing with
             * END_FINALLY and POP_FINALLY.
             * This is the main reason of using this opcode instead of
             * "LOAD_CONST None". */
            return 6;
        case CALL_FINALLY:
            return jump ? 1 : 0;

        case LOAD_FAST:
            return 1;
        case STORE_FAST:
            return -1;
        case DELETE_FAST:
            return 0;

        case RAISE_VARARGS:
            return -oparg;

        /* Functions and calls */
        case CALL_FUNCTION:
            return -oparg;
        case CALL_METHOD:
            return -oparg-1;
        case CALL_FUNCTION_KW:
            return -oparg-1;
        case CALL_FUNCTION_EX:
            return -1 - ((oparg & 0x01) != 0);
        case MAKE_FUNCTION:
            return -1 - ((oparg & 0x01) != 0) - ((oparg & 0x02) != 0) -
                ((oparg & 0x04) != 0) - ((oparg & 0x08) != 0);
        case BUILD_SLICE:
            if (oparg == 3)
                return -2;
            else
                return -1;

        /* Closures */
        case LOAD_CLOSURE:
            return 1;
        case LOAD_DEREF:
        case LOAD_CLASSDEREF:
            return 1;
        case STORE_DEREF:
            return -1;
        case DELETE_DEREF:
            return 0;

        /* Iterators and generators */
        case GET_AWAITABLE:
            return 0;
        case SETUP_ASYNC_WITH:
            /* 0 in the normal flow.
             * Restore the stack position to the position before the result
             * of __aenter__ and push 6 values before jumping to the handler
             * if an exception be raised. */
            return jump ? -1 + 6 : 0;
        case BEFORE_ASYNC_WITH:
            return 1;
        case GET_AITER:
            return 0;
        case GET_ANEXT:
            return 1;
        case GET_YIELD_FROM_ITER:
            return 0;
        case END_ASYNC_FOR:
            return -7;
        case FORMAT_VALUE:
            /* If there's a fmt_spec on the stack, we go from 2->1,
               else 1->1. */
            return (oparg & FVS_MASK) == FVS_HAVE_SPEC ? -1 : 0;
        case LOAD_METHOD:
            return 1;
        default:
            return PY_INVALID_STACK_EFFECT;
    }
    return PY_INVALID_STACK_EFFECT; /* not reachable */
}

int
PyCompile_OpcodeStackEffectWithJump(int opcode, int oparg, int jump)
{
    return stack_effect(opcode, oparg, jump);
}

int
PyCompile_OpcodeStackEffect(int opcode, int oparg)
{
    return stack_effect(opcode, oparg, -1);
}

/* Add an opcode with no argument.
   Returns 0 on failure, 1 on success.
*/

static int
compiler_addop(struct compiler *c, int opcode)
{
    basicblock *b;
    struct instr *i;
    int off;
    assert(!HAS_ARG(opcode));
    off = compiler_next_instr(c, c->u->u_curblock);
    if (off < 0)
        return 0;
    b = c->u->u_curblock;
    i = &b->b_instr[off];
    i->i_opcode = opcode;
    i->i_oparg = 0;
    if (opcode == RETURN_VALUE)
        b->b_return = 1;
    compiler_set_lineno(c, off);
    return 1;
}

static Py_ssize_t
compiler_add_o(struct compiler *c, PyObject *dict, PyObject *o)
{
    PyObject *v;
    Py_ssize_t arg;

    v = PyDict_GetItemWithError(dict, o);
    if (!v) {
        if (PyErr_Occurred()) {
            return -1;
        }
        arg = PyDict_GET_SIZE(dict);
        v = PyLong_FromSsize_t(arg);
        if (!v) {
            return -1;
        }
        if (PyDict_SetItem(dict, o, v) < 0) {
            Py_DECREF(v);
            return -1;
        }
        Py_DECREF(v);
    }
    else
        arg = PyLong_AsLong(v);
    return arg;
}

// Merge const *o* recursively and return constant key object.
static PyObject*
merge_consts_recursive(struct compiler *c, PyObject *o)
{
    // None and Ellipsis are singleton, and key is the singleton.
    // No need to merge object and key.
    if (o == Py_None || o == Py_Ellipsis) {
        Py_INCREF(o);
        return o;
    }

    PyObject *key = _PyCode_ConstantKey(o);
    if (key == NULL) {
        return NULL;
    }

    // t is borrowed reference
    PyObject *t = PyDict_SetDefault(c->c_const_cache, key, key);
    if (t != key) {
        // o is registered in c_const_cache.  Just use it.
        Py_INCREF(t);
        Py_DECREF(key);
        return t;
    }

    // We registered o in c_const_cache.
    // When o is a tuple or frozenset, we want to merge it's
    // items too.
    if (PyTuple_CheckExact(o)) {
        Py_ssize_t len = PyTuple_GET_SIZE(o);
        for (Py_ssize_t i = 0; i < len; i++) {
            PyObject *item = PyTuple_GET_ITEM(o, i);
            PyObject *u = merge_consts_recursive(c, item);
            if (u == NULL) {
                Py_DECREF(key);
                return NULL;
            }

            // See _PyCode_ConstantKey()
            PyObject *v;  // borrowed
            if (PyTuple_CheckExact(u)) {
                v = PyTuple_GET_ITEM(u, 1);
            }
            else {
                v = u;
            }
            if (v != item) {
                Py_INCREF(v);
                PyTuple_SET_ITEM(o, i, v);
                Py_DECREF(item);
            }

            Py_DECREF(u);
        }
    }
    else if (PyFrozenSet_CheckExact(o)) {
        // *key* is tuple. And it's first item is frozenset of
        // constant keys.
        // See _PyCode_ConstantKey() for detail.
        assert(PyTuple_CheckExact(key));
        assert(PyTuple_GET_SIZE(key) == 2);

        Py_ssize_t len = PySet_GET_SIZE(o);
        if (len == 0) {  // empty frozenset should not be re-created.
            return key;
        }
        PyObject *tuple = PyTuple_New(len);
        if (tuple == NULL) {
            Py_DECREF(key);
            return NULL;
        }
        Py_ssize_t i = 0, pos = 0;
        PyObject *item;
        Py_hash_t hash;
        while (_PySet_NextEntry(o, &pos, &item, &hash)) {
            PyObject *k = merge_consts_recursive(c, item);
            if (k == NULL) {
                Py_DECREF(tuple);
                Py_DECREF(key);
                return NULL;
            }
            PyObject *u;
            if (PyTuple_CheckExact(k)) {
                u = PyTuple_GET_ITEM(k, 1);
                Py_INCREF(u);
                Py_DECREF(k);
            }
            else {
                u = k;
            }
            PyTuple_SET_ITEM(tuple, i, u);  // Steals reference of u.
            i++;
        }

        // Instead of rewriting o, we create new frozenset and embed in the
        // key tuple.  Caller should get merged frozenset from the key tuple.
        PyObject *new = PyFrozenSet_New(tuple);
        Py_DECREF(tuple);
        if (new == NULL) {
            Py_DECREF(key);
            return NULL;
        }
        assert(PyTuple_GET_ITEM(key, 1) == o);
        Py_DECREF(o);
        PyTuple_SET_ITEM(key, 1, new);
    }

    return key;
}

static Py_ssize_t
compiler_add_const(struct compiler *c, PyObject *o)
{
    PyObject *key = merge_consts_recursive(c, o);
    if (key == NULL) {
        return -1;
    }

    Py_ssize_t arg = compiler_add_o(c, c->u->u_consts, key);
    Py_DECREF(key);
    return arg;
}

static int
compiler_addop_load_const(struct compiler *c, PyObject *o)
{
    Py_ssize_t arg = compiler_add_const(c, o);
    if (arg < 0)
        return 0;
    return compiler_addop_i(c, LOAD_CONST, arg);
}

static int
compiler_addop_o(struct compiler *c, int opcode, PyObject *dict,
                     PyObject *o)
{
    Py_ssize_t arg = compiler_add_o(c, dict, o);
    if (arg < 0)
        return 0;
    return compiler_addop_i(c, opcode, arg);
}

static int
compiler_addop_name(struct compiler *c, int opcode, PyObject *dict,
                    PyObject *o)
{
    Py_ssize_t arg;
    PyObject *mangled = _Py_Mangle(c->u->u_private, o);
    if (!mangled)
        return 0;
    arg = compiler_add_o(c, dict, mangled);
    Py_DECREF(mangled);
    if (arg < 0)
        return 0;
    return compiler_addop_i(c, opcode, arg);
}

/* Add an opcode with an integer argument.
   Returns 0 on failure, 1 on success.
*/

static int
compiler_addop_i(struct compiler *c, int opcode, Py_ssize_t oparg)
{
    struct instr *i;
    int off;

    /* oparg value is unsigned, but a signed C int is usually used to store
       it in the C code (like Python/ceval.c).

       Limit to 32-bit signed C int (rather than INT_MAX) for portability.

       The argument of a concrete bytecode instruction is limited to 8-bit.
       EXTENDED_ARG is used for 16, 24, and 32-bit arguments. */
    assert(HAS_ARG(opcode));
    assert(0 <= oparg && oparg <= 2147483647);

    off = compiler_next_instr(c, c->u->u_curblock);
    if (off < 0)
        return 0;
    i = &c->u->u_curblock->b_instr[off];
    i->i_opcode = opcode;
    i->i_oparg = Py_SAFE_DOWNCAST(oparg, Py_ssize_t, int);
    compiler_set_lineno(c, off);
    return 1;
}

static int
compiler_addop_j(struct compiler *c, int opcode, basicblock *b, int absolute)
{
    struct instr *i;
    int off;

    assert(HAS_ARG(opcode));
    assert(b != NULL);
    off = compiler_next_instr(c, c->u->u_curblock);
    if (off < 0)
        return 0;
    i = &c->u->u_curblock->b_instr[off];
    i->i_opcode = opcode;
    i->i_target = b;
    if (absolute)
        i->i_jabs = 1;
    else
        i->i_jrel = 1;
    compiler_set_lineno(c, off);
    return 1;
}

/* NEXT_BLOCK() creates an implicit jump from the current block
   to the new block.

   The returns inside this macro make it impossible to decref objects
   created in the local function. Local objects should use the arena.
*/
#define NEXT_BLOCK(C) { \
    if (compiler_next_block((C)) == NULL) \
        return 0; \
}

#define ADDOP(C, OP) { \
    if (!compiler_addop((C), (OP))) \
        return 0; \
}

#define ADDOP_IN_SCOPE(C, OP) { \
    if (!compiler_addop((C), (OP))) { \
        compiler_exit_scope(c); \
        return 0; \
    } \
}

#define ADDOP_LOAD_CONST(C, O) { \
    if (!compiler_addop_load_const((C), (O))) \
        return 0; \
}

/* Same as ADDOP_LOAD_CONST, but steals a reference. */
#define ADDOP_LOAD_CONST_NEW(C, O) { \
    PyObject *__new_const = (O); \
    if (__new_const == NULL) { \
        return 0; \
    } \
    if (!compiler_addop_load_const((C), __new_const)) { \
        Py_DECREF(__new_const); \
        return 0; \
    } \
    Py_DECREF(__new_const); \
}

#define ADDOP_O(C, OP, O, TYPE) { \
    if (!compiler_addop_o((C), (OP), (C)->u->u_ ## TYPE, (O))) \
        return 0; \
}

/* Same as ADDOP_O, but steals a reference. */
#define ADDOP_N(C, OP, O, TYPE) { \
    if (!compiler_addop_o((C), (OP), (C)->u->u_ ## TYPE, (O))) { \
        Py_DECREF((O)); \
        return 0; \
    } \
    Py_DECREF((O)); \
}

#define ADDOP_NAME(C, OP, O, TYPE) { \
    if (!compiler_addop_name((C), (OP), (C)->u->u_ ## TYPE, (O))) \
        return 0; \
}

#define ADDOP_I(C, OP, O) { \
    if (!compiler_addop_i((C), (OP), (O))) \
        return 0; \
}

#define ADDOP_JABS(C, OP, O) { \
    if (!compiler_addop_j((C), (OP), (O), 1)) \
        return 0; \
}

#define ADDOP_JREL(C, OP, O) { \
    if (!compiler_addop_j((C), (OP), (O), 0)) \
        return 0; \
}

/* VISIT and VISIT_SEQ takes an ASDL type as their second argument.  They use
   the ASDL name to synthesize the name of the C type and the visit function.
*/

#define VISIT(C, TYPE, V) {\
    if (!compiler_visit_ ## TYPE((C), (V))) \
        return 0; \
}

#define VISIT_IN_SCOPE(C, TYPE, V) {\
    if (!compiler_visit_ ## TYPE((C), (V))) { \
        compiler_exit_scope(c); \
        return 0; \
    } \
}

#define VISIT_SLICE(C, V, CTX) {\
    if (!compiler_visit_slice((C), (V), (CTX))) \
        return 0; \
}

#define VISIT_SEQ(C, TYPE, SEQ) { \
    int _i; \
    asdl_seq *seq = (SEQ); /* avoid variable capture */ \
    for (_i = 0; _i < asdl_seq_LEN(seq); _i++) { \
        TYPE ## _ty elt = (TYPE ## _ty)asdl_seq_GET(seq, _i); \
        if (!compiler_visit_ ## TYPE((C), elt)) \
            return 0; \
    } \
}

#define VISIT_SEQ_IN_SCOPE(C, TYPE, SEQ) { \
    int _i; \
    asdl_seq *seq = (SEQ); /* avoid variable capture */ \
    for (_i = 0; _i < asdl_seq_LEN(seq); _i++) { \
        TYPE ## _ty elt = (TYPE ## _ty)asdl_seq_GET(seq, _i); \
        if (!compiler_visit_ ## TYPE((C), elt)) { \
            compiler_exit_scope(c); \
            return 0; \
        } \
    } \
}

/* Search if variable annotations are present statically in a block. */

static int
find_ann(asdl_seq *stmts)
{
    int i, j, res = 0;
    stmt_ty st;

    for (i = 0; i < asdl_seq_LEN(stmts); i++) {
        st = (stmt_ty)asdl_seq_GET(stmts, i);
        switch (st->kind) {
        case AnnAssign_kind:
            return 1;
        case For_kind:
            res = find_ann(st->v.For.body) ||
                  find_ann(st->v.For.orelse);
            break;
        case AsyncFor_kind:
            res = find_ann(st->v.AsyncFor.body) ||
                  find_ann(st->v.AsyncFor.orelse);
            break;
        case While_kind:
            res = find_ann(st->v.While.body) ||
                  find_ann(st->v.While.orelse);
            break;
        case If_kind:
            res = find_ann(st->v.If.body) ||
                  find_ann(st->v.If.orelse);
            break;
        case With_kind:
            res = find_ann(st->v.With.body);
            break;
        case AsyncWith_kind:
            res = find_ann(st->v.AsyncWith.body);
            break;
        case Try_kind:
            for (j = 0; j < asdl_seq_LEN(st->v.Try.handlers); j++) {
                excepthandler_ty handler = (excepthandler_ty)asdl_seq_GET(
                    st->v.Try.handlers, j);
                if (find_ann(handler->v.ExceptHandler.body)) {
                    return 1;
                }
            }
            res = find_ann(st->v.Try.body) ||
                  find_ann(st->v.Try.finalbody) ||
                  find_ann(st->v.Try.orelse);
            break;
        default:
            res = 0;
        }
        if (res) {
            break;
        }
    }
    return res;
}

/*
 * Frame block handling functions
 */

static int
compiler_push_fblock(struct compiler *c, enum fblocktype t, basicblock *b,
                     basicblock *exit)
{
    struct fblockinfo *f;
    if (c->u->u_nfblocks >= CO_MAXBLOCKS) {
        PyErr_SetString(PyExc_SyntaxError,
                        "too many statically nested blocks");
        return 0;
    }
    f = &c->u->u_fblock[c->u->u_nfblocks++];
    f->fb_type = t;
    f->fb_block = b;
    f->fb_exit = exit;
    return 1;
}

static void
compiler_pop_fblock(struct compiler *c, enum fblocktype t, basicblock *b)
{
    struct compiler_unit *u = c->u;
    assert(u->u_nfblocks > 0);
    u->u_nfblocks--;
    assert(u->u_fblock[u->u_nfblocks].fb_type == t);
    assert(u->u_fblock[u->u_nfblocks].fb_block == b);
}

/* Unwind a frame block.  If preserve_tos is true, the TOS before
 * popping the blocks will be restored afterwards.
 */
static int
compiler_unwind_fblock(struct compiler *c, struct fblockinfo *info,
                       int preserve_tos)
{
    switch (info->fb_type) {
        case WHILE_LOOP:
            return 1;

        case FINALLY_END:
            ADDOP_I(c, POP_FINALLY, preserve_tos);
            return 1;

        case FOR_LOOP:
            /* Pop the iterator */
            if (preserve_tos) {
                ADDOP(c, ROT_TWO);
            }
            ADDOP(c, POP_TOP);
            return 1;

        case EXCEPT:
            ADDOP(c, POP_BLOCK);
            return 1;

        case FINALLY_TRY:
            ADDOP(c, POP_BLOCK);
            ADDOP_JREL(c, CALL_FINALLY, info->fb_exit);
            return 1;

        case WITH:
        case ASYNC_WITH:
            ADDOP(c, POP_BLOCK);
            if (preserve_tos) {
                ADDOP(c, ROT_TWO);
            }
            ADDOP(c, BEGIN_FINALLY);
            ADDOP(c, WITH_CLEANUP_START);
            if (info->fb_type == ASYNC_WITH) {
                ADDOP(c, GET_AWAITABLE);
                ADDOP_LOAD_CONST(c, Py_None);
                ADDOP(c, YIELD_FROM);
            }
            ADDOP(c, WITH_CLEANUP_FINISH);
            ADDOP_I(c, POP_FINALLY, 0);
            return 1;

        case HANDLER_CLEANUP:
            if (preserve_tos) {
                ADDOP(c, ROT_FOUR);
            }
            if (info->fb_exit) {
                ADDOP(c, POP_BLOCK);
                ADDOP(c, POP_EXCEPT);
                ADDOP_JREL(c, CALL_FINALLY, info->fb_exit);
            }
            else {
                ADDOP(c, POP_EXCEPT);
            }
            return 1;
    }
    Py_UNREACHABLE();
}

/* Compile a sequence of statements, checking for a docstring
   and for annotations. */

static int
compiler_body(struct compiler *c, asdl_seq *stmts)
{
    int i = 0;
    stmt_ty st;
    PyObject *docstring;

    /* Set current line number to the line number of first statement.
       This way line number for SETUP_ANNOTATIONS will always
       coincide with the line number of first "real" statement in module.
       If body is empy, then lineno will be set later in assemble. */
    if (c->u->u_scope_type == COMPILER_SCOPE_MODULE &&
        !c->u->u_lineno && asdl_seq_LEN(stmts)) {
        st = (stmt_ty)asdl_seq_GET(stmts, 0);
        c->u->u_lineno = st->lineno;
    }
    /* Every annotated class and module should have __annotations__. */
    if (find_ann(stmts)) {
        ADDOP(c, SETUP_ANNOTATIONS);
    }
    if (!asdl_seq_LEN(stmts))
        return 1;
    /* if not -OO mode, set docstring */
    if (c->c_optimize < 2) {
        docstring = _PyAST_GetDocString(stmts);
        if (docstring) {
            i = 1;
            st = (stmt_ty)asdl_seq_GET(stmts, 0);
            assert(st->kind == Expr_kind);
            VISIT(c, expr, st->v.Expr.value);
            if (!compiler_nameop(c, __doc__, Store))
                return 0;
        }
    }
    for (; i < asdl_seq_LEN(stmts); i++)
        VISIT(c, stmt, (stmt_ty)asdl_seq_GET(stmts, i));
    return 1;
}

static PyCodeObject *
compiler_mod(struct compiler *c, mod_ty mod)
{
    PyCodeObject *co;
    int addNone = 1;
    static PyObject *module;
    if (!module) {
        module = PyUnicode_InternFromString("<module>");
        if (!module)
            return NULL;
    }
    /* Use 0 for firstlineno initially, will fixup in assemble(). */
    if (!compiler_enter_scope(c, module, COMPILER_SCOPE_MODULE, mod, 0))
        return NULL;
    switch (mod->kind) {
    case Module_kind:
        if (!compiler_body(c, mod->v.Module.body)) {
            compiler_exit_scope(c);
            return 0;
        }
        break;
    case Interactive_kind:
        if (find_ann(mod->v.Interactive.body)) {
            ADDOP(c, SETUP_ANNOTATIONS);
        }
        c->c_interactive = 1;
        VISIT_SEQ_IN_SCOPE(c, stmt,
                                mod->v.Interactive.body);
        break;
    case Expression_kind:
        VISIT_IN_SCOPE(c, expr, mod->v.Expression.body);
        addNone = 0;
        break;
    case Suite_kind:
        PyErr_SetString(PyExc_SystemError,
                        "suite should not be possible");
        return 0;
    default:
        PyErr_Format(PyExc_SystemError,
                     "module kind %d should not be possible",
                     mod->kind);
        return 0;
    }
    co = assemble(c, addNone);
    compiler_exit_scope(c);
    return co;
}

/* The test for LOCAL must come before the test for FREE in order to
   handle classes where name is both local and free.  The local var is
   a method and the free var is a free var referenced within a method.
*/

static int
get_ref_type(struct compiler *c, PyObject *name)
{
    int scope;
    if (c->u->u_scope_type == COMPILER_SCOPE_CLASS &&
        _PyUnicode_EqualToASCIIString(name, "__class__"))
        return CELL;
    scope = PyST_GetScope(c->u->u_ste, name);
    if (scope == 0) {
        char buf[350];
        PyOS_snprintf(buf, sizeof(buf),
                      "unknown scope for %.100s in %.100s(%s)\n"
                      "symbols: %s\nlocals: %s\nglobals: %s",
                      PyUnicode_AsUTF8(name),
                      PyUnicode_AsUTF8(c->u->u_name),
                      PyUnicode_AsUTF8(PyObject_Repr(c->u->u_ste->ste_id)),
                      PyUnicode_AsUTF8(PyObject_Repr(c->u->u_ste->ste_symbols)),
                      PyUnicode_AsUTF8(PyObject_Repr(c->u->u_varnames)),
                      PyUnicode_AsUTF8(PyObject_Repr(c->u->u_names))
        );
        Py_FatalError(buf);
    }

    return scope;
}

static int
compiler_lookup_arg(PyObject *dict, PyObject *name)
{
    PyObject *v;
    v = PyDict_GetItem(dict, name);
    if (v == NULL)
        return -1;
    return PyLong_AS_LONG(v);
}

static int
compiler_make_closure(struct compiler *c, PyCodeObject *co, Py_ssize_t flags, PyObject *qualname)
{
    Py_ssize_t i, free = PyCode_GetNumFree(co);
    if (qualname == NULL)
        qualname = co->co_name;

    if (free) {
        for (i = 0; i < free; ++i) {
            /* Bypass com_addop_varname because it will generate
               LOAD_DEREF but LOAD_CLOSURE is needed.
            */
            PyObject *name = PyTuple_GET_ITEM(co->co_freevars, i);
            int arg, reftype;

            /* Special case: If a class contains a method with a
               free variable that has the same name as a method,
               the name will be considered free *and* local in the
               class.  It should be handled by the closure, as
               well as by the normal name loookup logic.
            */
            reftype = get_ref_type(c, name);
            if (reftype == CELL)
                arg = compiler_lookup_arg(c->u->u_cellvars, name);
            else /* (reftype == FREE) */
                arg = compiler_lookup_arg(c->u->u_freevars, name);
            if (arg == -1) {
                fprintf(stderr,
                    "lookup %s in %s %d %d\n"
                    "freevars of %s: %s\n",
                    PyUnicode_AsUTF8(PyObject_Repr(name)),
                    PyUnicode_AsUTF8(c->u->u_name),
                    reftype, arg,
                    PyUnicode_AsUTF8(co->co_name),
                    PyUnicode_AsUTF8(PyObject_Repr(co->co_freevars)));
                Py_FatalError("compiler_make_closure()");
            }
            ADDOP_I(c, LOAD_CLOSURE, arg);
        }
        flags |= 0x08;
        ADDOP_I(c, BUILD_TUPLE, free);
    }
    ADDOP_LOAD_CONST(c, (PyObject*)co);
    ADDOP_LOAD_CONST(c, qualname);
    ADDOP_I(c, MAKE_FUNCTION, flags);
    return 1;
}

static int
compiler_decorators(struct compiler *c, asdl_seq* decos)
{
    int i;

    if (!decos)
        return 1;

    for (i = 0; i < asdl_seq_LEN(decos); i++) {
        VISIT(c, expr, (expr_ty)asdl_seq_GET(decos, i));
    }
    return 1;
}

static int
compiler_visit_kwonlydefaults(struct compiler *c, asdl_seq *kwonlyargs,
                              asdl_seq *kw_defaults)
{
    /* Push a dict of keyword-only default values.

       Return 0 on error, -1 if no dict pushed, 1 if a dict is pushed.
       */
    int i;
    PyObject *keys = NULL;

    for (i = 0; i < asdl_seq_LEN(kwonlyargs); i++) {
        arg_ty arg = asdl_seq_GET(kwonlyargs, i);
        expr_ty default_ = asdl_seq_GET(kw_defaults, i);
        if (default_) {
            PyObject *mangled = _Py_Mangle(c->u->u_private, arg->arg);
            if (!mangled) {
                goto error;
            }
            if (keys == NULL) {
                keys = PyList_New(1);
                if (keys == NULL) {
                    Py_DECREF(mangled);
                    return 0;
                }
                PyList_SET_ITEM(keys, 0, mangled);
            }
            else {
                int res = PyList_Append(keys, mangled);
                Py_DECREF(mangled);
                if (res == -1) {
                    goto error;
                }
            }
            if (!compiler_visit_expr(c, default_)) {
                goto error;
            }
        }
    }
    if (keys != NULL) {
        Py_ssize_t default_count = PyList_GET_SIZE(keys);
        PyObject *keys_tuple = PyList_AsTuple(keys);
        Py_DECREF(keys);
        ADDOP_LOAD_CONST_NEW(c, keys_tuple);
        ADDOP_I(c, BUILD_CONST_KEY_MAP, default_count);
        assert(default_count > 0);
        return 1;
    }
    else {
        return -1;
    }

error:
    Py_XDECREF(keys);
    return 0;
}

static int
compiler_visit_annexpr(struct compiler *c, expr_ty annotation)
{
    ADDOP_LOAD_CONST_NEW(c, _PyAST_ExprAsUnicode(annotation));
    return 1;
}

static int
compiler_visit_argannotation(struct compiler *c, identifier id,
    expr_ty annotation, PyObject *names)
{
    if (annotation) {
        PyObject *mangled;
        if (c->c_future->ff_features & CO_FUTURE_ANNOTATIONS) {
            VISIT(c, annexpr, annotation)
        }
        else {
            VISIT(c, expr, annotation);
        }
        mangled = _Py_Mangle(c->u->u_private, id);
        if (!mangled)
            return 0;
        if (PyList_Append(names, mangled) < 0) {
            Py_DECREF(mangled);
            return 0;
        }
        Py_DECREF(mangled);
    }
    return 1;
}

static int
compiler_visit_argannotations(struct compiler *c, asdl_seq* args,
                              PyObject *names)
{
    int i;
    for (i = 0; i < asdl_seq_LEN(args); i++) {
        arg_ty arg = (arg_ty)asdl_seq_GET(args, i);
        if (!compiler_visit_argannotation(
                        c,
                        arg->arg,
                        arg->annotation,
                        names))
            return 0;
    }
    return 1;
}

static int
compiler_visit_annotations(struct compiler *c, arguments_ty args,
                           expr_ty returns)
{
    /* Push arg annotation dict.
       The expressions are evaluated out-of-order wrt the source code.

       Return 0 on error, -1 if no dict pushed, 1 if a dict is pushed.
       */
    static identifier return_str;
    PyObject *names;
    Py_ssize_t len;
    names = PyList_New(0);
    if (!names)
        return 0;

    if (!compiler_visit_argannotations(c, args->args, names))
        goto error;
    if (args->vararg && args->vararg->annotation &&
        !compiler_visit_argannotation(c, args->vararg->arg,
                                     args->vararg->annotation, names))
        goto error;
    if (!compiler_visit_argannotations(c, args->kwonlyargs, names))
        goto error;
    if (args->kwarg && args->kwarg->annotation &&
        !compiler_visit_argannotation(c, args->kwarg->arg,
                                     args->kwarg->annotation, names))
        goto error;

    if (!return_str) {
        return_str = PyUnicode_InternFromString("return");
        if (!return_str)
            goto error;
    }
    if (!compiler_visit_argannotation(c, return_str, returns, names)) {
        goto error;
    }

    len = PyList_GET_SIZE(names);
    if (len) {
        PyObject *keytuple = PyList_AsTuple(names);
        Py_DECREF(names);
        ADDOP_LOAD_CONST_NEW(c, keytuple);
        ADDOP_I(c, BUILD_CONST_KEY_MAP, len);
        return 1;
    }
    else {
        Py_DECREF(names);
        return -1;
    }

error:
    Py_DECREF(names);
    return 0;
}

static int
compiler_visit_defaults(struct compiler *c, arguments_ty args)
{
    VISIT_SEQ(c, expr, args->defaults);
    ADDOP_I(c, BUILD_TUPLE, asdl_seq_LEN(args->defaults));
    return 1;
}

static Py_ssize_t
compiler_default_arguments(struct compiler *c, arguments_ty args)
{
    Py_ssize_t funcflags = 0;
    if (args->defaults && asdl_seq_LEN(args->defaults) > 0) {
        if (!compiler_visit_defaults(c, args))
            return -1;
        funcflags |= 0x01;
    }
    if (args->kwonlyargs) {
        int res = compiler_visit_kwonlydefaults(c, args->kwonlyargs,
                                                args->kw_defaults);
        if (res == 0) {
            return -1;
        }
        else if (res > 0) {
            funcflags |= 0x02;
        }
    }
    return funcflags;
}

static int
compiler_function(struct compiler *c, stmt_ty s, int is_async)
{
    PyCodeObject *co;
    PyObject *qualname, *docstring = NULL;
    arguments_ty args;
    expr_ty returns;
    identifier name;
    asdl_seq* decos;
    asdl_seq *body;
    Py_ssize_t i, funcflags;
    int annotations;
    int scope_type;
    int firstlineno;

    if (is_async) {
        assert(s->kind == AsyncFunctionDef_kind);

        args = s->v.AsyncFunctionDef.args;
        returns = s->v.AsyncFunctionDef.returns;
        decos = s->v.AsyncFunctionDef.decorator_list;
        name = s->v.AsyncFunctionDef.name;
        body = s->v.AsyncFunctionDef.body;

        scope_type = COMPILER_SCOPE_ASYNC_FUNCTION;
    } else {
        assert(s->kind == FunctionDef_kind);

        args = s->v.FunctionDef.args;
        returns = s->v.FunctionDef.returns;
        decos = s->v.FunctionDef.decorator_list;
        name = s->v.FunctionDef.name;
        body = s->v.FunctionDef.body;

        scope_type = COMPILER_SCOPE_FUNCTION;
    }

    if (!compiler_decorators(c, decos))
        return 0;

    firstlineno = s->lineno;
    if (asdl_seq_LEN(decos)) {
        firstlineno = ((expr_ty)asdl_seq_GET(decos, 0))->lineno;
    }

    funcflags = compiler_default_arguments(c, args);
    if (funcflags == -1) {
        return 0;
    }

    annotations = compiler_visit_annotations(c, args, returns);
    if (annotations == 0) {
        return 0;
    }
    else if (annotations > 0) {
        funcflags |= 0x04;
    }

    if (!compiler_enter_scope(c, name, scope_type, (void *)s, firstlineno)) {
        return 0;
    }

    /* if not -OO mode, add docstring */
    if (c->c_optimize < 2) {
        docstring = _PyAST_GetDocString(body);
    }
    if (compiler_add_const(c, docstring ? docstring : Py_None) < 0) {
        compiler_exit_scope(c);
        return 0;
    }

    c->u->u_argcount = asdl_seq_LEN(args->args);
    c->u->u_kwonlyargcount = asdl_seq_LEN(args->kwonlyargs);
    VISIT_SEQ_IN_SCOPE(c, stmt, body);
    co = assemble(c, 1);
    qualname = c->u->u_qualname;
    Py_INCREF(qualname);
    compiler_exit_scope(c);
    if (co == NULL) {
        Py_XDECREF(qualname);
        Py_XDECREF(co);
        return 0;
    }

    compiler_make_closure(c, co, funcflags, qualname);
    Py_DECREF(qualname);
    Py_DECREF(co);

    /* decorators */
    for (i = 0; i < asdl_seq_LEN(decos); i++) {
        ADDOP_I(c, CALL_FUNCTION, 1);
    }

    return compiler_nameop(c, name, Store);
}

static int
compiler_class(struct compiler *c, stmt_ty s)
{
    PyCodeObject *co;
    PyObject *str;
    int i, firstlineno;
    asdl_seq* decos = s->v.ClassDef.decorator_list;

    if (!compiler_decorators(c, decos))
        return 0;

    firstlineno = s->lineno;
    if (asdl_seq_LEN(decos)) {
        firstlineno = ((expr_ty)asdl_seq_GET(decos, 0))->lineno;
    }

    /* ultimately generate code for:
         <name> = __build_class__(<func>, <name>, *<bases>, **<keywords>)
       where:
         <func> is a function/closure created from the class body;
            it has a single argument (__locals__) where the dict
            (or MutableSequence) representing the locals is passed
         <name> is the class name
         <bases> is the positional arguments and *varargs argument
         <keywords> is the keyword arguments and **kwds argument
       This borrows from compiler_call.
    */

    /* 1. compile the class body into a code object */
    if (!compiler_enter_scope(c, s->v.ClassDef.name,
                              COMPILER_SCOPE_CLASS, (void *)s, firstlineno))
        return 0;
    /* this block represents what we do in the new scope */
    {
        /* use the class name for name mangling */
        Py_INCREF(s->v.ClassDef.name);
        Py_XSETREF(c->u->u_private, s->v.ClassDef.name);
        /* load (global) __name__ ... */
        str = PyUnicode_InternFromString("__name__");
        if (!str || !compiler_nameop(c, str, Load)) {
            Py_XDECREF(str);
            compiler_exit_scope(c);
            return 0;
        }
        Py_DECREF(str);
        /* ... and store it as __module__ */
        str = PyUnicode_InternFromString("__module__");
        if (!str || !compiler_nameop(c, str, Store)) {
            Py_XDECREF(str);
            compiler_exit_scope(c);
            return 0;
        }
        Py_DECREF(str);
        assert(c->u->u_qualname);
        ADDOP_LOAD_CONST(c, c->u->u_qualname);
        str = PyUnicode_InternFromString("__qualname__");
        if (!str || !compiler_nameop(c, str, Store)) {
            Py_XDECREF(str);
            compiler_exit_scope(c);
            return 0;
        }
        Py_DECREF(str);
        /* compile the body proper */
        if (!compiler_body(c, s->v.ClassDef.body)) {
            compiler_exit_scope(c);
            return 0;
        }
        /* Return __classcell__ if it is referenced, otherwise return None */
        if (c->u->u_ste->ste_needs_class_closure) {
            /* Store __classcell__ into class namespace & return it */
            str = PyUnicode_InternFromString("__class__");
            if (str == NULL) {
                compiler_exit_scope(c);
                return 0;
            }
            i = compiler_lookup_arg(c->u->u_cellvars, str);
            Py_DECREF(str);
            if (i < 0) {
                compiler_exit_scope(c);
                return 0;
            }
            assert(i == 0);

            ADDOP_I(c, LOAD_CLOSURE, i);
            ADDOP(c, DUP_TOP);
            str = PyUnicode_InternFromString("__classcell__");
            if (!str || !compiler_nameop(c, str, Store)) {
                Py_XDECREF(str);
                compiler_exit_scope(c);
                return 0;
            }
            Py_DECREF(str);
        }
        else {
            /* No methods referenced __class__, so just return None */
            assert(PyDict_GET_SIZE(c->u->u_cellvars) == 0);
            ADDOP_LOAD_CONST(c, Py_None);
        }
        ADDOP_IN_SCOPE(c, RETURN_VALUE);
        /* create the code object */
        co = assemble(c, 1);
    }
    /* leave the new scope */
    compiler_exit_scope(c);
    if (co == NULL)
        return 0;

    /* 2. load the 'build_class' function */
    ADDOP(c, LOAD_BUILD_CLASS);

    /* 3. load a function (or closure) made from the code object */
    compiler_make_closure(c, co, 0, NULL);
    Py_DECREF(co);

    /* 4. load class name */
    ADDOP_LOAD_CONST(c, s->v.ClassDef.name);

    /* 5. generate the rest of the code for the call */
    if (!compiler_call_helper(c, 2,
                              s->v.ClassDef.bases,
                              s->v.ClassDef.keywords))
        return 0;

    /* 6. apply decorators */
    for (i = 0; i < asdl_seq_LEN(decos); i++) {
        ADDOP_I(c, CALL_FUNCTION, 1);
    }

    /* 7. store into <name> */
    if (!compiler_nameop(c, s->v.ClassDef.name, Store))
        return 0;
    return 1;
}

/* Return 0 if the expression is a constant value except named singletons.
   Return 1 otherwise. */
static int
check_is_arg(expr_ty e)
{
    if (e->kind != Constant_kind) {
        return 1;
    }
    PyObject *value = e->v.Constant.value;
    return (value == Py_None
         || value == Py_False
         || value == Py_True
         || value == Py_Ellipsis);
}

/* Check operands of identity chacks ("is" and "is not").
   Emit a warning if any operand is a constant except named singletons.
   Return 0 on error.
 */
static int
check_compare(struct compiler *c, expr_ty e)
{
    Py_ssize_t i, n;
    int left = check_is_arg(e->v.Compare.left);
    n = asdl_seq_LEN(e->v.Compare.ops);
    for (i = 0; i < n; i++) {
        cmpop_ty op = (cmpop_ty)asdl_seq_GET(e->v.Compare.ops, i);
        int right = check_is_arg((expr_ty)asdl_seq_GET(e->v.Compare.comparators, i));
        if (op == Is || op == IsNot) {
            if (!right || !left) {
                const char *msg = (op == Is)
                        ? "\"is\" with a literal. Did you mean \"==\"?"
                        : "\"is not\" with a literal. Did you mean \"!=\"?";
                return compiler_warn(c, msg);
            }
        }
        left = right;
    }
    return 1;
}

static int
cmpop(cmpop_ty op)
{
    switch (op) {
    case Eq:
        return PyCmp_EQ;
    case NotEq:
        return PyCmp_NE;
    case Lt:
        return PyCmp_LT;
    case LtE:
        return PyCmp_LE;
    case Gt:
        return PyCmp_GT;
    case GtE:
        return PyCmp_GE;
    case Is:
        return PyCmp_IS;
    case IsNot:
        return PyCmp_IS_NOT;
    case In:
        return PyCmp_IN;
    case NotIn:
        return PyCmp_NOT_IN;
    default:
        return PyCmp_BAD;
    }
}

static int
compiler_jump_if(struct compiler *c, expr_ty e, basicblock *next, int cond)
{
    switch (e->kind) {
    case UnaryOp_kind:
        if (e->v.UnaryOp.op == Not)
            return compiler_jump_if(c, e->v.UnaryOp.operand, next, !cond);
        /* fallback to general implementation */
        break;
    case BoolOp_kind: {
        asdl_seq *s = e->v.BoolOp.values;
        Py_ssize_t i, n = asdl_seq_LEN(s) - 1;
        assert(n >= 0);
        int cond2 = e->v.BoolOp.op == Or;
        basicblock *next2 = next;
        if (!cond2 != !cond) {
            next2 = compiler_new_block(c);
            if (next2 == NULL)
                return 0;
        }
        for (i = 0; i < n; ++i) {
            if (!compiler_jump_if(c, (expr_ty)asdl_seq_GET(s, i), next2, cond2))
                return 0;
        }
        if (!compiler_jump_if(c, (expr_ty)asdl_seq_GET(s, n), next, cond))
            return 0;
        if (next2 != next)
            compiler_use_next_block(c, next2);
        return 1;
    }
    case IfExp_kind: {
        basicblock *end, *next2;
        end = compiler_new_block(c);
        if (end == NULL)
            return 0;
        next2 = compiler_new_block(c);
        if (next2 == NULL)
            return 0;
        if (!compiler_jump_if(c, e->v.IfExp.test, next2, 0))
            return 0;
        if (!compiler_jump_if(c, e->v.IfExp.body, next, cond))
            return 0;
        ADDOP_JREL(c, JUMP_FORWARD, end);
        compiler_use_next_block(c, next2);
        if (!compiler_jump_if(c, e->v.IfExp.orelse, next, cond))
            return 0;
        compiler_use_next_block(c, end);
        return 1;
    }
    case Compare_kind: {
        Py_ssize_t i, n = asdl_seq_LEN(e->v.Compare.ops) - 1;
        if (n > 0) {
            if (!check_compare(c, e)) {
                return 0;
            }
            basicblock *cleanup = compiler_new_block(c);
            if (cleanup == NULL)
                return 0;
            VISIT(c, expr, e->v.Compare.left);
            for (i = 0; i < n; i++) {
                VISIT(c, expr,
                    (expr_ty)asdl_seq_GET(e->v.Compare.comparators, i));
                ADDOP(c, DUP_TOP);
                ADDOP(c, ROT_THREE);
                ADDOP_I(c, COMPARE_OP,
                    cmpop((cmpop_ty)(asdl_seq_GET(e->v.Compare.ops, i))));
                ADDOP_JABS(c, POP_JUMP_IF_FALSE, cleanup);
                NEXT_BLOCK(c);
            }
            VISIT(c, expr, (expr_ty)asdl_seq_GET(e->v.Compare.comparators, n));
            ADDOP_I(c, COMPARE_OP,
                   cmpop((cmpop_ty)(asdl_seq_GET(e->v.Compare.ops, n))));
            ADDOP_JABS(c, cond ? POP_JUMP_IF_TRUE : POP_JUMP_IF_FALSE, next);
            basicblock *end = compiler_new_block(c);
            if (end == NULL)
                return 0;
            ADDOP_JREL(c, JUMP_FORWARD, end);
            compiler_use_next_block(c, cleanup);
            ADDOP(c, POP_TOP);
            if (!cond) {
                ADDOP_JREL(c, JUMP_FORWARD, next);
            }
            compiler_use_next_block(c, end);
            return 1;
        }
        /* fallback to general implementation */
        break;
    }
    default:
        /* fallback to general implementation */
        break;
    }

    /* general implementation */
    VISIT(c, expr, e);
    ADDOP_JABS(c, cond ? POP_JUMP_IF_TRUE : POP_JUMP_IF_FALSE, next);
    return 1;
}

static int
compiler_ifexp(struct compiler *c, expr_ty e)
{
    basicblock *end, *next;

    assert(e->kind == IfExp_kind);
    end = compiler_new_block(c);
    if (end == NULL)
        return 0;
    next = compiler_new_block(c);
    if (next == NULL)
        return 0;
    if (!compiler_jump_if(c, e->v.IfExp.test, next, 0))
        return 0;
    VISIT(c, expr, e->v.IfExp.body);
    ADDOP_JREL(c, JUMP_FORWARD, end);
    compiler_use_next_block(c, next);
    VISIT(c, expr, e->v.IfExp.orelse);
    compiler_use_next_block(c, end);
    return 1;
}

static int
compiler_lambda(struct compiler *c, expr_ty e)
{
    PyCodeObject *co;
    PyObject *qualname;
    static identifier name;
    Py_ssize_t funcflags;
    arguments_ty args = e->v.Lambda.args;
    assert(e->kind == Lambda_kind);

    if (!name) {
        name = PyUnicode_InternFromString("<lambda>");
        if (!name)
            return 0;
    }

    funcflags = compiler_default_arguments(c, args);
    if (funcflags == -1) {
        return 0;
    }

    if (!compiler_enter_scope(c, name, COMPILER_SCOPE_LAMBDA,
                              (void *)e, e->lineno))
        return 0;

    /* Make None the first constant, so the lambda can't have a
       docstring. */
    if (compiler_add_const(c, Py_None) < 0)
        return 0;

    c->u->u_argcount = asdl_seq_LEN(args->args);
    c->u->u_kwonlyargcount = asdl_seq_LEN(args->kwonlyargs);
    VISIT_IN_SCOPE(c, expr, e->v.Lambda.body);
    if (c->u->u_ste->ste_generator) {
        co = assemble(c, 0);
    }
    else {
        ADDOP_IN_SCOPE(c, RETURN_VALUE);
        co = assemble(c, 1);
    }
    qualname = c->u->u_qualname;
    Py_INCREF(qualname);
    compiler_exit_scope(c);
    if (co == NULL)
        return 0;

    compiler_make_closure(c, co, funcflags, qualname);
    Py_DECREF(qualname);
    Py_DECREF(co);

    return 1;
}

static int
compiler_if(struct compiler *c, stmt_ty s)
{
    basicblock *end, *next;
    int constant;
    assert(s->kind == If_kind);
    end = compiler_new_block(c);
    if (end == NULL)
        return 0;

    constant = expr_constant(s->v.If.test);
    /* constant = 0: "if 0"
     * constant = 1: "if 1", "if 2", ...
     * constant = -1: rest */
    if (constant == 0) {
        if (s->v.If.orelse)
            VISIT_SEQ(c, stmt, s->v.If.orelse);
    } else if (constant == 1) {
        VISIT_SEQ(c, stmt, s->v.If.body);
    } else {
        if (asdl_seq_LEN(s->v.If.orelse)) {
            next = compiler_new_block(c);
            if (next == NULL)
                return 0;
        }
        else
            next = end;
        if (!compiler_jump_if(c, s->v.If.test, next, 0))
            return 0;
        VISIT_SEQ(c, stmt, s->v.If.body);
        if (asdl_seq_LEN(s->v.If.orelse)) {
            ADDOP_JREL(c, JUMP_FORWARD, end);
            compiler_use_next_block(c, next);
            VISIT_SEQ(c, stmt, s->v.If.orelse);
        }
    }
    compiler_use_next_block(c, end);
    return 1;
}

static int
compiler_for(struct compiler *c, stmt_ty s)
{
    basicblock *start, *cleanup, *end;

    start = compiler_new_block(c);
    cleanup = compiler_new_block(c);
    end = compiler_new_block(c);
    if (start == NULL || end == NULL || cleanup == NULL)
        return 0;

    if (!compiler_push_fblock(c, FOR_LOOP, start, end))
        return 0;

    VISIT(c, expr, s->v.For.iter);
    ADDOP(c, GET_ITER);
    compiler_use_next_block(c, start);
    ADDOP_JREL(c, FOR_ITER, cleanup);
    VISIT(c, expr, s->v.For.target);
    VISIT_SEQ(c, stmt, s->v.For.body);
    ADDOP_JABS(c, JUMP_ABSOLUTE, start);
    compiler_use_next_block(c, cleanup);

    compiler_pop_fblock(c, FOR_LOOP, start);

    VISIT_SEQ(c, stmt, s->v.For.orelse);
    compiler_use_next_block(c, end);
    return 1;
}


static int
compiler_async_for(struct compiler *c, stmt_ty s)
{
    basicblock *start, *except, *end;
    if (c->u->u_scope_type != COMPILER_SCOPE_ASYNC_FUNCTION) {
        return compiler_error(c, "'async for' outside async function");
    }

    start = compiler_new_block(c);
    except = compiler_new_block(c);
    end = compiler_new_block(c);

    if (start == NULL || except == NULL || end == NULL)
        return 0;

    VISIT(c, expr, s->v.AsyncFor.iter);
    ADDOP(c, GET_AITER);

    compiler_use_next_block(c, start);
    if (!compiler_push_fblock(c, FOR_LOOP, start, end))
        return 0;

    /* SETUP_FINALLY to guard the __anext__ call */
    ADDOP_JREL(c, SETUP_FINALLY, except);
    ADDOP(c, GET_ANEXT);
    ADDOP_LOAD_CONST(c, Py_None);
    ADDOP(c, YIELD_FROM);
    ADDOP(c, POP_BLOCK);  /* for SETUP_FINALLY */

    /* Success block for __anext__ */
    VISIT(c, expr, s->v.AsyncFor.target);
    VISIT_SEQ(c, stmt, s->v.AsyncFor.body);
    ADDOP_JABS(c, JUMP_ABSOLUTE, start);

    compiler_pop_fblock(c, FOR_LOOP, start);

    /* Except block for __anext__ */
    compiler_use_next_block(c, except);
    ADDOP(c, END_ASYNC_FOR);

    /* `else` block */
    VISIT_SEQ(c, stmt, s->v.For.orelse);

    compiler_use_next_block(c, end);

    return 1;
}

static int
compiler_while(struct compiler *c, stmt_ty s)
{
    basicblock *loop, *orelse, *end, *anchor = NULL;
    int constant = expr_constant(s->v.While.test);

    if (constant == 0) {
        if (s->v.While.orelse)
            VISIT_SEQ(c, stmt, s->v.While.orelse);
        return 1;
    }
    loop = compiler_new_block(c);
    end = compiler_new_block(c);
    if (constant == -1) {
        anchor = compiler_new_block(c);
        if (anchor == NULL)
            return 0;
    }
    if (loop == NULL || end == NULL)
        return 0;
    if (s->v.While.orelse) {
        orelse = compiler_new_block(c);
        if (orelse == NULL)
            return 0;
    }
    else
        orelse = NULL;

    compiler_use_next_block(c, loop);
    if (!compiler_push_fblock(c, WHILE_LOOP, loop, end))
        return 0;
    if (constant == -1) {
        if (!compiler_jump_if(c, s->v.While.test, anchor, 0))
            return 0;
    }
    VISIT_SEQ(c, stmt, s->v.While.body);
    ADDOP_JABS(c, JUMP_ABSOLUTE, loop);

    /* XXX should the two POP instructions be in a separate block
       if there is no else clause ?
    */

    if (constant == -1)
        compiler_use_next_block(c, anchor);
    compiler_pop_fblock(c, WHILE_LOOP, loop);

    if (orelse != NULL) /* what if orelse is just pass? */
        VISIT_SEQ(c, stmt, s->v.While.orelse);
    compiler_use_next_block(c, end);

    return 1;
}

static int
compiler_return(struct compiler *c, stmt_ty s)
{
    int preserve_tos = ((s->v.Return.value != NULL) &&
                        (s->v.Return.value->kind != Constant_kind));
    if (c->u->u_ste->ste_type != FunctionBlock)
        return compiler_error(c, "'return' outside function");
    if (s->v.Return.value != NULL &&
        c->u->u_ste->ste_coroutine && c->u->u_ste->ste_generator)
    {
            return compiler_error(
                c, "'return' with value in async generator");
    }
    if (preserve_tos) {
        VISIT(c, expr, s->v.Return.value);
    }
    for (int depth = c->u->u_nfblocks; depth--;) {
        struct fblockinfo *info = &c->u->u_fblock[depth];

        if (!compiler_unwind_fblock(c, info, preserve_tos))
            return 0;
    }
    if (s->v.Return.value == NULL) {
        ADDOP_LOAD_CONST(c, Py_None);
    }
    else if (!preserve_tos) {
        VISIT(c, expr, s->v.Return.value);
    }
    ADDOP(c, RETURN_VALUE);

    return 1;
}

static int
compiler_break(struct compiler *c)
{
    for (int depth = c->u->u_nfblocks; depth--;) {
        struct fblockinfo *info = &c->u->u_fblock[depth];

        if (!compiler_unwind_fblock(c, info, 0))
            return 0;
        if (info->fb_type == WHILE_LOOP || info->fb_type == FOR_LOOP) {
            ADDOP_JABS(c, JUMP_ABSOLUTE, info->fb_exit);
            return 1;
        }
    }
    return compiler_error(c, "'break' outside loop");
}

static int
compiler_continue(struct compiler *c)
{
    for (int depth = c->u->u_nfblocks; depth--;) {
        struct fblockinfo *info = &c->u->u_fblock[depth];

        if (info->fb_type == WHILE_LOOP || info->fb_type == FOR_LOOP) {
            ADDOP_JABS(c, JUMP_ABSOLUTE, info->fb_block);
            return 1;
        }
        if (!compiler_unwind_fblock(c, info, 0))
            return 0;
    }
    return compiler_error(c, "'continue' not properly in loop");
}


/* Code generated for "try: <body> finally: <finalbody>" is as follows:

        SETUP_FINALLY           L
        <code for body>
        POP_BLOCK
        BEGIN_FINALLY
    L:
        <code for finalbody>
        END_FINALLY

   The special instructions use the block stack.  Each block
   stack entry contains the instruction that created it (here
   SETUP_FINALLY), the level of the value stack at the time the
   block stack entry was created, and a label (here L).

   SETUP_FINALLY:
    Pushes the current value stack level and the label
    onto the block stack.
   POP_BLOCK:
    Pops en entry from the block stack.
   BEGIN_FINALLY
    Pushes NULL onto the value stack.
   END_FINALLY:
    Pops 1 (NULL or int) or 6 entries from the *value* stack and restore
    the raised and the caught exceptions they specify.

   The block stack is unwound when an exception is raised:
   when a SETUP_FINALLY entry is found, the raised and the caught
   exceptions are pushed onto the value stack (and the exception
   condition is cleared), and the interpreter jumps to the label
   gotten from the block stack.
*/

static int
compiler_try_finally(struct compiler *c, stmt_ty s)
{
    basicblock *body, *end;

    body = compiler_new_block(c);
    end = compiler_new_block(c);
    if (body == NULL || end == NULL)
        return 0;

    /* `try` block */
    ADDOP_JREL(c, SETUP_FINALLY, end);
    compiler_use_next_block(c, body);
    if (!compiler_push_fblock(c, FINALLY_TRY, body, end))
        return 0;
    if (s->v.Try.handlers && asdl_seq_LEN(s->v.Try.handlers)) {
        if (!compiler_try_except(c, s))
            return 0;
    }
    else {
        VISIT_SEQ(c, stmt, s->v.Try.body);
    }
    ADDOP(c, POP_BLOCK);
    ADDOP(c, BEGIN_FINALLY);
    compiler_pop_fblock(c, FINALLY_TRY, body);

    /* `finally` block */
    compiler_use_next_block(c, end);
    if (!compiler_push_fblock(c, FINALLY_END, end, NULL))
        return 0;
    VISIT_SEQ(c, stmt, s->v.Try.finalbody);
    ADDOP(c, END_FINALLY);
    compiler_pop_fblock(c, FINALLY_END, end);
    return 1;
}

/*
   Code generated for "try: S except E1 as V1: S1 except E2 as V2: S2 ...":
   (The contents of the value stack is shown in [], with the top
   at the right; 'tb' is trace-back info, 'val' the exception's
   associated value, and 'exc' the exception.)

   Value stack          Label   Instruction     Argument
   []                           SETUP_FINALLY   L1
   []                           <code for S>
   []                           POP_BLOCK
   []                           JUMP_FORWARD    L0

   [tb, val, exc]       L1:     DUP                             )
   [tb, val, exc, exc]          <evaluate E1>                   )
   [tb, val, exc, exc, E1]      COMPARE_OP      EXC_MATCH       ) only if E1
   [tb, val, exc, 1-or-0]       POP_JUMP_IF_FALSE       L2      )
   [tb, val, exc]               POP
   [tb, val]                    <assign to V1>  (or POP if no V1)
   [tb]                         POP
   []                           <code for S1>
                                JUMP_FORWARD    L0

   [tb, val, exc]       L2:     DUP
   .............................etc.......................

   [tb, val, exc]       Ln+1:   END_FINALLY     # re-raise exception

   []                   L0:     <next statement>

   Of course, parts are not generated if Vi or Ei is not present.
*/
static int
compiler_try_except(struct compiler *c, stmt_ty s)
{
    basicblock *body, *orelse, *except, *end;
    Py_ssize_t i, n;

    body = compiler_new_block(c);
    except = compiler_new_block(c);
    orelse = compiler_new_block(c);
    end = compiler_new_block(c);
    if (body == NULL || except == NULL || orelse == NULL || end == NULL)
        return 0;
    ADDOP_JREL(c, SETUP_FINALLY, except);
    compiler_use_next_block(c, body);
    if (!compiler_push_fblock(c, EXCEPT, body, NULL))
        return 0;
    VISIT_SEQ(c, stmt, s->v.Try.body);
    ADDOP(c, POP_BLOCK);
    compiler_pop_fblock(c, EXCEPT, body);
    ADDOP_JREL(c, JUMP_FORWARD, orelse);
    n = asdl_seq_LEN(s->v.Try.handlers);
    compiler_use_next_block(c, except);
    for (i = 0; i < n; i++) {
        excepthandler_ty handler = (excepthandler_ty)asdl_seq_GET(
            s->v.Try.handlers, i);
        if (!handler->v.ExceptHandler.type && i < n-1)
            return compiler_error(c, "default 'except:' must be last");
        c->u->u_lineno_set = 0;
        c->u->u_lineno = handler->lineno;
        c->u->u_col_offset = handler->col_offset;
        except = compiler_new_block(c);
        if (except == NULL)
            return 0;
        if (handler->v.ExceptHandler.type) {
            ADDOP(c, DUP_TOP);
            VISIT(c, expr, handler->v.ExceptHandler.type);
            ADDOP_I(c, COMPARE_OP, PyCmp_EXC_MATCH);
            ADDOP_JABS(c, POP_JUMP_IF_FALSE, except);
        }
        ADDOP(c, POP_TOP);
        if (handler->v.ExceptHandler.name) {
            basicblock *cleanup_end, *cleanup_body;

            cleanup_end = compiler_new_block(c);
            cleanup_body = compiler_new_block(c);
            if (cleanup_end == NULL || cleanup_body == NULL) {
                return 0;
            }

            compiler_nameop(c, handler->v.ExceptHandler.name, Store);
            ADDOP(c, POP_TOP);

            /*
              try:
                  # body
              except type as name:
                  try:
                      # body
                  finally:
                      name = None
                      del name
            */

            /* second try: */
            ADDOP_JREL(c, SETUP_FINALLY, cleanup_end);
            compiler_use_next_block(c, cleanup_body);
            if (!compiler_push_fblock(c, HANDLER_CLEANUP, cleanup_body, cleanup_end))
                return 0;

            /* second # body */
            VISIT_SEQ(c, stmt, handler->v.ExceptHandler.body);
            ADDOP(c, POP_BLOCK);
            ADDOP(c, BEGIN_FINALLY);
            compiler_pop_fblock(c, HANDLER_CLEANUP, cleanup_body);

            /* finally: */
            compiler_use_next_block(c, cleanup_end);
            if (!compiler_push_fblock(c, FINALLY_END, cleanup_end, NULL))
                return 0;

            /* name = None; del name */
            ADDOP_LOAD_CONST(c, Py_None);
            compiler_nameop(c, handler->v.ExceptHandler.name, Store);
            compiler_nameop(c, handler->v.ExceptHandler.name, Del);

            ADDOP(c, END_FINALLY);
            ADDOP(c, POP_EXCEPT);
            compiler_pop_fblock(c, FINALLY_END, cleanup_end);
        }
        else {
            basicblock *cleanup_body;

            cleanup_body = compiler_new_block(c);
            if (!cleanup_body)
                return 0;

            ADDOP(c, POP_TOP);
            ADDOP(c, POP_TOP);
            compiler_use_next_block(c, cleanup_body);
            if (!compiler_push_fblock(c, HANDLER_CLEANUP, cleanup_body, NULL))
                return 0;
            VISIT_SEQ(c, stmt, handler->v.ExceptHandler.body);
            ADDOP(c, POP_EXCEPT);
            compiler_pop_fblock(c, HANDLER_CLEANUP, cleanup_body);
        }
        ADDOP_JREL(c, JUMP_FORWARD, end);
        compiler_use_next_block(c, except);
    }
    ADDOP(c, END_FINALLY);
    compiler_use_next_block(c, orelse);
    VISIT_SEQ(c, stmt, s->v.Try.orelse);
    compiler_use_next_block(c, end);
    return 1;
}

static int
compiler_try(struct compiler *c, stmt_ty s) {
    if (s->v.Try.finalbody && asdl_seq_LEN(s->v.Try.finalbody))
        return compiler_try_finally(c, s);
    else
        return compiler_try_except(c, s);
}


static int
compiler_import_as(struct compiler *c, identifier name, identifier asname)
{
    /* The IMPORT_NAME opcode was already generated.  This function
       merely needs to bind the result to a name.

       If there is a dot in name, we need to split it and emit a
       IMPORT_FROM for each name.
    */
    Py_ssize_t len = PyUnicode_GET_LENGTH(name);
    Py_ssize_t dot = PyUnicode_FindChar(name, '.', 0, len, 1);
    if (dot == -2)
        return 0;
    if (dot != -1) {
        /* Consume the base module name to get the first attribute */
        while (1) {
            Py_ssize_t pos = dot + 1;
            PyObject *attr;
            dot = PyUnicode_FindChar(name, '.', pos, len, 1);
            if (dot == -2)
                return 0;
            attr = PyUnicode_Substring(name, pos, (dot != -1) ? dot : len);
            if (!attr)
                return 0;
            ADDOP_N(c, IMPORT_FROM, attr, names);
            if (dot == -1) {
                break;
            }
            ADDOP(c, ROT_TWO);
            ADDOP(c, POP_TOP);
        }
        if (!compiler_nameop(c, asname, Store)) {
            return 0;
        }
        ADDOP(c, POP_TOP);
        return 1;
    }
    return compiler_nameop(c, asname, Store);
}

static int
compiler_import(struct compiler *c, stmt_ty s)
{
    /* The Import node stores a module name like a.b.c as a single
       string.  This is convenient for all cases except
         import a.b.c as d
       where we need to parse that string to extract the individual
       module names.
       XXX Perhaps change the representation to make this case simpler?
     */
    Py_ssize_t i, n = asdl_seq_LEN(s->v.Import.names);

    for (i = 0; i < n; i++) {
        alias_ty alias = (alias_ty)asdl_seq_GET(s->v.Import.names, i);
        int r;

        ADDOP_LOAD_CONST(c, _PyLong_Zero);
        ADDOP_LOAD_CONST(c, Py_None);
        ADDOP_NAME(c, IMPORT_NAME, alias->name, names);

        if (alias->asname) {
            r = compiler_import_as(c, alias->name, alias->asname);
            if (!r)
                return r;
        }
        else {
            identifier tmp = alias->name;
            Py_ssize_t dot = PyUnicode_FindChar(
                alias->name, '.', 0, PyUnicode_GET_LENGTH(alias->name), 1);
            if (dot != -1) {
                tmp = PyUnicode_Substring(alias->name, 0, dot);
                if (tmp == NULL)
                    return 0;
            }
            r = compiler_nameop(c, tmp, Store);
            if (dot != -1) {
                Py_DECREF(tmp);
            }
            if (!r)
                return r;
        }
    }
    return 1;
}

static int
compiler_from_import(struct compiler *c, stmt_ty s)
{
    Py_ssize_t i, n = asdl_seq_LEN(s->v.ImportFrom.names);
    PyObject *names;
    static PyObject *empty_string;

    if (!empty_string) {
        empty_string = PyUnicode_FromString("");
        if (!empty_string)
            return 0;
    }

    ADDOP_LOAD_CONST_NEW(c, PyLong_FromLong(s->v.ImportFrom.level));

    names = PyTuple_New(n);
    if (!names)
        return 0;

    /* build up the names */
    for (i = 0; i < n; i++) {
        alias_ty alias = (alias_ty)asdl_seq_GET(s->v.ImportFrom.names, i);
        Py_INCREF(alias->name);
        PyTuple_SET_ITEM(names, i, alias->name);
    }

    if (s->lineno > c->c_future->ff_lineno && s->v.ImportFrom.module &&
        _PyUnicode_EqualToASCIIString(s->v.ImportFrom.module, "__future__")) {
        Py_DECREF(names);
        return compiler_error(c, "from __future__ imports must occur "
                              "at the beginning of the file");
    }
    ADDOP_LOAD_CONST_NEW(c, names);

    if (s->v.ImportFrom.module) {
        ADDOP_NAME(c, IMPORT_NAME, s->v.ImportFrom.module, names);
    }
    else {
        ADDOP_NAME(c, IMPORT_NAME, empty_string, names);
    }
    for (i = 0; i < n; i++) {
        alias_ty alias = (alias_ty)asdl_seq_GET(s->v.ImportFrom.names, i);
        identifier store_name;

        if (i == 0 && PyUnicode_READ_CHAR(alias->name, 0) == '*') {
            assert(n == 1);
            ADDOP(c, IMPORT_STAR);
            return 1;
        }

        ADDOP_NAME(c, IMPORT_FROM, alias->name, names);
        store_name = alias->name;
        if (alias->asname)
            store_name = alias->asname;

        if (!compiler_nameop(c, store_name, Store)) {
            return 0;
        }
    }
    /* remove imported module */
    ADDOP(c, POP_TOP);
    return 1;
}

static int
compiler_assert(struct compiler *c, stmt_ty s)
{
    static PyObject *assertion_error = NULL;
    basicblock *end;

    if (c->c_optimize)
        return 1;
    if (assertion_error == NULL) {
        assertion_error = PyUnicode_InternFromString("AssertionError");
        if (assertion_error == NULL)
            return 0;
    }
    if (s->v.Assert.test->kind == Tuple_kind &&
        asdl_seq_LEN(s->v.Assert.test->v.Tuple.elts) > 0)
    {
        if (!compiler_warn(c, "assertion is always true, "
                              "perhaps remove parentheses?"))
        {
            return 0;
        }
    }
    end = compiler_new_block(c);
    if (end == NULL)
        return 0;
    if (!compiler_jump_if(c, s->v.Assert.test, end, 1))
        return 0;
    ADDOP_O(c, LOAD_GLOBAL, assertion_error, names);
    if (s->v.Assert.msg) {
        VISIT(c, expr, s->v.Assert.msg);
        ADDOP_I(c, CALL_FUNCTION, 1);
    }
    ADDOP_I(c, RAISE_VARARGS, 1);
    compiler_use_next_block(c, end);
    return 1;
}

static int
compiler_visit_stmt_expr(struct compiler *c, expr_ty value)
{
    if (c->c_interactive && c->c_nestlevel <= 1) {
        VISIT(c, expr, value);
        ADDOP(c, PRINT_EXPR);
        return 1;
    }

    if (value->kind == Constant_kind) {
        /* ignore constant statement */
        return 1;
    }

    VISIT(c, expr, value);
    ADDOP(c, POP_TOP);
    return 1;
}

static int
compiler_visit_stmt(struct compiler *c, stmt_ty s)
{
    Py_ssize_t i, n;

    /* Always assign a lineno to the next instruction for a stmt. */
    c->u->u_lineno = s->lineno;
    c->u->u_col_offset = s->col_offset;
    c->u->u_lineno_set = 0;

    switch (s->kind) {
    case FunctionDef_kind:
        return compiler_function(c, s, 0);
    case ClassDef_kind:
        return compiler_class(c, s);
    case Return_kind:
        return compiler_return(c, s);
    case Delete_kind:
        VISIT_SEQ(c, expr, s->v.Delete.targets)
        break;
    case Assign_kind:
        n = asdl_seq_LEN(s->v.Assign.targets);
        VISIT(c, expr, s->v.Assign.value);
        for (i = 0; i < n; i++) {
            if (i < n - 1)
                ADDOP(c, DUP_TOP);
            VISIT(c, expr,
                  (expr_ty)asdl_seq_GET(s->v.Assign.targets, i));
        }
        break;
    case AugAssign_kind:
        return compiler_augassign(c, s);
    case AnnAssign_kind:
        return compiler_annassign(c, s);
    case For_kind:
        return compiler_for(c, s);
    case While_kind:
        return compiler_while(c, s);
    case If_kind:
        return compiler_if(c, s);
    case Raise_kind:
        n = 0;
        if (s->v.Raise.exc) {
            VISIT(c, expr, s->v.Raise.exc);
            n++;
            if (s->v.Raise.cause) {
                VISIT(c, expr, s->v.Raise.cause);
                n++;
            }
        }
        ADDOP_I(c, RAISE_VARARGS, (int)n);
        break;
    case Try_kind:
        return compiler_try(c, s);
    case Assert_kind:
        return compiler_assert(c, s);
    case Import_kind:
        return compiler_import(c, s);
    case ImportFrom_kind:
        return compiler_from_import(c, s);
    case Global_kind:
    case Nonlocal_kind:
        break;
    case Expr_kind:
        return compiler_visit_stmt_expr(c, s->v.Expr.value);
    case Pass_kind:
        break;
    case Break_kind:
        return compiler_break(c);
    case Continue_kind:
        return compiler_continue(c);
    case With_kind:
        return compiler_with(c, s, 0);
    case AsyncFunctionDef_kind:
        return compiler_function(c, s, 1);
    case AsyncWith_kind:
        return compiler_async_with(c, s, 0);
    case AsyncFor_kind:
        return compiler_async_for(c, s);
    }

    return 1;
}

static int
unaryop(unaryop_ty op)
{
    switch (op) {
    case Invert:
        return UNARY_INVERT;
    case Not:
        return UNARY_NOT;
    case UAdd:
        return UNARY_POSITIVE;
    case USub:
        return UNARY_NEGATIVE;
    default:
        PyErr_Format(PyExc_SystemError,
            "unary op %d should not be possible", op);
        return 0;
    }
}

static int
binop(struct compiler *c, operator_ty op)
{
    switch (op) {
    case Add:
        return BINARY_ADD;
    case Sub:
        return BINARY_SUBTRACT;
    case Mult:
        return BINARY_MULTIPLY;
    case MatMult:
        return BINARY_MATRIX_MULTIPLY;
    case Div:
        return BINARY_TRUE_DIVIDE;
    case Mod:
        return BINARY_MODULO;
    case Pow:
        return BINARY_POWER;
    case LShift:
        return BINARY_LSHIFT;
    case RShift:
        return BINARY_RSHIFT;
    case BitOr:
        return BINARY_OR;
    case BitXor:
        return BINARY_XOR;
    case BitAnd:
        return BINARY_AND;
    case FloorDiv:
        return BINARY_FLOOR_DIVIDE;
    default:
        PyErr_Format(PyExc_SystemError,
            "binary op %d should not be possible", op);
        return 0;
    }
}

static int
inplace_binop(struct compiler *c, operator_ty op)
{
    switch (op) {
    case Add:
        return INPLACE_ADD;
    case Sub:
        return INPLACE_SUBTRACT;
    case Mult:
        return INPLACE_MULTIPLY;
    case MatMult:
        return INPLACE_MATRIX_MULTIPLY;
    case Div:
        return INPLACE_TRUE_DIVIDE;
    case Mod:
        return INPLACE_MODULO;
    case Pow:
        return INPLACE_POWER;
    case LShift:
        return INPLACE_LSHIFT;
    case RShift:
        return INPLACE_RSHIFT;
    case BitOr:
        return INPLACE_OR;
    case BitXor:
        return INPLACE_XOR;
    case BitAnd:
        return INPLACE_AND;
    case FloorDiv:
        return INPLACE_FLOOR_DIVIDE;
    default:
        PyErr_Format(PyExc_SystemError,
            "inplace binary op %d should not be possible", op);
        return 0;
    }
}

static int
compiler_nameop(struct compiler *c, identifier name, expr_context_ty ctx)
{
    int op, scope;
    Py_ssize_t arg;
    enum { OP_FAST, OP_GLOBAL, OP_DEREF, OP_NAME } optype;

    PyObject *dict = c->u->u_names;
    PyObject *mangled;
    /* XXX AugStore isn't used anywhere! */

    assert(!_PyUnicode_EqualToASCIIString(name, "None") &&
           !_PyUnicode_EqualToASCIIString(name, "True") &&
           !_PyUnicode_EqualToASCIIString(name, "False"));

    mangled = _Py_Mangle(c->u->u_private, name);
    if (!mangled)
        return 0;

    op = 0;
    optype = OP_NAME;
    scope = PyST_GetScope(c->u->u_ste, mangled);
    switch (scope) {
    case FREE:
        dict = c->u->u_freevars;
        optype = OP_DEREF;
        break;
    case CELL:
        dict = c->u->u_cellvars;
        optype = OP_DEREF;
        break;
    case LOCAL:
        if (c->u->u_ste->ste_type == FunctionBlock)
            optype = OP_FAST;
        break;
    case GLOBAL_IMPLICIT:
        if (c->u->u_ste->ste_type == FunctionBlock)
            optype = OP_GLOBAL;
        break;
    case GLOBAL_EXPLICIT:
        optype = OP_GLOBAL;
        break;
    default:
        /* scope can be 0 */
        break;
    }

    /* XXX Leave assert here, but handle __doc__ and the like better */
    assert(scope || PyUnicode_READ_CHAR(name, 0) == '_');

    switch (optype) {
    case OP_DEREF:
        switch (ctx) {
        case Load:
            op = (c->u->u_ste->ste_type == ClassBlock) ? LOAD_CLASSDEREF : LOAD_DEREF;
            break;
        case Store:
        case NamedStore:
            op = STORE_DEREF;
            break;
        case AugLoad:
        case AugStore:
            break;
        case Del: op = DELETE_DEREF; break;
        case Param:
        default:
            PyErr_SetString(PyExc_SystemError,
                            "param invalid for deref variable");
            return 0;
        }
        break;
    case OP_FAST:
        switch (ctx) {
        case Load: op = LOAD_FAST; break;
        case Store:
        case NamedStore:
            op = STORE_FAST;
            break;
        case Del: op = DELETE_FAST; break;
        case AugLoad:
        case AugStore:
            break;
        case Param:
        default:
            PyErr_SetString(PyExc_SystemError,
                            "param invalid for local variable");
            return 0;
        }
        ADDOP_N(c, op, mangled, varnames);
        return 1;
    case OP_GLOBAL:
        switch (ctx) {
        case Load: op = LOAD_GLOBAL; break;
        case Store:
        case NamedStore:
            op = STORE_GLOBAL;
            break;
        case Del: op = DELETE_GLOBAL; break;
        case AugLoad:
        case AugStore:
            break;
        case Param:
        default:
            PyErr_SetString(PyExc_SystemError,
                            "param invalid for global variable");
            return 0;
        }
        break;
    case OP_NAME:
        switch (ctx) {
        case Load: op = LOAD_NAME; break;
        case Store:
        case NamedStore:
            op = STORE_NAME;
            break;
        case Del: op = DELETE_NAME; break;
        case AugLoad:
        case AugStore:
            break;
        case Param:
        default:
            PyErr_SetString(PyExc_SystemError,
                            "param invalid for name variable");
            return 0;
        }
        break;
    }

    assert(op);
    arg = compiler_add_o(c, dict, mangled);
    Py_DECREF(mangled);
    if (arg < 0)
        return 0;
    return compiler_addop_i(c, op, arg);
}

static int
compiler_boolop(struct compiler *c, expr_ty e)
{
    basicblock *end;
    int jumpi;
    Py_ssize_t i, n;
    asdl_seq *s;

    assert(e->kind == BoolOp_kind);
    if (e->v.BoolOp.op == And)
        jumpi = JUMP_IF_FALSE_OR_POP;
    else
        jumpi = JUMP_IF_TRUE_OR_POP;
    end = compiler_new_block(c);
    if (end == NULL)
        return 0;
    s = e->v.BoolOp.values;
    n = asdl_seq_LEN(s) - 1;
    assert(n >= 0);
    for (i = 0; i < n; ++i) {
        VISIT(c, expr, (expr_ty)asdl_seq_GET(s, i));
        ADDOP_JABS(c, jumpi, end);
    }
    VISIT(c, expr, (expr_ty)asdl_seq_GET(s, n));
    compiler_use_next_block(c, end);
    return 1;
}

static int
starunpack_helper(struct compiler *c, asdl_seq *elts,
                  int single_op, int inner_op, int outer_op)
{
    Py_ssize_t n = asdl_seq_LEN(elts);
    Py_ssize_t i, nsubitems = 0, nseen = 0;
    for (i = 0; i < n; i++) {
        expr_ty elt = asdl_seq_GET(elts, i);
        if (elt->kind == Starred_kind) {
            if (nseen) {
                ADDOP_I(c, inner_op, nseen);
                nseen = 0;
                nsubitems++;
            }
            VISIT(c, expr, elt->v.Starred.value);
            nsubitems++;
        }
        else {
            VISIT(c, expr, elt);
            nseen++;
        }
    }
    if (nsubitems) {
        if (nseen) {
            ADDOP_I(c, inner_op, nseen);
            nsubitems++;
        }
        ADDOP_I(c, outer_op, nsubitems);
    }
    else
        ADDOP_I(c, single_op, nseen);
    return 1;
}

static int
assignment_helper(struct compiler *c, asdl_seq *elts)
{
    Py_ssize_t n = asdl_seq_LEN(elts);
    Py_ssize_t i;
    int seen_star = 0;
    for (i = 0; i < n; i++) {
        expr_ty elt = asdl_seq_GET(elts, i);
        if (elt->kind == Starred_kind && !seen_star) {
            if ((i >= (1 << 8)) ||
                (n-i-1 >= (INT_MAX >> 8)))
                return compiler_error(c,
                    "too many expressions in "
                    "star-unpacking assignment");
            ADDOP_I(c, UNPACK_EX, (i + ((n-i-1) << 8)));
            seen_star = 1;
            asdl_seq_SET(elts, i, elt->v.Starred.value);
        }
        else if (elt->kind == Starred_kind) {
            return compiler_error(c,
                "two starred expressions in assignment");
        }
    }
    if (!seen_star) {
        ADDOP_I(c, UNPACK_SEQUENCE, n);
    }
    VISIT_SEQ(c, expr, elts);
    return 1;
}

static int
compiler_list(struct compiler *c, expr_ty e)
{
    asdl_seq *elts = e->v.List.elts;
    if (e->v.List.ctx == Store || e->v.List.ctx == NamedStore) {
        return assignment_helper(c, elts);
    }
    else if (e->v.List.ctx == Load) {
        return starunpack_helper(c, elts,
                                 BUILD_LIST, BUILD_TUPLE, BUILD_LIST_UNPACK);
    }
    else
        VISIT_SEQ(c, expr, elts);
    return 1;
}

static int
compiler_tuple(struct compiler *c, expr_ty e)
{
    asdl_seq *elts = e->v.Tuple.elts;
    if (e->v.Tuple.ctx == Store || e->v.Tuple.ctx == NamedStore) {
        return assignment_helper(c, elts);
    }
    else if (e->v.Tuple.ctx == Load) {
        return starunpack_helper(c, elts,
                                 BUILD_TUPLE, BUILD_TUPLE, BUILD_TUPLE_UNPACK);
    }
    else
        VISIT_SEQ(c, expr, elts);
    return 1;
}

static int
compiler_set(struct compiler *c, expr_ty e)
{
    return starunpack_helper(c, e->v.Set.elts, BUILD_SET,
                             BUILD_SET, BUILD_SET_UNPACK);
}

static int
are_all_items_const(asdl_seq *seq, Py_ssize_t begin, Py_ssize_t end)
{
    Py_ssize_t i;
    for (i = begin; i < end; i++) {
        expr_ty key = (expr_ty)asdl_seq_GET(seq, i);
        if (key == NULL || key->kind != Constant_kind)
            return 0;
    }
    return 1;
}

static int
compiler_subdict(struct compiler *c, expr_ty e, Py_ssize_t begin, Py_ssize_t end)
{
    Py_ssize_t i, n = end - begin;
    PyObject *keys, *key;
    if (n > 1 && are_all_items_const(e->v.Dict.keys, begin, end)) {
        for (i = begin; i < end; i++) {
            VISIT(c, expr, (expr_ty)asdl_seq_GET(e->v.Dict.values, i));
        }
        keys = PyTuple_New(n);
        if (keys == NULL) {
            return 0;
        }
        for (i = begin; i < end; i++) {
            key = ((expr_ty)asdl_seq_GET(e->v.Dict.keys, i))->v.Constant.value;
            Py_INCREF(key);
            PyTuple_SET_ITEM(keys, i - begin, key);
        }
        ADDOP_LOAD_CONST_NEW(c, keys);
        ADDOP_I(c, BUILD_CONST_KEY_MAP, n);
    }
    else {
        for (i = begin; i < end; i++) {
            VISIT(c, expr, (expr_ty)asdl_seq_GET(e->v.Dict.keys, i));
            VISIT(c, expr, (expr_ty)asdl_seq_GET(e->v.Dict.values, i));
        }
        ADDOP_I(c, BUILD_MAP, n);
    }
    return 1;
}

static int
compiler_dict(struct compiler *c, expr_ty e)
{
    Py_ssize_t i, n, elements;
    int containers;
    int is_unpacking = 0;
    n = asdl_seq_LEN(e->v.Dict.values);
    containers = 0;
    elements = 0;
    for (i = 0; i < n; i++) {
        is_unpacking = (expr_ty)asdl_seq_GET(e->v.Dict.keys, i) == NULL;
        if (elements == 0xFFFF || (elements && is_unpacking)) {
            if (!compiler_subdict(c, e, i - elements, i))
                return 0;
            containers++;
            elements = 0;
        }
        if (is_unpacking) {
            VISIT(c, expr, (expr_ty)asdl_seq_GET(e->v.Dict.values, i));
            containers++;
        }
        else {
            elements++;
        }
    }
    if (elements || containers == 0) {
        if (!compiler_subdict(c, e, n - elements, n))
            return 0;
        containers++;
    }
    /* If there is more than one dict, they need to be merged into a new
     * dict.  If there is one dict and it's an unpacking, then it needs
     * to be copied into a new dict." */
    if (containers > 1 || is_unpacking) {
        ADDOP_I(c, BUILD_MAP_UNPACK, containers);
    }
    return 1;
}

static int
compiler_compare(struct compiler *c, expr_ty e)
{
    Py_ssize_t i, n;

    if (!check_compare(c, e)) {
        return 0;
    }
    VISIT(c, expr, e->v.Compare.left);
    assert(asdl_seq_LEN(e->v.Compare.ops) > 0);
    n = asdl_seq_LEN(e->v.Compare.ops) - 1;
    if (n == 0) {
        VISIT(c, expr, (expr_ty)asdl_seq_GET(e->v.Compare.comparators, 0));
        ADDOP_I(c, COMPARE_OP,
            cmpop((cmpop_ty)(asdl_seq_GET(e->v.Compare.ops, 0))));
    }
    else {
        basicblock *cleanup = compiler_new_block(c);
        if (cleanup == NULL)
            return 0;
        for (i = 0; i < n; i++) {
            VISIT(c, expr,
                (expr_ty)asdl_seq_GET(e->v.Compare.comparators, i));
            ADDOP(c, DUP_TOP);
            ADDOP(c, ROT_THREE);
            ADDOP_I(c, COMPARE_OP,
                cmpop((cmpop_ty)(asdl_seq_GET(e->v.Compare.ops, i))));
            ADDOP_JABS(c, JUMP_IF_FALSE_OR_POP, cleanup);
            NEXT_BLOCK(c);
        }
        VISIT(c, expr, (expr_ty)asdl_seq_GET(e->v.Compare.comparators, n));
        ADDOP_I(c, COMPARE_OP,
            cmpop((cmpop_ty)(asdl_seq_GET(e->v.Compare.ops, n))));
        basicblock *end = compiler_new_block(c);
        if (end == NULL)
            return 0;
        ADDOP_JREL(c, JUMP_FORWARD, end);
        compiler_use_next_block(c, cleanup);
        ADDOP(c, ROT_TWO);
        ADDOP(c, POP_TOP);
        compiler_use_next_block(c, end);
    }
    return 1;
}

static PyTypeObject *
infer_type(expr_ty e)
{
    switch (e->kind) {
    case Tuple_kind:
        return &PyTuple_Type;
    case List_kind:
    case ListComp_kind:
        return &PyList_Type;
    case Dict_kind:
    case DictComp_kind:
        return &PyDict_Type;
    case Set_kind:
    case SetComp_kind:
        return &PySet_Type;
    case GeneratorExp_kind:
        return &PyGen_Type;
    case Lambda_kind:
        return &PyFunction_Type;
    case JoinedStr_kind:
    case FormattedValue_kind:
        return &PyUnicode_Type;
    case Constant_kind:
        return e->v.Constant.value->ob_type;
    default:
        return NULL;
    }
}

static int
check_caller(struct compiler *c, expr_ty e)
{
    switch (e->kind) {
    case Constant_kind:
    case Tuple_kind:
    case List_kind:
    case ListComp_kind:
    case Dict_kind:
    case DictComp_kind:
    case Set_kind:
    case SetComp_kind:
    case GeneratorExp_kind:
    case JoinedStr_kind:
    case FormattedValue_kind:
        return compiler_warn(c, "'%.200s' object is not callable; "
                                "perhaps you missed a comma?",
                                infer_type(e)->tp_name);
    default:
        return 1;
    }
}

static int
check_subscripter(struct compiler *c, expr_ty e)
{
    PyObject *v;

    switch (e->kind) {
    case Constant_kind:
        v = e->v.Constant.value;
        if (!(v == Py_None || v == Py_Ellipsis ||
              PyLong_Check(v) || PyFloat_Check(v) || PyComplex_Check(v) ||
              PyAnySet_Check(v)))
        {
            return 1;
        }
        /* fall through */
    case Set_kind:
    case SetComp_kind:
    case GeneratorExp_kind:
    case Lambda_kind:
        return compiler_warn(c, "'%.200s' object is not subscriptable; "
                                "perhaps you missed a comma?",
                                infer_type(e)->tp_name);
    default:
        return 1;
    }
}

static int
check_index(struct compiler *c, expr_ty e, slice_ty s)
{
    PyObject *v;

    if (s->kind != Index_kind) {
        return 1;
    }
    PyTypeObject *index_type = infer_type(s->v.Index.value);
    if (index_type == NULL
        || PyType_FastSubclass(index_type, Py_TPFLAGS_LONG_SUBCLASS)
        || index_type == &PySlice_Type) {
        return 1;
    }

    switch (e->kind) {
    case Constant_kind:
        v = e->v.Constant.value;
        if (!(PyUnicode_Check(v) || PyBytes_Check(v) || PyTuple_Check(v))) {
            return 1;
        }
        /* fall through */
    case Tuple_kind:
    case List_kind:
    case ListComp_kind:
    case JoinedStr_kind:
    case FormattedValue_kind:
        return compiler_warn(c, "%.200s indices must be integers or slices, "
                                "not %.200s; "
                                "perhaps you missed a comma?",
                                infer_type(e)->tp_name,
                                index_type->tp_name);
    default:
        return 1;
    }
}

static int
maybe_optimize_method_call(struct compiler *c, expr_ty e)
{
    Py_ssize_t argsl, i;
    expr_ty meth = e->v.Call.func;
    asdl_seq *args = e->v.Call.args;

    /* Check that the call node is an attribute access, and that
       the call doesn't have keyword parameters. */
    if (meth->kind != Attribute_kind || meth->v.Attribute.ctx != Load ||
            asdl_seq_LEN(e->v.Call.keywords))
        return -1;

    /* Check that there are no *varargs types of arguments. */
    argsl = asdl_seq_LEN(args);
    for (i = 0; i < argsl; i++) {
        expr_ty elt = asdl_seq_GET(args, i);
        if (elt->kind == Starred_kind) {
            return -1;
        }
    }

    /* Alright, we can optimize the code. */
    VISIT(c, expr, meth->v.Attribute.value);
    ADDOP_NAME(c, LOAD_METHOD, meth->v.Attribute.attr, names);
    VISIT_SEQ(c, expr, e->v.Call.args);
    ADDOP_I(c, CALL_METHOD, asdl_seq_LEN(e->v.Call.args));
    return 1;
}

static int
compiler_call(struct compiler *c, expr_ty e)
{
    if (maybe_optimize_method_call(c, e) > 0)
        return 1;
    if (!check_caller(c, e->v.Call.func)) {
        return 0;
    }
    VISIT(c, expr, e->v.Call.func);
    return compiler_call_helper(c, 0,
                                e->v.Call.args,
                                e->v.Call.keywords);
}

static int
compiler_joined_str(struct compiler *c, expr_ty e)
{
    VISIT_SEQ(c, expr, e->v.JoinedStr.values);
    if (asdl_seq_LEN(e->v.JoinedStr.values) != 1)
        ADDOP_I(c, BUILD_STRING, asdl_seq_LEN(e->v.JoinedStr.values));
    return 1;
}

/* Used to implement f-strings. Format a single value. */
static int
compiler_formatted_value(struct compiler *c, expr_ty e)
{
    /* Our oparg encodes 2 pieces of information: the conversion
       character, and whether or not a format_spec was provided.

       Convert the conversion char to 2 bits:
       None: 000  0x0  FVC_NONE
       !s  : 001  0x1  FVC_STR
       !r  : 010  0x2  FVC_REPR
       !a  : 011  0x3  FVC_ASCII

       next bit is whether or not we have a format spec:
       yes : 100  0x4
       no  : 000  0x0
    */

    int oparg;

    /* Evaluate the expression to be formatted. */
    VISIT(c, expr, e->v.FormattedValue.value);

    switch (e->v.FormattedValue.conversion) {
    case 's': oparg = FVC_STR;   break;
    case 'r': oparg = FVC_REPR;  break;
    case 'a': oparg = FVC_ASCII; break;
    case -1:  oparg = FVC_NONE;  break;
    default:
        PyErr_SetString(PyExc_SystemError,
                        "Unrecognized conversion character");
        return 0;
    }
    if (e->v.FormattedValue.format_spec) {
        /* Evaluate the format spec, and update our opcode arg. */
        VISIT(c, expr, e->v.FormattedValue.format_spec);
        oparg |= FVS_HAVE_SPEC;
    }

    /* And push our opcode and oparg */
    ADDOP_I(c, FORMAT_VALUE, oparg);
    return 1;
}

static int
compiler_subkwargs(struct compiler *c, asdl_seq *keywords, Py_ssize_t begin, Py_ssize_t end)
{
    Py_ssize_t i, n = end - begin;
    keyword_ty kw;
    PyObject *keys, *key;
    assert(n > 0);
    if (n > 1) {
        for (i = begin; i < end; i++) {
            kw = asdl_seq_GET(keywords, i);
            VISIT(c, expr, kw->value);
        }
        keys = PyTuple_New(n);
        if (keys == NULL) {
            return 0;
        }
        for (i = begin; i < end; i++) {
            key = ((keyword_ty) asdl_seq_GET(keywords, i))->arg;
            Py_INCREF(key);
            PyTuple_SET_ITEM(keys, i - begin, key);
        }
        ADDOP_LOAD_CONST_NEW(c, keys);
        ADDOP_I(c, BUILD_CONST_KEY_MAP, n);
    }
    else {
        /* a for loop only executes once */
        for (i = begin; i < end; i++) {
            kw = asdl_seq_GET(keywords, i);
            ADDOP_LOAD_CONST(c, kw->arg);
            VISIT(c, expr, kw->value);
        }
        ADDOP_I(c, BUILD_MAP, n);
    }
    return 1;
}

/* shared code between compiler_call and compiler_class */
static int
compiler_call_helper(struct compiler *c,
                     int n, /* Args already pushed */
                     asdl_seq *args,
                     asdl_seq *keywords)
{
    Py_ssize_t i, nseen, nelts, nkwelts;
    int mustdictunpack = 0;

    /* the number of tuples and dictionaries on the stack */
    Py_ssize_t nsubargs = 0, nsubkwargs = 0;

    nelts = asdl_seq_LEN(args);
    nkwelts = asdl_seq_LEN(keywords);

    for (i = 0; i < nkwelts; i++) {
        keyword_ty kw = asdl_seq_GET(keywords, i);
        if (kw->arg == NULL) {
            mustdictunpack = 1;
            break;
        }
    }

    nseen = n;  /* the number of positional arguments on the stack */
    for (i = 0; i < nelts; i++) {
        expr_ty elt = asdl_seq_GET(args, i);
        if (elt->kind == Starred_kind) {
            /* A star-arg. If we've seen positional arguments,
               pack the positional arguments into a tuple. */
            if (nseen) {
                ADDOP_I(c, BUILD_TUPLE, nseen);
                nseen = 0;
                nsubargs++;
            }
            VISIT(c, expr, elt->v.Starred.value);
            nsubargs++;
        }
        else {
            VISIT(c, expr, elt);
            nseen++;
        }
    }

    /* Same dance again for keyword arguments */
    if (nsubargs || mustdictunpack) {
        if (nseen) {
            /* Pack up any trailing positional arguments. */
            ADDOP_I(c, BUILD_TUPLE, nseen);
            nsubargs++;
        }
        if (nsubargs > 1) {
            /* If we ended up with more than one stararg, we need
               to concatenate them into a single sequence. */
            ADDOP_I(c, BUILD_TUPLE_UNPACK_WITH_CALL, nsubargs);
        }
        else if (nsubargs == 0) {
            ADDOP_I(c, BUILD_TUPLE, 0);
        }
        nseen = 0;  /* the number of keyword arguments on the stack following */
        for (i = 0; i < nkwelts; i++) {
            keyword_ty kw = asdl_seq_GET(keywords, i);
            if (kw->arg == NULL) {
                /* A keyword argument unpacking. */
                if (nseen) {
                    if (!compiler_subkwargs(c, keywords, i - nseen, i))
                        return 0;
                    nsubkwargs++;
                    nseen = 0;
                }
                VISIT(c, expr, kw->value);
                nsubkwargs++;
            }
            else {
                nseen++;
            }
        }
        if (nseen) {
            /* Pack up any trailing keyword arguments. */
            if (!compiler_subkwargs(c, keywords, nkwelts - nseen, nkwelts))
                return 0;
            nsubkwargs++;
        }
        if (nsubkwargs > 1) {
            /* Pack it all up */
            ADDOP_I(c, BUILD_MAP_UNPACK_WITH_CALL, nsubkwargs);
        }
        ADDOP_I(c, CALL_FUNCTION_EX, nsubkwargs > 0);
        return 1;
    }
    else if (nkwelts) {
        PyObject *names;
        VISIT_SEQ(c, keyword, keywords);
        names = PyTuple_New(nkwelts);
        if (names == NULL) {
            return 0;
        }
        for (i = 0; i < nkwelts; i++) {
            keyword_ty kw = asdl_seq_GET(keywords, i);
            Py_INCREF(kw->arg);
            PyTuple_SET_ITEM(names, i, kw->arg);
        }
        ADDOP_LOAD_CONST_NEW(c, names);
        ADDOP_I(c, CALL_FUNCTION_KW, n + nelts + nkwelts);
        return 1;
    }
    else {
        ADDOP_I(c, CALL_FUNCTION, n + nelts);
        return 1;
    }
}


/* List and set comprehensions and generator expressions work by creating a
  nested function to perform the actual iteration. This means that the
  iteration variables don't leak into the current scope.
  The defined function is called immediately following its definition, with the
  result of that call being the result of the expression.
  The LC/SC version returns the populated container, while the GE version is
  flagged in symtable.c as a generator, so it returns the generator object
  when the function is called.

  Possible cleanups:
    - iterate over the generator sequence instead of using recursion
*/


static int
compiler_comprehension_generator(struct compiler *c,
                                 asdl_seq *generators, int gen_index,
                                 expr_ty elt, expr_ty val, int type)
{
    comprehension_ty gen;
    gen = (comprehension_ty)asdl_seq_GET(generators, gen_index);
    if (gen->is_async) {
        return compiler_async_comprehension_generator(
            c, generators, gen_index, elt, val, type);
    } else {
        return compiler_sync_comprehension_generator(
            c, generators, gen_index, elt, val, type);
    }
}

static int
compiler_sync_comprehension_generator(struct compiler *c,
                                      asdl_seq *generators, int gen_index,
                                      expr_ty elt, expr_ty val, int type)
{
    /* generate code for the iterator, then each of the ifs,
       and then write to the element */

    comprehension_ty gen;
    basicblock *start, *anchor, *skip, *if_cleanup;
    Py_ssize_t i, n;

    start = compiler_new_block(c);
    skip = compiler_new_block(c);
    if_cleanup = compiler_new_block(c);
    anchor = compiler_new_block(c);

    if (start == NULL || skip == NULL || if_cleanup == NULL ||
        anchor == NULL)
        return 0;

    gen = (comprehension_ty)asdl_seq_GET(generators, gen_index);

    if (gen_index == 0) {
        /* Receive outermost iter as an implicit argument */
        c->u->u_argcount = 1;
        ADDOP_I(c, LOAD_FAST, 0);
    }
    else {
        /* Sub-iter - calculate on the fly */
        VISIT(c, expr, gen->iter);
        ADDOP(c, GET_ITER);
    }
    compiler_use_next_block(c, start);
    ADDOP_JREL(c, FOR_ITER, anchor);
    NEXT_BLOCK(c);
    VISIT(c, expr, gen->target);

    /* XXX this needs to be cleaned up...a lot! */
    n = asdl_seq_LEN(gen->ifs);
    for (i = 0; i < n; i++) {
        expr_ty e = (expr_ty)asdl_seq_GET(gen->ifs, i);
        if (!compiler_jump_if(c, e, if_cleanup, 0))
            return 0;
        NEXT_BLOCK(c);
    }

    if (++gen_index < asdl_seq_LEN(generators))
        if (!compiler_comprehension_generator(c,
                                              generators, gen_index,
                                              elt, val, type))
        return 0;

    /* only append after the last for generator */
    if (gen_index >= asdl_seq_LEN(generators)) {
        /* comprehension specific code */
        switch (type) {
        case COMP_GENEXP:
            VISIT(c, expr, elt);
            ADDOP(c, YIELD_VALUE);
            ADDOP(c, POP_TOP);
            break;
        case COMP_LISTCOMP:
            VISIT(c, expr, elt);
            ADDOP_I(c, LIST_APPEND, gen_index + 1);
            break;
        case COMP_SETCOMP:
            VISIT(c, expr, elt);
            ADDOP_I(c, SET_ADD, gen_index + 1);
            break;
        case COMP_DICTCOMP:
            /* With 'd[k] = v', v is evaluated before k, so we do
               the same. */
            VISIT(c, expr, val);
            VISIT(c, expr, elt);
            ADDOP_I(c, MAP_ADD, gen_index + 1);
            break;
        default:
            return 0;
        }

        compiler_use_next_block(c, skip);
    }
    compiler_use_next_block(c, if_cleanup);
    ADDOP_JABS(c, JUMP_ABSOLUTE, start);
    compiler_use_next_block(c, anchor);

    return 1;
}

static int
compiler_async_comprehension_generator(struct compiler *c,
                                      asdl_seq *generators, int gen_index,
                                      expr_ty elt, expr_ty val, int type)
{
    comprehension_ty gen;
    basicblock *start, *if_cleanup, *except;
    Py_ssize_t i, n;
    start = compiler_new_block(c);
    except = compiler_new_block(c);
    if_cleanup = compiler_new_block(c);

    if (start == NULL || if_cleanup == NULL || except == NULL) {
        return 0;
    }

    gen = (comprehension_ty)asdl_seq_GET(generators, gen_index);

    if (gen_index == 0) {
        /* Receive outermost iter as an implicit argument */
        c->u->u_argcount = 1;
        ADDOP_I(c, LOAD_FAST, 0);
    }
    else {
        /* Sub-iter - calculate on the fly */
        VISIT(c, expr, gen->iter);
        ADDOP(c, GET_AITER);
    }

    compiler_use_next_block(c, start);

    ADDOP_JREL(c, SETUP_FINALLY, except);
    ADDOP(c, GET_ANEXT);
    ADDOP_LOAD_CONST(c, Py_None);
    ADDOP(c, YIELD_FROM);
    ADDOP(c, POP_BLOCK);
    VISIT(c, expr, gen->target);

    n = asdl_seq_LEN(gen->ifs);
    for (i = 0; i < n; i++) {
        expr_ty e = (expr_ty)asdl_seq_GET(gen->ifs, i);
        if (!compiler_jump_if(c, e, if_cleanup, 0))
            return 0;
        NEXT_BLOCK(c);
    }

    if (++gen_index < asdl_seq_LEN(generators))
        if (!compiler_comprehension_generator(c,
                                              generators, gen_index,
                                              elt, val, type))
        return 0;

    /* only append after the last for generator */
    if (gen_index >= asdl_seq_LEN(generators)) {
        /* comprehension specific code */
        switch (type) {
        case COMP_GENEXP:
            VISIT(c, expr, elt);
            ADDOP(c, YIELD_VALUE);
            ADDOP(c, POP_TOP);
            break;
        case COMP_LISTCOMP:
            VISIT(c, expr, elt);
            ADDOP_I(c, LIST_APPEND, gen_index + 1);
            break;
        case COMP_SETCOMP:
            VISIT(c, expr, elt);
            ADDOP_I(c, SET_ADD, gen_index + 1);
            break;
        case COMP_DICTCOMP:
            /* With 'd[k] = v', v is evaluated before k, so we do
               the same. */
            VISIT(c, expr, val);
            VISIT(c, expr, elt);
            ADDOP_I(c, MAP_ADD, gen_index + 1);
            break;
        default:
            return 0;
        }
    }
    compiler_use_next_block(c, if_cleanup);
    ADDOP_JABS(c, JUMP_ABSOLUTE, start);

    compiler_use_next_block(c, except);
    ADDOP(c, END_ASYNC_FOR);

    return 1;
}

static int
compiler_comprehension(struct compiler *c, expr_ty e, int type,
                       identifier name, asdl_seq *generators, expr_ty elt,
                       expr_ty val)
{
    PyCodeObject *co = NULL;
    comprehension_ty outermost;
    PyObject *qualname = NULL;
    int is_async_function = c->u->u_ste->ste_coroutine;
    int is_async_generator = 0;

    outermost = (comprehension_ty) asdl_seq_GET(generators, 0);

    if (!compiler_enter_scope(c, name, COMPILER_SCOPE_COMPREHENSION,
                              (void *)e, e->lineno))
    {
        goto error;
    }

    is_async_generator = c->u->u_ste->ste_coroutine;

    if (is_async_generator && !is_async_function && type != COMP_GENEXP) {
        compiler_error(c, "asynchronous comprehension outside of "
                          "an asynchronous function");
        goto error_in_scope;
    }

    if (type != COMP_GENEXP) {
        int op;
        switch (type) {
        case COMP_LISTCOMP:
            op = BUILD_LIST;
            break;
        case COMP_SETCOMP:
            op = BUILD_SET;
            break;
        case COMP_DICTCOMP:
            op = BUILD_MAP;
            break;
        default:
            PyErr_Format(PyExc_SystemError,
                         "unknown comprehension type %d", type);
            goto error_in_scope;
        }

        ADDOP_I(c, op, 0);
    }

    if (!compiler_comprehension_generator(c, generators, 0, elt,
                                          val, type))
        goto error_in_scope;

    if (type != COMP_GENEXP) {
        ADDOP(c, RETURN_VALUE);
    }

    co = assemble(c, 1);
    qualname = c->u->u_qualname;
    Py_INCREF(qualname);
    compiler_exit_scope(c);
    if (co == NULL)
        goto error;

    if (!compiler_make_closure(c, co, 0, qualname))
        goto error;
    Py_DECREF(qualname);
    Py_DECREF(co);

    VISIT(c, expr, outermost->iter);

    if (outermost->is_async) {
        ADDOP(c, GET_AITER);
    } else {
        ADDOP(c, GET_ITER);
    }

    ADDOP_I(c, CALL_FUNCTION, 1);

    if (is_async_generator && type != COMP_GENEXP) {
        ADDOP(c, GET_AWAITABLE);
        ADDOP_LOAD_CONST(c, Py_None);
        ADDOP(c, YIELD_FROM);
    }

    return 1;
error_in_scope:
    compiler_exit_scope(c);
error:
    Py_XDECREF(qualname);
    Py_XDECREF(co);
    return 0;
}

static int
compiler_genexp(struct compiler *c, expr_ty e)
{
    static identifier name;
    if (!name) {
        name = PyUnicode_InternFromString("<genexpr>");
        if (!name)
            return 0;
    }
    assert(e->kind == GeneratorExp_kind);
    return compiler_comprehension(c, e, COMP_GENEXP, name,
                                  e->v.GeneratorExp.generators,
                                  e->v.GeneratorExp.elt, NULL);
}

static int
compiler_listcomp(struct compiler *c, expr_ty e)
{
    static identifier name;
    if (!name) {
        name = PyUnicode_InternFromString("<listcomp>");
        if (!name)
            return 0;
    }
    assert(e->kind == ListComp_kind);
    return compiler_comprehension(c, e, COMP_LISTCOMP, name,
                                  e->v.ListComp.generators,
                                  e->v.ListComp.elt, NULL);
}

static int
compiler_setcomp(struct compiler *c, expr_ty e)
{
    static identifier name;
    if (!name) {
        name = PyUnicode_InternFromString("<setcomp>");
        if (!name)
            return 0;
    }
    assert(e->kind == SetComp_kind);
    return compiler_comprehension(c, e, COMP_SETCOMP, name,
                                  e->v.SetComp.generators,
                                  e->v.SetComp.elt, NULL);
}


static int
compiler_dictcomp(struct compiler *c, expr_ty e)
{
    static identifier name;
    if (!name) {
        name = PyUnicode_InternFromString("<dictcomp>");
        if (!name)
            return 0;
    }
    assert(e->kind == DictComp_kind);
    return compiler_comprehension(c, e, COMP_DICTCOMP, name,
                                  e->v.DictComp.generators,
                                  e->v.DictComp.key, e->v.DictComp.value);
}


static int
compiler_visit_keyword(struct compiler *c, keyword_ty k)
{
    VISIT(c, expr, k->value);
    return 1;
}

/* Test whether expression is constant.  For constants, report
   whether they are true or false.

   Return values: 1 for true, 0 for false, -1 for non-constant.
 */

static int
expr_constant(expr_ty e)
{
    if (e->kind == Constant_kind) {
        return PyObject_IsTrue(e->v.Constant.value);
    }
    return -1;
}


/*
   Implements the async with statement.

   The semantics outlined in that PEP are as follows:

   async with EXPR as VAR:
       BLOCK

   It is implemented roughly as:

   context = EXPR
   exit = context.__aexit__  # not calling it
   value = await context.__aenter__()
   try:
       VAR = value  # if VAR present in the syntax
       BLOCK
   finally:
       if an exception was raised:
           exc = copy of (exception, instance, traceback)
       else:
           exc = (None, None, None)
       if not (await exit(*exc)):
           raise
 */
static int
compiler_async_with(struct compiler *c, stmt_ty s, int pos)
{
    basicblock *block, *finally;
    withitem_ty item = asdl_seq_GET(s->v.AsyncWith.items, pos);

    assert(s->kind == AsyncWith_kind);
    if (c->u->u_scope_type != COMPILER_SCOPE_ASYNC_FUNCTION) {
        return compiler_error(c, "'async with' outside async function");
    }

    block = compiler_new_block(c);
    finally = compiler_new_block(c);
    if (!block || !finally)
        return 0;

    /* Evaluate EXPR */
    VISIT(c, expr, item->context_expr);

    ADDOP(c, BEFORE_ASYNC_WITH);
    ADDOP(c, GET_AWAITABLE);
    ADDOP_LOAD_CONST(c, Py_None);
    ADDOP(c, YIELD_FROM);

    ADDOP_JREL(c, SETUP_ASYNC_WITH, finally);

    /* SETUP_ASYNC_WITH pushes a finally block. */
    compiler_use_next_block(c, block);
    if (!compiler_push_fblock(c, ASYNC_WITH, block, finally)) {
        return 0;
    }

    if (item->optional_vars) {
        VISIT(c, expr, item->optional_vars);
    }
    else {
    /* Discard result from context.__aenter__() */
        ADDOP(c, POP_TOP);
    }

    pos++;
    if (pos == asdl_seq_LEN(s->v.AsyncWith.items))
        /* BLOCK code */
        VISIT_SEQ(c, stmt, s->v.AsyncWith.body)
    else if (!compiler_async_with(c, s, pos))
            return 0;

    /* End of try block; start the finally block */
    ADDOP(c, POP_BLOCK);
    ADDOP(c, BEGIN_FINALLY);
    compiler_pop_fblock(c, ASYNC_WITH, block);

    compiler_use_next_block(c, finally);
    if (!compiler_push_fblock(c, FINALLY_END, finally, NULL))
        return 0;

    /* Finally block starts; context.__exit__ is on the stack under
       the exception or return information. Just issue our magic
       opcode. */
    ADDOP(c, WITH_CLEANUP_START);

    ADDOP(c, GET_AWAITABLE);
    ADDOP_LOAD_CONST(c, Py_None);
    ADDOP(c, YIELD_FROM);

    ADDOP(c, WITH_CLEANUP_FINISH);

    /* Finally block ends. */
    ADDOP(c, END_FINALLY);
    compiler_pop_fblock(c, FINALLY_END, finally);
    return 1;
}


/*
   Implements the with statement from PEP 343.

   The semantics outlined in that PEP are as follows:

   with EXPR as VAR:
       BLOCK

   It is implemented roughly as:

   context = EXPR
   exit = context.__exit__  # not calling it
   value = context.__enter__()
   try:
       VAR = value  # if VAR present in the syntax
       BLOCK
   finally:
       if an exception was raised:
           exc = copy of (exception, instance, traceback)
       else:
           exc = (None, None, None)
       exit(*exc)
 */
static int
compiler_with(struct compiler *c, stmt_ty s, int pos)
{
    basicblock *block, *finally;
    withitem_ty item = asdl_seq_GET(s->v.With.items, pos);

    assert(s->kind == With_kind);

    block = compiler_new_block(c);
    finally = compiler_new_block(c);
    if (!block || !finally)
        return 0;

    /* Evaluate EXPR */
    VISIT(c, expr, item->context_expr);
    ADDOP_JREL(c, SETUP_WITH, finally);

    /* SETUP_WITH pushes a finally block. */
    compiler_use_next_block(c, block);
    if (!compiler_push_fblock(c, WITH, block, finally)) {
        return 0;
    }

    if (item->optional_vars) {
        VISIT(c, expr, item->optional_vars);
    }
    else {
    /* Discard result from context.__enter__() */
        ADDOP(c, POP_TOP);
    }

    pos++;
    if (pos == asdl_seq_LEN(s->v.With.items))
        /* BLOCK code */
        VISIT_SEQ(c, stmt, s->v.With.body)
    else if (!compiler_with(c, s, pos))
            return 0;

    /* End of try block; start the finally block */
    ADDOP(c, POP_BLOCK);
    ADDOP(c, BEGIN_FINALLY);
    compiler_pop_fblock(c, WITH, block);

    compiler_use_next_block(c, finally);
    if (!compiler_push_fblock(c, FINALLY_END, finally, NULL))
        return 0;

    /* Finally block starts; context.__exit__ is on the stack under
       the exception or return information. Just issue our magic
       opcode. */
    ADDOP(c, WITH_CLEANUP_START);
    ADDOP(c, WITH_CLEANUP_FINISH);

    /* Finally block ends. */
    ADDOP(c, END_FINALLY);
    compiler_pop_fblock(c, FINALLY_END, finally);
    return 1;
}

static int
compiler_visit_expr1(struct compiler *c, expr_ty e)
{
    switch (e->kind) {
    case NamedExpr_kind:
        VISIT(c, expr, e->v.NamedExpr.value);
        ADDOP(c, DUP_TOP);
        VISIT(c, expr, e->v.NamedExpr.target);
        break;
    case BoolOp_kind:
        return compiler_boolop(c, e);
    case BinOp_kind:
        VISIT(c, expr, e->v.BinOp.left);
        VISIT(c, expr, e->v.BinOp.right);
        ADDOP(c, binop(c, e->v.BinOp.op));
        break;
    case UnaryOp_kind:
        VISIT(c, expr, e->v.UnaryOp.operand);
        ADDOP(c, unaryop(e->v.UnaryOp.op));
        break;
    case Lambda_kind:
        return compiler_lambda(c, e);
    case IfExp_kind:
        return compiler_ifexp(c, e);
    case Dict_kind:
        return compiler_dict(c, e);
    case Set_kind:
        return compiler_set(c, e);
    case GeneratorExp_kind:
        return compiler_genexp(c, e);
    case ListComp_kind:
        return compiler_listcomp(c, e);
    case SetComp_kind:
        return compiler_setcomp(c, e);
    case DictComp_kind:
        return compiler_dictcomp(c, e);
    case Yield_kind:
        if (c->u->u_ste->ste_type != FunctionBlock)
            return compiler_error(c, "'yield' outside function");
        if (e->v.Yield.value) {
            VISIT(c, expr, e->v.Yield.value);
        }
        else {
            ADDOP_LOAD_CONST(c, Py_None);
        }
        ADDOP(c, YIELD_VALUE);
        break;
    case YieldFrom_kind:
        if (c->u->u_ste->ste_type != FunctionBlock)
            return compiler_error(c, "'yield' outside function");

        if (c->u->u_scope_type == COMPILER_SCOPE_ASYNC_FUNCTION)
            return compiler_error(c, "'yield from' inside async function");

        VISIT(c, expr, e->v.YieldFrom.value);
        ADDOP(c, GET_YIELD_FROM_ITER);
        ADDOP_LOAD_CONST(c, Py_None);
        ADDOP(c, YIELD_FROM);
        break;
    case Await_kind:
        if (c->u->u_ste->ste_type != FunctionBlock)
            return compiler_error(c, "'await' outside function");

        if (c->u->u_scope_type != COMPILER_SCOPE_ASYNC_FUNCTION &&
                c->u->u_scope_type != COMPILER_SCOPE_COMPREHENSION)
            return compiler_error(c, "'await' outside async function");

        VISIT(c, expr, e->v.Await.value);
        ADDOP(c, GET_AWAITABLE);
        ADDOP_LOAD_CONST(c, Py_None);
        ADDOP(c, YIELD_FROM);
        break;
    case Compare_kind:
        return compiler_compare(c, e);
    case Call_kind:
        return compiler_call(c, e);
    case Constant_kind:
        ADDOP_LOAD_CONST(c, e->v.Constant.value);
        break;
    case JoinedStr_kind:
        return compiler_joined_str(c, e);
    case FormattedValue_kind:
        return compiler_formatted_value(c, e);
    /* The following exprs can be assignment targets. */
    case Attribute_kind:
        if (e->v.Attribute.ctx != AugStore)
            VISIT(c, expr, e->v.Attribute.value);
        switch (e->v.Attribute.ctx) {
        case AugLoad:
            ADDOP(c, DUP_TOP);
            /* Fall through */
        case Load:
            ADDOP_NAME(c, LOAD_ATTR, e->v.Attribute.attr, names);
            break;
        case AugStore:
            ADDOP(c, ROT_TWO);
            /* Fall through */
        case Store:
            ADDOP_NAME(c, STORE_ATTR, e->v.Attribute.attr, names);
            break;
        case Del:
            ADDOP_NAME(c, DELETE_ATTR, e->v.Attribute.attr, names);
            break;
        case Param:
        default:
            PyErr_SetString(PyExc_SystemError,
                            "param invalid in attribute expression");
            return 0;
        }
        break;
    case Subscript_kind:
<<<<<<< HEAD
        return compiler_subscript(c, e);
=======
        switch (e->v.Subscript.ctx) {
        case AugLoad:
            VISIT(c, expr, e->v.Subscript.value);
            VISIT_SLICE(c, e->v.Subscript.slice, AugLoad);
            break;
        case Load:
            if (!check_subscripter(c, e->v.Subscript.value)) {
                return 0;
            }
            if (!check_index(c, e->v.Subscript.value, e->v.Subscript.slice)) {
                return 0;
            }
            VISIT(c, expr, e->v.Subscript.value);
            VISIT_SLICE(c, e->v.Subscript.slice, Load);
            break;
        case AugStore:
            VISIT_SLICE(c, e->v.Subscript.slice, AugStore);
            break;
        case Store:
            VISIT(c, expr, e->v.Subscript.value);
            VISIT_SLICE(c, e->v.Subscript.slice, Store);
            break;
        case Del:
            VISIT(c, expr, e->v.Subscript.value);
            VISIT_SLICE(c, e->v.Subscript.slice, Del);
            break;
        case Param:
        default:
            PyErr_SetString(PyExc_SystemError,
                "param invalid in subscript expression");
            return 0;
        }
        break;
>>>>>>> adfffc73
    case Starred_kind:
        switch (e->v.Starred.ctx) {
        case Store:
            /* In all legitimate cases, the Starred node was already replaced
             * by compiler_list/compiler_tuple. XXX: is that okay? */
            return compiler_error(c,
                "starred assignment target must be in a list or tuple");
        default:
            return compiler_error(c,
                "can't use starred expression here");
        }
        break;
    case Slice_kind:
        return compiler_slice(c, e);
    case Name_kind:
        return compiler_nameop(c, e->v.Name.id, e->v.Name.ctx);
    /* child nodes of List and Tuple will have expr_context set */
    case List_kind:
        return compiler_list(c, e);
    case Tuple_kind:
        return compiler_tuple(c, e);
    }
    return 1;
}

static int
compiler_visit_expr(struct compiler *c, expr_ty e)
{
    /* If expr e has a different line number than the last expr/stmt,
       set a new line number for the next instruction.
    */
    int old_lineno = c->u->u_lineno;
    int old_col_offset = c->u->u_col_offset;
    if (e->lineno != c->u->u_lineno) {
        c->u->u_lineno = e->lineno;
        c->u->u_lineno_set = 0;
    }
    /* Updating the column offset is always harmless. */
    c->u->u_col_offset = e->col_offset;

    int res = compiler_visit_expr1(c, e);

    if (old_lineno != c->u->u_lineno) {
        c->u->u_lineno = old_lineno;
        c->u->u_lineno_set = 0;
    }
    c->u->u_col_offset = old_col_offset;
    return res;
}

static int
compiler_augassign(struct compiler *c, stmt_ty s)
{
    expr_ty e = s->v.AugAssign.target;
    expr_ty auge;

    assert(s->kind == AugAssign_kind);

    switch (e->kind) {
    case Attribute_kind:
        auge = Attribute(e->v.Attribute.value, e->v.Attribute.attr,
                         AugLoad, e->lineno, e->col_offset,
                         e->end_lineno, e->end_col_offset, c->c_arena);
        if (auge == NULL)
            return 0;
        VISIT(c, expr, auge);
        VISIT(c, expr, s->v.AugAssign.value);
        ADDOP(c, inplace_binop(c, s->v.AugAssign.op));
        auge->v.Attribute.ctx = AugStore;
        VISIT(c, expr, auge);
        break;
    case Subscript_kind:
        auge = Subscript(e->v.Subscript.value, e->v.Subscript.slice,
                         AugLoad, e->lineno, e->col_offset,
                         e->end_lineno, e->end_col_offset, c->c_arena);
        if (auge == NULL)
            return 0;
        VISIT(c, expr, auge);
        VISIT(c, expr, s->v.AugAssign.value);
        ADDOP(c, inplace_binop(c, s->v.AugAssign.op));
        auge->v.Subscript.ctx = AugStore;
        VISIT(c, expr, auge);
        break;
    case Name_kind:
        if (!compiler_nameop(c, e->v.Name.id, Load))
            return 0;
        VISIT(c, expr, s->v.AugAssign.value);
        ADDOP(c, inplace_binop(c, s->v.AugAssign.op));
        return compiler_nameop(c, e->v.Name.id, Store);
    default:
        PyErr_Format(PyExc_SystemError,
            "invalid node type (%d) for augmented assignment",
            e->kind);
        return 0;
    }
    return 1;
}

static int
check_ann_expr(struct compiler *c, expr_ty e)
{
    VISIT(c, expr, e);
    ADDOP(c, POP_TOP);
    return 1;
}

static int
check_annotation(struct compiler *c, stmt_ty s)
{
    /* Annotations are only evaluated in a module or class. */
    if (c->u->u_scope_type == COMPILER_SCOPE_MODULE ||
        c->u->u_scope_type == COMPILER_SCOPE_CLASS) {
        return check_ann_expr(c, s->v.AnnAssign.annotation);
    }
    return 1;
}

static int
check_ann_subscr(struct compiler *c, expr_ty e)
{
    /* We check that everything in a subscript is defined at runtime. */
    switch (e->kind) {
    case Slice_kind:
        if (e->v.Slice.lower && !check_ann_expr(c, e->v.Slice.lower)) {
            return 0;
        }
        if (e->v.Slice.upper && !check_ann_expr(c, e->v.Slice.upper)) {
            return 0;
        }
        if (e->v.Slice.step && !check_ann_expr(c, e->v.Slice.step)) {
            return 0;
        }
        return 1;
    case Tuple_kind: {
        /* extended slice */
        asdl_seq *elts = e->v.Tuple.elts;
        Py_ssize_t i, n = asdl_seq_LEN(elts);
        for (i = 0; i < n; i++) {
            if (!check_ann_subscr(c, asdl_seq_GET(elts, i))) {
                return 0;
            }
        }
        return 1;
    }
    default:
        return check_ann_expr(c, e);
    }
}

static int
compiler_annassign(struct compiler *c, stmt_ty s)
{
    expr_ty targ = s->v.AnnAssign.target;
    PyObject* mangled;

    assert(s->kind == AnnAssign_kind);

    /* We perform the actual assignment first. */
    if (s->v.AnnAssign.value) {
        VISIT(c, expr, s->v.AnnAssign.value);
        VISIT(c, expr, targ);
    }
    switch (targ->kind) {
    case Name_kind:
        /* If we have a simple name in a module or class, store annotation. */
        if (s->v.AnnAssign.simple &&
            (c->u->u_scope_type == COMPILER_SCOPE_MODULE ||
             c->u->u_scope_type == COMPILER_SCOPE_CLASS)) {
            if (c->c_future->ff_features & CO_FUTURE_ANNOTATIONS) {
                VISIT(c, annexpr, s->v.AnnAssign.annotation)
            }
            else {
                VISIT(c, expr, s->v.AnnAssign.annotation);
            }
            ADDOP_NAME(c, LOAD_NAME, __annotations__, names);
            mangled = _Py_Mangle(c->u->u_private, targ->v.Name.id);
            ADDOP_LOAD_CONST_NEW(c, mangled);
            ADDOP(c, STORE_SUBSCR);
        }
        break;
    case Attribute_kind:
        if (!s->v.AnnAssign.value &&
            !check_ann_expr(c, targ->v.Attribute.value)) {
            return 0;
        }
        break;
    case Subscript_kind:
        if (!s->v.AnnAssign.value &&
            (!check_ann_expr(c, targ->v.Subscript.value) ||
             !check_ann_subscr(c, targ->v.Subscript.slice))) {
                return 0;
        }
        break;
    default:
        PyErr_Format(PyExc_SystemError,
                     "invalid node type (%d) for annotated assignment",
                     targ->kind);
            return 0;
    }
    /* Annotation is evaluated last. */
    if (!s->v.AnnAssign.simple && !check_annotation(c, s)) {
        return 0;
    }
    return 1;
}

/* Raises a SyntaxError and returns 0.
   If something goes wrong, a different exception may be raised.
*/

static int
compiler_error(struct compiler *c, const char *errstr)
{
    PyObject *loc;
    PyObject *u = NULL, *v = NULL;

    loc = PyErr_ProgramTextObject(c->c_filename, c->u->u_lineno);
    if (!loc) {
        Py_INCREF(Py_None);
        loc = Py_None;
    }
    u = Py_BuildValue("(OiiO)", c->c_filename, c->u->u_lineno,
                      c->u->u_col_offset + 1, loc);
    if (!u)
        goto exit;
    v = Py_BuildValue("(zO)", errstr, u);
    if (!v)
        goto exit;
    PyErr_SetObject(PyExc_SyntaxError, v);
 exit:
    Py_DECREF(loc);
    Py_XDECREF(u);
    Py_XDECREF(v);
    return 0;
}

/* Emits a SyntaxWarning and returns 1 on success.
   If a SyntaxWarning raised as error, replaces it with a SyntaxError
   and returns 0.
*/
static int
compiler_warn(struct compiler *c, const char *format, ...)
{
    va_list vargs;
#ifdef HAVE_STDARG_PROTOTYPES
    va_start(vargs, format);
#else
    va_start(vargs);
#endif
    PyObject *msg = PyUnicode_FromFormatV(format, vargs);
    va_end(vargs);
    if (msg == NULL) {
        return 0;
    }
    if (PyErr_WarnExplicitObject(PyExc_SyntaxWarning, msg, c->c_filename,
                                 c->u->u_lineno, NULL, NULL) < 0)
    {
        if (PyErr_ExceptionMatches(PyExc_SyntaxWarning)) {
            /* Replace the SyntaxWarning exception with a SyntaxError
               to get a more accurate error report */
            PyErr_Clear();
            assert(PyUnicode_AsUTF8(msg) != NULL);
            compiler_error(c, PyUnicode_AsUTF8(msg));
        }
        Py_DECREF(msg);
        return 0;
    }
    Py_DECREF(msg);
    return 1;
}

static int
compiler_subscript(struct compiler *c, expr_ty e)
{
    expr_context_ty ctx = e->v.Subscript.ctx;
    int op = 0;

    switch (ctx) {
        case AugLoad: /* fall through to Load */
        case Load:    op = BINARY_SUBSCR; break;
        case AugStore:/* fall through to Store */
        case Store:   op = STORE_SUBSCR; break;
        case Del:     op = DELETE_SUBSCR; break;
        case NamedStore:
        case Param:
            PyErr_SetString(PyExc_SystemError,
                "param invalid in subscript expression");
            return 0;
    }
    if (ctx == AugStore) {
        ADDOP(c, ROT_THREE);
    }
    else {
        VISIT(c, expr, e->v.Subscript.value);
        VISIT(c, expr, e->v.Subscript.slice);
        if (ctx == AugLoad) {
            ADDOP(c, DUP_TOP_TWO);
        }
    }
    ADDOP(c, op);
    return 1;
}

static int
compiler_slice(struct compiler *c, expr_ty s)
{
    int n = 2;
    assert(s->kind == Slice_kind);

    /* only handles the cases where BUILD_SLICE is emitted */
    if (s->v.Slice.lower) {
        VISIT(c, expr, s->v.Slice.lower);
    }
    else {
        ADDOP_LOAD_CONST(c, Py_None);
    }

    if (s->v.Slice.upper) {
        VISIT(c, expr, s->v.Slice.upper);
    }
    else {
        ADDOP_LOAD_CONST(c, Py_None);
    }

    if (s->v.Slice.step) {
        n++;
        VISIT(c, expr, s->v.Slice.step);
    }
    ADDOP_I(c, BUILD_SLICE, n);
    return 1;
}

/* End of the compiler section, beginning of the assembler section */

/* do depth-first search of basic block graph, starting with block.
   post records the block indices in post-order.

   XXX must handle implicit jumps from one block to next
*/

struct assembler {
    PyObject *a_bytecode;  /* string containing bytecode */
    int a_offset;              /* offset into bytecode */
    int a_nblocks;             /* number of reachable blocks */
    basicblock **a_postorder; /* list of blocks in dfs postorder */
    PyObject *a_lnotab;    /* string containing lnotab */
    int a_lnotab_off;      /* offset into lnotab */
    int a_lineno;              /* last lineno of emitted instruction */
    int a_lineno_off;      /* bytecode offset of last lineno */
};

static void
dfs(struct compiler *c, basicblock *b, struct assembler *a, int end)
{
    int i, j;

    /* Get rid of recursion for normal control flow.
       Since the number of blocks is limited, unused space in a_postorder
       (from a_nblocks to end) can be used as a stack for still not ordered
       blocks. */
    for (j = end; b && !b->b_seen; b = b->b_next) {
        b->b_seen = 1;
        assert(a->a_nblocks < j);
        a->a_postorder[--j] = b;
    }
    while (j < end) {
        b = a->a_postorder[j++];
        for (i = 0; i < b->b_iused; i++) {
            struct instr *instr = &b->b_instr[i];
            if (instr->i_jrel || instr->i_jabs)
                dfs(c, instr->i_target, a, j);
        }
        assert(a->a_nblocks < j);
        a->a_postorder[a->a_nblocks++] = b;
    }
}

Py_LOCAL_INLINE(void)
stackdepth_push(basicblock ***sp, basicblock *b, int depth)
{
    assert(b->b_startdepth < 0 || b->b_startdepth == depth);
    if (b->b_startdepth < depth) {
        assert(b->b_startdepth < 0);
        b->b_startdepth = depth;
        *(*sp)++ = b;
    }
}

/* Find the flow path that needs the largest stack.  We assume that
 * cycles in the flow graph have no net effect on the stack depth.
 */
static int
stackdepth(struct compiler *c)
{
    basicblock *b, *entryblock = NULL;
    basicblock **stack, **sp;
    int nblocks = 0, maxdepth = 0;
    for (b = c->u->u_blocks; b != NULL; b = b->b_list) {
        b->b_startdepth = INT_MIN;
        entryblock = b;
        nblocks++;
    }
    if (!entryblock)
        return 0;
    stack = (basicblock **)PyObject_Malloc(sizeof(basicblock *) * nblocks);
    if (!stack) {
        PyErr_NoMemory();
        return -1;
    }

    sp = stack;
    stackdepth_push(&sp, entryblock, 0);
    while (sp != stack) {
        b = *--sp;
        int depth = b->b_startdepth;
        assert(depth >= 0);
        basicblock *next = b->b_next;
        for (int i = 0; i < b->b_iused; i++) {
            struct instr *instr = &b->b_instr[i];
            int effect = stack_effect(instr->i_opcode, instr->i_oparg, 0);
            if (effect == PY_INVALID_STACK_EFFECT) {
                fprintf(stderr, "opcode = %d\n", instr->i_opcode);
                Py_FatalError("PyCompile_OpcodeStackEffect()");
            }
            int new_depth = depth + effect;
            if (new_depth > maxdepth) {
                maxdepth = new_depth;
            }
            assert(depth >= 0); /* invalid code or bug in stackdepth() */
            if (instr->i_jrel || instr->i_jabs) {
                effect = stack_effect(instr->i_opcode, instr->i_oparg, 1);
                assert(effect != PY_INVALID_STACK_EFFECT);
                int target_depth = depth + effect;
                if (target_depth > maxdepth) {
                    maxdepth = target_depth;
                }
                assert(target_depth >= 0); /* invalid code or bug in stackdepth() */
                if (instr->i_opcode == CALL_FINALLY) {
                    assert(instr->i_target->b_startdepth >= 0);
                    assert(instr->i_target->b_startdepth >= target_depth);
                    depth = new_depth;
                    continue;
                }
                stackdepth_push(&sp, instr->i_target, target_depth);
            }
            depth = new_depth;
            if (instr->i_opcode == JUMP_ABSOLUTE ||
                instr->i_opcode == JUMP_FORWARD ||
                instr->i_opcode == RETURN_VALUE ||
                instr->i_opcode == RAISE_VARARGS)
            {
                /* remaining code is dead */
                next = NULL;
                break;
            }
        }
        if (next != NULL) {
            stackdepth_push(&sp, next, depth);
        }
    }
    PyObject_Free(stack);
    return maxdepth;
}

static int
assemble_init(struct assembler *a, int nblocks, int firstlineno)
{
    memset(a, 0, sizeof(struct assembler));
    a->a_lineno = firstlineno;
    a->a_bytecode = PyBytes_FromStringAndSize(NULL, DEFAULT_CODE_SIZE);
    if (!a->a_bytecode)
        return 0;
    a->a_lnotab = PyBytes_FromStringAndSize(NULL, DEFAULT_LNOTAB_SIZE);
    if (!a->a_lnotab)
        return 0;
    if ((size_t)nblocks > SIZE_MAX / sizeof(basicblock *)) {
        PyErr_NoMemory();
        return 0;
    }
    a->a_postorder = (basicblock **)PyObject_Malloc(
                                        sizeof(basicblock *) * nblocks);
    if (!a->a_postorder) {
        PyErr_NoMemory();
        return 0;
    }
    return 1;
}

static void
assemble_free(struct assembler *a)
{
    Py_XDECREF(a->a_bytecode);
    Py_XDECREF(a->a_lnotab);
    if (a->a_postorder)
        PyObject_Free(a->a_postorder);
}

static int
blocksize(basicblock *b)
{
    int i;
    int size = 0;

    for (i = 0; i < b->b_iused; i++)
        size += instrsize(b->b_instr[i].i_oparg);
    return size;
}

/* Appends a pair to the end of the line number table, a_lnotab, representing
   the instruction's bytecode offset and line number.  See
   Objects/lnotab_notes.txt for the description of the line number table. */

static int
assemble_lnotab(struct assembler *a, struct instr *i)
{
    int d_bytecode, d_lineno;
    Py_ssize_t len;
    unsigned char *lnotab;

    d_bytecode = (a->a_offset - a->a_lineno_off) * sizeof(_Py_CODEUNIT);
    d_lineno = i->i_lineno - a->a_lineno;

    assert(d_bytecode >= 0);

    if(d_bytecode == 0 && d_lineno == 0)
        return 1;

    if (d_bytecode > 255) {
        int j, nbytes, ncodes = d_bytecode / 255;
        nbytes = a->a_lnotab_off + 2 * ncodes;
        len = PyBytes_GET_SIZE(a->a_lnotab);
        if (nbytes >= len) {
            if ((len <= INT_MAX / 2) && (len * 2 < nbytes))
                len = nbytes;
            else if (len <= INT_MAX / 2)
                len *= 2;
            else {
                PyErr_NoMemory();
                return 0;
            }
            if (_PyBytes_Resize(&a->a_lnotab, len) < 0)
                return 0;
        }
        lnotab = (unsigned char *)
                   PyBytes_AS_STRING(a->a_lnotab) + a->a_lnotab_off;
        for (j = 0; j < ncodes; j++) {
            *lnotab++ = 255;
            *lnotab++ = 0;
        }
        d_bytecode -= ncodes * 255;
        a->a_lnotab_off += ncodes * 2;
    }
    assert(0 <= d_bytecode && d_bytecode <= 255);

    if (d_lineno < -128 || 127 < d_lineno) {
        int j, nbytes, ncodes, k;
        if (d_lineno < 0) {
            k = -128;
            /* use division on positive numbers */
            ncodes = (-d_lineno) / 128;
        }
        else {
            k = 127;
            ncodes = d_lineno / 127;
        }
        d_lineno -= ncodes * k;
        assert(ncodes >= 1);
        nbytes = a->a_lnotab_off + 2 * ncodes;
        len = PyBytes_GET_SIZE(a->a_lnotab);
        if (nbytes >= len) {
            if ((len <= INT_MAX / 2) && len * 2 < nbytes)
                len = nbytes;
            else if (len <= INT_MAX / 2)
                len *= 2;
            else {
                PyErr_NoMemory();
                return 0;
            }
            if (_PyBytes_Resize(&a->a_lnotab, len) < 0)
                return 0;
        }
        lnotab = (unsigned char *)
                   PyBytes_AS_STRING(a->a_lnotab) + a->a_lnotab_off;
        *lnotab++ = d_bytecode;
        *lnotab++ = k;
        d_bytecode = 0;
        for (j = 1; j < ncodes; j++) {
            *lnotab++ = 0;
            *lnotab++ = k;
        }
        a->a_lnotab_off += ncodes * 2;
    }
    assert(-128 <= d_lineno && d_lineno <= 127);

    len = PyBytes_GET_SIZE(a->a_lnotab);
    if (a->a_lnotab_off + 2 >= len) {
        if (_PyBytes_Resize(&a->a_lnotab, len * 2) < 0)
            return 0;
    }
    lnotab = (unsigned char *)
                    PyBytes_AS_STRING(a->a_lnotab) + a->a_lnotab_off;

    a->a_lnotab_off += 2;
    if (d_bytecode) {
        *lnotab++ = d_bytecode;
        *lnotab++ = d_lineno;
    }
    else {      /* First line of a block; def stmt, etc. */
        *lnotab++ = 0;
        *lnotab++ = d_lineno;
    }
    a->a_lineno = i->i_lineno;
    a->a_lineno_off = a->a_offset;
    return 1;
}

/* assemble_emit()
   Extend the bytecode with a new instruction.
   Update lnotab if necessary.
*/

static int
assemble_emit(struct assembler *a, struct instr *i)
{
    int size, arg = 0;
    Py_ssize_t len = PyBytes_GET_SIZE(a->a_bytecode);
    _Py_CODEUNIT *code;

    arg = i->i_oparg;
    size = instrsize(arg);
    if (i->i_lineno && !assemble_lnotab(a, i))
        return 0;
    if (a->a_offset + size >= len / (int)sizeof(_Py_CODEUNIT)) {
        if (len > PY_SSIZE_T_MAX / 2)
            return 0;
        if (_PyBytes_Resize(&a->a_bytecode, len * 2) < 0)
            return 0;
    }
    code = (_Py_CODEUNIT *)PyBytes_AS_STRING(a->a_bytecode) + a->a_offset;
    a->a_offset += size;
    write_op_arg(code, i->i_opcode, arg, size);
    return 1;
}

static void
assemble_jump_offsets(struct assembler *a, struct compiler *c)
{
    basicblock *b;
    int bsize, totsize, extended_arg_recompile;
    int i;

    /* Compute the size of each block and fixup jump args.
       Replace block pointer with position in bytecode. */
    do {
        totsize = 0;
        for (i = a->a_nblocks - 1; i >= 0; i--) {
            b = a->a_postorder[i];
            bsize = blocksize(b);
            b->b_offset = totsize;
            totsize += bsize;
        }
        extended_arg_recompile = 0;
        for (b = c->u->u_blocks; b != NULL; b = b->b_list) {
            bsize = b->b_offset;
            for (i = 0; i < b->b_iused; i++) {
                struct instr *instr = &b->b_instr[i];
                int isize = instrsize(instr->i_oparg);
                /* Relative jumps are computed relative to
                   the instruction pointer after fetching
                   the jump instruction.
                */
                bsize += isize;
                if (instr->i_jabs || instr->i_jrel) {
                    instr->i_oparg = instr->i_target->b_offset;
                    if (instr->i_jrel) {
                        instr->i_oparg -= bsize;
                    }
                    instr->i_oparg *= sizeof(_Py_CODEUNIT);
                    if (instrsize(instr->i_oparg) != isize) {
                        extended_arg_recompile = 1;
                    }
                }
            }
        }

    /* XXX: This is an awful hack that could hurt performance, but
        on the bright side it should work until we come up
        with a better solution.

        The issue is that in the first loop blocksize() is called
        which calls instrsize() which requires i_oparg be set
        appropriately. There is a bootstrap problem because
        i_oparg is calculated in the second loop above.

        So we loop until we stop seeing new EXTENDED_ARGs.
        The only EXTENDED_ARGs that could be popping up are
        ones in jump instructions.  So this should converge
        fairly quickly.
    */
    } while (extended_arg_recompile);
}

static PyObject *
dict_keys_inorder(PyObject *dict, Py_ssize_t offset)
{
    PyObject *tuple, *k, *v;
    Py_ssize_t i, pos = 0, size = PyDict_GET_SIZE(dict);

    tuple = PyTuple_New(size);
    if (tuple == NULL)
        return NULL;
    while (PyDict_Next(dict, &pos, &k, &v)) {
        i = PyLong_AS_LONG(v);
        Py_INCREF(k);
        assert((i - offset) < size);
        assert((i - offset) >= 0);
        PyTuple_SET_ITEM(tuple, i - offset, k);
    }
    return tuple;
}

static PyObject *
consts_dict_keys_inorder(PyObject *dict)
{
    PyObject *consts, *k, *v;
    Py_ssize_t i, pos = 0, size = PyDict_GET_SIZE(dict);

    consts = PyList_New(size);   /* PyCode_Optimize() requires a list */
    if (consts == NULL)
        return NULL;
    while (PyDict_Next(dict, &pos, &k, &v)) {
        i = PyLong_AS_LONG(v);
        /* The keys of the dictionary can be tuples wrapping a contant.
         * (see compiler_add_o and _PyCode_ConstantKey). In that case
         * the object we want is always second. */
        if (PyTuple_CheckExact(k)) {
            k = PyTuple_GET_ITEM(k, 1);
        }
        Py_INCREF(k);
        assert(i < size);
        assert(i >= 0);
        PyList_SET_ITEM(consts, i, k);
    }
    return consts;
}

static int
compute_code_flags(struct compiler *c)
{
    PySTEntryObject *ste = c->u->u_ste;
    int flags = 0;
    if (ste->ste_type == FunctionBlock) {
        flags |= CO_NEWLOCALS | CO_OPTIMIZED;
        if (ste->ste_nested)
            flags |= CO_NESTED;
        if (ste->ste_generator && !ste->ste_coroutine)
            flags |= CO_GENERATOR;
        if (!ste->ste_generator && ste->ste_coroutine)
            flags |= CO_COROUTINE;
        if (ste->ste_generator && ste->ste_coroutine)
            flags |= CO_ASYNC_GENERATOR;
        if (ste->ste_varargs)
            flags |= CO_VARARGS;
        if (ste->ste_varkeywords)
            flags |= CO_VARKEYWORDS;
    }

    /* (Only) inherit compilerflags in PyCF_MASK */
    flags |= (c->c_flags->cf_flags & PyCF_MASK);

    return flags;
}

// Merge *tuple* with constant cache.
// Unlike merge_consts_recursive(), this function doesn't work recursively.
static int
merge_const_tuple(struct compiler *c, PyObject **tuple)
{
    assert(PyTuple_CheckExact(*tuple));

    PyObject *key = _PyCode_ConstantKey(*tuple);
    if (key == NULL) {
        return 0;
    }

    // t is borrowed reference
    PyObject *t = PyDict_SetDefault(c->c_const_cache, key, key);
    Py_DECREF(key);
    if (t == NULL) {
        return 0;
    }
    if (t == key) {  // tuple is new constant.
        return 1;
    }

    PyObject *u = PyTuple_GET_ITEM(t, 1);
    Py_INCREF(u);
    Py_DECREF(*tuple);
    *tuple = u;
    return 1;
}

static PyCodeObject *
makecode(struct compiler *c, struct assembler *a)
{
    PyObject *tmp;
    PyCodeObject *co = NULL;
    PyObject *consts = NULL;
    PyObject *names = NULL;
    PyObject *varnames = NULL;
    PyObject *name = NULL;
    PyObject *freevars = NULL;
    PyObject *cellvars = NULL;
    PyObject *bytecode = NULL;
    Py_ssize_t nlocals;
    int nlocals_int;
    int flags;
    int argcount, kwonlyargcount, maxdepth;

    consts = consts_dict_keys_inorder(c->u->u_consts);
    names = dict_keys_inorder(c->u->u_names, 0);
    varnames = dict_keys_inorder(c->u->u_varnames, 0);
    if (!consts || !names || !varnames)
        goto error;

    cellvars = dict_keys_inorder(c->u->u_cellvars, 0);
    if (!cellvars)
        goto error;
    freevars = dict_keys_inorder(c->u->u_freevars, PyTuple_GET_SIZE(cellvars));
    if (!freevars)
        goto error;

    if (!merge_const_tuple(c, &names) ||
            !merge_const_tuple(c, &varnames) ||
            !merge_const_tuple(c, &cellvars) ||
            !merge_const_tuple(c, &freevars))
    {
        goto error;
    }

    nlocals = PyDict_GET_SIZE(c->u->u_varnames);
    assert(nlocals < INT_MAX);
    nlocals_int = Py_SAFE_DOWNCAST(nlocals, Py_ssize_t, int);

    flags = compute_code_flags(c);
    if (flags < 0)
        goto error;

    bytecode = PyCode_Optimize(a->a_bytecode, consts, names, a->a_lnotab);
    if (!bytecode)
        goto error;

    tmp = PyList_AsTuple(consts); /* PyCode_New requires a tuple */
    if (!tmp)
        goto error;
    Py_DECREF(consts);
    consts = tmp;
    if (!merge_const_tuple(c, &consts)) {
        goto error;
    }

    argcount = Py_SAFE_DOWNCAST(c->u->u_argcount, Py_ssize_t, int);
    kwonlyargcount = Py_SAFE_DOWNCAST(c->u->u_kwonlyargcount, Py_ssize_t, int);
    maxdepth = stackdepth(c);
    if (maxdepth < 0) {
        goto error;
    }
    co = PyCode_New(argcount, kwonlyargcount,
                    nlocals_int, maxdepth, flags,
                    bytecode, consts, names, varnames,
                    freevars, cellvars,
                    c->c_filename, c->u->u_name,
                    c->u->u_firstlineno,
                    a->a_lnotab);
 error:
    Py_XDECREF(consts);
    Py_XDECREF(names);
    Py_XDECREF(varnames);
    Py_XDECREF(name);
    Py_XDECREF(freevars);
    Py_XDECREF(cellvars);
    Py_XDECREF(bytecode);
    return co;
}


/* For debugging purposes only */
#if 0
static void
dump_instr(const struct instr *i)
{
    const char *jrel = i->i_jrel ? "jrel " : "";
    const char *jabs = i->i_jabs ? "jabs " : "";
    char arg[128];

    *arg = '\0';
    if (HAS_ARG(i->i_opcode)) {
        sprintf(arg, "arg: %d ", i->i_oparg);
    }
    fprintf(stderr, "line: %d, opcode: %d %s%s%s\n",
                    i->i_lineno, i->i_opcode, arg, jabs, jrel);
}

static void
dump_basicblock(const basicblock *b)
{
    const char *seen = b->b_seen ? "seen " : "";
    const char *b_return = b->b_return ? "return " : "";
    fprintf(stderr, "used: %d, depth: %d, offset: %d %s%s\n",
        b->b_iused, b->b_startdepth, b->b_offset, seen, b_return);
    if (b->b_instr) {
        int i;
        for (i = 0; i < b->b_iused; i++) {
            fprintf(stderr, "  [%02d] ", i);
            dump_instr(b->b_instr + i);
        }
    }
}
#endif

static PyCodeObject *
assemble(struct compiler *c, int addNone)
{
    basicblock *b, *entryblock;
    struct assembler a;
    int i, j, nblocks;
    PyCodeObject *co = NULL;

    /* Make sure every block that falls off the end returns None.
       XXX NEXT_BLOCK() isn't quite right, because if the last
       block ends with a jump or return b_next shouldn't set.
     */
    if (!c->u->u_curblock->b_return) {
        NEXT_BLOCK(c);
        if (addNone)
            ADDOP_LOAD_CONST(c, Py_None);
        ADDOP(c, RETURN_VALUE);
    }

    nblocks = 0;
    entryblock = NULL;
    for (b = c->u->u_blocks; b != NULL; b = b->b_list) {
        nblocks++;
        entryblock = b;
    }

    /* Set firstlineno if it wasn't explicitly set. */
    if (!c->u->u_firstlineno) {
        if (entryblock && entryblock->b_instr && entryblock->b_instr->i_lineno)
            c->u->u_firstlineno = entryblock->b_instr->i_lineno;
        else
            c->u->u_firstlineno = 1;
    }
    if (!assemble_init(&a, nblocks, c->u->u_firstlineno))
        goto error;
    dfs(c, entryblock, &a, nblocks);

    /* Can't modify the bytecode after computing jump offsets. */
    assemble_jump_offsets(&a, c);

    /* Emit code in reverse postorder from dfs. */
    for (i = a.a_nblocks - 1; i >= 0; i--) {
        b = a.a_postorder[i];
        for (j = 0; j < b->b_iused; j++)
            if (!assemble_emit(&a, &b->b_instr[j]))
                goto error;
    }

    if (_PyBytes_Resize(&a.a_lnotab, a.a_lnotab_off) < 0)
        goto error;
    if (_PyBytes_Resize(&a.a_bytecode, a.a_offset * sizeof(_Py_CODEUNIT)) < 0)
        goto error;

    co = makecode(c, &a);
 error:
    assemble_free(&a);
    return co;
}

#undef PyAST_Compile
PyCodeObject *
PyAST_Compile(mod_ty mod, const char *filename, PyCompilerFlags *flags,
              PyArena *arena)
{
    return PyAST_CompileEx(mod, filename, flags, -1, arena);
}<|MERGE_RESOLUTION|>--- conflicted
+++ resolved
@@ -3846,14 +3846,11 @@
 }
 
 static int
-check_index(struct compiler *c, expr_ty e, slice_ty s)
+check_index(struct compiler *c, expr_ty e, expr_ty s)
 {
     PyObject *v;
 
-    if (s->kind != Index_kind) {
-        return 1;
-    }
-    PyTypeObject *index_type = infer_type(s->v.Index.value);
+    PyTypeObject *index_type = infer_type(s);
     if (index_type == NULL
         || PyType_FastSubclass(index_type, Py_TPFLAGS_LONG_SUBCLASS)
         || index_type == &PySlice_Type) {
@@ -4806,43 +4803,7 @@
         }
         break;
     case Subscript_kind:
-<<<<<<< HEAD
         return compiler_subscript(c, e);
-=======
-        switch (e->v.Subscript.ctx) {
-        case AugLoad:
-            VISIT(c, expr, e->v.Subscript.value);
-            VISIT_SLICE(c, e->v.Subscript.slice, AugLoad);
-            break;
-        case Load:
-            if (!check_subscripter(c, e->v.Subscript.value)) {
-                return 0;
-            }
-            if (!check_index(c, e->v.Subscript.value, e->v.Subscript.slice)) {
-                return 0;
-            }
-            VISIT(c, expr, e->v.Subscript.value);
-            VISIT_SLICE(c, e->v.Subscript.slice, Load);
-            break;
-        case AugStore:
-            VISIT_SLICE(c, e->v.Subscript.slice, AugStore);
-            break;
-        case Store:
-            VISIT(c, expr, e->v.Subscript.value);
-            VISIT_SLICE(c, e->v.Subscript.slice, Store);
-            break;
-        case Del:
-            VISIT(c, expr, e->v.Subscript.value);
-            VISIT_SLICE(c, e->v.Subscript.slice, Del);
-            break;
-        case Param:
-        default:
-            PyErr_SetString(PyExc_SystemError,
-                "param invalid in subscript expression");
-            return 0;
-        }
-        break;
->>>>>>> adfffc73
     case Starred_kind:
         switch (e->v.Starred.ctx) {
         case Store:
@@ -5119,6 +5080,15 @@
 {
     expr_context_ty ctx = e->v.Subscript.ctx;
     int op = 0;
+
+    if (ctx == Load) {
+        if (!check_subscripter(c, e->v.Subscript.value)) {
+            return 0;
+        }
+        if (!check_index(c, e->v.Subscript.value, e->v.Subscript.slice)) {
+            return 0;
+        }
+    }
 
     switch (ctx) {
         case AugLoad: /* fall through to Load */
