--- conflicted
+++ resolved
@@ -189,7 +189,9 @@
         Py_XDECREF(it->last_line);
         line = PyUnicode_DecodeUTF8(line_start, size, "replace");
         it->last_line = line;
-        it->byte_col_offset_diff = 0;
+        if (it->tok->lineno != it->last_end_lineno) {
+            it->byte_col_offset_diff = 0;
+        }
     }
     else {
         // Line hasn't changed so we reuse the cached one.
@@ -226,6 +228,7 @@
         }
     }
     it->last_lineno = lineno;
+    it->last_end_lineno = end_lineno;
 }
 
 static PyObject *
@@ -284,25 +287,9 @@
             size -= 1;
         }
 
-<<<<<<< HEAD
         Py_BEGIN_CRITICAL_SECTION(it);
         line = _get_current_line(it, line_start, size);
         Py_END_CRITICAL_SECTION();
-=======
-        if (it->tok->lineno != it->last_lineno) {
-            // Line has changed since last token, so we fetch the new line and cache it
-            // in the iter object.
-            Py_XDECREF(it->last_line);
-            line = PyUnicode_DecodeUTF8(line_start, size, "replace");
-            it->last_line = line;
-            if (it->tok->lineno != it->last_end_lineno) {
-                it->byte_col_offset_diff = 0;
-            }
-        } else {
-            // Line hasn't changed so we reuse the cached one.
-            line = it->last_line;
-        }
->>>>>>> 0335662f
     }
     if (line == NULL) {
         Py_DECREF(str);
@@ -311,12 +298,6 @@
 
     Py_ssize_t lineno = ISSTRINGLIT(type) ? it->tok->first_lineno : it->tok->lineno;
     Py_ssize_t end_lineno = it->tok->lineno;
-<<<<<<< HEAD
-=======
-    it->last_lineno = lineno;
-    it->last_end_lineno = end_lineno;
-
->>>>>>> 0335662f
     Py_ssize_t col_offset = -1;
     Py_ssize_t end_col_offset = -1;
 
