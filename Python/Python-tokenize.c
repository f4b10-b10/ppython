#include "Python.h"
#include "errcode.h"
#include "internal/pycore_critical_section.h"   // Py_BEGIN_CRITICAL_SECTION
#include "../Parser/lexer/state.h"
#include "../Parser/lexer/lexer.h"
#include "../Parser/tokenizer/tokenizer.h"
#include "../Parser/pegen.h"                    // _PyPegen_byte_offset_to_character_offset()

static struct PyModuleDef _tokenizemodule;

typedef struct {
    PyTypeObject *TokenizerIter;
} tokenize_state;

static tokenize_state *
get_tokenize_state(PyObject *module) {
    return (tokenize_state *)PyModule_GetState(module);
}

#define _tokenize_get_state_by_type(type) \
    get_tokenize_state(PyType_GetModuleByDef(type, &_tokenizemodule))

#include "pycore_runtime.h"
#include "clinic/Python-tokenize.c.h"

/*[clinic input]
module _tokenizer
class _tokenizer.tokenizeriter "tokenizeriterobject *" "_tokenize_get_state_by_type(type)->TokenizerIter"
[clinic start generated code]*/
/*[clinic end generated code: output=da39a3ee5e6b4b0d input=96d98ee2fef7a8bc]*/

typedef struct
{
    PyObject_HEAD struct tok_state *tok;
    int done;

    /* Needed to cache line for performance */
    PyObject *last_line;
    Py_ssize_t last_lineno;
    Py_ssize_t last_end_lineno;
    Py_ssize_t byte_col_offset_diff;
} tokenizeriterobject;

/*[clinic input]
@classmethod
_tokenizer.tokenizeriter.__new__ as tokenizeriter_new

    readline: object
    /
    *
    extra_tokens: bool
    encoding: str(c_default="NULL") = 'utf-8'
[clinic start generated code]*/

static PyObject *
tokenizeriter_new_impl(PyTypeObject *type, PyObject *readline,
                       int extra_tokens, const char *encoding)
/*[clinic end generated code: output=7501a1211683ce16 input=f7dddf8a613ae8bd]*/
{
    tokenizeriterobject *self = (tokenizeriterobject *)type->tp_alloc(type, 0);
    if (self == NULL) {
        return NULL;
    }
    PyObject *filename = PyUnicode_FromString("<string>");
    if (filename == NULL) {
        return NULL;
    }
    self->tok = _PyTokenizer_FromReadline(readline, encoding, 1, 1);
    if (self->tok == NULL) {
        Py_DECREF(filename);
        return NULL;
    }
    self->tok->filename = filename;
    if (extra_tokens) {
        self->tok->tok_extra_tokens = 1;
    }
    self->done = 0;

    self->last_line = NULL;
    self->byte_col_offset_diff = 0;
    self->last_lineno = 0;
    self->last_end_lineno = 0;

    return (PyObject *)self;
}

static int
_tokenizer_error(tokenizeriterobject *it)
{
    _Py_CRITICAL_SECTION_ASSERT_OBJECT_LOCKED(it);
    if (PyErr_Occurred()) {
        return -1;
    }

    const char *msg = NULL;
    PyObject* errtype = PyExc_SyntaxError;
    struct tok_state *tok = it->tok;
    switch (tok->done) {
        case E_TOKEN:
            msg = "invalid token";
            break;
        case E_EOF:
            PyErr_SetString(PyExc_SyntaxError, "unexpected EOF in multi-line statement");
            PyErr_SyntaxLocationObject(tok->filename, tok->lineno,
                                       tok->inp - tok->buf < 0 ? 0 : (int)(tok->inp - tok->buf));
            return -1;
        case E_DEDENT:
            msg = "unindent does not match any outer indentation level";
            errtype = PyExc_IndentationError;
            break;
        case E_INTR:
            if (!PyErr_Occurred()) {
                PyErr_SetNone(PyExc_KeyboardInterrupt);
            }
            return -1;
        case E_NOMEM:
            PyErr_NoMemory();
            return -1;
        case E_TABSPACE:
            errtype = PyExc_TabError;
            msg = "inconsistent use of tabs and spaces in indentation";
            break;
        case E_TOODEEP:
            errtype = PyExc_IndentationError;
            msg = "too many levels of indentation";
            break;
        case E_LINECONT: {
            msg = "unexpected character after line continuation character";
            break;
        }
        default:
            msg = "unknown tokenization error";
    }

    PyObject* errstr = NULL;
    PyObject* error_line = NULL;
    PyObject* tmp = NULL;
    PyObject* value = NULL;
    int result = 0;

    Py_ssize_t size = tok->inp - tok->buf;
    assert(tok->buf[size-1] == '\n');
    size -= 1; // Remove the newline character from the end of the line
    error_line = PyUnicode_DecodeUTF8(tok->buf, size, "replace");
    if (!error_line) {
        result = -1;
        goto exit;
    }

    Py_ssize_t offset = _PyPegen_byte_offset_to_character_offset(error_line, tok->inp - tok->buf);
    if (offset == -1) {
        result = -1;
        goto exit;
    }
    tmp = Py_BuildValue("(OnnOOO)", tok->filename, tok->lineno, offset, error_line, Py_None, Py_None);
    if (!tmp) {
        result = -1;
        goto exit;
    }

    errstr = PyUnicode_FromString(msg);
    if (!errstr) {
        result = -1;
        goto exit;
    }

    value = PyTuple_Pack(2, errstr, tmp);
    if (!value) {
        result = -1;
        goto exit;
    }

    PyErr_SetObject(errtype, value);

exit:
    Py_XDECREF(errstr);
    Py_XDECREF(error_line);
    Py_XDECREF(tmp);
    Py_XDECREF(value);
    return result;
}

static PyObject *
_get_current_line(tokenizeriterobject *it, const char *line_start, Py_ssize_t size)
{
    _Py_CRITICAL_SECTION_ASSERT_OBJECT_LOCKED(it);
    PyObject *line = it->last_line;
    if (it->tok->lineno != it->last_lineno) {
        // Line has changed since last token, so we fetch the new line and cache it
        // in the iter object.
        Py_XDECREF(it->last_line);
        line = PyUnicode_DecodeUTF8(line_start, size, "replace");
        it->last_line = line;
        if (it->tok->lineno != it->last_end_lineno) {
            it->byte_col_offset_diff = 0;
        }
    }
    return line;
}

static void
_get_col_offsets(tokenizeriterobject *it, struct token token, const char *line_start,
                 PyObject *line, Py_ssize_t lineno, Py_ssize_t end_lineno,
                 Py_ssize_t *col_offset, Py_ssize_t *end_col_offset)
{
    _Py_CRITICAL_SECTION_ASSERT_OBJECT_LOCKED(it);
    Py_ssize_t byte_offset = -1;
    if (token.start != NULL && token.start >= line_start) {
        byte_offset = token.start - line_start;
        *col_offset = byte_offset - it->byte_col_offset_diff;
    }

    if (token.end != NULL && token.end >= it->tok->line_start) {
        Py_ssize_t end_byte_offset = token.end - it->tok->line_start;
        if (lineno == end_lineno) {
            // If the whole token is at the same line, we can just use the token.start
            // buffer for figuring out the new column offset, since using line is not
            // performant for very long lines.
            Py_ssize_t token_col_offset = _PyPegen_byte_offset_to_character_offset_line(line, byte_offset, end_byte_offset);
            *end_col_offset = *col_offset + token_col_offset;
            it->byte_col_offset_diff += token.end - token.start - token_col_offset;
        }
        else {
            *end_col_offset = _PyPegen_byte_offset_to_character_offset_raw(it->tok->line_start, end_byte_offset);
            it->byte_col_offset_diff += end_byte_offset - *end_col_offset;
        }
    }
    it->last_lineno = lineno;
    it->last_end_lineno = end_lineno;
}

static PyObject *
tokenizeriter_next(tokenizeriterobject *it)
{
    PyObject* result = NULL;

    Py_BEGIN_CRITICAL_SECTION(it);

    struct token token;
    _PyToken_Init(&token);

    int type = _PyTokenizer_Get(it->tok, &token);
    if (type == ERRORTOKEN) {
        if(!PyErr_Occurred()) {
            _tokenizer_error(it);
            assert(PyErr_Occurred());
        }
        goto exit;
    }
    if (it->done || type == ERRORTOKEN) {
        PyErr_SetString(PyExc_StopIteration, "EOF");
        it->done = 1;
        goto exit;
    }
    PyObject *str = NULL;
    if (token.start == NULL || token.end == NULL) {
        str = PyUnicode_FromString("");
    }
    else {
        str = PyUnicode_FromStringAndSize(token.start, token.end - token.start);
    }
    if (str == NULL) {
        goto exit;
    }

    int is_trailing_token = 0;
    if (type == ENDMARKER || (type == DEDENT && it->tok->done == E_EOF)) {
        is_trailing_token = 1;
    }

    const char *line_start = ISSTRINGLIT(type) ? it->tok->multi_line_start : it->tok->line_start;
    PyObject* line = NULL;
    int line_changed = 1;
    if (it->tok->tok_extra_tokens && is_trailing_token) {
        line = PyUnicode_FromString("");
    } else {
        Py_ssize_t size = it->tok->inp - line_start;
        if (size >= 1 && it->tok->implicit_newline) {
            size -= 1;
        }

<<<<<<< HEAD
        line = _get_current_line(it, line_start, size);
=======
        if (it->tok->lineno != it->last_lineno) {
            // Line has changed since last token, so we fetch the new line and cache it
            // in the iter object.
            Py_XDECREF(it->last_line);
            line = PyUnicode_DecodeUTF8(line_start, size, "replace");
            it->last_line = line;
            it->byte_col_offset_diff = 0;
        } else {
            // Line hasn't changed so we reuse the cached one.
            line = it->last_line;
            line_changed = 0;
        }
>>>>>>> 4b5d3e0e
    }
    if (line == NULL) {
        Py_DECREF(str);
        goto exit;
    }

    Py_ssize_t lineno = ISSTRINGLIT(type) ? it->tok->first_lineno : it->tok->lineno;
    Py_ssize_t end_lineno = it->tok->lineno;
    Py_ssize_t col_offset = -1;
    Py_ssize_t end_col_offset = -1;
<<<<<<< HEAD
    _get_col_offsets(it, token, line_start, line, lineno, end_lineno, &col_offset, &end_col_offset);
=======
    Py_ssize_t byte_offset = -1;
    if (token.start != NULL && token.start >= line_start) {
        byte_offset = token.start - line_start;
        if (line_changed) {
            col_offset = _PyPegen_byte_offset_to_character_offset_line(line, 0, byte_offset);
            it->byte_col_offset_diff = byte_offset - col_offset;
        }
        else {
            col_offset = byte_offset - it->byte_col_offset_diff;
        }
    }
    if (token.end != NULL && token.end >= it->tok->line_start) {
        Py_ssize_t end_byte_offset = token.end - it->tok->line_start;
        if (lineno == end_lineno) {
            // If the whole token is at the same line, we can just use the token.start
            // buffer for figuring out the new column offset, since using line is not
            // performant for very long lines.
            Py_ssize_t token_col_offset = _PyPegen_byte_offset_to_character_offset_line(line, byte_offset, end_byte_offset);
            end_col_offset = col_offset + token_col_offset;
            it->byte_col_offset_diff += token.end - token.start - token_col_offset;
        } else {
            end_col_offset = _PyPegen_byte_offset_to_character_offset_raw(it->tok->line_start, end_byte_offset);
            it->byte_col_offset_diff += end_byte_offset - end_col_offset;
        }
    }
>>>>>>> 4b5d3e0e

    if (it->tok->tok_extra_tokens) {
        if (is_trailing_token) {
            lineno = end_lineno = lineno + 1;
            col_offset = end_col_offset = 0;
        }
        // Necessary adjustments to match the original Python tokenize
        // implementation
        if (type > DEDENT && type < OP) {
            type = OP;
        }
        else if (type == NEWLINE) {
            Py_DECREF(str);
            if (!it->tok->implicit_newline) {
                if (it->tok->start[0] == '\r') {
                    str = PyUnicode_FromString("\r\n");
                } else {
                    str = PyUnicode_FromString("\n");
                }
            }
            end_col_offset++;
        }
        else if (type == NL) {
            if (it->tok->implicit_newline) {
                Py_DECREF(str);
                str = PyUnicode_FromString("");
            }
        }

        if (str == NULL) {
            Py_DECREF(line);
            goto exit;
        }
    }

    result = Py_BuildValue("(iN(nn)(nn)O)", type, str, lineno, col_offset, end_lineno, end_col_offset, line);
exit:
    _PyToken_Free(&token);
    if (type == ENDMARKER) {
        it->done = 1;
    }

    Py_END_CRITICAL_SECTION();
    return result;
}

static void
tokenizeriter_dealloc(tokenizeriterobject *it)
{
    PyTypeObject *tp = Py_TYPE(it);
    Py_XDECREF(it->last_line);
    _PyTokenizer_Free(it->tok);
    tp->tp_free(it);
    Py_DECREF(tp);
}

static PyType_Slot tokenizeriter_slots[] = {
    {Py_tp_new, tokenizeriter_new},
    {Py_tp_dealloc, tokenizeriter_dealloc},
    {Py_tp_getattro, PyObject_GenericGetAttr},
    {Py_tp_iter, PyObject_SelfIter},
    {Py_tp_iternext, tokenizeriter_next},
    {0, NULL},
};

static PyType_Spec tokenizeriter_spec = {
    .name = "_tokenize.TokenizerIter",
    .basicsize = sizeof(tokenizeriterobject),
    .flags = (Py_TPFLAGS_DEFAULT | Py_TPFLAGS_IMMUTABLETYPE),
    .slots = tokenizeriter_slots,
};

static int
tokenizemodule_exec(PyObject *m)
{
    tokenize_state *state = get_tokenize_state(m);
    if (state == NULL) {
        return -1;
    }

    state->TokenizerIter = (PyTypeObject *)PyType_FromModuleAndSpec(m, &tokenizeriter_spec, NULL);
    if (state->TokenizerIter == NULL) {
        return -1;
    }
    if (PyModule_AddType(m, state->TokenizerIter) < 0) {
        return -1;
    }

    return 0;
}

static PyMethodDef tokenize_methods[] = {
    {NULL, NULL, 0, NULL} /* Sentinel */
};

static PyModuleDef_Slot tokenizemodule_slots[] = {
    {Py_mod_exec, tokenizemodule_exec},
    {Py_mod_multiple_interpreters, Py_MOD_PER_INTERPRETER_GIL_SUPPORTED},
    {Py_mod_gil, Py_MOD_GIL_NOT_USED},
    {0, NULL}
};

static int
tokenizemodule_traverse(PyObject *m, visitproc visit, void *arg)
{
    tokenize_state *state = get_tokenize_state(m);
    Py_VISIT(state->TokenizerIter);
    return 0;
}

static int
tokenizemodule_clear(PyObject *m)
{
    tokenize_state *state = get_tokenize_state(m);
    Py_CLEAR(state->TokenizerIter);
    return 0;
}

static void
tokenizemodule_free(void *m)
{
    tokenizemodule_clear((PyObject *)m);
}

static struct PyModuleDef _tokenizemodule = {
    PyModuleDef_HEAD_INIT,
    .m_name = "_tokenize",
    .m_size = sizeof(tokenize_state),
    .m_slots = tokenizemodule_slots,
    .m_methods = tokenize_methods,
    .m_traverse = tokenizemodule_traverse,
    .m_clear = tokenizemodule_clear,
    .m_free = tokenizemodule_free,
};

PyMODINIT_FUNC
PyInit__tokenize(void)
{
    return PyModuleDef_Init(&_tokenizemodule);
}<|MERGE_RESOLUTION|>--- conflicted
+++ resolved
@@ -181,33 +181,41 @@
 }
 
 static PyObject *
-_get_current_line(tokenizeriterobject *it, const char *line_start, Py_ssize_t size)
+_get_current_line(tokenizeriterobject *it, const char *line_start, Py_ssize_t size,
+                  int *line_changed)
 {
     _Py_CRITICAL_SECTION_ASSERT_OBJECT_LOCKED(it);
-    PyObject *line = it->last_line;
+    PyObject *line;
     if (it->tok->lineno != it->last_lineno) {
         // Line has changed since last token, so we fetch the new line and cache it
         // in the iter object.
         Py_XDECREF(it->last_line);
         line = PyUnicode_DecodeUTF8(line_start, size, "replace");
         it->last_line = line;
-        if (it->tok->lineno != it->last_end_lineno) {
-            it->byte_col_offset_diff = 0;
-        }
+        it->byte_col_offset_diff = 0;
+    } else {
+        line = it->last_line;
+        *line_changed = 0;
     }
     return line;
 }
 
 static void
 _get_col_offsets(tokenizeriterobject *it, struct token token, const char *line_start,
-                 PyObject *line, Py_ssize_t lineno, Py_ssize_t end_lineno,
+                 PyObject *line, int line_changed, Py_ssize_t lineno, Py_ssize_t end_lineno,
                  Py_ssize_t *col_offset, Py_ssize_t *end_col_offset)
 {
     _Py_CRITICAL_SECTION_ASSERT_OBJECT_LOCKED(it);
     Py_ssize_t byte_offset = -1;
     if (token.start != NULL && token.start >= line_start) {
         byte_offset = token.start - line_start;
-        *col_offset = byte_offset - it->byte_col_offset_diff;
+        if (line_changed) {
+            *col_offset = _PyPegen_byte_offset_to_character_offset_line(line, 0, byte_offset);
+            it->byte_col_offset_diff = byte_offset - *col_offset;
+        }
+        else {
+            *col_offset = byte_offset - it->byte_col_offset_diff;
+        }
     }
 
     if (token.end != NULL && token.end >= it->tok->line_start) {
@@ -279,22 +287,7 @@
             size -= 1;
         }
 
-<<<<<<< HEAD
-        line = _get_current_line(it, line_start, size);
-=======
-        if (it->tok->lineno != it->last_lineno) {
-            // Line has changed since last token, so we fetch the new line and cache it
-            // in the iter object.
-            Py_XDECREF(it->last_line);
-            line = PyUnicode_DecodeUTF8(line_start, size, "replace");
-            it->last_line = line;
-            it->byte_col_offset_diff = 0;
-        } else {
-            // Line hasn't changed so we reuse the cached one.
-            line = it->last_line;
-            line_changed = 0;
-        }
->>>>>>> 4b5d3e0e
+        line = _get_current_line(it, line_start, size, &line_changed);
     }
     if (line == NULL) {
         Py_DECREF(str);
@@ -305,35 +298,8 @@
     Py_ssize_t end_lineno = it->tok->lineno;
     Py_ssize_t col_offset = -1;
     Py_ssize_t end_col_offset = -1;
-<<<<<<< HEAD
-    _get_col_offsets(it, token, line_start, line, lineno, end_lineno, &col_offset, &end_col_offset);
-=======
-    Py_ssize_t byte_offset = -1;
-    if (token.start != NULL && token.start >= line_start) {
-        byte_offset = token.start - line_start;
-        if (line_changed) {
-            col_offset = _PyPegen_byte_offset_to_character_offset_line(line, 0, byte_offset);
-            it->byte_col_offset_diff = byte_offset - col_offset;
-        }
-        else {
-            col_offset = byte_offset - it->byte_col_offset_diff;
-        }
-    }
-    if (token.end != NULL && token.end >= it->tok->line_start) {
-        Py_ssize_t end_byte_offset = token.end - it->tok->line_start;
-        if (lineno == end_lineno) {
-            // If the whole token is at the same line, we can just use the token.start
-            // buffer for figuring out the new column offset, since using line is not
-            // performant for very long lines.
-            Py_ssize_t token_col_offset = _PyPegen_byte_offset_to_character_offset_line(line, byte_offset, end_byte_offset);
-            end_col_offset = col_offset + token_col_offset;
-            it->byte_col_offset_diff += token.end - token.start - token_col_offset;
-        } else {
-            end_col_offset = _PyPegen_byte_offset_to_character_offset_raw(it->tok->line_start, end_byte_offset);
-            it->byte_col_offset_diff += end_byte_offset - end_col_offset;
-        }
-    }
->>>>>>> 4b5d3e0e
+    _get_col_offsets(it, token, line_start, line, line_changed,
+                     lineno, end_lineno, &col_offset, &end_col_offset);
 
     if (it->tok->tok_extra_tokens) {
         if (is_trailing_token) {
