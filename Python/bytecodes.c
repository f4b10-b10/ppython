--- conflicted
+++ resolved
@@ -933,20 +933,12 @@
                 Py_DECREF(POP());  // The delegated sub-iterator.
                 PUSH(value);
             }
-<<<<<<< HEAD
             else {
-                Py_INCREF(exc_value);
-                PyObject *exc_type = Py_NewRef(Py_TYPE(exc_value));
-                PyObject *exc_traceback = PyException_GetTraceback(exc_value);
-                _PyErr_Restore(tstate, exc_type, exc_value, exc_traceback);
-                goto exception_unwind;
-            }
-=======
-            PyObject *exc_type = Py_NewRef(Py_TYPE(exc_value));
-            PyObject *exc_traceback = PyException_GetTraceback(exc_value);
-            _PyErr_Restore(tstate, exc_type, Py_NewRef(exc_value), exc_traceback);
-            goto exception_unwind;
->>>>>>> 2e343fc4
+                    PyObject *exc_type = Py_NewRef(Py_TYPE(exc_value));
+                    PyObject *exc_traceback = PyException_GetTraceback(exc_value);
+                    _PyErr_Restore(tstate, exc_type, Py_NewRef(exc_value), exc_traceback);
+                    goto exception_unwind;
+            }
         }
 
         inst(STOPITERATION_ERROR) {
