// This file contains instruction definitions.
// It is read by Tools/cases_generator/generate_cases.py
// to generate Python/generated_cases.c.h.
// Note that there is some dummy C code at the top and bottom of the file
// to fool text editors like VS Code into believing this is valid C code.
// The actual instruction definitions start at // BEGIN BYTECODES //.
// See Tools/cases_generator/README.md for more information.

#include "Python.h"
#include "pycore_abstract.h"      // _PyIndex_Check()
#include "pycore_call.h"          // _PyObject_FastCallDictTstate()
#include "pycore_ceval.h"         // _PyEval_SignalAsyncExc()
#include "pycore_code.h"
#include "pycore_function.h"
#include "pycore_intrinsics.h"
#include "pycore_long.h"          // _PyLong_GetZero()
#include "pycore_object.h"        // _PyObject_GC_TRACK()
#include "pycore_moduleobject.h"  // PyModuleObject
#include "pycore_opcode.h"        // EXTRA_CASES
#include "pycore_pyerrors.h"      // _PyErr_GetRaisedException()
#include "pycore_pymem.h"         // _PyMem_IsPtrFreed()
#include "pycore_pystate.h"       // _PyInterpreterState_GET()
#include "pycore_range.h"         // _PyRangeIterObject
#include "pycore_sliceobject.h"   // _PyBuildSlice_ConsumeRefs
#include "pycore_sysmodule.h"     // _PySys_Audit()
#include "pycore_tuple.h"         // _PyTuple_ITEMS()
#include "pycore_emscripten_signal.h"  // _Py_CHECK_EMSCRIPTEN_SIGNALS

#include "pycore_dict.h"
#include "dictobject.h"
#include "pycore_frame.h"
#include "opcode.h"
#include "pydtrace.h"
#include "setobject.h"
#include "structmember.h"         // struct PyMemberDef, T_OFFSET_EX

#define USE_COMPUTED_GOTOS 0
#include "ceval_macros.h"

/* Flow control macros */
#define DEOPT_IF(cond, instname) ((void)0)
#define ERROR_IF(cond, labelname) ((void)0)
#define GO_TO_INSTRUCTION(instname) ((void)0)
#define PREDICT(opname) ((void)0)

#define inst(name, ...) case name:
#define op(name, ...) /* NAME is ignored */
#define macro(name) static int MACRO_##name
#define super(name) static int SUPER_##name
#define family(name, ...) static int family_##name

// Dummy variables for stack effects.
static PyObject *value, *value1, *value2, *left, *right, *res, *sum, *prod, *sub;
static PyObject *container, *start, *stop, *v, *lhs, *rhs, *res2;
static PyObject *list, *tuple, *dict, *owner, *set, *str, *tup, *map, *keys;
static PyObject *exit_func, *lasti, *val, *retval, *obj, *iter;
static PyObject *aiter, *awaitable, *iterable, *w, *exc_value, *bc;
static PyObject *orig, *excs, *update, *b, *fromlist, *level, *from;
static PyObject **pieces, **values;
static size_t jump;
// Dummy variables for cache effects
static uint16_t invert, counter, index, hint;
static uint32_t type_version;

static PyObject *
dummy_func(
    PyThreadState *tstate,
    _PyInterpreterFrame *frame,
    unsigned char opcode,
    unsigned int oparg,
    _Py_atomic_int * const eval_breaker,
    _PyCFrame cframe,
    _Py_CODEUNIT *next_instr,
    PyObject **stack_pointer,
    PyObject *kwnames,
    int throwflag,
    binaryfunc binary_ops[]
)
{
    _PyInterpreterFrame  entry_frame;

    switch (opcode) {

// BEGIN BYTECODES //
        inst(NOP, (--)) {
        }

        inst(RESUME, (--)) {
            assert(tstate->cframe == &cframe);
            assert(&frame->base == cframe.current_frame);
            if (_Py_atomic_load_relaxed_int32(eval_breaker) && oparg < 2) {
                goto handle_eval_breaker;
            }
        }

        inst(LOAD_CLOSURE, (-- value)) {
            /* We keep LOAD_CLOSURE so that the bytecode stays more readable. */
            value = GETLOCAL(oparg);
            ERROR_IF(value == NULL, unbound_local_error);
            Py_INCREF(value);
        }

        inst(LOAD_FAST_CHECK, (-- value)) {
            value = GETLOCAL(oparg);
            ERROR_IF(value == NULL, unbound_local_error);
            Py_INCREF(value);
        }

        inst(LOAD_FAST, (-- value)) {
            value = GETLOCAL(oparg);
            assert(value != NULL);
            Py_INCREF(value);
        }

        inst(LOAD_CONST, (-- value)) {
<<<<<<< HEAD
            value = GETITEM(CONSTS(), oparg);
=======
            value = GETITEM(frame->f_code->co_consts, oparg);
>>>>>>> d4940919
            Py_INCREF(value);
        }

        inst(STORE_FAST, (value --)) {
            SETLOCAL(oparg, value);
        }

        super(LOAD_FAST__LOAD_FAST) = LOAD_FAST + LOAD_FAST;
        super(LOAD_FAST__LOAD_CONST) = LOAD_FAST + LOAD_CONST;
        super(STORE_FAST__LOAD_FAST)  = STORE_FAST + LOAD_FAST;
        super(STORE_FAST__STORE_FAST) = STORE_FAST + STORE_FAST;
        super(LOAD_CONST__LOAD_FAST) = LOAD_CONST + LOAD_FAST;

        inst(POP_TOP, (value --)) {
            DECREF_INPUTS();
        }

        inst(PUSH_NULL, (-- res)) {
            res = NULL;
        }

        macro(END_FOR) = POP_TOP + POP_TOP;

        inst(UNARY_NEGATIVE, (value -- res)) {
            res = PyNumber_Negative(value);
            DECREF_INPUTS();
            ERROR_IF(res == NULL, error);
        }

        inst(UNARY_NOT, (value -- res)) {
            int err = PyObject_IsTrue(value);
            DECREF_INPUTS();
            ERROR_IF(err < 0, error);
            if (err == 0) {
                res = Py_True;
            }
            else {
                res = Py_False;
            }
            Py_INCREF(res);
        }

        inst(UNARY_INVERT, (value -- res)) {
            res = PyNumber_Invert(value);
            DECREF_INPUTS();
            ERROR_IF(res == NULL, error);
        }

        family(binary_op, INLINE_CACHE_ENTRIES_BINARY_OP) = {
            BINARY_OP,
            BINARY_OP_ADD_FLOAT,
            BINARY_OP_ADD_INT,
            BINARY_OP_ADD_UNICODE,
            // BINARY_OP_INPLACE_ADD_UNICODE,  // This is an odd duck.
            BINARY_OP_MULTIPLY_FLOAT,
            BINARY_OP_MULTIPLY_INT,
            BINARY_OP_SUBTRACT_FLOAT,
            BINARY_OP_SUBTRACT_INT,
        };


        inst(BINARY_OP_MULTIPLY_INT, (unused/1, left, right -- prod)) {
            assert(cframe.use_tracing == 0);
            DEOPT_IF(!PyLong_CheckExact(left), BINARY_OP);
            DEOPT_IF(!PyLong_CheckExact(right), BINARY_OP);
            STAT_INC(BINARY_OP, hit);
            prod = _PyLong_Multiply((PyLongObject *)left, (PyLongObject *)right);
            _Py_DECREF_SPECIALIZED(right, (destructor)PyObject_Free);
            _Py_DECREF_SPECIALIZED(left, (destructor)PyObject_Free);
            ERROR_IF(prod == NULL, error);
        }

        inst(BINARY_OP_MULTIPLY_FLOAT, (unused/1, left, right -- prod)) {
            assert(cframe.use_tracing == 0);
            DEOPT_IF(!PyFloat_CheckExact(left), BINARY_OP);
            DEOPT_IF(!PyFloat_CheckExact(right), BINARY_OP);
            STAT_INC(BINARY_OP, hit);
            double dprod = ((PyFloatObject *)left)->ob_fval *
                ((PyFloatObject *)right)->ob_fval;
            DECREF_INPUTS_AND_REUSE_FLOAT(left, right, dprod, prod);
        }

        inst(BINARY_OP_SUBTRACT_INT, (unused/1, left, right -- sub)) {
            assert(cframe.use_tracing == 0);
            DEOPT_IF(!PyLong_CheckExact(left), BINARY_OP);
            DEOPT_IF(!PyLong_CheckExact(right), BINARY_OP);
            STAT_INC(BINARY_OP, hit);
            sub = _PyLong_Subtract((PyLongObject *)left, (PyLongObject *)right);
            _Py_DECREF_SPECIALIZED(right, (destructor)PyObject_Free);
            _Py_DECREF_SPECIALIZED(left, (destructor)PyObject_Free);
            ERROR_IF(sub == NULL, error);
        }

        inst(BINARY_OP_SUBTRACT_FLOAT, (unused/1, left, right -- sub)) {
            assert(cframe.use_tracing == 0);
            DEOPT_IF(!PyFloat_CheckExact(left), BINARY_OP);
            DEOPT_IF(!PyFloat_CheckExact(right), BINARY_OP);
            STAT_INC(BINARY_OP, hit);
            double dsub = ((PyFloatObject *)left)->ob_fval - ((PyFloatObject *)right)->ob_fval;
            DECREF_INPUTS_AND_REUSE_FLOAT(left, right, dsub, sub);
        }

        inst(BINARY_OP_ADD_UNICODE, (unused/1, left, right -- res)) {
            assert(cframe.use_tracing == 0);
            DEOPT_IF(!PyUnicode_CheckExact(left), BINARY_OP);
            DEOPT_IF(Py_TYPE(right) != Py_TYPE(left), BINARY_OP);
            STAT_INC(BINARY_OP, hit);
            res = PyUnicode_Concat(left, right);
            _Py_DECREF_SPECIALIZED(left, _PyUnicode_ExactDealloc);
            _Py_DECREF_SPECIALIZED(right, _PyUnicode_ExactDealloc);
            ERROR_IF(res == NULL, error);
        }

        // This is a subtle one. It's a super-instruction for
        // BINARY_OP_ADD_UNICODE followed by STORE_FAST
        // where the store goes into the left argument.
        // So the inputs are the same as for all BINARY_OP
        // specializations, but there is no output.
        // At the end we just skip over the STORE_FAST.
        inst(BINARY_OP_INPLACE_ADD_UNICODE, (left, right --)) {
            assert(cframe.use_tracing == 0);
            DEOPT_IF(!PyUnicode_CheckExact(left), BINARY_OP);
            DEOPT_IF(Py_TYPE(right) != Py_TYPE(left), BINARY_OP);
            _Py_CODEUNIT true_next = next_instr[INLINE_CACHE_ENTRIES_BINARY_OP];
            assert(true_next.op.code == STORE_FAST ||
                   true_next.op.code == STORE_FAST__LOAD_FAST);
            PyObject **target_local = &GETLOCAL(true_next.op.arg);
            DEOPT_IF(*target_local != left, BINARY_OP);
            STAT_INC(BINARY_OP, hit);
            /* Handle `left = left + right` or `left += right` for str.
             *
             * When possible, extend `left` in place rather than
             * allocating a new PyUnicodeObject. This attempts to avoid
             * quadratic behavior when one neglects to use str.join().
             *
             * If `left` has only two references remaining (one from
             * the stack, one in the locals), DECREFing `left` leaves
             * only the locals reference, so PyUnicode_Append knows
             * that the string is safe to mutate.
             */
            assert(Py_REFCNT(left) >= 2);
            _Py_DECREF_NO_DEALLOC(left);
            PyUnicode_Append(target_local, right);
            _Py_DECREF_SPECIALIZED(right, _PyUnicode_ExactDealloc);
            ERROR_IF(*target_local == NULL, error);
            // The STORE_FAST is already done.
            JUMPBY(INLINE_CACHE_ENTRIES_BINARY_OP + 1);
        }

        inst(BINARY_OP_ADD_FLOAT, (unused/1, left, right -- sum)) {
            assert(cframe.use_tracing == 0);
            DEOPT_IF(!PyFloat_CheckExact(left), BINARY_OP);
            DEOPT_IF(Py_TYPE(right) != Py_TYPE(left), BINARY_OP);
            STAT_INC(BINARY_OP, hit);
            double dsum = ((PyFloatObject *)left)->ob_fval +
                ((PyFloatObject *)right)->ob_fval;
            DECREF_INPUTS_AND_REUSE_FLOAT(left, right, dsum, sum);
        }

        inst(BINARY_OP_ADD_INT, (unused/1, left, right -- sum)) {
            assert(cframe.use_tracing == 0);
            DEOPT_IF(!PyLong_CheckExact(left), BINARY_OP);
            DEOPT_IF(Py_TYPE(right) != Py_TYPE(left), BINARY_OP);
            STAT_INC(BINARY_OP, hit);
            sum = _PyLong_Add((PyLongObject *)left, (PyLongObject *)right);
            _Py_DECREF_SPECIALIZED(right, (destructor)PyObject_Free);
            _Py_DECREF_SPECIALIZED(left, (destructor)PyObject_Free);
            ERROR_IF(sum == NULL, error);
        }

        family(binary_subscr, INLINE_CACHE_ENTRIES_BINARY_SUBSCR) = {
            BINARY_SUBSCR,
            BINARY_SUBSCR_DICT,
            BINARY_SUBSCR_GETITEM,
            BINARY_SUBSCR_LIST_INT,
            BINARY_SUBSCR_TUPLE_INT,
        };

        inst(BINARY_SUBSCR, (unused/4, container, sub -- res)) {
            #if ENABLE_SPECIALIZATION
            _PyBinarySubscrCache *cache = (_PyBinarySubscrCache *)next_instr;
            if (ADAPTIVE_COUNTER_IS_ZERO(cache->counter)) {
                assert(cframe.use_tracing == 0);
                next_instr--;
                _Py_Specialize_BinarySubscr(container, sub, next_instr);
                DISPATCH_SAME_OPARG();
            }
            STAT_INC(BINARY_SUBSCR, deferred);
            DECREMENT_ADAPTIVE_COUNTER(cache->counter);
            #endif  /* ENABLE_SPECIALIZATION */
            res = PyObject_GetItem(container, sub);
            DECREF_INPUTS();
            ERROR_IF(res == NULL, error);
        }

        inst(BINARY_SLICE, (container, start, stop -- res)) {
            PyObject *slice = _PyBuildSlice_ConsumeRefs(start, stop);
            // Can't use ERROR_IF() here, because we haven't
            // DECREF'ed container yet, and we still own slice.
            if (slice == NULL) {
                res = NULL;
            }
            else {
                res = PyObject_GetItem(container, slice);
                Py_DECREF(slice);
            }
            Py_DECREF(container);
            ERROR_IF(res == NULL, error);
        }

        inst(STORE_SLICE, (v, container, start, stop -- )) {
            PyObject *slice = _PyBuildSlice_ConsumeRefs(start, stop);
            int err;
            if (slice == NULL) {
                err = 1;
            }
            else {
                err = PyObject_SetItem(container, slice, v);
                Py_DECREF(slice);
            }
            Py_DECREF(v);
            Py_DECREF(container);
            ERROR_IF(err, error);
        }

        inst(BINARY_SUBSCR_LIST_INT, (unused/4, list, sub -- res)) {
            assert(cframe.use_tracing == 0);
            DEOPT_IF(!PyLong_CheckExact(sub), BINARY_SUBSCR);
            DEOPT_IF(!PyList_CheckExact(list), BINARY_SUBSCR);

            // Deopt unless 0 <= sub < PyList_Size(list)
            DEOPT_IF(!_PyLong_IsNonNegativeCompact((PyLongObject *)sub), BINARY_SUBSCR);
            Py_ssize_t index = ((PyLongObject*)sub)->long_value.ob_digit[0];
            DEOPT_IF(index >= PyList_GET_SIZE(list), BINARY_SUBSCR);
            STAT_INC(BINARY_SUBSCR, hit);
            res = PyList_GET_ITEM(list, index);
            assert(res != NULL);
            Py_INCREF(res);
            _Py_DECREF_SPECIALIZED(sub, (destructor)PyObject_Free);
            Py_DECREF(list);
        }

        inst(BINARY_SUBSCR_TUPLE_INT, (unused/4, tuple, sub -- res)) {
            assert(cframe.use_tracing == 0);
            DEOPT_IF(!PyLong_CheckExact(sub), BINARY_SUBSCR);
            DEOPT_IF(!PyTuple_CheckExact(tuple), BINARY_SUBSCR);

            // Deopt unless 0 <= sub < PyTuple_Size(list)
            DEOPT_IF(!_PyLong_IsNonNegativeCompact((PyLongObject *)sub), BINARY_SUBSCR);
            Py_ssize_t index = ((PyLongObject*)sub)->long_value.ob_digit[0];
            DEOPT_IF(index >= PyTuple_GET_SIZE(tuple), BINARY_SUBSCR);
            STAT_INC(BINARY_SUBSCR, hit);
            res = PyTuple_GET_ITEM(tuple, index);
            assert(res != NULL);
            Py_INCREF(res);
            _Py_DECREF_SPECIALIZED(sub, (destructor)PyObject_Free);
            Py_DECREF(tuple);
        }

        inst(BINARY_SUBSCR_DICT, (unused/4, dict, sub -- res)) {
            assert(cframe.use_tracing == 0);
            DEOPT_IF(!PyDict_CheckExact(dict), BINARY_SUBSCR);
            STAT_INC(BINARY_SUBSCR, hit);
            res = PyDict_GetItemWithError(dict, sub);
            if (res == NULL) {
                if (!_PyErr_Occurred(tstate)) {
                    _PyErr_SetKeyError(sub);
                }
                DECREF_INPUTS();
                ERROR_IF(true, error);
            }
            Py_INCREF(res);  // Do this before DECREF'ing dict, sub
            DECREF_INPUTS();
        }

        inst(BINARY_SUBSCR_GETITEM, (unused/1, type_version/2, func_version/1, container, sub -- unused)) {
            PyTypeObject *tp = Py_TYPE(container);
            DEOPT_IF(tp->tp_version_tag != type_version, BINARY_SUBSCR);
            assert(tp->tp_flags & Py_TPFLAGS_HEAPTYPE);
            PyObject *cached = ((PyHeapTypeObject *)tp)->_spec_cache.getitem;
            assert(PyFunction_Check(cached));
            PyFunctionObject *getitem = (PyFunctionObject *)cached;
            DEOPT_IF(getitem->func_version != func_version, BINARY_SUBSCR);
            PyCodeObject *code = (PyCodeObject *)getitem->func_code;
            assert(code->co_argcount == 2);
            DEOPT_IF(!_PyThreadState_HasStackSpace(tstate, code->co_framesize), BINARY_SUBSCR);
            STAT_INC(BINARY_SUBSCR, hit);
            Py_INCREF(getitem);
            _PyInterpreterFrame *new_frame = _PyFrame_PushUnchecked(tstate, getitem, 2);
            STACK_SHRINK(2);
            new_frame->localsplus[0] = container;
            new_frame->localsplus[1] = sub;
            JUMPBY(INLINE_CACHE_ENTRIES_BINARY_SUBSCR);
            DISPATCH_INLINED(new_frame);
        }

        inst(LIST_APPEND, (list, unused[oparg-1], v -- list, unused[oparg-1])) {
            ERROR_IF(_PyList_AppendTakeRef((PyListObject *)list, v) < 0, error);
            PREDICT(JUMP_BACKWARD);
        }

        inst(SET_ADD, (set, unused[oparg-1], v -- set, unused[oparg-1])) {
            int err = PySet_Add(set, v);
            DECREF_INPUTS();
            ERROR_IF(err, error);
            PREDICT(JUMP_BACKWARD);
        }

        family(store_subscr, INLINE_CACHE_ENTRIES_STORE_SUBSCR) = {
            STORE_SUBSCR,
            STORE_SUBSCR_DICT,
            STORE_SUBSCR_LIST_INT,
        };

        inst(STORE_SUBSCR, (counter/1, v, container, sub -- )) {
            #if ENABLE_SPECIALIZATION
            if (ADAPTIVE_COUNTER_IS_ZERO(counter)) {
                assert(cframe.use_tracing == 0);
                next_instr--;
                _Py_Specialize_StoreSubscr(container, sub, next_instr);
                DISPATCH_SAME_OPARG();
            }
            STAT_INC(STORE_SUBSCR, deferred);
            _PyStoreSubscrCache *cache = (_PyStoreSubscrCache *)next_instr;
            DECREMENT_ADAPTIVE_COUNTER(cache->counter);
            #else
            (void)counter;  // Unused.
            #endif  /* ENABLE_SPECIALIZATION */
            /* container[sub] = v */
            int err = PyObject_SetItem(container, sub, v);
            DECREF_INPUTS();
            ERROR_IF(err, error);
        }

        inst(STORE_SUBSCR_LIST_INT, (unused/1, value, list, sub -- )) {
            assert(cframe.use_tracing == 0);
            DEOPT_IF(!PyLong_CheckExact(sub), STORE_SUBSCR);
            DEOPT_IF(!PyList_CheckExact(list), STORE_SUBSCR);

            // Ensure nonnegative, zero-or-one-digit ints.
            DEOPT_IF(!_PyLong_IsNonNegativeCompact((PyLongObject *)sub), STORE_SUBSCR);
            Py_ssize_t index = ((PyLongObject*)sub)->long_value.ob_digit[0];
            // Ensure index < len(list)
            DEOPT_IF(index >= PyList_GET_SIZE(list), STORE_SUBSCR);
            STAT_INC(STORE_SUBSCR, hit);

            PyObject *old_value = PyList_GET_ITEM(list, index);
            PyList_SET_ITEM(list, index, value);
            assert(old_value != NULL);
            Py_DECREF(old_value);
            _Py_DECREF_SPECIALIZED(sub, (destructor)PyObject_Free);
            Py_DECREF(list);
        }

        inst(STORE_SUBSCR_DICT, (unused/1, value, dict, sub -- )) {
            assert(cframe.use_tracing == 0);
            DEOPT_IF(!PyDict_CheckExact(dict), STORE_SUBSCR);
            STAT_INC(STORE_SUBSCR, hit);
            int err = _PyDict_SetItem_Take2((PyDictObject *)dict, sub, value);
            Py_DECREF(dict);
            ERROR_IF(err, error);
        }

        inst(DELETE_SUBSCR, (container, sub --)) {
            /* del container[sub] */
            int err = PyObject_DelItem(container, sub);
            DECREF_INPUTS();
            ERROR_IF(err, error);
        }

        inst(CALL_INTRINSIC_1, (value -- res)) {
            assert(oparg <= MAX_INTRINSIC_1);
            res = _PyIntrinsics_UnaryFunctions[oparg](tstate, value);
            DECREF_INPUTS();
            ERROR_IF(res == NULL, error);
        }

        inst(CALL_INTRINSIC_2, (value2, value1 -- res)) {
            assert(oparg <= MAX_INTRINSIC_2);
            res = _PyIntrinsics_BinaryFunctions[oparg](tstate, value2, value1);
            DECREF_INPUTS();
            ERROR_IF(res == NULL, error);
        }

        inst(RAISE_VARARGS, (args[oparg] -- )) {
            PyObject *cause = NULL, *exc = NULL;
            switch (oparg) {
            case 2:
                cause = args[1];
                /* fall through */
            case 1:
                exc = args[0];
                /* fall through */
            case 0:
                ERROR_IF(do_raise(tstate, exc, cause), exception_unwind);
                break;
            default:
                _PyErr_SetString(tstate, PyExc_SystemError,
                                 "bad RAISE_VARARGS oparg");
                break;
            }
            ERROR_IF(true, error);
        }

        inst(INTERPRETER_EXIT, (retval --)) {
            assert(frame == &entry_frame);
            assert(_PyFrame_IsIncomplete(&frame->base));
            /* Restore previous cframe and return. */
            tstate->cframe = cframe.previous;
            tstate->cframe->use_tracing = cframe.use_tracing;
            assert(tstate->cframe->current_frame == frame->base.previous);
            assert(!_PyErr_Occurred(tstate));
            _Py_LeaveRecursiveCallTstate(tstate);
            return retval;
        }

        inst(RETURN_VALUE, (retval --)) {
            STACK_SHRINK(1);
            assert(EMPTY());
            _PyFrame_SetStackPointer(frame, stack_pointer);
            TRACE_FUNCTION_EXIT();
            DTRACE_FUNCTION_EXIT();
            _Py_LeaveRecursiveCallPy(tstate);
            assert(frame != &entry_frame);
            // GH-99729: We need to unlink the frame *before* clearing it:
            _PyInterpreterFrame *dying = frame;
            frame = (_PyInterpreterFrame *)dying->base.previous;
            cframe.current_frame = &frame->base;
            _PyEvalFrameClearAndPop(tstate, dying);
            _PyFrame_StackPush(frame, retval);
            goto resume_frame;
        }

        inst(RETURN_CONST, (--)) {
<<<<<<< HEAD
            PyObject *retval = GETITEM(CONSTS(), oparg);
=======
            PyObject *retval = GETITEM(frame->f_code->co_consts, oparg);
>>>>>>> d4940919
            Py_INCREF(retval);
            assert(EMPTY());
            _PyFrame_SetStackPointer(frame, stack_pointer);
            TRACE_FUNCTION_EXIT();
            DTRACE_FUNCTION_EXIT();
            _Py_LeaveRecursiveCallPy(tstate);
            assert(frame != &entry_frame);
            // GH-99729: We need to unlink the frame *before* clearing it:
            _PyInterpreterFrame *dying = frame;
            frame = (_PyInterpreterFrame *)dying->base.previous;
            cframe.current_frame = &frame->base;
            _PyEvalFrameClearAndPop(tstate, dying);
            _PyFrame_StackPush(frame, retval);
            goto resume_frame;
        }

        inst(GET_AITER, (obj -- iter)) {
            unaryfunc getter = NULL;
            PyTypeObject *type = Py_TYPE(obj);

            if (type->tp_as_async != NULL) {
                getter = type->tp_as_async->am_aiter;
            }

            if (getter == NULL) {
                _PyErr_Format(tstate, PyExc_TypeError,
                              "'async for' requires an object with "
                              "__aiter__ method, got %.100s",
                              type->tp_name);
                DECREF_INPUTS();
                ERROR_IF(true, error);
            }

            iter = (*getter)(obj);
            DECREF_INPUTS();
            ERROR_IF(iter == NULL, error);

            if (Py_TYPE(iter)->tp_as_async == NULL ||
                    Py_TYPE(iter)->tp_as_async->am_anext == NULL) {

                _PyErr_Format(tstate, PyExc_TypeError,
                              "'async for' received an object from __aiter__ "
                              "that does not implement __anext__: %.100s",
                              Py_TYPE(iter)->tp_name);
                Py_DECREF(iter);
                ERROR_IF(true, error);
            }
        }

        inst(GET_ANEXT, (aiter -- aiter, awaitable)) {
            unaryfunc getter = NULL;
            PyObject *next_iter = NULL;
            PyTypeObject *type = Py_TYPE(aiter);

            if (PyAsyncGen_CheckExact(aiter)) {
                awaitable = type->tp_as_async->am_anext(aiter);
                if (awaitable == NULL) {
                    goto error;
                }
            } else {
                if (type->tp_as_async != NULL){
                    getter = type->tp_as_async->am_anext;
                }

                if (getter != NULL) {
                    next_iter = (*getter)(aiter);
                    if (next_iter == NULL) {
                        goto error;
                    }
                }
                else {
                    _PyErr_Format(tstate, PyExc_TypeError,
                                  "'async for' requires an iterator with "
                                  "__anext__ method, got %.100s",
                                  type->tp_name);
                    goto error;
                }

                awaitable = _PyCoro_GetAwaitableIter(next_iter);
                if (awaitable == NULL) {
                    _PyErr_FormatFromCause(
                        PyExc_TypeError,
                        "'async for' received an invalid object "
                        "from __anext__: %.100s",
                        Py_TYPE(next_iter)->tp_name);

                    Py_DECREF(next_iter);
                    goto error;
                } else {
                    Py_DECREF(next_iter);
                }
            }

            PREDICT(LOAD_CONST);
        }

        inst(GET_AWAITABLE, (iterable -- iter)) {
            iter = _PyCoro_GetAwaitableIter(iterable);

            if (iter == NULL) {
                format_awaitable_error(tstate, Py_TYPE(iterable), oparg);
            }

            DECREF_INPUTS();

            if (iter != NULL && PyCoro_CheckExact(iter)) {
                PyObject *yf = _PyGen_yf((PyGenObject*)iter);
                if (yf != NULL) {
                    /* `iter` is a coroutine object that is being
                       awaited, `yf` is a pointer to the current awaitable
                       being awaited on. */
                    Py_DECREF(yf);
                    Py_CLEAR(iter);
                    _PyErr_SetString(tstate, PyExc_RuntimeError,
                                     "coroutine is being awaited already");
                    /* The code below jumps to `error` if `iter` is NULL. */
                }
            }

            ERROR_IF(iter == NULL, error);

            PREDICT(LOAD_CONST);
        }

        family(for_iter, INLINE_CACHE_ENTRIES_FOR_ITER) = {
            SEND,
            SEND_GEN,
        };

        inst(SEND, (unused/1, receiver, v -- receiver, retval)) {
            #if ENABLE_SPECIALIZATION
            _PySendCache *cache = (_PySendCache *)next_instr;
            if (ADAPTIVE_COUNTER_IS_ZERO(cache->counter)) {
                assert(cframe.use_tracing == 0);
                next_instr--;
                _Py_Specialize_Send(receiver, next_instr);
                DISPATCH_SAME_OPARG();
            }
            STAT_INC(SEND, deferred);
            DECREMENT_ADAPTIVE_COUNTER(cache->counter);
            #endif  /* ENABLE_SPECIALIZATION */
            assert(frame != &entry_frame);
            if (Py_IsNone(v) && PyIter_Check(receiver)) {
                retval = Py_TYPE(receiver)->tp_iternext(receiver);
            }
            else {
                retval = PyObject_CallMethodOneArg(receiver, &_Py_ID(send), v);
            }
            if (retval == NULL) {
                if (tstate->c_tracefunc != NULL
                        && _PyErr_ExceptionMatches(tstate, PyExc_StopIteration))
                    call_exc_trace(tstate->c_tracefunc, tstate->c_traceobj, tstate, frame);
                if (_PyGen_FetchStopIterationValue(&retval) == 0) {
                    assert(retval != NULL);
                    JUMPBY(oparg);
                }
                else {
                    assert(retval == NULL);
                    goto error;
                }
            }
            else {
                assert(retval != NULL);
            }
            Py_DECREF(v);
        }

        inst(SEND_GEN, (unused/1, receiver, v -- receiver)) {
            assert(cframe.use_tracing == 0);
            PyGenObject *gen = (PyGenObject *)receiver;
            DEOPT_IF(Py_TYPE(gen) != &PyGen_Type &&
                     Py_TYPE(gen) != &PyCoro_Type, SEND);
            DEOPT_IF(gen->gi_frame_state >= FRAME_EXECUTING, SEND);
            STAT_INC(SEND, hit);
            _PyInterpreterFrame *gen_frame = (_PyInterpreterFrame *)gen->gi_iframe;
            frame->yield_offset = oparg;
            STACK_SHRINK(1);
            _PyFrame_StackPush(gen_frame, v);
            gen->gi_frame_state = FRAME_EXECUTING;
            gen->gi_exc_state.previous_item = tstate->exc_info;
            tstate->exc_info = &gen->gi_exc_state;
            JUMPBY(INLINE_CACHE_ENTRIES_SEND + oparg);
            DISPATCH_INLINED(gen_frame);
        }

        inst(YIELD_VALUE, (retval -- unused)) {
            // NOTE: It's important that YIELD_VALUE never raises an exception!
            // The compiler treats any exception raised here as a failed close()
            // or throw() call.
            assert(frame != &entry_frame);
            PyGenObject *gen = _PyFrame_GetGenerator(frame);
            gen->gi_frame_state = FRAME_SUSPENDED;
            _PyFrame_SetStackPointer(frame, stack_pointer - 1);
            TRACE_FUNCTION_EXIT();
            DTRACE_FUNCTION_EXIT();
            tstate->exc_info = gen->gi_exc_state.previous_item;
            gen->gi_exc_state.previous_item = NULL;
            _Py_LeaveRecursiveCallPy(tstate);
            _PyInterpreterFrame *gen_frame = frame;
            frame = (_PyInterpreterFrame *)frame->base.previous;
            cframe.current_frame = &frame->base;
            gen_frame->base.previous = NULL;
            frame->prev_instr -= frame->yield_offset;
            _PyFrame_StackPush(frame, retval);
            goto resume_frame;
        }

        inst(POP_EXCEPT, (exc_value -- )) {
            _PyErr_StackItem *exc_info = tstate->exc_info;
            Py_XSETREF(exc_info->exc_value, exc_value);
        }

        inst(RERAISE, (values[oparg], exc -- values[oparg])) {
            assert(oparg >= 0 && oparg <= 2);
            if (oparg) {
                PyObject *lasti = values[0];
                if (PyLong_Check(lasti)) {
                    frame->prev_instr = _PyCode_CODE(_PyFrame_GetCode(frame)) + PyLong_AsLong(lasti);
                    assert(!_PyErr_Occurred(tstate));
                }
                else {
                    assert(PyLong_Check(lasti));
                    _PyErr_SetString(tstate, PyExc_SystemError, "lasti is not an int");
                    goto error;
                }
            }
            assert(exc && PyExceptionInstance_Check(exc));
            Py_INCREF(exc);
            _PyErr_SetRaisedException(tstate, exc);
            goto exception_unwind;
        }

        inst(END_ASYNC_FOR, (awaitable, exc -- )) {
            assert(exc && PyExceptionInstance_Check(exc));
            if (PyErr_GivenExceptionMatches(exc, PyExc_StopAsyncIteration)) {
                DECREF_INPUTS();
            }
            else {
                Py_INCREF(exc);
                _PyErr_SetRaisedException(tstate, exc);
                goto exception_unwind;
            }
        }

        inst(CLEANUP_THROW, (sub_iter, last_sent_val, exc_value -- none, value)) {
            assert(throwflag);
            assert(exc_value && PyExceptionInstance_Check(exc_value));
            if (PyErr_GivenExceptionMatches(exc_value, PyExc_StopIteration)) {
                value = Py_NewRef(((PyStopIterationObject *)exc_value)->value);
                DECREF_INPUTS();
                none = Py_NewRef(Py_None);
            }
            else {
                _PyErr_SetRaisedException(tstate, Py_NewRef(exc_value));
                goto exception_unwind;
            }
        }

        inst(LOAD_ASSERTION_ERROR, ( -- value)) {
            value = Py_NewRef(PyExc_AssertionError);
        }

        inst(LOAD_BUILD_CLASS, ( -- bc)) {
            if (PyDict_CheckExact(BUILTINS())) {
                bc = _PyDict_GetItemWithError(BUILTINS(),
                                              &_Py_ID(__build_class__));
                if (bc == NULL) {
                    if (!_PyErr_Occurred(tstate)) {
                        _PyErr_SetString(tstate, PyExc_NameError,
                                         "__build_class__ not found");
                    }
                    ERROR_IF(true, error);
                }
                Py_INCREF(bc);
            }
            else {
                bc = PyObject_GetItem(BUILTINS(), &_Py_ID(__build_class__));
                if (bc == NULL) {
                    if (_PyErr_ExceptionMatches(tstate, PyExc_KeyError))
                        _PyErr_SetString(tstate, PyExc_NameError,
                                         "__build_class__ not found");
                    ERROR_IF(true, error);
                }
            }
        }

        inst(STORE_NAME, (v -- )) {
<<<<<<< HEAD
            PyObject *name = GETITEM(NAMES(), oparg);
=======
            PyObject *name = GETITEM(frame->f_code->co_names, oparg);
>>>>>>> d4940919
            PyObject *ns = LOCALS();
            int err;
            if (ns == NULL) {
                _PyErr_Format(tstate, PyExc_SystemError,
                              "no locals found when storing %R", name);
                DECREF_INPUTS();
                ERROR_IF(true, error);
            }
            if (PyDict_CheckExact(ns))
                err = PyDict_SetItem(ns, name, v);
            else
                err = PyObject_SetItem(ns, name, v);
            DECREF_INPUTS();
            ERROR_IF(err, error);
        }

        inst(DELETE_NAME, (--)) {
<<<<<<< HEAD
            PyObject *name = GETITEM(NAMES(), oparg);
=======
            PyObject *name = GETITEM(frame->f_code->co_names, oparg);
>>>>>>> d4940919
            PyObject *ns = LOCALS();
            int err;
            if (ns == NULL) {
                _PyErr_Format(tstate, PyExc_SystemError,
                              "no locals when deleting %R", name);
                goto error;
            }
            err = PyObject_DelItem(ns, name);
            // Can't use ERROR_IF here.
            if (err != 0) {
                format_exc_check_arg(tstate, PyExc_NameError,
                                     NAME_ERROR_MSG,
                                     name);
                goto error;
            }
        }

        family(unpack_sequence, INLINE_CACHE_ENTRIES_UNPACK_SEQUENCE) = {
            UNPACK_SEQUENCE,
            UNPACK_SEQUENCE_TWO_TUPLE,
            UNPACK_SEQUENCE_TUPLE,
            UNPACK_SEQUENCE_LIST,
        };

        inst(UNPACK_SEQUENCE, (unused/1, seq -- unused[oparg])) {
            #if ENABLE_SPECIALIZATION
            _PyUnpackSequenceCache *cache = (_PyUnpackSequenceCache *)next_instr;
            if (ADAPTIVE_COUNTER_IS_ZERO(cache->counter)) {
                assert(cframe.use_tracing == 0);
                next_instr--;
                _Py_Specialize_UnpackSequence(seq, next_instr, oparg);
                DISPATCH_SAME_OPARG();
            }
            STAT_INC(UNPACK_SEQUENCE, deferred);
            DECREMENT_ADAPTIVE_COUNTER(cache->counter);
            #endif  /* ENABLE_SPECIALIZATION */
            PyObject **top = stack_pointer + oparg - 1;
            int res = unpack_iterable(tstate, seq, oparg, -1, top);
            DECREF_INPUTS();
            ERROR_IF(res == 0, error);
        }

        inst(UNPACK_SEQUENCE_TWO_TUPLE, (unused/1, seq -- values[oparg])) {
            DEOPT_IF(!PyTuple_CheckExact(seq), UNPACK_SEQUENCE);
            DEOPT_IF(PyTuple_GET_SIZE(seq) != 2, UNPACK_SEQUENCE);
            assert(oparg == 2);
            STAT_INC(UNPACK_SEQUENCE, hit);
            values[0] = Py_NewRef(PyTuple_GET_ITEM(seq, 1));
            values[1] = Py_NewRef(PyTuple_GET_ITEM(seq, 0));
            DECREF_INPUTS();
        }

        inst(UNPACK_SEQUENCE_TUPLE, (unused/1, seq -- values[oparg])) {
            DEOPT_IF(!PyTuple_CheckExact(seq), UNPACK_SEQUENCE);
            DEOPT_IF(PyTuple_GET_SIZE(seq) != oparg, UNPACK_SEQUENCE);
            STAT_INC(UNPACK_SEQUENCE, hit);
            PyObject **items = _PyTuple_ITEMS(seq);
            for (int i = oparg; --i >= 0; ) {
                *values++ = Py_NewRef(items[i]);
            }
            DECREF_INPUTS();
        }

        inst(UNPACK_SEQUENCE_LIST, (unused/1, seq -- values[oparg])) {
            DEOPT_IF(!PyList_CheckExact(seq), UNPACK_SEQUENCE);
            DEOPT_IF(PyList_GET_SIZE(seq) != oparg, UNPACK_SEQUENCE);
            STAT_INC(UNPACK_SEQUENCE, hit);
            PyObject **items = _PyList_ITEMS(seq);
            for (int i = oparg; --i >= 0; ) {
                *values++ = Py_NewRef(items[i]);
            }
            DECREF_INPUTS();
        }

        inst(UNPACK_EX, (seq -- unused[oparg & 0xFF], unused, unused[oparg >> 8])) {
            int totalargs = 1 + (oparg & 0xFF) + (oparg >> 8);
            PyObject **top = stack_pointer + totalargs - 1;
            int res = unpack_iterable(tstate, seq, oparg & 0xFF, oparg >> 8, top);
            DECREF_INPUTS();
            ERROR_IF(res == 0, error);
        }

        family(store_attr, INLINE_CACHE_ENTRIES_STORE_ATTR) = {
            STORE_ATTR,
            STORE_ATTR_INSTANCE_VALUE,
            STORE_ATTR_SLOT,
            STORE_ATTR_WITH_HINT,
        };

        inst(STORE_ATTR, (counter/1, unused/3, v, owner --)) {
            #if ENABLE_SPECIALIZATION
            if (ADAPTIVE_COUNTER_IS_ZERO(counter)) {
                assert(cframe.use_tracing == 0);
<<<<<<< HEAD
                PyObject *name = GETITEM(NAMES(), oparg);
=======
                PyObject *name = GETITEM(frame->f_code->co_names, oparg);
>>>>>>> d4940919
                next_instr--;
                _Py_Specialize_StoreAttr(owner, next_instr, name);
                DISPATCH_SAME_OPARG();
            }
            STAT_INC(STORE_ATTR, deferred);
            _PyAttrCache *cache = (_PyAttrCache *)next_instr;
            DECREMENT_ADAPTIVE_COUNTER(cache->counter);
            #else
            (void)counter;  // Unused.
            #endif  /* ENABLE_SPECIALIZATION */
<<<<<<< HEAD
            PyObject *name = GETITEM(NAMES(), oparg);
=======
            PyObject *name = GETITEM(frame->f_code->co_names, oparg);
>>>>>>> d4940919
            int err = PyObject_SetAttr(owner, name, v);
            DECREF_INPUTS();
            ERROR_IF(err, error);
        }

        inst(DELETE_ATTR, (owner --)) {
<<<<<<< HEAD
            PyObject *name = GETITEM(NAMES(), oparg);
=======
            PyObject *name = GETITEM(frame->f_code->co_names, oparg);
>>>>>>> d4940919
            int err = PyObject_SetAttr(owner, name, (PyObject *)NULL);
            DECREF_INPUTS();
            ERROR_IF(err, error);
        }

        inst(STORE_GLOBAL, (v --)) {
<<<<<<< HEAD
            PyObject *name = GETITEM(NAMES(), oparg);
=======
            PyObject *name = GETITEM(frame->f_code->co_names, oparg);
>>>>>>> d4940919
            int err = PyDict_SetItem(GLOBALS(), name, v);
            DECREF_INPUTS();
            ERROR_IF(err, error);
        }

        inst(DELETE_GLOBAL, (--)) {
<<<<<<< HEAD
            PyObject *name = GETITEM(NAMES(), oparg);
=======
            PyObject *name = GETITEM(frame->f_code->co_names, oparg);
>>>>>>> d4940919
            int err;
            err = PyDict_DelItem(GLOBALS(), name);
            // Can't use ERROR_IF here.
            if (err != 0) {
                if (_PyErr_ExceptionMatches(tstate, PyExc_KeyError)) {
                    format_exc_check_arg(tstate, PyExc_NameError,
                                         NAME_ERROR_MSG, name);
                }
                goto error;
            }
        }

        inst(LOAD_NAME, ( -- v)) {
<<<<<<< HEAD
            PyObject *name = GETITEM(NAMES(), oparg);
=======
            PyObject *name = GETITEM(frame->f_code->co_names, oparg);
>>>>>>> d4940919
            PyObject *locals = LOCALS();
            if (locals == NULL) {
                _PyErr_Format(tstate, PyExc_SystemError,
                              "no locals when loading %R", name);
                goto error;
            }
            if (PyDict_CheckExact(locals)) {
                v = PyDict_GetItemWithError(locals, name);
                if (v != NULL) {
                    Py_INCREF(v);
                }
                else if (_PyErr_Occurred(tstate)) {
                    goto error;
                }
            }
            else {
                v = PyObject_GetItem(locals, name);
                if (v == NULL) {
                    if (!_PyErr_ExceptionMatches(tstate, PyExc_KeyError))
                        goto error;
                    _PyErr_Clear(tstate);
                }
            }
            if (v == NULL) {
                v = PyDict_GetItemWithError(GLOBALS(), name);
                if (v != NULL) {
                    Py_INCREF(v);
                }
                else if (_PyErr_Occurred(tstate)) {
                    goto error;
                }
                else {
                    if (PyDict_CheckExact(BUILTINS())) {
                        v = PyDict_GetItemWithError(BUILTINS(), name);
                        if (v == NULL) {
                            if (!_PyErr_Occurred(tstate)) {
                                format_exc_check_arg(
                                        tstate, PyExc_NameError,
                                        NAME_ERROR_MSG, name);
                            }
                            goto error;
                        }
                        Py_INCREF(v);
                    }
                    else {
                        v = PyObject_GetItem(BUILTINS(), name);
                        if (v == NULL) {
                            if (_PyErr_ExceptionMatches(tstate, PyExc_KeyError)) {
                                format_exc_check_arg(
                                            tstate, PyExc_NameError,
                                            NAME_ERROR_MSG, name);
                            }
                            goto error;
                        }
                    }
                }
            }
        }

        family(load_global, INLINE_CACHE_ENTRIES_LOAD_GLOBAL) = {
            LOAD_GLOBAL,
            LOAD_GLOBAL_MODULE,
            LOAD_GLOBAL_BUILTIN,
        };

        inst(LOAD_GLOBAL, (unused/1, unused/1, unused/1, unused/1 -- null if (oparg & 1), v)) {
            #if ENABLE_SPECIALIZATION
            _PyLoadGlobalCache *cache = (_PyLoadGlobalCache *)next_instr;
            if (ADAPTIVE_COUNTER_IS_ZERO(cache->counter)) {
                assert(cframe.use_tracing == 0);
<<<<<<< HEAD
                PyObject *name = GETITEM(NAMES(), oparg>>1);
=======
                PyObject *name = GETITEM(frame->f_code->co_names, oparg>>1);
>>>>>>> d4940919
                next_instr--;
                _Py_Specialize_LoadGlobal(GLOBALS(), BUILTINS(), next_instr, name);
                DISPATCH_SAME_OPARG();
            }
            STAT_INC(LOAD_GLOBAL, deferred);
            DECREMENT_ADAPTIVE_COUNTER(cache->counter);
            #endif  /* ENABLE_SPECIALIZATION */
<<<<<<< HEAD
            PyObject *name = GETITEM(NAMES(), oparg>>1);
=======
            PyObject *name = GETITEM(frame->f_code->co_names, oparg>>1);
>>>>>>> d4940919
            if (PyDict_CheckExact(GLOBALS())
                && PyDict_CheckExact(BUILTINS()))
            {
                v = _PyDict_LoadGlobal((PyDictObject *)GLOBALS(),
                                       (PyDictObject *)BUILTINS(),
                                       name);
                if (v == NULL) {
                    if (!_PyErr_Occurred(tstate)) {
                        /* _PyDict_LoadGlobal() returns NULL without raising
                         * an exception if the key doesn't exist */
                        format_exc_check_arg(tstate, PyExc_NameError,
                                             NAME_ERROR_MSG, name);
                    }
                    ERROR_IF(true, error);
                }
                Py_INCREF(v);
            }
            else {
                /* Slow-path if globals or builtins is not a dict */

                /* namespace 1: globals */
                v = PyObject_GetItem(GLOBALS(), name);
                if (v == NULL) {
                    ERROR_IF(!_PyErr_ExceptionMatches(tstate, PyExc_KeyError), error);
                    _PyErr_Clear(tstate);

                    /* namespace 2: builtins */
                    v = PyObject_GetItem(BUILTINS(), name);
                    if (v == NULL) {
                        if (_PyErr_ExceptionMatches(tstate, PyExc_KeyError)) {
                            format_exc_check_arg(
                                        tstate, PyExc_NameError,
                                        NAME_ERROR_MSG, name);
                        }
                        ERROR_IF(true, error);
                    }
                }
            }
            null = NULL;
        }

        inst(LOAD_GLOBAL_MODULE, (unused/1, index/1, version/1, unused/1 -- null if (oparg & 1), res)) {
            assert(cframe.use_tracing == 0);
            DEOPT_IF(!PyDict_CheckExact(GLOBALS()), LOAD_GLOBAL);
            PyDictObject *dict = (PyDictObject *)GLOBALS();
            DEOPT_IF(dict->ma_keys->dk_version != version, LOAD_GLOBAL);
            assert(DK_IS_UNICODE(dict->ma_keys));
            PyDictUnicodeEntry *entries = DK_UNICODE_ENTRIES(dict->ma_keys);
            res = entries[index].me_value;
            DEOPT_IF(res == NULL, LOAD_GLOBAL);
            Py_INCREF(res);
            STAT_INC(LOAD_GLOBAL, hit);
            null = NULL;
        }

        inst(LOAD_GLOBAL_BUILTIN, (unused/1, index/1, mod_version/1, bltn_version/1 -- null if (oparg & 1), res)) {
            assert(cframe.use_tracing == 0);
            DEOPT_IF(!PyDict_CheckExact(GLOBALS()), LOAD_GLOBAL);
            DEOPT_IF(!PyDict_CheckExact(BUILTINS()), LOAD_GLOBAL);
            PyDictObject *mdict = (PyDictObject *)GLOBALS();
            PyDictObject *bdict = (PyDictObject *)BUILTINS();
            DEOPT_IF(mdict->ma_keys->dk_version != mod_version, LOAD_GLOBAL);
            DEOPT_IF(bdict->ma_keys->dk_version != bltn_version, LOAD_GLOBAL);
            assert(DK_IS_UNICODE(bdict->ma_keys));
            PyDictUnicodeEntry *entries = DK_UNICODE_ENTRIES(bdict->ma_keys);
            res = entries[index].me_value;
            DEOPT_IF(res == NULL, LOAD_GLOBAL);
            Py_INCREF(res);
            STAT_INC(LOAD_GLOBAL, hit);
            null = NULL;
        }

        inst(DELETE_FAST, (--)) {
            PyObject *v = GETLOCAL(oparg);
            ERROR_IF(v == NULL, unbound_local_error);
            SETLOCAL(oparg, NULL);
        }

        inst(MAKE_CELL, (--)) {
            // "initial" is probably NULL but not if it's an arg (or set
            // via PyFrame_LocalsToFast() before MAKE_CELL has run).
            PyObject *initial = GETLOCAL(oparg);
            PyObject *cell = PyCell_New(initial);
            if (cell == NULL) {
                goto resume_with_error;
            }
            SETLOCAL(oparg, cell);
        }

        inst(DELETE_DEREF, (--)) {
            PyObject *cell = GETLOCAL(oparg);
            PyObject *oldobj = PyCell_GET(cell);
            // Can't use ERROR_IF here.
            // Fortunately we don't need its superpower.
            if (oldobj == NULL) {
                format_exc_unbound(tstate, _PyFrame_GetCode(frame), oparg);
                goto error;
            }
            PyCell_SET(cell, NULL);
            Py_DECREF(oldobj);
        }

        inst(LOAD_CLASSDEREF, ( -- value)) {
            PyObject *name, *locals = LOCALS();
            assert(locals);
            assert(oparg >= 0 && oparg < _PyFrame_GetCode(frame)->co_nlocalsplus);
            name = PyTuple_GET_ITEM(_PyFrame_GetCode(frame)->co_localsplusnames, oparg);
            if (PyDict_CheckExact(locals)) {
                value = PyDict_GetItemWithError(locals, name);
                if (value != NULL) {
                    Py_INCREF(value);
                }
                else if (_PyErr_Occurred(tstate)) {
                    goto error;
                }
            }
            else {
                value = PyObject_GetItem(locals, name);
                if (value == NULL) {
                    if (!_PyErr_ExceptionMatches(tstate, PyExc_KeyError)) {
                        goto error;
                    }
                    _PyErr_Clear(tstate);
                }
            }
            if (!value) {
                PyObject *cell = GETLOCAL(oparg);
                value = PyCell_GET(cell);
                if (value == NULL) {
                    format_exc_unbound(tstate, _PyFrame_GetCode(frame), oparg);
                    goto error;
                }
                Py_INCREF(value);
            }
        }

        inst(LOAD_DEREF, ( -- value)) {
            PyObject *cell = GETLOCAL(oparg);
            value = PyCell_GET(cell);
            if (value == NULL) {
                format_exc_unbound(tstate, _PyFrame_GetCode(frame), oparg);
                ERROR_IF(true, error);
            }
            Py_INCREF(value);
        }

        inst(STORE_DEREF, (v --)) {
            PyObject *cell = GETLOCAL(oparg);
            PyObject *oldobj = PyCell_GET(cell);
            PyCell_SET(cell, v);
            Py_XDECREF(oldobj);
        }

        inst(COPY_FREE_VARS, (--)) {
            /* Copy closure variables to free variables */
            PyCodeObject *co = _PyFrame_GetCode(frame);
            assert(PyFunction_Check(frame->f_funcobj));
            PyObject *closure = ((PyFunctionObject *)frame->f_funcobj)->func_closure;
            assert(oparg == co->co_nfreevars);
            int offset = co->co_nlocalsplus - oparg;
            for (int i = 0; i < oparg; ++i) {
                PyObject *o = PyTuple_GET_ITEM(closure, i);
                frame->localsplus[offset + i] = Py_NewRef(o);
            }
        }

        inst(BUILD_STRING, (pieces[oparg] -- str)) {
            str = _PyUnicode_JoinArray(&_Py_STR(empty), pieces, oparg);
            DECREF_INPUTS();
            ERROR_IF(str == NULL, error);
        }

        inst(BUILD_TUPLE, (values[oparg] -- tup)) {
            tup = _PyTuple_FromArraySteal(values, oparg);
            ERROR_IF(tup == NULL, error);
        }

        inst(BUILD_LIST, (values[oparg] -- list)) {
            list = _PyList_FromArraySteal(values, oparg);
            ERROR_IF(list == NULL, error);
        }

        inst(LIST_EXTEND, (list, unused[oparg-1], iterable -- list, unused[oparg-1])) {
            PyObject *none_val = _PyList_Extend((PyListObject *)list, iterable);
            if (none_val == NULL) {
                if (_PyErr_ExceptionMatches(tstate, PyExc_TypeError) &&
                   (Py_TYPE(iterable)->tp_iter == NULL && !PySequence_Check(iterable)))
                {
                    _PyErr_Clear(tstate);
                    _PyErr_Format(tstate, PyExc_TypeError,
                          "Value after * must be an iterable, not %.200s",
                          Py_TYPE(iterable)->tp_name);
                }
                DECREF_INPUTS();
                ERROR_IF(true, error);
            }
            Py_DECREF(none_val);
            DECREF_INPUTS();
        }

        inst(SET_UPDATE, (set, unused[oparg-1], iterable -- set, unused[oparg-1])) {
            int err = _PySet_Update(set, iterable);
            DECREF_INPUTS();
            ERROR_IF(err < 0, error);
        }

        inst(BUILD_SET, (values[oparg] -- set)) {
            set = PySet_New(NULL);
            if (set == NULL)
                goto error;
            int err = 0;
            for (int i = 0; i < oparg; i++) {
                PyObject *item = values[i];
                if (err == 0)
                    err = PySet_Add(set, item);
                Py_DECREF(item);
            }
            if (err != 0) {
                Py_DECREF(set);
                ERROR_IF(true, error);
            }
        }

        inst(BUILD_MAP, (values[oparg*2] -- map)) {
            map = _PyDict_FromItems(
                    values, 2,
                    values+1, 2,
                    oparg);
            if (map == NULL)
                goto error;

            DECREF_INPUTS();
            ERROR_IF(map == NULL, error);
        }

        inst(SETUP_ANNOTATIONS, (--)) {
            int err;
            PyObject *ann_dict;
            if (LOCALS() == NULL) {
                _PyErr_Format(tstate, PyExc_SystemError,
                              "no locals found when setting up annotations");
                ERROR_IF(true, error);
            }
            /* check if __annotations__ in locals()... */
            if (PyDict_CheckExact(LOCALS())) {
                ann_dict = _PyDict_GetItemWithError(LOCALS(),
                                                    &_Py_ID(__annotations__));
                if (ann_dict == NULL) {
                    ERROR_IF(_PyErr_Occurred(tstate), error);
                    /* ...if not, create a new one */
                    ann_dict = PyDict_New();
                    ERROR_IF(ann_dict == NULL, error);
                    err = PyDict_SetItem(LOCALS(), &_Py_ID(__annotations__),
                                         ann_dict);
                    Py_DECREF(ann_dict);
                    ERROR_IF(err, error);
                }
            }
            else {
                /* do the same if locals() is not a dict */
                ann_dict = PyObject_GetItem(LOCALS(), &_Py_ID(__annotations__));
                if (ann_dict == NULL) {
                    ERROR_IF(!_PyErr_ExceptionMatches(tstate, PyExc_KeyError), error);
                    _PyErr_Clear(tstate);
                    ann_dict = PyDict_New();
                    ERROR_IF(ann_dict == NULL, error);
                    err = PyObject_SetItem(LOCALS(), &_Py_ID(__annotations__),
                                           ann_dict);
                    Py_DECREF(ann_dict);
                    ERROR_IF(err, error);
                }
                else {
                    Py_DECREF(ann_dict);
                }
            }
        }

        inst(BUILD_CONST_KEY_MAP, (values[oparg], keys -- map)) {
            if (!PyTuple_CheckExact(keys) ||
                PyTuple_GET_SIZE(keys) != (Py_ssize_t)oparg) {
                _PyErr_SetString(tstate, PyExc_SystemError,
                                 "bad BUILD_CONST_KEY_MAP keys argument");
                goto error;  // Pop the keys and values.
            }
            map = _PyDict_FromItems(
                    &PyTuple_GET_ITEM(keys, 0), 1,
                    values, 1, oparg);
            DECREF_INPUTS();
            ERROR_IF(map == NULL, error);
        }

        inst(DICT_UPDATE, (update --)) {
            PyObject *dict = PEEK(oparg + 1);  // update is still on the stack
            if (PyDict_Update(dict, update) < 0) {
                if (_PyErr_ExceptionMatches(tstate, PyExc_AttributeError)) {
                    _PyErr_Format(tstate, PyExc_TypeError,
                                    "'%.200s' object is not a mapping",
                                    Py_TYPE(update)->tp_name);
                }
                DECREF_INPUTS();
                ERROR_IF(true, error);
            }
            DECREF_INPUTS();
        }

        inst(DICT_MERGE, (update --)) {
            PyObject *dict = PEEK(oparg + 1);  // update is still on the stack

            if (_PyDict_MergeEx(dict, update, 2) < 0) {
                format_kwargs_error(tstate, PEEK(3 + oparg), update);
                DECREF_INPUTS();
                ERROR_IF(true, error);
            }
            DECREF_INPUTS();
            PREDICT(CALL_FUNCTION_EX);
        }

        inst(MAP_ADD, (key, value --)) {
            PyObject *dict = PEEK(oparg + 2);  // key, value are still on the stack
            assert(PyDict_CheckExact(dict));
            /* dict[key] = value */
            // Do not DECREF INPUTS because the function steals the references
            ERROR_IF(_PyDict_SetItem_Take2((PyDictObject *)dict, key, value) != 0, error);
            PREDICT(JUMP_BACKWARD);
        }

        family(load_attr, INLINE_CACHE_ENTRIES_LOAD_ATTR) = {
            LOAD_ATTR,
            LOAD_ATTR_INSTANCE_VALUE,
            LOAD_ATTR_MODULE,
            LOAD_ATTR_WITH_HINT,
            LOAD_ATTR_SLOT,
            LOAD_ATTR_CLASS,
            LOAD_ATTR_PROPERTY,
            LOAD_ATTR_GETATTRIBUTE_OVERRIDDEN,
            LOAD_ATTR_METHOD_WITH_VALUES,
            LOAD_ATTR_METHOD_NO_DICT,
            LOAD_ATTR_METHOD_LAZY_DICT,
        };

        inst(LOAD_ATTR, (unused/9, owner -- res2 if (oparg & 1), res)) {
            #if ENABLE_SPECIALIZATION
            _PyAttrCache *cache = (_PyAttrCache *)next_instr;
            if (ADAPTIVE_COUNTER_IS_ZERO(cache->counter)) {
                assert(cframe.use_tracing == 0);
<<<<<<< HEAD
                PyObject *name = GETITEM(NAMES(), oparg>>1);
=======
                PyObject *name = GETITEM(frame->f_code->co_names, oparg>>1);
>>>>>>> d4940919
                next_instr--;
                _Py_Specialize_LoadAttr(owner, next_instr, name);
                DISPATCH_SAME_OPARG();
            }
            STAT_INC(LOAD_ATTR, deferred);
            DECREMENT_ADAPTIVE_COUNTER(cache->counter);
            #endif  /* ENABLE_SPECIALIZATION */
<<<<<<< HEAD
            PyObject *name = GETITEM(NAMES(), oparg >> 1);
=======
            PyObject *name = GETITEM(frame->f_code->co_names, oparg >> 1);
>>>>>>> d4940919
            if (oparg & 1) {
                /* Designed to work in tandem with CALL, pushes two values. */
                PyObject* meth = NULL;
                if (_PyObject_GetMethod(owner, name, &meth)) {
                    /* We can bypass temporary bound method object.
                       meth is unbound method and obj is self.

                       meth | self | arg1 | ... | argN
                     */
                    assert(meth != NULL);  // No errors on this branch
                    res2 = meth;
                    res = owner;  // Transfer ownership
                }
                else {
                    /* meth is not an unbound method (but a regular attr, or
                       something was returned by a descriptor protocol).  Set
                       the second element of the stack to NULL, to signal
                       CALL that it's not a method call.

                       NULL | meth | arg1 | ... | argN
                    */
                    DECREF_INPUTS();
                    ERROR_IF(meth == NULL, error);
                    res2 = NULL;
                    res = meth;
                }
            }
            else {
                /* Classic, pushes one value. */
                res = PyObject_GetAttr(owner, name);
                DECREF_INPUTS();
                ERROR_IF(res == NULL, error);
            }
        }

        inst(LOAD_ATTR_INSTANCE_VALUE, (unused/1, type_version/2, index/1, unused/5, owner -- res2 if (oparg & 1), res)) {
            assert(cframe.use_tracing == 0);
            PyTypeObject *tp = Py_TYPE(owner);
            assert(type_version != 0);
            DEOPT_IF(tp->tp_version_tag != type_version, LOAD_ATTR);
            assert(tp->tp_dictoffset < 0);
            assert(tp->tp_flags & Py_TPFLAGS_MANAGED_DICT);
            PyDictOrValues dorv = *_PyObject_DictOrValuesPointer(owner);
            DEOPT_IF(!_PyDictOrValues_IsValues(dorv), LOAD_ATTR);
            res = _PyDictOrValues_GetValues(dorv)->values[index];
            DEOPT_IF(res == NULL, LOAD_ATTR);
            STAT_INC(LOAD_ATTR, hit);
            Py_INCREF(res);
            res2 = NULL;
            DECREF_INPUTS();
        }

        inst(LOAD_ATTR_MODULE, (unused/1, type_version/2, index/1, unused/5, owner -- res2 if (oparg & 1), res)) {
            assert(cframe.use_tracing == 0);
            DEOPT_IF(!PyModule_CheckExact(owner), LOAD_ATTR);
            PyDictObject *dict = (PyDictObject *)((PyModuleObject *)owner)->md_dict;
            assert(dict != NULL);
            DEOPT_IF(dict->ma_keys->dk_version != type_version, LOAD_ATTR);
            assert(dict->ma_keys->dk_kind == DICT_KEYS_UNICODE);
            assert(index < dict->ma_keys->dk_nentries);
            PyDictUnicodeEntry *ep = DK_UNICODE_ENTRIES(dict->ma_keys) + index;
            res = ep->me_value;
            DEOPT_IF(res == NULL, LOAD_ATTR);
            STAT_INC(LOAD_ATTR, hit);
            Py_INCREF(res);
            res2 = NULL;
            DECREF_INPUTS();
        }

        inst(LOAD_ATTR_WITH_HINT, (unused/1, type_version/2, index/1, unused/5, owner -- res2 if (oparg & 1), res)) {
            assert(cframe.use_tracing == 0);
            PyTypeObject *tp = Py_TYPE(owner);
            assert(type_version != 0);
            DEOPT_IF(tp->tp_version_tag != type_version, LOAD_ATTR);
            assert(tp->tp_flags & Py_TPFLAGS_MANAGED_DICT);
            PyDictOrValues dorv = *_PyObject_DictOrValuesPointer(owner);
            DEOPT_IF(_PyDictOrValues_IsValues(dorv), LOAD_ATTR);
            PyDictObject *dict = (PyDictObject *)_PyDictOrValues_GetDict(dorv);
            DEOPT_IF(dict == NULL, LOAD_ATTR);
            assert(PyDict_CheckExact((PyObject *)dict));
<<<<<<< HEAD
            PyObject *name = GETITEM(NAMES(), oparg>>1);
=======
            PyObject *name = GETITEM(frame->f_code->co_names, oparg>>1);
>>>>>>> d4940919
            uint16_t hint = index;
            DEOPT_IF(hint >= (size_t)dict->ma_keys->dk_nentries, LOAD_ATTR);
            if (DK_IS_UNICODE(dict->ma_keys)) {
                PyDictUnicodeEntry *ep = DK_UNICODE_ENTRIES(dict->ma_keys) + hint;
                DEOPT_IF(ep->me_key != name, LOAD_ATTR);
                res = ep->me_value;
            }
            else {
                PyDictKeyEntry *ep = DK_ENTRIES(dict->ma_keys) + hint;
                DEOPT_IF(ep->me_key != name, LOAD_ATTR);
                res = ep->me_value;
            }
            DEOPT_IF(res == NULL, LOAD_ATTR);
            STAT_INC(LOAD_ATTR, hit);
            Py_INCREF(res);
            res2 = NULL;
            DECREF_INPUTS();
        }

        inst(LOAD_ATTR_SLOT, (unused/1, type_version/2, index/1, unused/5, owner -- res2 if (oparg & 1), res)) {
            assert(cframe.use_tracing == 0);
            PyTypeObject *tp = Py_TYPE(owner);
            assert(type_version != 0);
            DEOPT_IF(tp->tp_version_tag != type_version, LOAD_ATTR);
            char *addr = (char *)owner + index;
            res = *(PyObject **)addr;
            DEOPT_IF(res == NULL, LOAD_ATTR);
            STAT_INC(LOAD_ATTR, hit);
            Py_INCREF(res);
            res2 = NULL;
            DECREF_INPUTS();
        }

        inst(LOAD_ATTR_CLASS, (unused/1, type_version/2, unused/2, descr/4, cls -- res2 if (oparg & 1), res)) {
            assert(cframe.use_tracing == 0);

            DEOPT_IF(!PyType_Check(cls), LOAD_ATTR);
            DEOPT_IF(((PyTypeObject *)cls)->tp_version_tag != type_version,
                LOAD_ATTR);
            assert(type_version != 0);

            STAT_INC(LOAD_ATTR, hit);
            res2 = NULL;
            res = descr;
            assert(res != NULL);
            Py_INCREF(res);
            DECREF_INPUTS();
        }

        inst(LOAD_ATTR_PROPERTY, (unused/1, type_version/2, func_version/2, fget/4, owner -- unused if (oparg & 1), unused)) {
            assert(cframe.use_tracing == 0);
            DEOPT_IF(tstate->interp->eval_frame, LOAD_ATTR);

            PyTypeObject *cls = Py_TYPE(owner);
            DEOPT_IF(cls->tp_version_tag != type_version, LOAD_ATTR);
            assert(type_version != 0);
            assert(Py_IS_TYPE(fget, &PyFunction_Type));
            PyFunctionObject *f = (PyFunctionObject *)fget;
            assert(func_version != 0);
            DEOPT_IF(f->func_version != func_version, LOAD_ATTR);
            PyCodeObject *code = (PyCodeObject *)f->func_code;
            assert(code->co_argcount == 1);
            DEOPT_IF(!_PyThreadState_HasStackSpace(tstate, code->co_framesize), LOAD_ATTR);
            STAT_INC(LOAD_ATTR, hit);
            Py_INCREF(fget);
            _PyInterpreterFrame *new_frame = _PyFrame_PushUnchecked(tstate, f, 1);
            // Manipulate stack directly because we exit with DISPATCH_INLINED().
            SET_TOP(NULL);
            int shrink_stack = !(oparg & 1);
            STACK_SHRINK(shrink_stack);
            new_frame->localsplus[0] = owner;
            JUMPBY(INLINE_CACHE_ENTRIES_LOAD_ATTR);
            DISPATCH_INLINED(new_frame);
        }

        inst(LOAD_ATTR_GETATTRIBUTE_OVERRIDDEN, (unused/1, type_version/2, func_version/2, getattribute/4, owner -- unused if (oparg & 1), unused)) {
            assert(cframe.use_tracing == 0);
            DEOPT_IF(tstate->interp->eval_frame, LOAD_ATTR);
            PyTypeObject *cls = Py_TYPE(owner);
            DEOPT_IF(cls->tp_version_tag != type_version, LOAD_ATTR);
            assert(type_version != 0);
            assert(Py_IS_TYPE(getattribute, &PyFunction_Type));
            PyFunctionObject *f = (PyFunctionObject *)getattribute;
            assert(func_version != 0);
            DEOPT_IF(f->func_version != func_version, LOAD_ATTR);
            PyCodeObject *code = (PyCodeObject *)f->func_code;
            assert(code->co_argcount == 2);
            DEOPT_IF(!_PyThreadState_HasStackSpace(tstate, code->co_framesize), LOAD_ATTR);
            STAT_INC(LOAD_ATTR, hit);

<<<<<<< HEAD
            PyObject *name = GETITEM(NAMES(), oparg >> 1);
=======
            PyObject *name = GETITEM(frame->f_code->co_names, oparg >> 1);
>>>>>>> d4940919
            Py_INCREF(f);
            _PyInterpreterFrame *new_frame = _PyFrame_PushUnchecked(tstate, f, 2);
            // Manipulate stack directly because we exit with DISPATCH_INLINED().
            SET_TOP(NULL);
            int shrink_stack = !(oparg & 1);
            STACK_SHRINK(shrink_stack);
            new_frame->localsplus[0] = owner;
            new_frame->localsplus[1] = Py_NewRef(name);
            JUMPBY(INLINE_CACHE_ENTRIES_LOAD_ATTR);
            DISPATCH_INLINED(new_frame);
        }

        inst(STORE_ATTR_INSTANCE_VALUE, (unused/1, type_version/2, index/1, value, owner --)) {
            assert(cframe.use_tracing == 0);
            PyTypeObject *tp = Py_TYPE(owner);
            assert(type_version != 0);
            DEOPT_IF(tp->tp_version_tag != type_version, STORE_ATTR);
            assert(tp->tp_flags & Py_TPFLAGS_MANAGED_DICT);
            PyDictOrValues dorv = *_PyObject_DictOrValuesPointer(owner);
            DEOPT_IF(!_PyDictOrValues_IsValues(dorv), STORE_ATTR);
            STAT_INC(STORE_ATTR, hit);
            PyDictValues *values = _PyDictOrValues_GetValues(dorv);
            PyObject *old_value = values->values[index];
            values->values[index] = value;
            if (old_value == NULL) {
                _PyDictValues_AddToInsertionOrder(values, index);
            }
            else {
                Py_DECREF(old_value);
            }
            Py_DECREF(owner);
        }

        inst(STORE_ATTR_WITH_HINT, (unused/1, type_version/2, hint/1, value, owner --)) {
            assert(cframe.use_tracing == 0);
            PyTypeObject *tp = Py_TYPE(owner);
            assert(type_version != 0);
            DEOPT_IF(tp->tp_version_tag != type_version, STORE_ATTR);
            assert(tp->tp_flags & Py_TPFLAGS_MANAGED_DICT);
            PyDictOrValues dorv = *_PyObject_DictOrValuesPointer(owner);
            DEOPT_IF(_PyDictOrValues_IsValues(dorv), STORE_ATTR);
            PyDictObject *dict = (PyDictObject *)_PyDictOrValues_GetDict(dorv);
            DEOPT_IF(dict == NULL, STORE_ATTR);
            assert(PyDict_CheckExact((PyObject *)dict));
<<<<<<< HEAD
            PyObject *name = GETITEM(NAMES(), oparg);
=======
            PyObject *name = GETITEM(frame->f_code->co_names, oparg);
>>>>>>> d4940919
            DEOPT_IF(hint >= (size_t)dict->ma_keys->dk_nentries, STORE_ATTR);
            PyObject *old_value;
            uint64_t new_version;
            if (DK_IS_UNICODE(dict->ma_keys)) {
                PyDictUnicodeEntry *ep = DK_UNICODE_ENTRIES(dict->ma_keys) + hint;
                DEOPT_IF(ep->me_key != name, STORE_ATTR);
                old_value = ep->me_value;
                DEOPT_IF(old_value == NULL, STORE_ATTR);
                new_version = _PyDict_NotifyEvent(tstate->interp, PyDict_EVENT_MODIFIED, dict, name, value);
                ep->me_value = value;
            }
            else {
                PyDictKeyEntry *ep = DK_ENTRIES(dict->ma_keys) + hint;
                DEOPT_IF(ep->me_key != name, STORE_ATTR);
                old_value = ep->me_value;
                DEOPT_IF(old_value == NULL, STORE_ATTR);
                new_version = _PyDict_NotifyEvent(tstate->interp, PyDict_EVENT_MODIFIED, dict, name, value);
                ep->me_value = value;
            }
            Py_DECREF(old_value);
            STAT_INC(STORE_ATTR, hit);
            /* Ensure dict is GC tracked if it needs to be */
            if (!_PyObject_GC_IS_TRACKED(dict) && _PyObject_GC_MAY_BE_TRACKED(value)) {
                _PyObject_GC_TRACK(dict);
            }
            /* PEP 509 */
            dict->ma_version_tag = new_version;
            Py_DECREF(owner);
        }

        inst(STORE_ATTR_SLOT, (unused/1, type_version/2, index/1, value, owner --)) {
            assert(cframe.use_tracing == 0);
            PyTypeObject *tp = Py_TYPE(owner);
            assert(type_version != 0);
            DEOPT_IF(tp->tp_version_tag != type_version, STORE_ATTR);
            char *addr = (char *)owner + index;
            STAT_INC(STORE_ATTR, hit);
            PyObject *old_value = *(PyObject **)addr;
            *(PyObject **)addr = value;
            Py_XDECREF(old_value);
            Py_DECREF(owner);
        }

        family(compare_op, INLINE_CACHE_ENTRIES_COMPARE_OP) = {
            COMPARE_OP,
            COMPARE_OP_FLOAT,
            COMPARE_OP_INT,
            COMPARE_OP_STR,
        };

        inst(COMPARE_OP, (unused/1, left, right -- res)) {
            #if ENABLE_SPECIALIZATION
            _PyCompareOpCache *cache = (_PyCompareOpCache *)next_instr;
            if (ADAPTIVE_COUNTER_IS_ZERO(cache->counter)) {
                assert(cframe.use_tracing == 0);
                next_instr--;
                _Py_Specialize_CompareOp(left, right, next_instr, oparg);
                DISPATCH_SAME_OPARG();
            }
            STAT_INC(COMPARE_OP, deferred);
            DECREMENT_ADAPTIVE_COUNTER(cache->counter);
            #endif  /* ENABLE_SPECIALIZATION */
            assert((oparg >> 4) <= Py_GE);
            res = PyObject_RichCompare(left, right, oparg>>4);
            DECREF_INPUTS();
            ERROR_IF(res == NULL, error);
        }

        inst(COMPARE_OP_FLOAT, (unused/1, left, right -- res)) {
            assert(cframe.use_tracing == 0);
            DEOPT_IF(!PyFloat_CheckExact(left), COMPARE_OP);
            DEOPT_IF(!PyFloat_CheckExact(right), COMPARE_OP);
            STAT_INC(COMPARE_OP, hit);
            double dleft = PyFloat_AS_DOUBLE(left);
            double dright = PyFloat_AS_DOUBLE(right);
            // 1 if NaN, 2 if <, 4 if >, 8 if ==; this matches low four bits of the oparg
            int sign_ish = COMPARISON_BIT(dleft, dright);
            _Py_DECREF_SPECIALIZED(left, _PyFloat_ExactDealloc);
            _Py_DECREF_SPECIALIZED(right, _PyFloat_ExactDealloc);
            res = (sign_ish & oparg) ? Py_True : Py_False;
            Py_INCREF(res);
        }

        // Similar to COMPARE_OP_FLOAT
        inst(COMPARE_OP_INT, (unused/1, left, right -- res)) {
            assert(cframe.use_tracing == 0);
            DEOPT_IF(!PyLong_CheckExact(left), COMPARE_OP);
            DEOPT_IF(!PyLong_CheckExact(right), COMPARE_OP);
            DEOPT_IF(!_PyLong_IsCompact((PyLongObject *)left), COMPARE_OP);
            DEOPT_IF(!_PyLong_IsCompact((PyLongObject *)right), COMPARE_OP);
            STAT_INC(COMPARE_OP, hit);
            assert(_PyLong_DigitCount((PyLongObject *)left) <= 1 &&
                   _PyLong_DigitCount((PyLongObject *)right) <= 1);
            Py_ssize_t ileft = _PyLong_CompactValue((PyLongObject *)left);
            Py_ssize_t iright = _PyLong_CompactValue((PyLongObject *)right);
            // 2 if <, 4 if >, 8 if ==; this matches the low 4 bits of the oparg
            int sign_ish = COMPARISON_BIT(ileft, iright);
            _Py_DECREF_SPECIALIZED(left, (destructor)PyObject_Free);
            _Py_DECREF_SPECIALIZED(right, (destructor)PyObject_Free);
            res = (sign_ish & oparg) ? Py_True : Py_False;
            Py_INCREF(res);
        }

        // Similar to COMPARE_OP_FLOAT, but for ==, != only
        inst(COMPARE_OP_STR, (unused/1, left, right -- res)) {
            assert(cframe.use_tracing == 0);
            DEOPT_IF(!PyUnicode_CheckExact(left), COMPARE_OP);
            DEOPT_IF(!PyUnicode_CheckExact(right), COMPARE_OP);
            STAT_INC(COMPARE_OP, hit);
            int eq = _PyUnicode_Equal(left, right);
            assert((oparg >>4) == Py_EQ || (oparg >>4) == Py_NE);
            _Py_DECREF_SPECIALIZED(left, _PyUnicode_ExactDealloc);
            _Py_DECREF_SPECIALIZED(right, _PyUnicode_ExactDealloc);
            assert(eq == 0 || eq == 1);
            assert((oparg & 0xf) == COMPARISON_NOT_EQUALS || (oparg & 0xf) == COMPARISON_EQUALS);
            assert(COMPARISON_NOT_EQUALS + 1 == COMPARISON_EQUALS);
            res = ((COMPARISON_NOT_EQUALS + eq) & oparg) ? Py_True : Py_False;
            Py_INCREF(res);
        }

        inst(IS_OP, (left, right -- b)) {
            int res = Py_Is(left, right) ^ oparg;
            DECREF_INPUTS();
            b = Py_NewRef(res ? Py_True : Py_False);
        }

        inst(CONTAINS_OP, (left, right -- b)) {
            int res = PySequence_Contains(right, left);
            DECREF_INPUTS();
            ERROR_IF(res < 0, error);
            b = Py_NewRef((res^oparg) ? Py_True : Py_False);
        }

        inst(CHECK_EG_MATCH, (exc_value, match_type -- rest, match)) {
            if (check_except_star_type_valid(tstate, match_type) < 0) {
                DECREF_INPUTS();
                ERROR_IF(true, error);
            }

            match = NULL;
            rest = NULL;
            int res = exception_group_match(exc_value, match_type,
                                            &match, &rest);
            DECREF_INPUTS();
            ERROR_IF(res < 0, error);

            assert((match == NULL) == (rest == NULL));
            ERROR_IF(match == NULL, error);

            if (!Py_IsNone(match)) {
                PyErr_SetExcInfo(NULL, Py_NewRef(match), NULL);
            }
        }

        inst(CHECK_EXC_MATCH, (left, right -- left, b)) {
            assert(PyExceptionInstance_Check(left));
            if (check_except_type_valid(tstate, right) < 0) {
                 DECREF_INPUTS();
                 ERROR_IF(true, error);
            }

            int res = PyErr_GivenExceptionMatches(left, right);
            DECREF_INPUTS();
            b = Py_NewRef(res ? Py_True : Py_False);
        }

         inst(IMPORT_NAME, (level, fromlist -- res)) {
<<<<<<< HEAD
            PyObject *name = GETITEM(NAMES(), oparg);
=======
            PyObject *name = GETITEM(frame->f_code->co_names, oparg);
>>>>>>> d4940919
            res = import_name(tstate, frame, name, fromlist, level);
            DECREF_INPUTS();
            ERROR_IF(res == NULL, error);
        }

        inst(IMPORT_FROM, (from -- from, res)) {
<<<<<<< HEAD
            PyObject *name = GETITEM(NAMES(), oparg);
=======
            PyObject *name = GETITEM(frame->f_code->co_names, oparg);
>>>>>>> d4940919
            res = import_from(tstate, from, name);
            ERROR_IF(res == NULL, error);
        }

        inst(JUMP_FORWARD, (--)) {
            JUMPBY(oparg);
        }

        inst(JUMP_BACKWARD, (--)) {
            assert(oparg < INSTR_OFFSET());
            JUMPBY(-oparg);
            CHECK_EVAL_BREAKER();
        }

        inst(POP_JUMP_IF_FALSE, (cond -- )) {
            if (Py_IsTrue(cond)) {
                _Py_DECREF_NO_DEALLOC(cond);
            }
            else if (Py_IsFalse(cond)) {
                _Py_DECREF_NO_DEALLOC(cond);
                JUMPBY(oparg);
            }
            else {
                int err = PyObject_IsTrue(cond);
                DECREF_INPUTS();
                if (err == 0) {
                    JUMPBY(oparg);
                }
                else {
                    ERROR_IF(err < 0, error);
                }
            }
        }

        inst(POP_JUMP_IF_TRUE, (cond -- )) {
            if (Py_IsFalse(cond)) {
                _Py_DECREF_NO_DEALLOC(cond);
            }
            else if (Py_IsTrue(cond)) {
                _Py_DECREF_NO_DEALLOC(cond);
                JUMPBY(oparg);
            }
            else {
                int err = PyObject_IsTrue(cond);
                DECREF_INPUTS();
                if (err > 0) {
                    JUMPBY(oparg);
                }
                else {
                    ERROR_IF(err < 0, error);
                }
            }
        }

        inst(POP_JUMP_IF_NOT_NONE, (value -- )) {
            if (!Py_IsNone(value)) {
                DECREF_INPUTS();
                JUMPBY(oparg);
            }
            else {
                _Py_DECREF_NO_DEALLOC(value);
            }
        }

        inst(POP_JUMP_IF_NONE, (value -- )) {
            if (Py_IsNone(value)) {
                _Py_DECREF_NO_DEALLOC(value);
                JUMPBY(oparg);
            }
            else {
                DECREF_INPUTS();
            }
        }

        inst(JUMP_BACKWARD_NO_INTERRUPT, (--)) {
            /* This bytecode is used in the `yield from` or `await` loop.
             * If there is an interrupt, we want it handled in the innermost
             * generator or coroutine, so we deliberately do not check it here.
             * (see bpo-30039).
             */
            JUMPBY(-oparg);
        }

        inst(GET_LEN, (obj -- obj, len_o)) {
            // PUSH(len(TOS))
            Py_ssize_t len_i = PyObject_Length(obj);
            ERROR_IF(len_i < 0, error);
            len_o = PyLong_FromSsize_t(len_i);
            ERROR_IF(len_o == NULL, error);
        }

        inst(MATCH_CLASS, (subject, type, names -- attrs)) {
            // Pop TOS and TOS1. Set TOS to a tuple of attributes on success, or
            // None on failure.
            assert(PyTuple_CheckExact(names));
            attrs = match_class(tstate, subject, type, oparg, names);
            DECREF_INPUTS();
            if (attrs) {
                assert(PyTuple_CheckExact(attrs));  // Success!
            }
            else {
                ERROR_IF(_PyErr_Occurred(tstate), error);  // Error!
                attrs = Py_NewRef(Py_None);  // Failure!
            }
        }

        inst(MATCH_MAPPING, (subject -- subject, res)) {
            int match = Py_TYPE(subject)->tp_flags & Py_TPFLAGS_MAPPING;
            res = Py_NewRef(match ? Py_True : Py_False);
            PREDICT(POP_JUMP_IF_FALSE);
        }

        inst(MATCH_SEQUENCE, (subject -- subject, res)) {
            int match = Py_TYPE(subject)->tp_flags & Py_TPFLAGS_SEQUENCE;
            res = Py_NewRef(match ? Py_True : Py_False);
            PREDICT(POP_JUMP_IF_FALSE);
        }

        inst(MATCH_KEYS, (subject, keys -- subject, keys, values_or_none)) {
            // On successful match, PUSH(values). Otherwise, PUSH(None).
            values_or_none = match_keys(tstate, subject, keys);
            ERROR_IF(values_or_none == NULL, error);
        }

        inst(GET_ITER, (iterable -- iter)) {
            /* before: [obj]; after [getiter(obj)] */
            iter = PyObject_GetIter(iterable);
            DECREF_INPUTS();
            ERROR_IF(iter == NULL, error);
        }

        inst(GET_YIELD_FROM_ITER, (iterable -- iter)) {
            /* before: [obj]; after [getiter(obj)] */
            if (PyCoro_CheckExact(iterable)) {
                /* `iterable` is a coroutine */
                if (!(_PyFrame_GetCode(frame)->co_flags & (CO_COROUTINE | CO_ITERABLE_COROUTINE))) {
                    /* and it is used in a 'yield from' expression of a
                       regular generator. */
                    _PyErr_SetString(tstate, PyExc_TypeError,
                                     "cannot 'yield from' a coroutine object "
                                     "in a non-coroutine generator");
                    goto error;
                }
                iter = iterable;
            }
            else if (PyGen_CheckExact(iterable)) {
                iter = iterable;
            }
            else {
                /* `iterable` is not a generator. */
                iter = PyObject_GetIter(iterable);
                if (iter == NULL) {
                    goto error;
                }
                DECREF_INPUTS();
            }
            PREDICT(LOAD_CONST);
        }

        // Most members of this family are "secretly" super-instructions.
        // When the loop is exhausted, they jump, and the jump target is
        // always END_FOR, which pops two values off the stack.
        // This is optimized by skipping that instruction and combining
        // its effect (popping 'iter' instead of pushing 'next'.)

        family(for_iter, INLINE_CACHE_ENTRIES_FOR_ITER) = {
            FOR_ITER,
            FOR_ITER_LIST,
            FOR_ITER_TUPLE,
            FOR_ITER_RANGE,
            FOR_ITER_GEN,
        };

        inst(FOR_ITER, (unused/1, iter -- iter, next)) {
            #if ENABLE_SPECIALIZATION
            _PyForIterCache *cache = (_PyForIterCache *)next_instr;
            if (ADAPTIVE_COUNTER_IS_ZERO(cache->counter)) {
                assert(cframe.use_tracing == 0);
                next_instr--;
                _Py_Specialize_ForIter(iter, next_instr, oparg);
                DISPATCH_SAME_OPARG();
            }
            STAT_INC(FOR_ITER, deferred);
            DECREMENT_ADAPTIVE_COUNTER(cache->counter);
            #endif  /* ENABLE_SPECIALIZATION */
            /* before: [iter]; after: [iter, iter()] *or* [] (and jump over END_FOR.) */
            next = (*Py_TYPE(iter)->tp_iternext)(iter);
            if (next == NULL) {
                if (_PyErr_Occurred(tstate)) {
                    if (!_PyErr_ExceptionMatches(tstate, PyExc_StopIteration)) {
                        goto error;
                    }
                    else if (tstate->c_tracefunc != NULL) {
                        call_exc_trace(tstate->c_tracefunc, tstate->c_traceobj, tstate, frame);
                    }
                    _PyErr_Clear(tstate);
                }
                /* iterator ended normally */
                assert(next_instr[INLINE_CACHE_ENTRIES_FOR_ITER + oparg].op.code == END_FOR);
                Py_DECREF(iter);
                STACK_SHRINK(1);
                /* Jump forward oparg, then skip following END_FOR instruction */
                JUMPBY(INLINE_CACHE_ENTRIES_FOR_ITER + oparg + 1);
                DISPATCH();
            }
            // Common case: no jump, leave it to the code generator
        }

        inst(FOR_ITER_LIST, (unused/1, iter -- iter, next)) {
            assert(cframe.use_tracing == 0);
            DEOPT_IF(Py_TYPE(iter) != &PyListIter_Type, FOR_ITER);
            _PyListIterObject *it = (_PyListIterObject *)iter;
            STAT_INC(FOR_ITER, hit);
            PyListObject *seq = it->it_seq;
            if (seq) {
                if (it->it_index < PyList_GET_SIZE(seq)) {
                    next = Py_NewRef(PyList_GET_ITEM(seq, it->it_index++));
                    goto end_for_iter_list;  // End of this instruction
                }
                it->it_seq = NULL;
                Py_DECREF(seq);
            }
            Py_DECREF(iter);
            STACK_SHRINK(1);
            /* Jump forward oparg, then skip following END_FOR instruction */
            JUMPBY(INLINE_CACHE_ENTRIES_FOR_ITER + oparg + 1);
            DISPATCH();
        end_for_iter_list:
            // Common case: no jump, leave it to the code generator
        }

        inst(FOR_ITER_TUPLE, (unused/1, iter -- iter, next)) {
            assert(cframe.use_tracing == 0);
            _PyTupleIterObject *it = (_PyTupleIterObject *)iter;
            DEOPT_IF(Py_TYPE(it) != &PyTupleIter_Type, FOR_ITER);
            STAT_INC(FOR_ITER, hit);
            PyTupleObject *seq = it->it_seq;
            if (seq) {
                if (it->it_index < PyTuple_GET_SIZE(seq)) {
                    next = Py_NewRef(PyTuple_GET_ITEM(seq, it->it_index++));
                    goto end_for_iter_tuple;  // End of this instruction
                }
                it->it_seq = NULL;
                Py_DECREF(seq);
            }
            Py_DECREF(iter);
            STACK_SHRINK(1);
            /* Jump forward oparg, then skip following END_FOR instruction */
            JUMPBY(INLINE_CACHE_ENTRIES_FOR_ITER + oparg + 1);
            DISPATCH();
        end_for_iter_tuple:
            // Common case: no jump, leave it to the code generator
        }

        inst(FOR_ITER_RANGE, (unused/1, iter -- iter, next)) {
            assert(cframe.use_tracing == 0);
            _PyRangeIterObject *r = (_PyRangeIterObject *)iter;
            DEOPT_IF(Py_TYPE(r) != &PyRangeIter_Type, FOR_ITER);
            STAT_INC(FOR_ITER, hit);
            if (r->len <= 0) {
                STACK_SHRINK(1);
                Py_DECREF(r);
                // Jump over END_FOR instruction.
                JUMPBY(INLINE_CACHE_ENTRIES_FOR_ITER + oparg + 1);
                DISPATCH();
            }
            long value = r->start;
            r->start = value + r->step;
            r->len--;
            next = PyLong_FromLong(value);
            if (next == NULL) {
                goto error;
            }
        }

        inst(FOR_ITER_GEN, (unused/1, iter -- iter, unused)) {
            assert(cframe.use_tracing == 0);
            PyGenObject *gen = (PyGenObject *)iter;
            DEOPT_IF(Py_TYPE(gen) != &PyGen_Type, FOR_ITER);
            DEOPT_IF(gen->gi_frame_state >= FRAME_EXECUTING, FOR_ITER);
            STAT_INC(FOR_ITER, hit);
            _PyInterpreterFrame *gen_frame = (_PyInterpreterFrame *)gen->gi_iframe;
            frame->yield_offset = oparg;
            _PyFrame_StackPush(gen_frame, Py_NewRef(Py_None));
            gen->gi_frame_state = FRAME_EXECUTING;
            gen->gi_exc_state.previous_item = tstate->exc_info;
            tstate->exc_info = &gen->gi_exc_state;
            JUMPBY(INLINE_CACHE_ENTRIES_FOR_ITER + oparg);
            assert(next_instr->op.code == END_FOR);
            DISPATCH_INLINED(gen_frame);
        }

        inst(BEFORE_ASYNC_WITH, (mgr -- exit, res)) {
            PyObject *enter = _PyObject_LookupSpecial(mgr, &_Py_ID(__aenter__));
            if (enter == NULL) {
                if (!_PyErr_Occurred(tstate)) {
                    _PyErr_Format(tstate, PyExc_TypeError,
                                  "'%.200s' object does not support the "
                                  "asynchronous context manager protocol",
                                  Py_TYPE(mgr)->tp_name);
                }
                goto error;
            }
            exit = _PyObject_LookupSpecial(mgr, &_Py_ID(__aexit__));
            if (exit == NULL) {
                if (!_PyErr_Occurred(tstate)) {
                    _PyErr_Format(tstate, PyExc_TypeError,
                                  "'%.200s' object does not support the "
                                  "asynchronous context manager protocol "
                                  "(missed __aexit__ method)",
                                  Py_TYPE(mgr)->tp_name);
                }
                Py_DECREF(enter);
                goto error;
            }
            DECREF_INPUTS();
            res = _PyObject_CallNoArgs(enter);
            Py_DECREF(enter);
            if (res == NULL) {
                Py_DECREF(exit);
                ERROR_IF(true, error);
            }
            PREDICT(GET_AWAITABLE);
        }

        inst(BEFORE_WITH, (mgr -- exit, res)) {
            /* pop the context manager, push its __exit__ and the
             * value returned from calling its __enter__
             */
            PyObject *enter = _PyObject_LookupSpecial(mgr, &_Py_ID(__enter__));
            if (enter == NULL) {
                if (!_PyErr_Occurred(tstate)) {
                    _PyErr_Format(tstate, PyExc_TypeError,
                                  "'%.200s' object does not support the "
                                  "context manager protocol",
                                  Py_TYPE(mgr)->tp_name);
                }
                goto error;
            }
            exit = _PyObject_LookupSpecial(mgr, &_Py_ID(__exit__));
            if (exit == NULL) {
                if (!_PyErr_Occurred(tstate)) {
                    _PyErr_Format(tstate, PyExc_TypeError,
                                  "'%.200s' object does not support the "
                                  "context manager protocol "
                                  "(missed __exit__ method)",
                                  Py_TYPE(mgr)->tp_name);
                }
                Py_DECREF(enter);
                goto error;
            }
            DECREF_INPUTS();
            res = _PyObject_CallNoArgs(enter);
            Py_DECREF(enter);
            if (res == NULL) {
                Py_DECREF(exit);
                ERROR_IF(true, error);
            }
        }

        inst(WITH_EXCEPT_START, (exit_func, lasti, unused, val -- exit_func, lasti, unused, val, res)) {
            /* At the top of the stack are 4 values:
               - val: TOP = exc_info()
               - unused: SECOND = previous exception
               - lasti: THIRD = lasti of exception in exc_info()
               - exit_func: FOURTH = the context.__exit__ bound method
               We call FOURTH(type(TOP), TOP, GetTraceback(TOP)).
               Then we push the __exit__ return value.
            */
            PyObject *exc, *tb;

            assert(val && PyExceptionInstance_Check(val));
            exc = PyExceptionInstance_Class(val);
            tb = PyException_GetTraceback(val);
            Py_XDECREF(tb);
            assert(PyLong_Check(lasti));
            (void)lasti; // Shut up compiler warning if asserts are off
            PyObject *stack[4] = {NULL, exc, val, tb};
            res = PyObject_Vectorcall(exit_func, stack + 1,
                    3 | PY_VECTORCALL_ARGUMENTS_OFFSET, NULL);
            ERROR_IF(res == NULL, error);
        }

        inst(PUSH_EXC_INFO, (new_exc -- prev_exc, new_exc)) {
            _PyErr_StackItem *exc_info = tstate->exc_info;
            if (exc_info->exc_value != NULL) {
                prev_exc = exc_info->exc_value;
            }
            else {
                prev_exc = Py_NewRef(Py_None);
            }
            assert(PyExceptionInstance_Check(new_exc));
            exc_info->exc_value = Py_NewRef(new_exc);
        }

        inst(LOAD_ATTR_METHOD_WITH_VALUES, (unused/1, type_version/2, keys_version/2, descr/4, self -- res2 if (oparg & 1), res)) {
            /* Cached method object */
            assert(cframe.use_tracing == 0);
            PyTypeObject *self_cls = Py_TYPE(self);
            assert(type_version != 0);
            DEOPT_IF(self_cls->tp_version_tag != type_version, LOAD_ATTR);
            assert(self_cls->tp_flags & Py_TPFLAGS_MANAGED_DICT);
            PyDictOrValues dorv = *_PyObject_DictOrValuesPointer(self);
            DEOPT_IF(!_PyDictOrValues_IsValues(dorv), LOAD_ATTR);
            PyHeapTypeObject *self_heap_type = (PyHeapTypeObject *)self_cls;
            DEOPT_IF(self_heap_type->ht_cached_keys->dk_version !=
                     keys_version, LOAD_ATTR);
            STAT_INC(LOAD_ATTR, hit);
            assert(descr != NULL);
            res2 = Py_NewRef(descr);
            assert(_PyType_HasFeature(Py_TYPE(res2), Py_TPFLAGS_METHOD_DESCRIPTOR));
            res = self;
            assert(oparg & 1);
        }

        inst(LOAD_ATTR_METHOD_NO_DICT, (unused/1, type_version/2, unused/2, descr/4, self -- res2 if (oparg & 1), res)) {
            assert(cframe.use_tracing == 0);
            PyTypeObject *self_cls = Py_TYPE(self);
            DEOPT_IF(self_cls->tp_version_tag != type_version, LOAD_ATTR);
            assert(self_cls->tp_dictoffset == 0);
            STAT_INC(LOAD_ATTR, hit);
            assert(descr != NULL);
            assert(_PyType_HasFeature(Py_TYPE(descr), Py_TPFLAGS_METHOD_DESCRIPTOR));
            res2 = Py_NewRef(descr);
            res = self;
            assert(oparg & 1);
        }

        inst(LOAD_ATTR_METHOD_LAZY_DICT, (unused/1, type_version/2, unused/2, descr/4, self -- res2 if (oparg & 1), res)) {
            assert(cframe.use_tracing == 0);
            PyTypeObject *self_cls = Py_TYPE(self);
            DEOPT_IF(self_cls->tp_version_tag != type_version, LOAD_ATTR);
            Py_ssize_t dictoffset = self_cls->tp_dictoffset;
            assert(dictoffset > 0);
            PyObject *dict = *(PyObject **)((char *)self + dictoffset);
            /* This object has a __dict__, just not yet created */
            DEOPT_IF(dict != NULL, LOAD_ATTR);
            STAT_INC(LOAD_ATTR, hit);
            assert(descr != NULL);
            assert(_PyType_HasFeature(Py_TYPE(descr), Py_TPFLAGS_METHOD_DESCRIPTOR));
            res2 = Py_NewRef(descr);
            res = self;
            assert(oparg & 1);
        }

        inst(KW_NAMES, (--)) {
            assert(kwnames == NULL);
<<<<<<< HEAD
            assert(oparg < PyTuple_GET_SIZE(CONSTS()));
            kwnames = GETITEM(CONSTS(), oparg);
=======
            assert(oparg < PyTuple_GET_SIZE(frame->f_code->co_consts));
            kwnames = GETITEM(frame->f_code->co_consts, oparg);
>>>>>>> d4940919
        }

        // Cache layout: counter/1, func_version/2, min_args/1
        // Neither CALL_INTRINSIC_1/2 nor CALL_FUNCTION_EX are members!
        family(call, INLINE_CACHE_ENTRIES_CALL) = {
            CALL,
            CALL_BOUND_METHOD_EXACT_ARGS,
            CALL_PY_EXACT_ARGS,
            CALL_PY_WITH_DEFAULTS,
            CALL_NO_KW_TYPE_1,
            CALL_NO_KW_STR_1,
            CALL_NO_KW_TUPLE_1,
            CALL_BUILTIN_CLASS,
            CALL_NO_KW_BUILTIN_O,
            CALL_NO_KW_BUILTIN_FAST,
            CALL_BUILTIN_FAST_WITH_KEYWORDS,
            CALL_NO_KW_LEN,
            CALL_NO_KW_ISINSTANCE,
            CALL_NO_KW_LIST_APPEND,
            CALL_NO_KW_METHOD_DESCRIPTOR_O,
            CALL_METHOD_DESCRIPTOR_FAST_WITH_KEYWORDS,
            CALL_NO_KW_METHOD_DESCRIPTOR_NOARGS,
            CALL_NO_KW_METHOD_DESCRIPTOR_FAST,
        };

        // On entry, the stack is either
        //   [NULL, callable, arg1, arg2, ...]
        // or
        //   [method, self, arg1, arg2, ...]
        // (Some args may be keywords, see KW_NAMES, which sets 'kwnames'.)
        // On exit, the stack is [result].
        // When calling Python, inline the call using DISPATCH_INLINED().
        inst(CALL, (unused/1, unused/2, unused/1, method, callable, args[oparg] -- res)) {
            int is_meth = method != NULL;
            int total_args = oparg;
            if (is_meth) {
                callable = method;
                args--;
                total_args++;
            }
            #if ENABLE_SPECIALIZATION
            _PyCallCache *cache = (_PyCallCache *)next_instr;
            if (ADAPTIVE_COUNTER_IS_ZERO(cache->counter)) {
                assert(cframe.use_tracing == 0);
                next_instr--;
                _Py_Specialize_Call(callable, next_instr, total_args, kwnames);
                DISPATCH_SAME_OPARG();
            }
            STAT_INC(CALL, deferred);
            DECREMENT_ADAPTIVE_COUNTER(cache->counter);
            #endif  /* ENABLE_SPECIALIZATION */
            if (!is_meth && Py_TYPE(callable) == &PyMethod_Type) {
                is_meth = 1;  // For consistenct; it's dead, though
                args--;
                total_args++;
                PyObject *self = ((PyMethodObject *)callable)->im_self;
                args[0] = Py_NewRef(self);
                method = ((PyMethodObject *)callable)->im_func;
                args[-1] = Py_NewRef(method);
                Py_DECREF(callable);
                callable = method;
            }
            int positional_args = total_args - KWNAMES_LEN();
            // Check if the call can be inlined or not
            if (Py_TYPE(callable) == &PyFunction_Type &&
                tstate->interp->eval_frame == NULL &&
                ((PyFunctionObject *)callable)->vectorcall == _PyFunction_Vectorcall)
            {
                int code_flags = ((PyCodeObject*)PyFunction_GET_CODE(callable))->co_flags;
                PyObject *locals = code_flags & CO_OPTIMIZED ? NULL : Py_NewRef(PyFunction_GET_GLOBALS(callable));
                _PyInterpreterFrame *new_frame = _PyEvalFramePushAndInit(
                    tstate, (PyFunctionObject *)callable, locals,
                    args, positional_args, kwnames
                );
                kwnames = NULL;
                // Manipulate stack directly since we leave using DISPATCH_INLINED().
                STACK_SHRINK(oparg + 2);
                // The frame has stolen all the arguments from the stack,
                // so there is no need to clean them up.
                if (new_frame == NULL) {
                    goto error;
                }
                JUMPBY(INLINE_CACHE_ENTRIES_CALL);
                DISPATCH_INLINED(new_frame);
            }

            /* Callable is not a normal Python function */
            if (cframe.use_tracing) {
                res = trace_call_function(
                    tstate, callable, args,
                    positional_args, kwnames);
            }
            else {
                CALL_WITH_NATIVE_FRAME(callable, res = PyObject_Vectorcall(
                    callable, args,
                    positional_args | PY_VECTORCALL_ARGUMENTS_OFFSET,
                    kwnames));
            }
            kwnames = NULL;
            assert((res != NULL) ^ (_PyErr_Occurred(tstate) != NULL));
            Py_DECREF(callable);
            for (int i = 0; i < total_args; i++) {
                Py_DECREF(args[i]);
            }
            ERROR_IF(res == NULL, error);
            CHECK_EVAL_BREAKER();
        }

        // Start out with [NULL, bound_method, arg1, arg2, ...]
        // Transform to [callable, self, arg1, arg2, ...]
        // Then fall through to CALL_PY_EXACT_ARGS
        inst(CALL_BOUND_METHOD_EXACT_ARGS, (unused/1, unused/2, unused/1, method, callable, unused[oparg] -- unused)) {
            DEOPT_IF(method != NULL, CALL);
            DEOPT_IF(Py_TYPE(callable) != &PyMethod_Type, CALL);
            STAT_INC(CALL, hit);
            PyObject *self = ((PyMethodObject *)callable)->im_self;
            PEEK(oparg + 1) = Py_NewRef(self);  // callable
            PyObject *meth = ((PyMethodObject *)callable)->im_func;
            PEEK(oparg + 2) = Py_NewRef(meth);  // method
            Py_DECREF(callable);
            GO_TO_INSTRUCTION(CALL_PY_EXACT_ARGS);
        }

        inst(CALL_PY_EXACT_ARGS, (unused/1, func_version/2, unused/1, method, callable, args[oparg] -- unused)) {
            assert(kwnames == NULL);
            DEOPT_IF(tstate->interp->eval_frame, CALL);
            int is_meth = method != NULL;
            int argcount = oparg;
            if (is_meth) {
                callable = method;
                args--;
                argcount++;
            }
            DEOPT_IF(!PyFunction_Check(callable), CALL);
            PyFunctionObject *func = (PyFunctionObject *)callable;
            DEOPT_IF(func->func_version != func_version, CALL);
            PyCodeObject *code = (PyCodeObject *)func->func_code;
            DEOPT_IF(code->co_argcount != argcount, CALL);
            DEOPT_IF(!_PyThreadState_HasStackSpace(tstate, code->co_framesize), CALL);
            STAT_INC(CALL, hit);
            _PyInterpreterFrame *new_frame = _PyFrame_PushUnchecked(tstate, func, argcount);
            for (int i = 0; i < argcount; i++) {
                new_frame->localsplus[i] = args[i];
            }
            // Manipulate stack directly since we leave using DISPATCH_INLINED().
            STACK_SHRINK(oparg + 2);
            JUMPBY(INLINE_CACHE_ENTRIES_CALL);
            DISPATCH_INLINED(new_frame);
        }

        inst(CALL_PY_WITH_DEFAULTS, (unused/1, func_version/2, min_args/1, method, callable, args[oparg] -- unused)) {
            assert(kwnames == NULL);
            DEOPT_IF(tstate->interp->eval_frame, CALL);
            int is_meth = method != NULL;
            int argcount = oparg;
            if (is_meth) {
                callable = method;
                args--;
                argcount++;
            }
            DEOPT_IF(!PyFunction_Check(callable), CALL);
            PyFunctionObject *func = (PyFunctionObject *)callable;
            DEOPT_IF(func->func_version != func_version, CALL);
            PyCodeObject *code = (PyCodeObject *)func->func_code;
            DEOPT_IF(argcount > code->co_argcount, CALL);
            DEOPT_IF(argcount < min_args, CALL);
            DEOPT_IF(!_PyThreadState_HasStackSpace(tstate, code->co_framesize), CALL);
            STAT_INC(CALL, hit);
            _PyInterpreterFrame *new_frame = _PyFrame_PushUnchecked(tstate, func, code->co_argcount);
            for (int i = 0; i < argcount; i++) {
                new_frame->localsplus[i] = args[i];
            }
            for (int i = argcount; i < code->co_argcount; i++) {
                PyObject *def = PyTuple_GET_ITEM(func->func_defaults, i - min_args);
                new_frame->localsplus[i] = Py_NewRef(def);
            }
            // Manipulate stack and cache directly since we leave using DISPATCH_INLINED().
            STACK_SHRINK(oparg + 2);
            JUMPBY(INLINE_CACHE_ENTRIES_CALL);
            DISPATCH_INLINED(new_frame);
        }

        inst(CALL_NO_KW_TYPE_1, (unused/1, unused/2, unused/1, null, callable, args[oparg] -- res)) {
            assert(kwnames == NULL);
            assert(cframe.use_tracing == 0);
            assert(oparg == 1);
            DEOPT_IF(null != NULL, CALL);
            PyObject *obj = args[0];
            DEOPT_IF(callable != (PyObject *)&PyType_Type, CALL);
            STAT_INC(CALL, hit);
            res = Py_NewRef(Py_TYPE(obj));
            Py_DECREF(obj);
            Py_DECREF(&PyType_Type);  // I.e., callable
        }

        inst(CALL_NO_KW_STR_1, (unused/1, unused/2, unused/1, null, callable, args[oparg] -- res)) {
            assert(kwnames == NULL);
            assert(cframe.use_tracing == 0);
            assert(oparg == 1);
            DEOPT_IF(null != NULL, CALL);
            DEOPT_IF(callable != (PyObject *)&PyUnicode_Type, CALL);
            STAT_INC(CALL, hit);
            PyObject *arg = args[0];
            res = PyObject_Str(arg);
            Py_DECREF(arg);
            Py_DECREF(&PyUnicode_Type);  // I.e., callable
            ERROR_IF(res == NULL, error);
            CHECK_EVAL_BREAKER();
        }

        inst(CALL_NO_KW_TUPLE_1, (unused/1, unused/2, unused/1, null, callable, args[oparg] -- res)) {
            assert(kwnames == NULL);
            assert(oparg == 1);
            DEOPT_IF(null != NULL, CALL);
            DEOPT_IF(callable != (PyObject *)&PyTuple_Type, CALL);
            STAT_INC(CALL, hit);
            PyObject *arg = args[0];
            res = PySequence_Tuple(arg);
            Py_DECREF(arg);
            Py_DECREF(&PyTuple_Type);  // I.e., tuple
            ERROR_IF(res == NULL, error);
            CHECK_EVAL_BREAKER();
        }

        inst(CALL_BUILTIN_CLASS, (unused/1, unused/2, unused/1, method, callable, args[oparg] -- res)) {
            int is_meth = method != NULL;
            int total_args = oparg;
            if (is_meth) {
                callable = method;
                args--;
                total_args++;
            }
            int kwnames_len = KWNAMES_LEN();
            DEOPT_IF(!PyType_Check(callable), CALL);
            PyTypeObject *tp = (PyTypeObject *)callable;
            DEOPT_IF(tp->tp_vectorcall == NULL, CALL);
            STAT_INC(CALL, hit);
            CALL_WITH_NATIVE_FRAME(callable, res = tp->tp_vectorcall((PyObject *)tp, args,
                                    total_args - kwnames_len, kwnames));
            kwnames = NULL;
            /* Free the arguments. */
            for (int i = 0; i < total_args; i++) {
                Py_DECREF(args[i]);
            }
            Py_DECREF(tp);
            ERROR_IF(res == NULL, error);
            CHECK_EVAL_BREAKER();
        }

        inst(CALL_NO_KW_BUILTIN_O, (unused/1, unused/2, unused/1, method, callable, args[oparg] -- res)) {
            assert(cframe.use_tracing == 0);
            /* Builtin METH_O functions */
            assert(kwnames == NULL);
            int is_meth = method != NULL;
            int total_args = oparg;
            if (is_meth) {
                callable = method;
                args--;
                total_args++;
            }
            DEOPT_IF(total_args != 1, CALL);
            DEOPT_IF(!PyCFunction_CheckExact(callable), CALL);
            DEOPT_IF(PyCFunction_GET_FLAGS(callable) != METH_O, CALL);
            STAT_INC(CALL, hit);
            PyCFunction cfunc = PyCFunction_GET_FUNCTION(callable);
            // This is slower but CPython promises to check all non-vectorcall
            // function calls.
            if (_Py_EnterRecursiveCallTstate(tstate, " while calling a Python object")) {
                goto error;
            }
            PyObject *arg = args[0];
            CALL_WITH_NATIVE_FRAME(callable, res = _PyCFunction_TrampolineCall(cfunc, PyCFunction_GET_SELF(callable), arg));
            _Py_LeaveRecursiveCallTstate(tstate);
            assert((res != NULL) ^ (_PyErr_Occurred(tstate) != NULL));

            Py_DECREF(arg);
            Py_DECREF(callable);
            ERROR_IF(res == NULL, error);
            CHECK_EVAL_BREAKER();
        }

        inst(CALL_NO_KW_BUILTIN_FAST, (unused/1, unused/2, unused/1, method, callable, args[oparg] -- res)) {
            assert(cframe.use_tracing == 0);
            /* Builtin METH_FASTCALL functions, without keywords */
            assert(kwnames == NULL);
            int is_meth = method != NULL;
            int total_args = oparg;
            if (is_meth) {
                callable = method;
                args--;
                total_args++;
            }
            DEOPT_IF(!PyCFunction_CheckExact(callable), CALL);
            DEOPT_IF(PyCFunction_GET_FLAGS(callable) != METH_FASTCALL, CALL);
            STAT_INC(CALL, hit);
            PyCFunction cfunc = PyCFunction_GET_FUNCTION(callable);
            /* res = func(self, args, nargs) */
            CALL_WITH_NATIVE_FRAME(callable, res = ((_PyCFunctionFast)(void(*)(void))cfunc)(
                PyCFunction_GET_SELF(callable),
                args,
                total_args));
            assert((res != NULL) ^ (_PyErr_Occurred(tstate) != NULL));

            /* Free the arguments. */
            for (int i = 0; i < total_args; i++) {
                Py_DECREF(args[i]);
            }
            Py_DECREF(callable);
            ERROR_IF(res == NULL, error);
                /* Not deopting because this doesn't mean our optimization was
                   wrong. `res` can be NULL for valid reasons. Eg. getattr(x,
                   'invalid'). In those cases an exception is set, so we must
                   handle it.
                */
            CHECK_EVAL_BREAKER();
        }

        inst(CALL_BUILTIN_FAST_WITH_KEYWORDS, (unused/1, unused/2, unused/1, method, callable, args[oparg] -- res)) {
            assert(cframe.use_tracing == 0);
            /* Builtin METH_FASTCALL | METH_KEYWORDS functions */
            int is_meth = method != NULL;
            int total_args = oparg;
            if (is_meth) {
                callable = method;
                args--;
                total_args++;
            }
            DEOPT_IF(!PyCFunction_CheckExact(callable), CALL);
            DEOPT_IF(PyCFunction_GET_FLAGS(callable) !=
                (METH_FASTCALL | METH_KEYWORDS), CALL);
            STAT_INC(CALL, hit);
            /* res = func(self, args, nargs, kwnames) */
            _PyCFunctionFastWithKeywords cfunc =
                (_PyCFunctionFastWithKeywords)(void(*)(void))
                PyCFunction_GET_FUNCTION(callable);
            CALL_WITH_NATIVE_FRAME(callable, res = cfunc(
                PyCFunction_GET_SELF(callable),
                args,
                total_args - KWNAMES_LEN(),
                kwnames
            ));
            assert((res != NULL) ^ (_PyErr_Occurred(tstate) != NULL));
            kwnames = NULL;

            /* Free the arguments. */
            for (int i = 0; i < total_args; i++) {
                Py_DECREF(args[i]);
            }
            Py_DECREF(callable);
            ERROR_IF(res == NULL, error);
            CHECK_EVAL_BREAKER();
        }

        inst(CALL_NO_KW_LEN, (unused/1, unused/2, unused/1, method, callable, args[oparg] -- res)) {
            assert(cframe.use_tracing == 0);
            assert(kwnames == NULL);
            /* len(o) */
            int is_meth = method != NULL;
            int total_args = oparg;
            if (is_meth) {
                callable = method;
                args--;
                total_args++;
            }
            DEOPT_IF(total_args != 1, CALL);
            PyInterpreterState *interp = _PyInterpreterState_GET();
            DEOPT_IF(callable != interp->callable_cache.len, CALL);
            STAT_INC(CALL, hit);
            PyObject *arg = args[0];
            Py_ssize_t len_i;
            CALL_WITH_NATIVE_FRAME(callable, len_i = PyObject_Length(arg));
            if (len_i < 0) {
                goto error;
            }
            res = PyLong_FromSsize_t(len_i);
            assert((res != NULL) ^ (_PyErr_Occurred(tstate) != NULL));

            Py_DECREF(callable);
            Py_DECREF(arg);
            ERROR_IF(res == NULL, error);
        }

        inst(CALL_NO_KW_ISINSTANCE, (unused/1, unused/2, unused/1, method, callable, args[oparg] -- res)) {
            assert(cframe.use_tracing == 0);
            assert(kwnames == NULL);
            /* isinstance(o, o2) */
            int is_meth = method != NULL;
            int total_args = oparg;
            if (is_meth) {
                callable = method;
                args--;
                total_args++;
            }
            DEOPT_IF(total_args != 2, CALL);
            PyInterpreterState *interp = _PyInterpreterState_GET();
            DEOPT_IF(callable != interp->callable_cache.isinstance, CALL);
            STAT_INC(CALL, hit);
            PyObject *cls = args[1];
            PyObject *inst = args[0];

            int retval = PyObject_IsInstance(inst, cls);
            if (retval < 0) {
                goto error;
            }
            res = PyBool_FromLong(retval);
            assert((res != NULL) ^ (_PyErr_Occurred(tstate) != NULL));

            Py_DECREF(inst);
            Py_DECREF(cls);
            Py_DECREF(callable);
            ERROR_IF(res == NULL, error);
        }

        // This is secretly a super-instruction
        inst(CALL_NO_KW_LIST_APPEND, (unused/1, unused/2, unused/1, method, self, args[oparg] -- unused)) {
            assert(cframe.use_tracing == 0);
            assert(kwnames == NULL);
            assert(oparg == 1);
            assert(method != NULL);
            PyInterpreterState *interp = _PyInterpreterState_GET();
            DEOPT_IF(method != interp->callable_cache.list_append, CALL);
            DEOPT_IF(!PyList_Check(self), CALL);
            STAT_INC(CALL, hit);
            if (_PyList_AppendTakeRef((PyListObject *)self, args[0]) < 0) {
                goto pop_1_error;  // Since arg is DECREF'ed already
            }
            Py_DECREF(self);
            Py_DECREF(method);
            STACK_SHRINK(3);
            // CALL + POP_TOP
            JUMPBY(INLINE_CACHE_ENTRIES_CALL + 1);
            assert(next_instr[-1].op.code == POP_TOP);
            DISPATCH();
        }

        inst(CALL_NO_KW_METHOD_DESCRIPTOR_O, (unused/1, unused/2, unused/1, method, unused, args[oparg] -- res)) {
            assert(kwnames == NULL);
            int is_meth = method != NULL;
            int total_args = oparg;
            if (is_meth) {
                args--;
                total_args++;
            }
            PyMethodDescrObject *callable =
                (PyMethodDescrObject *)PEEK(total_args + 1);
            DEOPT_IF(total_args != 2, CALL);
            DEOPT_IF(!Py_IS_TYPE(callable, &PyMethodDescr_Type), CALL);
            PyMethodDef *meth = callable->d_method;
            DEOPT_IF(meth->ml_flags != METH_O, CALL);
            PyObject *arg = args[1];
            PyObject *self = args[0];
            DEOPT_IF(!Py_IS_TYPE(self, callable->d_common.d_type), CALL);
            STAT_INC(CALL, hit);
            PyCFunction cfunc = meth->ml_meth;
            // This is slower but CPython promises to check all non-vectorcall
            // function calls.
            if (_Py_EnterRecursiveCallTstate(tstate, " while calling a Python object")) {
                goto error;
            }
            res = _PyCFunction_TrampolineCall(cfunc, self, arg);
            _Py_LeaveRecursiveCallTstate(tstate);
            assert((res != NULL) ^ (_PyErr_Occurred(tstate) != NULL));
            Py_DECREF(self);
            Py_DECREF(arg);
            Py_DECREF(callable);
            ERROR_IF(res == NULL, error);
            CHECK_EVAL_BREAKER();
        }

        inst(CALL_METHOD_DESCRIPTOR_FAST_WITH_KEYWORDS, (unused/1, unused/2, unused/1, method, unused, args[oparg] -- res)) {
            int is_meth = method != NULL;
            int total_args = oparg;
            if (is_meth) {
                args--;
                total_args++;
            }
            PyMethodDescrObject *callable =
                (PyMethodDescrObject *)PEEK(total_args + 1);
            DEOPT_IF(!Py_IS_TYPE(callable, &PyMethodDescr_Type), CALL);
            PyMethodDef *meth = callable->d_method;
            DEOPT_IF(meth->ml_flags != (METH_FASTCALL|METH_KEYWORDS), CALL);
            PyTypeObject *d_type = callable->d_common.d_type;
            PyObject *self = args[0];
            DEOPT_IF(!Py_IS_TYPE(self, d_type), CALL);
            STAT_INC(CALL, hit);
            int nargs = total_args - 1;
            _PyCFunctionFastWithKeywords cfunc =
                (_PyCFunctionFastWithKeywords)(void(*)(void))meth->ml_meth;
            res = cfunc(self, args + 1, nargs - KWNAMES_LEN(), kwnames);
            assert((res != NULL) ^ (_PyErr_Occurred(tstate) != NULL));
            kwnames = NULL;

            /* Free the arguments. */
            for (int i = 0; i < total_args; i++) {
                Py_DECREF(args[i]);
            }
            Py_DECREF(callable);
            ERROR_IF(res == NULL, error);
            CHECK_EVAL_BREAKER();
        }

        inst(CALL_NO_KW_METHOD_DESCRIPTOR_NOARGS, (unused/1, unused/2, unused/1, method, unused, args[oparg] -- res)) {
            assert(kwnames == NULL);
            assert(oparg == 0 || oparg == 1);
            int is_meth = method != NULL;
            int total_args = oparg;
            if (is_meth) {
                args--;
                total_args++;
            }
            DEOPT_IF(total_args != 1, CALL);
            PyMethodDescrObject *callable = (PyMethodDescrObject *)SECOND();
            DEOPT_IF(!Py_IS_TYPE(callable, &PyMethodDescr_Type), CALL);
            PyMethodDef *meth = callable->d_method;
            PyObject *self = args[0];
            DEOPT_IF(!Py_IS_TYPE(self, callable->d_common.d_type), CALL);
            DEOPT_IF(meth->ml_flags != METH_NOARGS, CALL);
            STAT_INC(CALL, hit);
            PyCFunction cfunc = meth->ml_meth;
            // This is slower but CPython promises to check all non-vectorcall
            // function calls.
            if (_Py_EnterRecursiveCallTstate(tstate, " while calling a Python object")) {
                goto error;
            }
            res = _PyCFunction_TrampolineCall(cfunc, self, NULL);
            _Py_LeaveRecursiveCallTstate(tstate);
            assert((res != NULL) ^ (_PyErr_Occurred(tstate) != NULL));
            Py_DECREF(self);
            Py_DECREF(callable);
            ERROR_IF(res == NULL, error);
            CHECK_EVAL_BREAKER();
        }

        inst(CALL_NO_KW_METHOD_DESCRIPTOR_FAST, (unused/1, unused/2, unused/1, method, unused, args[oparg] -- res)) {
            assert(kwnames == NULL);
            int is_meth = method != NULL;
            int total_args = oparg;
            if (is_meth) {
                args--;
                total_args++;
            }
            PyMethodDescrObject *callable =
                (PyMethodDescrObject *)PEEK(total_args + 1);
            /* Builtin METH_FASTCALL methods, without keywords */
            DEOPT_IF(!Py_IS_TYPE(callable, &PyMethodDescr_Type), CALL);
            PyMethodDef *meth = callable->d_method;
            DEOPT_IF(meth->ml_flags != METH_FASTCALL, CALL);
            PyObject *self = args[0];
            DEOPT_IF(!Py_IS_TYPE(self, callable->d_common.d_type), CALL);
            STAT_INC(CALL, hit);
            _PyCFunctionFast cfunc =
                (_PyCFunctionFast)(void(*)(void))meth->ml_meth;
            int nargs = total_args - 1;
            res = cfunc(self, args + 1, nargs);
            assert((res != NULL) ^ (_PyErr_Occurred(tstate) != NULL));
            /* Clear the stack of the arguments. */
            for (int i = 0; i < total_args; i++) {
                Py_DECREF(args[i]);
            }
            Py_DECREF(callable);
            ERROR_IF(res == NULL, error);
            CHECK_EVAL_BREAKER();
        }

        inst(CALL_FUNCTION_EX, (unused, func, callargs, kwargs if (oparg & 1) -- result)) {
            if (oparg & 1) {
                // DICT_MERGE is called before this opcode if there are kwargs.
                // It converts all dict subtypes in kwargs into regular dicts.
                assert(PyDict_CheckExact(kwargs));
            }
            if (!PyTuple_CheckExact(callargs)) {
                if (check_args_iterable(tstate, func, callargs) < 0) {
                    goto error;
                }
                PyObject *tuple = PySequence_Tuple(callargs);
                if (tuple == NULL) {
                    goto error;
                }
                Py_SETREF(callargs, tuple);
            }
            assert(PyTuple_CheckExact(callargs));

            result = do_call_core(tstate, func, callargs, kwargs, cframe.use_tracing);
            DECREF_INPUTS();

            assert(PEEK(3 + (oparg & 1)) == NULL);
            ERROR_IF(result == NULL, error);
            CHECK_EVAL_BREAKER();
        }

        inst(MAKE_FUNCTION, (defaults    if (oparg & 0x01),
                             kwdefaults  if (oparg & 0x02),
                             annotations if (oparg & 0x04),
                             closure     if (oparg & 0x08),
                             codeobj -- func)) {

            PyFunctionObject *func_obj = (PyFunctionObject *)
                PyFunction_New(codeobj, GLOBALS());

            Py_DECREF(codeobj);
            if (func_obj == NULL) {
                goto error;
            }

            if (oparg & 0x08) {
                assert(PyTuple_CheckExact(closure));
                func_obj->func_closure = closure;
            }
            if (oparg & 0x04) {
                assert(PyTuple_CheckExact(annotations));
                func_obj->func_annotations = annotations;
            }
            if (oparg & 0x02) {
                assert(PyDict_CheckExact(kwdefaults));
                func_obj->func_kwdefaults = kwdefaults;
            }
            if (oparg & 0x01) {
                assert(PyTuple_CheckExact(defaults));
                func_obj->func_defaults = defaults;
            }

            func_obj->func_version = ((PyCodeObject *)codeobj)->co_version;
            func = (PyObject *)func_obj;
        }

        inst(RETURN_GENERATOR, (--)) {
            assert(PyFunction_Check(frame->f_funcobj));
            PyFunctionObject *func = (PyFunctionObject *)frame->f_funcobj;
            PyGenObject *gen = (PyGenObject *)_Py_MakeCoro(func);
            if (gen == NULL) {
                goto error;
            }
            assert(EMPTY());
            _PyFrame_SetStackPointer(frame, stack_pointer);
            _PyInterpreterFrame *gen_frame = (_PyInterpreterFrame *)gen->gi_iframe;
            _PyFrame_Copy(frame, gen_frame);
            assert(frame->frame_obj == NULL);
            gen->gi_frame_state = FRAME_CREATED;
            gen_frame->owner = FRAME_OWNED_BY_GENERATOR;
            _Py_LeaveRecursiveCallPy(tstate);
            assert(frame != &entry_frame);
            _PyInterpreterFrame *prev = (_PyInterpreterFrame *)frame->base.previous;
            _PyThreadState_PopFrame(tstate, frame);
            frame = prev;
            cframe.current_frame = &prev->base;
            _PyFrame_StackPush(frame, (PyObject *)gen);
            goto resume_frame;
        }

        inst(BUILD_SLICE, (start, stop, step if (oparg == 3) -- slice)) {
            slice = PySlice_New(start, stop, step);
            DECREF_INPUTS();
            ERROR_IF(slice == NULL, error);
        }

        inst(FORMAT_VALUE, (value, fmt_spec if ((oparg & FVS_MASK) == FVS_HAVE_SPEC) -- result)) {
            /* Handles f-string value formatting. */
            PyObject *(*conv_fn)(PyObject *);
            int which_conversion = oparg & FVC_MASK;

            /* See if any conversion is specified. */
            switch (which_conversion) {
            case FVC_NONE:  conv_fn = NULL;           break;
            case FVC_STR:   conv_fn = PyObject_Str;   break;
            case FVC_REPR:  conv_fn = PyObject_Repr;  break;
            case FVC_ASCII: conv_fn = PyObject_ASCII; break;
            default:
                _PyErr_Format(tstate, PyExc_SystemError,
                              "unexpected conversion flag %d",
                              which_conversion);
                goto error;
            }

            /* If there's a conversion function, call it and replace
               value with that result. Otherwise, just use value,
               without conversion. */
            if (conv_fn != NULL) {
                result = conv_fn(value);
                Py_DECREF(value);
                if (result == NULL) {
                    Py_XDECREF(fmt_spec);
                    ERROR_IF(true, error);
                }
                value = result;
            }

            result = PyObject_Format(value, fmt_spec);
            Py_DECREF(value);
            Py_XDECREF(fmt_spec);
            ERROR_IF(result == NULL, error);
        }

        inst(COPY, (bottom, unused[oparg-1] -- bottom, unused[oparg-1], top)) {
            assert(oparg > 0);
            top = Py_NewRef(bottom);
        }

        inst(BINARY_OP, (unused/1, lhs, rhs -- res)) {
            #if ENABLE_SPECIALIZATION
            _PyBinaryOpCache *cache = (_PyBinaryOpCache *)next_instr;
            if (ADAPTIVE_COUNTER_IS_ZERO(cache->counter)) {
                assert(cframe.use_tracing == 0);
                next_instr--;
                _Py_Specialize_BinaryOp(lhs, rhs, next_instr, oparg, &GETLOCAL(0));
                DISPATCH_SAME_OPARG();
            }
            STAT_INC(BINARY_OP, deferred);
            DECREMENT_ADAPTIVE_COUNTER(cache->counter);
            #endif  /* ENABLE_SPECIALIZATION */
            assert(0 <= oparg);
            assert((unsigned)oparg < Py_ARRAY_LENGTH(binary_ops));
            assert(binary_ops[oparg]);
            res = binary_ops[oparg](lhs, rhs);
            DECREF_INPUTS();
            ERROR_IF(res == NULL, error);
        }

        inst(SWAP, (bottom, unused[oparg-2], top --
                    top, unused[oparg-2], bottom)) {
            assert(oparg >= 2);
        }

        inst(EXTENDED_ARG, (--)) {
            assert(oparg);
            assert(cframe.use_tracing == 0);
            opcode = next_instr->op.code;
            oparg = oparg << 8 | next_instr->op.arg;
            PRE_DISPATCH_GOTO();
            DISPATCH_GOTO();
        }

        inst(CACHE, (--)) {
            Py_UNREACHABLE();
        }


// END BYTECODES //

    }
 dispatch_opcode:
 error:
 exception_unwind:
 exit_unwind:
 handle_eval_breaker:
 resume_frame:
 resume_with_error:
 start_frame:
 unbound_local_error:
    ;
}

// Future families go below this point //

family(store_fast) = { STORE_FAST, STORE_FAST__LOAD_FAST, STORE_FAST__STORE_FAST };<|MERGE_RESOLUTION|>--- conflicted
+++ resolved
@@ -113,11 +113,7 @@
         }
 
         inst(LOAD_CONST, (-- value)) {
-<<<<<<< HEAD
             value = GETITEM(CONSTS(), oparg);
-=======
-            value = GETITEM(frame->f_code->co_consts, oparg);
->>>>>>> d4940919
             Py_INCREF(value);
         }
 
@@ -552,11 +548,7 @@
         }
 
         inst(RETURN_CONST, (--)) {
-<<<<<<< HEAD
             PyObject *retval = GETITEM(CONSTS(), oparg);
-=======
-            PyObject *retval = GETITEM(frame->f_code->co_consts, oparg);
->>>>>>> d4940919
             Py_INCREF(retval);
             assert(EMPTY());
             _PyFrame_SetStackPointer(frame, stack_pointer);
@@ -844,11 +836,7 @@
         }
 
         inst(STORE_NAME, (v -- )) {
-<<<<<<< HEAD
             PyObject *name = GETITEM(NAMES(), oparg);
-=======
-            PyObject *name = GETITEM(frame->f_code->co_names, oparg);
->>>>>>> d4940919
             PyObject *ns = LOCALS();
             int err;
             if (ns == NULL) {
@@ -866,11 +854,7 @@
         }
 
         inst(DELETE_NAME, (--)) {
-<<<<<<< HEAD
             PyObject *name = GETITEM(NAMES(), oparg);
-=======
-            PyObject *name = GETITEM(frame->f_code->co_names, oparg);
->>>>>>> d4940919
             PyObject *ns = LOCALS();
             int err;
             if (ns == NULL) {
@@ -964,11 +948,7 @@
             #if ENABLE_SPECIALIZATION
             if (ADAPTIVE_COUNTER_IS_ZERO(counter)) {
                 assert(cframe.use_tracing == 0);
-<<<<<<< HEAD
                 PyObject *name = GETITEM(NAMES(), oparg);
-=======
-                PyObject *name = GETITEM(frame->f_code->co_names, oparg);
->>>>>>> d4940919
                 next_instr--;
                 _Py_Specialize_StoreAttr(owner, next_instr, name);
                 DISPATCH_SAME_OPARG();
@@ -979,44 +959,28 @@
             #else
             (void)counter;  // Unused.
             #endif  /* ENABLE_SPECIALIZATION */
-<<<<<<< HEAD
             PyObject *name = GETITEM(NAMES(), oparg);
-=======
-            PyObject *name = GETITEM(frame->f_code->co_names, oparg);
->>>>>>> d4940919
             int err = PyObject_SetAttr(owner, name, v);
             DECREF_INPUTS();
             ERROR_IF(err, error);
         }
 
         inst(DELETE_ATTR, (owner --)) {
-<<<<<<< HEAD
             PyObject *name = GETITEM(NAMES(), oparg);
-=======
-            PyObject *name = GETITEM(frame->f_code->co_names, oparg);
->>>>>>> d4940919
             int err = PyObject_SetAttr(owner, name, (PyObject *)NULL);
             DECREF_INPUTS();
             ERROR_IF(err, error);
         }
 
         inst(STORE_GLOBAL, (v --)) {
-<<<<<<< HEAD
             PyObject *name = GETITEM(NAMES(), oparg);
-=======
-            PyObject *name = GETITEM(frame->f_code->co_names, oparg);
->>>>>>> d4940919
             int err = PyDict_SetItem(GLOBALS(), name, v);
             DECREF_INPUTS();
             ERROR_IF(err, error);
         }
 
         inst(DELETE_GLOBAL, (--)) {
-<<<<<<< HEAD
             PyObject *name = GETITEM(NAMES(), oparg);
-=======
-            PyObject *name = GETITEM(frame->f_code->co_names, oparg);
->>>>>>> d4940919
             int err;
             err = PyDict_DelItem(GLOBALS(), name);
             // Can't use ERROR_IF here.
@@ -1030,11 +994,7 @@
         }
 
         inst(LOAD_NAME, ( -- v)) {
-<<<<<<< HEAD
             PyObject *name = GETITEM(NAMES(), oparg);
-=======
-            PyObject *name = GETITEM(frame->f_code->co_names, oparg);
->>>>>>> d4940919
             PyObject *locals = LOCALS();
             if (locals == NULL) {
                 _PyErr_Format(tstate, PyExc_SystemError,
@@ -1105,11 +1065,7 @@
             _PyLoadGlobalCache *cache = (_PyLoadGlobalCache *)next_instr;
             if (ADAPTIVE_COUNTER_IS_ZERO(cache->counter)) {
                 assert(cframe.use_tracing == 0);
-<<<<<<< HEAD
                 PyObject *name = GETITEM(NAMES(), oparg>>1);
-=======
-                PyObject *name = GETITEM(frame->f_code->co_names, oparg>>1);
->>>>>>> d4940919
                 next_instr--;
                 _Py_Specialize_LoadGlobal(GLOBALS(), BUILTINS(), next_instr, name);
                 DISPATCH_SAME_OPARG();
@@ -1117,11 +1073,7 @@
             STAT_INC(LOAD_GLOBAL, deferred);
             DECREMENT_ADAPTIVE_COUNTER(cache->counter);
             #endif  /* ENABLE_SPECIALIZATION */
-<<<<<<< HEAD
             PyObject *name = GETITEM(NAMES(), oparg>>1);
-=======
-            PyObject *name = GETITEM(frame->f_code->co_names, oparg>>1);
->>>>>>> d4940919
             if (PyDict_CheckExact(GLOBALS())
                 && PyDict_CheckExact(BUILTINS()))
             {
@@ -1467,11 +1419,7 @@
             _PyAttrCache *cache = (_PyAttrCache *)next_instr;
             if (ADAPTIVE_COUNTER_IS_ZERO(cache->counter)) {
                 assert(cframe.use_tracing == 0);
-<<<<<<< HEAD
                 PyObject *name = GETITEM(NAMES(), oparg>>1);
-=======
-                PyObject *name = GETITEM(frame->f_code->co_names, oparg>>1);
->>>>>>> d4940919
                 next_instr--;
                 _Py_Specialize_LoadAttr(owner, next_instr, name);
                 DISPATCH_SAME_OPARG();
@@ -1479,11 +1427,7 @@
             STAT_INC(LOAD_ATTR, deferred);
             DECREMENT_ADAPTIVE_COUNTER(cache->counter);
             #endif  /* ENABLE_SPECIALIZATION */
-<<<<<<< HEAD
             PyObject *name = GETITEM(NAMES(), oparg >> 1);
-=======
-            PyObject *name = GETITEM(frame->f_code->co_names, oparg >> 1);
->>>>>>> d4940919
             if (oparg & 1) {
                 /* Designed to work in tandem with CALL, pushes two values. */
                 PyObject* meth = NULL;
@@ -1564,11 +1508,7 @@
             PyDictObject *dict = (PyDictObject *)_PyDictOrValues_GetDict(dorv);
             DEOPT_IF(dict == NULL, LOAD_ATTR);
             assert(PyDict_CheckExact((PyObject *)dict));
-<<<<<<< HEAD
             PyObject *name = GETITEM(NAMES(), oparg>>1);
-=======
-            PyObject *name = GETITEM(frame->f_code->co_names, oparg>>1);
->>>>>>> d4940919
             uint16_t hint = index;
             DEOPT_IF(hint >= (size_t)dict->ma_keys->dk_nentries, LOAD_ATTR);
             if (DK_IS_UNICODE(dict->ma_keys)) {
@@ -1659,11 +1599,7 @@
             DEOPT_IF(!_PyThreadState_HasStackSpace(tstate, code->co_framesize), LOAD_ATTR);
             STAT_INC(LOAD_ATTR, hit);
 
-<<<<<<< HEAD
             PyObject *name = GETITEM(NAMES(), oparg >> 1);
-=======
-            PyObject *name = GETITEM(frame->f_code->co_names, oparg >> 1);
->>>>>>> d4940919
             Py_INCREF(f);
             _PyInterpreterFrame *new_frame = _PyFrame_PushUnchecked(tstate, f, 2);
             // Manipulate stack directly because we exit with DISPATCH_INLINED().
@@ -1708,11 +1644,7 @@
             PyDictObject *dict = (PyDictObject *)_PyDictOrValues_GetDict(dorv);
             DEOPT_IF(dict == NULL, STORE_ATTR);
             assert(PyDict_CheckExact((PyObject *)dict));
-<<<<<<< HEAD
             PyObject *name = GETITEM(NAMES(), oparg);
-=======
-            PyObject *name = GETITEM(frame->f_code->co_names, oparg);
->>>>>>> d4940919
             DEOPT_IF(hint >= (size_t)dict->ma_keys->dk_nentries, STORE_ATTR);
             PyObject *old_value;
             uint64_t new_version;
@@ -1880,22 +1812,14 @@
         }
 
          inst(IMPORT_NAME, (level, fromlist -- res)) {
-<<<<<<< HEAD
             PyObject *name = GETITEM(NAMES(), oparg);
-=======
-            PyObject *name = GETITEM(frame->f_code->co_names, oparg);
->>>>>>> d4940919
             res = import_name(tstate, frame, name, fromlist, level);
             DECREF_INPUTS();
             ERROR_IF(res == NULL, error);
         }
 
         inst(IMPORT_FROM, (from -- from, res)) {
-<<<<<<< HEAD
             PyObject *name = GETITEM(NAMES(), oparg);
-=======
-            PyObject *name = GETITEM(frame->f_code->co_names, oparg);
->>>>>>> d4940919
             res = import_from(tstate, from, name);
             ERROR_IF(res == NULL, error);
         }
@@ -2343,13 +2267,8 @@
 
         inst(KW_NAMES, (--)) {
             assert(kwnames == NULL);
-<<<<<<< HEAD
             assert(oparg < PyTuple_GET_SIZE(CONSTS()));
             kwnames = GETITEM(CONSTS(), oparg);
-=======
-            assert(oparg < PyTuple_GET_SIZE(frame->f_code->co_consts));
-            kwnames = GETITEM(frame->f_code->co_consts, oparg);
->>>>>>> d4940919
         }
 
         // Cache layout: counter/1, func_version/2, min_args/1
