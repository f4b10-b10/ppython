// This file contains instruction definitions.
// It is read by Tools/cases_generator/generate_cases.py
// to generate Python/generated_cases.c.h.
// Note that there is some dummy C code at the top and bottom of the file
// to fool text editors like VS Code into believing this is valid C code.
// The actual instruction definitions start at // BEGIN BYTECODES //.
// See Tools/cases_generator/README.md for more information.

#include "Python.h"
#include "pycore_abstract.h"      // _PyIndex_Check()
#include "pycore_call.h"          // _PyObject_FastCallDictTstate()
#include "pycore_ceval.h"         // _PyEval_SignalAsyncExc()
#include "pycore_code.h"
#include "pycore_function.h"
#include "pycore_intrinsics.h"
#include "pycore_long.h"          // _PyLong_GetZero()
#include "pycore_instruments.h"
#include "pycore_object.h"        // _PyObject_GC_TRACK()
#include "pycore_moduleobject.h"  // PyModuleObject
#include "pycore_opcode.h"        // EXTRA_CASES
#include "pycore_pyerrors.h"      // _PyErr_Fetch()
#include "pycore_pymem.h"         // _PyMem_IsPtrFreed()
#include "pycore_pystate.h"       // _PyInterpreterState_GET()
#include "pycore_range.h"         // _PyRangeIterObject
#include "pycore_sliceobject.h"   // _PyBuildSlice_ConsumeRefs
#include "pycore_sysmodule.h"     // _PySys_Audit()
#include "pycore_tuple.h"         // _PyTuple_ITEMS()
#include "pycore_emscripten_signal.h"  // _Py_CHECK_EMSCRIPTEN_SIGNALS

#include "pycore_dict.h"
#include "dictobject.h"
#include "pycore_frame.h"
#include "opcode.h"
#include "pydtrace.h"
#include "setobject.h"
#include "structmember.h"         // struct PyMemberDef, T_OFFSET_EX

#define USE_COMPUTED_GOTOS 0
#include "ceval_macros.h"

/* Flow control macros */
#define DEOPT_IF(cond, instname) ((void)0)
#define ERROR_IF(cond, labelname) ((void)0)
#define GO_TO_INSTRUCTION(instname) ((void)0)
#define PREDICT(opname) ((void)0)

#define inst(name, ...) case name:
#define op(name, ...) /* NAME is ignored */
#define macro(name) static int MACRO_##name
#define super(name) static int SUPER_##name
#define family(name, ...) static int family_##name

// Dummy variables for stack effects.
static PyObject *value, *value1, *value2, *left, *right, *res, *sum, *prod, *sub;
static PyObject *container, *start, *stop, *v, *lhs, *rhs, *res2;
static PyObject *list, *tuple, *dict, *owner, *set, *str, *tup, *map, *keys;
static PyObject *exit_func, *lasti, *val, *retval, *obj, *iter;
static PyObject *aiter, *awaitable, *iterable, *w, *exc_value, *bc;
static PyObject *orig, *excs, *update, *b, *fromlist, *level, *from;
static PyObject **pieces, **values;
static size_t jump;
// Dummy variables for cache effects
static uint16_t invert, counter, index, hint;
static uint32_t type_version;

static PyObject *
dummy_func(
    PyThreadState *tstate,
    _PyInterpreterFrame *frame,
    unsigned char opcode,
    unsigned int oparg,
    _Py_atomic_int * const eval_breaker,
    _PyCFrame cframe,
    PyObject *names,
    PyObject *consts,
    _Py_CODEUNIT *next_instr,
    PyObject **stack_pointer,
    PyObject *kwnames,
    int throwflag,
    binaryfunc binary_ops[]
)
{
    _PyInterpreterFrame  entry_frame;

    switch (opcode) {

// BEGIN BYTECODES //
        inst(NOP, (--)) {
        }

        inst(INSTRUMENTED_RESUME, (--)) {
            /* Check monitoring *before* calling instrument */
            /* Possibly combine this with eval breaker */
            if (frame->f_code->_co_instrumentation.monitoring_version != tstate->interp->monitoring_version) {
                if (_Py_Instrument(frame->f_code, tstate->interp)) {
                    goto error;
                }
                next_instr--;
            }
            else {
                _PyFrame_SetStackPointer(frame, stack_pointer);
                int err = _Py_call_instrumentation(
                        tstate, oparg > 0, frame, next_instr-1);
                ERROR_IF(err, error);
                if (frame->prev_instr != next_instr-1) {
                    /* Instrumentation has jumped */
                    next_instr = frame->prev_instr;
                    stack_pointer = _PyFrame_GetStackPointer(frame);
                    DISPATCH();
                }
                if (_Py_atomic_load_relaxed_int32(eval_breaker) && oparg < 2) {
                    goto handle_eval_breaker;
                }
            }
        }

        inst(RESUME, (--)) {
            assert(tstate->cframe == &cframe);
            assert(frame == cframe.current_frame);
            /* Possibly combine this with eval breaker */
            if (frame->f_code->_co_instrumentation.monitoring_version != tstate->interp->monitoring_version) {
                int err = _Py_Instrument(frame->f_code, tstate->interp);
                ERROR_IF(err, error);
                next_instr--;
            }
            else if (_Py_atomic_load_relaxed_int32(eval_breaker) && oparg < 2) {
                goto handle_eval_breaker;
            }
        }

        inst(LOAD_CLOSURE, (-- value)) {
            /* We keep LOAD_CLOSURE so that the bytecode stays more readable. */
            value = GETLOCAL(oparg);
            ERROR_IF(value == NULL, unbound_local_error);
            Py_INCREF(value);
        }

        inst(LOAD_FAST_CHECK, (-- value)) {
            value = GETLOCAL(oparg);
            ERROR_IF(value == NULL, unbound_local_error);
            Py_INCREF(value);
        }

        inst(LOAD_FAST, (-- value)) {
            value = GETLOCAL(oparg);
            assert(value != NULL);
            Py_INCREF(value);
        }

        inst(LOAD_CONST, (-- value)) {
            value = GETITEM(consts, oparg);
            Py_INCREF(value);
        }

        inst(STORE_FAST, (value --)) {
            SETLOCAL(oparg, value);
        }

        super(LOAD_FAST__LOAD_FAST) = LOAD_FAST + LOAD_FAST;
        super(LOAD_FAST__LOAD_CONST) = LOAD_FAST + LOAD_CONST;
        super(STORE_FAST__LOAD_FAST)  = STORE_FAST + LOAD_FAST;
        super(STORE_FAST__STORE_FAST) = STORE_FAST + STORE_FAST;
        super(LOAD_CONST__LOAD_FAST) = LOAD_CONST + LOAD_FAST;

        inst(POP_TOP, (value --)) {
            DECREF_INPUTS();
        }

        inst(PUSH_NULL, (-- res)) {
            res = NULL;
        }

        macro(END_FOR) = POP_TOP + POP_TOP;

        inst(UNARY_NEGATIVE, (value -- res)) {
            res = PyNumber_Negative(value);
            DECREF_INPUTS();
            ERROR_IF(res == NULL, error);
        }

        inst(UNARY_NOT, (value -- res)) {
            int err = PyObject_IsTrue(value);
            DECREF_INPUTS();
            ERROR_IF(err < 0, error);
            if (err == 0) {
                res = Py_True;
            }
            else {
                res = Py_False;
            }
            Py_INCREF(res);
        }

        inst(UNARY_INVERT, (value -- res)) {
            res = PyNumber_Invert(value);
            DECREF_INPUTS();
            ERROR_IF(res == NULL, error);
        }

        family(binary_op, INLINE_CACHE_ENTRIES_BINARY_OP) = {
            BINARY_OP,
            BINARY_OP_ADD_FLOAT,
            BINARY_OP_ADD_INT,
            BINARY_OP_ADD_UNICODE,
            // BINARY_OP_INPLACE_ADD_UNICODE,  // This is an odd duck.
            BINARY_OP_MULTIPLY_FLOAT,
            BINARY_OP_MULTIPLY_INT,
            BINARY_OP_SUBTRACT_FLOAT,
            BINARY_OP_SUBTRACT_INT,
        };


        inst(BINARY_OP_MULTIPLY_INT, (unused/1, left, right -- prod)) {
            DEOPT_IF(!PyLong_CheckExact(left), BINARY_OP);
            DEOPT_IF(!PyLong_CheckExact(right), BINARY_OP);
            STAT_INC(BINARY_OP, hit);
            prod = _PyLong_Multiply((PyLongObject *)left, (PyLongObject *)right);
            _Py_DECREF_SPECIALIZED(right, (destructor)PyObject_Free);
            _Py_DECREF_SPECIALIZED(left, (destructor)PyObject_Free);
            ERROR_IF(prod == NULL, error);
        }

        inst(BINARY_OP_MULTIPLY_FLOAT, (unused/1, left, right -- prod)) {
            DEOPT_IF(!PyFloat_CheckExact(left), BINARY_OP);
            DEOPT_IF(!PyFloat_CheckExact(right), BINARY_OP);
            STAT_INC(BINARY_OP, hit);
            double dprod = ((PyFloatObject *)left)->ob_fval *
                ((PyFloatObject *)right)->ob_fval;
            prod = PyFloat_FromDouble(dprod);
            _Py_DECREF_SPECIALIZED(right, _PyFloat_ExactDealloc);
            _Py_DECREF_SPECIALIZED(left, _PyFloat_ExactDealloc);
            ERROR_IF(prod == NULL, error);
        }

        inst(BINARY_OP_SUBTRACT_INT, (unused/1, left, right -- sub)) {
            DEOPT_IF(!PyLong_CheckExact(left), BINARY_OP);
            DEOPT_IF(!PyLong_CheckExact(right), BINARY_OP);
            STAT_INC(BINARY_OP, hit);
            sub = _PyLong_Subtract((PyLongObject *)left, (PyLongObject *)right);
            _Py_DECREF_SPECIALIZED(right, (destructor)PyObject_Free);
            _Py_DECREF_SPECIALIZED(left, (destructor)PyObject_Free);
            ERROR_IF(sub == NULL, error);
        }

        inst(BINARY_OP_SUBTRACT_FLOAT, (unused/1, left, right -- sub)) {
            DEOPT_IF(!PyFloat_CheckExact(left), BINARY_OP);
            DEOPT_IF(!PyFloat_CheckExact(right), BINARY_OP);
            STAT_INC(BINARY_OP, hit);
            double dsub = ((PyFloatObject *)left)->ob_fval - ((PyFloatObject *)right)->ob_fval;
            sub = PyFloat_FromDouble(dsub);
            _Py_DECREF_SPECIALIZED(right, _PyFloat_ExactDealloc);
            _Py_DECREF_SPECIALIZED(left, _PyFloat_ExactDealloc);
            ERROR_IF(sub == NULL, error);
        }

        inst(BINARY_OP_ADD_UNICODE, (unused/1, left, right -- res)) {
            DEOPT_IF(!PyUnicode_CheckExact(left), BINARY_OP);
            DEOPT_IF(Py_TYPE(right) != Py_TYPE(left), BINARY_OP);
            STAT_INC(BINARY_OP, hit);
            res = PyUnicode_Concat(left, right);
            _Py_DECREF_SPECIALIZED(left, _PyUnicode_ExactDealloc);
            _Py_DECREF_SPECIALIZED(right, _PyUnicode_ExactDealloc);
            ERROR_IF(res == NULL, error);
        }

        // This is a subtle one. It's a super-instruction for
        // BINARY_OP_ADD_UNICODE followed by STORE_FAST
        // where the store goes into the left argument.
        // So the inputs are the same as for all BINARY_OP
        // specializations, but there is no output.
        // At the end we just skip over the STORE_FAST.
        inst(BINARY_OP_INPLACE_ADD_UNICODE, (left, right --)) {
            DEOPT_IF(!PyUnicode_CheckExact(left), BINARY_OP);
            DEOPT_IF(Py_TYPE(right) != Py_TYPE(left), BINARY_OP);
            _Py_CODEUNIT true_next = next_instr[INLINE_CACHE_ENTRIES_BINARY_OP];
            assert(_Py_OPCODE(true_next) == STORE_FAST ||
                   _Py_OPCODE(true_next) == STORE_FAST__LOAD_FAST);
            PyObject **target_local = &GETLOCAL(_Py_OPARG(true_next));
            DEOPT_IF(*target_local != left, BINARY_OP);
            STAT_INC(BINARY_OP, hit);
            /* Handle `left = left + right` or `left += right` for str.
             *
             * When possible, extend `left` in place rather than
             * allocating a new PyUnicodeObject. This attempts to avoid
             * quadratic behavior when one neglects to use str.join().
             *
             * If `left` has only two references remaining (one from
             * the stack, one in the locals), DECREFing `left` leaves
             * only the locals reference, so PyUnicode_Append knows
             * that the string is safe to mutate.
             */
            assert(Py_REFCNT(left) >= 2);
            _Py_DECREF_NO_DEALLOC(left);
            PyUnicode_Append(target_local, right);
            _Py_DECREF_SPECIALIZED(right, _PyUnicode_ExactDealloc);
            ERROR_IF(*target_local == NULL, error);
            // The STORE_FAST is already done.
            JUMPBY(INLINE_CACHE_ENTRIES_BINARY_OP + 1);
        }

        inst(BINARY_OP_ADD_FLOAT, (unused/1, left, right -- sum)) {
            DEOPT_IF(!PyFloat_CheckExact(left), BINARY_OP);
            DEOPT_IF(Py_TYPE(right) != Py_TYPE(left), BINARY_OP);
            STAT_INC(BINARY_OP, hit);
            double dsum = ((PyFloatObject *)left)->ob_fval +
                ((PyFloatObject *)right)->ob_fval;
            sum = PyFloat_FromDouble(dsum);
            _Py_DECREF_SPECIALIZED(right, _PyFloat_ExactDealloc);
            _Py_DECREF_SPECIALIZED(left, _PyFloat_ExactDealloc);
            ERROR_IF(sum == NULL, error);
        }

        inst(BINARY_OP_ADD_INT, (unused/1, left, right -- sum)) {
            DEOPT_IF(!PyLong_CheckExact(left), BINARY_OP);
            DEOPT_IF(Py_TYPE(right) != Py_TYPE(left), BINARY_OP);
            STAT_INC(BINARY_OP, hit);
            sum = _PyLong_Add((PyLongObject *)left, (PyLongObject *)right);
            _Py_DECREF_SPECIALIZED(right, (destructor)PyObject_Free);
            _Py_DECREF_SPECIALIZED(left, (destructor)PyObject_Free);
            ERROR_IF(sum == NULL, error);
        }

        family(binary_subscr, INLINE_CACHE_ENTRIES_BINARY_SUBSCR) = {
            BINARY_SUBSCR,
            BINARY_SUBSCR_DICT,
            BINARY_SUBSCR_GETITEM,
            BINARY_SUBSCR_LIST_INT,
            BINARY_SUBSCR_TUPLE_INT,
        };

        inst(BINARY_SUBSCR, (unused/4, container, sub -- res)) {
            #if ENABLE_SPECIALIZATION
            _PyBinarySubscrCache *cache = (_PyBinarySubscrCache *)next_instr;
            if (ADAPTIVE_COUNTER_IS_ZERO(cache->counter)) {
                next_instr--;
                _Py_Specialize_BinarySubscr(container, sub, next_instr);
                DISPATCH_SAME_OPARG();
            }
            STAT_INC(BINARY_SUBSCR, deferred);
            DECREMENT_ADAPTIVE_COUNTER(cache->counter);
            #endif  /* ENABLE_SPECIALIZATION */
            res = PyObject_GetItem(container, sub);
            DECREF_INPUTS();
            ERROR_IF(res == NULL, error);
        }

        inst(BINARY_SLICE, (container, start, stop -- res)) {
            PyObject *slice = _PyBuildSlice_ConsumeRefs(start, stop);
            // Can't use ERROR_IF() here, because we haven't
            // DECREF'ed container yet, and we still own slice.
            if (slice == NULL) {
                res = NULL;
            }
            else {
                res = PyObject_GetItem(container, slice);
                Py_DECREF(slice);
            }
            Py_DECREF(container);
            ERROR_IF(res == NULL, error);
        }

        inst(STORE_SLICE, (v, container, start, stop -- )) {
            PyObject *slice = _PyBuildSlice_ConsumeRefs(start, stop);
            int err;
            if (slice == NULL) {
                err = 1;
            }
            else {
                err = PyObject_SetItem(container, slice, v);
                Py_DECREF(slice);
            }
            Py_DECREF(v);
            Py_DECREF(container);
            ERROR_IF(err, error);
        }

        inst(BINARY_SUBSCR_LIST_INT, (unused/4, list, sub -- res)) {
            DEOPT_IF(!PyLong_CheckExact(sub), BINARY_SUBSCR);
            DEOPT_IF(!PyList_CheckExact(list), BINARY_SUBSCR);

            // Deopt unless 0 <= sub < PyList_Size(list)
            DEOPT_IF(!_PyLong_IsPositiveSingleDigit(sub), BINARY_SUBSCR);
            assert(((PyLongObject *)_PyLong_GetZero())->long_value.ob_digit[0] == 0);
            Py_ssize_t index = ((PyLongObject*)sub)->long_value.ob_digit[0];
            DEOPT_IF(index >= PyList_GET_SIZE(list), BINARY_SUBSCR);
            STAT_INC(BINARY_SUBSCR, hit);
            res = PyList_GET_ITEM(list, index);
            assert(res != NULL);
            Py_INCREF(res);
            _Py_DECREF_SPECIALIZED(sub, (destructor)PyObject_Free);
            Py_DECREF(list);
        }

        inst(BINARY_SUBSCR_TUPLE_INT, (unused/4, tuple, sub -- res)) {
            DEOPT_IF(!PyLong_CheckExact(sub), BINARY_SUBSCR);
            DEOPT_IF(!PyTuple_CheckExact(tuple), BINARY_SUBSCR);

            // Deopt unless 0 <= sub < PyTuple_Size(list)
            DEOPT_IF(!_PyLong_IsPositiveSingleDigit(sub), BINARY_SUBSCR);
            assert(((PyLongObject *)_PyLong_GetZero())->long_value.ob_digit[0] == 0);
            Py_ssize_t index = ((PyLongObject*)sub)->long_value.ob_digit[0];
            DEOPT_IF(index >= PyTuple_GET_SIZE(tuple), BINARY_SUBSCR);
            STAT_INC(BINARY_SUBSCR, hit);
            res = PyTuple_GET_ITEM(tuple, index);
            assert(res != NULL);
            Py_INCREF(res);
            _Py_DECREF_SPECIALIZED(sub, (destructor)PyObject_Free);
            Py_DECREF(tuple);
        }

        inst(BINARY_SUBSCR_DICT, (unused/4, dict, sub -- res)) {
            DEOPT_IF(!PyDict_CheckExact(dict), BINARY_SUBSCR);
            STAT_INC(BINARY_SUBSCR, hit);
            res = PyDict_GetItemWithError(dict, sub);
            if (res == NULL) {
                if (!_PyErr_Occurred(tstate)) {
                    _PyErr_SetKeyError(sub);
                }
                Py_DECREF(dict);
                Py_DECREF(sub);
                ERROR_IF(true, error);
            }
            Py_INCREF(res);  // Do this before DECREF'ing dict, sub
            DECREF_INPUTS();
        }

        inst(BINARY_SUBSCR_GETITEM, (unused/1, type_version/2, func_version/1, container, sub -- unused)) {
            PyTypeObject *tp = Py_TYPE(container);
            DEOPT_IF(tp->tp_version_tag != type_version, BINARY_SUBSCR);
            assert(tp->tp_flags & Py_TPFLAGS_HEAPTYPE);
            PyObject *cached = ((PyHeapTypeObject *)tp)->_spec_cache.getitem;
            assert(PyFunction_Check(cached));
            PyFunctionObject *getitem = (PyFunctionObject *)cached;
            DEOPT_IF(getitem->func_version != func_version, BINARY_SUBSCR);
            PyCodeObject *code = (PyCodeObject *)getitem->func_code;
            assert(code->co_argcount == 2);
            DEOPT_IF(!_PyThreadState_HasStackSpace(tstate, code->co_framesize), BINARY_SUBSCR);
            STAT_INC(BINARY_SUBSCR, hit);
            Py_INCREF(getitem);
            _PyInterpreterFrame *new_frame = _PyFrame_PushUnchecked(tstate, getitem, 2);
            STACK_SHRINK(2);
            new_frame->localsplus[0] = container;
            new_frame->localsplus[1] = sub;
            JUMPBY(INLINE_CACHE_ENTRIES_BINARY_SUBSCR);
            DISPATCH_INLINED(new_frame);
        }

        inst(LIST_APPEND, (list, unused[oparg-1], v -- list, unused[oparg-1])) {
            ERROR_IF(_PyList_AppendTakeRef((PyListObject *)list, v) < 0, error);
            PREDICT(JUMP_BACKWARD);
        }

        inst(SET_ADD, (set, unused[oparg-1], v -- set, unused[oparg-1])) {
            int err = PySet_Add(set, v);
            Py_DECREF(v);
            ERROR_IF(err, error);
            PREDICT(JUMP_BACKWARD);
        }

        family(store_subscr, INLINE_CACHE_ENTRIES_STORE_SUBSCR) = {
            STORE_SUBSCR,
            STORE_SUBSCR_DICT,
            STORE_SUBSCR_LIST_INT,
        };

        inst(STORE_SUBSCR, (counter/1, v, container, sub -- )) {
            #if ENABLE_SPECIALIZATION
            if (ADAPTIVE_COUNTER_IS_ZERO(counter)) {
                next_instr--;
                _Py_Specialize_StoreSubscr(container, sub, next_instr);
                DISPATCH_SAME_OPARG();
            }
            STAT_INC(STORE_SUBSCR, deferred);
            _PyStoreSubscrCache *cache = (_PyStoreSubscrCache *)next_instr;
            DECREMENT_ADAPTIVE_COUNTER(cache->counter);
            #else
            (void)counter;  // Unused.
            #endif  /* ENABLE_SPECIALIZATION */
            /* container[sub] = v */
            int err = PyObject_SetItem(container, sub, v);
            DECREF_INPUTS();
            ERROR_IF(err, error);
        }

        inst(STORE_SUBSCR_LIST_INT, (unused/1, value, list, sub -- )) {
            DEOPT_IF(!PyLong_CheckExact(sub), STORE_SUBSCR);
            DEOPT_IF(!PyList_CheckExact(list), STORE_SUBSCR);

            // Ensure nonnegative, zero-or-one-digit ints.
            DEOPT_IF(!_PyLong_IsPositiveSingleDigit(sub), STORE_SUBSCR);
            Py_ssize_t index = ((PyLongObject*)sub)->long_value.ob_digit[0];
            // Ensure index < len(list)
            DEOPT_IF(index >= PyList_GET_SIZE(list), STORE_SUBSCR);
            STAT_INC(STORE_SUBSCR, hit);

            PyObject *old_value = PyList_GET_ITEM(list, index);
            PyList_SET_ITEM(list, index, value);
            assert(old_value != NULL);
            Py_DECREF(old_value);
            _Py_DECREF_SPECIALIZED(sub, (destructor)PyObject_Free);
            Py_DECREF(list);
        }

        inst(STORE_SUBSCR_DICT, (unused/1, value, dict, sub -- )) {
            DEOPT_IF(!PyDict_CheckExact(dict), STORE_SUBSCR);
            STAT_INC(STORE_SUBSCR, hit);
            int err = _PyDict_SetItem_Take2((PyDictObject *)dict, sub, value);
            Py_DECREF(dict);
            ERROR_IF(err, error);
        }

        inst(DELETE_SUBSCR, (container, sub --)) {
            /* del container[sub] */
            int err = PyObject_DelItem(container, sub);
            DECREF_INPUTS();
            ERROR_IF(err, error);
        }

        inst(CALL_INTRINSIC_1, (value -- res)) {
            assert(oparg <= MAX_INTRINSIC_1);
            res = _PyIntrinsics_UnaryFunctions[oparg](tstate, value);
            Py_DECREF(value);
            ERROR_IF(res == NULL, error);
        }

        inst(RAISE_VARARGS, (args[oparg] -- )) {
            PyObject *cause = NULL, *exc = NULL;
            switch (oparg) {
            case 2:
                cause = args[1];
                /* fall through */
            case 1:
                exc = args[0];
                /* fall through */
            case 0:
                ERROR_IF(do_raise(tstate, exc, cause), exception_unwind);
                break;
            default:
                _PyErr_SetString(tstate, PyExc_SystemError,
                                 "bad RAISE_VARARGS oparg");
                break;
            }
            ERROR_IF(true, error);
        }

        inst(INTERPRETER_EXIT, (retval --)) {
            assert(frame == &entry_frame);
            assert(_PyFrame_IsIncomplete(frame));
            STACK_SHRINK(1);  // Since we're not going to DISPATCH()
            assert(EMPTY());
            /* Restore previous cframe and return. */
            tstate->cframe = cframe.previous;
            assert(tstate->cframe->current_frame == frame->previous);
            assert(!_PyErr_Occurred(tstate));
            _Py_LeaveRecursiveCallTstate(tstate);
            return retval;
        }

        inst(RETURN_VALUE, (retval --)) {
            STACK_SHRINK(1);
            assert(EMPTY());
            _PyFrame_SetStackPointer(frame, stack_pointer);
            _Py_LeaveRecursiveCallPy(tstate);
            assert(frame != &entry_frame);
            // GH-99729: We need to unlink the frame *before* clearing it:
            _PyInterpreterFrame *dying = frame;
            frame = cframe.current_frame = dying->previous;
            _PyEvalFrameClearAndPop(tstate, dying);
            _PyFrame_StackPush(frame, retval);
            goto resume_frame;
        }

<<<<<<< HEAD
        // stack effect: (__0 -- _0)
        inst(INSTRUMENTED_RETURN_VALUE, (--)) {
            PyObject *val = TOP();
            int err = _Py_call_instrumentation_arg(
                    tstate, PY_MONITORING_EVENT_PY_RETURN,
                    frame, next_instr-1, val);
            ERROR_IF(err, error);
            GO_TO_INSTRUCTION(RETURN_VALUE);
=======
        inst(RETURN_CONST, (--)) {
            PyObject *retval = GETITEM(consts, oparg);
            Py_INCREF(retval);
            assert(EMPTY());
            _PyFrame_SetStackPointer(frame, stack_pointer);
            TRACE_FUNCTION_EXIT();
            DTRACE_FUNCTION_EXIT();
            _Py_LeaveRecursiveCallPy(tstate);
            assert(frame != &entry_frame);
            // GH-99729: We need to unlink the frame *before* clearing it:
            _PyInterpreterFrame *dying = frame;
            frame = cframe.current_frame = dying->previous;
            _PyEvalFrameClearAndPop(tstate, dying);
            _PyFrame_StackPush(frame, retval);
            goto resume_frame;
>>>>>>> feec49c4
        }

        inst(GET_AITER, (obj -- iter)) {
            unaryfunc getter = NULL;
            PyTypeObject *type = Py_TYPE(obj);

            if (type->tp_as_async != NULL) {
                getter = type->tp_as_async->am_aiter;
            }

            if (getter == NULL) {
                _PyErr_Format(tstate, PyExc_TypeError,
                              "'async for' requires an object with "
                              "__aiter__ method, got %.100s",
                              type->tp_name);
                DECREF_INPUTS();
                ERROR_IF(true, error);
            }

            iter = (*getter)(obj);
            DECREF_INPUTS();
            ERROR_IF(iter == NULL, error);

            if (Py_TYPE(iter)->tp_as_async == NULL ||
                    Py_TYPE(iter)->tp_as_async->am_anext == NULL) {

                _PyErr_Format(tstate, PyExc_TypeError,
                              "'async for' received an object from __aiter__ "
                              "that does not implement __anext__: %.100s",
                              Py_TYPE(iter)->tp_name);
                Py_DECREF(iter);
                ERROR_IF(true, error);
            }
        }

        inst(GET_ANEXT, (aiter -- aiter, awaitable)) {
            unaryfunc getter = NULL;
            PyObject *next_iter = NULL;
            PyTypeObject *type = Py_TYPE(aiter);

            if (PyAsyncGen_CheckExact(aiter)) {
                awaitable = type->tp_as_async->am_anext(aiter);
                if (awaitable == NULL) {
                    goto error;
                }
            } else {
                if (type->tp_as_async != NULL){
                    getter = type->tp_as_async->am_anext;
                }

                if (getter != NULL) {
                    next_iter = (*getter)(aiter);
                    if (next_iter == NULL) {
                        goto error;
                    }
                }
                else {
                    _PyErr_Format(tstate, PyExc_TypeError,
                                  "'async for' requires an iterator with "
                                  "__anext__ method, got %.100s",
                                  type->tp_name);
                    goto error;
                }

                awaitable = _PyCoro_GetAwaitableIter(next_iter);
                if (awaitable == NULL) {
                    _PyErr_FormatFromCause(
                        PyExc_TypeError,
                        "'async for' received an invalid object "
                        "from __anext__: %.100s",
                        Py_TYPE(next_iter)->tp_name);

                    Py_DECREF(next_iter);
                    goto error;
                } else {
                    Py_DECREF(next_iter);
                }
            }

            PREDICT(LOAD_CONST);
        }

        inst(GET_AWAITABLE, (iterable -- iter)) {
            iter = _PyCoro_GetAwaitableIter(iterable);

            if (iter == NULL) {
                format_awaitable_error(tstate, Py_TYPE(iterable), oparg);
            }

            DECREF_INPUTS();

            if (iter != NULL && PyCoro_CheckExact(iter)) {
                PyObject *yf = _PyGen_yf((PyGenObject*)iter);
                if (yf != NULL) {
                    /* `iter` is a coroutine object that is being
                       awaited, `yf` is a pointer to the current awaitable
                       being awaited on. */
                    Py_DECREF(yf);
                    Py_CLEAR(iter);
                    _PyErr_SetString(tstate, PyExc_RuntimeError,
                                     "coroutine is being awaited already");
                    /* The code below jumps to `error` if `iter` is NULL. */
                }
            }

            ERROR_IF(iter == NULL, error);

            PREDICT(LOAD_CONST);
        }

        inst(SEND, (receiver, v -- receiver if (!jump), retval)) {
            assert(frame != &entry_frame);
            bool jump = false;
            PySendResult gen_status;
            if (tstate->c_tracefunc == NULL) {
                gen_status = PyIter_Send(receiver, v, &retval);
            } else {
                if (Py_IsNone(v) && PyIter_Check(receiver)) {
                    retval = Py_TYPE(receiver)->tp_iternext(receiver);
                }
                else {
                    retval = PyObject_CallMethodOneArg(receiver, &_Py_ID(send), v);
                }
                if (retval == NULL) {
                    if (_PyErr_ExceptionMatches(tstate, PyExc_StopIteration)) {
                        monitor_raise(tstate, frame, next_instr-1);
                    }
                    if (_PyGen_FetchStopIterationValue(&retval) == 0) {
                        gen_status = PYGEN_RETURN;
                    }
                    else {
                        gen_status = PYGEN_ERROR;
                    }
                }
                else {
                    gen_status = PYGEN_NEXT;
                }
            }
            if (gen_status == PYGEN_ERROR) {
                assert(retval == NULL);
                goto error;
            }
            Py_DECREF(v);
            if (gen_status == PYGEN_RETURN) {
                assert(retval != NULL);
                Py_DECREF(receiver);
                JUMPBY(oparg);
                jump = true;
            }
            else {
                assert(gen_status == PYGEN_NEXT);
                assert(retval != NULL);
            }
        }

        inst(INSTRUMENTED_YIELD_VALUE, (retval -- unused)) {
            assert(frame != &entry_frame);
            PyGenObject *gen = _PyFrame_GetGenerator(frame);
            gen->gi_frame_state = FRAME_SUSPENDED;
            _PyFrame_SetStackPointer(frame, stack_pointer - 1);
            int err = _Py_call_instrumentation_arg(
                    tstate, PY_MONITORING_EVENT_PY_YIELD,
                    frame, next_instr-1, retval);
            ERROR_IF(err, error);
            tstate->exc_info = gen->gi_exc_state.previous_item;
            gen->gi_exc_state.previous_item = NULL;
            _Py_LeaveRecursiveCallPy(tstate);
            _PyInterpreterFrame *gen_frame = frame;
            frame = cframe.current_frame = frame->previous;
            gen_frame->previous = NULL;
            frame->prev_instr -= frame->yield_offset;
            _PyFrame_StackPush(frame, retval);
            goto resume_frame;
        }

        inst(YIELD_VALUE, (retval -- unused)) {
            // NOTE: It's important that YIELD_VALUE never raises an exception!
            // The compiler treats any exception raised here as a failed close()
            // or throw() call.
            assert(frame != &entry_frame);
            PyGenObject *gen = _PyFrame_GetGenerator(frame);
            gen->gi_frame_state = FRAME_SUSPENDED;
            _PyFrame_SetStackPointer(frame, stack_pointer - 1);
            tstate->exc_info = gen->gi_exc_state.previous_item;
            gen->gi_exc_state.previous_item = NULL;
            _Py_LeaveRecursiveCallPy(tstate);
            _PyInterpreterFrame *gen_frame = frame;
            frame = cframe.current_frame = frame->previous;
            gen_frame->previous = NULL;
            frame->prev_instr -= frame->yield_offset;
            _PyFrame_StackPush(frame, retval);
            goto resume_frame;
        }

        inst(POP_EXCEPT, (exc_value -- )) {
            _PyErr_StackItem *exc_info = tstate->exc_info;
            Py_XSETREF(exc_info->exc_value, exc_value);
        }

        inst(RERAISE, (values[oparg], exc -- values[oparg])) {
            assert(oparg >= 0 && oparg <= 2);
            if (oparg) {
                PyObject *lasti = values[0];
                if (PyLong_Check(lasti)) {
                    frame->prev_instr = _PyCode_CODE(frame->f_code) + PyLong_AsLong(lasti);
                    assert(!_PyErr_Occurred(tstate));
                }
                else {
                    assert(PyLong_Check(lasti));
                    _PyErr_SetString(tstate, PyExc_SystemError, "lasti is not an int");
                    goto error;
                }
            }
            assert(exc && PyExceptionInstance_Check(exc));
            Py_INCREF(exc);
            PyObject *typ = Py_NewRef(PyExceptionInstance_Class(exc));
            PyObject *tb = PyException_GetTraceback(exc);
            _PyErr_Restore(tstate, typ, exc, tb);
            goto exception_unwind;
        }

        inst(PREP_RERAISE_STAR, (orig, excs -- val)) {
            assert(PyList_Check(excs));

            val = _PyExc_PrepReraiseStar(orig, excs);
            DECREF_INPUTS();

            ERROR_IF(val == NULL, error);
        }

        inst(END_ASYNC_FOR, (awaitable, exc -- )) {
            assert(exc && PyExceptionInstance_Check(exc));
            if (PyErr_GivenExceptionMatches(exc, PyExc_StopAsyncIteration)) {
                DECREF_INPUTS();
            }
            else {
                Py_INCREF(exc);
                PyObject *typ = Py_NewRef(PyExceptionInstance_Class(exc));
                PyObject *tb = PyException_GetTraceback(exc);
                _PyErr_Restore(tstate, typ, exc, tb);
                goto exception_unwind;
            }
        }

        inst(CLEANUP_THROW, (sub_iter, last_sent_val, exc_value -- value)) {
            assert(throwflag);
            assert(exc_value && PyExceptionInstance_Check(exc_value));
            if (PyErr_GivenExceptionMatches(exc_value, PyExc_StopIteration)) {
                value = Py_NewRef(((PyStopIterationObject *)exc_value)->value);
                DECREF_INPUTS();
            }
            else {
                _PyErr_SetRaisedException(tstate, Py_NewRef(exc_value));
                goto exception_unwind;
            }
        }

        inst(LOAD_ASSERTION_ERROR, ( -- value)) {
            value = Py_NewRef(PyExc_AssertionError);
        }

        inst(LOAD_BUILD_CLASS, ( -- bc)) {
            if (PyDict_CheckExact(BUILTINS())) {
                bc = _PyDict_GetItemWithError(BUILTINS(),
                                              &_Py_ID(__build_class__));
                if (bc == NULL) {
                    if (!_PyErr_Occurred(tstate)) {
                        _PyErr_SetString(tstate, PyExc_NameError,
                                         "__build_class__ not found");
                    }
                    ERROR_IF(true, error);
                }
                Py_INCREF(bc);
            }
            else {
                bc = PyObject_GetItem(BUILTINS(), &_Py_ID(__build_class__));
                if (bc == NULL) {
                    if (_PyErr_ExceptionMatches(tstate, PyExc_KeyError))
                        _PyErr_SetString(tstate, PyExc_NameError,
                                         "__build_class__ not found");
                    ERROR_IF(true, error);
                }
            }
        }

        inst(STORE_NAME, (v -- )) {
            PyObject *name = GETITEM(names, oparg);
            PyObject *ns = LOCALS();
            int err;
            if (ns == NULL) {
                _PyErr_Format(tstate, PyExc_SystemError,
                              "no locals found when storing %R", name);
                DECREF_INPUTS();
                ERROR_IF(true, error);
            }
            if (PyDict_CheckExact(ns))
                err = PyDict_SetItem(ns, name, v);
            else
                err = PyObject_SetItem(ns, name, v);
            DECREF_INPUTS();
            ERROR_IF(err, error);
        }

        inst(DELETE_NAME, (--)) {
            PyObject *name = GETITEM(names, oparg);
            PyObject *ns = LOCALS();
            int err;
            if (ns == NULL) {
                _PyErr_Format(tstate, PyExc_SystemError,
                              "no locals when deleting %R", name);
                goto error;
            }
            err = PyObject_DelItem(ns, name);
            // Can't use ERROR_IF here.
            if (err != 0) {
                format_exc_check_arg(tstate, PyExc_NameError,
                                     NAME_ERROR_MSG,
                                     name);
                goto error;
            }
        }

        family(unpack_sequence, INLINE_CACHE_ENTRIES_UNPACK_SEQUENCE) = {
            UNPACK_SEQUENCE,
            UNPACK_SEQUENCE_TWO_TUPLE,
            UNPACK_SEQUENCE_TUPLE,
            UNPACK_SEQUENCE_LIST,
        };

        inst(UNPACK_SEQUENCE, (unused/1, seq -- unused[oparg])) {
            #if ENABLE_SPECIALIZATION
            _PyUnpackSequenceCache *cache = (_PyUnpackSequenceCache *)next_instr;
            if (ADAPTIVE_COUNTER_IS_ZERO(cache->counter)) {
<<<<<<< HEAD
                PyObject *seq = TOP();
=======
                assert(cframe.use_tracing == 0);
>>>>>>> feec49c4
                next_instr--;
                _Py_Specialize_UnpackSequence(seq, next_instr, oparg);
                DISPATCH_SAME_OPARG();
            }
            STAT_INC(UNPACK_SEQUENCE, deferred);
            DECREMENT_ADAPTIVE_COUNTER(cache->counter);
            #endif  /* ENABLE_SPECIALIZATION */
            PyObject **top = stack_pointer + oparg - 1;
            int res = unpack_iterable(tstate, seq, oparg, -1, top);
            Py_DECREF(seq);
            ERROR_IF(res == 0, error);
        }

        inst(UNPACK_SEQUENCE_TWO_TUPLE, (unused/1, seq -- values[oparg])) {
            DEOPT_IF(!PyTuple_CheckExact(seq), UNPACK_SEQUENCE);
            DEOPT_IF(PyTuple_GET_SIZE(seq) != 2, UNPACK_SEQUENCE);
            assert(oparg == 2);
            STAT_INC(UNPACK_SEQUENCE, hit);
            values[0] = Py_NewRef(PyTuple_GET_ITEM(seq, 1));
            values[1] = Py_NewRef(PyTuple_GET_ITEM(seq, 0));
            Py_DECREF(seq);
        }

        inst(UNPACK_SEQUENCE_TUPLE, (unused/1, seq -- values[oparg])) {
            DEOPT_IF(!PyTuple_CheckExact(seq), UNPACK_SEQUENCE);
            DEOPT_IF(PyTuple_GET_SIZE(seq) != oparg, UNPACK_SEQUENCE);
            STAT_INC(UNPACK_SEQUENCE, hit);
            PyObject **items = _PyTuple_ITEMS(seq);
            for (int i = oparg; --i >= 0; ) {
                *values++ = Py_NewRef(items[i]);
            }
            Py_DECREF(seq);
        }

        inst(UNPACK_SEQUENCE_LIST, (unused/1, seq -- values[oparg])) {
            DEOPT_IF(!PyList_CheckExact(seq), UNPACK_SEQUENCE);
            DEOPT_IF(PyList_GET_SIZE(seq) != oparg, UNPACK_SEQUENCE);
            STAT_INC(UNPACK_SEQUENCE, hit);
            PyObject **items = _PyList_ITEMS(seq);
            for (int i = oparg; --i >= 0; ) {
                *values++ = Py_NewRef(items[i]);
            }
            Py_DECREF(seq);
        }

        inst(UNPACK_EX, (seq -- unused[oparg & 0xFF], unused, unused[oparg >> 8])) {
            int totalargs = 1 + (oparg & 0xFF) + (oparg >> 8);
            PyObject **top = stack_pointer + totalargs - 1;
            int res = unpack_iterable(tstate, seq, oparg & 0xFF, oparg >> 8, top);
            Py_DECREF(seq);
            ERROR_IF(res == 0, error);
        }

        family(store_attr, INLINE_CACHE_ENTRIES_STORE_ATTR) = {
            STORE_ATTR,
            STORE_ATTR_INSTANCE_VALUE,
            STORE_ATTR_SLOT,
            STORE_ATTR_WITH_HINT,
        };

        inst(STORE_ATTR, (counter/1, unused/3, v, owner --)) {
            #if ENABLE_SPECIALIZATION
            if (ADAPTIVE_COUNTER_IS_ZERO(counter)) {
                PyObject *name = GETITEM(names, oparg);
                next_instr--;
                _Py_Specialize_StoreAttr(owner, next_instr, name);
                DISPATCH_SAME_OPARG();
            }
            STAT_INC(STORE_ATTR, deferred);
            _PyAttrCache *cache = (_PyAttrCache *)next_instr;
            DECREMENT_ADAPTIVE_COUNTER(cache->counter);
            #else
            (void)counter;  // Unused.
            #endif  /* ENABLE_SPECIALIZATION */
            PyObject *name = GETITEM(names, oparg);
            int err = PyObject_SetAttr(owner, name, v);
            Py_DECREF(v);
            Py_DECREF(owner);
            ERROR_IF(err, error);
        }

        inst(DELETE_ATTR, (owner --)) {
            PyObject *name = GETITEM(names, oparg);
            int err = PyObject_SetAttr(owner, name, (PyObject *)NULL);
            Py_DECREF(owner);
            ERROR_IF(err, error);
        }

        inst(STORE_GLOBAL, (v --)) {
            PyObject *name = GETITEM(names, oparg);
            int err = PyDict_SetItem(GLOBALS(), name, v);
            Py_DECREF(v);
            ERROR_IF(err, error);
        }

        inst(DELETE_GLOBAL, (--)) {
            PyObject *name = GETITEM(names, oparg);
            int err;
            err = PyDict_DelItem(GLOBALS(), name);
            // Can't use ERROR_IF here.
            if (err != 0) {
                if (_PyErr_ExceptionMatches(tstate, PyExc_KeyError)) {
                    format_exc_check_arg(tstate, PyExc_NameError,
                                         NAME_ERROR_MSG, name);
                }
                goto error;
            }
        }

        inst(LOAD_NAME, ( -- v)) {
            PyObject *name = GETITEM(names, oparg);
            PyObject *locals = LOCALS();
            if (locals == NULL) {
                _PyErr_Format(tstate, PyExc_SystemError,
                              "no locals when loading %R", name);
                goto error;
            }
            if (PyDict_CheckExact(locals)) {
                v = PyDict_GetItemWithError(locals, name);
                if (v != NULL) {
                    Py_INCREF(v);
                }
                else if (_PyErr_Occurred(tstate)) {
                    goto error;
                }
            }
            else {
                v = PyObject_GetItem(locals, name);
                if (v == NULL) {
                    if (!_PyErr_ExceptionMatches(tstate, PyExc_KeyError))
                        goto error;
                    _PyErr_Clear(tstate);
                }
            }
            if (v == NULL) {
                v = PyDict_GetItemWithError(GLOBALS(), name);
                if (v != NULL) {
                    Py_INCREF(v);
                }
                else if (_PyErr_Occurred(tstate)) {
                    goto error;
                }
                else {
                    if (PyDict_CheckExact(BUILTINS())) {
                        v = PyDict_GetItemWithError(BUILTINS(), name);
                        if (v == NULL) {
                            if (!_PyErr_Occurred(tstate)) {
                                format_exc_check_arg(
                                        tstate, PyExc_NameError,
                                        NAME_ERROR_MSG, name);
                            }
                            goto error;
                        }
                        Py_INCREF(v);
                    }
                    else {
                        v = PyObject_GetItem(BUILTINS(), name);
                        if (v == NULL) {
                            if (_PyErr_ExceptionMatches(tstate, PyExc_KeyError)) {
                                format_exc_check_arg(
                                            tstate, PyExc_NameError,
                                            NAME_ERROR_MSG, name);
                            }
                            goto error;
                        }
                    }
                }
            }
        }

        family(load_global, INLINE_CACHE_ENTRIES_LOAD_GLOBAL) = {
            LOAD_GLOBAL,
            LOAD_GLOBAL_MODULE,
            LOAD_GLOBAL_BUILTIN,
        };

        inst(LOAD_GLOBAL, (unused/1, unused/1, unused/2, unused/1 -- null if (oparg & 1), v)) {
            #if ENABLE_SPECIALIZATION
            _PyLoadGlobalCache *cache = (_PyLoadGlobalCache *)next_instr;
            if (ADAPTIVE_COUNTER_IS_ZERO(cache->counter)) {
                PyObject *name = GETITEM(names, oparg>>1);
                next_instr--;
                _Py_Specialize_LoadGlobal(GLOBALS(), BUILTINS(), next_instr, name);
                DISPATCH_SAME_OPARG();
            }
            STAT_INC(LOAD_GLOBAL, deferred);
            DECREMENT_ADAPTIVE_COUNTER(cache->counter);
            #endif  /* ENABLE_SPECIALIZATION */
            PyObject *name = GETITEM(names, oparg>>1);
            if (PyDict_CheckExact(GLOBALS())
                && PyDict_CheckExact(BUILTINS()))
            {
                v = _PyDict_LoadGlobal((PyDictObject *)GLOBALS(),
                                       (PyDictObject *)BUILTINS(),
                                       name);
                if (v == NULL) {
                    if (!_PyErr_Occurred(tstate)) {
                        /* _PyDict_LoadGlobal() returns NULL without raising
                         * an exception if the key doesn't exist */
                        format_exc_check_arg(tstate, PyExc_NameError,
                                             NAME_ERROR_MSG, name);
                    }
                    ERROR_IF(true, error);
                }
                Py_INCREF(v);
            }
            else {
                /* Slow-path if globals or builtins is not a dict */

                /* namespace 1: globals */
                v = PyObject_GetItem(GLOBALS(), name);
                if (v == NULL) {
                    ERROR_IF(!_PyErr_ExceptionMatches(tstate, PyExc_KeyError), error);
                    _PyErr_Clear(tstate);

                    /* namespace 2: builtins */
                    v = PyObject_GetItem(BUILTINS(), name);
                    if (v == NULL) {
                        if (_PyErr_ExceptionMatches(tstate, PyExc_KeyError)) {
                            format_exc_check_arg(
                                        tstate, PyExc_NameError,
                                        NAME_ERROR_MSG, name);
                        }
                        ERROR_IF(true, error);
                    }
                }
            }
            null = NULL;
        }

<<<<<<< HEAD
        // error: LOAD_GLOBAL has irregular stack effect
        inst(LOAD_GLOBAL_MODULE) {
=======
        inst(LOAD_GLOBAL_MODULE, (unused/1, index/1, version/2, unused/1 -- null if (oparg & 1), res)) {
            assert(cframe.use_tracing == 0);
>>>>>>> feec49c4
            DEOPT_IF(!PyDict_CheckExact(GLOBALS()), LOAD_GLOBAL);
            PyDictObject *dict = (PyDictObject *)GLOBALS();
            DEOPT_IF(dict->ma_keys->dk_version != version, LOAD_GLOBAL);
            assert(DK_IS_UNICODE(dict->ma_keys));
            PyDictUnicodeEntry *entries = DK_UNICODE_ENTRIES(dict->ma_keys);
            res = entries[index].me_value;
            DEOPT_IF(res == NULL, LOAD_GLOBAL);
            Py_INCREF(res);
            STAT_INC(LOAD_GLOBAL, hit);
            null = NULL;
        }

<<<<<<< HEAD
        // error: LOAD_GLOBAL has irregular stack effect
        inst(LOAD_GLOBAL_BUILTIN) {
=======
        inst(LOAD_GLOBAL_BUILTIN, (unused/1, index/1, mod_version/2, bltn_version/1 -- null if (oparg & 1), res)) {
            assert(cframe.use_tracing == 0);
>>>>>>> feec49c4
            DEOPT_IF(!PyDict_CheckExact(GLOBALS()), LOAD_GLOBAL);
            DEOPT_IF(!PyDict_CheckExact(BUILTINS()), LOAD_GLOBAL);
            PyDictObject *mdict = (PyDictObject *)GLOBALS();
            PyDictObject *bdict = (PyDictObject *)BUILTINS();
            DEOPT_IF(mdict->ma_keys->dk_version != mod_version, LOAD_GLOBAL);
            DEOPT_IF(bdict->ma_keys->dk_version != bltn_version, LOAD_GLOBAL);
            assert(DK_IS_UNICODE(bdict->ma_keys));
            PyDictUnicodeEntry *entries = DK_UNICODE_ENTRIES(bdict->ma_keys);
            res = entries[index].me_value;
            DEOPT_IF(res == NULL, LOAD_GLOBAL);
            Py_INCREF(res);
            STAT_INC(LOAD_GLOBAL, hit);
            null = NULL;
        }

        inst(DELETE_FAST, (--)) {
            PyObject *v = GETLOCAL(oparg);
            ERROR_IF(v == NULL, unbound_local_error);
            SETLOCAL(oparg, NULL);
        }

        inst(MAKE_CELL, (--)) {
            // "initial" is probably NULL but not if it's an arg (or set
            // via PyFrame_LocalsToFast() before MAKE_CELL has run).
            PyObject *initial = GETLOCAL(oparg);
            PyObject *cell = PyCell_New(initial);
            if (cell == NULL) {
                goto resume_with_error;
            }
            SETLOCAL(oparg, cell);
        }

        inst(DELETE_DEREF, (--)) {
            PyObject *cell = GETLOCAL(oparg);
            PyObject *oldobj = PyCell_GET(cell);
            // Can't use ERROR_IF here.
            // Fortunately we don't need its superpower.
            if (oldobj == NULL) {
                format_exc_unbound(tstate, frame->f_code, oparg);
                goto error;
            }
            PyCell_SET(cell, NULL);
            Py_DECREF(oldobj);
        }

        inst(LOAD_CLASSDEREF, ( -- value)) {
            PyObject *name, *locals = LOCALS();
            assert(locals);
            assert(oparg >= 0 && oparg < frame->f_code->co_nlocalsplus);
            name = PyTuple_GET_ITEM(frame->f_code->co_localsplusnames, oparg);
            if (PyDict_CheckExact(locals)) {
                value = PyDict_GetItemWithError(locals, name);
                if (value != NULL) {
                    Py_INCREF(value);
                }
                else if (_PyErr_Occurred(tstate)) {
                    goto error;
                }
            }
            else {
                value = PyObject_GetItem(locals, name);
                if (value == NULL) {
                    if (!_PyErr_ExceptionMatches(tstate, PyExc_KeyError)) {
                        goto error;
                    }
                    _PyErr_Clear(tstate);
                }
            }
            if (!value) {
                PyObject *cell = GETLOCAL(oparg);
                value = PyCell_GET(cell);
                if (value == NULL) {
                    format_exc_unbound(tstate, frame->f_code, oparg);
                    goto error;
                }
                Py_INCREF(value);
            }
        }

        inst(LOAD_DEREF, ( -- value)) {
            PyObject *cell = GETLOCAL(oparg);
            value = PyCell_GET(cell);
            if (value == NULL) {
                format_exc_unbound(tstate, frame->f_code, oparg);
                ERROR_IF(true, error);
            }
            Py_INCREF(value);
        }

        inst(STORE_DEREF, (v --)) {
            PyObject *cell = GETLOCAL(oparg);
            PyObject *oldobj = PyCell_GET(cell);
            PyCell_SET(cell, v);
            Py_XDECREF(oldobj);
        }

        inst(COPY_FREE_VARS, (--)) {
            /* Copy closure variables to free variables */
            PyCodeObject *co = frame->f_code;
            assert(PyFunction_Check(frame->f_funcobj));
            PyObject *closure = ((PyFunctionObject *)frame->f_funcobj)->func_closure;
            assert(oparg == co->co_nfreevars);
            int offset = co->co_nlocalsplus - oparg;
            for (int i = 0; i < oparg; ++i) {
                PyObject *o = PyTuple_GET_ITEM(closure, i);
                frame->localsplus[offset + i] = Py_NewRef(o);
            }
        }

        inst(BUILD_STRING, (pieces[oparg] -- str)) {
            str = _PyUnicode_JoinArray(&_Py_STR(empty), pieces, oparg);
            for (int i = 0; i < oparg; i++) {
                Py_DECREF(pieces[i]);
            }
            ERROR_IF(str == NULL, error);
        }

        inst(BUILD_TUPLE, (values[oparg] -- tup)) {
            tup = _PyTuple_FromArraySteal(values, oparg);
            ERROR_IF(tup == NULL, error);
        }

        inst(BUILD_LIST, (values[oparg] -- list)) {
            list = _PyList_FromArraySteal(values, oparg);
            ERROR_IF(list == NULL, error);
        }

        inst(LIST_EXTEND, (list, unused[oparg-1], iterable -- list, unused[oparg-1])) {
            PyObject *none_val = _PyList_Extend((PyListObject *)list, iterable);
            if (none_val == NULL) {
                if (_PyErr_ExceptionMatches(tstate, PyExc_TypeError) &&
                   (Py_TYPE(iterable)->tp_iter == NULL && !PySequence_Check(iterable)))
                {
                    _PyErr_Clear(tstate);
                    _PyErr_Format(tstate, PyExc_TypeError,
                          "Value after * must be an iterable, not %.200s",
                          Py_TYPE(iterable)->tp_name);
                }
                DECREF_INPUTS();
                ERROR_IF(true, error);
            }
            Py_DECREF(none_val);
            DECREF_INPUTS();
        }

        inst(SET_UPDATE, (set, unused[oparg-1], iterable -- set, unused[oparg-1])) {
            int err = _PySet_Update(set, iterable);
            DECREF_INPUTS();
            ERROR_IF(err < 0, error);
        }

        inst(BUILD_SET, (values[oparg] -- set)) {
            set = PySet_New(NULL);
            int err = 0;
            for (int i = 0; i < oparg; i++) {
                PyObject *item = values[i];
                if (err == 0)
                    err = PySet_Add(set, item);
                Py_DECREF(item);
            }
            if (err != 0) {
                Py_DECREF(set);
                ERROR_IF(true, error);
            }
        }

        inst(BUILD_MAP, (values[oparg*2] -- map)) {
            map = _PyDict_FromItems(
                    values, 2,
                    values+1, 2,
                    oparg);
            if (map == NULL)
                goto error;

            for (int i = 0; i < oparg; i++) {
                Py_DECREF(values[i*2]);
                Py_DECREF(values[i*2+1]);
            }
            ERROR_IF(map == NULL, error);
        }

        inst(SETUP_ANNOTATIONS, (--)) {
            int err;
            PyObject *ann_dict;
            if (LOCALS() == NULL) {
                _PyErr_Format(tstate, PyExc_SystemError,
                              "no locals found when setting up annotations");
                ERROR_IF(true, error);
            }
            /* check if __annotations__ in locals()... */
            if (PyDict_CheckExact(LOCALS())) {
                ann_dict = _PyDict_GetItemWithError(LOCALS(),
                                                    &_Py_ID(__annotations__));
                if (ann_dict == NULL) {
                    ERROR_IF(_PyErr_Occurred(tstate), error);
                    /* ...if not, create a new one */
                    ann_dict = PyDict_New();
                    ERROR_IF(ann_dict == NULL, error);
                    err = PyDict_SetItem(LOCALS(), &_Py_ID(__annotations__),
                                         ann_dict);
                    Py_DECREF(ann_dict);
                    ERROR_IF(err, error);
                }
            }
            else {
                /* do the same if locals() is not a dict */
                ann_dict = PyObject_GetItem(LOCALS(), &_Py_ID(__annotations__));
                if (ann_dict == NULL) {
                    ERROR_IF(!_PyErr_ExceptionMatches(tstate, PyExc_KeyError), error);
                    _PyErr_Clear(tstate);
                    ann_dict = PyDict_New();
                    ERROR_IF(ann_dict == NULL, error);
                    err = PyObject_SetItem(LOCALS(), &_Py_ID(__annotations__),
                                           ann_dict);
                    Py_DECREF(ann_dict);
                    ERROR_IF(err, error);
                }
                else {
                    Py_DECREF(ann_dict);
                }
            }
        }

        inst(BUILD_CONST_KEY_MAP, (values[oparg], keys -- map)) {
            if (!PyTuple_CheckExact(keys) ||
                PyTuple_GET_SIZE(keys) != (Py_ssize_t)oparg) {
                _PyErr_SetString(tstate, PyExc_SystemError,
                                 "bad BUILD_CONST_KEY_MAP keys argument");
                goto error;  // Pop the keys and values.
            }
            map = _PyDict_FromItems(
                    &PyTuple_GET_ITEM(keys, 0), 1,
                    values, 1, oparg);
            Py_DECREF(keys);
            for (int i = 0; i < oparg; i++) {
                Py_DECREF(values[i]);
            }
            ERROR_IF(map == NULL, error);
        }

        inst(DICT_UPDATE, (update --)) {
            PyObject *dict = PEEK(oparg + 1);  // update is still on the stack
            if (PyDict_Update(dict, update) < 0) {
                if (_PyErr_ExceptionMatches(tstate, PyExc_AttributeError)) {
                    _PyErr_Format(tstate, PyExc_TypeError,
                                    "'%.200s' object is not a mapping",
                                    Py_TYPE(update)->tp_name);
                }
                DECREF_INPUTS();
                ERROR_IF(true, error);
            }
            DECREF_INPUTS();
        }

        inst(DICT_MERGE, (update --)) {
            PyObject *dict = PEEK(oparg + 1);  // update is still on the stack

            if (_PyDict_MergeEx(dict, update, 2) < 0) {
                format_kwargs_error(tstate, PEEK(3 + oparg), update);
                DECREF_INPUTS();
                ERROR_IF(true, error);
            }
            DECREF_INPUTS();
            PREDICT(CALL_FUNCTION_EX);
        }

        inst(MAP_ADD, (key, value --)) {
            PyObject *dict = PEEK(oparg + 2);  // key, value are still on the stack
            assert(PyDict_CheckExact(dict));
            /* dict[key] = value */
            // Do not DECREF INPUTS because the function steals the references
            ERROR_IF(_PyDict_SetItem_Take2((PyDictObject *)dict, key, value) != 0, error);
            PREDICT(JUMP_BACKWARD);
        }

        family(load_attr, INLINE_CACHE_ENTRIES_LOAD_ATTR) = {
            LOAD_ATTR,
            LOAD_ATTR_INSTANCE_VALUE,
            LOAD_ATTR_MODULE,
            LOAD_ATTR_WITH_HINT,
            LOAD_ATTR_SLOT,
            LOAD_ATTR_CLASS,
            LOAD_ATTR_PROPERTY,
            LOAD_ATTR_GETATTRIBUTE_OVERRIDDEN,
            LOAD_ATTR_METHOD_WITH_VALUES,
            LOAD_ATTR_METHOD_NO_DICT,
            LOAD_ATTR_METHOD_LAZY_DICT,
        };

        inst(LOAD_ATTR, (unused/9, owner -- res2 if (oparg & 1), res)) {
            #if ENABLE_SPECIALIZATION
            _PyAttrCache *cache = (_PyAttrCache *)next_instr;
            if (ADAPTIVE_COUNTER_IS_ZERO(cache->counter)) {
<<<<<<< HEAD
                PyObject *owner = TOP();
=======
                assert(cframe.use_tracing == 0);
>>>>>>> feec49c4
                PyObject *name = GETITEM(names, oparg>>1);
                next_instr--;
                _Py_Specialize_LoadAttr(owner, next_instr, name);
                DISPATCH_SAME_OPARG();
            }
            STAT_INC(LOAD_ATTR, deferred);
            DECREMENT_ADAPTIVE_COUNTER(cache->counter);
            #endif  /* ENABLE_SPECIALIZATION */
            PyObject *name = GETITEM(names, oparg >> 1);
            if (oparg & 1) {
                /* Designed to work in tandem with CALL, pushes two values. */
                PyObject* meth = NULL;
                if (_PyObject_GetMethod(owner, name, &meth)) {
                    /* We can bypass temporary bound method object.
                       meth is unbound method and obj is self.

                       meth | self | arg1 | ... | argN
                     */
                    assert(meth != NULL);  // No errors on this branch
                    res2 = meth;
                    res = owner;  // Transfer ownership
                }
                else {
                    /* meth is not an unbound method (but a regular attr, or
                       something was returned by a descriptor protocol).  Set
                       the second element of the stack to NULL, to signal
                       CALL that it's not a method call.

                       NULL | meth | arg1 | ... | argN
                    */
                    Py_DECREF(owner);
                    ERROR_IF(meth == NULL, error);
                    res2 = NULL;
                    res = meth;
                }
            }
            else {
                /* Classic, pushes one value. */
                res = PyObject_GetAttr(owner, name);
                Py_DECREF(owner);
                ERROR_IF(res == NULL, error);
            }
        }

<<<<<<< HEAD
        // error: LOAD_ATTR has irregular stack effect
        inst(LOAD_ATTR_INSTANCE_VALUE) {
            PyObject *owner = TOP();
            PyObject *res;
=======
        inst(LOAD_ATTR_INSTANCE_VALUE, (unused/1, type_version/2, index/1, unused/5, owner -- res2 if (oparg & 1), res)) {
            assert(cframe.use_tracing == 0);
>>>>>>> feec49c4
            PyTypeObject *tp = Py_TYPE(owner);
            assert(type_version != 0);
            DEOPT_IF(tp->tp_version_tag != type_version, LOAD_ATTR);
            assert(tp->tp_dictoffset < 0);
            assert(tp->tp_flags & Py_TPFLAGS_MANAGED_DICT);
            PyDictOrValues dorv = *_PyObject_DictOrValuesPointer(owner);
            DEOPT_IF(!_PyDictOrValues_IsValues(dorv), LOAD_ATTR);
            res = _PyDictOrValues_GetValues(dorv)->values[index];
            DEOPT_IF(res == NULL, LOAD_ATTR);
            STAT_INC(LOAD_ATTR, hit);
            Py_INCREF(res);
            res2 = NULL;
            Py_DECREF(owner);
        }

<<<<<<< HEAD
        // error: LOAD_ATTR has irregular stack effect
        inst(LOAD_ATTR_MODULE) {
            PyObject *owner = TOP();
            PyObject *res;
            _PyAttrCache *cache = (_PyAttrCache *)next_instr;
=======
        inst(LOAD_ATTR_MODULE, (unused/1, type_version/2, index/1, unused/5, owner -- res2 if (oparg & 1), res)) {
            assert(cframe.use_tracing == 0);
>>>>>>> feec49c4
            DEOPT_IF(!PyModule_CheckExact(owner), LOAD_ATTR);
            PyDictObject *dict = (PyDictObject *)((PyModuleObject *)owner)->md_dict;
            assert(dict != NULL);
            DEOPT_IF(dict->ma_keys->dk_version != type_version, LOAD_ATTR);
            assert(dict->ma_keys->dk_kind == DICT_KEYS_UNICODE);
            assert(index < dict->ma_keys->dk_nentries);
            PyDictUnicodeEntry *ep = DK_UNICODE_ENTRIES(dict->ma_keys) + index;
            res = ep->me_value;
            DEOPT_IF(res == NULL, LOAD_ATTR);
            STAT_INC(LOAD_ATTR, hit);
            Py_INCREF(res);
            res2 = NULL;
            Py_DECREF(owner);
        }

<<<<<<< HEAD
        // error: LOAD_ATTR has irregular stack effect
        inst(LOAD_ATTR_WITH_HINT) {
            PyObject *owner = TOP();
            PyObject *res;
=======
        inst(LOAD_ATTR_WITH_HINT, (unused/1, type_version/2, index/1, unused/5, owner -- res2 if (oparg & 1), res)) {
            assert(cframe.use_tracing == 0);
>>>>>>> feec49c4
            PyTypeObject *tp = Py_TYPE(owner);
            assert(type_version != 0);
            DEOPT_IF(tp->tp_version_tag != type_version, LOAD_ATTR);
            assert(tp->tp_flags & Py_TPFLAGS_MANAGED_DICT);
            PyDictOrValues dorv = *_PyObject_DictOrValuesPointer(owner);
            DEOPT_IF(_PyDictOrValues_IsValues(dorv), LOAD_ATTR);
            PyDictObject *dict = (PyDictObject *)_PyDictOrValues_GetDict(dorv);
            DEOPT_IF(dict == NULL, LOAD_ATTR);
            assert(PyDict_CheckExact((PyObject *)dict));
            PyObject *name = GETITEM(names, oparg>>1);
            uint16_t hint = index;
            DEOPT_IF(hint >= (size_t)dict->ma_keys->dk_nentries, LOAD_ATTR);
            if (DK_IS_UNICODE(dict->ma_keys)) {
                PyDictUnicodeEntry *ep = DK_UNICODE_ENTRIES(dict->ma_keys) + hint;
                DEOPT_IF(ep->me_key != name, LOAD_ATTR);
                res = ep->me_value;
            }
            else {
                PyDictKeyEntry *ep = DK_ENTRIES(dict->ma_keys) + hint;
                DEOPT_IF(ep->me_key != name, LOAD_ATTR);
                res = ep->me_value;
            }
            DEOPT_IF(res == NULL, LOAD_ATTR);
            STAT_INC(LOAD_ATTR, hit);
            Py_INCREF(res);
            res2 = NULL;
            Py_DECREF(owner);
        }

<<<<<<< HEAD
        // error: LOAD_ATTR has irregular stack effect
        inst(LOAD_ATTR_SLOT) {
            PyObject *owner = TOP();
            PyObject *res;
=======
        inst(LOAD_ATTR_SLOT, (unused/1, type_version/2, index/1, unused/5, owner -- res2 if (oparg & 1), res)) {
            assert(cframe.use_tracing == 0);
>>>>>>> feec49c4
            PyTypeObject *tp = Py_TYPE(owner);
            assert(type_version != 0);
            DEOPT_IF(tp->tp_version_tag != type_version, LOAD_ATTR);
            char *addr = (char *)owner + index;
            res = *(PyObject **)addr;
            DEOPT_IF(res == NULL, LOAD_ATTR);
            STAT_INC(LOAD_ATTR, hit);
            Py_INCREF(res);
            res2 = NULL;
            Py_DECREF(owner);
        }

<<<<<<< HEAD
        // error: LOAD_ATTR has irregular stack effect
        inst(LOAD_ATTR_CLASS) {
            _PyLoadMethodCache *cache = (_PyLoadMethodCache *)next_instr;
=======
        inst(LOAD_ATTR_CLASS, (unused/1, type_version/2, unused/2, descr/4, cls -- res2 if (oparg & 1), res)) {
            assert(cframe.use_tracing == 0);
>>>>>>> feec49c4

            DEOPT_IF(!PyType_Check(cls), LOAD_ATTR);
            DEOPT_IF(((PyTypeObject *)cls)->tp_version_tag != type_version,
                LOAD_ATTR);
            assert(type_version != 0);

            STAT_INC(LOAD_ATTR, hit);
            res2 = NULL;
            res = descr;
            assert(res != NULL);
            Py_INCREF(res);
            Py_DECREF(cls);
        }

<<<<<<< HEAD
        // error: LOAD_ATTR has irregular stack effect
        inst(LOAD_ATTR_PROPERTY) {
=======
        inst(LOAD_ATTR_PROPERTY, (unused/1, type_version/2, func_version/2, fget/4, owner -- unused if (oparg & 1), unused)) {
            assert(cframe.use_tracing == 0);
>>>>>>> feec49c4
            DEOPT_IF(tstate->interp->eval_frame, LOAD_ATTR);

            PyTypeObject *cls = Py_TYPE(owner);
            DEOPT_IF(cls->tp_version_tag != type_version, LOAD_ATTR);
            assert(type_version != 0);
            assert(Py_IS_TYPE(fget, &PyFunction_Type));
            PyFunctionObject *f = (PyFunctionObject *)fget;
            assert(func_version != 0);
            DEOPT_IF(f->func_version != func_version, LOAD_ATTR);
            PyCodeObject *code = (PyCodeObject *)f->func_code;
            assert(code->co_argcount == 1);
            DEOPT_IF(!_PyThreadState_HasStackSpace(tstate, code->co_framesize), LOAD_ATTR);
            STAT_INC(LOAD_ATTR, hit);
            Py_INCREF(fget);
            _PyInterpreterFrame *new_frame = _PyFrame_PushUnchecked(tstate, f, 1);
            // Manipulate stack directly because we exit with DISPATCH_INLINED().
            SET_TOP(NULL);
            int shrink_stack = !(oparg & 1);
            STACK_SHRINK(shrink_stack);
            new_frame->localsplus[0] = owner;
            JUMPBY(INLINE_CACHE_ENTRIES_LOAD_ATTR);
            DISPATCH_INLINED(new_frame);
        }

<<<<<<< HEAD
        // error: LOAD_ATTR has irregular stack effect
        inst(LOAD_ATTR_GETATTRIBUTE_OVERRIDDEN) {
=======
        inst(LOAD_ATTR_GETATTRIBUTE_OVERRIDDEN, (unused/1, type_version/2, func_version/2, getattribute/4, owner -- unused if (oparg & 1), unused)) {
            assert(cframe.use_tracing == 0);
>>>>>>> feec49c4
            DEOPT_IF(tstate->interp->eval_frame, LOAD_ATTR);
            PyTypeObject *cls = Py_TYPE(owner);
            DEOPT_IF(cls->tp_version_tag != type_version, LOAD_ATTR);
            assert(type_version != 0);
            assert(Py_IS_TYPE(getattribute, &PyFunction_Type));
            PyFunctionObject *f = (PyFunctionObject *)getattribute;
            assert(func_version != 0);
            DEOPT_IF(f->func_version != func_version, LOAD_ATTR);
            PyCodeObject *code = (PyCodeObject *)f->func_code;
            assert(code->co_argcount == 2);
            DEOPT_IF(!_PyThreadState_HasStackSpace(tstate, code->co_framesize), LOAD_ATTR);
            STAT_INC(LOAD_ATTR, hit);

            PyObject *name = GETITEM(names, oparg >> 1);
            Py_INCREF(f);
            _PyInterpreterFrame *new_frame = _PyFrame_PushUnchecked(tstate, f, 2);
            // Manipulate stack directly because we exit with DISPATCH_INLINED().
            SET_TOP(NULL);
            int shrink_stack = !(oparg & 1);
            STACK_SHRINK(shrink_stack);
            new_frame->localsplus[0] = owner;
            new_frame->localsplus[1] = Py_NewRef(name);
            JUMPBY(INLINE_CACHE_ENTRIES_LOAD_ATTR);
            DISPATCH_INLINED(new_frame);
        }

        inst(STORE_ATTR_INSTANCE_VALUE, (unused/1, type_version/2, index/1, value, owner --)) {
            PyTypeObject *tp = Py_TYPE(owner);
            assert(type_version != 0);
            DEOPT_IF(tp->tp_version_tag != type_version, STORE_ATTR);
            assert(tp->tp_flags & Py_TPFLAGS_MANAGED_DICT);
            PyDictOrValues dorv = *_PyObject_DictOrValuesPointer(owner);
            DEOPT_IF(!_PyDictOrValues_IsValues(dorv), STORE_ATTR);
            STAT_INC(STORE_ATTR, hit);
            PyDictValues *values = _PyDictOrValues_GetValues(dorv);
            PyObject *old_value = values->values[index];
            values->values[index] = value;
            if (old_value == NULL) {
                _PyDictValues_AddToInsertionOrder(values, index);
            }
            else {
                Py_DECREF(old_value);
            }
            Py_DECREF(owner);
        }

        inst(STORE_ATTR_WITH_HINT, (unused/1, type_version/2, hint/1, value, owner --)) {
            PyTypeObject *tp = Py_TYPE(owner);
            assert(type_version != 0);
            DEOPT_IF(tp->tp_version_tag != type_version, STORE_ATTR);
            assert(tp->tp_flags & Py_TPFLAGS_MANAGED_DICT);
            PyDictOrValues dorv = *_PyObject_DictOrValuesPointer(owner);
            DEOPT_IF(_PyDictOrValues_IsValues(dorv), STORE_ATTR);
            PyDictObject *dict = (PyDictObject *)_PyDictOrValues_GetDict(dorv);
            DEOPT_IF(dict == NULL, STORE_ATTR);
            assert(PyDict_CheckExact((PyObject *)dict));
            PyObject *name = GETITEM(names, oparg);
            DEOPT_IF(hint >= (size_t)dict->ma_keys->dk_nentries, STORE_ATTR);
            PyObject *old_value;
            uint64_t new_version;
            if (DK_IS_UNICODE(dict->ma_keys)) {
                PyDictUnicodeEntry *ep = DK_UNICODE_ENTRIES(dict->ma_keys) + hint;
                DEOPT_IF(ep->me_key != name, STORE_ATTR);
                old_value = ep->me_value;
                DEOPT_IF(old_value == NULL, STORE_ATTR);
                new_version = _PyDict_NotifyEvent(PyDict_EVENT_MODIFIED, dict, name, value);
                ep->me_value = value;
            }
            else {
                PyDictKeyEntry *ep = DK_ENTRIES(dict->ma_keys) + hint;
                DEOPT_IF(ep->me_key != name, STORE_ATTR);
                old_value = ep->me_value;
                DEOPT_IF(old_value == NULL, STORE_ATTR);
                new_version = _PyDict_NotifyEvent(PyDict_EVENT_MODIFIED, dict, name, value);
                ep->me_value = value;
            }
            Py_DECREF(old_value);
            STAT_INC(STORE_ATTR, hit);
            /* Ensure dict is GC tracked if it needs to be */
            if (!_PyObject_GC_IS_TRACKED(dict) && _PyObject_GC_MAY_BE_TRACKED(value)) {
                _PyObject_GC_TRACK(dict);
            }
            /* PEP 509 */
            dict->ma_version_tag = new_version;
            Py_DECREF(owner);
        }

        inst(STORE_ATTR_SLOT, (unused/1, type_version/2, index/1, value, owner --)) {
            PyTypeObject *tp = Py_TYPE(owner);
            assert(type_version != 0);
            DEOPT_IF(tp->tp_version_tag != type_version, STORE_ATTR);
            char *addr = (char *)owner + index;
            STAT_INC(STORE_ATTR, hit);
            PyObject *old_value = *(PyObject **)addr;
            *(PyObject **)addr = value;
            Py_XDECREF(old_value);
            Py_DECREF(owner);
        }

        inst(COMPARE_OP, (unused/1, left, right -- res)) {
            STAT_INC(COMPARE_OP, deferred);
            assert((oparg >> 4) <= Py_GE);
            res = PyObject_RichCompare(left, right, oparg>>4);
            Py_DECREF(left);
            Py_DECREF(right);
            ERROR_IF(res == NULL, error);
        }

        // No cache size here, since this is a family of super-instructions.
        family(compare_and_branch) = {
            COMPARE_AND_BRANCH,
            COMPARE_AND_BRANCH_FLOAT,
            COMPARE_AND_BRANCH_INT,
            COMPARE_AND_BRANCH_STR,
        };

        inst(COMPARE_AND_BRANCH, (unused/2, left, right -- )) {
            #if ENABLE_SPECIALIZATION
            _PyCompareOpCache *cache = (_PyCompareOpCache *)next_instr;
            if (ADAPTIVE_COUNTER_IS_ZERO(cache->counter)) {
                next_instr--;
                _Py_Specialize_CompareAndBranch(left, right, next_instr, oparg);
                DISPATCH_SAME_OPARG();
            }
            STAT_INC(COMPARE_AND_BRANCH, deferred);
            DECREMENT_ADAPTIVE_COUNTER(cache->counter);
            #endif  /* ENABLE_SPECIALIZATION */
            assert((oparg >> 4) <= Py_GE);
            PyObject *cond = PyObject_RichCompare(left, right, oparg>>4);
            Py_DECREF(left);
            Py_DECREF(right);
            ERROR_IF(cond == NULL, error);
            assert(_Py_OPCODE(next_instr[1]) == POP_JUMP_IF_FALSE ||
                   _Py_OPCODE(next_instr[1]) == POP_JUMP_IF_TRUE);
            bool jump_on_true = _Py_OPCODE(next_instr[1]) == POP_JUMP_IF_TRUE;
            int offset = _Py_OPARG(next_instr[1]);
            int err = PyObject_IsTrue(cond);
            Py_DECREF(cond);
            ERROR_IF(err < 0, error);
            if (jump_on_true == (err != 0)) {
                JUMPBY(offset);
            }
        }

        inst(INSTRUMENTED_COMPARE_AND_BRANCH, ( -- )) {
            assert((oparg >> 4) <= Py_GE);
            PyObject *right = POP();
            PyObject *left = POP();
            PyObject *cond = PyObject_RichCompare(left, right, oparg>>4);
            Py_DECREF(left);
            Py_DECREF(right);
            ERROR_IF(cond == NULL, error);
            assert(_Py_OPCODE(next_instr[1]) == POP_JUMP_IF_FALSE ||
                   _Py_OPCODE(next_instr[1]) == POP_JUMP_IF_TRUE);
            bool jump_on_true = _Py_OPCODE(next_instr[1]) == POP_JUMP_IF_TRUE;
            int offset = 0;
            int err = PyObject_IsTrue(cond);
            _Py_CODEUNIT *here = next_instr-1;
            Py_DECREF(cond);
            ERROR_IF(err < 0, error);
            if (jump_on_true == (err != 0)) {
                offset = _Py_OPARG(next_instr[1]);
            }
            INSTRUMENTED_JUMP(here, next_instr + 2 + offset, PY_MONITORING_EVENT_BRANCH);
        }

        inst(COMPARE_AND_BRANCH_FLOAT, (unused/2, left, right -- )) {
            DEOPT_IF(!PyFloat_CheckExact(left), COMPARE_AND_BRANCH);
            DEOPT_IF(!PyFloat_CheckExact(right), COMPARE_AND_BRANCH);
            STAT_INC(COMPARE_AND_BRANCH, hit);
            double dleft = PyFloat_AS_DOUBLE(left);
            double dright = PyFloat_AS_DOUBLE(right);
            // 1 if NaN, 2 if <, 4 if >, 8 if ==; this matches low four bits of the oparg
            int sign_ish = COMPARISON_BIT(dleft, dright);
            _Py_DECREF_SPECIALIZED(left, _PyFloat_ExactDealloc);
            _Py_DECREF_SPECIALIZED(right, _PyFloat_ExactDealloc);
            if (sign_ish & oparg) {
                int offset = _Py_OPARG(next_instr[1]);
                JUMPBY(offset);
            }
        }

        // Similar to COMPARE_AND_BRANCH_FLOAT
        inst(COMPARE_AND_BRANCH_INT, (unused/2, left, right -- )) {
            DEOPT_IF(!PyLong_CheckExact(left), COMPARE_AND_BRANCH);
            DEOPT_IF(!PyLong_CheckExact(right), COMPARE_AND_BRANCH);
            DEOPT_IF((size_t)(Py_SIZE(left) + 1) > 2, COMPARE_AND_BRANCH);
            DEOPT_IF((size_t)(Py_SIZE(right) + 1) > 2, COMPARE_AND_BRANCH);
            STAT_INC(COMPARE_AND_BRANCH, hit);
            assert(Py_ABS(Py_SIZE(left)) <= 1 && Py_ABS(Py_SIZE(right)) <= 1);
            Py_ssize_t ileft = Py_SIZE(left) * ((PyLongObject *)left)->long_value.ob_digit[0];
            Py_ssize_t iright = Py_SIZE(right) * ((PyLongObject *)right)->long_value.ob_digit[0];
            // 2 if <, 4 if >, 8 if ==; this matches the low 4 bits of the oparg
            int sign_ish = COMPARISON_BIT(ileft, iright);
            _Py_DECREF_SPECIALIZED(left, (destructor)PyObject_Free);
            _Py_DECREF_SPECIALIZED(right, (destructor)PyObject_Free);
            if (sign_ish & oparg) {
                int offset = _Py_OPARG(next_instr[1]);
                JUMPBY(offset);
            }
        }

        // Similar to COMPARE_AND_BRANCH_FLOAT, but for ==, != only
        inst(COMPARE_AND_BRANCH_STR, (unused/2, left, right -- )) {
            DEOPT_IF(!PyUnicode_CheckExact(left), COMPARE_AND_BRANCH);
            DEOPT_IF(!PyUnicode_CheckExact(right), COMPARE_AND_BRANCH);
            STAT_INC(COMPARE_AND_BRANCH, hit);
            int res = _PyUnicode_Equal(left, right);
            assert((oparg >>4) == Py_EQ || (oparg >>4) == Py_NE);
            _Py_DECREF_SPECIALIZED(left, _PyUnicode_ExactDealloc);
            _Py_DECREF_SPECIALIZED(right, _PyUnicode_ExactDealloc);
            assert(res == 0 || res == 1);
            assert((oparg & 0xf) == COMPARISON_NOT_EQUALS || (oparg & 0xf) == COMPARISON_EQUALS);
            assert(COMPARISON_NOT_EQUALS + 1 == COMPARISON_EQUALS);
            if ((res + COMPARISON_NOT_EQUALS) & oparg) {
                int offset = _Py_OPARG(next_instr[1]);
                JUMPBY(offset);
            }
        }

        inst(IS_OP, (left, right -- b)) {
            int res = Py_Is(left, right) ^ oparg;
            DECREF_INPUTS();
            b = Py_NewRef(res ? Py_True : Py_False);
        }

        inst(CONTAINS_OP, (left, right -- b)) {
            int res = PySequence_Contains(right, left);
            DECREF_INPUTS();
            ERROR_IF(res < 0, error);
            b = Py_NewRef((res^oparg) ? Py_True : Py_False);
        }

        inst(CHECK_EG_MATCH, (exc_value, match_type -- rest, match)) {
            if (check_except_star_type_valid(tstate, match_type) < 0) {
                DECREF_INPUTS();
                ERROR_IF(true, error);
            }

            match = NULL;
            rest = NULL;
            int res = exception_group_match(exc_value, match_type,
                                            &match, &rest);
            DECREF_INPUTS();
            ERROR_IF(res < 0, error);

            assert((match == NULL) == (rest == NULL));
            ERROR_IF(match == NULL, error);

            if (!Py_IsNone(match)) {
                PyErr_SetExcInfo(NULL, Py_NewRef(match), NULL);
            }
        }

        inst(CHECK_EXC_MATCH, (left, right -- left, b)) {
            assert(PyExceptionInstance_Check(left));
            if (check_except_type_valid(tstate, right) < 0) {
                 DECREF_INPUTS();
                 ERROR_IF(true, error);
            }

            int res = PyErr_GivenExceptionMatches(left, right);
            DECREF_INPUTS();
            b = Py_NewRef(res ? Py_True : Py_False);
        }

         inst(IMPORT_NAME, (level, fromlist -- res)) {
            PyObject *name = GETITEM(names, oparg);
            res = import_name(tstate, frame, name, fromlist, level);
            DECREF_INPUTS();
            ERROR_IF(res == NULL, error);
        }

        inst(IMPORT_FROM, (from -- from, res)) {
            PyObject *name = GETITEM(names, oparg);
            res = import_from(tstate, from, name);
            ERROR_IF(res == NULL, error);
        }

        inst(JUMP_FORWARD, (--)) {
            JUMPBY(oparg);
        }

        inst(JUMP_BACKWARD, (--)) {
            assert(oparg < INSTR_OFFSET());
            JUMPBY(-oparg);
            CHECK_EVAL_BREAKER();
        }

        inst(POP_JUMP_IF_FALSE, (cond -- )) {
            if (Py_IsTrue(cond)) {
                _Py_DECREF_NO_DEALLOC(cond);
            }
            else if (Py_IsFalse(cond)) {
                _Py_DECREF_NO_DEALLOC(cond);
                JUMPBY(oparg);
            }
            else {
                int err = PyObject_IsTrue(cond);
                Py_DECREF(cond);
                if (err == 0) {
                    JUMPBY(oparg);
                }
                else {
                    ERROR_IF(err < 0, error);
                }
            }
        }

        inst(POP_JUMP_IF_TRUE, (cond -- )) {
            if (Py_IsFalse(cond)) {
                _Py_DECREF_NO_DEALLOC(cond);
            }
            else if (Py_IsTrue(cond)) {
                _Py_DECREF_NO_DEALLOC(cond);
                JUMPBY(oparg);
            }
            else {
                int err = PyObject_IsTrue(cond);
                Py_DECREF(cond);
                if (err > 0) {
                    JUMPBY(oparg);
                }
                else {
                    ERROR_IF(err < 0, error);
                }
            }
        }

        inst(POP_JUMP_IF_NOT_NONE, (value -- )) {
            if (!Py_IsNone(value)) {
                Py_DECREF(value);
                JUMPBY(oparg);
            }
            else {
                _Py_DECREF_NO_DEALLOC(value);
            }
        }

        inst(POP_JUMP_IF_NONE, (value -- )) {
            if (Py_IsNone(value)) {
                _Py_DECREF_NO_DEALLOC(value);
                JUMPBY(oparg);
            }
            else {
                Py_DECREF(value);
            }
        }

        inst(JUMP_IF_FALSE_OR_POP, (cond -- cond if (jump))) {
            bool jump = false;
            int err;
            if (Py_IsTrue(cond)) {
                _Py_DECREF_NO_DEALLOC(cond);
            }
            else if (Py_IsFalse(cond)) {
                JUMPBY(oparg);
                jump = true;
            }
            else {
                err = PyObject_IsTrue(cond);
                if (err > 0) {
                    Py_DECREF(cond);
                }
                else if (err == 0) {
                    JUMPBY(oparg);
                    jump = true;
                }
                else {
                    goto error;
                }
            }
        }

        inst(JUMP_IF_TRUE_OR_POP, (cond -- cond if (jump))) {
            bool jump = false;
            int err;
            if (Py_IsFalse(cond)) {
                _Py_DECREF_NO_DEALLOC(cond);
            }
            else if (Py_IsTrue(cond)) {
                JUMPBY(oparg);
                jump = true;
            }
            else {
                err = PyObject_IsTrue(cond);
                if (err > 0) {
                    JUMPBY(oparg);
                    jump = true;
                }
                else if (err == 0) {
                    Py_DECREF(cond);
                }
                else {
                    goto error;
                }
            }
        }

        inst(JUMP_BACKWARD_NO_INTERRUPT, (--)) {
            /* This bytecode is used in the `yield from` or `await` loop.
             * If there is an interrupt, we want it handled in the innermost
             * generator or coroutine, so we deliberately do not check it here.
             * (see bpo-30039).
             */
            JUMPBY(-oparg);
        }

        inst(GET_LEN, (obj -- obj, len_o)) {
            // PUSH(len(TOS))
            Py_ssize_t len_i = PyObject_Length(obj);
            ERROR_IF(len_i < 0, error);
            len_o = PyLong_FromSsize_t(len_i);
            ERROR_IF(len_o == NULL, error);
        }

        inst(MATCH_CLASS, (subject, type, names -- attrs)) {
            // Pop TOS and TOS1. Set TOS to a tuple of attributes on success, or
            // None on failure.
            assert(PyTuple_CheckExact(names));
            attrs = match_class(tstate, subject, type, oparg, names);
            DECREF_INPUTS();
            if (attrs) {
                assert(PyTuple_CheckExact(attrs));  // Success!
            }
            else {
                ERROR_IF(_PyErr_Occurred(tstate), error);  // Error!
                attrs = Py_NewRef(Py_None);  // Failure!
            }
        }

        inst(MATCH_MAPPING, (subject -- subject, res)) {
            int match = Py_TYPE(subject)->tp_flags & Py_TPFLAGS_MAPPING;
            res = Py_NewRef(match ? Py_True : Py_False);
            PREDICT(POP_JUMP_IF_FALSE);
        }

        inst(MATCH_SEQUENCE, (subject -- subject, res)) {
            int match = Py_TYPE(subject)->tp_flags & Py_TPFLAGS_SEQUENCE;
            res = Py_NewRef(match ? Py_True : Py_False);
            PREDICT(POP_JUMP_IF_FALSE);
        }

        inst(MATCH_KEYS, (subject, keys -- subject, keys, values_or_none)) {
            // On successful match, PUSH(values). Otherwise, PUSH(None).
            values_or_none = match_keys(tstate, subject, keys);
            ERROR_IF(values_or_none == NULL, error);
        }

        inst(GET_ITER, (iterable -- iter)) {
            /* before: [obj]; after [getiter(obj)] */
            iter = PyObject_GetIter(iterable);
            DECREF_INPUTS();
            ERROR_IF(iter == NULL, error);
        }

        inst(GET_YIELD_FROM_ITER, (iterable -- iter)) {
            /* before: [obj]; after [getiter(obj)] */
            if (PyCoro_CheckExact(iterable)) {
                /* `iterable` is a coroutine */
                if (!(frame->f_code->co_flags & (CO_COROUTINE | CO_ITERABLE_COROUTINE))) {
                    /* and it is used in a 'yield from' expression of a
                       regular generator. */
                    _PyErr_SetString(tstate, PyExc_TypeError,
                                     "cannot 'yield from' a coroutine object "
                                     "in a non-coroutine generator");
                    goto error;
                }
                iter = iterable;
            }
            else if (PyGen_CheckExact(iterable)) {
                iter = iterable;
            }
            else {
                /* `iterable` is not a generator. */
                iter = PyObject_GetIter(iterable);
                if (iter == NULL) {
                    goto error;
                }
                Py_DECREF(iterable);
            }
            PREDICT(LOAD_CONST);
        }

        // Most members of this family are "secretly" super-instructions.
        // When the loop is exhausted, they jump, and the jump target is
        // always END_FOR, which pops two values off the stack.
        // This is optimized by skipping that instruction and combining
        // its effect (popping 'iter' instead of pushing 'next'.)

        family(for_iter, INLINE_CACHE_ENTRIES_FOR_ITER) = {
            FOR_ITER,
            FOR_ITER_LIST,
            FOR_ITER_TUPLE,
            FOR_ITER_RANGE,
            FOR_ITER_GEN,
        };

        inst(FOR_ITER, (unused/1, iter -- iter, next)) {
            #if ENABLE_SPECIALIZATION
            _PyForIterCache *cache = (_PyForIterCache *)next_instr;
            if (ADAPTIVE_COUNTER_IS_ZERO(cache->counter)) {
                next_instr--;
                _Py_Specialize_ForIter(iter, next_instr, oparg);
                DISPATCH_SAME_OPARG();
            }
            STAT_INC(FOR_ITER, deferred);
            DECREMENT_ADAPTIVE_COUNTER(cache->counter);
            #endif  /* ENABLE_SPECIALIZATION */
            /* before: [iter]; after: [iter, iter()] *or* [] (and jump over END_FOR.) */
            next = (*Py_TYPE(iter)->tp_iternext)(iter);
            if (next == NULL) {
                if (_PyErr_Occurred(tstate)) {
                    if (!_PyErr_ExceptionMatches(tstate, PyExc_StopIteration)) {
                        goto error;
                    }
                    monitor_raise(tstate, frame, next_instr-1);
                    _PyErr_Clear(tstate);
                }
                /* iterator ended normally */
                assert(_Py_OPCODE(next_instr[INLINE_CACHE_ENTRIES_FOR_ITER + oparg]) == END_FOR);
                Py_DECREF(iter);
                STACK_SHRINK(1);
                /* Jump forward oparg, then skip following END_FOR instruction */
                JUMPBY(INLINE_CACHE_ENTRIES_FOR_ITER + oparg + 1);
                DISPATCH();
            }
            // Common case: no jump, leave it to the code generator
        }

<<<<<<< HEAD
        // stack effect: ( -- __0)
        inst(INSTRUMENTED_FOR_ITER) {
            _Py_CODEUNIT *here = next_instr-1;
            _Py_CODEUNIT *target;
            PyObject *iter = TOP();
            PyObject *next = (*Py_TYPE(iter)->tp_iternext)(iter);
            if (next != NULL) {
                PUSH(next);
                target = next_instr + INLINE_CACHE_ENTRIES_FOR_ITER;
            }
            else {
                if (_PyErr_Occurred(tstate)) {
                    if (!_PyErr_ExceptionMatches(tstate, PyExc_StopIteration)) {
                        monitor_raise(tstate, frame, here);
                        goto error;
                    }
                    _PyErr_Clear(tstate);
                }
                /* iterator ended normally */
                assert(_Py_OPCODE(next_instr[INLINE_CACHE_ENTRIES_FOR_ITER + oparg]) == END_FOR);
                STACK_SHRINK(1);
                Py_DECREF(iter);
                /* Skip END_FOR */
                target = next_instr + INLINE_CACHE_ENTRIES_FOR_ITER + oparg + 1;
            }
            INSTRUMENTED_JUMP(here, target, PY_MONITORING_EVENT_BRANCH);
        }

        // stack effect: ( -- __0)
        inst(FOR_ITER_LIST) {
            _PyListIterObject *it = (_PyListIterObject *)TOP();
            DEOPT_IF(Py_TYPE(it) != &PyListIter_Type, FOR_ITER);
=======
        inst(FOR_ITER_LIST, (unused/1, iter -- iter, next)) {
            assert(cframe.use_tracing == 0);
            DEOPT_IF(Py_TYPE(iter) != &PyListIter_Type, FOR_ITER);
            _PyListIterObject *it = (_PyListIterObject *)iter;
>>>>>>> feec49c4
            STAT_INC(FOR_ITER, hit);
            PyListObject *seq = it->it_seq;
            if (seq) {
                if (it->it_index < PyList_GET_SIZE(seq)) {
                    next = Py_NewRef(PyList_GET_ITEM(seq, it->it_index++));
                    goto end_for_iter_list;  // End of this instruction
                }
                it->it_seq = NULL;
                Py_DECREF(seq);
            }
            Py_DECREF(iter);
            STACK_SHRINK(1);
            /* Jump forward oparg, then skip following END_FOR instruction */
            JUMPBY(INLINE_CACHE_ENTRIES_FOR_ITER + oparg + 1);
            DISPATCH();
        end_for_iter_list:
            // Common case: no jump, leave it to the code generator
        }

<<<<<<< HEAD
        // stack effect: ( -- __0)
        inst(FOR_ITER_TUPLE) {
            _PyTupleIterObject *it = (_PyTupleIterObject *)TOP();
=======
        inst(FOR_ITER_TUPLE, (unused/1, iter -- iter, next)) {
            assert(cframe.use_tracing == 0);
            _PyTupleIterObject *it = (_PyTupleIterObject *)iter;
>>>>>>> feec49c4
            DEOPT_IF(Py_TYPE(it) != &PyTupleIter_Type, FOR_ITER);
            STAT_INC(FOR_ITER, hit);
            PyTupleObject *seq = it->it_seq;
            if (seq) {
                if (it->it_index < PyTuple_GET_SIZE(seq)) {
                    next = Py_NewRef(PyTuple_GET_ITEM(seq, it->it_index++));
                    goto end_for_iter_tuple;  // End of this instruction
                }
                it->it_seq = NULL;
                Py_DECREF(seq);
            }
            Py_DECREF(iter);
            STACK_SHRINK(1);
            /* Jump forward oparg, then skip following END_FOR instruction */
            JUMPBY(INLINE_CACHE_ENTRIES_FOR_ITER + oparg + 1);
            DISPATCH();
        end_for_iter_tuple:
            // Common case: no jump, leave it to the code generator
        }

<<<<<<< HEAD
        // stack effect: ( -- __0)
        inst(FOR_ITER_RANGE) {
            _PyRangeIterObject *r = (_PyRangeIterObject *)TOP();
=======
        // This is slightly different, when the loop isn't terminated we
        // jump over the immediately following STORE_FAST instruction.
        inst(FOR_ITER_RANGE, (unused/1, iter -- iter, unused)) {
            assert(cframe.use_tracing == 0);
            _PyRangeIterObject *r = (_PyRangeIterObject *)iter;
>>>>>>> feec49c4
            DEOPT_IF(Py_TYPE(r) != &PyRangeIter_Type, FOR_ITER);
            STAT_INC(FOR_ITER, hit);
            _Py_CODEUNIT next = next_instr[INLINE_CACHE_ENTRIES_FOR_ITER];
            assert(_PyOpcode_Deopt[_Py_OPCODE(next)] == STORE_FAST);
            if (r->len <= 0) {
                STACK_SHRINK(1);
                Py_DECREF(r);
                // Jump over END_FOR instruction.
                JUMPBY(INLINE_CACHE_ENTRIES_FOR_ITER + oparg + 1);
            }
            else {
                long value = r->start;
                r->start = value + r->step;
                r->len--;
                if (_PyLong_AssignValue(&GETLOCAL(_Py_OPARG(next)), value) < 0) {
                    goto error;
                }
                // The STORE_FAST is already done.
                JUMPBY(INLINE_CACHE_ENTRIES_FOR_ITER + 1);
            }
            DISPATCH();
        }

<<<<<<< HEAD
        inst(FOR_ITER_GEN) {
            PyGenObject *gen = (PyGenObject *)TOP();
=======
        // This is *not* a super-instruction, unique in the family.
        inst(FOR_ITER_GEN, (unused/1, iter -- iter, unused)) {
            assert(cframe.use_tracing == 0);
            PyGenObject *gen = (PyGenObject *)iter;
>>>>>>> feec49c4
            DEOPT_IF(Py_TYPE(gen) != &PyGen_Type, FOR_ITER);
            DEOPT_IF(gen->gi_frame_state >= FRAME_EXECUTING, FOR_ITER);
            STAT_INC(FOR_ITER, hit);
            _PyInterpreterFrame *gen_frame = (_PyInterpreterFrame *)gen->gi_iframe;
            frame->yield_offset = oparg;
            _PyFrame_StackPush(gen_frame, Py_NewRef(Py_None));
            gen->gi_frame_state = FRAME_EXECUTING;
            gen->gi_exc_state.previous_item = tstate->exc_info;
            tstate->exc_info = &gen->gi_exc_state;
            JUMPBY(INLINE_CACHE_ENTRIES_FOR_ITER + oparg);
            assert(_Py_OPCODE(*next_instr) == END_FOR);
            DISPATCH_INLINED(gen_frame);
        }

        inst(BEFORE_ASYNC_WITH, (mgr -- exit, res)) {
            PyObject *enter = _PyObject_LookupSpecial(mgr, &_Py_ID(__aenter__));
            if (enter == NULL) {
                if (!_PyErr_Occurred(tstate)) {
                    _PyErr_Format(tstate, PyExc_TypeError,
                                  "'%.200s' object does not support the "
                                  "asynchronous context manager protocol",
                                  Py_TYPE(mgr)->tp_name);
                }
                goto error;
            }
            exit = _PyObject_LookupSpecial(mgr, &_Py_ID(__aexit__));
            if (exit == NULL) {
                if (!_PyErr_Occurred(tstate)) {
                    _PyErr_Format(tstate, PyExc_TypeError,
                                  "'%.200s' object does not support the "
                                  "asynchronous context manager protocol "
                                  "(missed __aexit__ method)",
                                  Py_TYPE(mgr)->tp_name);
                }
                Py_DECREF(enter);
                goto error;
            }
            DECREF_INPUTS();
            res = _PyObject_CallNoArgs(enter);
            Py_DECREF(enter);
            if (res == NULL) {
                Py_DECREF(exit);
                ERROR_IF(true, error);
            }
            PREDICT(GET_AWAITABLE);
        }

        inst(BEFORE_WITH, (mgr -- exit, res)) {
            /* pop the context manager, push its __exit__ and the
             * value returned from calling its __enter__
             */
            PyObject *enter = _PyObject_LookupSpecial(mgr, &_Py_ID(__enter__));
            if (enter == NULL) {
                if (!_PyErr_Occurred(tstate)) {
                    _PyErr_Format(tstate, PyExc_TypeError,
                                  "'%.200s' object does not support the "
                                  "context manager protocol",
                                  Py_TYPE(mgr)->tp_name);
                }
                goto error;
            }
            exit = _PyObject_LookupSpecial(mgr, &_Py_ID(__exit__));
            if (exit == NULL) {
                if (!_PyErr_Occurred(tstate)) {
                    _PyErr_Format(tstate, PyExc_TypeError,
                                  "'%.200s' object does not support the "
                                  "context manager protocol "
                                  "(missed __exit__ method)",
                                  Py_TYPE(mgr)->tp_name);
                }
                Py_DECREF(enter);
                goto error;
            }
            DECREF_INPUTS();
            res = _PyObject_CallNoArgs(enter);
            Py_DECREF(enter);
            if (res == NULL) {
                Py_DECREF(exit);
                ERROR_IF(true, error);
            }
        }

        inst(WITH_EXCEPT_START, (exit_func, lasti, unused, val -- exit_func, lasti, unused, val, res)) {
            /* At the top of the stack are 4 values:
               - val: TOP = exc_info()
               - unused: SECOND = previous exception
               - lasti: THIRD = lasti of exception in exc_info()
               - exit_func: FOURTH = the context.__exit__ bound method
               We call FOURTH(type(TOP), TOP, GetTraceback(TOP)).
               Then we push the __exit__ return value.
            */
            PyObject *exc, *tb;

            assert(val && PyExceptionInstance_Check(val));
            exc = PyExceptionInstance_Class(val);
            tb = PyException_GetTraceback(val);
            Py_XDECREF(tb);
            assert(PyLong_Check(lasti));
            (void)lasti; // Shut up compiler warning if asserts are off
            PyObject *stack[4] = {NULL, exc, val, tb};
            res = PyObject_Vectorcall(exit_func, stack + 1,
                    3 | PY_VECTORCALL_ARGUMENTS_OFFSET, NULL);
            ERROR_IF(res == NULL, error);
        }

        inst(PUSH_EXC_INFO, (new_exc -- prev_exc, new_exc)) {
            _PyErr_StackItem *exc_info = tstate->exc_info;
            if (exc_info->exc_value != NULL) {
                prev_exc = exc_info->exc_value;
            }
            else {
                prev_exc = Py_NewRef(Py_None);
            }
            assert(PyExceptionInstance_Check(new_exc));
            exc_info->exc_value = Py_NewRef(new_exc);
        }

        inst(LOAD_ATTR_METHOD_WITH_VALUES, (unused/1, type_version/2, keys_version/2, descr/4, self -- res2 if (oparg & 1), res)) {
            /* Cached method object */
<<<<<<< HEAD
            PyObject *self = TOP();
=======
            assert(cframe.use_tracing == 0);
>>>>>>> feec49c4
            PyTypeObject *self_cls = Py_TYPE(self);
            assert(type_version != 0);
            DEOPT_IF(self_cls->tp_version_tag != type_version, LOAD_ATTR);
            assert(self_cls->tp_flags & Py_TPFLAGS_MANAGED_DICT);
            PyDictOrValues dorv = *_PyObject_DictOrValuesPointer(self);
            DEOPT_IF(!_PyDictOrValues_IsValues(dorv), LOAD_ATTR);
            PyHeapTypeObject *self_heap_type = (PyHeapTypeObject *)self_cls;
            DEOPT_IF(self_heap_type->ht_cached_keys->dk_version !=
                     keys_version, LOAD_ATTR);
            STAT_INC(LOAD_ATTR, hit);
            assert(descr != NULL);
            res2 = Py_NewRef(descr);
            assert(_PyType_HasFeature(Py_TYPE(res2), Py_TPFLAGS_METHOD_DESCRIPTOR));
            res = self;
            assert(oparg & 1);
        }

<<<<<<< HEAD
        // error: LOAD_ATTR has irregular stack effect
        inst(LOAD_ATTR_METHOD_NO_DICT) {
            PyObject *self = TOP();
=======
        inst(LOAD_ATTR_METHOD_NO_DICT, (unused/1, type_version/2, unused/2, descr/4, self -- res2 if (oparg & 1), res)) {
            assert(cframe.use_tracing == 0);
>>>>>>> feec49c4
            PyTypeObject *self_cls = Py_TYPE(self);
            DEOPT_IF(self_cls->tp_version_tag != type_version, LOAD_ATTR);
            assert(self_cls->tp_dictoffset == 0);
            STAT_INC(LOAD_ATTR, hit);
            assert(descr != NULL);
            assert(_PyType_HasFeature(Py_TYPE(descr), Py_TPFLAGS_METHOD_DESCRIPTOR));
            res2 = Py_NewRef(descr);
            res = self;
            assert(oparg & 1);
        }

<<<<<<< HEAD
        // error: LOAD_ATTR has irregular stack effect
        inst(LOAD_ATTR_METHOD_LAZY_DICT) {
            PyObject *self = TOP();
=======
        inst(LOAD_ATTR_METHOD_LAZY_DICT, (unused/1, type_version/2, unused/2, descr/4, self -- res2 if (oparg & 1), res)) {
            assert(cframe.use_tracing == 0);
>>>>>>> feec49c4
            PyTypeObject *self_cls = Py_TYPE(self);
            DEOPT_IF(self_cls->tp_version_tag != type_version, LOAD_ATTR);
            Py_ssize_t dictoffset = self_cls->tp_dictoffset;
            assert(dictoffset > 0);
            PyObject *dict = *(PyObject **)((char *)self + dictoffset);
            /* This object has a __dict__, just not yet created */
            DEOPT_IF(dict != NULL, LOAD_ATTR);
            STAT_INC(LOAD_ATTR, hit);
            assert(descr != NULL);
            assert(_PyType_HasFeature(Py_TYPE(descr), Py_TPFLAGS_METHOD_DESCRIPTOR));
            res2 = Py_NewRef(descr);
            res = self;
            assert(oparg & 1);
        }

        // stack effect: (__0, __array[oparg] -- )
        inst(CALL_BOUND_METHOD_EXACT_ARGS) {
            DEOPT_IF(is_method(stack_pointer, oparg), CALL);
            PyObject *function = PEEK(oparg + 1);
            DEOPT_IF(Py_TYPE(function) != &PyMethod_Type, CALL);
            STAT_INC(CALL, hit);
            PyObject *self = ((PyMethodObject *)function)->im_self;
            PEEK(oparg + 1) = Py_NewRef(self);
            PyObject *meth = ((PyMethodObject *)function)->im_func;
            PEEK(oparg + 2) = Py_NewRef(meth);
            Py_DECREF(function);
            GO_TO_INSTRUCTION(CALL_PY_EXACT_ARGS);
        }

        inst(KW_NAMES, (--)) {
            assert(kwnames == NULL);
            assert(oparg < PyTuple_GET_SIZE(consts));
            kwnames = GETITEM(consts, oparg);
        }

        inst(INSTRUMENTED_CALL, ( -- )) {
            int is_meth = is_method(stack_pointer, oparg);
            int total_args = oparg + is_meth;
            PyObject *function = PEEK(total_args + 1);
            PyObject *arg = total_args == 0 ? Py_None : PEEK(total_args);
            int err = _Py_call_instrumentation_2args(
                    tstate, PY_MONITORING_EVENT_CALL,
                    frame, next_instr-1, function, arg);
            ERROR_IF(err, error);
            _PyCallCache *cache = (_PyCallCache *)next_instr;
            INCREMENT_ADAPTIVE_COUNTER(cache->counter);
            GO_TO_INSTRUCTION(CALL);
        }

        // stack effect: (__0, __array[oparg] -- )
        inst(CALL) {
            #if ENABLE_SPECIALIZATION
            _PyCallCache *cache = (_PyCallCache *)next_instr;
            if (ADAPTIVE_COUNTER_IS_ZERO(cache->counter)) {
                int is_meth = is_method(stack_pointer, oparg);
                int nargs = oparg + is_meth;
                PyObject *callable = PEEK(nargs + 1);
                next_instr--;
                _Py_Specialize_Call(callable, next_instr, nargs, kwnames);
                DISPATCH_SAME_OPARG();
            }
            STAT_INC(CALL, deferred);
            DECREMENT_ADAPTIVE_COUNTER(cache->counter);
            #endif  /* ENABLE_SPECIALIZATION */
            int total_args, is_meth;
            is_meth = is_method(stack_pointer, oparg);
            PyObject *function = PEEK(oparg + 1);
            if (!is_meth && Py_TYPE(function) == &PyMethod_Type) {
                PyObject *self = ((PyMethodObject *)function)->im_self;
                PEEK(oparg+1) = Py_NewRef(self);
                PyObject *meth = ((PyMethodObject *)function)->im_func;
                PEEK(oparg+2) = Py_NewRef(meth);
                Py_DECREF(function);
                is_meth = 1;
            }
            total_args = oparg + is_meth;
            function = PEEK(total_args + 1);
            int positional_args = total_args - KWNAMES_LEN();
            // Check if the call can be inlined or not
            if (Py_TYPE(function) == &PyFunction_Type &&
                tstate->interp->eval_frame == NULL &&
                ((PyFunctionObject *)function)->vectorcall == _PyFunction_Vectorcall)
            {
                int code_flags = ((PyCodeObject*)PyFunction_GET_CODE(function))->co_flags;
                PyObject *locals = code_flags & CO_OPTIMIZED ? NULL : Py_NewRef(PyFunction_GET_GLOBALS(function));
                STACK_SHRINK(total_args);
                _PyInterpreterFrame *new_frame = _PyEvalFramePushAndInit(
                    tstate, (PyFunctionObject *)function, locals,
                    stack_pointer, positional_args, kwnames
                );
                kwnames = NULL;
                STACK_SHRINK(2-is_meth);
                // The frame has stolen all the arguments from the stack,
                // so there is no need to clean them up.
                if (new_frame == NULL) {
                    goto error;
                }
                JUMPBY(INLINE_CACHE_ENTRIES_CALL);
                DISPATCH_INLINED(new_frame);
            }
            /* Callable is not a normal Python function */
            PyObject *res = PyObject_Vectorcall(
                function, stack_pointer-total_args,
                positional_args | PY_VECTORCALL_ARGUMENTS_OFFSET,
                kwnames);
            if (opcode == INSTRUMENTED_CALL) {
                PyObject *arg = total_args == 0 ? Py_None : PEEK(total_args);
                if (res == NULL) {
                    _Py_call_instrumentation_exc2(
                        tstate, PY_MONITORING_EVENT_C_RAISE,
                        frame, next_instr-1, function, arg);
                }
                else {
                    int err = _Py_call_instrumentation_2args(
                        tstate, PY_MONITORING_EVENT_C_RETURN,
                        frame, next_instr-1, function, arg);
                    if (err < 0) {
                        Py_CLEAR(res);
                    }
                }
            }
            kwnames = NULL;
            assert((res != NULL) ^ (_PyErr_Occurred(tstate) != NULL));
            Py_DECREF(function);
            /* Clear the stack */
            STACK_SHRINK(total_args);
            for (int i = 0; i < total_args; i++) {
                Py_DECREF(stack_pointer[i]);
            }
            STACK_SHRINK(2-is_meth);
            PUSH(res);
            if (res == NULL) {
                goto error;
            }
            JUMPBY(INLINE_CACHE_ENTRIES_CALL);
            CHECK_EVAL_BREAKER();
        }

        // stack effect: (__0, __array[oparg] -- )
        inst(CALL_PY_EXACT_ARGS) {
            assert(kwnames == NULL);
            DEOPT_IF(tstate->interp->eval_frame, CALL);
            _PyCallCache *cache = (_PyCallCache *)next_instr;
            int is_meth = is_method(stack_pointer, oparg);
            int argcount = oparg + is_meth;
            PyObject *callable = PEEK(argcount + 1);
            DEOPT_IF(!PyFunction_Check(callable), CALL);
            PyFunctionObject *func = (PyFunctionObject *)callable;
            DEOPT_IF(func->func_version != read_u32(cache->func_version), CALL);
            PyCodeObject *code = (PyCodeObject *)func->func_code;
            DEOPT_IF(code->co_argcount != argcount, CALL);
            DEOPT_IF(!_PyThreadState_HasStackSpace(tstate, code->co_framesize), CALL);
            STAT_INC(CALL, hit);
            _PyInterpreterFrame *new_frame = _PyFrame_PushUnchecked(tstate, func, argcount);
            STACK_SHRINK(argcount);
            for (int i = 0; i < argcount; i++) {
                new_frame->localsplus[i] = stack_pointer[i];
            }
            STACK_SHRINK(2-is_meth);
            JUMPBY(INLINE_CACHE_ENTRIES_CALL);
            DISPATCH_INLINED(new_frame);
        }

        // stack effect: (__0, __array[oparg] -- )
        inst(CALL_PY_WITH_DEFAULTS) {
            assert(kwnames == NULL);
            DEOPT_IF(tstate->interp->eval_frame, CALL);
            _PyCallCache *cache = (_PyCallCache *)next_instr;
            int is_meth = is_method(stack_pointer, oparg);
            int argcount = oparg + is_meth;
            PyObject *callable = PEEK(argcount + 1);
            DEOPT_IF(!PyFunction_Check(callable), CALL);
            PyFunctionObject *func = (PyFunctionObject *)callable;
            DEOPT_IF(func->func_version != read_u32(cache->func_version), CALL);
            PyCodeObject *code = (PyCodeObject *)func->func_code;
            DEOPT_IF(argcount > code->co_argcount, CALL);
            int minargs = cache->min_args;
            DEOPT_IF(argcount < minargs, CALL);
            DEOPT_IF(!_PyThreadState_HasStackSpace(tstate, code->co_framesize), CALL);
            STAT_INC(CALL, hit);
            _PyInterpreterFrame *new_frame = _PyFrame_PushUnchecked(tstate, func, code->co_argcount);
            STACK_SHRINK(argcount);
            for (int i = 0; i < argcount; i++) {
                new_frame->localsplus[i] = stack_pointer[i];
            }
            for (int i = argcount; i < code->co_argcount; i++) {
                PyObject *def = PyTuple_GET_ITEM(func->func_defaults,
                                                 i - minargs);
                new_frame->localsplus[i] = Py_NewRef(def);
            }
            STACK_SHRINK(2-is_meth);
            JUMPBY(INLINE_CACHE_ENTRIES_CALL);
            DISPATCH_INLINED(new_frame);
        }

        // stack effect: (__0, __array[oparg] -- )
        inst(CALL_NO_KW_TYPE_1) {
            assert(kwnames == NULL);
            assert(oparg == 1);
            DEOPT_IF(is_method(stack_pointer, 1), CALL);
            PyObject *obj = TOP();
            PyObject *callable = SECOND();
            DEOPT_IF(callable != (PyObject *)&PyType_Type, CALL);
            STAT_INC(CALL, hit);
            JUMPBY(INLINE_CACHE_ENTRIES_CALL);
            PyObject *res = Py_NewRef(Py_TYPE(obj));
            Py_DECREF(callable);
            Py_DECREF(obj);
            STACK_SHRINK(2);
            SET_TOP(res);
        }

        // stack effect: (__0, __array[oparg] -- )
        inst(CALL_NO_KW_STR_1) {
            assert(kwnames == NULL);
            assert(oparg == 1);
            DEOPT_IF(is_method(stack_pointer, 1), CALL);
            PyObject *callable = PEEK(2);
            DEOPT_IF(callable != (PyObject *)&PyUnicode_Type, CALL);
            STAT_INC(CALL, hit);
            PyObject *arg = TOP();
            PyObject *res = PyObject_Str(arg);
            Py_DECREF(arg);
            Py_DECREF(&PyUnicode_Type);
            STACK_SHRINK(2);
            SET_TOP(res);
            if (res == NULL) {
                goto error;
            }
            JUMPBY(INLINE_CACHE_ENTRIES_CALL);
            CHECK_EVAL_BREAKER();
        }

        // stack effect: (__0, __array[oparg] -- )
        inst(CALL_NO_KW_TUPLE_1) {
            assert(kwnames == NULL);
            assert(oparg == 1);
            DEOPT_IF(is_method(stack_pointer, 1), CALL);
            PyObject *callable = PEEK(2);
            DEOPT_IF(callable != (PyObject *)&PyTuple_Type, CALL);
            STAT_INC(CALL, hit);
            PyObject *arg = TOP();
            PyObject *res = PySequence_Tuple(arg);
            Py_DECREF(arg);
            Py_DECREF(&PyTuple_Type);
            STACK_SHRINK(2);
            SET_TOP(res);
            if (res == NULL) {
                goto error;
            }
            JUMPBY(INLINE_CACHE_ENTRIES_CALL);
            CHECK_EVAL_BREAKER();
        }

        // stack effect: (__0, __array[oparg] -- )
        inst(CALL_BUILTIN_CLASS) {
            int is_meth = is_method(stack_pointer, oparg);
            int total_args = oparg + is_meth;
            int kwnames_len = KWNAMES_LEN();
            PyObject *callable = PEEK(total_args + 1);
            DEOPT_IF(!PyType_Check(callable), CALL);
            PyTypeObject *tp = (PyTypeObject *)callable;
            DEOPT_IF(tp->tp_vectorcall == NULL, CALL);
            STAT_INC(CALL, hit);
            STACK_SHRINK(total_args);
            PyObject *res = tp->tp_vectorcall((PyObject *)tp, stack_pointer,
                                              total_args-kwnames_len, kwnames);
            kwnames = NULL;
            /* Free the arguments. */
            for (int i = 0; i < total_args; i++) {
                Py_DECREF(stack_pointer[i]);
            }
            Py_DECREF(tp);
            STACK_SHRINK(1-is_meth);
            SET_TOP(res);
            if (res == NULL) {
                goto error;
            }
            JUMPBY(INLINE_CACHE_ENTRIES_CALL);
            CHECK_EVAL_BREAKER();
        }

        // stack effect: (__0, __array[oparg] -- )
        inst(CALL_NO_KW_BUILTIN_O) {
            /* Builtin METH_O functions */
            assert(kwnames == NULL);
            int is_meth = is_method(stack_pointer, oparg);
            int total_args = oparg + is_meth;
            DEOPT_IF(total_args != 1, CALL);
            PyObject *callable = PEEK(total_args + 1);
            DEOPT_IF(!PyCFunction_CheckExact(callable), CALL);
            DEOPT_IF(PyCFunction_GET_FLAGS(callable) != METH_O, CALL);
            STAT_INC(CALL, hit);
            PyCFunction cfunc = PyCFunction_GET_FUNCTION(callable);
            // This is slower but CPython promises to check all non-vectorcall
            // function calls.
            if (_Py_EnterRecursiveCallTstate(tstate, " while calling a Python object")) {
                goto error;
            }
            PyObject *arg = TOP();
            PyObject *res = _PyCFunction_TrampolineCall(cfunc, PyCFunction_GET_SELF(callable), arg);
            _Py_LeaveRecursiveCallTstate(tstate);
            assert((res != NULL) ^ (_PyErr_Occurred(tstate) != NULL));

            Py_DECREF(arg);
            Py_DECREF(callable);
            STACK_SHRINK(2-is_meth);
            SET_TOP(res);
            if (res == NULL) {
                goto error;
            }
            JUMPBY(INLINE_CACHE_ENTRIES_CALL);
            CHECK_EVAL_BREAKER();
        }

        // stack effect: (__0, __array[oparg] -- )
        inst(CALL_NO_KW_BUILTIN_FAST) {
            /* Builtin METH_FASTCALL functions, without keywords */
            assert(kwnames == NULL);
            int is_meth = is_method(stack_pointer, oparg);
            int total_args = oparg + is_meth;
            PyObject *callable = PEEK(total_args + 1);
            DEOPT_IF(!PyCFunction_CheckExact(callable), CALL);
            DEOPT_IF(PyCFunction_GET_FLAGS(callable) != METH_FASTCALL,
                CALL);
            STAT_INC(CALL, hit);
            PyCFunction cfunc = PyCFunction_GET_FUNCTION(callable);
            STACK_SHRINK(total_args);
            /* res = func(self, args, nargs) */
            PyObject *res = ((_PyCFunctionFast)(void(*)(void))cfunc)(
                PyCFunction_GET_SELF(callable),
                stack_pointer,
                total_args);
            assert((res != NULL) ^ (_PyErr_Occurred(tstate) != NULL));

            /* Free the arguments. */
            for (int i = 0; i < total_args; i++) {
                Py_DECREF(stack_pointer[i]);
            }
            STACK_SHRINK(2-is_meth);
            PUSH(res);
            Py_DECREF(callable);
            if (res == NULL) {
                /* Not deopting because this doesn't mean our optimization was
                   wrong. `res` can be NULL for valid reasons. Eg. getattr(x,
                   'invalid'). In those cases an exception is set, so we must
                   handle it.
                */
                goto error;
            }
            JUMPBY(INLINE_CACHE_ENTRIES_CALL);
            CHECK_EVAL_BREAKER();
        }

        // stack effect: (__0, __array[oparg] -- )
        inst(CALL_BUILTIN_FAST_WITH_KEYWORDS) {
            /* Builtin METH_FASTCALL | METH_KEYWORDS functions */
            int is_meth = is_method(stack_pointer, oparg);
            int total_args = oparg + is_meth;
            PyObject *callable = PEEK(total_args + 1);
            DEOPT_IF(!PyCFunction_CheckExact(callable), CALL);
            DEOPT_IF(PyCFunction_GET_FLAGS(callable) !=
                (METH_FASTCALL | METH_KEYWORDS), CALL);
            STAT_INC(CALL, hit);
            STACK_SHRINK(total_args);
            /* res = func(self, args, nargs, kwnames) */
            _PyCFunctionFastWithKeywords cfunc =
                (_PyCFunctionFastWithKeywords)(void(*)(void))
                PyCFunction_GET_FUNCTION(callable);
            PyObject *res = cfunc(
                PyCFunction_GET_SELF(callable),
                stack_pointer,
                total_args - KWNAMES_LEN(),
                kwnames
            );
            assert((res != NULL) ^ (_PyErr_Occurred(tstate) != NULL));
            kwnames = NULL;

            /* Free the arguments. */
            for (int i = 0; i < total_args; i++) {
                Py_DECREF(stack_pointer[i]);
            }
            STACK_SHRINK(2-is_meth);
            PUSH(res);
            Py_DECREF(callable);
            if (res == NULL) {
                goto error;
            }
            JUMPBY(INLINE_CACHE_ENTRIES_CALL);
            CHECK_EVAL_BREAKER();
        }

        // stack effect: (__0, __array[oparg] -- )
        inst(CALL_NO_KW_LEN) {
            assert(kwnames == NULL);
            /* len(o) */
            int is_meth = is_method(stack_pointer, oparg);
            int total_args = oparg + is_meth;
            DEOPT_IF(total_args != 1, CALL);
            PyObject *callable = PEEK(total_args + 1);
            PyInterpreterState *interp = _PyInterpreterState_GET();
            DEOPT_IF(callable != interp->callable_cache.len, CALL);
            STAT_INC(CALL, hit);
            PyObject *arg = TOP();
            Py_ssize_t len_i = PyObject_Length(arg);
            if (len_i < 0) {
                goto error;
            }
            PyObject *res = PyLong_FromSsize_t(len_i);
            assert((res != NULL) ^ (_PyErr_Occurred(tstate) != NULL));

            STACK_SHRINK(2-is_meth);
            SET_TOP(res);
            Py_DECREF(callable);
            Py_DECREF(arg);
            if (res == NULL) {
                goto error;
            }
            JUMPBY(INLINE_CACHE_ENTRIES_CALL);
        }

        // stack effect: (__0, __array[oparg] -- )
        inst(CALL_NO_KW_ISINSTANCE) {
            assert(kwnames == NULL);
            /* isinstance(o, o2) */
            int is_meth = is_method(stack_pointer, oparg);
            int total_args = oparg + is_meth;
            PyObject *callable = PEEK(total_args + 1);
            DEOPT_IF(total_args != 2, CALL);
            PyInterpreterState *interp = _PyInterpreterState_GET();
            DEOPT_IF(callable != interp->callable_cache.isinstance, CALL);
            STAT_INC(CALL, hit);
            PyObject *cls = POP();
            PyObject *inst = TOP();
            int retval = PyObject_IsInstance(inst, cls);
            if (retval < 0) {
                Py_DECREF(cls);
                goto error;
            }
            PyObject *res = PyBool_FromLong(retval);
            assert((res != NULL) ^ (_PyErr_Occurred(tstate) != NULL));

            STACK_SHRINK(2-is_meth);
            SET_TOP(res);
            Py_DECREF(inst);
            Py_DECREF(cls);
            Py_DECREF(callable);
            if (res == NULL) {
                goto error;
            }
            JUMPBY(INLINE_CACHE_ENTRIES_CALL);
        }

        // stack effect: (__0, __array[oparg] -- )
        inst(CALL_NO_KW_LIST_APPEND) {
            assert(kwnames == NULL);
            assert(oparg == 1);
            PyObject *callable = PEEK(3);
            PyInterpreterState *interp = _PyInterpreterState_GET();
            DEOPT_IF(callable != interp->callable_cache.list_append, CALL);
            PyObject *list = SECOND();
            DEOPT_IF(!PyList_Check(list), CALL);
            STAT_INC(CALL, hit);
            PyObject *arg = POP();
            if (_PyList_AppendTakeRef((PyListObject *)list, arg) < 0) {
                goto error;
            }
            STACK_SHRINK(2);
            Py_DECREF(list);
            Py_DECREF(callable);
            // CALL + POP_TOP
            JUMPBY(INLINE_CACHE_ENTRIES_CALL + 1);
            assert(_Py_OPCODE(next_instr[-1]) == POP_TOP);
        }

        // stack effect: (__0, __array[oparg] -- )
        inst(CALL_NO_KW_METHOD_DESCRIPTOR_O) {
            assert(kwnames == NULL);
            int is_meth = is_method(stack_pointer, oparg);
            int total_args = oparg + is_meth;
            PyMethodDescrObject *callable =
                (PyMethodDescrObject *)PEEK(total_args + 1);
            DEOPT_IF(total_args != 2, CALL);
            DEOPT_IF(!Py_IS_TYPE(callable, &PyMethodDescr_Type), CALL);
            PyMethodDef *meth = callable->d_method;
            DEOPT_IF(meth->ml_flags != METH_O, CALL);
            PyObject *arg = TOP();
            PyObject *self = SECOND();
            DEOPT_IF(!Py_IS_TYPE(self, callable->d_common.d_type), CALL);
            STAT_INC(CALL, hit);
            PyCFunction cfunc = meth->ml_meth;
            // This is slower but CPython promises to check all non-vectorcall
            // function calls.
            if (_Py_EnterRecursiveCallTstate(tstate, " while calling a Python object")) {
                goto error;
            }
            PyObject *res = _PyCFunction_TrampolineCall(cfunc, self, arg);
            _Py_LeaveRecursiveCallTstate(tstate);
            assert((res != NULL) ^ (_PyErr_Occurred(tstate) != NULL));
            Py_DECREF(self);
            Py_DECREF(arg);
            STACK_SHRINK(oparg + 1);
            SET_TOP(res);
            Py_DECREF(callable);
            if (res == NULL) {
                goto error;
            }
            JUMPBY(INLINE_CACHE_ENTRIES_CALL);
            CHECK_EVAL_BREAKER();
        }

        // stack effect: (__0, __array[oparg] -- )
        inst(CALL_METHOD_DESCRIPTOR_FAST_WITH_KEYWORDS) {
            int is_meth = is_method(stack_pointer, oparg);
            int total_args = oparg + is_meth;
            PyMethodDescrObject *callable =
                (PyMethodDescrObject *)PEEK(total_args + 1);
            DEOPT_IF(!Py_IS_TYPE(callable, &PyMethodDescr_Type), CALL);
            PyMethodDef *meth = callable->d_method;
            DEOPT_IF(meth->ml_flags != (METH_FASTCALL|METH_KEYWORDS), CALL);
            PyTypeObject *d_type = callable->d_common.d_type;
            PyObject *self = PEEK(total_args);
            DEOPT_IF(!Py_IS_TYPE(self, d_type), CALL);
            STAT_INC(CALL, hit);
            int nargs = total_args-1;
            STACK_SHRINK(nargs);
            _PyCFunctionFastWithKeywords cfunc =
                (_PyCFunctionFastWithKeywords)(void(*)(void))meth->ml_meth;
            PyObject *res = cfunc(self, stack_pointer, nargs - KWNAMES_LEN(),
                                  kwnames);
            assert((res != NULL) ^ (_PyErr_Occurred(tstate) != NULL));
            kwnames = NULL;

            /* Free the arguments. */
            for (int i = 0; i < nargs; i++) {
                Py_DECREF(stack_pointer[i]);
            }
            Py_DECREF(self);
            STACK_SHRINK(2-is_meth);
            SET_TOP(res);
            Py_DECREF(callable);
            if (res == NULL) {
                goto error;
            }
            JUMPBY(INLINE_CACHE_ENTRIES_CALL);
            CHECK_EVAL_BREAKER();
        }

        // stack effect: (__0, __array[oparg] -- )
        inst(CALL_NO_KW_METHOD_DESCRIPTOR_NOARGS) {
            assert(kwnames == NULL);
            assert(oparg == 0 || oparg == 1);
            int is_meth = is_method(stack_pointer, oparg);
            int total_args = oparg + is_meth;
            DEOPT_IF(total_args != 1, CALL);
            PyMethodDescrObject *callable = (PyMethodDescrObject *)SECOND();
            DEOPT_IF(!Py_IS_TYPE(callable, &PyMethodDescr_Type), CALL);
            PyMethodDef *meth = callable->d_method;
            PyObject *self = TOP();
            DEOPT_IF(!Py_IS_TYPE(self, callable->d_common.d_type), CALL);
            DEOPT_IF(meth->ml_flags != METH_NOARGS, CALL);
            STAT_INC(CALL, hit);
            PyCFunction cfunc = meth->ml_meth;
            // This is slower but CPython promises to check all non-vectorcall
            // function calls.
            if (_Py_EnterRecursiveCallTstate(tstate, " while calling a Python object")) {
                goto error;
            }
            PyObject *res = _PyCFunction_TrampolineCall(cfunc, self, NULL);
            _Py_LeaveRecursiveCallTstate(tstate);
            assert((res != NULL) ^ (_PyErr_Occurred(tstate) != NULL));
            Py_DECREF(self);
            STACK_SHRINK(oparg + 1);
            SET_TOP(res);
            Py_DECREF(callable);
            if (res == NULL) {
                goto error;
            }
            JUMPBY(INLINE_CACHE_ENTRIES_CALL);
            CHECK_EVAL_BREAKER();
        }

        // stack effect: (__0, __array[oparg] -- )
        inst(CALL_NO_KW_METHOD_DESCRIPTOR_FAST) {
            assert(kwnames == NULL);
            int is_meth = is_method(stack_pointer, oparg);
            int total_args = oparg + is_meth;
            PyMethodDescrObject *callable =
                (PyMethodDescrObject *)PEEK(total_args + 1);
            /* Builtin METH_FASTCALL methods, without keywords */
            DEOPT_IF(!Py_IS_TYPE(callable, &PyMethodDescr_Type), CALL);
            PyMethodDef *meth = callable->d_method;
            DEOPT_IF(meth->ml_flags != METH_FASTCALL, CALL);
            PyObject *self = PEEK(total_args);
            DEOPT_IF(!Py_IS_TYPE(self, callable->d_common.d_type), CALL);
            STAT_INC(CALL, hit);
            _PyCFunctionFast cfunc =
                (_PyCFunctionFast)(void(*)(void))meth->ml_meth;
            int nargs = total_args-1;
            STACK_SHRINK(nargs);
            PyObject *res = cfunc(self, stack_pointer, nargs);
            assert((res != NULL) ^ (_PyErr_Occurred(tstate) != NULL));
            /* Clear the stack of the arguments. */
            for (int i = 0; i < nargs; i++) {
                Py_DECREF(stack_pointer[i]);
            }
            Py_DECREF(self);
            STACK_SHRINK(2-is_meth);
            SET_TOP(res);
            Py_DECREF(callable);
            if (res == NULL) {
                goto error;
            }
            JUMPBY(INLINE_CACHE_ENTRIES_CALL);
            CHECK_EVAL_BREAKER();
        }

<<<<<<< HEAD
        inst(INSTRUMENTED_CALL_FUNCTION_EX) {
            GO_TO_INSTRUCTION(CALL_FUNCTION_EX);
        }

        // error: CALL_FUNCTION_EX has irregular stack effect
        inst(CALL_FUNCTION_EX) {
            PyObject *func, *callargs, *kwargs = NULL, *result;
            if (oparg & 0x01) {
                kwargs = POP();
=======
        inst(CALL_FUNCTION_EX, (unused, func, callargs, kwargs if (oparg & 1) -- result)) {
            if (oparg & 1) {
>>>>>>> feec49c4
                // DICT_MERGE is called before this opcode if there are kwargs.
                // It converts all dict subtypes in kwargs into regular dicts.
                assert(PyDict_CheckExact(kwargs));
            }
            if (!PyTuple_CheckExact(callargs)) {
                if (check_args_iterable(tstate, func, callargs) < 0) {
                    goto error;
                }
                PyObject *tuple = PySequence_Tuple(callargs);
                if (tuple == NULL) {
                    goto error;
                }
                Py_SETREF(callargs, tuple);
            }
            assert(PyTuple_CheckExact(callargs));
            EVAL_CALL_STAT_INC_IF_FUNCTION(EVAL_CALL_FUNCTION_EX, func);
            if (opcode == INSTRUMENTED_CALL_FUNCTION_EX &&
                !PyFunction_Check(func) && !PyMethod_Check(func)
            ) {
                PyObject *arg = PyTuple_GET_SIZE(callargs) > 0 ?
                    PyTuple_GET_ITEM(callargs, 0) : Py_None;
                int err = _Py_call_instrumentation_2args(
                    tstate, PY_MONITORING_EVENT_CALL,
                    frame, next_instr-1, func, arg);
                ERROR_IF(err, error);
                result = PyObject_Call(func, callargs, kwargs);
                if (result == NULL) {
                    _Py_call_instrumentation_exc2(
                        tstate, PY_MONITORING_EVENT_C_RAISE,
                        frame, next_instr-1, func, arg);
                }
                else {
                    int err = _Py_call_instrumentation_2args(
                        tstate, PY_MONITORING_EVENT_C_RETURN,
                        frame, next_instr-1, func, arg);
                    if (err < 0) {
                        Py_CLEAR(result);
                    }
                }
            }
            else {
                result = PyObject_Call(func, callargs, kwargs);
            }
            Py_DECREF(func);
            Py_DECREF(callargs);
            Py_XDECREF(kwargs);

            assert(PEEK(3 + (oparg & 1)) == NULL);
            ERROR_IF(result == NULL, error);
            CHECK_EVAL_BREAKER();
        }

        inst(MAKE_FUNCTION, (defaults    if (oparg & 0x01),
                             kwdefaults  if (oparg & 0x02),
                             annotations if (oparg & 0x04),
                             closure     if (oparg & 0x08),
                             codeobj -- func)) {

            PyFunctionObject *func_obj = (PyFunctionObject *)
                PyFunction_New(codeobj, GLOBALS());

            Py_DECREF(codeobj);
            if (func_obj == NULL) {
                goto error;
            }

            if (oparg & 0x08) {
                assert(PyTuple_CheckExact(closure));
                func_obj->func_closure = closure;
            }
            if (oparg & 0x04) {
                assert(PyTuple_CheckExact(annotations));
                func_obj->func_annotations = annotations;
            }
            if (oparg & 0x02) {
                assert(PyDict_CheckExact(kwdefaults));
                func_obj->func_kwdefaults = kwdefaults;
            }
            if (oparg & 0x01) {
                assert(PyTuple_CheckExact(defaults));
                func_obj->func_defaults = defaults;
            }

            func_obj->func_version = ((PyCodeObject *)codeobj)->co_version;
            func = (PyObject *)func_obj;
        }

        inst(RETURN_GENERATOR, (--)) {
            assert(PyFunction_Check(frame->f_funcobj));
            PyFunctionObject *func = (PyFunctionObject *)frame->f_funcobj;
            PyGenObject *gen = (PyGenObject *)_Py_MakeCoro(func);
            if (gen == NULL) {
                goto error;
            }
            assert(EMPTY());
            _PyFrame_SetStackPointer(frame, stack_pointer);
            _PyInterpreterFrame *gen_frame = (_PyInterpreterFrame *)gen->gi_iframe;
            _PyFrame_Copy(frame, gen_frame);
            assert(frame->frame_obj == NULL);
            gen->gi_frame_state = FRAME_CREATED;
            gen_frame->owner = FRAME_OWNED_BY_GENERATOR;
            _Py_LeaveRecursiveCallPy(tstate);
            assert(frame != &entry_frame);
            _PyInterpreterFrame *prev = frame->previous;
            _PyThreadState_PopFrame(tstate, frame);
            frame = cframe.current_frame = prev;
            _PyFrame_StackPush(frame, (PyObject *)gen);
            goto resume_frame;
        }

        inst(BUILD_SLICE, (start, stop, step if (oparg == 3) -- slice)) {
            slice = PySlice_New(start, stop, step);
            Py_DECREF(start);
            Py_DECREF(stop);
            Py_XDECREF(step);
            ERROR_IF(slice == NULL, error);
        }

        inst(FORMAT_VALUE, (value, fmt_spec if ((oparg & FVS_MASK) == FVS_HAVE_SPEC) -- result)) {
            /* Handles f-string value formatting. */
            PyObject *(*conv_fn)(PyObject *);
            int which_conversion = oparg & FVC_MASK;

            /* See if any conversion is specified. */
            switch (which_conversion) {
            case FVC_NONE:  conv_fn = NULL;           break;
            case FVC_STR:   conv_fn = PyObject_Str;   break;
            case FVC_REPR:  conv_fn = PyObject_Repr;  break;
            case FVC_ASCII: conv_fn = PyObject_ASCII; break;
            default:
                _PyErr_Format(tstate, PyExc_SystemError,
                              "unexpected conversion flag %d",
                              which_conversion);
                goto error;
            }

            /* If there's a conversion function, call it and replace
               value with that result. Otherwise, just use value,
               without conversion. */
            if (conv_fn != NULL) {
                result = conv_fn(value);
                Py_DECREF(value);
                if (result == NULL) {
                    Py_XDECREF(fmt_spec);
                    ERROR_IF(true, error);
                }
                value = result;
            }

            /* If value is a unicode object, and there's no fmt_spec,
               then we know the result of format(value) is value
               itself. In that case, skip calling format(). I plan to
               move this optimization in to PyObject_Format()
               itself. */
            if (PyUnicode_CheckExact(value) && fmt_spec == NULL) {
                /* Do nothing, just transfer ownership to result. */
                result = value;
            } else {
                /* Actually call format(). */
                result = PyObject_Format(value, fmt_spec);
                Py_DECREF(value);
                Py_XDECREF(fmt_spec);
                ERROR_IF(result == NULL, error);
            }
        }

        inst(COPY, (bottom, unused[oparg-1] -- bottom, unused[oparg-1], top)) {
            assert(oparg > 0);
            top = Py_NewRef(bottom);
        }

        inst(BINARY_OP, (unused/1, lhs, rhs -- res)) {
            #if ENABLE_SPECIALIZATION
            _PyBinaryOpCache *cache = (_PyBinaryOpCache *)next_instr;
            if (ADAPTIVE_COUNTER_IS_ZERO(cache->counter)) {
                next_instr--;
                _Py_Specialize_BinaryOp(lhs, rhs, next_instr, oparg, &GETLOCAL(0));
                DISPATCH_SAME_OPARG();
            }
            STAT_INC(BINARY_OP, deferred);
            DECREMENT_ADAPTIVE_COUNTER(cache->counter);
            #endif  /* ENABLE_SPECIALIZATION */
            assert(0 <= oparg);
            assert((unsigned)oparg < Py_ARRAY_LENGTH(binary_ops));
            assert(binary_ops[oparg]);
            res = binary_ops[oparg](lhs, rhs);
            Py_DECREF(lhs);
            Py_DECREF(rhs);
            ERROR_IF(res == NULL, error);
        }

        inst(SWAP, (bottom, unused[oparg-2], top --
                    top, unused[oparg-2], bottom)) {
            assert(oparg >= 2);
        }

<<<<<<< HEAD
        inst(INSTRUMENTED_LINE, ( -- )) {
            _Py_CODEUNIT *here = next_instr-1;
            _PyFrame_SetStackPointer(frame, stack_pointer);
            int original_opcode = _Py_call_instrumentation_line(
                    tstate, frame, here);
            stack_pointer = _PyFrame_GetStackPointer(frame);
            if (original_opcode < 0) {
                next_instr = here+1;
                goto error;
            }
            next_instr = frame->prev_instr;
            if (next_instr != here) {
                DISPATCH();
            }
            if (_PyOpcode_Caches[original_opcode]) {
                _PyBinaryOpCache *cache = (_PyBinaryOpCache *)(next_instr+1);
                INCREMENT_ADAPTIVE_COUNTER(cache->counter);
            }
            opcode = original_opcode;
            DISPATCH_GOTO();
        }

        inst(INSTRUMENTED_INSTRUCTION, ( -- )) {
            int next_opcode = _Py_call_instrumentation_instruction(
                tstate, frame, next_instr-1);
            ERROR_IF(next_opcode < 0, error);
            next_instr--;
            if (_PyOpcode_Caches[next_opcode]) {
                _PyBinaryOpCache *cache = (_PyBinaryOpCache *)(next_instr+1);
                INCREMENT_ADAPTIVE_COUNTER(cache->counter);
            }
            assert(next_opcode > 0 && next_opcode < 256);
            opcode = next_opcode;
            DISPATCH_GOTO();
        }

        // stack effect: ( -- )
        inst(INSTRUMENTED_JUMP_FORWARD, ( -- )) {
            INSTRUMENTED_JUMP(next_instr-1, next_instr+oparg, PY_MONITORING_EVENT_JUMP);
        }

        // stack effect: ( -- )
        inst(INSTRUMENTED_JUMP_BACKWARD, ( -- )) {
            INSTRUMENTED_JUMP(next_instr-1, next_instr-oparg, PY_MONITORING_EVENT_JUMP);
            CHECK_EVAL_BREAKER();
        }

        inst(INSTRUMENTED_JUMP_IF_TRUE_OR_POP, ( -- )) {
            PyObject *cond = TOP();
            int err = PyObject_IsTrue(cond);
            ERROR_IF(err < 0, error);
            _Py_CODEUNIT *here = next_instr-1;
            assert(err == 0 || err == 1);
            _Py_CODEUNIT *target = next_instr + err*oparg;
            int shrink = 1 - err;
            INSTRUMENTED_JUMP(here, target, PY_MONITORING_EVENT_BRANCH);
            if (shrink) {
                STACK_SHRINK(1);
                Py_DECREF(cond);
            }
        }

        inst(INSTRUMENTED_JUMP_IF_FALSE_OR_POP, ( -- )) {
            PyObject *cond = TOP();
            int err = PyObject_IsTrue(cond);
            ERROR_IF(err < 0, error);
            _Py_CODEUNIT *here = next_instr-1;
            assert(err == 0 || err == 1);
            _Py_CODEUNIT *target = next_instr + (1-err)*oparg;
            int shrink = err;
            INSTRUMENTED_JUMP(here, target, PY_MONITORING_EVENT_BRANCH);
            if (shrink) {
                STACK_SHRINK(1);
                Py_DECREF(cond);
            }
        }

        inst(INSTRUMENTED_POP_JUMP_IF_TRUE, ( -- )) {
            PyObject *cond = POP();
            int err = PyObject_IsTrue(cond);
            ERROR_IF(err < 0, error);
            _Py_CODEUNIT *here = next_instr-1;
            assert(err == 0 || err == 1);
            int offset = err*oparg;
            INSTRUMENTED_JUMP(here, next_instr + offset, PY_MONITORING_EVENT_BRANCH);
        }

        inst(INSTRUMENTED_POP_JUMP_IF_FALSE, ( -- )) {
            PyObject *cond = POP();
            int err = PyObject_IsTrue(cond);
            ERROR_IF(err < 0, error);
            _Py_CODEUNIT *here = next_instr-1;
            assert(err == 0 || err == 1);
            int offset = (1-err)*oparg;
            INSTRUMENTED_JUMP(here, next_instr + offset, PY_MONITORING_EVENT_BRANCH);
        }

        inst(INSTRUMENTED_POP_JUMP_IF_NONE, ( -- )) {
            PyObject *value = POP();
            _Py_CODEUNIT *here = next_instr-1;
            int offset;
            if (Py_IsNone(value)) {
                _Py_DECREF_NO_DEALLOC(value);
                offset = oparg;
            }
            else {
                Py_DECREF(value);
                offset = 0;
            }
            INSTRUMENTED_JUMP(here, next_instr + offset, PY_MONITORING_EVENT_BRANCH);
        }

        inst(INSTRUMENTED_POP_JUMP_IF_NOT_NONE, ( -- )) {
            PyObject *value = POP();
            _Py_CODEUNIT *here = next_instr-1;
            int offset;
            if (Py_IsNone(value)) {
                _Py_DECREF_NO_DEALLOC(value);
                offset = 0;
            }
            else {
                Py_DECREF(value);
                 offset = oparg;
            }
            INSTRUMENTED_JUMP(here, next_instr + offset, PY_MONITORING_EVENT_BRANCH);
        }

        // stack effect: ( -- )
        inst(EXTENDED_ARG) {
=======
        inst(EXTENDED_ARG, (--)) {
>>>>>>> feec49c4
            assert(oparg);
            opcode = _Py_OPCODE(*next_instr);
            oparg = oparg << 8 | _Py_OPARG(*next_instr);
            PRE_DISPATCH_GOTO();
            DISPATCH_GOTO();
        }

        inst(CACHE, (--)) {
            Py_UNREACHABLE();
        }


// END BYTECODES //

    }
 dispatch_opcode:
 error:
 exception_unwind:
 exit_unwind:
 handle_eval_breaker:
 resume_frame:
 resume_with_error:
 start_frame:
 unbound_local_error:
    ;
}

// Future families go below this point //

family(call, INLINE_CACHE_ENTRIES_CALL) = {
    CALL, CALL_PY_EXACT_ARGS,
    CALL_PY_WITH_DEFAULTS, CALL_BOUND_METHOD_EXACT_ARGS, CALL_BUILTIN_CLASS,
    CALL_BUILTIN_FAST_WITH_KEYWORDS, CALL_METHOD_DESCRIPTOR_FAST_WITH_KEYWORDS, CALL_NO_KW_BUILTIN_FAST,
    CALL_NO_KW_BUILTIN_O, CALL_NO_KW_ISINSTANCE, CALL_NO_KW_LEN,
    CALL_NO_KW_LIST_APPEND, CALL_NO_KW_METHOD_DESCRIPTOR_FAST, CALL_NO_KW_METHOD_DESCRIPTOR_NOARGS,
    CALL_NO_KW_METHOD_DESCRIPTOR_O, CALL_NO_KW_STR_1, CALL_NO_KW_TUPLE_1,
    CALL_NO_KW_TYPE_1 };
family(store_fast) = { STORE_FAST, STORE_FAST__LOAD_FAST, STORE_FAST__STORE_FAST };<|MERGE_RESOLUTION|>--- conflicted
+++ resolved
@@ -570,23 +570,14 @@
             goto resume_frame;
         }
 
-<<<<<<< HEAD
-        // stack effect: (__0 -- _0)
-        inst(INSTRUMENTED_RETURN_VALUE, (--)) {
-            PyObject *val = TOP();
+        inst(INSTRUMENTED_RETURN_VALUE, (retval --)) {
             int err = _Py_call_instrumentation_arg(
                     tstate, PY_MONITORING_EVENT_PY_RETURN,
-                    frame, next_instr-1, val);
+                    frame, next_instr-1, retval);
             ERROR_IF(err, error);
-            GO_TO_INSTRUCTION(RETURN_VALUE);
-=======
-        inst(RETURN_CONST, (--)) {
-            PyObject *retval = GETITEM(consts, oparg);
-            Py_INCREF(retval);
+            STACK_SHRINK(1);
             assert(EMPTY());
             _PyFrame_SetStackPointer(frame, stack_pointer);
-            TRACE_FUNCTION_EXIT();
-            DTRACE_FUNCTION_EXIT();
             _Py_LeaveRecursiveCallPy(tstate);
             assert(frame != &entry_frame);
             // GH-99729: We need to unlink the frame *before* clearing it:
@@ -595,7 +586,40 @@
             _PyEvalFrameClearAndPop(tstate, dying);
             _PyFrame_StackPush(frame, retval);
             goto resume_frame;
->>>>>>> feec49c4
+        }
+
+        inst(RETURN_CONST, (--)) {
+            PyObject *retval = GETITEM(consts, oparg);
+            Py_INCREF(retval);
+            assert(EMPTY());
+            _PyFrame_SetStackPointer(frame, stack_pointer);
+            _Py_LeaveRecursiveCallPy(tstate);
+            assert(frame != &entry_frame);
+            // GH-99729: We need to unlink the frame *before* clearing it:
+            _PyInterpreterFrame *dying = frame;
+            frame = cframe.current_frame = dying->previous;
+            _PyEvalFrameClearAndPop(tstate, dying);
+            _PyFrame_StackPush(frame, retval);
+            goto resume_frame;
+        }
+
+        inst(INSTRUMENTED_RETURN_CONST, (--)) {
+            PyObject *retval = GETITEM(consts, oparg);
+            Py_INCREF(retval);
+            int err = _Py_call_instrumentation_arg(
+                    tstate, PY_MONITORING_EVENT_PY_RETURN,
+                    frame, next_instr-1, retval);
+            ERROR_IF(err, error);
+            assert(EMPTY());
+            _PyFrame_SetStackPointer(frame, stack_pointer);
+            _Py_LeaveRecursiveCallPy(tstate);
+            assert(frame != &entry_frame);
+            // GH-99729: We need to unlink the frame *before* clearing it:
+            _PyInterpreterFrame *dying = frame;
+            frame = cframe.current_frame = dying->previous;
+            _PyEvalFrameClearAndPop(tstate, dying);
+            _PyFrame_StackPush(frame, retval);
+            goto resume_frame;
         }
 
         inst(GET_AITER, (obj -- iter)) {
@@ -929,11 +953,6 @@
             #if ENABLE_SPECIALIZATION
             _PyUnpackSequenceCache *cache = (_PyUnpackSequenceCache *)next_instr;
             if (ADAPTIVE_COUNTER_IS_ZERO(cache->counter)) {
-<<<<<<< HEAD
-                PyObject *seq = TOP();
-=======
-                assert(cframe.use_tracing == 0);
->>>>>>> feec49c4
                 next_instr--;
                 _Py_Specialize_UnpackSequence(seq, next_instr, oparg);
                 DISPATCH_SAME_OPARG();
@@ -1164,13 +1183,7 @@
             null = NULL;
         }
 
-<<<<<<< HEAD
-        // error: LOAD_GLOBAL has irregular stack effect
-        inst(LOAD_GLOBAL_MODULE) {
-=======
         inst(LOAD_GLOBAL_MODULE, (unused/1, index/1, version/2, unused/1 -- null if (oparg & 1), res)) {
-            assert(cframe.use_tracing == 0);
->>>>>>> feec49c4
             DEOPT_IF(!PyDict_CheckExact(GLOBALS()), LOAD_GLOBAL);
             PyDictObject *dict = (PyDictObject *)GLOBALS();
             DEOPT_IF(dict->ma_keys->dk_version != version, LOAD_GLOBAL);
@@ -1183,13 +1196,7 @@
             null = NULL;
         }
 
-<<<<<<< HEAD
-        // error: LOAD_GLOBAL has irregular stack effect
-        inst(LOAD_GLOBAL_BUILTIN) {
-=======
         inst(LOAD_GLOBAL_BUILTIN, (unused/1, index/1, mod_version/2, bltn_version/1 -- null if (oparg & 1), res)) {
-            assert(cframe.use_tracing == 0);
->>>>>>> feec49c4
             DEOPT_IF(!PyDict_CheckExact(GLOBALS()), LOAD_GLOBAL);
             DEOPT_IF(!PyDict_CheckExact(BUILTINS()), LOAD_GLOBAL);
             PyDictObject *mdict = (PyDictObject *)GLOBALS();
@@ -1483,11 +1490,6 @@
             #if ENABLE_SPECIALIZATION
             _PyAttrCache *cache = (_PyAttrCache *)next_instr;
             if (ADAPTIVE_COUNTER_IS_ZERO(cache->counter)) {
-<<<<<<< HEAD
-                PyObject *owner = TOP();
-=======
-                assert(cframe.use_tracing == 0);
->>>>>>> feec49c4
                 PyObject *name = GETITEM(names, oparg>>1);
                 next_instr--;
                 _Py_Specialize_LoadAttr(owner, next_instr, name);
@@ -1532,15 +1534,7 @@
             }
         }
 
-<<<<<<< HEAD
-        // error: LOAD_ATTR has irregular stack effect
-        inst(LOAD_ATTR_INSTANCE_VALUE) {
-            PyObject *owner = TOP();
-            PyObject *res;
-=======
         inst(LOAD_ATTR_INSTANCE_VALUE, (unused/1, type_version/2, index/1, unused/5, owner -- res2 if (oparg & 1), res)) {
-            assert(cframe.use_tracing == 0);
->>>>>>> feec49c4
             PyTypeObject *tp = Py_TYPE(owner);
             assert(type_version != 0);
             DEOPT_IF(tp->tp_version_tag != type_version, LOAD_ATTR);
@@ -1556,16 +1550,7 @@
             Py_DECREF(owner);
         }
 
-<<<<<<< HEAD
-        // error: LOAD_ATTR has irregular stack effect
-        inst(LOAD_ATTR_MODULE) {
-            PyObject *owner = TOP();
-            PyObject *res;
-            _PyAttrCache *cache = (_PyAttrCache *)next_instr;
-=======
         inst(LOAD_ATTR_MODULE, (unused/1, type_version/2, index/1, unused/5, owner -- res2 if (oparg & 1), res)) {
-            assert(cframe.use_tracing == 0);
->>>>>>> feec49c4
             DEOPT_IF(!PyModule_CheckExact(owner), LOAD_ATTR);
             PyDictObject *dict = (PyDictObject *)((PyModuleObject *)owner)->md_dict;
             assert(dict != NULL);
@@ -1581,15 +1566,7 @@
             Py_DECREF(owner);
         }
 
-<<<<<<< HEAD
-        // error: LOAD_ATTR has irregular stack effect
-        inst(LOAD_ATTR_WITH_HINT) {
-            PyObject *owner = TOP();
-            PyObject *res;
-=======
         inst(LOAD_ATTR_WITH_HINT, (unused/1, type_version/2, index/1, unused/5, owner -- res2 if (oparg & 1), res)) {
-            assert(cframe.use_tracing == 0);
->>>>>>> feec49c4
             PyTypeObject *tp = Py_TYPE(owner);
             assert(type_version != 0);
             DEOPT_IF(tp->tp_version_tag != type_version, LOAD_ATTR);
@@ -1619,15 +1596,7 @@
             Py_DECREF(owner);
         }
 
-<<<<<<< HEAD
-        // error: LOAD_ATTR has irregular stack effect
-        inst(LOAD_ATTR_SLOT) {
-            PyObject *owner = TOP();
-            PyObject *res;
-=======
         inst(LOAD_ATTR_SLOT, (unused/1, type_version/2, index/1, unused/5, owner -- res2 if (oparg & 1), res)) {
-            assert(cframe.use_tracing == 0);
->>>>>>> feec49c4
             PyTypeObject *tp = Py_TYPE(owner);
             assert(type_version != 0);
             DEOPT_IF(tp->tp_version_tag != type_version, LOAD_ATTR);
@@ -1640,14 +1609,7 @@
             Py_DECREF(owner);
         }
 
-<<<<<<< HEAD
-        // error: LOAD_ATTR has irregular stack effect
-        inst(LOAD_ATTR_CLASS) {
-            _PyLoadMethodCache *cache = (_PyLoadMethodCache *)next_instr;
-=======
         inst(LOAD_ATTR_CLASS, (unused/1, type_version/2, unused/2, descr/4, cls -- res2 if (oparg & 1), res)) {
-            assert(cframe.use_tracing == 0);
->>>>>>> feec49c4
 
             DEOPT_IF(!PyType_Check(cls), LOAD_ATTR);
             DEOPT_IF(((PyTypeObject *)cls)->tp_version_tag != type_version,
@@ -1662,13 +1624,7 @@
             Py_DECREF(cls);
         }
 
-<<<<<<< HEAD
-        // error: LOAD_ATTR has irregular stack effect
-        inst(LOAD_ATTR_PROPERTY) {
-=======
         inst(LOAD_ATTR_PROPERTY, (unused/1, type_version/2, func_version/2, fget/4, owner -- unused if (oparg & 1), unused)) {
-            assert(cframe.use_tracing == 0);
->>>>>>> feec49c4
             DEOPT_IF(tstate->interp->eval_frame, LOAD_ATTR);
 
             PyTypeObject *cls = Py_TYPE(owner);
@@ -1693,13 +1649,7 @@
             DISPATCH_INLINED(new_frame);
         }
 
-<<<<<<< HEAD
-        // error: LOAD_ATTR has irregular stack effect
-        inst(LOAD_ATTR_GETATTRIBUTE_OVERRIDDEN) {
-=======
         inst(LOAD_ATTR_GETATTRIBUTE_OVERRIDDEN, (unused/1, type_version/2, func_version/2, getattribute/4, owner -- unused if (oparg & 1), unused)) {
-            assert(cframe.use_tracing == 0);
->>>>>>> feec49c4
             DEOPT_IF(tstate->interp->eval_frame, LOAD_ATTR);
             PyTypeObject *cls = Py_TYPE(owner);
             DEOPT_IF(cls->tp_version_tag != type_version, LOAD_ATTR);
@@ -2230,8 +2180,6 @@
             // Common case: no jump, leave it to the code generator
         }
 
-<<<<<<< HEAD
-        // stack effect: ( -- __0)
         inst(INSTRUMENTED_FOR_ITER) {
             _Py_CODEUNIT *here = next_instr-1;
             _Py_CODEUNIT *target;
@@ -2259,16 +2207,9 @@
             INSTRUMENTED_JUMP(here, target, PY_MONITORING_EVENT_BRANCH);
         }
 
-        // stack effect: ( -- __0)
-        inst(FOR_ITER_LIST) {
-            _PyListIterObject *it = (_PyListIterObject *)TOP();
-            DEOPT_IF(Py_TYPE(it) != &PyListIter_Type, FOR_ITER);
-=======
         inst(FOR_ITER_LIST, (unused/1, iter -- iter, next)) {
-            assert(cframe.use_tracing == 0);
             DEOPT_IF(Py_TYPE(iter) != &PyListIter_Type, FOR_ITER);
             _PyListIterObject *it = (_PyListIterObject *)iter;
->>>>>>> feec49c4
             STAT_INC(FOR_ITER, hit);
             PyListObject *seq = it->it_seq;
             if (seq) {
@@ -2288,15 +2229,8 @@
             // Common case: no jump, leave it to the code generator
         }
 
-<<<<<<< HEAD
-        // stack effect: ( -- __0)
-        inst(FOR_ITER_TUPLE) {
-            _PyTupleIterObject *it = (_PyTupleIterObject *)TOP();
-=======
         inst(FOR_ITER_TUPLE, (unused/1, iter -- iter, next)) {
-            assert(cframe.use_tracing == 0);
             _PyTupleIterObject *it = (_PyTupleIterObject *)iter;
->>>>>>> feec49c4
             DEOPT_IF(Py_TYPE(it) != &PyTupleIter_Type, FOR_ITER);
             STAT_INC(FOR_ITER, hit);
             PyTupleObject *seq = it->it_seq;
@@ -2317,17 +2251,10 @@
             // Common case: no jump, leave it to the code generator
         }
 
-<<<<<<< HEAD
-        // stack effect: ( -- __0)
-        inst(FOR_ITER_RANGE) {
-            _PyRangeIterObject *r = (_PyRangeIterObject *)TOP();
-=======
         // This is slightly different, when the loop isn't terminated we
         // jump over the immediately following STORE_FAST instruction.
         inst(FOR_ITER_RANGE, (unused/1, iter -- iter, unused)) {
-            assert(cframe.use_tracing == 0);
             _PyRangeIterObject *r = (_PyRangeIterObject *)iter;
->>>>>>> feec49c4
             DEOPT_IF(Py_TYPE(r) != &PyRangeIter_Type, FOR_ITER);
             STAT_INC(FOR_ITER, hit);
             _Py_CODEUNIT next = next_instr[INLINE_CACHE_ENTRIES_FOR_ITER];
@@ -2351,15 +2278,9 @@
             DISPATCH();
         }
 
-<<<<<<< HEAD
-        inst(FOR_ITER_GEN) {
-            PyGenObject *gen = (PyGenObject *)TOP();
-=======
         // This is *not* a super-instruction, unique in the family.
         inst(FOR_ITER_GEN, (unused/1, iter -- iter, unused)) {
-            assert(cframe.use_tracing == 0);
             PyGenObject *gen = (PyGenObject *)iter;
->>>>>>> feec49c4
             DEOPT_IF(Py_TYPE(gen) != &PyGen_Type, FOR_ITER);
             DEOPT_IF(gen->gi_frame_state >= FRAME_EXECUTING, FOR_ITER);
             STAT_INC(FOR_ITER, hit);
@@ -2479,11 +2400,6 @@
 
         inst(LOAD_ATTR_METHOD_WITH_VALUES, (unused/1, type_version/2, keys_version/2, descr/4, self -- res2 if (oparg & 1), res)) {
             /* Cached method object */
-<<<<<<< HEAD
-            PyObject *self = TOP();
-=======
-            assert(cframe.use_tracing == 0);
->>>>>>> feec49c4
             PyTypeObject *self_cls = Py_TYPE(self);
             assert(type_version != 0);
             DEOPT_IF(self_cls->tp_version_tag != type_version, LOAD_ATTR);
@@ -2501,14 +2417,7 @@
             assert(oparg & 1);
         }
 
-<<<<<<< HEAD
-        // error: LOAD_ATTR has irregular stack effect
-        inst(LOAD_ATTR_METHOD_NO_DICT) {
-            PyObject *self = TOP();
-=======
         inst(LOAD_ATTR_METHOD_NO_DICT, (unused/1, type_version/2, unused/2, descr/4, self -- res2 if (oparg & 1), res)) {
-            assert(cframe.use_tracing == 0);
->>>>>>> feec49c4
             PyTypeObject *self_cls = Py_TYPE(self);
             DEOPT_IF(self_cls->tp_version_tag != type_version, LOAD_ATTR);
             assert(self_cls->tp_dictoffset == 0);
@@ -2520,14 +2429,7 @@
             assert(oparg & 1);
         }
 
-<<<<<<< HEAD
-        // error: LOAD_ATTR has irregular stack effect
-        inst(LOAD_ATTR_METHOD_LAZY_DICT) {
-            PyObject *self = TOP();
-=======
         inst(LOAD_ATTR_METHOD_LAZY_DICT, (unused/1, type_version/2, unused/2, descr/4, self -- res2 if (oparg & 1), res)) {
-            assert(cframe.use_tracing == 0);
->>>>>>> feec49c4
             PyTypeObject *self_cls = Py_TYPE(self);
             DEOPT_IF(self_cls->tp_version_tag != type_version, LOAD_ATTR);
             Py_ssize_t dictoffset = self_cls->tp_dictoffset;
@@ -3145,20 +3047,13 @@
             CHECK_EVAL_BREAKER();
         }
 
-<<<<<<< HEAD
         inst(INSTRUMENTED_CALL_FUNCTION_EX) {
             GO_TO_INSTRUCTION(CALL_FUNCTION_EX);
         }
 
-        // error: CALL_FUNCTION_EX has irregular stack effect
-        inst(CALL_FUNCTION_EX) {
-            PyObject *func, *callargs, *kwargs = NULL, *result;
-            if (oparg & 0x01) {
-                kwargs = POP();
-=======
         inst(CALL_FUNCTION_EX, (unused, func, callargs, kwargs if (oparg & 1) -- result)) {
             if (oparg & 1) {
->>>>>>> feec49c4
+
                 // DICT_MERGE is called before this opcode if there are kwargs.
                 // It converts all dict subtypes in kwargs into regular dicts.
                 assert(PyDict_CheckExact(kwargs));
@@ -3355,7 +3250,6 @@
             assert(oparg >= 2);
         }
 
-<<<<<<< HEAD
         inst(INSTRUMENTED_LINE, ( -- )) {
             _Py_CODEUNIT *here = next_instr-1;
             _PyFrame_SetStackPointer(frame, stack_pointer);
@@ -3483,11 +3377,7 @@
             INSTRUMENTED_JUMP(here, next_instr + offset, PY_MONITORING_EVENT_BRANCH);
         }
 
-        // stack effect: ( -- )
-        inst(EXTENDED_ARG) {
-=======
-        inst(EXTENDED_ARG, (--)) {
->>>>>>> feec49c4
+        inst(EXTENDED_ARG, ( -- )) {
             assert(oparg);
             opcode = _Py_OPCODE(*next_instr);
             oparg = oparg << 8 | _Py_OPARG(*next_instr);
