// This file contains instruction definitions.
// It is read by generators stored in Tools/cases_generator/
// to generate Python/generated_cases.c.h and others.
// Note that there is some dummy C code at the top and bottom of the file
// to fool text editors like VS Code into believing this is valid C code.
// The actual instruction definitions start at // BEGIN BYTECODES //.
// See Tools/cases_generator/README.md for more information.

#include "Python.h"
#include "pycore_abstract.h"      // _PyIndex_Check()
#include "pycore_ceval.h"         // _PyEval_SignalAsyncExc()
#include "pycore_code.h"
#include "pycore_emscripten_signal.h"  // _Py_CHECK_EMSCRIPTEN_SIGNALS
#include "pycore_function.h"
#include "pycore_instruments.h"
#include "pycore_intrinsics.h"
#include "pycore_long.h"          // _PyLong_GetZero()
#include "pycore_moduleobject.h"  // PyModuleObject
#include "pycore_object.h"        // _PyObject_GC_TRACK()
#include "pycore_opcode_metadata.h"  // uop names
#include "pycore_opcode_utils.h"  // MAKE_FUNCTION_*
#include "pycore_pyerrors.h"      // _PyErr_GetRaisedException()
#include "pycore_pystate.h"       // _PyInterpreterState_GET()
#include "pycore_range.h"         // _PyRangeIterObject
#include "pycore_setobject.h"     // _PySet_NextEntry()
#include "pycore_sliceobject.h"   // _PyBuildSlice_ConsumeRefs
#include "pycore_sysmodule.h"     // _PySys_Audit()
#include "pycore_tuple.h"         // _PyTuple_ITEMS()
#include "pycore_typeobject.h"    // _PySuper_Lookup()

#include "pycore_dict.h"
#include "dictobject.h"
#include "pycore_frame.h"
#include "opcode.h"
#include "optimizer.h"
#include "pydtrace.h"
#include "setobject.h"


#define USE_COMPUTED_GOTOS 0
#include "ceval_macros.h"

/* Flow control macros */
#define GO_TO_INSTRUCTION(instname) ((void)0)

#define inst(name, ...) case name:
#define op(name, ...) /* NAME is ignored */
#define macro(name) static int MACRO_##name
#define super(name) static int SUPER_##name
#define family(name, ...) static int family_##name
#define pseudo(name) static int pseudo_##name

/* Annotations */
#define guard
#define override
#define specializing

// Dummy variables for stack effects.
static PyObject *value, *value1, *value2, *left, *right, *res, *sum, *prod, *sub;
static PyObject *container, *start, *stop, *v, *lhs, *rhs, *res2;
static PyObject *list, *tuple, *dict, *owner, *set, *str, *tup, *map, *keys;
static PyObject *exit_func, *lasti, *val, *retval, *obj, *iter, *exhausted;
static PyObject *aiter, *awaitable, *iterable, *w, *exc_value, *bc, *locals;
static PyObject *orig, *excs, *update, *b, *fromlist, *level, *from;
static PyObject **pieces, **values;
static size_t jump;
// Dummy variables for cache effects
static uint16_t invert, counter, index, hint;
#define unused 0  // Used in a macro def, can't be static
static uint32_t type_version;
static _PyExecutorObject *current_executor;

static PyObject *
dummy_func(
    PyThreadState *tstate,
    _PyInterpreterFrame *frame,
    unsigned char opcode,
    unsigned int oparg,
    _Py_CODEUNIT *next_instr,
    PyObject **stack_pointer,
    int throwflag,
    PyObject *args[]
)
{
    // Dummy labels.
    pop_1_error:
    // Dummy locals.
    PyObject *dummy;
    _Py_CODEUNIT *this_instr;
    PyObject *attr;
    PyObject *attrs;
    PyObject *bottom;
    PyObject *callable;
    PyObject *callargs;
    PyObject *codeobj;
    PyObject *cond;
    PyObject *descr;
    _PyInterpreterFrame  entry_frame;
    PyObject *exc;
    PyObject *exit;
    PyObject *fget;
    PyObject *fmt_spec;
    PyObject *func;
    uint32_t func_version;
    PyObject *getattribute;
    PyObject *kwargs;
    PyObject *kwdefaults;
    PyObject *len_o;
    PyObject *match;
    PyObject *match_type;
    PyObject *method;
    PyObject *mgr;
    Py_ssize_t min_args;
    PyObject *names;
    PyObject *new_exc;
    PyObject *next;
    PyObject *none;
    PyObject *null;
    PyObject *prev_exc;
    PyObject *receiver;
    PyObject *rest;
    int result;
    PyObject *self;
    PyObject *seq;
    PyObject *slice;
    PyObject *step;
    PyObject *subject;
    PyObject *top;
    PyObject *type;
    PyObject *typevars;
    int values_or_none;

    switch (opcode) {

// BEGIN BYTECODES //
        pure inst(NOP, (--)) {
        }

        family(RESUME, 0) = {
            RESUME_CHECK,
        };

        inst(RESUME, (--)) {
            TIER_ONE_ONLY
            assert(frame == tstate->current_frame);
            uintptr_t global_version =
                _Py_atomic_load_uintptr_relaxed(&tstate->interp->ceval.eval_breaker) &
                ~_PY_EVAL_EVENTS_MASK;
            uintptr_t code_version = _PyFrame_GetCode(frame)->_co_instrumentation_version;
            assert((code_version & 255) == 0);
            if (code_version != global_version) {
                int err = _Py_Instrument(_PyFrame_GetCode(frame), tstate->interp);
                ERROR_IF(err, error);
                next_instr = this_instr;
            }
            else {
                if ((oparg & RESUME_OPARG_LOCATION_MASK) < RESUME_AFTER_YIELD_FROM) {
                    CHECK_EVAL_BREAKER();
                }
                this_instr->op.code = RESUME_CHECK;
            }
        }

        inst(RESUME_CHECK, (--)) {
#if defined(__EMSCRIPTEN__)
            DEOPT_IF(_Py_emscripten_signal_clock == 0);
            _Py_emscripten_signal_clock -= Py_EMSCRIPTEN_SIGNAL_HANDLING;
#endif
            uintptr_t eval_breaker = _Py_atomic_load_uintptr_relaxed(&tstate->interp->ceval.eval_breaker);
            uintptr_t version = _PyFrame_GetCode(frame)->_co_instrumentation_version;
            assert((version & _PY_EVAL_EVENTS_MASK) == 0);
            DEOPT_IF(eval_breaker != version);
        }

        inst(INSTRUMENTED_RESUME, (--)) {
            uintptr_t global_version = _Py_atomic_load_uintptr_relaxed(&tstate->interp->ceval.eval_breaker) & ~_PY_EVAL_EVENTS_MASK;
            uintptr_t code_version = _PyFrame_GetCode(frame)->_co_instrumentation_version;
            if (code_version != global_version) {
                if (_Py_Instrument(_PyFrame_GetCode(frame), tstate->interp)) {
                    GOTO_ERROR(error);
                }
                next_instr = this_instr;
            }
            else {
                if ((oparg & RESUME_OPARG_LOCATION_MASK) < RESUME_AFTER_YIELD_FROM) {
                    CHECK_EVAL_BREAKER();
                }
                _PyFrame_SetStackPointer(frame, stack_pointer);
                int err = _Py_call_instrumentation(
                        tstate, oparg > 0, frame, this_instr);
                stack_pointer = _PyFrame_GetStackPointer(frame);
                ERROR_IF(err, error);
                if (frame->instr_ptr != this_instr) {
                    /* Instrumentation has jumped */
                    next_instr = frame->instr_ptr;
                    DISPATCH();
                }
            }
        }

        pseudo(LOAD_CLOSURE) = {
            LOAD_FAST,
        };

        inst(LOAD_FAST_CHECK, (-- value)) {
            value = GETLOCAL(oparg);
            ERROR_IF(value == NULL, unbound_local_error);
            Py_INCREF(value);
        }

        pure inst(LOAD_FAST, (-- value)) {
            value = GETLOCAL(oparg);
            assert(value != NULL);
            Py_INCREF(value);
        }

        inst(LOAD_FAST_AND_CLEAR, (-- value)) {
            value = GETLOCAL(oparg);
            // do not use SETLOCAL here, it decrefs the old value
            GETLOCAL(oparg) = NULL;
        }

        inst(LOAD_FAST_LOAD_FAST, ( -- value1, value2)) {
            uint32_t oparg1 = oparg >> 4;
            uint32_t oparg2 = oparg & 15;
            value1 = GETLOCAL(oparg1);
            value2 = GETLOCAL(oparg2);
            Py_INCREF(value1);
            Py_INCREF(value2);
        }

        pure inst(LOAD_CONST, (-- value)) {
            value = GETITEM(FRAME_CO_CONSTS, oparg);
            Py_INCREF(value);
        }

        inst(STORE_FAST, (value --)) {
            SETLOCAL(oparg, value);
        }

        pseudo(STORE_FAST_MAYBE_NULL) = {
            STORE_FAST,
        };

        inst(STORE_FAST_LOAD_FAST, (value1 -- value2)) {
            uint32_t oparg1 = oparg >> 4;
            uint32_t oparg2 = oparg & 15;
            SETLOCAL(oparg1, value1);
            value2 = GETLOCAL(oparg2);
            Py_INCREF(value2);
        }

        inst(STORE_FAST_STORE_FAST, (value2, value1 --)) {
            uint32_t oparg1 = oparg >> 4;
            uint32_t oparg2 = oparg & 15;
            SETLOCAL(oparg1, value1);
            SETLOCAL(oparg2, value2);
        }

        pure inst(POP_TOP, (value --)) {
            DECREF_INPUTS();
        }

        pure inst(PUSH_NULL, (-- res)) {
            res = NULL;
        }

        macro(END_FOR) = POP_TOP;

        inst(INSTRUMENTED_END_FOR, (receiver, value -- receiver)) {
            TIER_ONE_ONLY
            /* Need to create a fake StopIteration error here,
             * to conform to PEP 380 */
            if (PyGen_Check(receiver)) {
                PyErr_SetObject(PyExc_StopIteration, value);
                if (monitor_stop_iteration(tstate, frame, this_instr)) {
                    GOTO_ERROR(error);
                }
                PyErr_SetRaisedException(NULL);
            }
            DECREF_INPUTS();
        }

        pure inst(END_SEND, (receiver, value -- value)) {
            Py_DECREF(receiver);
        }

        inst(INSTRUMENTED_END_SEND, (receiver, value -- value)) {
            TIER_ONE_ONLY
            if (PyGen_Check(receiver) || PyCoro_CheckExact(receiver)) {
                PyErr_SetObject(PyExc_StopIteration, value);
                if (monitor_stop_iteration(tstate, frame, this_instr)) {
                    GOTO_ERROR(error);
                }
                PyErr_SetRaisedException(NULL);
            }
            Py_DECREF(receiver);
        }

        inst(UNARY_NEGATIVE, (value -- res)) {
            res = PyNumber_Negative(value);
            DECREF_INPUTS();
            ERROR_IF(res == NULL, error);
        }

        pure inst(UNARY_NOT, (value -- res)) {
            assert(PyBool_Check(value));
            res = Py_IsFalse(value) ? Py_True : Py_False;
        }

        family(TO_BOOL, INLINE_CACHE_ENTRIES_TO_BOOL) = {
            TO_BOOL_ALWAYS_TRUE,
            TO_BOOL_BOOL,
            TO_BOOL_INT,
            TO_BOOL_LIST,
            TO_BOOL_NONE,
            TO_BOOL_STR,
        };

        specializing op(_SPECIALIZE_TO_BOOL, (counter/1, value -- value)) {
            TIER_ONE_ONLY
            #if ENABLE_SPECIALIZATION
            if (ADAPTIVE_COUNTER_IS_ZERO(counter)) {
                next_instr = this_instr;
                _Py_Specialize_ToBool(value, next_instr);
                DISPATCH_SAME_OPARG();
            }
            STAT_INC(TO_BOOL, deferred);
            DECREMENT_ADAPTIVE_COUNTER(this_instr[1].cache);
            #endif  /* ENABLE_SPECIALIZATION */
        }

        op(_TO_BOOL, (value -- res)) {
            int err = PyObject_IsTrue(value);
            DECREF_INPUTS();
            ERROR_IF(err < 0, error);
            res = err ? Py_True : Py_False;
        }

        macro(TO_BOOL) = _SPECIALIZE_TO_BOOL + unused/2 + _TO_BOOL;

        inst(TO_BOOL_BOOL, (unused/1, unused/2, value -- value)) {
            EXIT_IF(!PyBool_Check(value));
            STAT_INC(TO_BOOL, hit);
        }

        inst(TO_BOOL_INT, (unused/1, unused/2, value -- res)) {
            EXIT_IF(!PyLong_CheckExact(value));
            STAT_INC(TO_BOOL, hit);
            if (_PyLong_IsZero((PyLongObject *)value)) {
                assert(_Py_IsImmortal(value));
                res = Py_False;
            }
            else {
                DECREF_INPUTS();
                res = Py_True;
            }
        }

        inst(TO_BOOL_LIST, (unused/1, unused/2, value -- res)) {
            EXIT_IF(!PyList_CheckExact(value));
            STAT_INC(TO_BOOL, hit);
            res = Py_SIZE(value) ? Py_True : Py_False;
            DECREF_INPUTS();
        }

        inst(TO_BOOL_NONE, (unused/1, unused/2, value -- res)) {
            // This one is a bit weird, because we expect *some* failures:
            EXIT_IF(!Py_IsNone(value));
            STAT_INC(TO_BOOL, hit);
            res = Py_False;
        }

        inst(TO_BOOL_STR, (unused/1, unused/2, value -- res)) {
            EXIT_IF(!PyUnicode_CheckExact(value));
            STAT_INC(TO_BOOL, hit);
            if (value == &_Py_STR(empty)) {
                assert(_Py_IsImmortal(value));
                res = Py_False;
            }
            else {
                assert(Py_SIZE(value));
                DECREF_INPUTS();
                res = Py_True;
            }
        }

        inst(TO_BOOL_ALWAYS_TRUE, (unused/1, version/2, value -- res)) {
            // This one is a bit weird, because we expect *some* failures:
            assert(version);
            EXIT_IF(Py_TYPE(value)->tp_version_tag != version);
            STAT_INC(TO_BOOL, hit);
            DECREF_INPUTS();
            res = Py_True;
        }

        inst(UNARY_INVERT, (value -- res)) {
            res = PyNumber_Invert(value);
            DECREF_INPUTS();
            ERROR_IF(res == NULL, error);
        }

        family(BINARY_OP, INLINE_CACHE_ENTRIES_BINARY_OP) = {
            BINARY_OP_MULTIPLY_INT,
            BINARY_OP_ADD_INT,
            BINARY_OP_SUBTRACT_INT,
            BINARY_OP_MULTIPLY_FLOAT,
            BINARY_OP_ADD_FLOAT,
            BINARY_OP_SUBTRACT_FLOAT,
            BINARY_OP_ADD_UNICODE,
            // BINARY_OP_INPLACE_ADD_UNICODE,  // See comments at that opcode.
        };

        op(_GUARD_BOTH_INT, (left, right -- left, right)) {
            EXIT_IF(!PyLong_CheckExact(left));
            EXIT_IF(!PyLong_CheckExact(right));
        }

        pure op(_BINARY_OP_MULTIPLY_INT, (left, right -- res)) {
            STAT_INC(BINARY_OP, hit);
            res = _PyLong_Multiply((PyLongObject *)left, (PyLongObject *)right);
            _Py_DECREF_SPECIALIZED(right, (destructor)PyObject_Free);
            _Py_DECREF_SPECIALIZED(left, (destructor)PyObject_Free);
            ERROR_IF(res == NULL, error);
        }

        pure op(_BINARY_OP_ADD_INT, (left, right -- res)) {
            STAT_INC(BINARY_OP, hit);
            res = _PyLong_Add((PyLongObject *)left, (PyLongObject *)right);
            _Py_DECREF_SPECIALIZED(right, (destructor)PyObject_Free);
            _Py_DECREF_SPECIALIZED(left, (destructor)PyObject_Free);
            ERROR_IF(res == NULL, error);
        }

        pure op(_BINARY_OP_SUBTRACT_INT, (left, right -- res)) {
            STAT_INC(BINARY_OP, hit);
            res = _PyLong_Subtract((PyLongObject *)left, (PyLongObject *)right);
            _Py_DECREF_SPECIALIZED(right, (destructor)PyObject_Free);
            _Py_DECREF_SPECIALIZED(left, (destructor)PyObject_Free);
            ERROR_IF(res == NULL, error);
        }

        macro(BINARY_OP_MULTIPLY_INT) =
            _GUARD_BOTH_INT + unused/1 + _BINARY_OP_MULTIPLY_INT;
        macro(BINARY_OP_ADD_INT) =
            _GUARD_BOTH_INT + unused/1 + _BINARY_OP_ADD_INT;
        macro(BINARY_OP_SUBTRACT_INT) =
            _GUARD_BOTH_INT + unused/1 + _BINARY_OP_SUBTRACT_INT;

        op(_GUARD_BOTH_FLOAT, (left, right -- left, right)) {
            EXIT_IF(!PyFloat_CheckExact(left));
            EXIT_IF(!PyFloat_CheckExact(right));
        }

        pure op(_BINARY_OP_MULTIPLY_FLOAT, (left, right -- res)) {
            STAT_INC(BINARY_OP, hit);
            double dres =
                ((PyFloatObject *)left)->ob_fval *
                ((PyFloatObject *)right)->ob_fval;
            DECREF_INPUTS_AND_REUSE_FLOAT(left, right, dres, res);
        }

        pure op(_BINARY_OP_ADD_FLOAT, (left, right -- res)) {
            STAT_INC(BINARY_OP, hit);
            double dres =
                ((PyFloatObject *)left)->ob_fval +
                ((PyFloatObject *)right)->ob_fval;
            DECREF_INPUTS_AND_REUSE_FLOAT(left, right, dres, res);
        }

        pure op(_BINARY_OP_SUBTRACT_FLOAT, (left, right -- res)) {
            STAT_INC(BINARY_OP, hit);
            double dres =
                ((PyFloatObject *)left)->ob_fval -
                ((PyFloatObject *)right)->ob_fval;
            DECREF_INPUTS_AND_REUSE_FLOAT(left, right, dres, res);
        }

        macro(BINARY_OP_MULTIPLY_FLOAT) =
            _GUARD_BOTH_FLOAT + unused/1 + _BINARY_OP_MULTIPLY_FLOAT;
        macro(BINARY_OP_ADD_FLOAT) =
            _GUARD_BOTH_FLOAT + unused/1 + _BINARY_OP_ADD_FLOAT;
        macro(BINARY_OP_SUBTRACT_FLOAT) =
            _GUARD_BOTH_FLOAT + unused/1 + _BINARY_OP_SUBTRACT_FLOAT;

        op(_GUARD_BOTH_UNICODE, (left, right -- left, right)) {
            EXIT_IF(!PyUnicode_CheckExact(left));
            EXIT_IF(!PyUnicode_CheckExact(right));
        }

        pure op(_BINARY_OP_ADD_UNICODE, (left, right -- res)) {
            STAT_INC(BINARY_OP, hit);
            res = PyUnicode_Concat(left, right);
            _Py_DECREF_SPECIALIZED(left, _PyUnicode_ExactDealloc);
            _Py_DECREF_SPECIALIZED(right, _PyUnicode_ExactDealloc);
            ERROR_IF(res == NULL, error);
        }

        macro(BINARY_OP_ADD_UNICODE) =
            _GUARD_BOTH_UNICODE + unused/1 + _BINARY_OP_ADD_UNICODE;

        // This is a subtle one. It's a super-instruction for
        // BINARY_OP_ADD_UNICODE followed by STORE_FAST
        // where the store goes into the left argument.
        // So the inputs are the same as for all BINARY_OP
        // specializations, but there is no output.
        // At the end we just skip over the STORE_FAST.
        op(_BINARY_OP_INPLACE_ADD_UNICODE, (left, right --)) {
            TIER_ONE_ONLY
            assert(next_instr->op.code == STORE_FAST);
            PyObject **target_local = &GETLOCAL(next_instr->op.arg);
            DEOPT_IF(*target_local != left);
            STAT_INC(BINARY_OP, hit);
            /* Handle `left = left + right` or `left += right` for str.
             *
             * When possible, extend `left` in place rather than
             * allocating a new PyUnicodeObject. This attempts to avoid
             * quadratic behavior when one neglects to use str.join().
             *
             * If `left` has only two references remaining (one from
             * the stack, one in the locals), DECREFing `left` leaves
             * only the locals reference, so PyUnicode_Append knows
             * that the string is safe to mutate.
             */
            assert(Py_REFCNT(left) >= 2);
            _Py_DECREF_NO_DEALLOC(left);
            PyUnicode_Append(target_local, right);
            _Py_DECREF_SPECIALIZED(right, _PyUnicode_ExactDealloc);
            ERROR_IF(*target_local == NULL, error);
            // The STORE_FAST is already done.
            assert(next_instr->op.code == STORE_FAST);
            SKIP_OVER(1);
        }

        macro(BINARY_OP_INPLACE_ADD_UNICODE) =
            _GUARD_BOTH_UNICODE + unused/1 + _BINARY_OP_INPLACE_ADD_UNICODE;

        family(BINARY_SUBSCR, INLINE_CACHE_ENTRIES_BINARY_SUBSCR) = {
            BINARY_SUBSCR_DICT,
            BINARY_SUBSCR_GETITEM,
            BINARY_SUBSCR_LIST_INT,
            BINARY_SUBSCR_STR_INT,
            BINARY_SUBSCR_TUPLE_INT,
        };

        specializing op(_SPECIALIZE_BINARY_SUBSCR, (counter/1, container, sub -- container, sub)) {
            TIER_ONE_ONLY
            #if ENABLE_SPECIALIZATION
            if (ADAPTIVE_COUNTER_IS_ZERO(counter)) {
                next_instr = this_instr;
                _Py_Specialize_BinarySubscr(container, sub, next_instr);
                DISPATCH_SAME_OPARG();
            }
            STAT_INC(BINARY_SUBSCR, deferred);
            DECREMENT_ADAPTIVE_COUNTER(this_instr[1].cache);
            #endif  /* ENABLE_SPECIALIZATION */
        }

        op(_BINARY_SUBSCR, (container, sub -- res)) {
            res = PyObject_GetItem(container, sub);
            DECREF_INPUTS();
            ERROR_IF(res == NULL, error);
        }

        macro(BINARY_SUBSCR) = _SPECIALIZE_BINARY_SUBSCR + _BINARY_SUBSCR;

        inst(BINARY_SLICE, (container, start, stop -- res)) {
            PyObject *slice = _PyBuildSlice_ConsumeRefs(start, stop);
            // Can't use ERROR_IF() here, because we haven't
            // DECREF'ed container yet, and we still own slice.
            if (slice == NULL) {
                res = NULL;
            }
            else {
                res = PyObject_GetItem(container, slice);
                Py_DECREF(slice);
            }
            Py_DECREF(container);
            ERROR_IF(res == NULL, error);
        }

        inst(STORE_SLICE, (v, container, start, stop -- )) {
            PyObject *slice = _PyBuildSlice_ConsumeRefs(start, stop);
            int err;
            if (slice == NULL) {
                err = 1;
            }
            else {
                err = PyObject_SetItem(container, slice, v);
                Py_DECREF(slice);
            }
            Py_DECREF(v);
            Py_DECREF(container);
            ERROR_IF(err, error);
        }

        inst(BINARY_SUBSCR_LIST_INT, (unused/1, list, sub -- res)) {
            DEOPT_IF(!PyLong_CheckExact(sub));
            DEOPT_IF(!PyList_CheckExact(list));

            // Deopt unless 0 <= sub < PyList_Size(list)
            DEOPT_IF(!_PyLong_IsNonNegativeCompact((PyLongObject *)sub));
            Py_ssize_t index = ((PyLongObject*)sub)->long_value.ob_digit[0];
            DEOPT_IF(index >= PyList_GET_SIZE(list));
            STAT_INC(BINARY_SUBSCR, hit);
            res = PyList_GET_ITEM(list, index);
            assert(res != NULL);
            Py_INCREF(res);
            _Py_DECREF_SPECIALIZED(sub, (destructor)PyObject_Free);
            Py_DECREF(list);
        }

        inst(BINARY_SUBSCR_STR_INT, (unused/1, str, sub -- res)) {
            DEOPT_IF(!PyLong_CheckExact(sub));
            DEOPT_IF(!PyUnicode_CheckExact(str));
            DEOPT_IF(!_PyLong_IsNonNegativeCompact((PyLongObject *)sub));
            Py_ssize_t index = ((PyLongObject*)sub)->long_value.ob_digit[0];
            DEOPT_IF(PyUnicode_GET_LENGTH(str) <= index);
            // Specialize for reading an ASCII character from any string:
            Py_UCS4 c = PyUnicode_READ_CHAR(str, index);
            DEOPT_IF(Py_ARRAY_LENGTH(_Py_SINGLETON(strings).ascii) <= c);
            STAT_INC(BINARY_SUBSCR, hit);
            res = (PyObject*)&_Py_SINGLETON(strings).ascii[c];
            _Py_DECREF_SPECIALIZED(sub, (destructor)PyObject_Free);
            Py_DECREF(str);
        }

        inst(BINARY_SUBSCR_TUPLE_INT, (unused/1, tuple, sub -- res)) {
            DEOPT_IF(!PyLong_CheckExact(sub));
            DEOPT_IF(!PyTuple_CheckExact(tuple));

            // Deopt unless 0 <= sub < PyTuple_Size(list)
            DEOPT_IF(!_PyLong_IsNonNegativeCompact((PyLongObject *)sub));
            Py_ssize_t index = ((PyLongObject*)sub)->long_value.ob_digit[0];
            DEOPT_IF(index >= PyTuple_GET_SIZE(tuple));
            STAT_INC(BINARY_SUBSCR, hit);
            res = PyTuple_GET_ITEM(tuple, index);
            assert(res != NULL);
            Py_INCREF(res);
            _Py_DECREF_SPECIALIZED(sub, (destructor)PyObject_Free);
            Py_DECREF(tuple);
        }

        inst(BINARY_SUBSCR_DICT, (unused/1, dict, sub -- res)) {
            DEOPT_IF(!PyDict_CheckExact(dict));
            STAT_INC(BINARY_SUBSCR, hit);
            int rc = PyDict_GetItemRef(dict, sub, &res);
            if (rc == 0) {
                _PyErr_SetKeyError(sub);
            }
            DECREF_INPUTS();
            ERROR_IF(rc <= 0, error); // not found or error
        }

        inst(BINARY_SUBSCR_GETITEM, (unused/1, container, sub -- unused)) {
            DEOPT_IF(tstate->interp->eval_frame);
            PyTypeObject *tp = Py_TYPE(container);
            DEOPT_IF(!PyType_HasFeature(tp, Py_TPFLAGS_HEAPTYPE));
            PyHeapTypeObject *ht = (PyHeapTypeObject *)tp;
            PyObject *cached = ht->_spec_cache.getitem;
            DEOPT_IF(cached == NULL);
            assert(PyFunction_Check(cached));
            PyFunctionObject *getitem = (PyFunctionObject *)cached;
            uint32_t cached_version = ht->_spec_cache.getitem_version;
            DEOPT_IF(getitem->func_version != cached_version);
            PyCodeObject *code = (PyCodeObject *)getitem->func_code;
            assert(code->co_argcount == 2);
            DEOPT_IF(!_PyThreadState_HasStackSpace(tstate, code->co_framesize));
            STAT_INC(BINARY_SUBSCR, hit);
            Py_INCREF(getitem);
            _PyInterpreterFrame *new_frame = _PyFrame_PushUnchecked(tstate, getitem, 2);
            STACK_SHRINK(2);
            new_frame->localsplus[0] = container;
            new_frame->localsplus[1] = sub;
            frame->return_offset = (uint16_t)(next_instr - this_instr);
            DISPATCH_INLINED(new_frame);
        }

        inst(LIST_APPEND, (list, unused[oparg-1], v -- list, unused[oparg-1])) {
            ERROR_IF(_PyList_AppendTakeRef((PyListObject *)list, v) < 0, error);
        }

        inst(SET_ADD, (set, unused[oparg-1], v -- set, unused[oparg-1])) {
            int err = PySet_Add(set, v);
            DECREF_INPUTS();
            ERROR_IF(err, error);
        }

        family(STORE_SUBSCR, INLINE_CACHE_ENTRIES_STORE_SUBSCR) = {
            STORE_SUBSCR_DICT,
            STORE_SUBSCR_LIST_INT,
        };

        specializing op(_SPECIALIZE_STORE_SUBSCR, (counter/1, container, sub -- container, sub)) {
            TIER_ONE_ONLY
            #if ENABLE_SPECIALIZATION
            if (ADAPTIVE_COUNTER_IS_ZERO(counter)) {
                next_instr = this_instr;
                _Py_Specialize_StoreSubscr(container, sub, next_instr);
                DISPATCH_SAME_OPARG();
            }
            STAT_INC(STORE_SUBSCR, deferred);
            DECREMENT_ADAPTIVE_COUNTER(this_instr[1].cache);
            #endif  /* ENABLE_SPECIALIZATION */
        }

        op(_STORE_SUBSCR, (v, container, sub -- )) {
            /* container[sub] = v */
            int err = PyObject_SetItem(container, sub, v);
            DECREF_INPUTS();
            ERROR_IF(err, error);
        }

        macro(STORE_SUBSCR) = _SPECIALIZE_STORE_SUBSCR + _STORE_SUBSCR;

        inst(STORE_SUBSCR_LIST_INT, (unused/1, value, list, sub -- )) {
            DEOPT_IF(!PyLong_CheckExact(sub));
            DEOPT_IF(!PyList_CheckExact(list));

            // Ensure nonnegative, zero-or-one-digit ints.
            DEOPT_IF(!_PyLong_IsNonNegativeCompact((PyLongObject *)sub));
            Py_ssize_t index = ((PyLongObject*)sub)->long_value.ob_digit[0];
            // Ensure index < len(list)
            DEOPT_IF(index >= PyList_GET_SIZE(list));
            STAT_INC(STORE_SUBSCR, hit);

            PyObject *old_value = PyList_GET_ITEM(list, index);
            PyList_SET_ITEM(list, index, value);
            assert(old_value != NULL);
            Py_DECREF(old_value);
            _Py_DECREF_SPECIALIZED(sub, (destructor)PyObject_Free);
            Py_DECREF(list);
        }

        inst(STORE_SUBSCR_DICT, (unused/1, value, dict, sub -- )) {
            DEOPT_IF(!PyDict_CheckExact(dict));
            STAT_INC(STORE_SUBSCR, hit);
            int err = _PyDict_SetItem_Take2((PyDictObject *)dict, sub, value);
            Py_DECREF(dict);
            ERROR_IF(err, error);
        }

        inst(DELETE_SUBSCR, (container, sub --)) {
            /* del container[sub] */
            int err = PyObject_DelItem(container, sub);
            DECREF_INPUTS();
            ERROR_IF(err, error);
        }

        inst(CALL_INTRINSIC_1, (value -- res)) {
            assert(oparg <= MAX_INTRINSIC_1);
            res = _PyIntrinsics_UnaryFunctions[oparg].func(tstate, value);
            DECREF_INPUTS();
            ERROR_IF(res == NULL, error);
        }

        inst(CALL_INTRINSIC_2, (value2, value1 -- res)) {
            assert(oparg <= MAX_INTRINSIC_2);
            res = _PyIntrinsics_BinaryFunctions[oparg].func(tstate, value2, value1);
            DECREF_INPUTS();
            ERROR_IF(res == NULL, error);
        }

        inst(RAISE_VARARGS, (args[oparg] -- )) {
            TIER_ONE_ONLY
            PyObject *cause = NULL, *exc = NULL;
            switch (oparg) {
            case 2:
                cause = args[1];
                /* fall through */
            case 1:
                exc = args[0];
                /* fall through */
            case 0:
                if (do_raise(tstate, exc, cause)) {
                    assert(oparg == 0);
                    monitor_reraise(tstate, frame, this_instr);
                    goto exception_unwind;
                }
                break;
            default:
                _PyErr_SetString(tstate, PyExc_SystemError,
                                 "bad RAISE_VARARGS oparg");
                break;
            }
            ERROR_IF(true, error);
        }

        inst(INTERPRETER_EXIT, (retval --)) {
            TIER_ONE_ONLY
            assert(frame == &entry_frame);
            assert(_PyFrame_IsIncomplete(frame));
            /* Restore previous frame and return. */
            tstate->current_frame = frame->previous;
            assert(!_PyErr_Occurred(tstate));
            tstate->c_recursion_remaining += PY_EVAL_C_STACK_UNITS;
            return retval;
        }

        // The stack effect here is ambiguous.
        // We definitely pop the return value off the stack on entry.
        // We also push it onto the stack on exit, but that's a
        // different frame, and it's accounted for by _PUSH_FRAME.
        op(_POP_FRAME, (retval --)) {
            #if TIER_ONE
            assert(frame != &entry_frame);
            #endif
            SYNC_SP();
            _PyFrame_SetStackPointer(frame, stack_pointer);
            assert(EMPTY());
            _Py_LeaveRecursiveCallPy(tstate);
            // GH-99729: We need to unlink the frame *before* clearing it:
            _PyInterpreterFrame *dying = frame;
            frame = tstate->current_frame = dying->previous;
            _PyEval_FrameClearAndPop(tstate, dying);
            _PyFrame_StackPush(frame, retval);
            LOAD_SP();
            LOAD_IP(frame->return_offset);
#if LLTRACE && TIER_ONE
            lltrace = maybe_lltrace_resume_frame(frame, &entry_frame, GLOBALS());
            if (lltrace < 0) {
                goto exit_unwind;
            }
#endif
        }

        macro(RETURN_VALUE) =
            _POP_FRAME;

        inst(INSTRUMENTED_RETURN_VALUE, (retval --)) {
            int err = _Py_call_instrumentation_arg(
                    tstate, PY_MONITORING_EVENT_PY_RETURN,
                    frame, this_instr, retval);
            if (err) GOTO_ERROR(error);
            STACK_SHRINK(1);
            assert(EMPTY());
            _PyFrame_SetStackPointer(frame, stack_pointer);
            _Py_LeaveRecursiveCallPy(tstate);
            assert(frame != &entry_frame);
            // GH-99729: We need to unlink the frame *before* clearing it:
            _PyInterpreterFrame *dying = frame;
            frame = tstate->current_frame = dying->previous;
            _PyEval_FrameClearAndPop(tstate, dying);
            _PyFrame_StackPush(frame, retval);
            LOAD_IP(frame->return_offset);
            goto resume_frame;
        }

        macro(RETURN_CONST) =
            LOAD_CONST +
            _POP_FRAME;

        inst(INSTRUMENTED_RETURN_CONST, (--)) {
            PyObject *retval = GETITEM(FRAME_CO_CONSTS, oparg);
            int err = _Py_call_instrumentation_arg(
                    tstate, PY_MONITORING_EVENT_PY_RETURN,
                    frame, this_instr, retval);
            if (err) GOTO_ERROR(error);
            Py_INCREF(retval);
            assert(EMPTY());
            _PyFrame_SetStackPointer(frame, stack_pointer);
            _Py_LeaveRecursiveCallPy(tstate);
            assert(frame != &entry_frame);
            // GH-99729: We need to unlink the frame *before* clearing it:
            _PyInterpreterFrame *dying = frame;
            frame = tstate->current_frame = dying->previous;
            _PyEval_FrameClearAndPop(tstate, dying);
            _PyFrame_StackPush(frame, retval);
            LOAD_IP(frame->return_offset);
            goto resume_frame;
        }

        inst(GET_AITER, (obj -- iter)) {
            unaryfunc getter = NULL;
            PyTypeObject *type = Py_TYPE(obj);

            if (type->tp_as_async != NULL) {
                getter = type->tp_as_async->am_aiter;
            }

            if (getter == NULL) {
                _PyErr_Format(tstate, PyExc_TypeError,
                              "'async for' requires an object with "
                              "__aiter__ method, got %.100s",
                              type->tp_name);
                DECREF_INPUTS();
                ERROR_IF(true, error);
            }

            iter = (*getter)(obj);
            DECREF_INPUTS();
            ERROR_IF(iter == NULL, error);

            if (Py_TYPE(iter)->tp_as_async == NULL ||
                    Py_TYPE(iter)->tp_as_async->am_anext == NULL) {

                _PyErr_Format(tstate, PyExc_TypeError,
                              "'async for' received an object from __aiter__ "
                              "that does not implement __anext__: %.100s",
                              Py_TYPE(iter)->tp_name);
                Py_DECREF(iter);
                ERROR_IF(true, error);
            }
        }

        inst(GET_ANEXT, (aiter -- aiter, awaitable)) {
            unaryfunc getter = NULL;
            PyObject *next_iter = NULL;
            PyTypeObject *type = Py_TYPE(aiter);

            if (PyAsyncGen_CheckExact(aiter)) {
                awaitable = type->tp_as_async->am_anext(aiter);
                if (awaitable == NULL) {
                    GOTO_ERROR(error);
                }
            } else {
                if (type->tp_as_async != NULL){
                    getter = type->tp_as_async->am_anext;
                }

                if (getter != NULL) {
                    next_iter = (*getter)(aiter);
                    if (next_iter == NULL) {
                        GOTO_ERROR(error);
                    }
                }
                else {
                    _PyErr_Format(tstate, PyExc_TypeError,
                                  "'async for' requires an iterator with "
                                  "__anext__ method, got %.100s",
                                  type->tp_name);
                    GOTO_ERROR(error);
                }

                awaitable = _PyCoro_GetAwaitableIter(next_iter);
                if (awaitable == NULL) {
                    _PyErr_FormatFromCause(
                        PyExc_TypeError,
                        "'async for' received an invalid object "
                        "from __anext__: %.100s",
                        Py_TYPE(next_iter)->tp_name);

                    Py_DECREF(next_iter);
                    GOTO_ERROR(error);
                } else {
                    Py_DECREF(next_iter);
                }
            }
        }

        inst(GET_AWAITABLE, (iterable -- iter)) {
            iter = _PyCoro_GetAwaitableIter(iterable);

            if (iter == NULL) {
                _PyEval_FormatAwaitableError(tstate, Py_TYPE(iterable), oparg);
            }

            DECREF_INPUTS();

            if (iter != NULL && PyCoro_CheckExact(iter)) {
                PyObject *yf = _PyGen_yf((PyGenObject*)iter);
                if (yf != NULL) {
                    /* `iter` is a coroutine object that is being
                       awaited, `yf` is a pointer to the current awaitable
                       being awaited on. */
                    Py_DECREF(yf);
                    Py_CLEAR(iter);
                    _PyErr_SetString(tstate, PyExc_RuntimeError,
                                     "coroutine is being awaited already");
                    /* The code below jumps to `error` if `iter` is NULL. */
                }
            }

            ERROR_IF(iter == NULL, error);
        }

        family(SEND, INLINE_CACHE_ENTRIES_SEND) = {
            SEND_GEN,
        };

        specializing op(_SPECIALIZE_SEND, (counter/1, receiver, unused -- receiver, unused)) {
            TIER_ONE_ONLY
            #if ENABLE_SPECIALIZATION
            if (ADAPTIVE_COUNTER_IS_ZERO(counter)) {
                next_instr = this_instr;
                _Py_Specialize_Send(receiver, next_instr);
                DISPATCH_SAME_OPARG();
            }
            STAT_INC(SEND, deferred);
            DECREMENT_ADAPTIVE_COUNTER(this_instr[1].cache);
            #endif  /* ENABLE_SPECIALIZATION */
        }

        op(_SEND, (receiver, v -- receiver, retval)) {
            assert(frame != &entry_frame);
            if ((tstate->interp->eval_frame == NULL) &&
                (Py_TYPE(receiver) == &PyGen_Type || Py_TYPE(receiver) == &PyCoro_Type) &&
                ((PyGenObject *)receiver)->gi_frame_state < FRAME_EXECUTING)
            {
                PyGenObject *gen = (PyGenObject *)receiver;
                _PyInterpreterFrame *gen_frame = (_PyInterpreterFrame *)gen->gi_iframe;
                STACK_SHRINK(1);
                _PyFrame_StackPush(gen_frame, v);
                gen->gi_frame_state = FRAME_EXECUTING;
                gen->gi_exc_state.previous_item = tstate->exc_info;
                tstate->exc_info = &gen->gi_exc_state;
                assert(next_instr - this_instr + oparg <= UINT16_MAX);
                frame->return_offset = (uint16_t)(next_instr - this_instr + oparg);
                DISPATCH_INLINED(gen_frame);
            }
            if (Py_IsNone(v) && PyIter_Check(receiver)) {
                retval = Py_TYPE(receiver)->tp_iternext(receiver);
            }
            else {
                retval = PyObject_CallMethodOneArg(receiver, &_Py_ID(send), v);
            }
            if (retval == NULL) {
                if (_PyErr_ExceptionMatches(tstate, PyExc_StopIteration)
                ) {
                    monitor_raise(tstate, frame, this_instr);
                }
                if (_PyGen_FetchStopIterationValue(&retval) == 0) {
                    assert(retval != NULL);
                    JUMPBY(oparg);
                }
                else {
                    GOTO_ERROR(error);
                }
            }
            Py_DECREF(v);
        }

        macro(SEND) = _SPECIALIZE_SEND + _SEND;

        inst(SEND_GEN, (unused/1, receiver, v -- receiver, unused)) {
            DEOPT_IF(tstate->interp->eval_frame);
            PyGenObject *gen = (PyGenObject *)receiver;
            DEOPT_IF(Py_TYPE(gen) != &PyGen_Type && Py_TYPE(gen) != &PyCoro_Type);
            DEOPT_IF(gen->gi_frame_state >= FRAME_EXECUTING);
            STAT_INC(SEND, hit);
            _PyInterpreterFrame *gen_frame = (_PyInterpreterFrame *)gen->gi_iframe;
            STACK_SHRINK(1);
            _PyFrame_StackPush(gen_frame, v);
            gen->gi_frame_state = FRAME_EXECUTING;
            gen->gi_exc_state.previous_item = tstate->exc_info;
            tstate->exc_info = &gen->gi_exc_state;
            assert(next_instr - this_instr + oparg <= UINT16_MAX);
            frame->return_offset = (uint16_t)(next_instr - this_instr + oparg);
            DISPATCH_INLINED(gen_frame);
        }

        inst(INSTRUMENTED_YIELD_VALUE, (retval -- unused)) {
            assert(frame != &entry_frame);
            frame->instr_ptr = next_instr;
            PyGenObject *gen = _PyFrame_GetGenerator(frame);
            assert(FRAME_SUSPENDED_YIELD_FROM == FRAME_SUSPENDED + 1);
            assert(oparg == 0 || oparg == 1);
            gen->gi_frame_state = FRAME_SUSPENDED + oparg;
            _PyFrame_SetStackPointer(frame, stack_pointer - 1);
            int err = _Py_call_instrumentation_arg(
                    tstate, PY_MONITORING_EVENT_PY_YIELD,
                    frame, this_instr, retval);
            if (err) GOTO_ERROR(error);
            tstate->exc_info = gen->gi_exc_state.previous_item;
            gen->gi_exc_state.previous_item = NULL;
            _Py_LeaveRecursiveCallPy(tstate);
            _PyInterpreterFrame *gen_frame = frame;
            frame = tstate->current_frame = frame->previous;
            gen_frame->previous = NULL;
            _PyFrame_StackPush(frame, retval);
            /* We don't know which of these is relevant here, so keep them equal */
            assert(INLINE_CACHE_ENTRIES_SEND == INLINE_CACHE_ENTRIES_FOR_ITER);
            LOAD_IP(1 + INLINE_CACHE_ENTRIES_SEND);
            goto resume_frame;
        }

        inst(YIELD_VALUE, (retval -- unused)) {
            TIER_ONE_ONLY
            // NOTE: It's important that YIELD_VALUE never raises an exception!
            // The compiler treats any exception raised here as a failed close()
            // or throw() call.
            assert(frame != &entry_frame);
            frame->instr_ptr = next_instr;
            PyGenObject *gen = _PyFrame_GetGenerator(frame);
            assert(FRAME_SUSPENDED_YIELD_FROM == FRAME_SUSPENDED + 1);
            assert(oparg == 0 || oparg == 1);
            gen->gi_frame_state = FRAME_SUSPENDED + oparg;
            _PyFrame_SetStackPointer(frame, stack_pointer - 1);
            tstate->exc_info = gen->gi_exc_state.previous_item;
            gen->gi_exc_state.previous_item = NULL;
            _Py_LeaveRecursiveCallPy(tstate);
            _PyInterpreterFrame *gen_frame = frame;
            frame = tstate->current_frame = frame->previous;
            gen_frame->previous = NULL;
            _PyFrame_StackPush(frame, retval);
            /* We don't know which of these is relevant here, so keep them equal */
            assert(INLINE_CACHE_ENTRIES_SEND == INLINE_CACHE_ENTRIES_FOR_ITER);
            LOAD_IP(1 + INLINE_CACHE_ENTRIES_SEND);
            goto resume_frame;
        }

        inst(POP_EXCEPT, (exc_value -- )) {
            _PyErr_StackItem *exc_info = tstate->exc_info;
            Py_XSETREF(exc_info->exc_value, exc_value == Py_None ? NULL : exc_value);
        }

        inst(RERAISE, (values[oparg], exc -- values[oparg])) {
            TIER_ONE_ONLY
            assert(oparg >= 0 && oparg <= 2);
            if (oparg) {
                PyObject *lasti = values[0];
                if (PyLong_Check(lasti)) {
                    frame->instr_ptr = _PyCode_CODE(_PyFrame_GetCode(frame)) + PyLong_AsLong(lasti);
                    assert(!_PyErr_Occurred(tstate));
                }
                else {
                    assert(PyLong_Check(lasti));
                    _PyErr_SetString(tstate, PyExc_SystemError, "lasti is not an int");
                    GOTO_ERROR(error);
                }
            }
            assert(exc && PyExceptionInstance_Check(exc));
            Py_INCREF(exc);
            _PyErr_SetRaisedException(tstate, exc);
            monitor_reraise(tstate, frame, this_instr);
            goto exception_unwind;
        }

        inst(END_ASYNC_FOR, (awaitable, exc -- )) {
            TIER_ONE_ONLY
            assert(exc && PyExceptionInstance_Check(exc));
            if (PyErr_GivenExceptionMatches(exc, PyExc_StopAsyncIteration)) {
                DECREF_INPUTS();
            }
            else {
                Py_INCREF(exc);
                _PyErr_SetRaisedException(tstate, exc);
                monitor_reraise(tstate, frame, this_instr);
                goto exception_unwind;
            }
        }

        inst(CLEANUP_THROW, (sub_iter, last_sent_val, exc_value -- none, value)) {
            TIER_ONE_ONLY
            assert(throwflag);
            assert(exc_value && PyExceptionInstance_Check(exc_value));
            if (PyErr_GivenExceptionMatches(exc_value, PyExc_StopIteration)) {
                value = Py_NewRef(((PyStopIterationObject *)exc_value)->value);
                DECREF_INPUTS();
                none = Py_None;
            }
            else {
                _PyErr_SetRaisedException(tstate, Py_NewRef(exc_value));
                monitor_reraise(tstate, frame, this_instr);
                goto exception_unwind;
            }
        }

        inst(LOAD_ASSERTION_ERROR, ( -- value)) {
            value = Py_NewRef(PyExc_AssertionError);
        }

        inst(LOAD_BUILD_CLASS, ( -- bc)) {
            ERROR_IF(PyMapping_GetOptionalItem(BUILTINS(), &_Py_ID(__build_class__), &bc) < 0, error);
            if (bc == NULL) {
                _PyErr_SetString(tstate, PyExc_NameError,
                                 "__build_class__ not found");
                ERROR_IF(true, error);
            }
        }

        inst(STORE_NAME, (v -- )) {
            PyObject *name = GETITEM(FRAME_CO_NAMES, oparg);
            PyObject *ns = LOCALS();
            int err;
            if (ns == NULL) {
                _PyErr_Format(tstate, PyExc_SystemError,
                              "no locals found when storing %R", name);
                DECREF_INPUTS();
                ERROR_IF(true, error);
            }
            if (PyDict_CheckExact(ns))
                err = PyDict_SetItem(ns, name, v);
            else
                err = PyObject_SetItem(ns, name, v);
            DECREF_INPUTS();
            ERROR_IF(err, error);
        }

        inst(DELETE_NAME, (--)) {
            PyObject *name = GETITEM(FRAME_CO_NAMES, oparg);
            PyObject *ns = LOCALS();
            int err;
            if (ns == NULL) {
                _PyErr_Format(tstate, PyExc_SystemError,
                              "no locals when deleting %R", name);
                GOTO_ERROR(error);
            }
            err = PyObject_DelItem(ns, name);
            // Can't use ERROR_IF here.
            if (err != 0) {
                _PyEval_FormatExcCheckArg(tstate, PyExc_NameError,
                                          NAME_ERROR_MSG,
                                          name);
                GOTO_ERROR(error);
            }
        }

        family(UNPACK_SEQUENCE, INLINE_CACHE_ENTRIES_UNPACK_SEQUENCE) = {
            UNPACK_SEQUENCE_TWO_TUPLE,
            UNPACK_SEQUENCE_TUPLE,
            UNPACK_SEQUENCE_LIST,
        };

        specializing op(_SPECIALIZE_UNPACK_SEQUENCE, (counter/1, seq -- seq)) {
            TIER_ONE_ONLY
            #if ENABLE_SPECIALIZATION
            if (ADAPTIVE_COUNTER_IS_ZERO(counter)) {
                next_instr = this_instr;
                _Py_Specialize_UnpackSequence(seq, next_instr, oparg);
                DISPATCH_SAME_OPARG();
            }
            STAT_INC(UNPACK_SEQUENCE, deferred);
            DECREMENT_ADAPTIVE_COUNTER(this_instr[1].cache);
            #endif  /* ENABLE_SPECIALIZATION */
            (void)seq;
            (void)counter;
        }

        op(_UNPACK_SEQUENCE, (seq -- unused[oparg])) {
            PyObject **top = stack_pointer + oparg - 1;
            int res = _PyEval_UnpackIterable(tstate, seq, oparg, -1, top);
            DECREF_INPUTS();
            ERROR_IF(res == 0, error);
        }

        macro(UNPACK_SEQUENCE) = _SPECIALIZE_UNPACK_SEQUENCE + _UNPACK_SEQUENCE;

        inst(UNPACK_SEQUENCE_TWO_TUPLE, (unused/1, seq -- values[oparg])) {
            DEOPT_IF(!PyTuple_CheckExact(seq));
            DEOPT_IF(PyTuple_GET_SIZE(seq) != 2);
            assert(oparg == 2);
            STAT_INC(UNPACK_SEQUENCE, hit);
            values[0] = Py_NewRef(PyTuple_GET_ITEM(seq, 1));
            values[1] = Py_NewRef(PyTuple_GET_ITEM(seq, 0));
            DECREF_INPUTS();
        }

        inst(UNPACK_SEQUENCE_TUPLE, (unused/1, seq -- values[oparg])) {
            DEOPT_IF(!PyTuple_CheckExact(seq));
            DEOPT_IF(PyTuple_GET_SIZE(seq) != oparg);
            STAT_INC(UNPACK_SEQUENCE, hit);
            PyObject **items = _PyTuple_ITEMS(seq);
            for (int i = oparg; --i >= 0; ) {
                *values++ = Py_NewRef(items[i]);
            }
            DECREF_INPUTS();
        }

        inst(UNPACK_SEQUENCE_LIST, (unused/1, seq -- values[oparg])) {
            DEOPT_IF(!PyList_CheckExact(seq));
            DEOPT_IF(PyList_GET_SIZE(seq) != oparg);
            STAT_INC(UNPACK_SEQUENCE, hit);
            PyObject **items = _PyList_ITEMS(seq);
            for (int i = oparg; --i >= 0; ) {
                *values++ = Py_NewRef(items[i]);
            }
            DECREF_INPUTS();
        }

        inst(UNPACK_EX, (seq -- unused[oparg & 0xFF], unused, unused[oparg >> 8])) {
            int totalargs = 1 + (oparg & 0xFF) + (oparg >> 8);
            PyObject **top = stack_pointer + totalargs - 1;
            int res = _PyEval_UnpackIterable(tstate, seq, oparg & 0xFF, oparg >> 8, top);
            DECREF_INPUTS();
            ERROR_IF(res == 0, error);
        }

        family(STORE_ATTR, INLINE_CACHE_ENTRIES_STORE_ATTR) = {
            STORE_ATTR_INSTANCE_VALUE,
            STORE_ATTR_SLOT,
            STORE_ATTR_WITH_HINT,
        };

        specializing op(_SPECIALIZE_STORE_ATTR, (counter/1, owner -- owner)) {
            TIER_ONE_ONLY
            #if ENABLE_SPECIALIZATION
            if (ADAPTIVE_COUNTER_IS_ZERO(counter)) {
                PyObject *name = GETITEM(FRAME_CO_NAMES, oparg);
                next_instr = this_instr;
                _Py_Specialize_StoreAttr(owner, next_instr, name);
                DISPATCH_SAME_OPARG();
            }
            STAT_INC(STORE_ATTR, deferred);
            DECREMENT_ADAPTIVE_COUNTER(this_instr[1].cache);
            #endif  /* ENABLE_SPECIALIZATION */
        }

        op(_STORE_ATTR, (v, owner --)) {
            PyObject *name = GETITEM(FRAME_CO_NAMES, oparg);
            int err = PyObject_SetAttr(owner, name, v);
            DECREF_INPUTS();
            ERROR_IF(err, error);
        }

        macro(STORE_ATTR) = _SPECIALIZE_STORE_ATTR + unused/3 + _STORE_ATTR;

        inst(DELETE_ATTR, (owner --)) {
            PyObject *name = GETITEM(FRAME_CO_NAMES, oparg);
            int err = PyObject_DelAttr(owner, name);
            DECREF_INPUTS();
            ERROR_IF(err, error);
        }

        inst(STORE_GLOBAL, (v --)) {
            PyObject *name = GETITEM(FRAME_CO_NAMES, oparg);
            int err = PyDict_SetItem(GLOBALS(), name, v);
            DECREF_INPUTS();
            ERROR_IF(err, error);
        }

        inst(DELETE_GLOBAL, (--)) {
            PyObject *name = GETITEM(FRAME_CO_NAMES, oparg);
            int err;
            err = PyDict_DelItem(GLOBALS(), name);
            // Can't use ERROR_IF here.
            if (err != 0) {
                if (_PyErr_ExceptionMatches(tstate, PyExc_KeyError)) {
                    _PyEval_FormatExcCheckArg(tstate, PyExc_NameError,
                                              NAME_ERROR_MSG, name);
                }
                GOTO_ERROR(error);
            }
        }

        inst(LOAD_LOCALS, ( -- locals)) {
            locals = LOCALS();
            if (locals == NULL) {
                _PyErr_SetString(tstate, PyExc_SystemError,
                                 "no locals found");
                ERROR_IF(true, error);
            }
            Py_INCREF(locals);
        }

        inst(LOAD_FROM_DICT_OR_GLOBALS, (mod_or_class_dict -- v)) {
            PyObject *name = GETITEM(FRAME_CO_NAMES, oparg);
            if (PyMapping_GetOptionalItem(mod_or_class_dict, name, &v) < 0) {
                GOTO_ERROR(error);
            }
            if (v == NULL) {
                if (PyDict_GetItemRef(GLOBALS(), name, &v) < 0) {
                    GOTO_ERROR(error);
                }
                if (v == NULL) {
                    if (PyMapping_GetOptionalItem(BUILTINS(), name, &v) < 0) {
                        GOTO_ERROR(error);
                    }
                    if (v == NULL) {
                        _PyEval_FormatExcCheckArg(
                                    tstate, PyExc_NameError,
                                    NAME_ERROR_MSG, name);
                        GOTO_ERROR(error);
                    }
                }
            }
            DECREF_INPUTS();
        }

        inst(LOAD_NAME, (-- v)) {
            PyObject *mod_or_class_dict = LOCALS();
            if (mod_or_class_dict == NULL) {
                _PyErr_SetString(tstate, PyExc_SystemError,
                                 "no locals found");
                ERROR_IF(true, error);
            }
            PyObject *name = GETITEM(FRAME_CO_NAMES, oparg);
            if (PyMapping_GetOptionalItem(mod_or_class_dict, name, &v) < 0) {
                GOTO_ERROR(error);
            }
            if (v == NULL) {
                if (PyDict_GetItemRef(GLOBALS(), name, &v) < 0) {
                    GOTO_ERROR(error);
                }
                if (v == NULL) {
                    if (PyMapping_GetOptionalItem(BUILTINS(), name, &v) < 0) {
                        GOTO_ERROR(error);
                    }
                    if (v == NULL) {
                        _PyEval_FormatExcCheckArg(
                                    tstate, PyExc_NameError,
                                    NAME_ERROR_MSG, name);
                        GOTO_ERROR(error);
                    }
                }
            }
        }

        family(LOAD_GLOBAL, INLINE_CACHE_ENTRIES_LOAD_GLOBAL) = {
            LOAD_GLOBAL_MODULE,
            LOAD_GLOBAL_BUILTIN,
        };

        specializing op(_SPECIALIZE_LOAD_GLOBAL, (counter/1 -- )) {
            TIER_ONE_ONLY
            #if ENABLE_SPECIALIZATION
            if (ADAPTIVE_COUNTER_IS_ZERO(counter)) {
                PyObject *name = GETITEM(FRAME_CO_NAMES, oparg>>1);
                next_instr = this_instr;
                _Py_Specialize_LoadGlobal(GLOBALS(), BUILTINS(), next_instr, name);
                DISPATCH_SAME_OPARG();
            }
            STAT_INC(LOAD_GLOBAL, deferred);
            DECREMENT_ADAPTIVE_COUNTER(this_instr[1].cache);
            #endif  /* ENABLE_SPECIALIZATION */
        }

        op(_LOAD_GLOBAL, ( -- res, null if (oparg & 1))) {
            PyObject *name = GETITEM(FRAME_CO_NAMES, oparg>>1);
            if (PyDict_CheckExact(GLOBALS())
                && PyDict_CheckExact(BUILTINS()))
            {
                res = _PyDict_LoadGlobal((PyDictObject *)GLOBALS(),
                                         (PyDictObject *)BUILTINS(),
                                         name);
                if (res == NULL) {
                    if (!_PyErr_Occurred(tstate)) {
                        /* _PyDict_LoadGlobal() returns NULL without raising
                         * an exception if the key doesn't exist */
                        _PyEval_FormatExcCheckArg(tstate, PyExc_NameError,
                                                  NAME_ERROR_MSG, name);
                    }
                    ERROR_IF(true, error);
                }
                Py_INCREF(res);
            }
            else {
                /* Slow-path if globals or builtins is not a dict */
                /* namespace 1: globals */
                ERROR_IF(PyMapping_GetOptionalItem(GLOBALS(), name, &res) < 0, error);
                if (res == NULL) {
                    /* namespace 2: builtins */
                    ERROR_IF(PyMapping_GetOptionalItem(BUILTINS(), name, &res) < 0, error);
                    if (res == NULL) {
                        _PyEval_FormatExcCheckArg(
                                    tstate, PyExc_NameError,
                                    NAME_ERROR_MSG, name);
                        ERROR_IF(true, error);
                    }
                }
            }
            null = NULL;
        }

        macro(LOAD_GLOBAL) =
            _SPECIALIZE_LOAD_GLOBAL +
            counter/1 +
            globals_version/1 +
            builtins_version/1 +
            _LOAD_GLOBAL;

        op(_GUARD_GLOBALS_VERSION, (version/1 --)) {
            PyDictObject *dict = (PyDictObject *)GLOBALS();
            DEOPT_IF(!PyDict_CheckExact(dict));
            DEOPT_IF(dict->ma_keys->dk_version != version);
            assert(DK_IS_UNICODE(dict->ma_keys));
        }

        op(_GUARD_BUILTINS_VERSION, (version/1 --)) {
            PyDictObject *dict = (PyDictObject *)BUILTINS();
            DEOPT_IF(!PyDict_CheckExact(dict));
            DEOPT_IF(dict->ma_keys->dk_version != version);
            assert(DK_IS_UNICODE(dict->ma_keys));
        }

        op(_LOAD_GLOBAL_MODULE, (index/1 -- res, null if (oparg & 1))) {
            PyDictObject *dict = (PyDictObject *)GLOBALS();
            PyDictUnicodeEntry *entries = DK_UNICODE_ENTRIES(dict->ma_keys);
            res = entries[index].me_value;
            DEOPT_IF(res == NULL);
            Py_INCREF(res);
            STAT_INC(LOAD_GLOBAL, hit);
            null = NULL;
        }

        op(_LOAD_GLOBAL_BUILTINS, (index/1 -- res, null if (oparg & 1))) {
            PyDictObject *bdict = (PyDictObject *)BUILTINS();
            PyDictUnicodeEntry *entries = DK_UNICODE_ENTRIES(bdict->ma_keys);
            res = entries[index].me_value;
            DEOPT_IF(res == NULL);
            Py_INCREF(res);
            STAT_INC(LOAD_GLOBAL, hit);
            null = NULL;
        }

        macro(LOAD_GLOBAL_MODULE) =
            unused/1 + // Skip over the counter
            _GUARD_GLOBALS_VERSION +
            unused/1 + // Skip over the builtins version
            _LOAD_GLOBAL_MODULE;

        macro(LOAD_GLOBAL_BUILTIN) =
            unused/1 + // Skip over the counter
            _GUARD_GLOBALS_VERSION +
            _GUARD_BUILTINS_VERSION +
            _LOAD_GLOBAL_BUILTINS;

        inst(DELETE_FAST, (--)) {
            PyObject *v = GETLOCAL(oparg);
            ERROR_IF(v == NULL, unbound_local_error);
            SETLOCAL(oparg, NULL);
        }

        inst(MAKE_CELL, (--)) {
            // "initial" is probably NULL but not if it's an arg (or set
            // via PyFrame_LocalsToFast() before MAKE_CELL has run).
            PyObject *initial = GETLOCAL(oparg);
            PyObject *cell = PyCell_New(initial);
            if (cell == NULL) {
                GOTO_ERROR(error);
            }
            SETLOCAL(oparg, cell);
        }

        inst(DELETE_DEREF, (--)) {
            PyObject *cell = GETLOCAL(oparg);
            PyObject *oldobj = PyCell_GET(cell);
            // Can't use ERROR_IF here.
            // Fortunately we don't need its superpower.
            if (oldobj == NULL) {
                _PyEval_FormatExcUnbound(tstate, _PyFrame_GetCode(frame), oparg);
                GOTO_ERROR(error);
            }
            PyCell_SET(cell, NULL);
            Py_DECREF(oldobj);
        }

        inst(LOAD_FROM_DICT_OR_DEREF, (class_dict -- value)) {
            PyObject *name;
            assert(class_dict);
            assert(oparg >= 0 && oparg < _PyFrame_GetCode(frame)->co_nlocalsplus);
            name = PyTuple_GET_ITEM(_PyFrame_GetCode(frame)->co_localsplusnames, oparg);
            if (PyMapping_GetOptionalItem(class_dict, name, &value) < 0) {
                GOTO_ERROR(error);
            }
            if (!value) {
                PyObject *cell = GETLOCAL(oparg);
                value = PyCell_GET(cell);
                if (value == NULL) {
                    _PyEval_FormatExcUnbound(tstate, _PyFrame_GetCode(frame), oparg);
                    GOTO_ERROR(error);
                }
                Py_INCREF(value);
            }
            Py_DECREF(class_dict);
        }

        inst(LOAD_DEREF, ( -- value)) {
            PyObject *cell = GETLOCAL(oparg);
            value = PyCell_GET(cell);
            if (value == NULL) {
                _PyEval_FormatExcUnbound(tstate, _PyFrame_GetCode(frame), oparg);
                ERROR_IF(true, error);
            }
            Py_INCREF(value);
        }

        inst(STORE_DEREF, (v --)) {
            PyObject *cell = GETLOCAL(oparg);
            PyObject *oldobj = PyCell_GET(cell);
            PyCell_SET(cell, v);
            Py_XDECREF(oldobj);
        }

        inst(COPY_FREE_VARS, (--)) {
            /* Copy closure variables to free variables */
            PyCodeObject *co = _PyFrame_GetCode(frame);
            assert(PyFunction_Check(frame->f_funcobj));
            PyObject *closure = ((PyFunctionObject *)frame->f_funcobj)->func_closure;
            assert(oparg == co->co_nfreevars);
            int offset = co->co_nlocalsplus - oparg;
            for (int i = 0; i < oparg; ++i) {
                PyObject *o = PyTuple_GET_ITEM(closure, i);
                frame->localsplus[offset + i] = Py_NewRef(o);
            }
        }

        inst(BUILD_STRING, (pieces[oparg] -- str)) {
            str = _PyUnicode_JoinArray(&_Py_STR(empty), pieces, oparg);
            DECREF_INPUTS();
            ERROR_IF(str == NULL, error);
        }

        inst(BUILD_TUPLE, (values[oparg] -- tup)) {
            tup = _PyTuple_FromArraySteal(values, oparg);
            ERROR_IF(tup == NULL, error);
        }

        inst(BUILD_LIST, (values[oparg] -- list)) {
            list = _PyList_FromArraySteal(values, oparg);
            ERROR_IF(list == NULL, error);
        }

        inst(LIST_EXTEND, (list, unused[oparg-1], iterable -- list, unused[oparg-1])) {
            PyObject *none_val = _PyList_Extend((PyListObject *)list, iterable);
            if (none_val == NULL) {
                if (_PyErr_ExceptionMatches(tstate, PyExc_TypeError) &&
                   (Py_TYPE(iterable)->tp_iter == NULL && !PySequence_Check(iterable)))
                {
                    _PyErr_Clear(tstate);
                    _PyErr_Format(tstate, PyExc_TypeError,
                          "Value after * must be an iterable, not %.200s",
                          Py_TYPE(iterable)->tp_name);
                }
                DECREF_INPUTS();
                ERROR_IF(true, error);
            }
            assert(Py_IsNone(none_val));
            DECREF_INPUTS();
        }

        inst(SET_UPDATE, (set, unused[oparg-1], iterable -- set, unused[oparg-1])) {
            int err = _PySet_Update(set, iterable);
            DECREF_INPUTS();
            ERROR_IF(err < 0, error);
        }

        inst(BUILD_SET, (values[oparg] -- set)) {
            set = PySet_New(NULL);
            if (set == NULL)
                GOTO_ERROR(error);
            int err = 0;
            for (int i = 0; i < oparg; i++) {
                PyObject *item = values[i];
                if (err == 0)
                    err = PySet_Add(set, item);
                Py_DECREF(item);
            }
            if (err != 0) {
                Py_DECREF(set);
                ERROR_IF(true, error);
            }
        }

        inst(BUILD_MAP, (values[oparg*2] -- map)) {
            map = _PyDict_FromItems(
                    values, 2,
                    values+1, 2,
                    oparg);
            DECREF_INPUTS();
            ERROR_IF(map == NULL, error);
        }

        inst(SETUP_ANNOTATIONS, (--)) {
            int err;
            PyObject *ann_dict;
            if (LOCALS() == NULL) {
                _PyErr_Format(tstate, PyExc_SystemError,
                              "no locals found when setting up annotations");
                ERROR_IF(true, error);
            }
            /* check if __annotations__ in locals()... */
            ERROR_IF(PyMapping_GetOptionalItem(LOCALS(), &_Py_ID(__annotations__), &ann_dict) < 0, error);
            if (ann_dict == NULL) {
                ann_dict = PyDict_New();
                ERROR_IF(ann_dict == NULL, error);
                err = PyObject_SetItem(LOCALS(), &_Py_ID(__annotations__),
                                       ann_dict);
                Py_DECREF(ann_dict);
                ERROR_IF(err, error);
            }
            else {
                Py_DECREF(ann_dict);
            }
        }

        inst(BUILD_CONST_KEY_MAP, (values[oparg], keys -- map)) {
            if (!PyTuple_CheckExact(keys) ||
                PyTuple_GET_SIZE(keys) != (Py_ssize_t)oparg) {
                _PyErr_SetString(tstate, PyExc_SystemError,
                                 "bad BUILD_CONST_KEY_MAP keys argument");
                GOTO_ERROR(error);  // Pop the keys and values.
            }
            map = _PyDict_FromItems(
                    &PyTuple_GET_ITEM(keys, 0), 1,
                    values, 1, oparg);
            DECREF_INPUTS();
            ERROR_IF(map == NULL, error);
        }

        inst(DICT_UPDATE, (dict, unused[oparg - 1], update -- dict, unused[oparg - 1])) {
            if (PyDict_Update(dict, update) < 0) {
                if (_PyErr_ExceptionMatches(tstate, PyExc_AttributeError)) {
                    _PyErr_Format(tstate, PyExc_TypeError,
                                    "'%.200s' object is not a mapping",
                                    Py_TYPE(update)->tp_name);
                }
                DECREF_INPUTS();
                ERROR_IF(true, error);
            }
            DECREF_INPUTS();
        }

        inst(DICT_MERGE, (callable, unused, unused, dict, unused[oparg - 1], update -- callable, unused, unused, dict, unused[oparg - 1])) {
            if (_PyDict_MergeEx(dict, update, 2) < 0) {
                _PyEval_FormatKwargsError(tstate, callable, update);
                DECREF_INPUTS();
                ERROR_IF(true, error);
            }
            DECREF_INPUTS();
        }

        inst(MAP_ADD, (dict, unused[oparg - 1], key, value -- dict, unused[oparg - 1])) {
            assert(PyDict_CheckExact(dict));
            /* dict[key] = value */
            // Do not DECREF INPUTS because the function steals the references
            ERROR_IF(_PyDict_SetItem_Take2((PyDictObject *)dict, key, value) != 0, error);
        }

        inst(INSTRUMENTED_LOAD_SUPER_ATTR, (unused/1, unused, unused, unused -- unused, unused if (oparg & 1))) {
            // cancel out the decrement that will happen in LOAD_SUPER_ATTR; we
            // don't want to specialize instrumented instructions
            INCREMENT_ADAPTIVE_COUNTER(this_instr[1].cache);
            GO_TO_INSTRUCTION(LOAD_SUPER_ATTR);
        }

        family(LOAD_SUPER_ATTR, INLINE_CACHE_ENTRIES_LOAD_SUPER_ATTR) = {
            LOAD_SUPER_ATTR_ATTR,
            LOAD_SUPER_ATTR_METHOD,
        };

        specializing op(_SPECIALIZE_LOAD_SUPER_ATTR, (counter/1, global_super, class, unused -- global_super, class, unused)) {
            TIER_ONE_ONLY
            #if ENABLE_SPECIALIZATION
            int load_method = oparg & 1;
            if (ADAPTIVE_COUNTER_IS_ZERO(counter)) {
                next_instr = this_instr;
                _Py_Specialize_LoadSuperAttr(global_super, class, next_instr, load_method);
                DISPATCH_SAME_OPARG();
            }
            STAT_INC(LOAD_SUPER_ATTR, deferred);
            DECREMENT_ADAPTIVE_COUNTER(this_instr[1].cache);
            #endif  /* ENABLE_SPECIALIZATION */
        }

        op(_LOAD_SUPER_ATTR, (global_super, class, self -- attr, null if (oparg & 1))) {
            TIER_ONE_ONLY
            if (opcode == INSTRUMENTED_LOAD_SUPER_ATTR) {
                PyObject *arg = oparg & 2 ? class : &_PyInstrumentation_MISSING;
                int err = _Py_call_instrumentation_2args(
                        tstate, PY_MONITORING_EVENT_CALL,
                        frame, this_instr, global_super, arg);
                ERROR_IF(err, error);
            }
            // we make no attempt to optimize here; specializations should
            // handle any case whose performance we care about
            PyObject *stack[] = {class, self};
            PyObject *super = PyObject_Vectorcall(global_super, stack, oparg & 2, NULL);
            if (opcode == INSTRUMENTED_LOAD_SUPER_ATTR) {
                PyObject *arg = oparg & 2 ? class : &_PyInstrumentation_MISSING;
                if (super == NULL) {
                    _Py_call_instrumentation_exc2(
                        tstate, PY_MONITORING_EVENT_C_RAISE,
                        frame, this_instr, global_super, arg);
                }
                else {
                    int err = _Py_call_instrumentation_2args(
                        tstate, PY_MONITORING_EVENT_C_RETURN,
                        frame, this_instr, global_super, arg);
                    if (err < 0) {
                        Py_CLEAR(super);
                    }
                }
            }
            DECREF_INPUTS();
            ERROR_IF(super == NULL, error);
            PyObject *name = GETITEM(FRAME_CO_NAMES, oparg >> 2);
            attr = PyObject_GetAttr(super, name);
            Py_DECREF(super);
            ERROR_IF(attr == NULL, error);
            null = NULL;
        }

        macro(LOAD_SUPER_ATTR) = _SPECIALIZE_LOAD_SUPER_ATTR + _LOAD_SUPER_ATTR;

        pseudo(LOAD_SUPER_METHOD) = {
            LOAD_SUPER_ATTR,
        };

        pseudo(LOAD_ZERO_SUPER_METHOD) = {
            LOAD_SUPER_ATTR,
        };

        pseudo(LOAD_ZERO_SUPER_ATTR) = {
            LOAD_SUPER_ATTR,
        };

        inst(LOAD_SUPER_ATTR_ATTR, (unused/1, global_super, class, self -- attr, unused if (0))) {
            assert(!(oparg & 1));
            DEOPT_IF(global_super != (PyObject *)&PySuper_Type);
            DEOPT_IF(!PyType_Check(class));
            STAT_INC(LOAD_SUPER_ATTR, hit);
            PyObject *name = GETITEM(FRAME_CO_NAMES, oparg >> 2);
            attr = _PySuper_Lookup((PyTypeObject *)class, self, name, NULL);
            DECREF_INPUTS();
            ERROR_IF(attr == NULL, error);
        }

        inst(LOAD_SUPER_ATTR_METHOD, (unused/1, global_super, class, self -- attr, self_or_null)) {
            assert(oparg & 1);
            DEOPT_IF(global_super != (PyObject *)&PySuper_Type);
            DEOPT_IF(!PyType_Check(class));
            STAT_INC(LOAD_SUPER_ATTR, hit);
            PyObject *name = GETITEM(FRAME_CO_NAMES, oparg >> 2);
            PyTypeObject *cls = (PyTypeObject *)class;
            int method_found = 0;
            attr = _PySuper_Lookup(cls, self, name,
                                   Py_TYPE(self)->tp_getattro == PyObject_GenericGetAttr ? &method_found : NULL);
            Py_DECREF(global_super);
            Py_DECREF(class);
            if (attr == NULL) {
                Py_DECREF(self);
                ERROR_IF(true, error);
            }
            if (method_found) {
                self_or_null = self; // transfer ownership
            } else {
                Py_DECREF(self);
                self_or_null = NULL;
            }
        }

        family(LOAD_ATTR, INLINE_CACHE_ENTRIES_LOAD_ATTR) = {
            LOAD_ATTR_INSTANCE_VALUE,
            LOAD_ATTR_MODULE,
            LOAD_ATTR_WITH_HINT,
            LOAD_ATTR_SLOT,
            LOAD_ATTR_CLASS,
            LOAD_ATTR_PROPERTY,
            LOAD_ATTR_GETATTRIBUTE_OVERRIDDEN,
            LOAD_ATTR_METHOD_WITH_VALUES,
            LOAD_ATTR_METHOD_NO_DICT,
            LOAD_ATTR_METHOD_LAZY_DICT,
            LOAD_ATTR_NONDESCRIPTOR_WITH_VALUES,
            LOAD_ATTR_NONDESCRIPTOR_NO_DICT,
        };

        specializing op(_SPECIALIZE_LOAD_ATTR, (counter/1, owner -- owner)) {
            TIER_ONE_ONLY
            #if ENABLE_SPECIALIZATION
            if (ADAPTIVE_COUNTER_IS_ZERO(counter)) {
                PyObject *name = GETITEM(FRAME_CO_NAMES, oparg>>1);
                next_instr = this_instr;
                _Py_Specialize_LoadAttr(owner, next_instr, name);
                DISPATCH_SAME_OPARG();
            }
            STAT_INC(LOAD_ATTR, deferred);
            DECREMENT_ADAPTIVE_COUNTER(this_instr[1].cache);
            #endif  /* ENABLE_SPECIALIZATION */
        }

        op(_LOAD_ATTR, (owner -- attr, self_or_null if (oparg & 1))) {
            PyObject *name = GETITEM(FRAME_CO_NAMES, oparg >> 1);
            if (oparg & 1) {
                /* Designed to work in tandem with CALL, pushes two values. */
                attr = NULL;
                if (_PyObject_GetMethod(owner, name, &attr)) {
                    /* We can bypass temporary bound method object.
                       meth is unbound method and obj is self.
                       meth | self | arg1 | ... | argN
                     */
                    assert(attr != NULL);  // No errors on this branch
                    self_or_null = owner;  // Transfer ownership
                }
                else {
                    /* meth is not an unbound method (but a regular attr, or
                       something was returned by a descriptor protocol).  Set
                       the second element of the stack to NULL, to signal
                       CALL that it's not a method call.
                       meth | NULL | arg1 | ... | argN
                    */
                    DECREF_INPUTS();
                    ERROR_IF(attr == NULL, error);
                    self_or_null = NULL;
                }
            }
            else {
                /* Classic, pushes one value. */
                attr = PyObject_GetAttr(owner, name);
                DECREF_INPUTS();
                ERROR_IF(attr == NULL, error);
            }
        }

        macro(LOAD_ATTR) =
            _SPECIALIZE_LOAD_ATTR +
            unused/8 +
            _LOAD_ATTR;

        pseudo(LOAD_METHOD) = {
            LOAD_ATTR,
        };

        op(_GUARD_TYPE_VERSION, (type_version/2, owner -- owner)) {
            PyTypeObject *tp = Py_TYPE(owner);
            assert(type_version != 0);
            EXIT_IF(tp->tp_version_tag != type_version);
        }

        op(_CHECK_MANAGED_OBJECT_HAS_VALUES, (owner -- owner)) {
            assert(Py_TYPE(owner)->tp_dictoffset < 0);
            assert(Py_TYPE(owner)->tp_flags & Py_TPFLAGS_MANAGED_DICT);
            PyDictOrValues *dorv = _PyObject_DictOrValuesPointer(owner);
            DEOPT_IF(!_PyDictOrValues_IsValues(*dorv) && !_PyObject_MakeInstanceAttributesFromDict(owner, dorv));
        }

        op(_LOAD_ATTR_INSTANCE_VALUE, (index/1, owner -- attr, null if (oparg & 1))) {
            PyDictOrValues dorv = *_PyObject_DictOrValuesPointer(owner);
            attr = _PyDictOrValues_GetValues(dorv)->values[index];
            DEOPT_IF(attr == NULL);
            STAT_INC(LOAD_ATTR, hit);
            Py_INCREF(attr);
            null = NULL;
            DECREF_INPUTS();
        }

        macro(LOAD_ATTR_INSTANCE_VALUE) =
            unused/1 + // Skip over the counter
            _GUARD_TYPE_VERSION +
            _CHECK_MANAGED_OBJECT_HAS_VALUES +
            _LOAD_ATTR_INSTANCE_VALUE +
            unused/5;  // Skip over rest of cache

        op(_CHECK_ATTR_MODULE, (type_version/2, owner -- owner)) {
            DEOPT_IF(!PyModule_CheckExact(owner));
            PyDictObject *dict = (PyDictObject *)((PyModuleObject *)owner)->md_dict;
            assert(dict != NULL);
            DEOPT_IF(dict->ma_keys->dk_version != type_version);
        }

        op(_LOAD_ATTR_MODULE, (index/1, owner -- attr, null if (oparg & 1))) {
            PyDictObject *dict = (PyDictObject *)((PyModuleObject *)owner)->md_dict;
            assert(dict->ma_keys->dk_kind == DICT_KEYS_UNICODE);
            assert(index < dict->ma_keys->dk_nentries);
            PyDictUnicodeEntry *ep = DK_UNICODE_ENTRIES(dict->ma_keys) + index;
            attr = ep->me_value;
            DEOPT_IF(attr == NULL);
            STAT_INC(LOAD_ATTR, hit);
            Py_INCREF(attr);
            null = NULL;
            DECREF_INPUTS();
        }

        macro(LOAD_ATTR_MODULE) =
            unused/1 +
            _CHECK_ATTR_MODULE +
            _LOAD_ATTR_MODULE +
            unused/5;

        op(_CHECK_ATTR_WITH_HINT, (owner -- owner)) {
            assert(Py_TYPE(owner)->tp_flags & Py_TPFLAGS_MANAGED_DICT);
            PyDictOrValues dorv = *_PyObject_DictOrValuesPointer(owner);
            DEOPT_IF(_PyDictOrValues_IsValues(dorv));
            PyDictObject *dict = (PyDictObject *)_PyDictOrValues_GetDict(dorv);
            DEOPT_IF(dict == NULL);
            assert(PyDict_CheckExact((PyObject *)dict));
        }

        op(_LOAD_ATTR_WITH_HINT, (hint/1, owner -- attr, null if (oparg & 1))) {
            PyDictOrValues dorv = *_PyObject_DictOrValuesPointer(owner);
            PyDictObject *dict = (PyDictObject *)_PyDictOrValues_GetDict(dorv);
            DEOPT_IF(hint >= (size_t)dict->ma_keys->dk_nentries);
            PyObject *name = GETITEM(FRAME_CO_NAMES, oparg>>1);
            if (DK_IS_UNICODE(dict->ma_keys)) {
                PyDictUnicodeEntry *ep = DK_UNICODE_ENTRIES(dict->ma_keys) + hint;
                DEOPT_IF(ep->me_key != name);
                attr = ep->me_value;
            }
            else {
                PyDictKeyEntry *ep = DK_ENTRIES(dict->ma_keys) + hint;
                DEOPT_IF(ep->me_key != name);
                attr = ep->me_value;
            }
            DEOPT_IF(attr == NULL);
            STAT_INC(LOAD_ATTR, hit);
            Py_INCREF(attr);
            null = NULL;
            DECREF_INPUTS();
        }

        macro(LOAD_ATTR_WITH_HINT) =
            unused/1 +
            _GUARD_TYPE_VERSION +
            _CHECK_ATTR_WITH_HINT +
            _LOAD_ATTR_WITH_HINT +
            unused/5;

        op(_LOAD_ATTR_SLOT, (index/1, owner -- attr, null if (oparg & 1))) {
            char *addr = (char *)owner + index;
            attr = *(PyObject **)addr;
            DEOPT_IF(attr == NULL);
            STAT_INC(LOAD_ATTR, hit);
            Py_INCREF(attr);
            null = NULL;
            DECREF_INPUTS();
        }

        macro(LOAD_ATTR_SLOT) =
            unused/1 +
            _GUARD_TYPE_VERSION +
            _LOAD_ATTR_SLOT +  // NOTE: This action may also deopt
            unused/5;

        op(_CHECK_ATTR_CLASS, (type_version/2, owner -- owner)) {
            DEOPT_IF(!PyType_Check(owner));
            assert(type_version != 0);
            DEOPT_IF(((PyTypeObject *)owner)->tp_version_tag != type_version);

        }

        op(_LOAD_ATTR_CLASS, (descr/4, owner -- attr, null if (oparg & 1))) {
            STAT_INC(LOAD_ATTR, hit);
            assert(descr != NULL);
            attr = Py_NewRef(descr);
            null = NULL;
            DECREF_INPUTS();
        }

        macro(LOAD_ATTR_CLASS) =
            unused/1 +
            _CHECK_ATTR_CLASS +
            unused/2 +
            _LOAD_ATTR_CLASS;

        inst(LOAD_ATTR_PROPERTY, (unused/1, type_version/2, func_version/2, fget/4, owner -- unused, unused if (0))) {
            assert((oparg & 1) == 0);
            DEOPT_IF(tstate->interp->eval_frame);

            PyTypeObject *cls = Py_TYPE(owner);
            assert(type_version != 0);
            DEOPT_IF(cls->tp_version_tag != type_version);
            assert(Py_IS_TYPE(fget, &PyFunction_Type));
            PyFunctionObject *f = (PyFunctionObject *)fget;
            assert(func_version != 0);
            DEOPT_IF(f->func_version != func_version);
            PyCodeObject *code = (PyCodeObject *)f->func_code;
            assert(code->co_argcount == 1);
            DEOPT_IF(!_PyThreadState_HasStackSpace(tstate, code->co_framesize));
            STAT_INC(LOAD_ATTR, hit);
            Py_INCREF(fget);
            _PyInterpreterFrame *new_frame = _PyFrame_PushUnchecked(tstate, f, 1);
            // Manipulate stack directly because we exit with DISPATCH_INLINED().
            STACK_SHRINK(1);
            new_frame->localsplus[0] = owner;
            frame->return_offset = (uint16_t)(next_instr - this_instr);
            DISPATCH_INLINED(new_frame);
        }

        inst(LOAD_ATTR_GETATTRIBUTE_OVERRIDDEN, (unused/1, type_version/2, func_version/2, getattribute/4, owner -- unused, unused if (0))) {
            assert((oparg & 1) == 0);
            DEOPT_IF(tstate->interp->eval_frame);
            PyTypeObject *cls = Py_TYPE(owner);
            assert(type_version != 0);
            DEOPT_IF(cls->tp_version_tag != type_version);
            assert(Py_IS_TYPE(getattribute, &PyFunction_Type));
            PyFunctionObject *f = (PyFunctionObject *)getattribute;
            assert(func_version != 0);
            DEOPT_IF(f->func_version != func_version);
            PyCodeObject *code = (PyCodeObject *)f->func_code;
            assert(code->co_argcount == 2);
            DEOPT_IF(!_PyThreadState_HasStackSpace(tstate, code->co_framesize));
            STAT_INC(LOAD_ATTR, hit);

            PyObject *name = GETITEM(FRAME_CO_NAMES, oparg >> 1);
            Py_INCREF(f);
            _PyInterpreterFrame *new_frame = _PyFrame_PushUnchecked(tstate, f, 2);
            // Manipulate stack directly because we exit with DISPATCH_INLINED().
            STACK_SHRINK(1);
            new_frame->localsplus[0] = owner;
            new_frame->localsplus[1] = Py_NewRef(name);
            frame->return_offset = (uint16_t)(next_instr - this_instr);
            DISPATCH_INLINED(new_frame);
        }

        op(_GUARD_DORV_VALUES, (owner -- owner)) {
            assert(Py_TYPE(owner)->tp_flags & Py_TPFLAGS_MANAGED_DICT);
            PyDictOrValues dorv = *_PyObject_DictOrValuesPointer(owner);
            DEOPT_IF(!_PyDictOrValues_IsValues(dorv));
        }

        op(_STORE_ATTR_INSTANCE_VALUE, (index/1, value, owner --)) {
            PyDictOrValues dorv = *_PyObject_DictOrValuesPointer(owner);
            STAT_INC(STORE_ATTR, hit);
            PyDictValues *values = _PyDictOrValues_GetValues(dorv);
            PyObject *old_value = values->values[index];
            values->values[index] = value;
            if (old_value == NULL) {
                _PyDictValues_AddToInsertionOrder(values, index);
            }
            else {
                Py_DECREF(old_value);
            }
            Py_DECREF(owner);
        }

        macro(STORE_ATTR_INSTANCE_VALUE) =
            unused/1 +
            _GUARD_TYPE_VERSION +
            _GUARD_DORV_VALUES +
            _STORE_ATTR_INSTANCE_VALUE;

        inst(STORE_ATTR_WITH_HINT, (unused/1, type_version/2, hint/1, value, owner --)) {
            PyTypeObject *tp = Py_TYPE(owner);
            assert(type_version != 0);
            DEOPT_IF(tp->tp_version_tag != type_version);
            assert(tp->tp_flags & Py_TPFLAGS_MANAGED_DICT);
            PyDictOrValues dorv = *_PyObject_DictOrValuesPointer(owner);
            DEOPT_IF(_PyDictOrValues_IsValues(dorv));
            PyDictObject *dict = (PyDictObject *)_PyDictOrValues_GetDict(dorv);
            DEOPT_IF(dict == NULL);
            assert(PyDict_CheckExact((PyObject *)dict));
            PyObject *name = GETITEM(FRAME_CO_NAMES, oparg);
            DEOPT_IF(hint >= (size_t)dict->ma_keys->dk_nentries);
            PyObject *old_value;
            uint64_t new_version;
            if (DK_IS_UNICODE(dict->ma_keys)) {
                PyDictUnicodeEntry *ep = DK_UNICODE_ENTRIES(dict->ma_keys) + hint;
                DEOPT_IF(ep->me_key != name);
                old_value = ep->me_value;
                DEOPT_IF(old_value == NULL);
                new_version = _PyDict_NotifyEvent(tstate->interp, PyDict_EVENT_MODIFIED, dict, name, value);
                ep->me_value = value;
            }
            else {
                PyDictKeyEntry *ep = DK_ENTRIES(dict->ma_keys) + hint;
                DEOPT_IF(ep->me_key != name);
                old_value = ep->me_value;
                DEOPT_IF(old_value == NULL);
                new_version = _PyDict_NotifyEvent(tstate->interp, PyDict_EVENT_MODIFIED, dict, name, value);
                ep->me_value = value;
            }
            Py_DECREF(old_value);
            STAT_INC(STORE_ATTR, hit);
            /* Ensure dict is GC tracked if it needs to be */
            if (!_PyObject_GC_IS_TRACKED(dict) && _PyObject_GC_MAY_BE_TRACKED(value)) {
                _PyObject_GC_TRACK(dict);
            }
            /* PEP 509 */
            dict->ma_version_tag = new_version;
            Py_DECREF(owner);
        }

        op(_STORE_ATTR_SLOT, (index/1, value, owner --)) {
            char *addr = (char *)owner + index;
            STAT_INC(STORE_ATTR, hit);
            PyObject *old_value = *(PyObject **)addr;
            *(PyObject **)addr = value;
            Py_XDECREF(old_value);
            Py_DECREF(owner);
        }

        macro(STORE_ATTR_SLOT) =
            unused/1 +
            _GUARD_TYPE_VERSION +
            _STORE_ATTR_SLOT;

        family(COMPARE_OP, INLINE_CACHE_ENTRIES_COMPARE_OP) = {
            COMPARE_OP_FLOAT,
            COMPARE_OP_INT,
            COMPARE_OP_STR,
        };

        specializing op(_SPECIALIZE_COMPARE_OP, (counter/1, left, right -- left, right)) {
            TIER_ONE_ONLY
            #if ENABLE_SPECIALIZATION
            if (ADAPTIVE_COUNTER_IS_ZERO(counter)) {
                next_instr = this_instr;
                _Py_Specialize_CompareOp(left, right, next_instr, oparg);
                DISPATCH_SAME_OPARG();
            }
            STAT_INC(COMPARE_OP, deferred);
            DECREMENT_ADAPTIVE_COUNTER(this_instr[1].cache);
            #endif  /* ENABLE_SPECIALIZATION */
        }

        op(_COMPARE_OP, (left, right -- res)) {
            assert((oparg >> 5) <= Py_GE);
            res = PyObject_RichCompare(left, right, oparg >> 5);
            DECREF_INPUTS();
            ERROR_IF(res == NULL, error);
            if (oparg & 16) {
                int res_bool = PyObject_IsTrue(res);
                Py_DECREF(res);
                ERROR_IF(res_bool < 0, error);
                res = res_bool ? Py_True : Py_False;
            }
        }

        macro(COMPARE_OP) = _SPECIALIZE_COMPARE_OP + _COMPARE_OP;

        inst(COMPARE_OP_FLOAT, (unused/1, left, right -- res)) {
            DEOPT_IF(!PyFloat_CheckExact(left));
            DEOPT_IF(!PyFloat_CheckExact(right));
            STAT_INC(COMPARE_OP, hit);
            double dleft = PyFloat_AS_DOUBLE(left);
            double dright = PyFloat_AS_DOUBLE(right);
            // 1 if NaN, 2 if <, 4 if >, 8 if ==; this matches low four bits of the oparg
            int sign_ish = COMPARISON_BIT(dleft, dright);
            _Py_DECREF_SPECIALIZED(left, _PyFloat_ExactDealloc);
            _Py_DECREF_SPECIALIZED(right, _PyFloat_ExactDealloc);
            res = (sign_ish & oparg) ? Py_True : Py_False;
            // It's always a bool, so we don't care about oparg & 16.
        }

        // Similar to COMPARE_OP_FLOAT
        inst(COMPARE_OP_INT, (unused/1, left, right -- res)) {
            DEOPT_IF(!PyLong_CheckExact(left));
            DEOPT_IF(!PyLong_CheckExact(right));
            DEOPT_IF(!_PyLong_IsCompact((PyLongObject *)left));
            DEOPT_IF(!_PyLong_IsCompact((PyLongObject *)right));
            STAT_INC(COMPARE_OP, hit);
            assert(_PyLong_DigitCount((PyLongObject *)left) <= 1 &&
                   _PyLong_DigitCount((PyLongObject *)right) <= 1);
            Py_ssize_t ileft = _PyLong_CompactValue((PyLongObject *)left);
            Py_ssize_t iright = _PyLong_CompactValue((PyLongObject *)right);
            // 2 if <, 4 if >, 8 if ==; this matches the low 4 bits of the oparg
            int sign_ish = COMPARISON_BIT(ileft, iright);
            _Py_DECREF_SPECIALIZED(left, (destructor)PyObject_Free);
            _Py_DECREF_SPECIALIZED(right, (destructor)PyObject_Free);
            res = (sign_ish & oparg) ? Py_True : Py_False;
            // It's always a bool, so we don't care about oparg & 16.
        }

        // Similar to COMPARE_OP_FLOAT, but for ==, != only
        inst(COMPARE_OP_STR, (unused/1, left, right -- res)) {
            DEOPT_IF(!PyUnicode_CheckExact(left));
            DEOPT_IF(!PyUnicode_CheckExact(right));
            STAT_INC(COMPARE_OP, hit);
            int eq = _PyUnicode_Equal(left, right);
            assert((oparg >> 5) == Py_EQ || (oparg >> 5) == Py_NE);
            _Py_DECREF_SPECIALIZED(left, _PyUnicode_ExactDealloc);
            _Py_DECREF_SPECIALIZED(right, _PyUnicode_ExactDealloc);
            assert(eq == 0 || eq == 1);
            assert((oparg & 0xf) == COMPARISON_NOT_EQUALS || (oparg & 0xf) == COMPARISON_EQUALS);
            assert(COMPARISON_NOT_EQUALS + 1 == COMPARISON_EQUALS);
            res = ((COMPARISON_NOT_EQUALS + eq) & oparg) ? Py_True : Py_False;
            // It's always a bool, so we don't care about oparg & 16.
        }

        inst(IS_OP, (left, right -- b)) {
            int res = Py_Is(left, right) ^ oparg;
            DECREF_INPUTS();
            b = res ? Py_True : Py_False;
        }

        inst(CONTAINS_OP, (left, right -- b)) {
            int res = PySequence_Contains(right, left);
            DECREF_INPUTS();
            ERROR_IF(res < 0, error);
            b = (res ^ oparg) ? Py_True : Py_False;
        }

        inst(CHECK_EG_MATCH, (exc_value, match_type -- rest, match)) {
            if (_PyEval_CheckExceptStarTypeValid(tstate, match_type) < 0) {
                DECREF_INPUTS();
                ERROR_IF(true, error);
            }

            match = NULL;
            rest = NULL;
            int res = _PyEval_ExceptionGroupMatch(exc_value, match_type,
                                                  &match, &rest);
            DECREF_INPUTS();
            ERROR_IF(res < 0, error);

            assert((match == NULL) == (rest == NULL));
            ERROR_IF(match == NULL, error);

            if (!Py_IsNone(match)) {
                PyErr_SetHandledException(match);
            }
        }

        inst(CHECK_EXC_MATCH, (left, right -- left, b)) {
            assert(PyExceptionInstance_Check(left));
            if (_PyEval_CheckExceptTypeValid(tstate, right) < 0) {
                 DECREF_INPUTS();
                 ERROR_IF(true, error);
            }

            int res = PyErr_GivenExceptionMatches(left, right);
            DECREF_INPUTS();
            b = res ? Py_True : Py_False;
        }

         inst(IMPORT_NAME, (level, fromlist -- res)) {
            TIER_ONE_ONLY
            PyObject *name = GETITEM(FRAME_CO_NAMES, oparg);
            res = import_name(tstate, frame, name, fromlist, level);
            DECREF_INPUTS();
            ERROR_IF(res == NULL, error);
        }

        inst(IMPORT_FROM, (from -- from, res)) {
            TIER_ONE_ONLY
            PyObject *name = GETITEM(FRAME_CO_NAMES, oparg);
            res = import_from(tstate, from, name);
            ERROR_IF(res == NULL, error);
        }

        inst(JUMP_FORWARD, (--)) {
            TIER_ONE_ONLY
            JUMPBY(oparg);
        }

        inst(JUMP_BACKWARD, (unused/1 --)) {
            TIER_ONE_ONLY
            CHECK_EVAL_BREAKER();
            assert(oparg <= INSTR_OFFSET());
            JUMPBY(-oparg);
            #if ENABLE_SPECIALIZATION
            uint16_t counter = this_instr[1].cache;
            this_instr[1].cache = counter + (1 << OPTIMIZER_BITS_IN_COUNTER);
            /* We are using unsigned values, but we really want signed values, so
             * do the 2s complement adjustment manually */
            uint32_t offset_counter = counter ^ (1 << 15);
            uint32_t threshold = tstate->interp->optimizer_backedge_threshold;
            assert((threshold & OPTIMIZER_BITS_MASK) == 0);
            // Use '>=' not '>' so that the optimizer/backoff bits do not effect the result.
            // Double-check that the opcode isn't instrumented or something:
            if (offset_counter >= threshold && this_instr->op.code == JUMP_BACKWARD) {
                OPT_STAT_INC(attempts);
                _Py_CODEUNIT *start = this_instr;
                /* Back up over EXTENDED_ARGs so optimizer sees the whole instruction */
                while (oparg > 255) {
                    oparg >>= 8;
                    start--;
                }
                _PyExecutorObject *executor;
                int optimized = _PyOptimizer_Optimize(frame, start, stack_pointer, &executor);
                ERROR_IF(optimized < 0, error);
                if (optimized) {
<<<<<<< HEAD
                    assert(tstate->previous_executor == NULL);
                    tstate->previous_executor = Py_None;
                    GOTO_TIER_TWO(executor);
=======
                    // Rewind and enter the executor:
                    assert(start->op.code == ENTER_EXECUTOR);
                    next_instr = start;
                    this_instr[1].cache &= OPTIMIZER_BITS_MASK;
>>>>>>> f9f6156c
                }
                else {
                    int backoff = this_instr[1].cache & OPTIMIZER_BITS_MASK;
                    backoff++;
                    if (backoff < MIN_TIER2_BACKOFF) {
                        backoff = MIN_TIER2_BACKOFF;
                    }
                    else if (backoff > MAX_TIER2_BACKOFF) {
                        backoff = MAX_TIER2_BACKOFF;
                    }
                    this_instr[1].cache = ((UINT16_MAX << OPTIMIZER_BITS_IN_COUNTER) << backoff) | backoff;
                }
            }
            #endif  /* ENABLE_SPECIALIZATION */
        }

        pseudo(JUMP) = {
            JUMP_FORWARD,
            JUMP_BACKWARD,
        };

        pseudo(JUMP_NO_INTERRUPT) = {
            JUMP_FORWARD,
            JUMP_BACKWARD_NO_INTERRUPT,
        };

        inst(ENTER_EXECUTOR, (--)) {
            TIER_ONE_ONLY
            CHECK_EVAL_BREAKER();
            PyCodeObject *code = _PyFrame_GetCode(frame);
            _PyExecutorObject *executor = code->co_executors->executors[oparg & 255];
            assert(executor->vm_data.index == INSTR_OFFSET() - 1);
            assert(executor->vm_data.code == code);
            assert(executor->vm_data.valid);
            assert(tstate->previous_executor == NULL);
            tstate->previous_executor = Py_None;
            Py_INCREF(executor);
            GOTO_TIER_TWO(executor);
        }

        replaced op(_POP_JUMP_IF_FALSE, (cond -- )) {
            assert(PyBool_Check(cond));
            int flag = Py_IsFalse(cond);
            #if ENABLE_SPECIALIZATION
            this_instr[1].cache = (this_instr[1].cache << 1) | flag;
            #endif
            JUMPBY(oparg * flag);
        }

        replaced op(_POP_JUMP_IF_TRUE, (cond -- )) {
            assert(PyBool_Check(cond));
            int flag = Py_IsTrue(cond);
            #if ENABLE_SPECIALIZATION
            this_instr[1].cache = (this_instr[1].cache << 1) | flag;
            #endif
            JUMPBY(oparg * flag);
        }

        op(_IS_NONE, (value -- b)) {
            if (Py_IsNone(value)) {
                b = Py_True;
            }
            else {
                b = Py_False;
                DECREF_INPUTS();
            }
        }

        macro(POP_JUMP_IF_TRUE) = unused/1 + _POP_JUMP_IF_TRUE;

        macro(POP_JUMP_IF_FALSE) = unused/1 + _POP_JUMP_IF_FALSE;

        macro(POP_JUMP_IF_NONE) = unused/1 + _IS_NONE + _POP_JUMP_IF_TRUE;

        macro(POP_JUMP_IF_NOT_NONE) = unused/1 + _IS_NONE + _POP_JUMP_IF_FALSE;

        inst(JUMP_BACKWARD_NO_INTERRUPT, (--)) {
            TIER_ONE_ONLY
            /* This bytecode is used in the `yield from` or `await` loop.
             * If there is an interrupt, we want it handled in the innermost
             * generator or coroutine, so we deliberately do not check it here.
             * (see bpo-30039).
             */
            JUMPBY(-oparg);
        }

        inst(GET_LEN, (obj -- obj, len_o)) {
            // PUSH(len(TOS))
            Py_ssize_t len_i = PyObject_Length(obj);
            ERROR_IF(len_i < 0, error);
            len_o = PyLong_FromSsize_t(len_i);
            ERROR_IF(len_o == NULL, error);
        }

        inst(MATCH_CLASS, (subject, type, names -- attrs)) {
            // Pop TOS and TOS1. Set TOS to a tuple of attributes on success, or
            // None on failure.
            assert(PyTuple_CheckExact(names));
            attrs = _PyEval_MatchClass(tstate, subject, type, oparg, names);
            DECREF_INPUTS();
            if (attrs) {
                assert(PyTuple_CheckExact(attrs));  // Success!
            }
            else {
                ERROR_IF(_PyErr_Occurred(tstate), error);  // Error!
                attrs = Py_None;  // Failure!
            }
        }

        inst(MATCH_MAPPING, (subject -- subject, res)) {
            int match = Py_TYPE(subject)->tp_flags & Py_TPFLAGS_MAPPING;
            res = match ? Py_True : Py_False;
        }

        inst(MATCH_SEQUENCE, (subject -- subject, res)) {
            int match = Py_TYPE(subject)->tp_flags & Py_TPFLAGS_SEQUENCE;
            res = match ? Py_True : Py_False;
        }

        inst(MATCH_KEYS, (subject, keys -- subject, keys, values_or_none)) {
            // On successful match, PUSH(values). Otherwise, PUSH(None).
            values_or_none = _PyEval_MatchKeys(tstate, subject, keys);
            ERROR_IF(values_or_none == NULL, error);
        }

        inst(GET_ITER, (iterable -- iter)) {
            /* before: [obj]; after [getiter(obj)] */
            iter = PyObject_GetIter(iterable);
            DECREF_INPUTS();
            ERROR_IF(iter == NULL, error);
        }

        inst(GET_YIELD_FROM_ITER, (iterable -- iter)) {
            /* before: [obj]; after [getiter(obj)] */
            if (PyCoro_CheckExact(iterable)) {
                /* `iterable` is a coroutine */
                if (!(_PyFrame_GetCode(frame)->co_flags & (CO_COROUTINE | CO_ITERABLE_COROUTINE))) {
                    /* and it is used in a 'yield from' expression of a
                       regular generator. */
                    _PyErr_SetString(tstate, PyExc_TypeError,
                                     "cannot 'yield from' a coroutine object "
                                     "in a non-coroutine generator");
                    GOTO_ERROR(error);
                }
                iter = iterable;
            }
            else if (PyGen_CheckExact(iterable)) {
                iter = iterable;
            }
            else {
                /* `iterable` is not a generator. */
                iter = PyObject_GetIter(iterable);
                if (iter == NULL) {
                    GOTO_ERROR(error);
                }
                DECREF_INPUTS();
            }
        }

        // Most members of this family are "secretly" super-instructions.
        // When the loop is exhausted, they jump, and the jump target is
        // always END_FOR, which pops two values off the stack.
        // This is optimized by skipping that instruction and combining
        // its effect (popping 'iter' instead of pushing 'next'.)

        family(FOR_ITER, INLINE_CACHE_ENTRIES_FOR_ITER) = {
            FOR_ITER_LIST,
            FOR_ITER_TUPLE,
            FOR_ITER_RANGE,
            FOR_ITER_GEN,
        };

        specializing op(_SPECIALIZE_FOR_ITER, (counter/1, iter -- iter)) {
            TIER_ONE_ONLY
            #if ENABLE_SPECIALIZATION
            if (ADAPTIVE_COUNTER_IS_ZERO(counter)) {
                next_instr = this_instr;
                _Py_Specialize_ForIter(iter, next_instr, oparg);
                DISPATCH_SAME_OPARG();
            }
            STAT_INC(FOR_ITER, deferred);
            DECREMENT_ADAPTIVE_COUNTER(this_instr[1].cache);
            #endif  /* ENABLE_SPECIALIZATION */
        }

        replaced op(_FOR_ITER, (iter -- iter, next)) {
            /* before: [iter]; after: [iter, iter()] *or* [] (and jump over END_FOR.) */
            next = (*Py_TYPE(iter)->tp_iternext)(iter);
            if (next == NULL) {
                if (_PyErr_Occurred(tstate)) {
                    if (!_PyErr_ExceptionMatches(tstate, PyExc_StopIteration)) {
                        GOTO_ERROR(error);
                    }
                    monitor_raise(tstate, frame, this_instr);
                    _PyErr_Clear(tstate);
                }
                /* iterator ended normally */
                assert(next_instr[oparg].op.code == END_FOR ||
                       next_instr[oparg].op.code == INSTRUMENTED_END_FOR);
                Py_DECREF(iter);
                STACK_SHRINK(1);
                /* Jump forward oparg, then skip following END_FOR and POP_TOP instruction */
                JUMPBY(oparg + 2);
                DISPATCH();
            }
            // Common case: no jump, leave it to the code generator
        }

        op(_FOR_ITER_TIER_TWO, (iter -- iter, next)) {
            /* before: [iter]; after: [iter, iter()] *or* [] (and jump over END_FOR.) */
            next = (*Py_TYPE(iter)->tp_iternext)(iter);
            if (next == NULL) {
                if (_PyErr_Occurred(tstate)) {
                    if (!_PyErr_ExceptionMatches(tstate, PyExc_StopIteration)) {
                        GOTO_ERROR(error);
                    }
                    _PyErr_Clear(tstate);
                }
                /* iterator ended normally */
                Py_DECREF(iter);
                STACK_SHRINK(1);
                /* The translator sets the deopt target just past END_FOR */
                DEOPT_IF(true);
            }
            // Common case: no jump, leave it to the code generator
        }

        macro(FOR_ITER) = _SPECIALIZE_FOR_ITER + _FOR_ITER;

        inst(INSTRUMENTED_FOR_ITER, (unused/1 -- )) {
            _Py_CODEUNIT *target;
            PyObject *iter = TOP();
            PyObject *next = (*Py_TYPE(iter)->tp_iternext)(iter);
            if (next != NULL) {
                PUSH(next);
                target = next_instr;
            }
            else {
                if (_PyErr_Occurred(tstate)) {
                    if (!_PyErr_ExceptionMatches(tstate, PyExc_StopIteration)) {
                        GOTO_ERROR(error);
                    }
                    monitor_raise(tstate, frame, this_instr);
                    _PyErr_Clear(tstate);
                }
                /* iterator ended normally */
                assert(next_instr[oparg].op.code == END_FOR ||
                       next_instr[oparg].op.code == INSTRUMENTED_END_FOR);
                STACK_SHRINK(1);
                Py_DECREF(iter);
                /* Skip END_FOR and POP_TOP */
                target = next_instr + oparg + 2;
            }
            INSTRUMENTED_JUMP(this_instr, target, PY_MONITORING_EVENT_BRANCH);
        }

        op(_ITER_CHECK_LIST, (iter -- iter)) {
            DEOPT_IF(Py_TYPE(iter) != &PyListIter_Type);
        }

        replaced op(_ITER_JUMP_LIST, (iter -- iter)) {
            _PyListIterObject *it = (_PyListIterObject *)iter;
            assert(Py_TYPE(iter) == &PyListIter_Type);
            STAT_INC(FOR_ITER, hit);
            PyListObject *seq = it->it_seq;
            if (seq == NULL || it->it_index >= PyList_GET_SIZE(seq)) {
                if (seq != NULL) {
                    it->it_seq = NULL;
                    Py_DECREF(seq);
                }
                Py_DECREF(iter);
                STACK_SHRINK(1);
                /* Jump forward oparg, then skip following END_FOR and POP_TOP instructions */
                JUMPBY(oparg + 2);
                DISPATCH();
            }
        }

        // Only used by Tier 2
        op(_GUARD_NOT_EXHAUSTED_LIST, (iter -- iter)) {
            _PyListIterObject *it = (_PyListIterObject *)iter;
            assert(Py_TYPE(iter) == &PyListIter_Type);
            PyListObject *seq = it->it_seq;
            DEOPT_IF(seq == NULL);
            DEOPT_IF(it->it_index >= PyList_GET_SIZE(seq));
        }

        op(_ITER_NEXT_LIST, (iter -- iter, next)) {
            _PyListIterObject *it = (_PyListIterObject *)iter;
            assert(Py_TYPE(iter) == &PyListIter_Type);
            PyListObject *seq = it->it_seq;
            assert(seq);
            assert(it->it_index < PyList_GET_SIZE(seq));
            next = Py_NewRef(PyList_GET_ITEM(seq, it->it_index++));
        }

        macro(FOR_ITER_LIST) =
            unused/1 +  // Skip over the counter
            _ITER_CHECK_LIST +
            _ITER_JUMP_LIST +
            _ITER_NEXT_LIST;

        op(_ITER_CHECK_TUPLE, (iter -- iter)) {
            DEOPT_IF(Py_TYPE(iter) != &PyTupleIter_Type);
        }

        replaced op(_ITER_JUMP_TUPLE, (iter -- iter)) {
            _PyTupleIterObject *it = (_PyTupleIterObject *)iter;
            assert(Py_TYPE(iter) == &PyTupleIter_Type);
            STAT_INC(FOR_ITER, hit);
            PyTupleObject *seq = it->it_seq;
            if (seq == NULL || it->it_index >= PyTuple_GET_SIZE(seq)) {
                if (seq != NULL) {
                    it->it_seq = NULL;
                    Py_DECREF(seq);
                }
                Py_DECREF(iter);
                STACK_SHRINK(1);
                /* Jump forward oparg, then skip following END_FOR and POP_TOP instructions */
                JUMPBY(oparg + 2);
                DISPATCH();
            }
        }

        // Only used by Tier 2
        op(_GUARD_NOT_EXHAUSTED_TUPLE, (iter -- iter)) {
            _PyTupleIterObject *it = (_PyTupleIterObject *)iter;
            assert(Py_TYPE(iter) == &PyTupleIter_Type);
            PyTupleObject *seq = it->it_seq;
            DEOPT_IF(seq == NULL);
            DEOPT_IF(it->it_index >= PyTuple_GET_SIZE(seq));
        }

        op(_ITER_NEXT_TUPLE, (iter -- iter, next)) {
            _PyTupleIterObject *it = (_PyTupleIterObject *)iter;
            assert(Py_TYPE(iter) == &PyTupleIter_Type);
            PyTupleObject *seq = it->it_seq;
            assert(seq);
            assert(it->it_index < PyTuple_GET_SIZE(seq));
            next = Py_NewRef(PyTuple_GET_ITEM(seq, it->it_index++));
        }

        macro(FOR_ITER_TUPLE) =
            unused/1 +  // Skip over the counter
            _ITER_CHECK_TUPLE +
            _ITER_JUMP_TUPLE +
            _ITER_NEXT_TUPLE;

        op(_ITER_CHECK_RANGE, (iter -- iter)) {
            _PyRangeIterObject *r = (_PyRangeIterObject *)iter;
            DEOPT_IF(Py_TYPE(r) != &PyRangeIter_Type);
        }

        replaced op(_ITER_JUMP_RANGE, (iter -- iter)) {
            _PyRangeIterObject *r = (_PyRangeIterObject *)iter;
            assert(Py_TYPE(r) == &PyRangeIter_Type);
            STAT_INC(FOR_ITER, hit);
            if (r->len <= 0) {
                STACK_SHRINK(1);
                Py_DECREF(r);
                // Jump over END_FOR and POP_TOP instructions.
                JUMPBY(oparg + 2);
                DISPATCH();
            }
        }

        // Only used by Tier 2
        op(_GUARD_NOT_EXHAUSTED_RANGE, (iter -- iter)) {
            _PyRangeIterObject *r = (_PyRangeIterObject *)iter;
            assert(Py_TYPE(r) == &PyRangeIter_Type);
            DEOPT_IF(r->len <= 0);
        }

        op(_ITER_NEXT_RANGE, (iter -- iter, next)) {
            _PyRangeIterObject *r = (_PyRangeIterObject *)iter;
            assert(Py_TYPE(r) == &PyRangeIter_Type);
            assert(r->len > 0);
            long value = r->start;
            r->start = value + r->step;
            r->len--;
            next = PyLong_FromLong(value);
            ERROR_IF(next == NULL, error);
        }

        macro(FOR_ITER_RANGE) =
            unused/1 +  // Skip over the counter
            _ITER_CHECK_RANGE +
            _ITER_JUMP_RANGE +
            _ITER_NEXT_RANGE;

        inst(FOR_ITER_GEN, (unused/1, iter -- iter, unused)) {
            DEOPT_IF(tstate->interp->eval_frame);
            PyGenObject *gen = (PyGenObject *)iter;
            DEOPT_IF(Py_TYPE(gen) != &PyGen_Type);
            DEOPT_IF(gen->gi_frame_state >= FRAME_EXECUTING);
            STAT_INC(FOR_ITER, hit);
            _PyInterpreterFrame *gen_frame = (_PyInterpreterFrame *)gen->gi_iframe;
            _PyFrame_StackPush(gen_frame, Py_None);
            gen->gi_frame_state = FRAME_EXECUTING;
            gen->gi_exc_state.previous_item = tstate->exc_info;
            tstate->exc_info = &gen->gi_exc_state;
            assert(next_instr[oparg].op.code == END_FOR ||
                   next_instr[oparg].op.code == INSTRUMENTED_END_FOR);
            assert(next_instr - this_instr + oparg <= UINT16_MAX);
            frame->return_offset = (uint16_t)(next_instr - this_instr + oparg);
            DISPATCH_INLINED(gen_frame);
        }

        inst(BEFORE_ASYNC_WITH, (mgr -- exit, res)) {
            PyObject *enter = _PyObject_LookupSpecial(mgr, &_Py_ID(__aenter__));
            if (enter == NULL) {
                if (!_PyErr_Occurred(tstate)) {
                    _PyErr_Format(tstate, PyExc_TypeError,
                                  "'%.200s' object does not support the "
                                  "asynchronous context manager protocol",
                                  Py_TYPE(mgr)->tp_name);
                }
                GOTO_ERROR(error);
            }
            exit = _PyObject_LookupSpecial(mgr, &_Py_ID(__aexit__));
            if (exit == NULL) {
                if (!_PyErr_Occurred(tstate)) {
                    _PyErr_Format(tstate, PyExc_TypeError,
                                  "'%.200s' object does not support the "
                                  "asynchronous context manager protocol "
                                  "(missed __aexit__ method)",
                                  Py_TYPE(mgr)->tp_name);
                }
                Py_DECREF(enter);
                GOTO_ERROR(error);
            }
            DECREF_INPUTS();
            res = _PyObject_CallNoArgsTstate(tstate, enter);
            Py_DECREF(enter);
            if (res == NULL) {
                Py_DECREF(exit);
                ERROR_IF(true, error);
            }
        }

        inst(BEFORE_WITH, (mgr -- exit, res)) {
            /* pop the context manager, push its __exit__ and the
             * value returned from calling its __enter__
             */
            PyObject *enter = _PyObject_LookupSpecial(mgr, &_Py_ID(__enter__));
            if (enter == NULL) {
                if (!_PyErr_Occurred(tstate)) {
                    _PyErr_Format(tstate, PyExc_TypeError,
                                  "'%.200s' object does not support the "
                                  "context manager protocol",
                                  Py_TYPE(mgr)->tp_name);
                }
                GOTO_ERROR(error);
            }
            exit = _PyObject_LookupSpecial(mgr, &_Py_ID(__exit__));
            if (exit == NULL) {
                if (!_PyErr_Occurred(tstate)) {
                    _PyErr_Format(tstate, PyExc_TypeError,
                                  "'%.200s' object does not support the "
                                  "context manager protocol "
                                  "(missed __exit__ method)",
                                  Py_TYPE(mgr)->tp_name);
                }
                Py_DECREF(enter);
                GOTO_ERROR(error);
            }
            DECREF_INPUTS();
            res = _PyObject_CallNoArgsTstate(tstate, enter);
            Py_DECREF(enter);
            if (res == NULL) {
                Py_DECREF(exit);
                ERROR_IF(true, error);
            }
        }

        inst(WITH_EXCEPT_START, (exit_func, lasti, unused, val -- exit_func, lasti, unused, val, res)) {
            /* At the top of the stack are 4 values:
               - val: TOP = exc_info()
               - unused: SECOND = previous exception
               - lasti: THIRD = lasti of exception in exc_info()
               - exit_func: FOURTH = the context.__exit__ bound method
               We call FOURTH(type(TOP), TOP, GetTraceback(TOP)).
               Then we push the __exit__ return value.
            */
            PyObject *exc, *tb;

            assert(val && PyExceptionInstance_Check(val));
            exc = PyExceptionInstance_Class(val);
            tb = PyException_GetTraceback(val);
            if (tb == NULL) {
                tb = Py_None;
            }
            else {
                Py_DECREF(tb);
            }
            assert(PyLong_Check(lasti));
            (void)lasti; // Shut up compiler warning if asserts are off
            PyObject *stack[4] = {NULL, exc, val, tb};
            res = PyObject_Vectorcall(exit_func, stack + 1,
                    3 | PY_VECTORCALL_ARGUMENTS_OFFSET, NULL);
            ERROR_IF(res == NULL, error);
        }

        pseudo(SETUP_FINALLY, (HAS_ARG)) = {
            NOP,
        };

        pseudo(SETUP_CLEANUP, (HAS_ARG)) = {
            NOP,
        };

        pseudo(SETUP_WITH, (HAS_ARG)) = {
            NOP,
        };

        pseudo(POP_BLOCK) = {
            NOP,
        };

        inst(PUSH_EXC_INFO, (new_exc -- prev_exc, new_exc)) {
            _PyErr_StackItem *exc_info = tstate->exc_info;
            if (exc_info->exc_value != NULL) {
                prev_exc = exc_info->exc_value;
            }
            else {
                prev_exc = Py_None;
            }
            assert(PyExceptionInstance_Check(new_exc));
            exc_info->exc_value = Py_NewRef(new_exc);
        }

        op(_GUARD_DORV_VALUES_INST_ATTR_FROM_DICT, (owner -- owner)) {
            assert(Py_TYPE(owner)->tp_flags & Py_TPFLAGS_MANAGED_DICT);
            PyDictOrValues *dorv = _PyObject_DictOrValuesPointer(owner);
            DEOPT_IF(!_PyDictOrValues_IsValues(*dorv) && !_PyObject_MakeInstanceAttributesFromDict(owner, dorv));
        }

        op(_GUARD_KEYS_VERSION, (keys_version/2, owner -- owner)) {
            PyTypeObject *owner_cls = Py_TYPE(owner);
            PyHeapTypeObject *owner_heap_type = (PyHeapTypeObject *)owner_cls;
            DEOPT_IF(owner_heap_type->ht_cached_keys->dk_version != keys_version);
        }

        op(_LOAD_ATTR_METHOD_WITH_VALUES, (descr/4, owner -- attr, self if (1))) {
            assert(oparg & 1);
            /* Cached method object */
            STAT_INC(LOAD_ATTR, hit);
            assert(descr != NULL);
            attr = Py_NewRef(descr);
            assert(_PyType_HasFeature(Py_TYPE(attr), Py_TPFLAGS_METHOD_DESCRIPTOR));
            self = owner;
        }

        macro(LOAD_ATTR_METHOD_WITH_VALUES) =
            unused/1 +
            _GUARD_TYPE_VERSION +
            _GUARD_DORV_VALUES_INST_ATTR_FROM_DICT +
            _GUARD_KEYS_VERSION +
            _LOAD_ATTR_METHOD_WITH_VALUES;

        op(_LOAD_ATTR_METHOD_NO_DICT, (descr/4, owner -- attr, self if (1))) {
            assert(oparg & 1);
            assert(Py_TYPE(owner)->tp_dictoffset == 0);
            STAT_INC(LOAD_ATTR, hit);
            assert(descr != NULL);
            assert(_PyType_HasFeature(Py_TYPE(descr), Py_TPFLAGS_METHOD_DESCRIPTOR));
            attr = Py_NewRef(descr);
            self = owner;
        }

        macro(LOAD_ATTR_METHOD_NO_DICT) =
            unused/1 +
            _GUARD_TYPE_VERSION +
            unused/2 +
            _LOAD_ATTR_METHOD_NO_DICT;

        op(_LOAD_ATTR_NONDESCRIPTOR_WITH_VALUES, (descr/4, owner -- attr, unused if (0))) {
            assert((oparg & 1) == 0);
            STAT_INC(LOAD_ATTR, hit);
            assert(descr != NULL);
            DECREF_INPUTS();
            attr = Py_NewRef(descr);
        }

        macro(LOAD_ATTR_NONDESCRIPTOR_WITH_VALUES) =
            unused/1 +
            _GUARD_TYPE_VERSION +
            _GUARD_DORV_VALUES_INST_ATTR_FROM_DICT +
            _GUARD_KEYS_VERSION +
            _LOAD_ATTR_NONDESCRIPTOR_WITH_VALUES;

        op(_LOAD_ATTR_NONDESCRIPTOR_NO_DICT, (descr/4, owner -- attr, unused if (0))) {
            assert((oparg & 1) == 0);
            assert(Py_TYPE(owner)->tp_dictoffset == 0);
            STAT_INC(LOAD_ATTR, hit);
            assert(descr != NULL);
            DECREF_INPUTS();
            attr = Py_NewRef(descr);
        }

        macro(LOAD_ATTR_NONDESCRIPTOR_NO_DICT) =
            unused/1 +
            _GUARD_TYPE_VERSION +
            unused/2 +
            _LOAD_ATTR_NONDESCRIPTOR_NO_DICT;

        op(_CHECK_ATTR_METHOD_LAZY_DICT, (owner -- owner)) {
            Py_ssize_t dictoffset = Py_TYPE(owner)->tp_dictoffset;
            assert(dictoffset > 0);
            PyObject *dict = *(PyObject **)((char *)owner + dictoffset);
            /* This object has a __dict__, just not yet created */
            DEOPT_IF(dict != NULL);
        }

        op(_LOAD_ATTR_METHOD_LAZY_DICT, (descr/4, owner -- attr, self if (1))) {
            assert(oparg & 1);
            STAT_INC(LOAD_ATTR, hit);
            assert(descr != NULL);
            assert(_PyType_HasFeature(Py_TYPE(descr), Py_TPFLAGS_METHOD_DESCRIPTOR));
            attr = Py_NewRef(descr);
            self = owner;
        }

        macro(LOAD_ATTR_METHOD_LAZY_DICT) =
            unused/1 +
            _GUARD_TYPE_VERSION +
            _CHECK_ATTR_METHOD_LAZY_DICT +
            unused/2 +
            _LOAD_ATTR_METHOD_LAZY_DICT;

        inst(INSTRUMENTED_CALL, (unused/3 -- )) {
            int is_meth = PEEK(oparg + 1) != NULL;
            int total_args = oparg + is_meth;
            PyObject *function = PEEK(oparg + 2);
            PyObject *arg = total_args == 0 ?
                &_PyInstrumentation_MISSING : PEEK(total_args);
            int err = _Py_call_instrumentation_2args(
                    tstate, PY_MONITORING_EVENT_CALL,
                    frame, this_instr, function, arg);
            ERROR_IF(err, error);
            INCREMENT_ADAPTIVE_COUNTER(this_instr[1].cache);
            GO_TO_INSTRUCTION(CALL);
        }

        // Cache layout: counter/1, func_version/2
        // CALL_INTRINSIC_1/2, CALL_KW, and CALL_FUNCTION_EX aren't members!
        family(CALL, INLINE_CACHE_ENTRIES_CALL) = {
            CALL_BOUND_METHOD_EXACT_ARGS,
            CALL_PY_EXACT_ARGS,
            CALL_PY_WITH_DEFAULTS,
            CALL_TYPE_1,
            CALL_STR_1,
            CALL_TUPLE_1,
            CALL_BUILTIN_CLASS,
            CALL_BUILTIN_O,
            CALL_BUILTIN_FAST,
            CALL_BUILTIN_FAST_WITH_KEYWORDS,
            CALL_LEN,
            CALL_ISINSTANCE,
            CALL_LIST_APPEND,
            CALL_METHOD_DESCRIPTOR_O,
            CALL_METHOD_DESCRIPTOR_FAST_WITH_KEYWORDS,
            CALL_METHOD_DESCRIPTOR_NOARGS,
            CALL_METHOD_DESCRIPTOR_FAST,
            CALL_ALLOC_AND_ENTER_INIT,
        };

        specializing op(_SPECIALIZE_CALL, (counter/1, callable, self_or_null, args[oparg] -- callable, self_or_null, args[oparg])) {
            TIER_ONE_ONLY
            #if ENABLE_SPECIALIZATION
            if (ADAPTIVE_COUNTER_IS_ZERO(counter)) {
                next_instr = this_instr;
                _Py_Specialize_Call(callable, next_instr, oparg + (self_or_null != NULL));
                DISPATCH_SAME_OPARG();
            }
            STAT_INC(CALL, deferred);
            DECREMENT_ADAPTIVE_COUNTER(this_instr[1].cache);
            #endif  /* ENABLE_SPECIALIZATION */
        }

        // When calling Python, inline the call using DISPATCH_INLINED().
        op(_CALL, (callable, self_or_null, args[oparg] -- res)) {
            // oparg counts all of the args, but *not* self:
            int total_args = oparg;
            if (self_or_null != NULL) {
                args--;
                total_args++;
            }
            else if (Py_TYPE(callable) == &PyMethod_Type) {
                args--;
                total_args++;
                PyObject *self = ((PyMethodObject *)callable)->im_self;
                args[0] = Py_NewRef(self);
                PyObject *method = ((PyMethodObject *)callable)->im_func;
                args[-1] = Py_NewRef(method);
                Py_DECREF(callable);
                callable = method;
            }
            // Check if the call can be inlined or not
            if (Py_TYPE(callable) == &PyFunction_Type &&
                tstate->interp->eval_frame == NULL &&
                ((PyFunctionObject *)callable)->vectorcall == _PyFunction_Vectorcall)
            {
                int code_flags = ((PyCodeObject*)PyFunction_GET_CODE(callable))->co_flags;
                PyObject *locals = code_flags & CO_OPTIMIZED ? NULL : Py_NewRef(PyFunction_GET_GLOBALS(callable));
                _PyInterpreterFrame *new_frame = _PyEvalFramePushAndInit(
                    tstate, (PyFunctionObject *)callable, locals,
                    args, total_args, NULL
                );
                // Manipulate stack directly since we leave using DISPATCH_INLINED().
                STACK_SHRINK(oparg + 2);
                // The frame has stolen all the arguments from the stack,
                // so there is no need to clean them up.
                if (new_frame == NULL) {
                    GOTO_ERROR(error);
                }
                frame->return_offset = (uint16_t)(next_instr - this_instr);
                DISPATCH_INLINED(new_frame);
            }
            /* Callable is not a normal Python function */
            res = PyObject_Vectorcall(
                callable, args,
                total_args | PY_VECTORCALL_ARGUMENTS_OFFSET,
                NULL);
            if (opcode == INSTRUMENTED_CALL) {
                PyObject *arg = total_args == 0 ?
                    &_PyInstrumentation_MISSING : args[0];
                if (res == NULL) {
                    _Py_call_instrumentation_exc2(
                        tstate, PY_MONITORING_EVENT_C_RAISE,
                        frame, this_instr, callable, arg);
                }
                else {
                    int err = _Py_call_instrumentation_2args(
                        tstate, PY_MONITORING_EVENT_C_RETURN,
                        frame, this_instr, callable, arg);
                    if (err < 0) {
                        Py_CLEAR(res);
                    }
                }
            }
            assert((res != NULL) ^ (_PyErr_Occurred(tstate) != NULL));
            Py_DECREF(callable);
            for (int i = 0; i < total_args; i++) {
                Py_DECREF(args[i]);
            }
            ERROR_IF(res == NULL, error);
            CHECK_EVAL_BREAKER();
        }

        macro(CALL) = _SPECIALIZE_CALL + unused/2 + _CALL;

        op(_CHECK_CALL_BOUND_METHOD_EXACT_ARGS, (callable, null, unused[oparg] -- callable, null, unused[oparg])) {
            DEOPT_IF(null != NULL);
            DEOPT_IF(Py_TYPE(callable) != &PyMethod_Type);
        }

        op(_INIT_CALL_BOUND_METHOD_EXACT_ARGS, (callable, unused, unused[oparg] -- func, self, unused[oparg])) {
            STAT_INC(CALL, hit);
            self = Py_NewRef(((PyMethodObject *)callable)->im_self);
            stack_pointer[-1 - oparg] = self;  // Patch stack as it is used by _INIT_CALL_PY_EXACT_ARGS
            func = Py_NewRef(((PyMethodObject *)callable)->im_func);
            stack_pointer[-2 - oparg] = func;  // This is used by CALL, upon deoptimization
            Py_DECREF(callable);
        }

        op(_CHECK_PEP_523, (--)) {
            DEOPT_IF(tstate->interp->eval_frame);
        }

        op(_CHECK_FUNCTION_EXACT_ARGS, (func_version/2, callable, self_or_null, unused[oparg] -- callable, self_or_null, unused[oparg])) {
            DEOPT_IF(!PyFunction_Check(callable));
            PyFunctionObject *func = (PyFunctionObject *)callable;
            DEOPT_IF(func->func_version != func_version);
            PyCodeObject *code = (PyCodeObject *)func->func_code;
            DEOPT_IF(code->co_argcount != oparg + (self_or_null != NULL));
        }

        op(_CHECK_STACK_SPACE, (callable, unused, unused[oparg] -- callable, unused, unused[oparg])) {
            PyFunctionObject *func = (PyFunctionObject *)callable;
            PyCodeObject *code = (PyCodeObject *)func->func_code;
            DEOPT_IF(!_PyThreadState_HasStackSpace(tstate, code->co_framesize));
            DEOPT_IF(tstate->py_recursion_remaining <= 1);
        }

        pure op(_INIT_CALL_PY_EXACT_ARGS, (callable, self_or_null, args[oparg] -- new_frame: _PyInterpreterFrame*)) {
            int argcount = oparg;
            if (self_or_null != NULL) {
                args--;
                argcount++;
            }
            STAT_INC(CALL, hit);
            PyFunctionObject *func = (PyFunctionObject *)callable;
            new_frame = _PyFrame_PushUnchecked(tstate, func, argcount);
            for (int i = 0; i < argcount; i++) {
                new_frame->localsplus[i] = args[i];
            }
        }

        // The 'unused' output effect represents the return value
        // (which will be pushed when the frame returns).
        // It is needed so CALL_PY_EXACT_ARGS matches its family.
        op(_PUSH_FRAME, (new_frame: _PyInterpreterFrame* -- unused if (0))) {
            // Write it out explicitly because it's subtly different.
            // Eventually this should be the only occurrence of this code.
            assert(tstate->interp->eval_frame == NULL);
            SYNC_SP();
            _PyFrame_SetStackPointer(frame, stack_pointer);
            new_frame->previous = frame;
            CALL_STAT_INC(inlined_py_calls);
            frame = tstate->current_frame = new_frame;
            tstate->py_recursion_remaining--;
            LOAD_SP();
            LOAD_IP(0);
#if LLTRACE && TIER_ONE
            lltrace = maybe_lltrace_resume_frame(frame, &entry_frame, GLOBALS());
            if (lltrace < 0) {
                goto exit_unwind;
            }
#endif
        }

        macro(CALL_BOUND_METHOD_EXACT_ARGS) =
            unused/1 + // Skip over the counter
            _CHECK_PEP_523 +
            _CHECK_CALL_BOUND_METHOD_EXACT_ARGS +
            _INIT_CALL_BOUND_METHOD_EXACT_ARGS +
            _CHECK_FUNCTION_EXACT_ARGS +
            _CHECK_STACK_SPACE +
            _INIT_CALL_PY_EXACT_ARGS +
            _SAVE_RETURN_OFFSET +
            _PUSH_FRAME;

        macro(CALL_PY_EXACT_ARGS) =
            unused/1 + // Skip over the counter
            _CHECK_PEP_523 +
            _CHECK_FUNCTION_EXACT_ARGS +
            _CHECK_STACK_SPACE +
            _INIT_CALL_PY_EXACT_ARGS +
            _SAVE_RETURN_OFFSET +
            _PUSH_FRAME;

        inst(CALL_PY_WITH_DEFAULTS, (unused/1, func_version/2, callable, self_or_null, args[oparg] -- unused)) {
            DEOPT_IF(tstate->interp->eval_frame);
            int argcount = oparg;
            if (self_or_null != NULL) {
                args--;
                argcount++;
            }
            DEOPT_IF(!PyFunction_Check(callable));
            PyFunctionObject *func = (PyFunctionObject *)callable;
            DEOPT_IF(func->func_version != func_version);
            PyCodeObject *code = (PyCodeObject *)func->func_code;
            assert(func->func_defaults);
            assert(PyTuple_CheckExact(func->func_defaults));
            int defcount = (int)PyTuple_GET_SIZE(func->func_defaults);
            assert(defcount <= code->co_argcount);
            int min_args = code->co_argcount - defcount;
            DEOPT_IF(argcount > code->co_argcount);
            DEOPT_IF(argcount < min_args);
            DEOPT_IF(!_PyThreadState_HasStackSpace(tstate, code->co_framesize));
            STAT_INC(CALL, hit);
            _PyInterpreterFrame *new_frame = _PyFrame_PushUnchecked(tstate, func, code->co_argcount);
            for (int i = 0; i < argcount; i++) {
                new_frame->localsplus[i] = args[i];
            }
            for (int i = argcount; i < code->co_argcount; i++) {
                PyObject *def = PyTuple_GET_ITEM(func->func_defaults, i - min_args);
                new_frame->localsplus[i] = Py_NewRef(def);
            }
            // Manipulate stack and cache directly since we leave using DISPATCH_INLINED().
            STACK_SHRINK(oparg + 2);
            frame->return_offset = (uint16_t)(next_instr - this_instr);
            DISPATCH_INLINED(new_frame);
        }

        inst(CALL_TYPE_1, (unused/1, unused/2, callable, null, args[oparg] -- res)) {
            assert(oparg == 1);
            DEOPT_IF(null != NULL);
            PyObject *obj = args[0];
            DEOPT_IF(callable != (PyObject *)&PyType_Type);
            STAT_INC(CALL, hit);
            res = Py_NewRef(Py_TYPE(obj));
            Py_DECREF(obj);
            Py_DECREF(&PyType_Type);  // I.e., callable
        }

        inst(CALL_STR_1, (unused/1, unused/2, callable, null, args[oparg] -- res)) {
            assert(oparg == 1);
            DEOPT_IF(null != NULL);
            DEOPT_IF(callable != (PyObject *)&PyUnicode_Type);
            STAT_INC(CALL, hit);
            PyObject *arg = args[0];
            res = PyObject_Str(arg);
            Py_DECREF(arg);
            Py_DECREF(&PyUnicode_Type);  // I.e., callable
            ERROR_IF(res == NULL, error);
            CHECK_EVAL_BREAKER();
        }

        inst(CALL_TUPLE_1, (unused/1, unused/2, callable, null, args[oparg] -- res)) {
            assert(oparg == 1);
            DEOPT_IF(null != NULL);
            DEOPT_IF(callable != (PyObject *)&PyTuple_Type);
            STAT_INC(CALL, hit);
            PyObject *arg = args[0];
            res = PySequence_Tuple(arg);
            Py_DECREF(arg);
            Py_DECREF(&PyTuple_Type);  // I.e., tuple
            ERROR_IF(res == NULL, error);
            CHECK_EVAL_BREAKER();
        }

        inst(CALL_ALLOC_AND_ENTER_INIT, (unused/1, unused/2, callable, null, args[oparg] -- unused)) {
            /* This instruction does the following:
             * 1. Creates the object (by calling ``object.__new__``)
             * 2. Pushes a shim frame to the frame stack (to cleanup after ``__init__``)
             * 3. Pushes the frame for ``__init__`` to the frame stack
             * */
            _PyCallCache *cache = (_PyCallCache *)&this_instr[1];
            DEOPT_IF(null != NULL);
            DEOPT_IF(!PyType_Check(callable));
            PyTypeObject *tp = (PyTypeObject *)callable;
            DEOPT_IF(tp->tp_version_tag != read_u32(cache->func_version));
            PyHeapTypeObject *cls = (PyHeapTypeObject *)callable;
            PyFunctionObject *init = (PyFunctionObject *)cls->_spec_cache.init;
            PyCodeObject *code = (PyCodeObject *)init->func_code;
            DEOPT_IF(code->co_argcount != oparg+1);
            DEOPT_IF(!_PyThreadState_HasStackSpace(tstate, code->co_framesize + _Py_InitCleanup.co_framesize));
            STAT_INC(CALL, hit);
            PyObject *self = _PyType_NewManagedObject(tp);
            if (self == NULL) {
                GOTO_ERROR(error);
            }
            Py_DECREF(tp);
            _PyInterpreterFrame *shim = _PyFrame_PushTrampolineUnchecked(
                tstate, (PyCodeObject *)&_Py_InitCleanup, 1);
            assert(_PyCode_CODE((PyCodeObject *)shim->f_executable)[0].op.code == EXIT_INIT_CHECK);
            /* Push self onto stack of shim */
            Py_INCREF(self);
            shim->localsplus[0] = self;
            Py_INCREF(init);
            _PyInterpreterFrame *init_frame = _PyFrame_PushUnchecked(tstate, init, oparg+1);
            /* Copy self followed by args to __init__ frame */
            init_frame->localsplus[0] = self;
            for (int i = 0; i < oparg; i++) {
                init_frame->localsplus[i+1] = args[i];
            }
            frame->return_offset = (uint16_t)(next_instr - this_instr);
            STACK_SHRINK(oparg+2);
            _PyFrame_SetStackPointer(frame, stack_pointer);
            /* Link frames */
            init_frame->previous = shim;
            shim->previous = frame;
            frame = tstate->current_frame = init_frame;
            CALL_STAT_INC(inlined_py_calls);
            /* Account for pushing the extra frame.
             * We don't check recursion depth here,
             * as it will be checked after start_frame */
            tstate->py_recursion_remaining--;
            goto start_frame;
        }

        inst(EXIT_INIT_CHECK, (should_be_none -- )) {
            assert(STACK_LEVEL() == 2);
            if (should_be_none != Py_None) {
                PyErr_Format(PyExc_TypeError,
                    "__init__() should return None, not '%.200s'",
                    Py_TYPE(should_be_none)->tp_name);
                GOTO_ERROR(error);
            }
        }

        inst(CALL_BUILTIN_CLASS, (unused/1, unused/2, callable, self_or_null, args[oparg] -- res)) {
            int total_args = oparg;
            if (self_or_null != NULL) {
                args--;
                total_args++;
            }
            DEOPT_IF(!PyType_Check(callable));
            PyTypeObject *tp = (PyTypeObject *)callable;
            DEOPT_IF(tp->tp_vectorcall == NULL);
            STAT_INC(CALL, hit);
            res = tp->tp_vectorcall((PyObject *)tp, args, total_args, NULL);
            /* Free the arguments. */
            for (int i = 0; i < total_args; i++) {
                Py_DECREF(args[i]);
            }
            Py_DECREF(tp);
            ERROR_IF(res == NULL, error);
            CHECK_EVAL_BREAKER();
        }

        inst(CALL_BUILTIN_O, (unused/1, unused/2, callable, self_or_null, args[oparg] -- res)) {
            /* Builtin METH_O functions */
            int total_args = oparg;
            if (self_or_null != NULL) {
                args--;
                total_args++;
            }
            DEOPT_IF(total_args != 1);
            DEOPT_IF(!PyCFunction_CheckExact(callable));
            DEOPT_IF(PyCFunction_GET_FLAGS(callable) != METH_O);
            STAT_INC(CALL, hit);
            PyCFunction cfunc = PyCFunction_GET_FUNCTION(callable);
            // This is slower but CPython promises to check all non-vectorcall
            // function calls.
            if (_Py_EnterRecursiveCallTstate(tstate, " while calling a Python object")) {
                GOTO_ERROR(error);
            }
            PyObject *arg = args[0];
            res = _PyCFunction_TrampolineCall(cfunc, PyCFunction_GET_SELF(callable), arg);
            _Py_LeaveRecursiveCallTstate(tstate);
            assert((res != NULL) ^ (_PyErr_Occurred(tstate) != NULL));

            Py_DECREF(arg);
            Py_DECREF(callable);
            ERROR_IF(res == NULL, error);
            CHECK_EVAL_BREAKER();
        }

        inst(CALL_BUILTIN_FAST, (unused/1, unused/2, callable, self_or_null, args[oparg] -- res)) {
            /* Builtin METH_FASTCALL functions, without keywords */
            int total_args = oparg;
            if (self_or_null != NULL) {
                args--;
                total_args++;
            }
            DEOPT_IF(!PyCFunction_CheckExact(callable));
            DEOPT_IF(PyCFunction_GET_FLAGS(callable) != METH_FASTCALL);
            STAT_INC(CALL, hit);
            PyCFunction cfunc = PyCFunction_GET_FUNCTION(callable);
            /* res = func(self, args, nargs) */
            res = ((_PyCFunctionFast)(void(*)(void))cfunc)(
                PyCFunction_GET_SELF(callable),
                args,
                total_args);
            assert((res != NULL) ^ (_PyErr_Occurred(tstate) != NULL));

            /* Free the arguments. */
            for (int i = 0; i < total_args; i++) {
                Py_DECREF(args[i]);
            }
            Py_DECREF(callable);
            ERROR_IF(res == NULL, error);
                /* Not deopting because this doesn't mean our optimization was
                   wrong. `res` can be NULL for valid reasons. Eg. getattr(x,
                   'invalid'). In those cases an exception is set, so we must
                   handle it.
                */
            CHECK_EVAL_BREAKER();
        }

        inst(CALL_BUILTIN_FAST_WITH_KEYWORDS, (unused/1, unused/2, callable, self_or_null, args[oparg] -- res)) {
            /* Builtin METH_FASTCALL | METH_KEYWORDS functions */
            int total_args = oparg;
            if (self_or_null != NULL) {
                args--;
                total_args++;
            }
            DEOPT_IF(!PyCFunction_CheckExact(callable));
            DEOPT_IF(PyCFunction_GET_FLAGS(callable) != (METH_FASTCALL | METH_KEYWORDS));
            STAT_INC(CALL, hit);
            /* res = func(self, args, nargs, kwnames) */
            _PyCFunctionFastWithKeywords cfunc =
                (_PyCFunctionFastWithKeywords)(void(*)(void))
                PyCFunction_GET_FUNCTION(callable);
            res = cfunc(PyCFunction_GET_SELF(callable), args, total_args, NULL);
            assert((res != NULL) ^ (_PyErr_Occurred(tstate) != NULL));

            /* Free the arguments. */
            for (int i = 0; i < total_args; i++) {
                Py_DECREF(args[i]);
            }
            Py_DECREF(callable);
            ERROR_IF(res == NULL, error);
            CHECK_EVAL_BREAKER();
        }

        inst(CALL_LEN, (unused/1, unused/2, callable, self_or_null, args[oparg] -- res)) {
            /* len(o) */
            int total_args = oparg;
            if (self_or_null != NULL) {
                args--;
                total_args++;
            }
            DEOPT_IF(total_args != 1);
            PyInterpreterState *interp = tstate->interp;
            DEOPT_IF(callable != interp->callable_cache.len);
            STAT_INC(CALL, hit);
            PyObject *arg = args[0];
            Py_ssize_t len_i = PyObject_Length(arg);
            if (len_i < 0) {
                GOTO_ERROR(error);
            }
            res = PyLong_FromSsize_t(len_i);
            assert((res != NULL) ^ (_PyErr_Occurred(tstate) != NULL));

            Py_DECREF(callable);
            Py_DECREF(arg);
            ERROR_IF(res == NULL, error);
        }

        inst(CALL_ISINSTANCE, (unused/1, unused/2, callable, self_or_null, args[oparg] -- res)) {
            /* isinstance(o, o2) */
            int total_args = oparg;
            if (self_or_null != NULL) {
                args--;
                total_args++;
            }
            DEOPT_IF(total_args != 2);
            PyInterpreterState *interp = tstate->interp;
            DEOPT_IF(callable != interp->callable_cache.isinstance);
            STAT_INC(CALL, hit);
            PyObject *cls = args[1];
            PyObject *inst = args[0];
            int retval = PyObject_IsInstance(inst, cls);
            if (retval < 0) {
                GOTO_ERROR(error);
            }
            res = PyBool_FromLong(retval);
            assert((res != NULL) ^ (_PyErr_Occurred(tstate) != NULL));

            Py_DECREF(inst);
            Py_DECREF(cls);
            Py_DECREF(callable);
            ERROR_IF(res == NULL, error);
        }

        // This is secretly a super-instruction
        inst(CALL_LIST_APPEND, (unused/1, unused/2, callable, self, args[oparg] -- unused)) {
            TIER_ONE_ONLY
            assert(oparg == 1);
            PyInterpreterState *interp = tstate->interp;
            DEOPT_IF(callable != interp->callable_cache.list_append);
            assert(self != NULL);
            DEOPT_IF(!PyList_Check(self));
            STAT_INC(CALL, hit);
            if (_PyList_AppendTakeRef((PyListObject *)self, args[0]) < 0) {
                goto pop_1_error;  // Since arg is DECREF'ed already
            }
            Py_DECREF(self);
            Py_DECREF(callable);
            STACK_SHRINK(3);
            // Skip POP_TOP
            assert(next_instr->op.code == POP_TOP);
            SKIP_OVER(1);
            DISPATCH();
        }

        inst(CALL_METHOD_DESCRIPTOR_O, (unused/1, unused/2, callable, self_or_null, args[oparg] -- res)) {
            int total_args = oparg;
            if (self_or_null != NULL) {
                args--;
                total_args++;
            }
            PyMethodDescrObject *method = (PyMethodDescrObject *)callable;
            DEOPT_IF(total_args != 2);
            DEOPT_IF(!Py_IS_TYPE(method, &PyMethodDescr_Type));
            PyMethodDef *meth = method->d_method;
            DEOPT_IF(meth->ml_flags != METH_O);
            PyObject *arg = args[1];
            PyObject *self = args[0];
            DEOPT_IF(!Py_IS_TYPE(self, method->d_common.d_type));
            STAT_INC(CALL, hit);
            PyCFunction cfunc = meth->ml_meth;
            // This is slower but CPython promises to check all non-vectorcall
            // function calls.
            if (_Py_EnterRecursiveCallTstate(tstate, " while calling a Python object")) {
                GOTO_ERROR(error);
            }
            res = _PyCFunction_TrampolineCall(cfunc, self, arg);
            _Py_LeaveRecursiveCallTstate(tstate);
            assert((res != NULL) ^ (_PyErr_Occurred(tstate) != NULL));
            Py_DECREF(self);
            Py_DECREF(arg);
            Py_DECREF(callable);
            ERROR_IF(res == NULL, error);
            CHECK_EVAL_BREAKER();
        }

        inst(CALL_METHOD_DESCRIPTOR_FAST_WITH_KEYWORDS, (unused/1, unused/2, callable, self_or_null, args[oparg] -- res)) {
            int total_args = oparg;
            if (self_or_null != NULL) {
                args--;
                total_args++;
            }
            PyMethodDescrObject *method = (PyMethodDescrObject *)callable;
            DEOPT_IF(!Py_IS_TYPE(method, &PyMethodDescr_Type));
            PyMethodDef *meth = method->d_method;
            DEOPT_IF(meth->ml_flags != (METH_FASTCALL|METH_KEYWORDS));
            PyTypeObject *d_type = method->d_common.d_type;
            PyObject *self = args[0];
            DEOPT_IF(!Py_IS_TYPE(self, d_type));
            STAT_INC(CALL, hit);
            int nargs = total_args - 1;
            _PyCFunctionFastWithKeywords cfunc =
                (_PyCFunctionFastWithKeywords)(void(*)(void))meth->ml_meth;
            res = cfunc(self, args + 1, nargs, NULL);
            assert((res != NULL) ^ (_PyErr_Occurred(tstate) != NULL));

            /* Free the arguments. */
            for (int i = 0; i < total_args; i++) {
                Py_DECREF(args[i]);
            }
            Py_DECREF(callable);
            ERROR_IF(res == NULL, error);
            CHECK_EVAL_BREAKER();
        }

        inst(CALL_METHOD_DESCRIPTOR_NOARGS, (unused/1, unused/2, callable, self_or_null, args[oparg] -- res)) {
            assert(oparg == 0 || oparg == 1);
            int total_args = oparg;
            if (self_or_null != NULL) {
                args--;
                total_args++;
            }
            DEOPT_IF(total_args != 1);
            PyMethodDescrObject *method = (PyMethodDescrObject *)callable;
            DEOPT_IF(!Py_IS_TYPE(method, &PyMethodDescr_Type));
            PyMethodDef *meth = method->d_method;
            PyObject *self = args[0];
            DEOPT_IF(!Py_IS_TYPE(self, method->d_common.d_type));
            DEOPT_IF(meth->ml_flags != METH_NOARGS);
            STAT_INC(CALL, hit);
            PyCFunction cfunc = meth->ml_meth;
            // This is slower but CPython promises to check all non-vectorcall
            // function calls.
            if (_Py_EnterRecursiveCallTstate(tstate, " while calling a Python object")) {
                GOTO_ERROR(error);
            }
            res = _PyCFunction_TrampolineCall(cfunc, self, NULL);
            _Py_LeaveRecursiveCallTstate(tstate);
            assert((res != NULL) ^ (_PyErr_Occurred(tstate) != NULL));
            Py_DECREF(self);
            Py_DECREF(callable);
            ERROR_IF(res == NULL, error);
            CHECK_EVAL_BREAKER();
        }

        inst(CALL_METHOD_DESCRIPTOR_FAST, (unused/1, unused/2, callable, self_or_null, args[oparg] -- res)) {
            int total_args = oparg;
            if (self_or_null != NULL) {
                args--;
                total_args++;
            }
            PyMethodDescrObject *method = (PyMethodDescrObject *)callable;
            /* Builtin METH_FASTCALL methods, without keywords */
            DEOPT_IF(!Py_IS_TYPE(method, &PyMethodDescr_Type));
            PyMethodDef *meth = method->d_method;
            DEOPT_IF(meth->ml_flags != METH_FASTCALL);
            PyObject *self = args[0];
            DEOPT_IF(!Py_IS_TYPE(self, method->d_common.d_type));
            STAT_INC(CALL, hit);
            _PyCFunctionFast cfunc =
                (_PyCFunctionFast)(void(*)(void))meth->ml_meth;
            int nargs = total_args - 1;
            res = cfunc(self, args + 1, nargs);
            assert((res != NULL) ^ (_PyErr_Occurred(tstate) != NULL));
            /* Clear the stack of the arguments. */
            for (int i = 0; i < total_args; i++) {
                Py_DECREF(args[i]);
            }
            Py_DECREF(callable);
            ERROR_IF(res == NULL, error);
            CHECK_EVAL_BREAKER();
        }

        inst(INSTRUMENTED_CALL_KW, ( -- )) {
            int is_meth = PEEK(oparg + 2) != NULL;
            int total_args = oparg + is_meth;
            PyObject *function = PEEK(oparg + 3);
            PyObject *arg = total_args == 0 ? &_PyInstrumentation_MISSING
                                            : PEEK(total_args + 1);
            int err = _Py_call_instrumentation_2args(
                    tstate, PY_MONITORING_EVENT_CALL,
                    frame, this_instr, function, arg);
            ERROR_IF(err, error);
            GO_TO_INSTRUCTION(CALL_KW);
        }

        inst(CALL_KW, (callable, self_or_null, args[oparg], kwnames -- res)) {
            // oparg counts all of the args, but *not* self:
            int total_args = oparg;
            if (self_or_null != NULL) {
                args--;
                total_args++;
            }
            if (self_or_null == NULL && Py_TYPE(callable) == &PyMethod_Type) {
                args--;
                total_args++;
                PyObject *self = ((PyMethodObject *)callable)->im_self;
                args[0] = Py_NewRef(self);
                PyObject *method = ((PyMethodObject *)callable)->im_func;
                args[-1] = Py_NewRef(method);
                Py_DECREF(callable);
                callable = method;
            }
            int positional_args = total_args - (int)PyTuple_GET_SIZE(kwnames);
            // Check if the call can be inlined or not
            if (Py_TYPE(callable) == &PyFunction_Type &&
                tstate->interp->eval_frame == NULL &&
                ((PyFunctionObject *)callable)->vectorcall == _PyFunction_Vectorcall)
            {
                int code_flags = ((PyCodeObject*)PyFunction_GET_CODE(callable))->co_flags;
                PyObject *locals = code_flags & CO_OPTIMIZED ? NULL : Py_NewRef(PyFunction_GET_GLOBALS(callable));
                _PyInterpreterFrame *new_frame = _PyEvalFramePushAndInit(
                    tstate, (PyFunctionObject *)callable, locals,
                    args, positional_args, kwnames
                );
                Py_DECREF(kwnames);
                // Manipulate stack directly since we leave using DISPATCH_INLINED().
                STACK_SHRINK(oparg + 3);
                // The frame has stolen all the arguments from the stack,
                // so there is no need to clean them up.
                if (new_frame == NULL) {
                    GOTO_ERROR(error);
                }
                assert(next_instr - this_instr == 1);
                frame->return_offset = 1;
                DISPATCH_INLINED(new_frame);
            }
            /* Callable is not a normal Python function */
            res = PyObject_Vectorcall(
                callable, args,
                positional_args | PY_VECTORCALL_ARGUMENTS_OFFSET,
                kwnames);
            if (opcode == INSTRUMENTED_CALL_KW) {
                PyObject *arg = total_args == 0 ?
                    &_PyInstrumentation_MISSING : args[0];
                if (res == NULL) {
                    _Py_call_instrumentation_exc2(
                        tstate, PY_MONITORING_EVENT_C_RAISE,
                        frame, this_instr, callable, arg);
                }
                else {
                    int err = _Py_call_instrumentation_2args(
                        tstate, PY_MONITORING_EVENT_C_RETURN,
                        frame, this_instr, callable, arg);
                    if (err < 0) {
                        Py_CLEAR(res);
                    }
                }
            }
            Py_DECREF(kwnames);
            assert((res != NULL) ^ (_PyErr_Occurred(tstate) != NULL));
            Py_DECREF(callable);
            for (int i = 0; i < total_args; i++) {
                Py_DECREF(args[i]);
            }
            ERROR_IF(res == NULL, error);
            CHECK_EVAL_BREAKER();
        }

        inst(INSTRUMENTED_CALL_FUNCTION_EX, ( -- )) {
            GO_TO_INSTRUCTION(CALL_FUNCTION_EX);
        }

        inst(CALL_FUNCTION_EX, (func, unused, callargs, kwargs if (oparg & 1) -- result)) {
            // DICT_MERGE is called before this opcode if there are kwargs.
            // It converts all dict subtypes in kwargs into regular dicts.
            assert(kwargs == NULL || PyDict_CheckExact(kwargs));
            if (!PyTuple_CheckExact(callargs)) {
                if (check_args_iterable(tstate, func, callargs) < 0) {
                    GOTO_ERROR(error);
                }
                PyObject *tuple = PySequence_Tuple(callargs);
                if (tuple == NULL) {
                    GOTO_ERROR(error);
                }
                Py_SETREF(callargs, tuple);
            }
            assert(PyTuple_CheckExact(callargs));
            EVAL_CALL_STAT_INC_IF_FUNCTION(EVAL_CALL_FUNCTION_EX, func);
            if (opcode == INSTRUMENTED_CALL_FUNCTION_EX &&
                !PyFunction_Check(func) && !PyMethod_Check(func)
            ) {
                PyObject *arg = PyTuple_GET_SIZE(callargs) > 0 ?
                    PyTuple_GET_ITEM(callargs, 0) : Py_None;
                int err = _Py_call_instrumentation_2args(
                    tstate, PY_MONITORING_EVENT_CALL,
                    frame, this_instr, func, arg);
                if (err) GOTO_ERROR(error);
                result = PyObject_Call(func, callargs, kwargs);
                if (result == NULL) {
                    _Py_call_instrumentation_exc2(
                        tstate, PY_MONITORING_EVENT_C_RAISE,
                        frame, this_instr, func, arg);
                }
                else {
                    int err = _Py_call_instrumentation_2args(
                        tstate, PY_MONITORING_EVENT_C_RETURN,
                        frame, this_instr, func, arg);
                    if (err < 0) {
                        Py_CLEAR(result);
                    }
                }
            }
            else {
                if (Py_TYPE(func) == &PyFunction_Type &&
                    tstate->interp->eval_frame == NULL &&
                    ((PyFunctionObject *)func)->vectorcall == _PyFunction_Vectorcall) {
                    assert(PyTuple_CheckExact(callargs));
                    Py_ssize_t nargs = PyTuple_GET_SIZE(callargs);
                    int code_flags = ((PyCodeObject *)PyFunction_GET_CODE(func))->co_flags;
                    PyObject *locals = code_flags & CO_OPTIMIZED ? NULL : Py_NewRef(PyFunction_GET_GLOBALS(func));

                    _PyInterpreterFrame *new_frame = _PyEvalFramePushAndInit_Ex(tstate,
                                                                                (PyFunctionObject *)func, locals,
                                                                                nargs, callargs, kwargs);
                    // Need to manually shrink the stack since we exit with DISPATCH_INLINED.
                    STACK_SHRINK(oparg + 3);
                    if (new_frame == NULL) {
                        GOTO_ERROR(error);
                    }
                    assert(next_instr - this_instr == 1);
                    frame->return_offset = 1;
                    DISPATCH_INLINED(new_frame);
                }
                result = PyObject_Call(func, callargs, kwargs);
            }
            DECREF_INPUTS();
            assert(PEEK(2 + (oparg & 1)) == NULL);
            ERROR_IF(result == NULL, error);
            CHECK_EVAL_BREAKER();
        }

        inst(MAKE_FUNCTION, (codeobj -- func)) {

            PyFunctionObject *func_obj = (PyFunctionObject *)
                PyFunction_New(codeobj, GLOBALS());

            Py_DECREF(codeobj);
            if (func_obj == NULL) {
                GOTO_ERROR(error);
            }

            _PyFunction_SetVersion(
                func_obj, ((PyCodeObject *)codeobj)->co_version);
            func = (PyObject *)func_obj;
        }

        inst(SET_FUNCTION_ATTRIBUTE, (attr, func -- func)) {
            assert(PyFunction_Check(func));
            PyFunctionObject *func_obj = (PyFunctionObject *)func;
            switch(oparg) {
                case MAKE_FUNCTION_CLOSURE:
                    assert(func_obj->func_closure == NULL);
                    func_obj->func_closure = attr;
                    break;
                case MAKE_FUNCTION_ANNOTATIONS:
                    assert(func_obj->func_annotations == NULL);
                    func_obj->func_annotations = attr;
                    break;
                case MAKE_FUNCTION_KWDEFAULTS:
                    assert(PyDict_CheckExact(attr));
                    assert(func_obj->func_kwdefaults == NULL);
                    func_obj->func_kwdefaults = attr;
                    break;
                case MAKE_FUNCTION_DEFAULTS:
                    assert(PyTuple_CheckExact(attr));
                    assert(func_obj->func_defaults == NULL);
                    func_obj->func_defaults = attr;
                    break;
                default:
                    Py_UNREACHABLE();
            }
        }

        inst(RETURN_GENERATOR, (--)) {
            TIER_ONE_ONLY
            assert(PyFunction_Check(frame->f_funcobj));
            PyFunctionObject *func = (PyFunctionObject *)frame->f_funcobj;
            PyGenObject *gen = (PyGenObject *)_Py_MakeCoro(func);
            if (gen == NULL) {
                GOTO_ERROR(error);
            }
            assert(EMPTY());
            _PyFrame_SetStackPointer(frame, stack_pointer);
            _PyInterpreterFrame *gen_frame = (_PyInterpreterFrame *)gen->gi_iframe;
            frame->instr_ptr = next_instr;
            _PyFrame_Copy(frame, gen_frame);
            assert(frame->frame_obj == NULL);
            gen->gi_frame_state = FRAME_CREATED;
            gen_frame->owner = FRAME_OWNED_BY_GENERATOR;
            _Py_LeaveRecursiveCallPy(tstate);
            assert(frame != &entry_frame);
            _PyInterpreterFrame *prev = frame->previous;
            _PyThreadState_PopFrame(tstate, frame);
            frame = tstate->current_frame = prev;
            _PyFrame_StackPush(frame, (PyObject *)gen);
            LOAD_IP(frame->return_offset);
            goto resume_frame;
        }

        inst(BUILD_SLICE, (start, stop, step if (oparg == 3) -- slice)) {
            slice = PySlice_New(start, stop, step);
            DECREF_INPUTS();
            ERROR_IF(slice == NULL, error);
        }

        inst(CONVERT_VALUE, (value -- result)) {
            convertion_func_ptr  conv_fn;
            assert(oparg >= FVC_STR && oparg <= FVC_ASCII);
            conv_fn = CONVERSION_FUNCTIONS[oparg];
            result = conv_fn(value);
            Py_DECREF(value);
            ERROR_IF(result == NULL, error);
        }

        inst(FORMAT_SIMPLE, (value -- res)) {
            /* If value is a unicode object, then we know the result
             * of format(value) is value itself. */
            if (!PyUnicode_CheckExact(value)) {
                res = PyObject_Format(value, NULL);
                Py_DECREF(value);
                ERROR_IF(res == NULL, error);
            }
            else {
                res = value;
            }
        }

        inst(FORMAT_WITH_SPEC, (value, fmt_spec -- res)) {
            res = PyObject_Format(value, fmt_spec);
            Py_DECREF(value);
            Py_DECREF(fmt_spec);
            ERROR_IF(res == NULL, error);
        }

        pure inst(COPY, (bottom, unused[oparg-1] -- bottom, unused[oparg-1], top)) {
            assert(oparg > 0);
            top = Py_NewRef(bottom);
        }

        specializing op(_SPECIALIZE_BINARY_OP, (counter/1, lhs, rhs -- lhs, rhs)) {
            TIER_ONE_ONLY
            #if ENABLE_SPECIALIZATION
            if (ADAPTIVE_COUNTER_IS_ZERO(counter)) {
                next_instr = this_instr;
                _Py_Specialize_BinaryOp(lhs, rhs, next_instr, oparg, LOCALS_ARRAY);
                DISPATCH_SAME_OPARG();
            }
            STAT_INC(BINARY_OP, deferred);
            DECREMENT_ADAPTIVE_COUNTER(this_instr[1].cache);
            #endif  /* ENABLE_SPECIALIZATION */
            assert(NB_ADD <= oparg);
            assert(oparg <= NB_INPLACE_XOR);
        }

        op(_BINARY_OP, (lhs, rhs -- res)) {
            assert(_PyEval_BinaryOps[oparg]);
            res = _PyEval_BinaryOps[oparg](lhs, rhs);
            DECREF_INPUTS();
            ERROR_IF(res == NULL, error);
        }

        macro(BINARY_OP) = _SPECIALIZE_BINARY_OP + _BINARY_OP;

        pure inst(SWAP, (bottom, unused[oparg-2], top --
                    top, unused[oparg-2], bottom)) {
            assert(oparg >= 2);
        }

        inst(INSTRUMENTED_INSTRUCTION, ( -- )) {
            int next_opcode = _Py_call_instrumentation_instruction(
                tstate, frame, this_instr);
            ERROR_IF(next_opcode < 0, error);
            next_instr = this_instr;
            if (_PyOpcode_Caches[next_opcode]) {
                INCREMENT_ADAPTIVE_COUNTER(this_instr[1].cache);
            }
            assert(next_opcode > 0 && next_opcode < 256);
            opcode = next_opcode;
            DISPATCH_GOTO();
        }

        inst(INSTRUMENTED_JUMP_FORWARD, ( -- )) {
            INSTRUMENTED_JUMP(this_instr, next_instr + oparg, PY_MONITORING_EVENT_JUMP);
        }

        inst(INSTRUMENTED_JUMP_BACKWARD, (unused/1 -- )) {
            CHECK_EVAL_BREAKER();
            INSTRUMENTED_JUMP(this_instr, next_instr - oparg, PY_MONITORING_EVENT_JUMP);
        }

        inst(INSTRUMENTED_POP_JUMP_IF_TRUE, (unused/1 -- )) {
            PyObject *cond = POP();
            assert(PyBool_Check(cond));
            int flag = Py_IsTrue(cond);
            int offset = flag * oparg;
            #if ENABLE_SPECIALIZATION
            this_instr[1].cache = (this_instr[1].cache << 1) | flag;
            #endif
            INSTRUMENTED_JUMP(this_instr, next_instr + offset, PY_MONITORING_EVENT_BRANCH);
        }

        inst(INSTRUMENTED_POP_JUMP_IF_FALSE, (unused/1 -- )) {
            PyObject *cond = POP();
            assert(PyBool_Check(cond));
            int flag = Py_IsFalse(cond);
            int offset = flag * oparg;
            #if ENABLE_SPECIALIZATION
            this_instr[1].cache = (this_instr[1].cache << 1) | flag;
            #endif
            INSTRUMENTED_JUMP(this_instr, next_instr + offset, PY_MONITORING_EVENT_BRANCH);
        }

        inst(INSTRUMENTED_POP_JUMP_IF_NONE, (unused/1 -- )) {
            PyObject *value = POP();
            int flag = Py_IsNone(value);
            int offset;
            if (flag) {
                offset = oparg;
            }
            else {
                Py_DECREF(value);
                offset = 0;
            }
            #if ENABLE_SPECIALIZATION
            this_instr[1].cache = (this_instr[1].cache << 1) | flag;
            #endif
            INSTRUMENTED_JUMP(this_instr, next_instr + offset, PY_MONITORING_EVENT_BRANCH);
        }

        inst(INSTRUMENTED_POP_JUMP_IF_NOT_NONE, (unused/1 -- )) {
            PyObject *value = POP();
            int offset;
            int nflag = Py_IsNone(value);
            if (nflag) {
                offset = 0;
            }
            else {
                Py_DECREF(value);
                offset = oparg;
            }
            #if ENABLE_SPECIALIZATION
            this_instr[1].cache = (this_instr[1].cache << 1) | !nflag;
            #endif
            INSTRUMENTED_JUMP(this_instr, next_instr + offset, PY_MONITORING_EVENT_BRANCH);
        }

        inst(EXTENDED_ARG, ( -- )) {
            TIER_ONE_ONLY
            assert(oparg);
            opcode = next_instr->op.code;
            oparg = oparg << 8 | next_instr->op.arg;
            PRE_DISPATCH_GOTO();
            DISPATCH_GOTO();
        }

        inst(CACHE, (--)) {
            TIER_ONE_ONLY
            assert(0 && "Executing a cache.");
            Py_FatalError("Executing a cache.");
        }

        inst(RESERVED, (--)) {
            TIER_ONE_ONLY
            assert(0 && "Executing RESERVED instruction.");
            Py_FatalError("Executing RESERVED instruction.");
        }

        ///////// Tier-2 only opcodes /////////

        op (_GUARD_IS_TRUE_POP, (flag -- )) {
            SYNC_SP();
            EXIT_IF(!Py_IsTrue(flag));
            assert(Py_IsTrue(flag));
        }

        op (_GUARD_IS_FALSE_POP, (flag -- )) {
            SYNC_SP();
            EXIT_IF(!Py_IsFalse(flag));
            assert(Py_IsFalse(flag));
        }

        op (_GUARD_IS_NONE_POP, (val -- )) {
            SYNC_SP();
            if (!Py_IsNone(val)) {
                Py_DECREF(val);
                EXIT_IF(1);
            }
        }

        op (_GUARD_IS_NOT_NONE_POP, (val -- )) {
            SYNC_SP();
            EXIT_IF(Py_IsNone(val));
            Py_DECREF(val);
        }

        op(_JUMP_TO_TOP, (--)) {
#ifndef Py_JIT
            next_uop = &current_executor->trace[1];
#endif
            CHECK_EVAL_BREAKER();
        }

        op(_SET_IP, (--)) {
            TIER_TWO_ONLY
            // TODO: Put the code pointer in `operand` to avoid indirection via `frame`
            frame->instr_ptr = _PyCode_CODE(_PyFrame_GetCode(frame)) + oparg;
        }

        op(_SAVE_RETURN_OFFSET, (--)) {
            #if TIER_ONE
            frame->return_offset = (uint16_t)(next_instr - this_instr);
            #endif
            #if TIER_TWO
            frame->return_offset = oparg;
            #endif
        }

        op(_EXIT_TRACE, (--)) {
            TIER_TWO_ONLY
            EXIT_IF(1);
        }

        op(_CHECK_VALIDITY, (--)) {
            TIER_TWO_ONLY
            DEOPT_IF(!current_executor->vm_data.valid);
        }

        pure op(_LOAD_CONST_INLINE, (ptr/4 -- value)) {
            TIER_TWO_ONLY
            value = Py_NewRef(ptr);
        }

        pure op(_LOAD_CONST_INLINE_BORROW, (ptr/4 -- value)) {
            TIER_TWO_ONLY
            value = ptr;
        }

        pure op(_LOAD_CONST_INLINE_WITH_NULL, (ptr/4 -- value, null)) {
            TIER_TWO_ONLY
            value = Py_NewRef(ptr);
            null = NULL;
        }

        pure op(_LOAD_CONST_INLINE_BORROW_WITH_NULL, (ptr/4 -- value, null)) {
            TIER_TWO_ONLY
            value = ptr;
            null = NULL;
        }

        op(_CHECK_GLOBALS, (dict/4 -- )) {
            TIER_TWO_ONLY
            DEOPT_IF(GLOBALS() != dict);
        }

        op(_CHECK_BUILTINS, (dict/4 -- )) {
            TIER_TWO_ONLY
            DEOPT_IF(BUILTINS() != dict);
        }

        /* Internal -- for testing executors */
        op(_INTERNAL_INCREMENT_OPT_COUNTER, (opt --)) {
            _PyCounterOptimizerObject *exe = (_PyCounterOptimizerObject *)opt;
            exe->count++;
        }

        op(_COLD_EXIT, (--)) {
            TIER_TWO_ONLY
            _PyExecutorObject *previous = (_PyExecutorObject *)tstate->previous_executor;
            assert(previous->trace[0].opcode != _COLD_EXIT);
            _PyExitData *exit = &previous->exits[oparg];
            exit->temperature++;
            assert(exit->executor->trace[0].opcode == _COLD_EXIT);
            PyCodeObject *code = _PyFrame_GetCode(frame);
            _Py_CODEUNIT *target = _PyCode_CODE(code) + exit->target;
            if (exit->temperature < 0) {
                Py_DECREF(previous);
                tstate->previous_executor = NULL;
                GOTO_TIER_ONE(target);
            }
            _PyExecutorObject *executor;
            if (target->op.code == ENTER_EXECUTOR) {
                executor = code->co_executors->executors[target->op.arg];
                Py_INCREF(executor);
            } else {
                int optimized = _PyOptimizer_Optimize(frame, target, stack_pointer, &executor);
                if (optimized <= 0) {
                    exit->temperature = -10000; /* Choose a better number */
                    Py_DECREF(previous);
                    tstate->previous_executor = NULL;
                    ERROR_IF(optimized < 0, error);
                    GOTO_TIER_ONE(target);
                }
            }
            Py_INCREF(executor);
            exit->executor = executor;
            GOTO_TIER_TWO(executor);
        }

        op(_START_EXECUTOR, (executor/4 --)) {
            TIER_TWO_ONLY
            Py_DECREF(tstate->previous_executor);
            tstate->previous_executor = NULL;
#ifndef Py_JIT
            current_executor = (_PyExecutorObject*)executor;
#endif
        }

        op(_FATAL_ERROR, (--)) {
            TIER_TWO_ONLY
            assert(0);
            Py_FatalError("Fatal error uop executed.");
        }


// END BYTECODES //

    }
 dispatch_opcode:
 error:
 exception_unwind:
 exit_unwind:
 handle_eval_breaker:
 resume_frame:
 resume_with_error:
 start_frame:
 unbound_local_error:
    ;
}

// Future families go below this point //<|MERGE_RESOLUTION|>--- conflicted
+++ resolved
@@ -2340,16 +2340,9 @@
                 int optimized = _PyOptimizer_Optimize(frame, start, stack_pointer, &executor);
                 ERROR_IF(optimized < 0, error);
                 if (optimized) {
-<<<<<<< HEAD
                     assert(tstate->previous_executor == NULL);
                     tstate->previous_executor = Py_None;
                     GOTO_TIER_TWO(executor);
-=======
-                    // Rewind and enter the executor:
-                    assert(start->op.code == ENTER_EXECUTOR);
-                    next_instr = start;
-                    this_instr[1].cache &= OPTIMIZER_BITS_MASK;
->>>>>>> f9f6156c
                 }
                 else {
                     int backoff = this_instr[1].cache & OPTIMIZER_BITS_MASK;
