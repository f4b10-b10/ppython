--- conflicted
+++ resolved
@@ -4400,16 +4400,14 @@
             INSTRUMENTED_JUMP(this_instr, next_instr - oparg, PY_MONITORING_EVENT_JUMP);
         }
 
-<<<<<<< HEAD
         inst(INSTRUMENTED_NOT_TAKEN, ( -- )) {
             INSTRUMENTED_JUMP(this_instr, next_instr, PY_MONITORING_EVENT_BRANCH_NOT_TAKEN);
         }
-=======
+
         macro(INSTRUMENTED_JUMP_BACKWARD) =
             unused/1 +
             _CHECK_PERIODIC +
             _MONITOR_JUMP_BACKWARD;
->>>>>>> b106cf8d
 
         inst(INSTRUMENTED_POP_JUMP_IF_TRUE, (unused/1 -- )) {
             _PyStackRef cond = POP();
