// This file contains instruction definitions.
// It is read by generators stored in Tools/cases_generator/
// to generate Python/generated_cases.c.h and others.
// Note that there is some dummy C code at the top and bottom of the file
// to fool text editors like VS Code into believing this is valid C code.
// The actual instruction definitions start at // BEGIN BYTECODES //.
// See Tools/cases_generator/README.md for more information.

#include "Python.h"
#include "pycore_abstract.h"      // _PyIndex_Check()
#include "pycore_backoff.h"
#include "pycore_cell.h"          // PyCell_GetRef()
#include "pycore_code.h"
#include "pycore_emscripten_signal.h"  // _Py_CHECK_EMSCRIPTEN_SIGNALS
#include "pycore_function.h"
#include "pycore_instruments.h"
#include "pycore_intrinsics.h"
#include "pycore_long.h"          // _PyLong_GetZero()
#include "pycore_moduleobject.h"  // PyModuleObject
#include "pycore_object.h"        // _PyObject_GC_TRACK()
#include "pycore_opcode_metadata.h"  // uop names
#include "pycore_opcode_utils.h"  // MAKE_FUNCTION_*
#include "pycore_pyatomic_ft_wrappers.h" // FT_ATOMIC_*
#include "pycore_pyerrors.h"      // _PyErr_GetRaisedException()
#include "pycore_pystate.h"       // _PyInterpreterState_GET()
#include "pycore_range.h"         // _PyRangeIterObject
#include "pycore_setobject.h"     // _PySet_NextEntry()
#include "pycore_sliceobject.h"   // _PyBuildSlice_ConsumeRefs
#include "pycore_sysmodule.h"     // _PySys_Audit()
#include "pycore_tuple.h"         // _PyTuple_ITEMS()
#include "pycore_typeobject.h"    // _PySuper_Lookup()

#include "pycore_dict.h"
#include "dictobject.h"
#include "pycore_frame.h"
#include "opcode.h"
#include "optimizer.h"
#include "pydtrace.h"
#include "setobject.h"


#define USE_COMPUTED_GOTOS 0
#include "ceval_macros.h"

/* Flow control macros */
#define GO_TO_INSTRUCTION(instname) ((void)0)

#define inst(name, ...) case name:
#define op(name, ...) /* NAME is ignored */
#define macro(name) static int MACRO_##name
#define super(name) static int SUPER_##name
#define family(name, ...) static int family_##name
#define pseudo(name) static int pseudo_##name

/* Annotations */
#define guard
#define override
#define specializing
#define split
#define replicate(TIMES)

// Dummy variables for stack effects.
static PyObject *value, *value1, *value2, *left, *right, *res, *sum, *prod, *sub;
static PyObject *container, *start, *stop, *v, *lhs, *rhs, *res2;
static PyObject *list, *tuple, *dict, *owner, *set, *str, *tup, *map, *keys;
static PyObject *exit_func, *lasti, *val, *retval, *obj, *iter, *exhausted;
static PyObject *aiter, *awaitable, *iterable, *w, *exc_value, *bc, *locals;
static PyObject *orig, *excs, *update, *b, *fromlist, *level, *from;
static PyObject **pieces, **values;
static size_t jump;
// Dummy variables for cache effects
static uint16_t invert, counter, index, hint;
#define unused 0  // Used in a macro def, can't be static
static uint32_t type_version;
static _PyExecutorObject *current_executor;

static PyObject *
dummy_func(
    PyThreadState *tstate,
    _PyInterpreterFrame *frame,
    unsigned char opcode,
    unsigned int oparg,
    _Py_CODEUNIT *next_instr,
    PyObject **stack_pointer,
    int throwflag,
    PyObject *args[]
)
{
    // Dummy labels.
    pop_1_error:
    // Dummy locals.
    PyObject *dummy;
    _Py_CODEUNIT *this_instr;
    PyObject *attr;
    PyObject *attrs;
    PyObject *bottom;
    PyObject *callable;
    PyObject *callargs;
    PyObject *codeobj;
    PyObject *cond;
    PyObject *descr;
    _PyInterpreterFrame  entry_frame;
    PyObject *exc;
    PyObject *exit;
    PyObject *fget;
    PyObject *fmt_spec;
    PyObject *func;
    uint32_t func_version;
    PyObject *getattribute;
    PyObject *kwargs;
    PyObject *kwdefaults;
    PyObject *len_o;
    PyObject *match;
    PyObject *match_type;
    PyObject *method;
    PyObject *mgr;
    Py_ssize_t min_args;
    PyObject *names;
    PyObject *new_exc;
    PyObject *next;
    PyObject *none;
    PyObject *null;
    PyObject *prev_exc;
    PyObject *receiver;
    PyObject *rest;
    int result;
    PyObject *self;
    PyObject *seq;
    PyObject *slice;
    PyObject *step;
    PyObject *subject;
    PyObject *top;
    PyObject *type;
    PyObject *typevars;
    PyObject *val0;
    PyObject *val1;
    int values_or_none;

    switch (opcode) {

// BEGIN BYTECODES //
        pure inst(NOP, (--)) {
        }

        family(RESUME, 0) = {
            RESUME_CHECK,
        };

        tier1 inst(RESUME, (--)) {
            assert(frame == tstate->current_frame);
            if (tstate->tracing == 0) {
                uintptr_t global_version =
                    _Py_atomic_load_uintptr_relaxed(&tstate->eval_breaker) &
                    ~_PY_EVAL_EVENTS_MASK;
                PyCodeObject* code = _PyFrame_GetCode(frame);
                uintptr_t code_version = FT_ATOMIC_LOAD_UINTPTR_ACQUIRE(code->_co_instrumentation_version);
                assert((code_version & 255) == 0);
                if (code_version != global_version) {
                    int err = _Py_Instrument(_PyFrame_GetCode(frame), tstate->interp);
                    ERROR_IF(err, error);
                    next_instr = this_instr;
                    DISPATCH();
                }
                assert(this_instr->op.code == RESUME ||
                       this_instr->op.code == RESUME_CHECK ||
                       this_instr->op.code == INSTRUMENTED_RESUME ||
                       this_instr->op.code == ENTER_EXECUTOR);
                if (this_instr->op.code == RESUME) {
                    #if ENABLE_SPECIALIZATION
                    FT_ATOMIC_STORE_UINT8_RELAXED(this_instr->op.code, RESUME_CHECK);
                    #endif  /* ENABLE_SPECIALIZATION */
                }
            }
            if ((oparg & RESUME_OPARG_LOCATION_MASK) < RESUME_AFTER_YIELD_FROM) {
                CHECK_EVAL_BREAKER();
            }
        }

        inst(RESUME_CHECK, (--)) {
#if defined(__EMSCRIPTEN__)
            DEOPT_IF(_Py_emscripten_signal_clock == 0);
            _Py_emscripten_signal_clock -= Py_EMSCRIPTEN_SIGNAL_HANDLING;
#endif
            uintptr_t eval_breaker = _Py_atomic_load_uintptr_relaxed(&tstate->eval_breaker);
            uintptr_t version = FT_ATOMIC_LOAD_UINTPTR_ACQUIRE(_PyFrame_GetCode(frame)->_co_instrumentation_version);
            assert((version & _PY_EVAL_EVENTS_MASK) == 0);
            DEOPT_IF(eval_breaker != version);
        }

        inst(INSTRUMENTED_RESUME, (--)) {
            uintptr_t global_version = _Py_atomic_load_uintptr_relaxed(&tstate->eval_breaker) & ~_PY_EVAL_EVENTS_MASK;
            uintptr_t code_version = FT_ATOMIC_LOAD_UINTPTR_ACQUIRE(_PyFrame_GetCode(frame)->_co_instrumentation_version);
            if (code_version != global_version && tstate->tracing == 0) {
                if (_Py_Instrument(_PyFrame_GetCode(frame), tstate->interp)) {
                    ERROR_NO_POP();
                }
                next_instr = this_instr;
            }
            else {
                if ((oparg & RESUME_OPARG_LOCATION_MASK) < RESUME_AFTER_YIELD_FROM) {
                    CHECK_EVAL_BREAKER();
                }
                _PyFrame_SetStackPointer(frame, stack_pointer);
                int err = _Py_call_instrumentation(
                        tstate, oparg > 0, frame, this_instr);
                stack_pointer = _PyFrame_GetStackPointer(frame);
                ERROR_IF(err, error);
                if (frame->instr_ptr != this_instr) {
                    /* Instrumentation has jumped */
                    next_instr = frame->instr_ptr;
                    DISPATCH();
                }
            }
        }

        pseudo(LOAD_CLOSURE, (-- unused)) = {
            LOAD_FAST,
        };

        inst(LOAD_FAST_CHECK, (-- value)) {
            value = GETLOCAL(oparg);
            if (PyStackRef_IsNull(value)) {
                _PyEval_FormatExcCheckArg(tstate, PyExc_UnboundLocalError,
                    UNBOUNDLOCAL_ERROR_MSG,
                    PyTuple_GetItem(_PyFrame_GetCode(frame)->co_localsplusnames, oparg)
                );
                ERROR_IF(1, error);
            }
            PyStackRef_DUP(value);
        }

        replicate(8) pure inst(LOAD_FAST, (-- value)) {
            value = GETLOCAL(oparg);
            assert(PyStackRef_AsPyObjectBorrow(value) != NULL);
            PyStackRef_DUP(value);
        }

        inst(LOAD_FAST_AND_CLEAR, (-- value)) {
            value = GETLOCAL(oparg);
            // do not use SETLOCAL here, it decrefs the old value
            GETLOCAL(oparg) = Py_STACKREF_NULL;
        }

        inst(LOAD_FAST_LOAD_FAST, ( -- value1, value2)) {
            uint32_t oparg1 = oparg >> 4;
            uint32_t oparg2 = oparg & 15;
            value1 = GETLOCAL(oparg1);
            value2 = GETLOCAL(oparg2);
            PyStackRef_DUP(value1);
            PyStackRef_DUP(value2);
        }

        pure inst(LOAD_CONST, (-- value)) {
            value = PyStackRef_FromPyObjectNew(GETITEM(FRAME_CO_CONSTS, oparg));
        }

        replicate(8) inst(STORE_FAST, (value --)) {
            SETLOCAL(oparg, value);
        }

        pseudo(STORE_FAST_MAYBE_NULL, (unused --)) = {
            STORE_FAST,
        };

        inst(STORE_FAST_LOAD_FAST, (value1 -- value2)) {
            uint32_t oparg1 = oparg >> 4;
            uint32_t oparg2 = oparg & 15;
            SETLOCAL(oparg1, value1);
            value2 = GETLOCAL(oparg2);
            PyStackRef_DUP(value2);
        }

        inst(STORE_FAST_STORE_FAST, (value2, value1 --)) {
            uint32_t oparg1 = oparg >> 4;
            uint32_t oparg2 = oparg & 15;
            SETLOCAL(oparg1, value1);
            SETLOCAL(oparg2, value2);
        }

        pure inst(POP_TOP, (value --)) {
            DECREF_INPUTS();
        }

        pure inst(PUSH_NULL, (-- res)) {
            res = Py_STACKREF_NULL;
        }

        macro(END_FOR) = POP_TOP;

        tier1 inst(INSTRUMENTED_END_FOR, (receiver, value -- receiver)) {
            /* Need to create a fake StopIteration error here,
             * to conform to PEP 380 */
            if (PyGen_Check(PyStackRef_AsPyObjectBorrow(receiver))) {
                if (monitor_stop_iteration(tstate, frame, this_instr, PyStackRef_AsPyObjectBorrow(value))) {
                    ERROR_NO_POP();
                }
            }
            DECREF_INPUTS();
        }

        pure inst(END_SEND, (receiver, value -- value)) {
            (void)receiver;
            PyStackRef_CLOSE(receiver);
        }

        tier1 inst(INSTRUMENTED_END_SEND, (receiver, value -- value)) {
            PyObject *receiver_o = PyStackRef_AsPyObjectBorrow(receiver);
            if (PyGen_Check(receiver_o) || PyCoro_CheckExact(receiver_o)) {
                if (monitor_stop_iteration(tstate, frame, this_instr, PyStackRef_AsPyObjectBorrow(value))) {
                    ERROR_NO_POP();
                }
            }
            PyStackRef_CLOSE(receiver);
        }

        inst(UNARY_NEGATIVE, (value -- res)) {
            PyObject *res_o = PyNumber_Negative(PyStackRef_AsPyObjectBorrow(value));
            DECREF_INPUTS();
            ERROR_IF(res_o == NULL, error);
            res = PyStackRef_FromPyObjectSteal(res_o);
        }

        pure inst(UNARY_NOT, (value -- res)) {
            assert(PyBool_Check(PyStackRef_AsPyObjectBorrow(value)));
            res = PyStackRef_FromPyObjectSteal(Py_IsFalse(PyStackRef_AsPyObjectBorrow(value))
                ? Py_True : Py_False);
        }

        family(TO_BOOL, INLINE_CACHE_ENTRIES_TO_BOOL) = {
            TO_BOOL_ALWAYS_TRUE,
            TO_BOOL_BOOL,
            TO_BOOL_INT,
            TO_BOOL_LIST,
            TO_BOOL_NONE,
            TO_BOOL_STR,
        };

        specializing op(_SPECIALIZE_TO_BOOL, (counter/1, value -- value)) {
            #if ENABLE_SPECIALIZATION
            if (ADAPTIVE_COUNTER_TRIGGERS(counter)) {
                next_instr = this_instr;
                _Py_Specialize_ToBool(value, next_instr);
                DISPATCH_SAME_OPARG();
            }
            STAT_INC(TO_BOOL, deferred);
            ADVANCE_ADAPTIVE_COUNTER(this_instr[1].counter);
            #endif  /* ENABLE_SPECIALIZATION */
        }

        op(_TO_BOOL, (value -- res)) {
            int err = PyObject_IsTrue(PyStackRef_AsPyObjectBorrow(value));
            DECREF_INPUTS();
            ERROR_IF(err < 0, error);
            res = PyStackRef_FromPyObjectSteal(err ? Py_True : Py_False);
        }

        macro(TO_BOOL) = _SPECIALIZE_TO_BOOL + unused/2 + _TO_BOOL;

        inst(TO_BOOL_BOOL, (unused/1, unused/2, value -- value)) {
            EXIT_IF(!PyBool_Check(PyStackRef_AsPyObjectBorrow(value)));
            STAT_INC(TO_BOOL, hit);
        }

        inst(TO_BOOL_INT, (unused/1, unused/2, value -- res)) {
            PyObject *value_o = PyStackRef_AsPyObjectBorrow(value);
            EXIT_IF(!PyLong_CheckExact(value_o));
            STAT_INC(TO_BOOL, hit);
            if (_PyLong_IsZero((PyLongObject *)value_o)) {
                assert(_Py_IsImmortal(value_o));
                res = PyStackRef_FromPyObjectSteal(Py_False);
            }
            else {
                DECREF_INPUTS();
                res = PyStackRef_FromPyObjectSteal(Py_True);
            }
        }

        inst(TO_BOOL_LIST, (unused/1, unused/2, value -- res)) {
            PyObject *value_o = PyStackRef_AsPyObjectBorrow(value);
            EXIT_IF(!PyList_CheckExact(value_o));
            STAT_INC(TO_BOOL, hit);
            res = PyStackRef_FromPyObjectSteal(Py_SIZE(value_o) ? Py_True : Py_False);
            DECREF_INPUTS();
        }

        inst(TO_BOOL_NONE, (unused/1, unused/2, value -- res)) {
            // This one is a bit weird, because we expect *some* failures:
            EXIT_IF(!Py_IsNone(PyStackRef_AsPyObjectBorrow(value)));
            STAT_INC(TO_BOOL, hit);
            res = PyStackRef_FromPyObjectSteal(Py_False);
        }

        inst(TO_BOOL_STR, (unused/1, unused/2, value -- res)) {
            PyObject *value_o = PyStackRef_AsPyObjectBorrow(value);
            EXIT_IF(!PyUnicode_CheckExact(value_o));
            STAT_INC(TO_BOOL, hit);
            if (value_o == &_Py_STR(empty)) {
                assert(_Py_IsImmortal(PyStackRef_AsPyObjectBorrow(value)));
                res = PyStackRef_FromPyObjectSteal(Py_False);
            }
            else {
                assert(Py_SIZE(value_o));
                DECREF_INPUTS();
                res = PyStackRef_FromPyObjectSteal(Py_True);
            }
        }

        op(_REPLACE_WITH_TRUE, (value -- res)) {
            DECREF_INPUTS();
            res = PyStackRef_FromPyObjectSteal(Py_True);
        }

        macro(TO_BOOL_ALWAYS_TRUE) =
            unused/1 +
            _GUARD_TYPE_VERSION +
            _REPLACE_WITH_TRUE;

        inst(UNARY_INVERT, (value -- res)) {
            PyObject *res_o = PyNumber_Invert(PyStackRef_AsPyObjectBorrow(value));
            DECREF_INPUTS();
            ERROR_IF(res_o == NULL, error);
            res = PyStackRef_FromPyObjectSteal(res_o);
        }

        family(BINARY_OP, INLINE_CACHE_ENTRIES_BINARY_OP) = {
            BINARY_OP_MULTIPLY_INT,
            BINARY_OP_ADD_INT,
            BINARY_OP_SUBTRACT_INT,
            BINARY_OP_MULTIPLY_FLOAT,
            BINARY_OP_ADD_FLOAT,
            BINARY_OP_SUBTRACT_FLOAT,
            BINARY_OP_ADD_UNICODE,
            // BINARY_OP_INPLACE_ADD_UNICODE,  // See comments at that opcode.
        };

        op(_GUARD_BOTH_INT, (left, right -- left, right)) {
            PyObject *left_o = PyStackRef_AsPyObjectBorrow(left);
            PyObject *right_o = PyStackRef_AsPyObjectBorrow(right);
            EXIT_IF(!PyLong_CheckExact(left_o));
            EXIT_IF(!PyLong_CheckExact(right_o));
        }

        op(_GUARD_NOS_INT, (left, unused -- left, unused)) {
            PyObject *left_o = PyStackRef_AsPyObjectBorrow(left);
            EXIT_IF(!PyLong_CheckExact(left_o));
        }

        op(_GUARD_TOS_INT, (value -- value)) {
            PyObject *value_o = PyStackRef_AsPyObjectBorrow(value);
            EXIT_IF(!PyLong_CheckExact(value_o));
        }

        pure op(_BINARY_OP_MULTIPLY_INT, (left, right -- res)) {
            PyObject *left_o = PyStackRef_AsPyObjectBorrow(left);
            PyObject *right_o = PyStackRef_AsPyObjectBorrow(right);

            STAT_INC(BINARY_OP, hit);
            PyObject *res_o = _PyLong_Multiply((PyLongObject *)left_o, (PyLongObject *)right_o);
            _Py_DECREF_SPECIALIZED(right_o, (destructor)PyObject_Free);
            _Py_DECREF_SPECIALIZED(left_o, (destructor)PyObject_Free);
            ERROR_IF(res_o == NULL, error);
            res = PyStackRef_FromPyObjectSteal(res_o);
        }

        pure op(_BINARY_OP_ADD_INT, (left, right -- res)) {
            PyObject *left_o = PyStackRef_AsPyObjectBorrow(left);
            PyObject *right_o = PyStackRef_AsPyObjectBorrow(right);

            STAT_INC(BINARY_OP, hit);
            PyObject *res_o = _PyLong_Add((PyLongObject *)left_o, (PyLongObject *)right_o);
            _Py_DECREF_SPECIALIZED(right_o, (destructor)PyObject_Free);
            _Py_DECREF_SPECIALIZED(left_o, (destructor)PyObject_Free);
            ERROR_IF(res_o == NULL, error);
            res = PyStackRef_FromPyObjectSteal(res_o);
        }

        pure op(_BINARY_OP_SUBTRACT_INT, (left, right -- res)) {
            PyObject *left_o = PyStackRef_AsPyObjectBorrow(left);
            PyObject *right_o = PyStackRef_AsPyObjectBorrow(right);

            STAT_INC(BINARY_OP, hit);
            PyObject *res_o = _PyLong_Subtract((PyLongObject *)left_o, (PyLongObject *)right_o);
            _Py_DECREF_SPECIALIZED(right_o, (destructor)PyObject_Free);
            _Py_DECREF_SPECIALIZED(left_o, (destructor)PyObject_Free);;
            ERROR_IF(res_o == NULL, error);
            res = PyStackRef_FromPyObjectSteal(res_o);
        }

        macro(BINARY_OP_MULTIPLY_INT) =
            _GUARD_BOTH_INT + unused/1 + _BINARY_OP_MULTIPLY_INT;
        macro(BINARY_OP_ADD_INT) =
            _GUARD_BOTH_INT + unused/1 + _BINARY_OP_ADD_INT;
        macro(BINARY_OP_SUBTRACT_INT) =
            _GUARD_BOTH_INT + unused/1 + _BINARY_OP_SUBTRACT_INT;

        op(_GUARD_BOTH_FLOAT, (left, right -- left, right)) {
            PyObject *left_o = PyStackRef_AsPyObjectBorrow(left);
            PyObject *right_o = PyStackRef_AsPyObjectBorrow(right);
            EXIT_IF(!PyFloat_CheckExact(left_o));
            EXIT_IF(!PyFloat_CheckExact(right_o));
        }

        op(_GUARD_NOS_FLOAT, (left, unused -- left, unused)) {
            PyObject *left_o = PyStackRef_AsPyObjectBorrow(left);
            EXIT_IF(!PyFloat_CheckExact(left_o));
        }

        op(_GUARD_TOS_FLOAT, (value -- value)) {
            PyObject *value_o = PyStackRef_AsPyObjectBorrow(value);
            EXIT_IF(!PyFloat_CheckExact(value_o));
        }

        pure op(_BINARY_OP_MULTIPLY_FLOAT, (left, right -- res)) {
            PyObject *left_o = PyStackRef_AsPyObjectBorrow(left);
            PyObject *right_o = PyStackRef_AsPyObjectBorrow(right);

            STAT_INC(BINARY_OP, hit);
            double dres =
                ((PyFloatObject *)left_o)->ob_fval *
                ((PyFloatObject *)right_o)->ob_fval;
            PyObject *res_o;
            DECREF_INPUTS_AND_REUSE_FLOAT(left_o, right_o, dres, res_o);
            res = PyStackRef_FromPyObjectSteal(res_o);
        }

        pure op(_BINARY_OP_ADD_FLOAT, (left, right -- res)) {
            PyObject *left_o = PyStackRef_AsPyObjectBorrow(left);
            PyObject *right_o = PyStackRef_AsPyObjectBorrow(right);

            STAT_INC(BINARY_OP, hit);
            double dres =
                ((PyFloatObject *)left_o)->ob_fval +
                ((PyFloatObject *)right_o)->ob_fval;
            PyObject *res_o;
            DECREF_INPUTS_AND_REUSE_FLOAT(left_o, right_o, dres, res_o);
            res = PyStackRef_FromPyObjectSteal(res_o);
        }

        pure op(_BINARY_OP_SUBTRACT_FLOAT, (left, right -- res)) {
            PyObject *left_o = PyStackRef_AsPyObjectBorrow(left);
            PyObject *right_o = PyStackRef_AsPyObjectBorrow(right);

            STAT_INC(BINARY_OP, hit);
            double dres =
                ((PyFloatObject *)left_o)->ob_fval -
                ((PyFloatObject *)right_o)->ob_fval;
            PyObject *res_o;
            DECREF_INPUTS_AND_REUSE_FLOAT(left_o, right_o, dres, res_o);
            res = PyStackRef_FromPyObjectSteal(res_o);
        }

        macro(BINARY_OP_MULTIPLY_FLOAT) =
            _GUARD_BOTH_FLOAT + unused/1 + _BINARY_OP_MULTIPLY_FLOAT;
        macro(BINARY_OP_ADD_FLOAT) =
            _GUARD_BOTH_FLOAT + unused/1 + _BINARY_OP_ADD_FLOAT;
        macro(BINARY_OP_SUBTRACT_FLOAT) =
            _GUARD_BOTH_FLOAT + unused/1 + _BINARY_OP_SUBTRACT_FLOAT;

        op(_GUARD_BOTH_UNICODE, (left, right -- left, right)) {
            PyObject *left_o = PyStackRef_AsPyObjectBorrow(left);
            PyObject *right_o = PyStackRef_AsPyObjectBorrow(right);

            EXIT_IF(!PyUnicode_CheckExact(left_o));
            EXIT_IF(!PyUnicode_CheckExact(right_o));
        }

        pure op(_BINARY_OP_ADD_UNICODE, (left, right -- res)) {
            PyObject *left_o = PyStackRef_AsPyObjectBorrow(left);
            PyObject *right_o = PyStackRef_AsPyObjectBorrow(right);

            STAT_INC(BINARY_OP, hit);
            PyObject *res_o = PyUnicode_Concat(left_o, right_o);
            _Py_DECREF_SPECIALIZED(left_o, _PyUnicode_ExactDealloc);
            _Py_DECREF_SPECIALIZED(right_o, _PyUnicode_ExactDealloc);
            ERROR_IF(res_o == NULL, error);
            res = PyStackRef_FromPyObjectSteal(res_o);
        }

        macro(BINARY_OP_ADD_UNICODE) =
            _GUARD_BOTH_UNICODE + unused/1 + _BINARY_OP_ADD_UNICODE;

        // This is a subtle one. It's a super-instruction for
        // BINARY_OP_ADD_UNICODE followed by STORE_FAST
        // where the store goes into the left argument.
        // So the inputs are the same as for all BINARY_OP
        // specializations, but there is no output.
        // At the end we just skip over the STORE_FAST.
        tier1 op(_BINARY_OP_INPLACE_ADD_UNICODE, (left, right --)) {
            PyObject *left_o = PyStackRef_AsPyObjectBorrow(left);
            PyObject *right_o = PyStackRef_AsPyObjectBorrow(right);

            assert(next_instr->op.code == STORE_FAST);
            _PyStackRef *target_local = &GETLOCAL(next_instr->op.arg);
            DEOPT_IF(PyStackRef_AsPyObjectBorrow(*target_local) != left_o);
            STAT_INC(BINARY_OP, hit);
            /* Handle `left = left + right` or `left += right` for str.
             *
             * When possible, extend `left` in place rather than
             * allocating a new PyUnicodeObject. This attempts to avoid
             * quadratic behavior when one neglects to use str.join().
             *
             * If `left` has only two references remaining (one from
             * the stack, one in the locals), DECREFing `left` leaves
             * only the locals reference, so PyUnicode_Append knows
             * that the string is safe to mutate.
             */
            assert(Py_REFCNT(left_o) >= 2);
            _Py_DECREF_NO_DEALLOC(left_o);
            PyObject *temp = PyStackRef_AsPyObjectBorrow(*target_local);
            PyUnicode_Append(&temp, right_o);
            *target_local = PyStackRef_FromPyObjectSteal(temp);
            _Py_DECREF_SPECIALIZED(right_o, _PyUnicode_ExactDealloc);
            ERROR_IF(PyStackRef_IsNull(*target_local), error);
            // The STORE_FAST is already done.
            assert(next_instr->op.code == STORE_FAST);
            SKIP_OVER(1);
        }

        macro(BINARY_OP_INPLACE_ADD_UNICODE) =
            _GUARD_BOTH_UNICODE + unused/1 + _BINARY_OP_INPLACE_ADD_UNICODE;

        family(BINARY_SUBSCR, INLINE_CACHE_ENTRIES_BINARY_SUBSCR) = {
            BINARY_SUBSCR_DICT,
            BINARY_SUBSCR_GETITEM,
            BINARY_SUBSCR_LIST_INT,
            BINARY_SUBSCR_STR_INT,
            BINARY_SUBSCR_TUPLE_INT,
        };

        specializing op(_SPECIALIZE_BINARY_SUBSCR, (counter/1, container, sub -- container, sub)) {
            #if ENABLE_SPECIALIZATION
            if (ADAPTIVE_COUNTER_TRIGGERS(counter)) {
                next_instr = this_instr;
                _Py_Specialize_BinarySubscr(container, sub, next_instr);
                DISPATCH_SAME_OPARG();
            }
            STAT_INC(BINARY_SUBSCR, deferred);
            ADVANCE_ADAPTIVE_COUNTER(this_instr[1].counter);
            #endif  /* ENABLE_SPECIALIZATION */
        }

        op(_BINARY_SUBSCR, (container, sub -- res)) {
            PyObject *container_o = PyStackRef_AsPyObjectBorrow(container);
            PyObject *sub_o = PyStackRef_AsPyObjectBorrow(sub);

            PyObject *res_o = PyObject_GetItem(container_o, sub_o);
            DECREF_INPUTS();
            ERROR_IF(res_o == NULL, error);
            res = PyStackRef_FromPyObjectSteal(res_o);
        }

        macro(BINARY_SUBSCR) = _SPECIALIZE_BINARY_SUBSCR + _BINARY_SUBSCR;

        inst(BINARY_SLICE, (container, start, stop -- res)) {
            PyObject *slice = _PyBuildSlice_ConsumeStackRefs(start, stop);
            PyObject *res_o;
            // Can't use ERROR_IF() here, because we haven't
            // DECREF'ed container yet, and we still own slice.
            if (slice == NULL) {
                res_o = NULL;
            }
            else {
                res_o = PyObject_GetItem(PyStackRef_AsPyObjectBorrow(container), slice);
                Py_DECREF(slice);
            }
            PyStackRef_CLOSE(container);
            ERROR_IF(res_o == NULL, error);
            res = PyStackRef_FromPyObjectSteal(res_o);
        }

        inst(STORE_SLICE, (v, container, start, stop -- )) {
            PyObject *slice = _PyBuildSlice_ConsumeStackRefs(start, stop);
            int err;
            if (slice == NULL) {
                err = 1;
            }
            else {
                err = PyObject_SetItem(PyStackRef_AsPyObjectBorrow(container), slice, PyStackRef_AsPyObjectNew(v));
                Py_DECREF(slice);
            }
            PyStackRef_CLOSE(v);
            PyStackRef_CLOSE(container);
            ERROR_IF(err, error);
        }

        inst(BINARY_SUBSCR_LIST_INT, (unused/1, list_st, sub_st -- res)) {
            PyObject *sub = PyStackRef_AsPyObjectBorrow(sub_st);
            PyObject *list = PyStackRef_AsPyObjectBorrow(list_st);

            DEOPT_IF(!PyLong_CheckExact(sub));
            DEOPT_IF(!PyList_CheckExact(list));

            // Deopt unless 0 <= sub < PyList_Size(list)
            DEOPT_IF(!_PyLong_IsNonNegativeCompact((PyLongObject *)sub));
            Py_ssize_t index = ((PyLongObject*)sub)->long_value.ob_digit[0];
            DEOPT_IF(index >= PyList_GET_SIZE(list));
            STAT_INC(BINARY_SUBSCR, hit);
            PyObject *res_o = PyList_GET_ITEM(list, index);
            assert(res_o != NULL);
            Py_INCREF(res_o);
            _Py_DECREF_SPECIALIZED(sub, (destructor)PyObject_Free);
            PyStackRef_CLOSE(list_st);
            res = PyStackRef_FromPyObjectSteal(res_o);
        }

        inst(BINARY_SUBSCR_STR_INT, (unused/1, str_st, sub_st -- res)) {
            PyObject *sub = PyStackRef_AsPyObjectBorrow(sub_st);
            PyObject *str = PyStackRef_AsPyObjectBorrow(str_st);

            DEOPT_IF(!PyLong_CheckExact(sub));
            DEOPT_IF(!PyUnicode_CheckExact(str));
            DEOPT_IF(!_PyLong_IsNonNegativeCompact((PyLongObject *)sub));
            Py_ssize_t index = ((PyLongObject*)sub)->long_value.ob_digit[0];
            DEOPT_IF(PyUnicode_GET_LENGTH(str) <= index);
            // Specialize for reading an ASCII character from any string:
            Py_UCS4 c = PyUnicode_READ_CHAR(str, index);
            DEOPT_IF(Py_ARRAY_LENGTH(_Py_SINGLETON(strings).ascii) <= c);
            STAT_INC(BINARY_SUBSCR, hit);
            PyObject *res_o = (PyObject*)&_Py_SINGLETON(strings).ascii[c];
            _Py_DECREF_SPECIALIZED(sub, (destructor)PyObject_Free);
            PyStackRef_CLOSE(str_st);
            res = PyStackRef_FromPyObjectSteal(res_o);
        }

        inst(BINARY_SUBSCR_TUPLE_INT, (unused/1, tuple_st, sub_st -- res)) {
            PyObject *sub = PyStackRef_AsPyObjectBorrow(sub_st);
            PyObject *tuple = PyStackRef_AsPyObjectBorrow(tuple_st);

            DEOPT_IF(!PyLong_CheckExact(sub));
            DEOPT_IF(!PyTuple_CheckExact(tuple));

            // Deopt unless 0 <= sub < PyTuple_Size(list)
            DEOPT_IF(!_PyLong_IsNonNegativeCompact((PyLongObject *)sub));
            Py_ssize_t index = ((PyLongObject*)sub)->long_value.ob_digit[0];
            DEOPT_IF(index >= PyTuple_GET_SIZE(tuple));
            STAT_INC(BINARY_SUBSCR, hit);
            PyObject *res_o = PyTuple_GET_ITEM(tuple, index);
            assert(res_o != NULL);
            Py_INCREF(res_o);
            _Py_DECREF_SPECIALIZED(sub, (destructor)PyObject_Free);
            PyStackRef_CLOSE(tuple_st);
            res = PyStackRef_FromPyObjectSteal(res_o);
        }

        inst(BINARY_SUBSCR_DICT, (unused/1, dict_st, sub_st -- res)) {
            PyObject *sub = PyStackRef_AsPyObjectBorrow(sub_st);
            PyObject *dict = PyStackRef_AsPyObjectBorrow(dict_st);

            DEOPT_IF(!PyDict_CheckExact(dict));
            STAT_INC(BINARY_SUBSCR, hit);
            PyObject *res_o;
            int rc = PyDict_GetItemRef(dict, sub, &res_o);
            if (rc == 0) {
                _PyErr_SetKeyError(sub);
            }
            DECREF_INPUTS();
            ERROR_IF(rc <= 0, error); // not found or error
            res = PyStackRef_FromPyObjectSteal(res_o);
        }

        inst(BINARY_SUBSCR_GETITEM, (unused/1, container_st, sub_st -- unused)) {
            PyObject *container = PyStackRef_AsPyObjectBorrow(container_st);

            DEOPT_IF(tstate->interp->eval_frame);
            PyTypeObject *tp = Py_TYPE(container);
            DEOPT_IF(!PyType_HasFeature(tp, Py_TPFLAGS_HEAPTYPE));
            PyHeapTypeObject *ht = (PyHeapTypeObject *)tp;
            PyObject *cached = ht->_spec_cache.getitem;
            DEOPT_IF(cached == NULL);
            assert(PyFunction_Check(cached));
            PyFunctionObject *getitem = (PyFunctionObject *)cached;
            uint32_t cached_version = ht->_spec_cache.getitem_version;
            DEOPT_IF(getitem->func_version != cached_version);
            PyCodeObject *code = (PyCodeObject *)getitem->func_code;
            assert(code->co_argcount == 2);
            DEOPT_IF(!_PyThreadState_HasStackSpace(tstate, code->co_framesize));
            STAT_INC(BINARY_SUBSCR, hit);
            Py_INCREF(getitem);
            _PyInterpreterFrame *new_frame = _PyFrame_PushUnchecked(tstate, getitem, 2);
            STACK_SHRINK(2);
            new_frame->localsplus[0] = container_st;
            new_frame->localsplus[1] = sub_st;
            frame->return_offset = (uint16_t)(next_instr - this_instr);
            DISPATCH_INLINED(new_frame);
        }

        inst(LIST_APPEND, (list, unused[oparg-1], v -- list, unused[oparg-1])) {
            ERROR_IF(_PyList_AppendTakeRef((PyListObject *)PyStackRef_AsPyObjectBorrow(list),
                                           PyStackRef_AsPyObjectNew(v)) < 0, error);
        }

        inst(SET_ADD, (set, unused[oparg-1], v -- set, unused[oparg-1])) {
            int err = PySet_Add(PyStackRef_AsPyObjectBorrow(set),
                                PyStackRef_AsPyObjectNew(v));
            DECREF_INPUTS();
            ERROR_IF(err, error);
        }

        family(STORE_SUBSCR, INLINE_CACHE_ENTRIES_STORE_SUBSCR) = {
            STORE_SUBSCR_DICT,
            STORE_SUBSCR_LIST_INT,
        };

        specializing op(_SPECIALIZE_STORE_SUBSCR, (counter/1, container, sub -- container, sub)) {
            #if ENABLE_SPECIALIZATION
            if (ADAPTIVE_COUNTER_TRIGGERS(counter)) {
                next_instr = this_instr;
                _Py_Specialize_StoreSubscr(container, sub, next_instr);
                DISPATCH_SAME_OPARG();
            }
            STAT_INC(STORE_SUBSCR, deferred);
            ADVANCE_ADAPTIVE_COUNTER(this_instr[1].counter);
            #endif  /* ENABLE_SPECIALIZATION */
        }

        op(_STORE_SUBSCR, (v, container, sub -- )) {
            /* container[sub] = v */
            int err = PyObject_SetItem(PyStackRef_AsPyObjectBorrow(container), PyStackRef_AsPyObjectNew(sub), PyStackRef_AsPyObjectNew(v));
            DECREF_INPUTS();
            ERROR_IF(err, error);
        }

        macro(STORE_SUBSCR) = _SPECIALIZE_STORE_SUBSCR + _STORE_SUBSCR;

        inst(STORE_SUBSCR_LIST_INT, (unused/1, value, list_st, sub_st -- )) {
            PyObject *sub = PyStackRef_AsPyObjectBorrow(sub_st);
            PyObject *list = PyStackRef_AsPyObjectBorrow(list_st);

            DEOPT_IF(!PyLong_CheckExact(sub));
            DEOPT_IF(!PyList_CheckExact(list));

            // Ensure nonnegative, zero-or-one-digit ints.
            DEOPT_IF(!_PyLong_IsNonNegativeCompact((PyLongObject *)sub));
            Py_ssize_t index = ((PyLongObject*)sub)->long_value.ob_digit[0];
            // Ensure index < len(list)
            DEOPT_IF(index >= PyList_GET_SIZE(list));
            STAT_INC(STORE_SUBSCR, hit);

            PyObject *old_value = PyList_GET_ITEM(list, index);
            PyList_SET_ITEM(list, index, PyStackRef_AsPyObjectNew(value));
            assert(old_value != NULL);
            Py_DECREF(old_value);
            _Py_DECREF_SPECIALIZED(sub, (destructor)PyObject_Free);
            PyStackRef_CLOSE(list_st);
        }

        inst(STORE_SUBSCR_DICT, (unused/1, value, dict_st, sub_st -- )) {
            PyObject *sub = PyStackRef_AsPyObjectBorrow(sub_st);
            PyObject *dict = PyStackRef_AsPyObjectBorrow(dict_st);

            DEOPT_IF(!PyDict_CheckExact(dict));
            STAT_INC(STORE_SUBSCR, hit);
            int err = _PyDict_SetItem_Take2((PyDictObject *)dict, sub, PyStackRef_AsPyObjectNew(value));
            PyStackRef_CLOSE(dict_st);
            ERROR_IF(err, error);
        }

        inst(DELETE_SUBSCR, (container, sub --)) {
            /* del container[sub] */
            int err = PyObject_DelItem(PyStackRef_AsPyObjectBorrow(container),
                                       PyStackRef_AsPyObjectBorrow(sub));
            DECREF_INPUTS();
            ERROR_IF(err, error);
        }

        inst(CALL_INTRINSIC_1, (value -- res)) {
            assert(oparg <= MAX_INTRINSIC_1);
            PyObject *res_o = _PyIntrinsics_UnaryFunctions[oparg].func(tstate, PyStackRef_AsPyObjectBorrow(value));
            DECREF_INPUTS();
            ERROR_IF(res_o == NULL, error);
            res = PyStackRef_FromPyObjectSteal(res_o);
        }

        inst(CALL_INTRINSIC_2, (value2_st, value1_st -- res)) {
            assert(oparg <= MAX_INTRINSIC_2);
            PyObject *value1 = PyStackRef_AsPyObjectBorrow(value1_st);
            PyObject *value2 = PyStackRef_AsPyObjectBorrow(value2_st);

            PyObject *res_o = _PyIntrinsics_BinaryFunctions[oparg].func(tstate, value2, value1);
            DECREF_INPUTS();
            ERROR_IF(res_o == NULL, error);
            res = PyStackRef_FromPyObjectSteal(res_o);
        }

        tier1 inst(RAISE_VARARGS, (args[oparg] -- )) {
            PyObject *cause = NULL, *exc = NULL;
            switch (oparg) {
            case 2:
                cause = PyStackRef_AsPyObjectNew(args[1]);
                /* fall through */
            case 1:
                exc = PyStackRef_AsPyObjectNew(args[0]);
                /* fall through */
            case 0:
                if (do_raise(tstate, exc, cause)) {
                    assert(oparg == 0);
                    monitor_reraise(tstate, frame, this_instr);
                    goto exception_unwind;
                }
                break;
            default:
                _PyErr_SetString(tstate, PyExc_SystemError,
                                 "bad RAISE_VARARGS oparg");
                break;
            }
            ERROR_IF(true, error);
        }

        tier1 inst(INTERPRETER_EXIT, (retval --)) {
            assert(frame == &entry_frame);
            assert(_PyFrame_IsIncomplete(frame));
            /* Restore previous frame and return. */
            tstate->current_frame = frame->previous;
            assert(!_PyErr_Occurred(tstate));
            tstate->c_recursion_remaining += PY_EVAL_C_STACK_UNITS;
            return PyStackRef_AsPyObjectNew(retval);
        }

        // The stack effect here is ambiguous.
        // We definitely pop the return value off the stack on entry.
        // We also push it onto the stack on exit, but that's a
        // different frame, and it's accounted for by _PUSH_FRAME.
        op(_POP_FRAME, (retval --)) {
            #if TIER_ONE
            assert(frame != &entry_frame);
            #endif
            SYNC_SP();
            _PyFrame_SetStackPointer(frame, stack_pointer);
            assert(EMPTY());
            _Py_LeaveRecursiveCallPy(tstate);
            // GH-99729: We need to unlink the frame *before* clearing it:
            _PyInterpreterFrame *dying = frame;
            frame = tstate->current_frame = dying->previous;
            _PyEval_FrameClearAndPop(tstate, dying);
            _PyFrame_StackPush(frame, retval);
            LOAD_SP();
            LOAD_IP(frame->return_offset);
            LLTRACE_RESUME_FRAME();
        }

        macro(RETURN_VALUE) =
            _POP_FRAME;

        inst(INSTRUMENTED_RETURN_VALUE, (retval --)) {
            int err = _Py_call_instrumentation_arg(
                    tstate, PY_MONITORING_EVENT_PY_RETURN,
                    frame, this_instr, PyStackRef_AsPyObjectBorrow(retval));
            if (err) ERROR_NO_POP();
            STACK_SHRINK(1);
            assert(EMPTY());
            _PyFrame_SetStackPointer(frame, stack_pointer);
            _Py_LeaveRecursiveCallPy(tstate);
            assert(frame != &entry_frame);
            // GH-99729: We need to unlink the frame *before* clearing it:
            _PyInterpreterFrame *dying = frame;
            frame = tstate->current_frame = dying->previous;
            _PyEval_FrameClearAndPop(tstate, dying);
            _PyFrame_StackPush(frame, retval);
            LOAD_IP(frame->return_offset);
            goto resume_frame;
        }

        macro(RETURN_CONST) =
            LOAD_CONST +
            _POP_FRAME;

        inst(INSTRUMENTED_RETURN_CONST, (--)) {
            PyObject *retval = GETITEM(FRAME_CO_CONSTS, oparg);
            int err = _Py_call_instrumentation_arg(
                    tstate, PY_MONITORING_EVENT_PY_RETURN,
                    frame, this_instr, retval);
            if (err) ERROR_NO_POP();
            Py_INCREF(retval);
            assert(EMPTY());
            _PyFrame_SetStackPointer(frame, stack_pointer);
            _Py_LeaveRecursiveCallPy(tstate);
            assert(frame != &entry_frame);
            // GH-99729: We need to unlink the frame *before* clearing it:
            _PyInterpreterFrame *dying = frame;
            frame = tstate->current_frame = dying->previous;
            _PyEval_FrameClearAndPop(tstate, dying);
            _PyFrame_StackPush(frame, PyStackRef_FromPyObjectSteal(retval));
            LOAD_IP(frame->return_offset);
            goto resume_frame;
        }

        inst(GET_AITER, (obj -- iter)) {
            unaryfunc getter = NULL;
            PyObject *obj_o = PyStackRef_AsPyObjectBorrow(obj);
            PyObject *iter_o;
            PyTypeObject *type = Py_TYPE(obj_o);

            if (type->tp_as_async != NULL) {
                getter = type->tp_as_async->am_aiter;
            }

            if (getter == NULL) {
                _PyErr_Format(tstate, PyExc_TypeError,
                              "'async for' requires an object with "
                              "__aiter__ method, got %.100s",
                              type->tp_name);
                DECREF_INPUTS();
                ERROR_IF(true, error);
            }

            iter_o = (*getter)(obj_o);
            DECREF_INPUTS();
            ERROR_IF(iter_o == NULL, error);

            if (Py_TYPE(iter_o)->tp_as_async == NULL ||
                    Py_TYPE(iter_o)->tp_as_async->am_anext == NULL) {

                _PyErr_Format(tstate, PyExc_TypeError,
                              "'async for' received an object from __aiter__ "
                              "that does not implement __anext__: %.100s",
                              Py_TYPE(iter_o)->tp_name);
                Py_DECREF(iter_o);
                ERROR_IF(true, error);
            }
            iter = PyStackRef_FromPyObjectSteal(iter_o);
        }

        inst(GET_ANEXT, (aiter -- aiter, awaitable)) {
            unaryfunc getter = NULL;
            PyObject *next_iter = NULL;
            PyObject *awaitable_o;
            PyObject *aiter_o = PyStackRef_AsPyObjectBorrow(aiter);
            PyTypeObject *type = Py_TYPE(aiter_o);

            if (PyAsyncGen_CheckExact(aiter_o)) {
                awaitable_o = type->tp_as_async->am_anext(aiter_o);
                if (awaitable_o == NULL) {
                    ERROR_NO_POP();
                }
            } else {
                if (type->tp_as_async != NULL){
                    getter = type->tp_as_async->am_anext;
                }

                if (getter != NULL) {
                    next_iter = (*getter)(aiter_o);
                    if (next_iter == NULL) {
                        ERROR_NO_POP();
                    }
                }
                else {
                    _PyErr_Format(tstate, PyExc_TypeError,
                                  "'async for' requires an iterator with "
                                  "__anext__ method, got %.100s",
                                  type->tp_name);
                    ERROR_NO_POP();
                }

                awaitable_o = _PyCoro_GetAwaitableIter(next_iter);
                if (awaitable_o == NULL) {
                    _PyErr_FormatFromCause(
                        PyExc_TypeError,
                        "'async for' received an invalid object "
                        "from __anext__: %.100s",
                        Py_TYPE(next_iter)->tp_name);

                    Py_DECREF(next_iter);
                    ERROR_NO_POP();
                } else {
                    Py_DECREF(next_iter);
                }
            }
            awaitable = PyStackRef_FromPyObjectSteal(awaitable_o);
        }

        inst(GET_AWAITABLE, (iterable -- iter)) {
            PyObject *iter_o = _PyCoro_GetAwaitableIter(PyStackRef_AsPyObjectBorrow(iterable));

            if (iter_o == NULL) {
                _PyEval_FormatAwaitableError(tstate,
                    Py_TYPE(PyStackRef_AsPyObjectBorrow(iterable)), oparg);
            }

            DECREF_INPUTS();

            if (iter_o != NULL && PyCoro_CheckExact(iter_o)) {
                PyObject *yf = _PyGen_yf((PyGenObject*)iter_o);
                if (yf != NULL) {
                    /* `iter` is a coroutine object that is being
                       awaited, `yf` is a pointer to the current awaitable
                       being awaited on. */
                    Py_DECREF(yf);
                    Py_CLEAR(iter_o);
                    _PyErr_SetString(tstate, PyExc_RuntimeError,
                                     "coroutine is being awaited already");
                    /* The code below jumps to `error` if `iter` is NULL. */
                }
            }

            ERROR_IF(iter_o == NULL, error);
            iter = PyStackRef_FromPyObjectSteal(iter_o);
        }

        family(SEND, INLINE_CACHE_ENTRIES_SEND) = {
            SEND_GEN,
        };

        specializing op(_SPECIALIZE_SEND, (counter/1, receiver, unused -- receiver, unused)) {
            #if ENABLE_SPECIALIZATION
            if (ADAPTIVE_COUNTER_TRIGGERS(counter)) {
                next_instr = this_instr;
                _Py_Specialize_Send(receiver, next_instr);
                DISPATCH_SAME_OPARG();
            }
            STAT_INC(SEND, deferred);
            ADVANCE_ADAPTIVE_COUNTER(this_instr[1].counter);
            #endif  /* ENABLE_SPECIALIZATION */
        }

        op(_SEND, (receiver, v -- receiver, retval)) {
            PyObject *receiver_o = PyStackRef_AsPyObjectBorrow(receiver);
            PyObject *v_o = PyStackRef_AsPyObjectBorrow(v);

            PyObject *retval_o;
            assert(frame != &entry_frame);
            if ((tstate->interp->eval_frame == NULL) &&
                (Py_TYPE(receiver_o) == &PyGen_Type || Py_TYPE(receiver_o) == &PyCoro_Type) &&
                ((PyGenObject *)receiver_o)->gi_frame_state < FRAME_EXECUTING)
            {
                PyGenObject *gen = (PyGenObject *)receiver_o;
                _PyInterpreterFrame *gen_frame = (_PyInterpreterFrame *)gen->gi_iframe;
                STACK_SHRINK(1);
                _PyFrame_StackPush(gen_frame, v);
                gen->gi_frame_state = FRAME_EXECUTING;
                gen->gi_exc_state.previous_item = tstate->exc_info;
                tstate->exc_info = &gen->gi_exc_state;
                assert(next_instr - this_instr + oparg <= UINT16_MAX);
                frame->return_offset = (uint16_t)(next_instr - this_instr + oparg);
                DISPATCH_INLINED(gen_frame);
            }
            if (Py_IsNone(v_o) && PyIter_Check(receiver_o)) {
                retval_o = Py_TYPE(receiver_o)->tp_iternext(receiver_o);
            }
            else {
                retval_o = PyObject_CallMethodOneArg(receiver_o,
                                                     &_Py_ID(send),
                                                     v_o);
            }
            if (retval_o == NULL) {
                if (_PyErr_ExceptionMatches(tstate, PyExc_StopIteration)
                ) {
                    monitor_raise(tstate, frame, this_instr);
                }
                if (_PyGen_FetchStopIterationValue(&retval_o) == 0) {
                    assert(retval_o != NULL);
                    JUMPBY(oparg);
                }
                else {
                    ERROR_NO_POP();
                }
            }
            PyStackRef_CLOSE(v);
            retval = PyStackRef_FromPyObjectSteal(retval_o);
        }

        macro(SEND) = _SPECIALIZE_SEND + _SEND;

        inst(SEND_GEN, (unused/1, receiver, v -- receiver, unused)) {
            DEOPT_IF(tstate->interp->eval_frame);
            PyGenObject *gen = (PyGenObject *)PyStackRef_AsPyObjectBorrow(receiver);
            DEOPT_IF(Py_TYPE(gen) != &PyGen_Type && Py_TYPE(gen) != &PyCoro_Type);
            DEOPT_IF(gen->gi_frame_state >= FRAME_EXECUTING);
            STAT_INC(SEND, hit);
            _PyInterpreterFrame *gen_frame = (_PyInterpreterFrame *)gen->gi_iframe;
            STACK_SHRINK(1);
            _PyFrame_StackPush(gen_frame, v);
            gen->gi_frame_state = FRAME_EXECUTING;
            gen->gi_exc_state.previous_item = tstate->exc_info;
            tstate->exc_info = &gen->gi_exc_state;
            assert(next_instr - this_instr + oparg <= UINT16_MAX);
            frame->return_offset = (uint16_t)(next_instr - this_instr + oparg);
            DISPATCH_INLINED(gen_frame);
        }

        inst(INSTRUMENTED_YIELD_VALUE, (retval -- unused)) {
            assert(frame != &entry_frame);
            frame->instr_ptr = next_instr;
            PyGenObject *gen = _PyFrame_GetGenerator(frame);
            assert(FRAME_SUSPENDED_YIELD_FROM == FRAME_SUSPENDED + 1);
            assert(oparg == 0 || oparg == 1);
            gen->gi_frame_state = FRAME_SUSPENDED + oparg;
            _PyFrame_SetStackPointer(frame, stack_pointer - 1);
            int err = _Py_call_instrumentation_arg(
                    tstate, PY_MONITORING_EVENT_PY_YIELD,
                    frame, this_instr, PyStackRef_AsPyObjectBorrow(retval));
            if (err) ERROR_NO_POP();
            tstate->exc_info = gen->gi_exc_state.previous_item;
            gen->gi_exc_state.previous_item = NULL;
            _Py_LeaveRecursiveCallPy(tstate);
            _PyInterpreterFrame *gen_frame = frame;
            frame = tstate->current_frame = frame->previous;
            gen_frame->previous = NULL;
            _PyFrame_StackPush(frame, retval);
            /* We don't know which of these is relevant here, so keep them equal */
            assert(INLINE_CACHE_ENTRIES_SEND == INLINE_CACHE_ENTRIES_FOR_ITER);
            LOAD_IP(1 + INLINE_CACHE_ENTRIES_SEND);
            goto resume_frame;
        }

        inst(YIELD_VALUE, (retval -- value)) {
            // NOTE: It's important that YIELD_VALUE never raises an exception!
            // The compiler treats any exception raised here as a failed close()
            // or throw() call.
            #if TIER_ONE
            assert(frame != &entry_frame);
            #endif
            frame->instr_ptr++;
            PyGenObject *gen = _PyFrame_GetGenerator(frame);
            assert(FRAME_SUSPENDED_YIELD_FROM == FRAME_SUSPENDED + 1);
            assert(oparg == 0 || oparg == 1);
            gen->gi_frame_state = FRAME_SUSPENDED + oparg;
            SYNC_SP();
            _PyFrame_SetStackPointer(frame, stack_pointer);
            tstate->exc_info = gen->gi_exc_state.previous_item;
            gen->gi_exc_state.previous_item = NULL;
            _Py_LeaveRecursiveCallPy(tstate);
            _PyInterpreterFrame *gen_frame = frame;
            frame = tstate->current_frame = frame->previous;
            gen_frame->previous = NULL;
            /* We don't know which of these is relevant here, so keep them equal */
            assert(INLINE_CACHE_ENTRIES_SEND == INLINE_CACHE_ENTRIES_FOR_ITER);
            #if TIER_ONE
            assert(frame->instr_ptr->op.code == INSTRUMENTED_LINE ||
                   frame->instr_ptr->op.code == INSTRUMENTED_INSTRUCTION ||
                   _PyOpcode_Deopt[frame->instr_ptr->op.code] == SEND ||
                   _PyOpcode_Deopt[frame->instr_ptr->op.code] == FOR_ITER ||
                   _PyOpcode_Deopt[frame->instr_ptr->op.code] == INTERPRETER_EXIT ||
                   _PyOpcode_Deopt[frame->instr_ptr->op.code] == ENTER_EXECUTOR);
            #endif
            LOAD_IP(1 + INLINE_CACHE_ENTRIES_SEND);
            LOAD_SP();
            value = retval;
            LLTRACE_RESUME_FRAME();
        }

        inst(POP_EXCEPT, (exc_value -- )) {
            _PyErr_StackItem *exc_info = tstate->exc_info;
            Py_XSETREF(exc_info->exc_value,
                PyStackRef_AsPyObjectBorrow(exc_value) == Py_None
                    ? NULL : PyStackRef_AsPyObjectNew(exc_value));
        }

        tier1 inst(RERAISE, (values[oparg], exc_st -- values[oparg])) {
            PyObject *exc = PyStackRef_AsPyObjectBorrow(exc_st);

            assert(oparg >= 0 && oparg <= 2);
            if (oparg) {
                PyObject *lasti = PyStackRef_AsPyObjectBorrow(values[0]);
                if (PyLong_Check(lasti)) {
                    frame->instr_ptr = _PyCode_CODE(_PyFrame_GetCode(frame)) + PyLong_AsLong(lasti);
                    assert(!_PyErr_Occurred(tstate));
                }
                else {
                    assert(PyLong_Check(lasti));
                    _PyErr_SetString(tstate, PyExc_SystemError, "lasti is not an int");
                    ERROR_NO_POP();
                }
            }
            assert(exc && PyExceptionInstance_Check(exc));
            Py_INCREF(exc);
            _PyErr_SetRaisedException(tstate, exc);
            monitor_reraise(tstate, frame, this_instr);
            goto exception_unwind;
        }

        tier1 inst(END_ASYNC_FOR, (awaitable_st, exc_st -- )) {
            PyObject *exc = PyStackRef_AsPyObjectBorrow(exc_st);

            assert(exc && PyExceptionInstance_Check(exc));
            if (PyErr_GivenExceptionMatches(exc, PyExc_StopAsyncIteration)) {
                DECREF_INPUTS();
            }
            else {
                Py_INCREF(exc);
                _PyErr_SetRaisedException(tstate, exc);
                monitor_reraise(tstate, frame, this_instr);
                goto exception_unwind;
            }
        }

        tier1 inst(CLEANUP_THROW, (sub_iter_st, last_sent_val_st, exc_value_st -- none, value)) {
            PyObject *exc_value = PyStackRef_AsPyObjectBorrow(exc_value_st);
            assert(throwflag);
            assert(exc_value && PyExceptionInstance_Check(exc_value));

            if (PyErr_GivenExceptionMatches(exc_value, PyExc_StopIteration)) {
                value = PyStackRef_FromPyObjectSteal(Py_NewRef(((PyStopIterationObject *)exc_value)->value));
                DECREF_INPUTS();
                none = PyStackRef_FromPyObjectSteal(Py_None);
            }
            else {
                _PyErr_SetRaisedException(tstate, Py_NewRef(exc_value));
                monitor_reraise(tstate, frame, this_instr);
                goto exception_unwind;
            }
        }

        inst(LOAD_COMMON_CONSTANT, ( -- value)) {
            // Keep in sync with _common_constants in opcode.py
            switch(oparg) {
            case CONSTANT_ASSERTIONERROR:
                value = PyStackRef_FromPyObjectNew(PyExc_AssertionError);
                break;
            case CONSTANT_NOTIMPLEMENTEDERROR:
                value = PyStackRef_FromPyObjectNew(PyExc_NotImplementedError);
                break;
            default:
                Py_FatalError("bad LOAD_COMMON_CONSTANT oparg");
            }
        }

        inst(LOAD_BUILD_CLASS, ( -- bc)) {
            PyObject *bc_o;
            ERROR_IF(PyMapping_GetOptionalItem(BUILTINS(), &_Py_ID(__build_class__), &bc_o) < 0, error);
            if (bc_o == NULL) {
                _PyErr_SetString(tstate, PyExc_NameError,
                                 "__build_class__ not found");
                ERROR_IF(true, error);
            }
            bc = PyStackRef_FromPyObjectSteal(bc_o);
        }

        inst(STORE_NAME, (v -- )) {
            PyObject *name = GETITEM(FRAME_CO_NAMES, oparg);
            PyObject *ns = LOCALS();
            int err;
            if (ns == NULL) {
                _PyErr_Format(tstate, PyExc_SystemError,
                              "no locals found when storing %R", name);
                DECREF_INPUTS();
                ERROR_IF(true, error);
            }
            if (PyDict_CheckExact(ns))
                err = PyDict_SetItem(ns, name, PyStackRef_AsPyObjectNew(v));
            else
                err = PyObject_SetItem(ns, name, PyStackRef_AsPyObjectNew(v));
            DECREF_INPUTS();
            ERROR_IF(err, error);
        }

        inst(DELETE_NAME, (--)) {
            PyObject *name = GETITEM(FRAME_CO_NAMES, oparg);
            PyObject *ns = LOCALS();
            int err;
            if (ns == NULL) {
                _PyErr_Format(tstate, PyExc_SystemError,
                              "no locals when deleting %R", name);
                ERROR_NO_POP();
            }
            err = PyObject_DelItem(ns, name);
            // Can't use ERROR_IF here.
            if (err != 0) {
                _PyEval_FormatExcCheckArg(tstate, PyExc_NameError,
                                          NAME_ERROR_MSG,
                                          name);
                ERROR_NO_POP();
            }
        }

        family(UNPACK_SEQUENCE, INLINE_CACHE_ENTRIES_UNPACK_SEQUENCE) = {
            UNPACK_SEQUENCE_TWO_TUPLE,
            UNPACK_SEQUENCE_TUPLE,
            UNPACK_SEQUENCE_LIST,
        };

        specializing op(_SPECIALIZE_UNPACK_SEQUENCE, (counter/1, seq -- seq)) {
            #if ENABLE_SPECIALIZATION
            if (ADAPTIVE_COUNTER_TRIGGERS(counter)) {
                next_instr = this_instr;
                _Py_Specialize_UnpackSequence(seq, next_instr, oparg);
                DISPATCH_SAME_OPARG();
            }
            STAT_INC(UNPACK_SEQUENCE, deferred);
            ADVANCE_ADAPTIVE_COUNTER(this_instr[1].counter);
            #endif  /* ENABLE_SPECIALIZATION */
            (void)seq;
            (void)counter;
        }

        op(_UNPACK_SEQUENCE, (seq -- unused[oparg])) {
            _PyStackRef *top = stack_pointer + oparg - 1;
            int res = _PyEval_UnpackIterableStackRef(tstate, seq, oparg, -1, top);
            DECREF_INPUTS();
            ERROR_IF(res == 0, error);
        }

        macro(UNPACK_SEQUENCE) = _SPECIALIZE_UNPACK_SEQUENCE + _UNPACK_SEQUENCE;

        inst(UNPACK_SEQUENCE_TWO_TUPLE, (unused/1, seq -- val1, val0)) {
            assert(oparg == 2);
            PyObject *seq_o = PyStackRef_AsPyObjectBorrow(seq);
            DEOPT_IF(!PyTuple_CheckExact(seq_o));
            DEOPT_IF(PyTuple_GET_SIZE(seq_o) != 2);
            STAT_INC(UNPACK_SEQUENCE, hit);
            val0 = PyStackRef_FromPyObjectNew(PyTuple_GET_ITEM(seq_o, 0));
            val1 = PyStackRef_FromPyObjectNew(PyTuple_GET_ITEM(seq_o, 1));
            DECREF_INPUTS();
        }

        inst(UNPACK_SEQUENCE_TUPLE, (unused/1, seq -- values[oparg])) {
            PyObject *seq_o = PyStackRef_AsPyObjectBorrow(seq);
            DEOPT_IF(!PyTuple_CheckExact(seq_o));
            DEOPT_IF(PyTuple_GET_SIZE(seq_o) != oparg);
            STAT_INC(UNPACK_SEQUENCE, hit);
            PyObject **items = _PyTuple_ITEMS(seq_o);
            for (int i = oparg; --i >= 0; ) {
                *values++ = PyStackRef_FromPyObjectNew(items[i]);
            }
            DECREF_INPUTS();
        }

        inst(UNPACK_SEQUENCE_LIST, (unused/1, seq -- values[oparg])) {
            PyObject *seq_o = PyStackRef_AsPyObjectBorrow(seq);
            DEOPT_IF(!PyList_CheckExact(seq_o));
            DEOPT_IF(PyList_GET_SIZE(seq_o) != oparg);
            STAT_INC(UNPACK_SEQUENCE, hit);
            PyObject **items = _PyList_ITEMS(seq_o);
            for (int i = oparg; --i >= 0; ) {
                *values++ = PyStackRef_FromPyObjectNew(items[i]);
            }
            DECREF_INPUTS();
        }

        inst(UNPACK_EX, (seq -- unused[oparg & 0xFF], unused, unused[oparg >> 8])) {
            int totalargs = 1 + (oparg & 0xFF) + (oparg >> 8);
            _PyStackRef *top = stack_pointer + totalargs - 1;
            int res = _PyEval_UnpackIterableStackRef(tstate, seq, oparg & 0xFF, oparg >> 8, top);
            DECREF_INPUTS();
            ERROR_IF(res == 0, error);
        }

        family(STORE_ATTR, INLINE_CACHE_ENTRIES_STORE_ATTR) = {
            STORE_ATTR_INSTANCE_VALUE,
            STORE_ATTR_SLOT,
            STORE_ATTR_WITH_HINT,
        };

        specializing op(_SPECIALIZE_STORE_ATTR, (counter/1, owner -- owner)) {
            #if ENABLE_SPECIALIZATION
            if (ADAPTIVE_COUNTER_TRIGGERS(counter)) {
                PyObject *name = GETITEM(FRAME_CO_NAMES, oparg);
                next_instr = this_instr;
                _Py_Specialize_StoreAttr(owner, next_instr, name);
                DISPATCH_SAME_OPARG();
            }
            STAT_INC(STORE_ATTR, deferred);
            ADVANCE_ADAPTIVE_COUNTER(this_instr[1].counter);
            #endif  /* ENABLE_SPECIALIZATION */
        }

        op(_STORE_ATTR, (v, owner --)) {
            PyObject *name = GETITEM(FRAME_CO_NAMES, oparg);
            int err = PyObject_SetAttr(PyStackRef_AsPyObjectBorrow(owner),
                                       name, PyStackRef_AsPyObjectNew(v));
            DECREF_INPUTS();
            ERROR_IF(err, error);
        }

        macro(STORE_ATTR) = _SPECIALIZE_STORE_ATTR + unused/3 + _STORE_ATTR;

        inst(DELETE_ATTR, (owner --)) {
            PyObject *name = GETITEM(FRAME_CO_NAMES, oparg);
            int err = PyObject_DelAttr(PyStackRef_AsPyObjectBorrow(owner), name);
            DECREF_INPUTS();
            ERROR_IF(err, error);
        }

        inst(STORE_GLOBAL, (v --)) {
            PyObject *name = GETITEM(FRAME_CO_NAMES, oparg);
            int err = PyDict_SetItem(GLOBALS(), name, PyStackRef_AsPyObjectNew(v));
            DECREF_INPUTS();
            ERROR_IF(err, error);
        }

        inst(DELETE_GLOBAL, (--)) {
            PyObject *name = GETITEM(FRAME_CO_NAMES, oparg);
            int err = PyDict_Pop(GLOBALS(), name, NULL);
            // Can't use ERROR_IF here.
            if (err < 0) {
                ERROR_NO_POP();
            }
            if (err == 0) {
                _PyEval_FormatExcCheckArg(tstate, PyExc_NameError,
                                          NAME_ERROR_MSG, name);
                ERROR_NO_POP();
            }
        }

        inst(LOAD_LOCALS, ( -- locals)) {
            locals = PyStackRef_FromPyObjectSteal(LOCALS());
            if (PyStackRef_IsNull(locals)) {
                _PyErr_SetString(tstate, PyExc_SystemError,
                                 "no locals found");
                ERROR_IF(true, error);
            }
            PyStackRef_DUP(locals);
        }

        inst(LOAD_FROM_DICT_OR_GLOBALS, (mod_or_class_dict -- v)) {
            PyObject *name = GETITEM(FRAME_CO_NAMES, oparg);
            PyObject *v_o;
            if (PyMapping_GetOptionalItem(PyStackRef_AsPyObjectBorrow(mod_or_class_dict), name, &v_o) < 0) {
                ERROR_NO_POP();
            }
<<<<<<< HEAD
            if (v_o == NULL) {
                if (PyDict_GetItemRef(GLOBALS(), name, &v_o) < 0) {
                    ERROR_NO_POP();
                }
                if (v_o == NULL) {
                    if (PyMapping_GetOptionalItem(BUILTINS(), name, &v_o) < 0) {
                        ERROR_NO_POP();
                    }
                    if (v_o == NULL) {
                        _PyEval_FormatExcCheckArg(
                                    tstate, PyExc_NameError,
                                    NAME_ERROR_MSG, name);
                        ERROR_NO_POP();
=======
            if (v == NULL) {
                if (PyDict_CheckExact(GLOBALS())
                    && PyDict_CheckExact(BUILTINS()))
                {
                    v = _PyDict_LoadGlobal((PyDictObject *)GLOBALS(),
                                            (PyDictObject *)BUILTINS(),
                                            name);
                    if (v == NULL) {
                        if (!_PyErr_Occurred(tstate)) {
                            /* _PyDict_LoadGlobal() returns NULL without raising
                            * an exception if the key doesn't exist */
                            _PyEval_FormatExcCheckArg(tstate, PyExc_NameError,
                                                    NAME_ERROR_MSG, name);
                        }
                        ERROR_NO_POP();
                    }
                }
                else {
                    /* Slow-path if globals or builtins is not a dict */
                    /* namespace 1: globals */
                    ERROR_IF(PyMapping_GetOptionalItem(GLOBALS(), name, &v) < 0, error);
                    if (v == NULL) {
                        /* namespace 2: builtins */
                        ERROR_IF(PyMapping_GetOptionalItem(BUILTINS(), name, &v) < 0, error);
                        if (v == NULL) {
                            _PyEval_FormatExcCheckArg(
                                        tstate, PyExc_NameError,
                                        NAME_ERROR_MSG, name);
                            ERROR_IF(true, error);
                        }
>>>>>>> 31a4fb3c
                    }
                }
            }
            DECREF_INPUTS();
            v = PyStackRef_FromPyObjectSteal(v_o);
        }

        inst(LOAD_NAME, (-- v)) {
            PyObject *v_o;
            PyObject *mod_or_class_dict = LOCALS();
            if (mod_or_class_dict == NULL) {
                _PyErr_SetString(tstate, PyExc_SystemError,
                                 "no locals found");
                ERROR_IF(true, error);
            }
            PyObject *name = GETITEM(FRAME_CO_NAMES, oparg);
            if (PyMapping_GetOptionalItem(mod_or_class_dict, name, &v_o) < 0) {
                ERROR_NO_POP();
            }
            if (v_o == NULL) {
                if (PyDict_GetItemRef(GLOBALS(), name, &v_o) < 0) {
                    ERROR_NO_POP();
                }
                if (v_o == NULL) {
                    if (PyMapping_GetOptionalItem(BUILTINS(), name, &v_o) < 0) {
                        ERROR_NO_POP();
                    }
                    if (v_o == NULL) {
                        _PyEval_FormatExcCheckArg(
                                    tstate, PyExc_NameError,
                                    NAME_ERROR_MSG, name);
                        ERROR_NO_POP();
                    }
                }
            }
            v = PyStackRef_FromPyObjectSteal(v_o);
        }

        family(LOAD_GLOBAL, INLINE_CACHE_ENTRIES_LOAD_GLOBAL) = {
            LOAD_GLOBAL_MODULE,
            LOAD_GLOBAL_BUILTIN,
        };

        specializing op(_SPECIALIZE_LOAD_GLOBAL, (counter/1 -- )) {
            #if ENABLE_SPECIALIZATION
            if (ADAPTIVE_COUNTER_TRIGGERS(counter)) {
                PyObject *name = GETITEM(FRAME_CO_NAMES, oparg>>1);
                next_instr = this_instr;
                _Py_Specialize_LoadGlobal(GLOBALS(), BUILTINS(), next_instr, name);
                DISPATCH_SAME_OPARG();
            }
            STAT_INC(LOAD_GLOBAL, deferred);
            ADVANCE_ADAPTIVE_COUNTER(this_instr[1].counter);
            #endif  /* ENABLE_SPECIALIZATION */
        }

        op(_LOAD_GLOBAL, ( -- res, null if (oparg & 1))) {
            PyObject *name = GETITEM(FRAME_CO_NAMES, oparg>>1);
            PyObject *res_o;
            if (PyDict_CheckExact(GLOBALS())
                && PyDict_CheckExact(BUILTINS()))
            {
                res_o = _PyDict_LoadGlobal((PyDictObject *)GLOBALS(),
                                         (PyDictObject *)BUILTINS(),
                                         name);
                if (res_o == NULL) {
                    if (!_PyErr_Occurred(tstate)) {
                        /* _PyDict_LoadGlobal() returns NULL without raising
                         * an exception if the key doesn't exist */
                        _PyEval_FormatExcCheckArg(tstate, PyExc_NameError,
                                                  NAME_ERROR_MSG, name);
                    }
                    ERROR_IF(true, error);
                }
            }
            else {
                /* Slow-path if globals or builtins is not a dict */
                /* namespace 1: globals */
                ERROR_IF(PyMapping_GetOptionalItem(GLOBALS(), name, &res_o) < 0, error);
                if (res_o == NULL) {
                    /* namespace 2: builtins */
                    ERROR_IF(PyMapping_GetOptionalItem(BUILTINS(), name, &res_o) < 0, error);
                    if (res_o == NULL) {
                        _PyEval_FormatExcCheckArg(
                                    tstate, PyExc_NameError,
                                    NAME_ERROR_MSG, name);
                        ERROR_IF(true, error);
                    }
                }
            }
            null = Py_STACKREF_NULL;
            res = PyStackRef_FromPyObjectSteal(res_o);
        }

        macro(LOAD_GLOBAL) =
            _SPECIALIZE_LOAD_GLOBAL +
            counter/1 +
            globals_version/1 +
            builtins_version/1 +
            _LOAD_GLOBAL;

        op(_GUARD_GLOBALS_VERSION, (version/1 --)) {
            PyDictObject *dict = (PyDictObject *)GLOBALS();
            DEOPT_IF(!PyDict_CheckExact(dict));
            DEOPT_IF(dict->ma_keys->dk_version != version);
            assert(DK_IS_UNICODE(dict->ma_keys));
        }

        op(_GUARD_BUILTINS_VERSION, (version/1 --)) {
            PyDictObject *dict = (PyDictObject *)BUILTINS();
            DEOPT_IF(!PyDict_CheckExact(dict));
            DEOPT_IF(dict->ma_keys->dk_version != version);
            assert(DK_IS_UNICODE(dict->ma_keys));
        }

        op(_LOAD_GLOBAL_MODULE, (index/1 -- res, null if (oparg & 1))) {
            PyDictObject *dict = (PyDictObject *)GLOBALS();
            PyDictUnicodeEntry *entries = DK_UNICODE_ENTRIES(dict->ma_keys);
            PyObject *res_o = entries[index].me_value;
            DEOPT_IF(res_o == NULL);
            Py_INCREF(res_o);
            STAT_INC(LOAD_GLOBAL, hit);
            null = Py_STACKREF_NULL;
            res = PyStackRef_FromPyObjectSteal(res_o);
        }

        op(_LOAD_GLOBAL_BUILTINS, (index/1 -- res, null if (oparg & 1))) {
            PyDictObject *bdict = (PyDictObject *)BUILTINS();
            PyDictUnicodeEntry *entries = DK_UNICODE_ENTRIES(bdict->ma_keys);
            PyObject *res_o = entries[index].me_value;
            DEOPT_IF(res_o == NULL);
            Py_INCREF(res_o);
            STAT_INC(LOAD_GLOBAL, hit);
            null = Py_STACKREF_NULL;
            res = PyStackRef_FromPyObjectSteal(res_o);
        }

        macro(LOAD_GLOBAL_MODULE) =
            unused/1 + // Skip over the counter
            _GUARD_GLOBALS_VERSION +
            unused/1 + // Skip over the builtins version
            _LOAD_GLOBAL_MODULE;

        macro(LOAD_GLOBAL_BUILTIN) =
            unused/1 + // Skip over the counter
            _GUARD_GLOBALS_VERSION +
            _GUARD_BUILTINS_VERSION +
            _LOAD_GLOBAL_BUILTINS;

        inst(DELETE_FAST, (--)) {
            PyObject *v = PyStackRef_AsPyObjectBorrow(GETLOCAL(oparg));
            if (v == NULL) {
                _PyEval_FormatExcCheckArg(tstate, PyExc_UnboundLocalError,
                    UNBOUNDLOCAL_ERROR_MSG,
                    PyTuple_GetItem(_PyFrame_GetCode(frame)->co_localsplusnames, oparg)
                );
                ERROR_IF(1, error);
            }
            SETLOCAL(oparg, Py_STACKREF_NULL);
        }

        inst(MAKE_CELL, (--)) {
            // "initial" is probably NULL but not if it's an arg (or set
<<<<<<< HEAD
            // via PyFrame_LocalsToFast() before MAKE_CELL has run).
            PyObject *initial = PyStackRef_AsPyObjectBorrow(GETLOCAL(oparg));
=======
            // via the f_locals proxy before MAKE_CELL has run).
            PyObject *initial = GETLOCAL(oparg);
>>>>>>> 31a4fb3c
            PyObject *cell = PyCell_New(initial);
            if (cell == NULL) {
                ERROR_NO_POP();
            }
            SETLOCAL(oparg, PyStackRef_FromPyObjectSteal(cell));
        }

        inst(DELETE_DEREF, (--)) {
            PyObject *cell = PyStackRef_AsPyObjectBorrow(GETLOCAL(oparg));
            // Can't use ERROR_IF here.
            // Fortunately we don't need its superpower.
            PyObject *oldobj = PyCell_SwapTakeRef((PyCellObject *)cell, NULL);
            if (oldobj == NULL) {
                _PyEval_FormatExcUnbound(tstate, _PyFrame_GetCode(frame), oparg);
                ERROR_NO_POP();
            }
            PyStackRef_CLOSE(PyStackRef_FromPyObjectSteal(oldobj));
        }

        inst(LOAD_FROM_DICT_OR_DEREF, (class_dict_st -- value)) {
            PyObject *value_o;
            PyObject *name;
            PyObject *class_dict = PyStackRef_AsPyObjectBorrow(class_dict_st);

            assert(class_dict);
            assert(oparg >= 0 && oparg < _PyFrame_GetCode(frame)->co_nlocalsplus);
            name = PyTuple_GET_ITEM(_PyFrame_GetCode(frame)->co_localsplusnames, oparg);
            if (PyMapping_GetOptionalItem(class_dict, name, &value_o) < 0) {
                ERROR_NO_POP();
            }
            if (!value_o) {
                PyCellObject *cell = (PyCellObject *)PyStackRef_AsPyObjectBorrow(GETLOCAL(oparg));
                value_o = PyCell_GetRef(cell);
                if (value_o == NULL) {
                    _PyEval_FormatExcUnbound(tstate, _PyFrame_GetCode(frame), oparg);
                    ERROR_NO_POP();
                }
            }
            PyStackRef_CLOSE(class_dict_st);
            value = PyStackRef_FromPyObjectSteal(value_o);
        }

        inst(LOAD_DEREF, ( -- value)) {
            PyCellObject *cell = (PyCellObject *)PyStackRef_AsPyObjectBorrow(GETLOCAL(oparg));
            PyObject *value_o = PyCell_GetRef(cell);
            if (value_o == NULL) {
                _PyEval_FormatExcUnbound(tstate, _PyFrame_GetCode(frame), oparg);
                ERROR_IF(true, error);
            }
            value = PyStackRef_FromPyObjectSteal(value_o);
        }

        inst(STORE_DEREF, (v --)) {
            PyCellObject *cell = (PyCellObject *)PyStackRef_AsPyObjectBorrow(GETLOCAL(oparg));
            PyCell_SetTakeRef(cell, PyStackRef_AsPyObjectNew(v));
        }

        inst(COPY_FREE_VARS, (--)) {
            /* Copy closure variables to free variables */
            PyCodeObject *co = _PyFrame_GetCode(frame);
            assert(PyFunction_Check(frame->f_funcobj));
            PyObject *closure = ((PyFunctionObject *)frame->f_funcobj)->func_closure;
            assert(oparg == co->co_nfreevars);
            int offset = co->co_nlocalsplus - oparg;
            for (int i = 0; i < oparg; ++i) {
                PyObject *o = PyTuple_GET_ITEM(closure, i);
                frame->localsplus[offset + i] = PyStackRef_FromPyObjectNew(o);
            }
        }

        inst(BUILD_STRING, (pieces[oparg] -- str)) {
            PyObject *str_o = _PyUnicode_JoinStackRef(&_Py_STR(empty), pieces, oparg);
            DECREF_INPUTS();
            ERROR_IF(str_o == NULL, error);
            str = PyStackRef_FromPyObjectSteal(str_o);
        }

        inst(BUILD_TUPLE, (values[oparg] -- tup)) {
            PyObject *tup_o = _PyTuple_FromStackSteal(values, oparg);
            ERROR_IF(tup_o == NULL, error);
            tup = PyStackRef_FromPyObjectSteal(tup_o);
        }

        inst(BUILD_LIST, (values[oparg] -- list)) {
            PyObject *list_o = _PyList_FromStackSteal(values, oparg);
            ERROR_IF(list_o == NULL, error);
            list = PyStackRef_FromPyObjectSteal(list_o);
        }

        inst(LIST_EXTEND, (list_st, unused[oparg-1], iterable_st -- list_st, unused[oparg-1])) {
            PyObject *list = PyStackRef_AsPyObjectBorrow(list_st);
            PyObject *iterable = PyStackRef_AsPyObjectBorrow(iterable_st);

            PyObject *none_val = _PyList_Extend((PyListObject *)list, iterable);
            if (none_val == NULL) {
                if (_PyErr_ExceptionMatches(tstate, PyExc_TypeError) &&
                   (Py_TYPE(iterable)->tp_iter == NULL && !PySequence_Check(iterable)))
                {
                    _PyErr_Clear(tstate);
                    _PyErr_Format(tstate, PyExc_TypeError,
                          "Value after * must be an iterable, not %.200s",
                          Py_TYPE(iterable)->tp_name);
                }
                DECREF_INPUTS();
                ERROR_IF(true, error);
            }
            assert(Py_IsNone(none_val));
            DECREF_INPUTS();
        }

        inst(SET_UPDATE, (set, unused[oparg-1], iterable -- set, unused[oparg-1])) {
            int err = _PySet_Update(PyStackRef_AsPyObjectBorrow(set),
                                    PyStackRef_AsPyObjectBorrow(iterable));
            DECREF_INPUTS();
            ERROR_IF(err < 0, error);
        }

        inst(BUILD_SET, (values[oparg] -- set)) {
            PyObject *set_o = PySet_New(NULL);
            if (set_o == NULL) {
                ERROR_NO_POP();
            }
            int err = 0;
            for (int i = 0; i < oparg; i++) {
                _PyStackRef item = values[i];
                if (err == 0) {
                    err = PySet_Add(set_o, PyStackRef_AsPyObjectNew(item));
                }
                PyStackRef_CLOSE(item);
            }
            if (err != 0) {
                Py_DECREF(set_o);
                ERROR_IF(true, error);
            }
            set = PyStackRef_FromPyObjectSteal(set_o);
        }

        inst(BUILD_MAP, (values[oparg*2] -- map)) {
            PyObject *map_o = _PyDict_FromStackRefItems(
                    values, 2,
                    values+1, 2,
                    oparg);
            DECREF_INPUTS();
            ERROR_IF(map_o == NULL, error);
            map = PyStackRef_FromPyObjectSteal(map_o);
        }

        inst(SETUP_ANNOTATIONS, (--)) {
            int err;
            PyObject *ann_dict;
            if (LOCALS() == NULL) {
                _PyErr_Format(tstate, PyExc_SystemError,
                              "no locals found when setting up annotations");
                ERROR_IF(true, error);
            }
            /* check if __annotations__ in locals()... */
            ERROR_IF(PyMapping_GetOptionalItem(LOCALS(), &_Py_ID(__annotations__), &ann_dict) < 0, error);
            if (ann_dict == NULL) {
                ann_dict = PyDict_New();
                ERROR_IF(ann_dict == NULL, error);
                err = PyObject_SetItem(LOCALS(), &_Py_ID(__annotations__),
                                       ann_dict);
                Py_DECREF(ann_dict);
                ERROR_IF(err, error);
            }
            else {
                Py_DECREF(ann_dict);
            }
        }

        inst(BUILD_CONST_KEY_MAP, (values[oparg], keys -- map)) {
            PyObject *keys_o = PyStackRef_AsPyObjectBorrow(keys);

            assert(PyTuple_CheckExact(keys_o));
            assert(PyTuple_GET_SIZE(keys_o) == (Py_ssize_t)oparg);
            PyObject *map_o = _PyDict_FromStackRefItems(
                    (_PyStackRef *)&PyTuple_GET_ITEM(keys_o, 0), 1,
                    values, 1, oparg);
            DECREF_INPUTS();
            ERROR_IF(map_o == NULL, error);
            map = PyStackRef_FromPyObjectSteal(map_o);
        }

        inst(DICT_UPDATE, (dict, unused[oparg - 1], update -- dict, unused[oparg - 1])) {
            PyObject *dict_o = PyStackRef_AsPyObjectBorrow(dict);
            PyObject *update_o = PyStackRef_AsPyObjectBorrow(update);

            if (PyDict_Update(dict_o, update_o) < 0) {
                if (_PyErr_ExceptionMatches(tstate, PyExc_AttributeError)) {
                    _PyErr_Format(tstate, PyExc_TypeError,
                                    "'%.200s' object is not a mapping",
                                    Py_TYPE(update_o)->tp_name);
                }
                DECREF_INPUTS();
                ERROR_IF(true, error);
            }
            DECREF_INPUTS();
        }

        inst(DICT_MERGE, (callable, unused, unused, dict, unused[oparg - 1], update -- callable, unused, unused, dict, unused[oparg - 1])) {
            PyObject *callable_o = PyStackRef_AsPyObjectBorrow(callable);
            PyObject *dict_o = PyStackRef_AsPyObjectBorrow(dict);
            PyObject *update_o = PyStackRef_AsPyObjectBorrow(update);

            if (_PyDict_MergeEx(dict_o, update_o, 2) < 0) {
                _PyEval_FormatKwargsError(tstate, callable_o, update_o);
                DECREF_INPUTS();
                ERROR_IF(true, error);
            }
            DECREF_INPUTS();
        }

        inst(MAP_ADD, (dict_st, unused[oparg - 1], key, value -- dict_st, unused[oparg - 1])) {
            PyObject *dict = PyStackRef_AsPyObjectBorrow(dict_st);
            assert(PyDict_CheckExact(dict));
            /* dict[key] = value */
            // Do not DECREF INPUTS because the function steals the references
            ERROR_IF(_PyDict_SetItem_Take2((PyDictObject *)dict, PyStackRef_AsPyObjectNew(key), PyStackRef_AsPyObjectNew(value)) != 0, error);
        }

        inst(INSTRUMENTED_LOAD_SUPER_ATTR, (unused/1, unused, unused, unused -- unused, unused if (oparg & 1))) {
            // cancel out the decrement that will happen in LOAD_SUPER_ATTR; we
            // don't want to specialize instrumented instructions
            PAUSE_ADAPTIVE_COUNTER(this_instr[1].counter);
            GO_TO_INSTRUCTION(LOAD_SUPER_ATTR);
        }

        family(LOAD_SUPER_ATTR, INLINE_CACHE_ENTRIES_LOAD_SUPER_ATTR) = {
            LOAD_SUPER_ATTR_ATTR,
            LOAD_SUPER_ATTR_METHOD,
        };

        specializing op(_SPECIALIZE_LOAD_SUPER_ATTR, (counter/1, global_super_st, class_st, unused -- global_super_st, class_st, unused)) {
            #if ENABLE_SPECIALIZATION
            int load_method = oparg & 1;
            if (ADAPTIVE_COUNTER_TRIGGERS(counter)) {
                next_instr = this_instr;
                _Py_Specialize_LoadSuperAttr(global_super_st, class_st, next_instr, load_method);
                DISPATCH_SAME_OPARG();
            }
            STAT_INC(LOAD_SUPER_ATTR, deferred);
            ADVANCE_ADAPTIVE_COUNTER(this_instr[1].counter);
            #endif  /* ENABLE_SPECIALIZATION */
        }

        tier1 op(_LOAD_SUPER_ATTR, (global_super_st, class_st, self_st -- attr, null if (oparg & 1))) {
            PyObject *global_super = PyStackRef_AsPyObjectBorrow(global_super_st);
            PyObject *class = PyStackRef_AsPyObjectBorrow(class_st);
            PyObject *self = PyStackRef_AsPyObjectBorrow(self_st);

            if (opcode == INSTRUMENTED_LOAD_SUPER_ATTR) {
                PyObject *arg = oparg & 2 ? class : &_PyInstrumentation_MISSING;
                int err = _Py_call_instrumentation_2args(
                        tstate, PY_MONITORING_EVENT_CALL,
                        frame, this_instr, global_super, arg);
                ERROR_IF(err, error);
            }
            // we make no attempt to optimize here; specializations should
            // handle any case whose performance we care about
            PyObject *stack[] = {class, self};
            PyObject *super = PyObject_Vectorcall(global_super, stack, oparg & 2, NULL);
            if (opcode == INSTRUMENTED_LOAD_SUPER_ATTR) {
                PyObject *arg = oparg & 2 ? class : &_PyInstrumentation_MISSING;
                if (super == NULL) {
                    _Py_call_instrumentation_exc2(
                        tstate, PY_MONITORING_EVENT_C_RAISE,
                        frame, this_instr, global_super, arg);
                }
                else {
                    int err = _Py_call_instrumentation_2args(
                        tstate, PY_MONITORING_EVENT_C_RETURN,
                        frame, this_instr, global_super, arg);
                    if (err < 0) {
                        Py_CLEAR(super);
                    }
                }
            }
            DECREF_INPUTS();
            ERROR_IF(super == NULL, error);
            PyObject *name = GETITEM(FRAME_CO_NAMES, oparg >> 2);
            attr = PyStackRef_FromPyObjectSteal(PyObject_GetAttr(super, name));
            Py_DECREF(super);
            ERROR_IF(PyStackRef_IsNull(attr), error);
            null = Py_STACKREF_NULL;
        }

        macro(LOAD_SUPER_ATTR) = _SPECIALIZE_LOAD_SUPER_ATTR + _LOAD_SUPER_ATTR;

        inst(LOAD_SUPER_ATTR_ATTR, (unused/1, global_super_st, class_st, self_st -- attr_st, unused if (0))) {
            PyObject *global_super = PyStackRef_AsPyObjectBorrow(global_super_st);
            PyObject *class = PyStackRef_AsPyObjectBorrow(class_st);
            PyObject *self = PyStackRef_AsPyObjectBorrow(self_st);

            assert(!(oparg & 1));
            DEOPT_IF(global_super != (PyObject *)&PySuper_Type);
            DEOPT_IF(!PyType_Check(class));
            STAT_INC(LOAD_SUPER_ATTR, hit);
            PyObject *name = GETITEM(FRAME_CO_NAMES, oparg >> 2);
            PyObject *attr = _PySuper_Lookup((PyTypeObject *)class, self, name, NULL);
            DECREF_INPUTS();
            ERROR_IF(attr == NULL, error);
            attr_st = PyStackRef_FromPyObjectSteal(attr);
        }

        inst(LOAD_SUPER_ATTR_METHOD, (unused/1, global_super_st, class_st, self_st -- attr, self_or_null)) {
            PyObject *global_super = PyStackRef_AsPyObjectBorrow(global_super_st);
            PyObject *class = PyStackRef_AsPyObjectBorrow(class_st);
            PyObject *self = PyStackRef_AsPyObjectBorrow(self_st);

            assert(oparg & 1);
            DEOPT_IF(global_super != (PyObject *)&PySuper_Type);
            DEOPT_IF(!PyType_Check(class));
            STAT_INC(LOAD_SUPER_ATTR, hit);
            PyObject *name = GETITEM(FRAME_CO_NAMES, oparg >> 2);
            PyTypeObject *cls = (PyTypeObject *)class;
            int method_found = 0;
            PyObject *attr_o = _PySuper_Lookup(cls, self, name,
                                   Py_TYPE(self)->tp_getattro == PyObject_GenericGetAttr ? &method_found : NULL);
            PyStackRef_CLOSE(global_super_st);
            PyStackRef_CLOSE(class_st);
            if (attr_o == NULL) {
                PyStackRef_CLOSE(self_st);
                ERROR_IF(true, error);
            }
            if (method_found) {
                self_or_null = self_st; // transfer ownership
            } else {
                PyStackRef_CLOSE(self_st);
                self_or_null = Py_STACKREF_NULL;
            }

            attr = PyStackRef_FromPyObjectSteal(attr_o);
        }

        family(LOAD_ATTR, INLINE_CACHE_ENTRIES_LOAD_ATTR) = {
            LOAD_ATTR_INSTANCE_VALUE,
            LOAD_ATTR_MODULE,
            LOAD_ATTR_WITH_HINT,
            LOAD_ATTR_SLOT,
            LOAD_ATTR_CLASS,
            LOAD_ATTR_PROPERTY,
            LOAD_ATTR_GETATTRIBUTE_OVERRIDDEN,
            LOAD_ATTR_METHOD_WITH_VALUES,
            LOAD_ATTR_METHOD_NO_DICT,
            LOAD_ATTR_METHOD_LAZY_DICT,
            LOAD_ATTR_NONDESCRIPTOR_WITH_VALUES,
            LOAD_ATTR_NONDESCRIPTOR_NO_DICT,
        };

        specializing op(_SPECIALIZE_LOAD_ATTR, (counter/1, owner -- owner)) {
            #if ENABLE_SPECIALIZATION
            if (ADAPTIVE_COUNTER_TRIGGERS(counter)) {
                PyObject *name = GETITEM(FRAME_CO_NAMES, oparg>>1);
                next_instr = this_instr;
                _Py_Specialize_LoadAttr(owner, next_instr, name);
                DISPATCH_SAME_OPARG();
            }
            STAT_INC(LOAD_ATTR, deferred);
            ADVANCE_ADAPTIVE_COUNTER(this_instr[1].counter);
            #endif  /* ENABLE_SPECIALIZATION */
        }

        op(_LOAD_ATTR, (owner -- attr, self_or_null if (oparg & 1))) {
            PyObject *name = GETITEM(FRAME_CO_NAMES, oparg >> 1);
            PyObject *attr_o;
            if (oparg & 1) {
                /* Designed to work in tandem with CALL, pushes two values. */
                attr_o = NULL;
                if (_PyObject_GetMethod(PyStackRef_AsPyObjectBorrow(owner), name, &attr_o)) {
                    /* We can bypass temporary bound method object.
                       meth is unbound method and obj is self.
                       meth | self | arg1 | ... | argN
                     */
                    assert(attr_o != NULL);  // No errors on this branch
                    self_or_null = owner;  // Transfer ownership
                }
                else {
                    /* meth is not an unbound method (but a regular attr, or
                       something was returned by a descriptor protocol).  Set
                       the second element of the stack to NULL, to signal
                       CALL that it's not a method call.
                       meth | NULL | arg1 | ... | argN
                    */
                    DECREF_INPUTS();
                    ERROR_IF(attr_o == NULL, error);
                    self_or_null = Py_STACKREF_NULL;
                }
            }
            else {
                /* Classic, pushes one value. */
                attr_o = PyObject_GetAttr(PyStackRef_AsPyObjectBorrow(owner), name);
                DECREF_INPUTS();
                ERROR_IF(attr_o == NULL, error);
            }
            attr = PyStackRef_FromPyObjectSteal(attr_o);
        }

        macro(LOAD_ATTR) =
            _SPECIALIZE_LOAD_ATTR +
            unused/8 +
            _LOAD_ATTR;

        op(_GUARD_TYPE_VERSION, (type_version/2, owner -- owner)) {
            PyTypeObject *tp = Py_TYPE(PyStackRef_AsPyObjectBorrow(owner));
            assert(type_version != 0);
            EXIT_IF(tp->tp_version_tag != type_version);
        }

        op(_CHECK_MANAGED_OBJECT_HAS_VALUES, (owner -- owner)) {
            PyObject *owner_o = PyStackRef_AsPyObjectBorrow(owner);
            assert(Py_TYPE(owner_o)->tp_dictoffset < 0);
            assert(Py_TYPE(owner_o)->tp_flags & Py_TPFLAGS_INLINE_VALUES);
            DEOPT_IF(!_PyObject_InlineValues(owner_o)->valid);
        }

        split op(_LOAD_ATTR_INSTANCE_VALUE, (index/1, owner -- attr, null if (oparg & 1))) {
            PyObject *owner_o = PyStackRef_AsPyObjectBorrow(owner);
            PyObject *attr_o = _PyObject_InlineValues(owner_o)->values[index];
            DEOPT_IF(attr_o == NULL);
            STAT_INC(LOAD_ATTR, hit);
            Py_INCREF(attr_o);
            null = Py_STACKREF_NULL;
            attr = PyStackRef_FromPyObjectSteal(attr_o);
            DECREF_INPUTS();
        }

        macro(LOAD_ATTR_INSTANCE_VALUE) =
            unused/1 + // Skip over the counter
            _GUARD_TYPE_VERSION +
            _CHECK_MANAGED_OBJECT_HAS_VALUES +
            _LOAD_ATTR_INSTANCE_VALUE +
            unused/5;  // Skip over rest of cache

        op(_CHECK_ATTR_MODULE, (dict_version/2, owner -- owner)) {
            PyObject *owner_o = PyStackRef_AsPyObjectBorrow(owner);
            DEOPT_IF(!PyModule_CheckExact(owner_o));
            PyDictObject *dict = (PyDictObject *)((PyModuleObject *)owner_o)->md_dict;
            assert(dict != NULL);
            DEOPT_IF(dict->ma_keys->dk_version != dict_version);
        }

        op(_LOAD_ATTR_MODULE, (index/1, owner -- attr, null if (oparg & 1))) {
            PyObject *owner_o = PyStackRef_AsPyObjectBorrow(owner);
            PyDictObject *dict = (PyDictObject *)((PyModuleObject *)owner_o)->md_dict;
            assert(dict->ma_keys->dk_kind == DICT_KEYS_UNICODE);
            assert(index < dict->ma_keys->dk_nentries);
            PyDictUnicodeEntry *ep = DK_UNICODE_ENTRIES(dict->ma_keys) + index;
            PyObject *attr_o = ep->me_value;
            DEOPT_IF(attr_o == NULL);
            STAT_INC(LOAD_ATTR, hit);
            Py_INCREF(attr_o);
            attr = PyStackRef_FromPyObjectSteal(attr_o);
            null = Py_STACKREF_NULL;
            DECREF_INPUTS();
        }

        macro(LOAD_ATTR_MODULE) =
            unused/1 +
            _CHECK_ATTR_MODULE +
            _LOAD_ATTR_MODULE +
            unused/5;

        op(_CHECK_ATTR_WITH_HINT, (owner -- owner)) {
            PyObject *owner_o = PyStackRef_AsPyObjectBorrow(owner);

            assert(Py_TYPE(owner_o)->tp_flags & Py_TPFLAGS_MANAGED_DICT);
            PyDictObject *dict = _PyObject_GetManagedDict(owner_o);
            DEOPT_IF(dict == NULL);
            assert(PyDict_CheckExact((PyObject *)dict));
        }

        op(_LOAD_ATTR_WITH_HINT, (hint/1, owner -- attr, null if (oparg & 1))) {
            PyObject *owner_o = PyStackRef_AsPyObjectBorrow(owner);
            PyObject *attr_o;

            PyDictObject *dict = _PyObject_GetManagedDict(owner_o);
            DEOPT_IF(hint >= (size_t)dict->ma_keys->dk_nentries);
            PyObject *name = GETITEM(FRAME_CO_NAMES, oparg>>1);
            if (DK_IS_UNICODE(dict->ma_keys)) {
                PyDictUnicodeEntry *ep = DK_UNICODE_ENTRIES(dict->ma_keys) + hint;
                DEOPT_IF(ep->me_key != name);
                attr_o = ep->me_value;
            }
            else {
                PyDictKeyEntry *ep = DK_ENTRIES(dict->ma_keys) + hint;
                DEOPT_IF(ep->me_key != name);
                attr_o = ep->me_value;
            }
            DEOPT_IF(attr_o == NULL);
            STAT_INC(LOAD_ATTR, hit);
            Py_INCREF(attr_o);
            attr = PyStackRef_FromPyObjectSteal(attr_o);
            null = Py_STACKREF_NULL;
            DECREF_INPUTS();
        }

        macro(LOAD_ATTR_WITH_HINT) =
            unused/1 +
            _GUARD_TYPE_VERSION +
            _CHECK_ATTR_WITH_HINT +
            _LOAD_ATTR_WITH_HINT +
            unused/5;

        split op(_LOAD_ATTR_SLOT, (index/1, owner -- attr, null if (oparg & 1))) {
            PyObject *owner_o = PyStackRef_AsPyObjectBorrow(owner);

            char *addr = (char *)owner_o + index;
            PyObject *attr_o = *(PyObject **)addr;
            DEOPT_IF(attr_o == NULL);
            STAT_INC(LOAD_ATTR, hit);
            Py_INCREF(attr_o);
            null = Py_STACKREF_NULL;
            attr = PyStackRef_FromPyObjectSteal(attr_o);
            DECREF_INPUTS();
        }

        macro(LOAD_ATTR_SLOT) =
            unused/1 +
            _GUARD_TYPE_VERSION +
            _LOAD_ATTR_SLOT +  // NOTE: This action may also deopt
            unused/5;

        op(_CHECK_ATTR_CLASS, (type_version/2, owner -- owner)) {
            PyObject *owner_o = PyStackRef_AsPyObjectBorrow(owner);

            DEOPT_IF(!PyType_Check(owner_o));
            assert(type_version != 0);
            DEOPT_IF(((PyTypeObject *)owner_o)->tp_version_tag != type_version);

        }

        split op(_LOAD_ATTR_CLASS, (descr/4, owner -- attr, null if (oparg & 1))) {
            STAT_INC(LOAD_ATTR, hit);
            assert(descr != NULL);
            attr = PyStackRef_FromPyObjectSteal(Py_NewRef(descr));
            null = Py_STACKREF_NULL;
            DECREF_INPUTS();
        }

        macro(LOAD_ATTR_CLASS) =
            unused/1 +
            _CHECK_ATTR_CLASS +
            unused/2 +
            _LOAD_ATTR_CLASS;

        inst(LOAD_ATTR_PROPERTY, (unused/1, type_version/2, func_version/2, fget/4, owner -- unused, unused if (0))) {
            PyObject *owner_o = PyStackRef_AsPyObjectBorrow(owner);

            assert((oparg & 1) == 0);
            DEOPT_IF(tstate->interp->eval_frame);

            PyTypeObject *cls = Py_TYPE(owner_o);
            assert(type_version != 0);
            DEOPT_IF(cls->tp_version_tag != type_version);
            assert(Py_IS_TYPE(fget, &PyFunction_Type));
            PyFunctionObject *f = (PyFunctionObject *)fget;
            assert(func_version != 0);
            DEOPT_IF(f->func_version != func_version);
            PyCodeObject *code = (PyCodeObject *)f->func_code;
            assert(code->co_argcount == 1);
            DEOPT_IF(!_PyThreadState_HasStackSpace(tstate, code->co_framesize));
            STAT_INC(LOAD_ATTR, hit);
            Py_INCREF(fget);
            _PyInterpreterFrame *new_frame = _PyFrame_PushUnchecked(tstate, f, 1);
            // Manipulate stack directly because we exit with DISPATCH_INLINED().
            STACK_SHRINK(1);
            new_frame->localsplus[0] = owner;
            frame->return_offset = (uint16_t)(next_instr - this_instr);
            DISPATCH_INLINED(new_frame);
        }

        inst(LOAD_ATTR_GETATTRIBUTE_OVERRIDDEN, (unused/1, type_version/2, func_version/2, getattribute/4, owner -- unused, unused if (0))) {
            PyObject *owner_o = PyStackRef_AsPyObjectBorrow(owner);

            assert((oparg & 1) == 0);
            DEOPT_IF(tstate->interp->eval_frame);
            PyTypeObject *cls = Py_TYPE(owner_o);
            assert(type_version != 0);
            DEOPT_IF(cls->tp_version_tag != type_version);
            assert(Py_IS_TYPE(getattribute, &PyFunction_Type));
            PyFunctionObject *f = (PyFunctionObject *)getattribute;
            assert(func_version != 0);
            DEOPT_IF(f->func_version != func_version);
            PyCodeObject *code = (PyCodeObject *)f->func_code;
            assert(code->co_argcount == 2);
            DEOPT_IF(!_PyThreadState_HasStackSpace(tstate, code->co_framesize));
            STAT_INC(LOAD_ATTR, hit);

            PyObject *name = GETITEM(FRAME_CO_NAMES, oparg >> 1);
            Py_INCREF(f);
            _PyInterpreterFrame *new_frame = _PyFrame_PushUnchecked(tstate, f, 2);
            // Manipulate stack directly because we exit with DISPATCH_INLINED().
            STACK_SHRINK(1);
            new_frame->localsplus[0] = owner;
            new_frame->localsplus[1] = PyStackRef_FromPyObjectNew(name);
            frame->return_offset = (uint16_t)(next_instr - this_instr);
            DISPATCH_INLINED(new_frame);
        }

        op(_GUARD_DORV_NO_DICT, (owner -- owner)) {
            PyObject *owner_o = PyStackRef_AsPyObjectBorrow(owner);

            assert(Py_TYPE(owner_o)->tp_dictoffset < 0);
            assert(Py_TYPE(owner_o)->tp_flags & Py_TPFLAGS_INLINE_VALUES);
            DEOPT_IF(_PyObject_GetManagedDict(owner_o));
            DEOPT_IF(_PyObject_InlineValues(owner_o)->valid == 0);
        }

        op(_STORE_ATTR_INSTANCE_VALUE, (index/1, value, owner --)) {
            PyObject *owner_o = PyStackRef_AsPyObjectBorrow(owner);

            STAT_INC(STORE_ATTR, hit);
            assert(_PyObject_GetManagedDict(owner_o) == NULL);
            PyDictValues *values = _PyObject_InlineValues(owner_o);

            PyObject *old_value = values->values[index];
            values->values[index] = PyStackRef_AsPyObjectNew(value);
            if (old_value == NULL) {
                _PyDictValues_AddToInsertionOrder(values, index);
            }
            else {
                Py_DECREF(old_value);
            }
            PyStackRef_CLOSE(owner);
        }

        macro(STORE_ATTR_INSTANCE_VALUE) =
            unused/1 +
            _GUARD_TYPE_VERSION +
            _GUARD_DORV_NO_DICT +
            _STORE_ATTR_INSTANCE_VALUE;

<<<<<<< HEAD
        inst(STORE_ATTR_WITH_HINT, (unused/1, type_version/2, hint/1, value, owner --)) {
            PyObject *owner_o = PyStackRef_AsPyObjectBorrow(owner);

            PyTypeObject *tp = Py_TYPE(owner_o);
            assert(type_version != 0);
            DEOPT_IF(tp->tp_version_tag != type_version);
            assert(tp->tp_flags & Py_TPFLAGS_MANAGED_DICT);
            PyDictObject *dict = _PyObject_GetManagedDict(owner_o);
=======
        op(_STORE_ATTR_WITH_HINT, (hint/1, value, owner --)) {
            assert(Py_TYPE(owner)->tp_flags & Py_TPFLAGS_MANAGED_DICT);
            PyDictObject *dict = _PyObject_GetManagedDict(owner);
>>>>>>> 31a4fb3c
            DEOPT_IF(dict == NULL);
            assert(PyDict_CheckExact((PyObject *)dict));
            PyObject *name = GETITEM(FRAME_CO_NAMES, oparg);
            DEOPT_IF(hint >= (size_t)dict->ma_keys->dk_nentries);
            PyObject *old_value;
            uint64_t new_version;
            if (DK_IS_UNICODE(dict->ma_keys)) {
                PyDictUnicodeEntry *ep = DK_UNICODE_ENTRIES(dict->ma_keys) + hint;
                DEOPT_IF(ep->me_key != name);
                old_value = ep->me_value;
                DEOPT_IF(old_value == NULL);
                new_version = _PyDict_NotifyEvent(tstate->interp, PyDict_EVENT_MODIFIED, dict, name, PyStackRef_AsPyObjectBorrow(value));
                ep->me_value = PyStackRef_AsPyObjectNew(value);
            }
            else {
                PyDictKeyEntry *ep = DK_ENTRIES(dict->ma_keys) + hint;
                DEOPT_IF(ep->me_key != name);
                old_value = ep->me_value;
                DEOPT_IF(old_value == NULL);
                new_version = _PyDict_NotifyEvent(tstate->interp, PyDict_EVENT_MODIFIED, dict, name, PyStackRef_AsPyObjectBorrow(value));
                ep->me_value = PyStackRef_AsPyObjectNew(value);
            }
            Py_DECREF(old_value);
            STAT_INC(STORE_ATTR, hit);
            /* Ensure dict is GC tracked if it needs to be */
            if (!_PyObject_GC_IS_TRACKED(dict) && _PyObject_GC_MAY_BE_TRACKED(PyStackRef_AsPyObjectBorrow(value))) {
                _PyObject_GC_TRACK(dict);
            }
            /* PEP 509 */
            dict->ma_version_tag = new_version;
            PyStackRef_CLOSE(owner);
        }

        macro(STORE_ATTR_WITH_HINT) =
            unused/1 +
            _GUARD_TYPE_VERSION +
            _STORE_ATTR_WITH_HINT;

        op(_STORE_ATTR_SLOT, (index/1, value, owner --)) {
            PyObject *owner_o = PyStackRef_AsPyObjectBorrow(owner);

            char *addr = (char *)owner_o + index;
            STAT_INC(STORE_ATTR, hit);
            PyObject *old_value = *(PyObject **)addr;
            *(PyObject **)addr = PyStackRef_AsPyObjectNew(value);
            Py_XDECREF(old_value);
            PyStackRef_CLOSE(owner);
        }

        macro(STORE_ATTR_SLOT) =
            unused/1 +
            _GUARD_TYPE_VERSION +
            _STORE_ATTR_SLOT;

        family(COMPARE_OP, INLINE_CACHE_ENTRIES_COMPARE_OP) = {
            COMPARE_OP_FLOAT,
            COMPARE_OP_INT,
            COMPARE_OP_STR,
        };

        specializing op(_SPECIALIZE_COMPARE_OP, (counter/1, left, right -- left, right)) {
            #if ENABLE_SPECIALIZATION
            if (ADAPTIVE_COUNTER_TRIGGERS(counter)) {
                next_instr = this_instr;
                _Py_Specialize_CompareOp(left, right, next_instr, oparg);
                DISPATCH_SAME_OPARG();
            }
            STAT_INC(COMPARE_OP, deferred);
            ADVANCE_ADAPTIVE_COUNTER(this_instr[1].counter);
            #endif  /* ENABLE_SPECIALIZATION */
        }

        op(_COMPARE_OP, (left, right -- res)) {
            PyObject *left_o = PyStackRef_AsPyObjectBorrow(left);
            PyObject *right_o = PyStackRef_AsPyObjectBorrow(right);

            assert((oparg >> 5) <= Py_GE);
            PyObject *res_o = PyObject_RichCompare(left_o, right_o, oparg >> 5);
            DECREF_INPUTS();
            ERROR_IF(res_o == NULL, error);
            if (oparg & 16) {
                int res_bool = PyObject_IsTrue(res_o);
                Py_DECREF(res_o);
                ERROR_IF(res_bool < 0, error);
                res = PyStackRef_FromPyObjectSteal(res_bool ? Py_True : Py_False);
            }
            else {
                res = PyStackRef_FromPyObjectSteal(res_o);
            }
        }

        macro(COMPARE_OP) = _SPECIALIZE_COMPARE_OP + _COMPARE_OP;

        macro(COMPARE_OP_FLOAT) =
            _GUARD_BOTH_FLOAT + unused/1 + _COMPARE_OP_FLOAT;

        macro(COMPARE_OP_INT) =
            _GUARD_BOTH_INT + unused/1 + _COMPARE_OP_INT;

        macro(COMPARE_OP_STR) =
            _GUARD_BOTH_UNICODE + unused/1 + _COMPARE_OP_STR;

        op(_COMPARE_OP_FLOAT, (left, right -- res)) {
            PyObject *left_o = PyStackRef_AsPyObjectBorrow(left);
            PyObject *right_o = PyStackRef_AsPyObjectBorrow(right);

            STAT_INC(COMPARE_OP, hit);
            double dleft = PyFloat_AS_DOUBLE(left_o);
            double dright = PyFloat_AS_DOUBLE(right_o);
            // 1 if NaN, 2 if <, 4 if >, 8 if ==; this matches low four bits of the oparg
            int sign_ish = COMPARISON_BIT(dleft, dright);
            _Py_DECREF_SPECIALIZED(left_o, _PyFloat_ExactDealloc);
            _Py_DECREF_SPECIALIZED(right_o, _PyFloat_ExactDealloc);
            res = PyStackRef_FromPyObjectSteal((sign_ish & oparg) ? Py_True : Py_False);
            // It's always a bool, so we don't care about oparg & 16.
        }

        // Similar to COMPARE_OP_FLOAT
        op(_COMPARE_OP_INT, (left, right -- res)) {
            PyObject *left_o = PyStackRef_AsPyObjectBorrow(left);
            PyObject *right_o = PyStackRef_AsPyObjectBorrow(right);

            DEOPT_IF(!_PyLong_IsCompact((PyLongObject *)left_o));
            DEOPT_IF(!_PyLong_IsCompact((PyLongObject *)right_o));
            STAT_INC(COMPARE_OP, hit);
            assert(_PyLong_DigitCount((PyLongObject *)left_o) <= 1 &&
                   _PyLong_DigitCount((PyLongObject *)right_o) <= 1);
            Py_ssize_t ileft = _PyLong_CompactValue((PyLongObject *)left_o);
            Py_ssize_t iright = _PyLong_CompactValue((PyLongObject *)right_o);
            // 2 if <, 4 if >, 8 if ==; this matches the low 4 bits of the oparg
            int sign_ish = COMPARISON_BIT(ileft, iright);
            _Py_DECREF_SPECIALIZED(left_o, (destructor)PyObject_Free);
            _Py_DECREF_SPECIALIZED(right_o, (destructor)PyObject_Free);
            res = PyStackRef_FromPyObjectSteal((sign_ish & oparg) ? Py_True : Py_False);
            // It's always a bool, so we don't care about oparg & 16.
        }

        // Similar to COMPARE_OP_FLOAT, but for ==, != only
        op(_COMPARE_OP_STR, (left, right -- res)) {
            PyObject *left_o = PyStackRef_AsPyObjectBorrow(left);
            PyObject *right_o = PyStackRef_AsPyObjectBorrow(right);

            STAT_INC(COMPARE_OP, hit);
            int eq = _PyUnicode_Equal(left_o, right_o);
            assert((oparg >> 5) == Py_EQ || (oparg >> 5) == Py_NE);
            _Py_DECREF_SPECIALIZED(left_o, _PyUnicode_ExactDealloc);
            _Py_DECREF_SPECIALIZED(right_o, _PyUnicode_ExactDealloc);
            assert(eq == 0 || eq == 1);
            assert((oparg & 0xf) == COMPARISON_NOT_EQUALS || (oparg & 0xf) == COMPARISON_EQUALS);
            assert(COMPARISON_NOT_EQUALS + 1 == COMPARISON_EQUALS);
            res = PyStackRef_FromPyObjectSteal(((COMPARISON_NOT_EQUALS + eq) & oparg) ? Py_True : Py_False);
            // It's always a bool, so we don't care about oparg & 16.
        }

        inst(IS_OP, (left, right -- b)) {
            PyObject *left_o = PyStackRef_AsPyObjectBorrow(left);
            PyObject *right_o = PyStackRef_AsPyObjectBorrow(right);

            int res = Py_Is(left_o, right_o) ^ oparg;
            DECREF_INPUTS();
            b = PyStackRef_FromPyObjectSteal(res ? Py_True : Py_False);
        }

        family(CONTAINS_OP, INLINE_CACHE_ENTRIES_CONTAINS_OP) = {
            CONTAINS_OP_SET,
            CONTAINS_OP_DICT,
        };

        op(_CONTAINS_OP, (left, right -- b)) {
            PyObject *left_o = PyStackRef_AsPyObjectBorrow(left);
            PyObject *right_o = PyStackRef_AsPyObjectBorrow(right);

            int res = PySequence_Contains(right_o, left_o);
            DECREF_INPUTS();
            ERROR_IF(res < 0, error);
            b = PyStackRef_FromPyObjectSteal((res ^ oparg) ? Py_True : Py_False);
        }

        specializing op(_SPECIALIZE_CONTAINS_OP, (counter/1, left, right -- left, right)) {
            #if ENABLE_SPECIALIZATION
            if (ADAPTIVE_COUNTER_TRIGGERS(counter)) {
                next_instr = this_instr;
                _Py_Specialize_ContainsOp(right, next_instr);
                DISPATCH_SAME_OPARG();
            }
            STAT_INC(CONTAINS_OP, deferred);
            ADVANCE_ADAPTIVE_COUNTER(this_instr[1].counter);
            #endif  /* ENABLE_SPECIALIZATION */
        }

        macro(CONTAINS_OP) = _SPECIALIZE_CONTAINS_OP + _CONTAINS_OP;

        inst(CONTAINS_OP_SET, (unused/1, left, right -- b)) {
            PyObject *left_o = PyStackRef_AsPyObjectBorrow(left);
            PyObject *right_o = PyStackRef_AsPyObjectBorrow(right);

            DEOPT_IF(!(PySet_CheckExact(right_o) || PyFrozenSet_CheckExact(right_o)));
            STAT_INC(CONTAINS_OP, hit);
            // Note: both set and frozenset use the same seq_contains method!
            int res = _PySet_Contains((PySetObject *)right_o, left_o);
            DECREF_INPUTS();
            ERROR_IF(res < 0, error);
            b = PyStackRef_FromPyObjectSteal((res ^ oparg) ? Py_True : Py_False);
        }

        inst(CONTAINS_OP_DICT, (unused/1, left, right -- b)) {
            PyObject *left_o = PyStackRef_AsPyObjectBorrow(left);
            PyObject *right_o = PyStackRef_AsPyObjectBorrow(right);

            DEOPT_IF(!PyDict_CheckExact(right_o));
            STAT_INC(CONTAINS_OP, hit);
            int res = PyDict_Contains(right_o, left_o);
            DECREF_INPUTS();
            ERROR_IF(res < 0, error);
            b = PyStackRef_FromPyObjectSteal((res ^ oparg) ? Py_True : Py_False);
        }

        inst(CHECK_EG_MATCH, (exc_value_st, match_type_st -- rest, match)) {
            PyObject *exc_value = PyStackRef_AsPyObjectBorrow(exc_value_st);
            PyObject *match_type = PyStackRef_AsPyObjectBorrow(match_type_st);

            if (_PyEval_CheckExceptStarTypeValid(tstate, match_type) < 0) {
                DECREF_INPUTS();
                ERROR_IF(true, error);
            }

            PyObject *match_o = NULL;
            PyObject *rest_o = NULL;
            int res = _PyEval_ExceptionGroupMatch(exc_value, match_type,
                                                  &match_o, &rest_o);
            DECREF_INPUTS();
            ERROR_IF(res < 0, error);

            assert((match_o == NULL) == (rest_o == NULL));
            ERROR_IF(match_o == NULL, error);

            if (!Py_IsNone(match_o)) {
                PyErr_SetHandledException(match_o);
            }
            rest = PyStackRef_FromPyObjectSteal(rest_o);
            match = PyStackRef_FromPyObjectSteal(match_o);
        }

        inst(CHECK_EXC_MATCH, (left, right -- left, b)) {
            PyObject *left_o = PyStackRef_AsPyObjectBorrow(left);
            PyObject *right_o = PyStackRef_AsPyObjectBorrow(right);

            assert(PyExceptionInstance_Check(left_o));
            if (_PyEval_CheckExceptTypeValid(tstate, right_o) < 0) {
                 DECREF_INPUTS();
                 ERROR_IF(true, error);
            }

            int res = PyErr_GivenExceptionMatches(left_o, right_o);
            DECREF_INPUTS();
            b = PyStackRef_FromPyObjectSteal(res ? Py_True : Py_False);
        }

         tier1 inst(IMPORT_NAME, (level, fromlist -- res)) {
            PyObject *name = GETITEM(FRAME_CO_NAMES, oparg);
            PyObject *res_o = import_name(tstate, frame, name,
                              PyStackRef_AsPyObjectBorrow(fromlist),
                              PyStackRef_AsPyObjectBorrow(level));
            DECREF_INPUTS();
            ERROR_IF(res_o == NULL, error);
            res = PyStackRef_FromPyObjectSteal(res_o);
        }

        tier1 inst(IMPORT_FROM, (from -- from, res)) {
            PyObject *name = GETITEM(FRAME_CO_NAMES, oparg);
            PyObject *res_o = import_from(tstate, PyStackRef_AsPyObjectBorrow(from), name);
            ERROR_IF(res_o == NULL, error);
            res = PyStackRef_FromPyObjectSteal(res_o);
        }

        tier1 inst(JUMP_FORWARD, (--)) {
            JUMPBY(oparg);
        }

        tier1 inst(JUMP_BACKWARD, (unused/1 --)) {
            CHECK_EVAL_BREAKER();
            assert(oparg <= INSTR_OFFSET());
            JUMPBY(-oparg);
            #ifdef _Py_TIER2
            #if ENABLE_SPECIALIZATION
            _Py_BackoffCounter counter = this_instr[1].counter;
            if (backoff_counter_triggers(counter) && this_instr->op.code == JUMP_BACKWARD) {
                _Py_CODEUNIT *start = this_instr;
                /* Back up over EXTENDED_ARGs so optimizer sees the whole instruction */
                while (oparg > 255) {
                    oparg >>= 8;
                    start--;
                }
                _PyExecutorObject *executor;
                int optimized = _PyOptimizer_Optimize(frame, start, stack_pointer, &executor);
                ERROR_IF(optimized < 0, error);
                if (optimized) {
                    assert(tstate->previous_executor == NULL);
                    tstate->previous_executor = Py_None;
                    GOTO_TIER_TWO(executor);
                }
                else {
                    this_instr[1].counter = restart_backoff_counter(counter);
                }
            }
            else {
                ADVANCE_ADAPTIVE_COUNTER(this_instr[1].counter);
            }
            #endif  /* ENABLE_SPECIALIZATION */
            #endif /* _Py_TIER2 */
        }

        pseudo(JUMP, (--)) = {
            JUMP_FORWARD,
            JUMP_BACKWARD,
        };

        pseudo(JUMP_NO_INTERRUPT, (--)) = {
            JUMP_FORWARD,
            JUMP_BACKWARD_NO_INTERRUPT,
        };

        tier1 inst(ENTER_EXECUTOR, (--)) {
            #ifdef _Py_TIER2
            PyCodeObject *code = _PyFrame_GetCode(frame);
            _PyExecutorObject *executor = code->co_executors->executors[oparg & 255];
            assert(executor->vm_data.index == INSTR_OFFSET() - 1);
            assert(executor->vm_data.code == code);
            assert(executor->vm_data.valid);
            assert(tstate->previous_executor == NULL);
            /* If the eval breaker is set then stay in tier 1.
             * This avoids any potentially infinite loops
             * involving _RESUME_CHECK */
            if (_Py_atomic_load_uintptr_relaxed(&tstate->eval_breaker) & _PY_EVAL_EVENTS_MASK) {
                opcode = executor->vm_data.opcode;
                oparg = (oparg & ~255) | executor->vm_data.oparg;
                next_instr = this_instr;
                if (_PyOpcode_Caches[_PyOpcode_Deopt[opcode]]) {
                    PAUSE_ADAPTIVE_COUNTER(this_instr[1].counter);
                }
                DISPATCH_GOTO();
            }
            tstate->previous_executor = Py_None;
            Py_INCREF(executor);
            GOTO_TIER_TWO(executor);
            #else
            Py_FatalError("ENTER_EXECUTOR is not supported in this build");
            #endif /* _Py_TIER2 */
        }

        replaced op(_POP_JUMP_IF_FALSE, (cond -- )) {
            assert(PyBool_Check(PyStackRef_AsPyObjectBorrow(cond)));
            int flag = Py_IsFalse(PyStackRef_AsPyObjectBorrow(cond));
            #if ENABLE_SPECIALIZATION
            this_instr[1].cache = (this_instr[1].cache << 1) | flag;
            #endif
            JUMPBY(oparg * flag);
        }

        replaced op(_POP_JUMP_IF_TRUE, (cond -- )) {
            assert(PyBool_Check(PyStackRef_AsPyObjectBorrow(cond)));
            int flag = Py_IsTrue(PyStackRef_AsPyObjectBorrow(cond));
            #if ENABLE_SPECIALIZATION
            this_instr[1].cache = (this_instr[1].cache << 1) | flag;
            #endif
            JUMPBY(oparg * flag);
        }

        op(_IS_NONE, (value -- b)) {
            if (Py_IsNone(PyStackRef_AsPyObjectBorrow(value))) {
                b = PyStackRef_FromPyObjectSteal(Py_True);
            }
            else {
                b = PyStackRef_FromPyObjectSteal(Py_False);
                DECREF_INPUTS();
            }
        }

        macro(POP_JUMP_IF_TRUE) = unused/1 + _POP_JUMP_IF_TRUE;

        macro(POP_JUMP_IF_FALSE) = unused/1 + _POP_JUMP_IF_FALSE;

        macro(POP_JUMP_IF_NONE) = unused/1 + _IS_NONE + _POP_JUMP_IF_TRUE;

        macro(POP_JUMP_IF_NOT_NONE) = unused/1 + _IS_NONE + _POP_JUMP_IF_FALSE;

        tier1 inst(JUMP_BACKWARD_NO_INTERRUPT, (--)) {
            /* This bytecode is used in the `yield from` or `await` loop.
             * If there is an interrupt, we want it handled in the innermost
             * generator or coroutine, so we deliberately do not check it here.
             * (see bpo-30039).
             */
            JUMPBY(-oparg);
        }

        inst(GET_LEN, (obj -- obj, len)) {
            // PUSH(len(TOS))
            Py_ssize_t len_i = PyObject_Length(PyStackRef_AsPyObjectBorrow(obj));
            ERROR_IF(len_i < 0, error);
            PyObject *len_o = PyLong_FromSsize_t(len_i);
            ERROR_IF(len_o == NULL, error);
            len = PyStackRef_FromPyObjectSteal(len_o);
        }

        inst(MATCH_CLASS, (subject, type, names -- attrs)) {
            // Pop TOS and TOS1. Set TOS to a tuple of attributes on success, or
            // None on failure.
            assert(PyTuple_CheckExact(PyStackRef_AsPyObjectBorrow(names)));
            PyObject *attrs_o = _PyEval_MatchClass(tstate,
                PyStackRef_AsPyObjectBorrow(subject),
                PyStackRef_AsPyObjectBorrow(type), oparg,
                PyStackRef_AsPyObjectBorrow(names));
            DECREF_INPUTS();
            if (attrs_o) {
                assert(PyTuple_CheckExact(attrs_o));  // Success!
            }
            else {
                ERROR_IF(_PyErr_Occurred(tstate), error);  // Error!
                attrs_o = Py_None;  // Failure!
            }
            attrs = PyStackRef_FromPyObjectSteal(attrs_o);
        }

        inst(MATCH_MAPPING, (subject -- subject, res)) {
            int match = Py_TYPE(PyStackRef_AsPyObjectBorrow(subject))->tp_flags & Py_TPFLAGS_MAPPING;
            res = PyStackRef_FromPyObjectSteal(match ? Py_True : Py_False);
        }

        inst(MATCH_SEQUENCE, (subject -- subject, res)) {
            int match = Py_TYPE(PyStackRef_AsPyObjectBorrow(subject))->tp_flags & Py_TPFLAGS_SEQUENCE;
            res = PyStackRef_FromPyObjectSteal(match ? Py_True : Py_False);
        }

        inst(MATCH_KEYS, (subject, keys -- subject, keys, values_or_none)) {
            // On successful match, PUSH(values). Otherwise, PUSH(None).
            PyObject *values_or_none_o = _PyEval_MatchKeys(tstate,
                PyStackRef_AsPyObjectBorrow(subject), PyStackRef_AsPyObjectBorrow(keys));
            ERROR_IF(values_or_none_o == NULL, error);
            values_or_none = PyStackRef_FromPyObjectSteal(values_or_none_o);
        }

        inst(GET_ITER, (iterable -- iter)) {
            /* before: [obj]; after [getiter(obj)] */
            iter = PyStackRef_FromPyObjectSteal(PyObject_GetIter(PyStackRef_AsPyObjectBorrow(iterable)));
            DECREF_INPUTS();
            ERROR_IF(PyStackRef_IsNull(iter), error);
        }

        inst(GET_YIELD_FROM_ITER, (iterable -- iter)) {
            /* before: [obj]; after [getiter(obj)] */
            PyObject *iterable_o = PyStackRef_AsPyObjectBorrow(iterable);
            if (PyCoro_CheckExact(iterable_o)) {
                /* `iterable` is a coroutine */
                if (!(_PyFrame_GetCode(frame)->co_flags & (CO_COROUTINE | CO_ITERABLE_COROUTINE))) {
                    /* and it is used in a 'yield from' expression of a
                       regular generator. */
                    _PyErr_SetString(tstate, PyExc_TypeError,
                                     "cannot 'yield from' a coroutine object "
                                     "in a non-coroutine generator");
                    ERROR_NO_POP();
                }
                iter = iterable;
            }
            else if (PyGen_CheckExact(iterable_o)) {
                iter = iterable;
            }
            else {
                /* `iterable` is not a generator. */
                iter = PyStackRef_FromPyObjectSteal(PyObject_GetIter(iterable_o));
                if (PyStackRef_IsNull(iter)) {
                    ERROR_NO_POP();
                }
                DECREF_INPUTS();
            }
        }

        // Most members of this family are "secretly" super-instructions.
        // When the loop is exhausted, they jump, and the jump target is
        // always END_FOR, which pops two values off the stack.
        // This is optimized by skipping that instruction and combining
        // its effect (popping 'iter' instead of pushing 'next'.)

        family(FOR_ITER, INLINE_CACHE_ENTRIES_FOR_ITER) = {
            FOR_ITER_LIST,
            FOR_ITER_TUPLE,
            FOR_ITER_RANGE,
            FOR_ITER_GEN,
        };

        specializing op(_SPECIALIZE_FOR_ITER, (counter/1, iter -- iter)) {
            #if ENABLE_SPECIALIZATION
            if (ADAPTIVE_COUNTER_TRIGGERS(counter)) {
                next_instr = this_instr;
                _Py_Specialize_ForIter(iter, next_instr, oparg);
                DISPATCH_SAME_OPARG();
            }
            STAT_INC(FOR_ITER, deferred);
            ADVANCE_ADAPTIVE_COUNTER(this_instr[1].counter);
            #endif  /* ENABLE_SPECIALIZATION */
        }

        replaced op(_FOR_ITER, (iter -- iter, next)) {
            /* before: [iter]; after: [iter, iter()] *or* [] (and jump over END_FOR.) */
            PyObject *iter_o = PyStackRef_AsPyObjectBorrow(iter);
            PyObject *next_o = (*Py_TYPE(iter_o)->tp_iternext)(iter_o);
            if (next_o == NULL) {
                next = Py_STACKREF_NULL;
                if (_PyErr_Occurred(tstate)) {
                    if (!_PyErr_ExceptionMatches(tstate, PyExc_StopIteration)) {
                        ERROR_NO_POP();
                    }
                    monitor_raise(tstate, frame, this_instr);
                    _PyErr_Clear(tstate);
                }
                /* iterator ended normally */
                assert(next_instr[oparg].op.code == END_FOR ||
                       next_instr[oparg].op.code == INSTRUMENTED_END_FOR);
                PyStackRef_CLOSE(iter);
                STACK_SHRINK(1);
                /* Jump forward oparg, then skip following END_FOR and POP_TOP instruction */
                JUMPBY(oparg + 2);
                DISPATCH();
            }
            next = PyStackRef_FromPyObjectSteal(next_o);
            // Common case: no jump, leave it to the code generator
        }

        op(_FOR_ITER_TIER_TWO, (iter -- iter, next)) {
            /* before: [iter]; after: [iter, iter()] *or* [] (and jump over END_FOR.) */
            PyObject *iter_o = PyStackRef_AsPyObjectBorrow(iter);
            PyObject *next_o = (*Py_TYPE(iter_o)->tp_iternext)(iter_o);
            if (next_o == NULL) {
                if (_PyErr_Occurred(tstate)) {
                    if (!_PyErr_ExceptionMatches(tstate, PyExc_StopIteration)) {
                        ERROR_NO_POP();
                    }
                    _PyErr_Clear(tstate);
                }
                /* iterator ended normally */
                /* The translator sets the deopt target just past the matching END_FOR */
                DEOPT_IF(true);
            }
            next = PyStackRef_FromPyObjectSteal(next_o);
            // Common case: no jump, leave it to the code generator
        }

        macro(FOR_ITER) = _SPECIALIZE_FOR_ITER + _FOR_ITER;

        inst(INSTRUMENTED_FOR_ITER, (unused/1 -- )) {
            _Py_CODEUNIT *target;
            _PyStackRef iter_stackref = TOP();
            PyObject *iter = PyStackRef_AsPyObjectBorrow(iter_stackref);
            PyObject *next = (*Py_TYPE(iter)->tp_iternext)(iter);
            if (next != NULL) {
                PUSH(PyStackRef_FromPyObjectSteal(next));
                target = next_instr;
            }
            else {
                if (_PyErr_Occurred(tstate)) {
                    if (!_PyErr_ExceptionMatches(tstate, PyExc_StopIteration)) {
                        ERROR_NO_POP();
                    }
                    monitor_raise(tstate, frame, this_instr);
                    _PyErr_Clear(tstate);
                }
                /* iterator ended normally */
                assert(next_instr[oparg].op.code == END_FOR ||
                       next_instr[oparg].op.code == INSTRUMENTED_END_FOR);
                STACK_SHRINK(1);
                PyStackRef_CLOSE(iter_stackref);
                /* Skip END_FOR and POP_TOP */
                target = next_instr + oparg + 2;
            }
            INSTRUMENTED_JUMP(this_instr, target, PY_MONITORING_EVENT_BRANCH);
        }

        op(_ITER_CHECK_LIST, (iter -- iter)) {
            EXIT_IF(Py_TYPE(PyStackRef_AsPyObjectBorrow(iter)) != &PyListIter_Type);
        }

        replaced op(_ITER_JUMP_LIST, (iter -- iter)) {
            PyObject *iter_o = PyStackRef_AsPyObjectBorrow(iter);
            _PyListIterObject *it = (_PyListIterObject *)iter_o;
            assert(Py_TYPE(iter_o) == &PyListIter_Type);
            STAT_INC(FOR_ITER, hit);
            PyListObject *seq = it->it_seq;
            if (seq == NULL || (size_t)it->it_index >= (size_t)PyList_GET_SIZE(seq)) {
                it->it_index = -1;
                #ifndef Py_GIL_DISABLED
                if (seq != NULL) {
                    it->it_seq = NULL;
                    Py_DECREF(seq);
                }
                #endif
                PyStackRef_CLOSE(iter);
                STACK_SHRINK(1);
                /* Jump forward oparg, then skip following END_FOR and POP_TOP instructions */
                JUMPBY(oparg + 2);
                DISPATCH();
            }
        }

        // Only used by Tier 2
        op(_GUARD_NOT_EXHAUSTED_LIST, (iter -- iter)) {
            PyObject *iter_o = PyStackRef_AsPyObjectBorrow(iter);
            _PyListIterObject *it = (_PyListIterObject *)iter_o;
            assert(Py_TYPE(iter_o) == &PyListIter_Type);
            PyListObject *seq = it->it_seq;
            EXIT_IF(seq == NULL);
            EXIT_IF((size_t)it->it_index >= (size_t)PyList_GET_SIZE(seq));
        }

        op(_ITER_NEXT_LIST, (iter -- iter, next)) {
            PyObject *iter_o = PyStackRef_AsPyObjectBorrow(iter);
            _PyListIterObject *it = (_PyListIterObject *)iter_o;
            assert(Py_TYPE(iter_o) == &PyListIter_Type);
            PyListObject *seq = it->it_seq;
            assert(seq);
            assert(it->it_index < PyList_GET_SIZE(seq));
            next = PyStackRef_FromPyObjectNew(PyList_GET_ITEM(seq, it->it_index++));
        }

        macro(FOR_ITER_LIST) =
            unused/1 +  // Skip over the counter
            _ITER_CHECK_LIST +
            _ITER_JUMP_LIST +
            _ITER_NEXT_LIST;

        op(_ITER_CHECK_TUPLE, (iter -- iter)) {
            EXIT_IF(Py_TYPE(PyStackRef_AsPyObjectBorrow(iter)) != &PyTupleIter_Type);
        }

        replaced op(_ITER_JUMP_TUPLE, (iter -- iter)) {
            PyObject *iter_o = PyStackRef_AsPyObjectBorrow(iter);
            _PyTupleIterObject *it = (_PyTupleIterObject *)iter_o;
            assert(Py_TYPE(iter_o) == &PyTupleIter_Type);
            STAT_INC(FOR_ITER, hit);
            PyTupleObject *seq = it->it_seq;
            if (seq == NULL || it->it_index >= PyTuple_GET_SIZE(seq)) {
                if (seq != NULL) {
                    it->it_seq = NULL;
                    Py_DECREF(seq);
                }
                PyStackRef_CLOSE(iter);
                STACK_SHRINK(1);
                /* Jump forward oparg, then skip following END_FOR and POP_TOP instructions */
                JUMPBY(oparg + 2);
                DISPATCH();
            }
        }

        // Only used by Tier 2
        op(_GUARD_NOT_EXHAUSTED_TUPLE, (iter -- iter)) {
            PyObject *iter_o = PyStackRef_AsPyObjectBorrow(iter);
            _PyTupleIterObject *it = (_PyTupleIterObject *)iter_o;
            assert(Py_TYPE(iter_o) == &PyTupleIter_Type);
            PyTupleObject *seq = it->it_seq;
            EXIT_IF(seq == NULL);
            EXIT_IF(it->it_index >= PyTuple_GET_SIZE(seq));
        }

        op(_ITER_NEXT_TUPLE, (iter -- iter, next)) {
            PyObject *iter_o = PyStackRef_AsPyObjectBorrow(iter);
            _PyTupleIterObject *it = (_PyTupleIterObject *)iter_o;
            assert(Py_TYPE(iter_o) == &PyTupleIter_Type);
            PyTupleObject *seq = it->it_seq;
            assert(seq);
            assert(it->it_index < PyTuple_GET_SIZE(seq));
            next = PyStackRef_FromPyObjectNew(PyTuple_GET_ITEM(seq, it->it_index++));
        }

        macro(FOR_ITER_TUPLE) =
            unused/1 +  // Skip over the counter
            _ITER_CHECK_TUPLE +
            _ITER_JUMP_TUPLE +
            _ITER_NEXT_TUPLE;

        op(_ITER_CHECK_RANGE, (iter -- iter)) {
            _PyRangeIterObject *r = (_PyRangeIterObject *)PyStackRef_AsPyObjectBorrow(iter);
            EXIT_IF(Py_TYPE(r) != &PyRangeIter_Type);
        }

        replaced op(_ITER_JUMP_RANGE, (iter -- iter)) {
            _PyRangeIterObject *r = (_PyRangeIterObject *)PyStackRef_AsPyObjectBorrow(iter);
            assert(Py_TYPE(r) == &PyRangeIter_Type);
            STAT_INC(FOR_ITER, hit);
            if (r->len <= 0) {
                STACK_SHRINK(1);
                PyStackRef_CLOSE(iter);
                // Jump over END_FOR and POP_TOP instructions.
                JUMPBY(oparg + 2);
                DISPATCH();
            }
        }

        // Only used by Tier 2
        op(_GUARD_NOT_EXHAUSTED_RANGE, (iter -- iter)) {
            _PyRangeIterObject *r = (_PyRangeIterObject *)PyStackRef_AsPyObjectBorrow(iter);
            assert(Py_TYPE(r) == &PyRangeIter_Type);
            EXIT_IF(r->len <= 0);
        }

        op(_ITER_NEXT_RANGE, (iter -- iter, next)) {
            _PyRangeIterObject *r = (_PyRangeIterObject *)PyStackRef_AsPyObjectBorrow(iter);
            assert(Py_TYPE(r) == &PyRangeIter_Type);
            assert(r->len > 0);
            long value = r->start;
            r->start = value + r->step;
            r->len--;
            next = PyStackRef_FromPyObjectSteal(PyLong_FromLong(value));
            ERROR_IF(PyStackRef_IsNull(next), error);
        }

        macro(FOR_ITER_RANGE) =
            unused/1 +  // Skip over the counter
            _ITER_CHECK_RANGE +
            _ITER_JUMP_RANGE +
            _ITER_NEXT_RANGE;

        op(_FOR_ITER_GEN_FRAME, (iter -- iter, gen_frame)) {
            PyGenObject *gen = (PyGenObject *)PyStackRef_AsPyObjectBorrow(iter);
            DEOPT_IF(Py_TYPE(gen) != &PyGen_Type);
            DEOPT_IF(gen->gi_frame_state >= FRAME_EXECUTING);
            STAT_INC(FOR_ITER, hit);
            _PyInterpreterFrame *gen_frame_o = (_PyInterpreterFrame *)(_PyInterpreterFrame *)gen->gi_iframe;
            _PyFrame_StackPush(gen_frame_o, PyStackRef_FromPyObjectSteal(Py_None));
            gen->gi_frame_state = FRAME_EXECUTING;
            gen->gi_exc_state.previous_item = tstate->exc_info;
            tstate->exc_info = &gen->gi_exc_state;
            // oparg is the return offset from the next instruction.
            frame->return_offset = (uint16_t)(1 + INLINE_CACHE_ENTRIES_FOR_ITER + oparg);
            gen_frame = (_PyStackRef) { .bits = (uintptr_t)gen_frame_o };
        }

        macro(FOR_ITER_GEN) =
            unused/1 +
            _CHECK_PEP_523 +
            _FOR_ITER_GEN_FRAME +
            _PUSH_FRAME;

        inst(BEFORE_ASYNC_WITH, (mgr -- exit, res)) {
            PyObject *exit_o;
            PyObject *mgr_o = PyStackRef_AsPyObjectBorrow(mgr);
            PyObject *res_o;

            PyObject *enter = _PyObject_LookupSpecial(mgr_o, &_Py_ID(__aenter__));
            if (enter == NULL) {
                if (!_PyErr_Occurred(tstate)) {
                    _PyErr_Format(tstate, PyExc_TypeError,
                                  "'%.200s' object does not support the "
                                  "asynchronous context manager protocol",
                                  Py_TYPE(mgr_o)->tp_name);
                }
                ERROR_NO_POP();
            }
            exit_o = _PyObject_LookupSpecial(mgr_o, &_Py_ID(__aexit__));
            if (exit_o == NULL) {
                if (!_PyErr_Occurred(tstate)) {
                    _PyErr_Format(tstate, PyExc_TypeError,
                                  "'%.200s' object does not support the "
                                  "asynchronous context manager protocol "
                                  "(missed __aexit__ method)",
                                  Py_TYPE(mgr_o)->tp_name);
                }
                Py_DECREF(enter);
                ERROR_NO_POP();
            }

            DECREF_INPUTS();
            res_o = PyObject_CallNoArgs(enter);
            Py_DECREF(enter);
            if (res_o == NULL) {
                Py_DECREF(exit_o);
                ERROR_IF(true, error);
            }
            exit = PyStackRef_FromPyObjectSteal(exit_o);
            res = PyStackRef_FromPyObjectSteal(res_o);
        }

        inst(BEFORE_WITH, (mgr -- exit, res)) {
            PyObject *exit_o;
            PyObject *mgr_o = PyStackRef_AsPyObjectBorrow(mgr);
            PyObject *res_o;
            /* pop the context manager, push its __exit__ and the
             * value returned from calling its __enter__
             */
            PyObject *enter = _PyObject_LookupSpecial(mgr_o, &_Py_ID(__enter__));
            if (enter == NULL) {
                if (!_PyErr_Occurred(tstate)) {
                    _PyErr_Format(tstate, PyExc_TypeError,
                                  "'%.200s' object does not support the "
                                  "context manager protocol",
                                  Py_TYPE(mgr_o)->tp_name);
                }
                ERROR_NO_POP();
            }
            exit_o = _PyObject_LookupSpecial(mgr_o, &_Py_ID(__exit__));
            if (exit_o == NULL) {
                if (!_PyErr_Occurred(tstate)) {
                    _PyErr_Format(tstate, PyExc_TypeError,
                                  "'%.200s' object does not support the "
                                  "context manager protocol "
                                  "(missed __exit__ method)",
                                  Py_TYPE(mgr_o)->tp_name);
                }
                Py_DECREF(enter);
                ERROR_NO_POP();
            }
            DECREF_INPUTS();
            res_o = PyObject_CallNoArgs(enter);
            Py_DECREF(enter);
            if (res_o == NULL) {
                Py_DECREF(exit_o);
                ERROR_IF(true, error);
            }
            exit = PyStackRef_FromPyObjectSteal(exit_o);
            res = PyStackRef_FromPyObjectSteal(res_o);
        }

        inst(WITH_EXCEPT_START, (exit_func, lasti, unused, val -- exit_func, lasti, unused, val, res)) {
            /* At the top of the stack are 4 values:
               - val: TOP = exc_info()
               - unused: SECOND = previous exception
               - lasti: THIRD = lasti of exception in exc_info()
               - exit_func: FOURTH = the context.__exit__ bound method
               We call FOURTH(type(TOP), TOP, GetTraceback(TOP)).
               Then we push the __exit__ return value.
            */
            PyObject *exc, *tb;

            PyObject *val_o = PyStackRef_AsPyObjectBorrow(val);
            PyObject *exit_func_o = PyStackRef_AsPyObjectBorrow(exit_func);

            assert(val_o && PyExceptionInstance_Check(val_o));
            exc = PyExceptionInstance_Class(val_o);
            tb = PyException_GetTraceback(val_o);
            if (tb == NULL) {
                tb = Py_None;
            }
            else {
                Py_DECREF(tb);
            }
            assert(PyLong_Check(PyStackRef_AsPyObjectBorrow(lasti)));
            (void)lasti; // Shut up compiler warning if asserts are off
            _PyStackRef stack[4] = {Py_STACKREF_NULL, PyStackRef_FromPyObjectSteal(exc), val, PyStackRef_FromPyObjectSteal(tb)};
            res = PyStackRef_FromPyObjectSteal(
                PyObject_Vectorcall_StackRef(exit_func_o, stack + 1,
                    3 | PY_VECTORCALL_ARGUMENTS_OFFSET, NULL));
            ERROR_IF(PyStackRef_IsNull(res), error);
        }

        pseudo(SETUP_FINALLY, (-- unused), (HAS_ARG)) = {
            /* If an exception is raised, restore the stack position
             * and push one value before jumping to the handler.
             */
            NOP,
        };

        pseudo(SETUP_CLEANUP, (-- unused, unused), (HAS_ARG)) = {
            /* As SETUP_FINALLY, but push lasti as well */
            NOP,
        };

        pseudo(SETUP_WITH, (-- unused), (HAS_ARG)) = {
            /* If an exception is raised, restore the stack position to the
             * position before the result of __(a)enter__ and push 2 values
             * before jumping to the handler.
             */
            NOP,
        };

        pseudo(POP_BLOCK, (--)) = {
            NOP,
        };

        inst(PUSH_EXC_INFO, (new_exc -- prev_exc, new_exc)) {

            _PyErr_StackItem *exc_info = tstate->exc_info;
            if (exc_info->exc_value != NULL) {
                prev_exc = PyStackRef_FromPyObjectSteal(exc_info->exc_value);
            }
            else {
                prev_exc = PyStackRef_FromPyObjectSteal(Py_None);
            }
            assert(PyExceptionInstance_Check(PyStackRef_AsPyObjectBorrow(new_exc)));
            exc_info->exc_value = Py_NewRef(PyStackRef_AsPyObjectBorrow(new_exc));
        }

        op(_GUARD_DORV_VALUES_INST_ATTR_FROM_DICT, (owner -- owner)) {
            PyObject *owner_o = PyStackRef_AsPyObjectBorrow(owner);
            assert(Py_TYPE(owner_o)->tp_flags & Py_TPFLAGS_INLINE_VALUES);
            DEOPT_IF(!_PyObject_InlineValues(owner_o)->valid);
        }

        op(_GUARD_KEYS_VERSION, (keys_version/2, owner -- owner)) {
            PyTypeObject *owner_cls = Py_TYPE(PyStackRef_AsPyObjectBorrow(owner));
            PyHeapTypeObject *owner_heap_type = (PyHeapTypeObject *)owner_cls;
            DEOPT_IF(owner_heap_type->ht_cached_keys->dk_version != keys_version);
        }

        split op(_LOAD_ATTR_METHOD_WITH_VALUES, (descr/4, owner -- attr, self if (1))) {
            assert(oparg & 1);
            /* Cached method object */
            STAT_INC(LOAD_ATTR, hit);
            assert(descr != NULL);
            PyObject *attr_o = Py_NewRef(descr);
            assert(_PyType_HasFeature(Py_TYPE(attr_o), Py_TPFLAGS_METHOD_DESCRIPTOR));
            attr = PyStackRef_FromPyObjectSteal(attr_o);
            self = owner;
        }

        macro(LOAD_ATTR_METHOD_WITH_VALUES) =
            unused/1 +
            _GUARD_TYPE_VERSION +
            _GUARD_DORV_VALUES_INST_ATTR_FROM_DICT +
            _GUARD_KEYS_VERSION +
            _LOAD_ATTR_METHOD_WITH_VALUES;

        op(_LOAD_ATTR_METHOD_NO_DICT, (descr/4, owner -- attr, self if (1))) {
            assert(oparg & 1);
            assert(Py_TYPE(PyStackRef_AsPyObjectBorrow(owner))->tp_dictoffset == 0);
            STAT_INC(LOAD_ATTR, hit);
            assert(descr != NULL);
            assert(_PyType_HasFeature(Py_TYPE(descr), Py_TPFLAGS_METHOD_DESCRIPTOR));
            attr = PyStackRef_FromPyObjectSteal(Py_NewRef(descr));
            self = owner;
        }

        macro(LOAD_ATTR_METHOD_NO_DICT) =
            unused/1 +
            _GUARD_TYPE_VERSION +
            unused/2 +
            _LOAD_ATTR_METHOD_NO_DICT;

        op(_LOAD_ATTR_NONDESCRIPTOR_WITH_VALUES, (descr/4, owner -- attr, unused if (0))) {
            assert((oparg & 1) == 0);
            STAT_INC(LOAD_ATTR, hit);
            assert(descr != NULL);
            DECREF_INPUTS();
            attr = PyStackRef_FromPyObjectSteal(Py_NewRef(descr));
        }

        macro(LOAD_ATTR_NONDESCRIPTOR_WITH_VALUES) =
            unused/1 +
            _GUARD_TYPE_VERSION +
            _GUARD_DORV_VALUES_INST_ATTR_FROM_DICT +
            _GUARD_KEYS_VERSION +
            _LOAD_ATTR_NONDESCRIPTOR_WITH_VALUES;

        op(_LOAD_ATTR_NONDESCRIPTOR_NO_DICT, (descr/4, owner -- attr, unused if (0))) {
            assert((oparg & 1) == 0);
            assert(Py_TYPE(PyStackRef_AsPyObjectBorrow(owner))->tp_dictoffset == 0);
            STAT_INC(LOAD_ATTR, hit);
            assert(descr != NULL);
            DECREF_INPUTS();
            attr = PyStackRef_FromPyObjectSteal(Py_NewRef(descr));
        }

        macro(LOAD_ATTR_NONDESCRIPTOR_NO_DICT) =
            unused/1 +
            _GUARD_TYPE_VERSION +
            unused/2 +
            _LOAD_ATTR_NONDESCRIPTOR_NO_DICT;

        op(_CHECK_ATTR_METHOD_LAZY_DICT, (dictoffset/1, owner -- owner)) {
            char *ptr = ((char *)PyStackRef_AsPyObjectBorrow(owner)) + MANAGED_DICT_OFFSET + dictoffset;
            PyObject *dict = *(PyObject **)ptr;
            /* This object has a __dict__, just not yet created */
            DEOPT_IF(dict != NULL);
        }

        op(_LOAD_ATTR_METHOD_LAZY_DICT, (descr/4, owner -- attr, self if (1))) {
            assert(oparg & 1);
            STAT_INC(LOAD_ATTR, hit);
            assert(descr != NULL);
            assert(_PyType_HasFeature(Py_TYPE(descr), Py_TPFLAGS_METHOD_DESCRIPTOR));
            attr = PyStackRef_FromPyObjectSteal(Py_NewRef(descr));
            self = owner;
        }

        macro(LOAD_ATTR_METHOD_LAZY_DICT) =
            unused/1 +
            _GUARD_TYPE_VERSION +
            _CHECK_ATTR_METHOD_LAZY_DICT +
            unused/1 +
            _LOAD_ATTR_METHOD_LAZY_DICT;

        inst(INSTRUMENTED_CALL, (unused/3 -- )) {
            int is_meth = PyStackRef_AsPyObjectBorrow(PEEK(oparg + 1)) != NULL;
            int total_args = oparg + is_meth;
            PyObject *function = PyStackRef_AsPyObjectBorrow(PEEK(oparg + 2));
            PyObject *arg = total_args == 0 ?
                &_PyInstrumentation_MISSING : PyStackRef_AsPyObjectBorrow(PEEK(total_args));
            int err = _Py_call_instrumentation_2args(
                    tstate, PY_MONITORING_EVENT_CALL,
                    frame, this_instr, function, arg);
            ERROR_IF(err, error);
            PAUSE_ADAPTIVE_COUNTER(this_instr[1].counter);
            GO_TO_INSTRUCTION(CALL);
        }

        // Cache layout: counter/1, func_version/2
        // CALL_INTRINSIC_1/2, CALL_KW, and CALL_FUNCTION_EX aren't members!
        family(CALL, INLINE_CACHE_ENTRIES_CALL) = {
            CALL_BOUND_METHOD_EXACT_ARGS,
            CALL_PY_EXACT_ARGS,
            CALL_TYPE_1,
            CALL_STR_1,
            CALL_TUPLE_1,
            CALL_BUILTIN_CLASS,
            CALL_BUILTIN_O,
            CALL_BUILTIN_FAST,
            CALL_BUILTIN_FAST_WITH_KEYWORDS,
            CALL_LEN,
            CALL_ISINSTANCE,
            CALL_LIST_APPEND,
            CALL_METHOD_DESCRIPTOR_O,
            CALL_METHOD_DESCRIPTOR_FAST_WITH_KEYWORDS,
            CALL_METHOD_DESCRIPTOR_NOARGS,
            CALL_METHOD_DESCRIPTOR_FAST,
            CALL_ALLOC_AND_ENTER_INIT,
            CALL_PY_GENERAL,
            CALL_BOUND_METHOD_GENERAL,
            CALL_NON_PY_GENERAL,
        };

        specializing op(_SPECIALIZE_CALL, (counter/1, callable, self_or_null, args[oparg] -- callable, self_or_null, args[oparg])) {
            #if ENABLE_SPECIALIZATION
            if (ADAPTIVE_COUNTER_TRIGGERS(counter)) {
                next_instr = this_instr;
                _Py_Specialize_Call(callable, next_instr, oparg + !PyStackRef_IsNull(self_or_null));
                DISPATCH_SAME_OPARG();
            }
            STAT_INC(CALL, deferred);
            ADVANCE_ADAPTIVE_COUNTER(this_instr[1].counter);
            #endif  /* ENABLE_SPECIALIZATION */
        }

        // When calling Python, inline the call using DISPATCH_INLINED().
        op(_CALL, (callable, self_or_null, args[oparg] -- res)) {
            PyObject *callable_o = PyStackRef_AsPyObjectBorrow(callable);
            PyObject *self_or_null_o = PyStackRef_AsPyObjectBorrow(self_or_null);

            // oparg counts all of the args, but *not* self:
            int total_args = oparg;
            if (self_or_null_o != NULL) {
                args--;
                total_args++;
            }
            else if (Py_TYPE(callable_o) == &PyMethod_Type) {
                args--;
                total_args++;
                PyObject *self = ((PyMethodObject *)callable_o)->im_self;
                args[0] = PyStackRef_FromPyObjectNew(self);
                PyObject *method = ((PyMethodObject *)callable_o)->im_func;
                args[-1] = PyStackRef_FromPyObjectNew(method);
                PyStackRef_CLOSE(callable);
                callable_o = method;
                callable = args[-1];
            }
            // Check if the call can be inlined or not
            if (Py_TYPE(callable_o) == &PyFunction_Type &&
                tstate->interp->eval_frame == NULL &&
                ((PyFunctionObject *)callable_o)->vectorcall == _PyFunction_Vectorcall)
            {
                int code_flags = ((PyCodeObject*)PyFunction_GET_CODE(callable_o))->co_flags;
                PyObject *locals = code_flags & CO_OPTIMIZED ? NULL : Py_NewRef(PyFunction_GET_GLOBALS(callable_o));
                _PyInterpreterFrame *new_frame = _PyEvalFramePushAndInit(
                    tstate, (PyFunctionObject *)PyStackRef_AsPyObjectNew(callable), locals,
                    args, total_args, NULL
                );
                // Manipulate stack directly since we leave using DISPATCH_INLINED().
                STACK_SHRINK(oparg + 2);
                // The frame has stolen all the arguments from the stack,
                // so there is no need to clean them up.
                if (new_frame == NULL) {
                    ERROR_NO_POP();
                }
                frame->return_offset = (uint16_t)(next_instr - this_instr);
                DISPATCH_INLINED(new_frame);
            }
            /* Callable is not a normal Python function */
            PyObject *res_o = PyObject_Vectorcall_StackRef(
                callable_o, args,
                total_args | PY_VECTORCALL_ARGUMENTS_OFFSET,
                NULL);
            if (opcode == INSTRUMENTED_CALL) {
                PyObject *arg = total_args == 0 ?
                    &_PyInstrumentation_MISSING : PyStackRef_AsPyObjectBorrow(args[0]);
                if (res_o == NULL) {
                    _Py_call_instrumentation_exc2(
                        tstate, PY_MONITORING_EVENT_C_RAISE,
                        frame, this_instr, callable_o, arg);
                }
                else {
                    int err = _Py_call_instrumentation_2args(
                        tstate, PY_MONITORING_EVENT_C_RETURN,
                        frame, this_instr, callable_o, arg);
                    if (err < 0) {
                        Py_CLEAR(res_o);
                    }
                }
            }
            assert((res_o != NULL) ^ (_PyErr_Occurred(tstate) != NULL));
            PyStackRef_CLOSE(callable);
            for (int i = 0; i < total_args; i++) {
                PyStackRef_CLOSE(args[i]);
            }
            ERROR_IF(res_o == NULL, error);
            res = PyStackRef_FromPyObjectSteal(res_o);
        }

        op(_CHECK_PERIODIC, (--)) {
            CHECK_EVAL_BREAKER();
        }

        macro(CALL) = _SPECIALIZE_CALL + unused/2 + _CALL + _CHECK_PERIODIC;

        op(_PY_FRAME_GENERAL, (callable, self_or_null, args[oparg] -- new_frame)) {
            PyObject *callable_o = PyStackRef_AsPyObjectBorrow(callable);
            PyObject *self_or_null_o = PyStackRef_AsPyObjectBorrow(self_or_null);

            // oparg counts all of the args, but *not* self:
            int total_args = oparg;
            if (self_or_null_o != NULL) {
                args--;
                total_args++;
            }
            assert(Py_TYPE(callable_o) == &PyFunction_Type);
            int code_flags = ((PyCodeObject*)PyFunction_GET_CODE(callable_o))->co_flags;
            PyObject *locals = code_flags & CO_OPTIMIZED ? NULL : Py_NewRef(PyFunction_GET_GLOBALS(callable_o));
            _PyInterpreterFrame *new_frame_o = _PyEvalFramePushAndInit(
                tstate, (PyFunctionObject *)PyStackRef_AsPyObjectNew(callable), locals,
                args, total_args, NULL
            );
            // The frame has stolen all the arguments from the stack,
            // so there is no need to clean them up.
            SYNC_SP();
            if (new_frame_o == NULL) {
                ERROR_NO_POP();
            }
            new_frame = (_PyStackRef) { .bits = (uintptr_t)new_frame_o };
        }

        op(_CHECK_FUNCTION_VERSION, (func_version/2, callable, unused, unused[oparg] -- callable, unused, unused[oparg])) {
            PyObject *callable_o = PyStackRef_AsPyObjectBorrow(callable);
            EXIT_IF(!PyFunction_Check(callable_o));
            PyFunctionObject *func = (PyFunctionObject *)callable_o;
            EXIT_IF(func->func_version != func_version);
        }

        macro(CALL_PY_GENERAL) =
            unused/1 + // Skip over the counter
            _CHECK_PEP_523 +
            _CHECK_FUNCTION_VERSION +
            _PY_FRAME_GENERAL +
            _SAVE_RETURN_OFFSET +
            _PUSH_FRAME;

        op(_CHECK_METHOD_VERSION, (func_version/2, callable, null, unused[oparg] -- callable, null, unused[oparg])) {
            PyObject *callable_o = PyStackRef_AsPyObjectBorrow(callable);

            EXIT_IF(Py_TYPE(callable_o) != &PyMethod_Type);
            PyObject *func = ((PyMethodObject *)callable_o)->im_func;
            EXIT_IF(!PyFunction_Check(func));
            EXIT_IF(((PyFunctionObject *)func)->func_version != func_version);
            EXIT_IF(!PyStackRef_IsNull(null));
        }

        op(_EXPAND_METHOD, (callable, null, unused[oparg] -- method, self, unused[oparg])) {
            PyObject *callable_o = PyStackRef_AsPyObjectBorrow(callable);

            assert(PyStackRef_IsNull(null));
            assert(Py_TYPE(callable_o) == &PyMethod_Type);
            self = PyStackRef_FromPyObjectNew(((PyMethodObject *)callable_o)->im_self);
            stack_pointer[-1 - oparg] = self;  // Patch stack as it is used by _PY_FRAME_GENERAL
            method = PyStackRef_FromPyObjectSteal(((PyMethodObject *)callable_o)->im_func);
            assert(PyFunction_Check(PyStackRef_AsPyObjectBorrow(method)));
            PyStackRef_DUP(method);
            PyStackRef_CLOSE(callable);
        }

        macro(CALL_BOUND_METHOD_GENERAL) =
            unused/1 + // Skip over the counter
            _CHECK_PEP_523 +
            _CHECK_METHOD_VERSION +
            _EXPAND_METHOD +
            _PY_FRAME_GENERAL +
            _SAVE_RETURN_OFFSET +
            _PUSH_FRAME;

        op(_CHECK_IS_NOT_PY_CALLABLE, (callable, unused, unused[oparg] -- callable, unused, unused[oparg])) {
            PyObject *callable_o = PyStackRef_AsPyObjectBorrow(callable);
            EXIT_IF(PyFunction_Check(callable_o));
            EXIT_IF(Py_TYPE(callable_o) == &PyMethod_Type);
        }

        op(_CALL_NON_PY_GENERAL, (callable, self_or_null, args[oparg] -- res)) {
#if TIER_ONE
            assert(opcode != INSTRUMENTED_CALL);
#endif
            PyObject *callable_o = PyStackRef_AsPyObjectBorrow(callable);
            PyObject *self_or_null_o = PyStackRef_AsPyObjectBorrow(self_or_null);

            int total_args = oparg;
            if (self_or_null_o != NULL) {
                args--;
                total_args++;
            }
            /* Callable is not a normal Python function */
            PyObject *res_o = PyObject_Vectorcall_StackRef(
                callable_o, args,
                total_args | PY_VECTORCALL_ARGUMENTS_OFFSET,
                NULL);
            assert((res_o != NULL) ^ (_PyErr_Occurred(tstate) != NULL));
            PyStackRef_CLOSE(callable);
            for (int i = 0; i < total_args; i++) {
                PyStackRef_CLOSE(args[i]);
            }
            ERROR_IF(res_o == NULL, error);
            res = PyStackRef_FromPyObjectSteal(res_o);
        }

        macro(CALL_NON_PY_GENERAL) =
            unused/1 + // Skip over the counter
            unused/2 +
            _CHECK_IS_NOT_PY_CALLABLE +
            _CALL_NON_PY_GENERAL +
            _CHECK_PERIODIC;

        op(_CHECK_CALL_BOUND_METHOD_EXACT_ARGS, (callable, null, unused[oparg] -- callable, null, unused[oparg])) {
            EXIT_IF(!PyStackRef_IsNull(null));
            EXIT_IF(Py_TYPE(PyStackRef_AsPyObjectBorrow(callable)) != &PyMethod_Type);
        }

        op(_INIT_CALL_BOUND_METHOD_EXACT_ARGS, (callable, unused, unused[oparg] -- func, self, unused[oparg])) {
            PyObject *callable_o = PyStackRef_AsPyObjectBorrow(callable);
            STAT_INC(CALL, hit);
            stack_pointer[-1 - oparg] = PyStackRef_FromPyObjectNew(((PyMethodObject *)callable_o)->im_self);  // Patch stack as it is used by _INIT_CALL_PY_EXACT_ARGS
            stack_pointer[-2 - oparg] = PyStackRef_FromPyObjectNew(((PyMethodObject *)callable_o)->im_func);  // This is used by CALL, upon deoptimization
            self = stack_pointer[-1 - oparg];
            func = stack_pointer[-2 - oparg];
            PyStackRef_CLOSE(callable);
        }

        op(_CHECK_PEP_523, (--)) {
            DEOPT_IF(tstate->interp->eval_frame);
        }

<<<<<<< HEAD
        op(_CHECK_FUNCTION_EXACT_ARGS, (func_version/2, callable, self_or_null, unused[oparg] -- callable, self_or_null, unused[oparg])) {
            PyObject *callable_o = PyStackRef_AsPyObjectBorrow(callable);
            EXIT_IF(!PyFunction_Check(callable_o));
            PyFunctionObject *func = (PyFunctionObject *)callable_o;
            EXIT_IF(func->func_version != func_version);
=======
        op(_CHECK_FUNCTION_EXACT_ARGS, (callable, self_or_null, unused[oparg] -- callable, self_or_null, unused[oparg])) {
            assert(PyFunction_Check(callable));
            PyFunctionObject *func = (PyFunctionObject *)callable;
>>>>>>> 31a4fb3c
            PyCodeObject *code = (PyCodeObject *)func->func_code;
            EXIT_IF(code->co_argcount != oparg + (!PyStackRef_IsNull(self_or_null)));
        }

        op(_CHECK_STACK_SPACE, (callable, unused, unused[oparg] -- callable, unused, unused[oparg])) {
            PyObject *callable_o = PyStackRef_AsPyObjectBorrow(callable);
            PyFunctionObject *func = (PyFunctionObject *)callable_o;
            PyCodeObject *code = (PyCodeObject *)func->func_code;
            DEOPT_IF(!_PyThreadState_HasStackSpace(tstate, code->co_framesize));
            DEOPT_IF(tstate->py_recursion_remaining <= 1);
        }

        replicate(5) pure op(_INIT_CALL_PY_EXACT_ARGS, (callable, self_or_null, args[oparg] -- new_frame)) {
            PyObject *callable_o = PyStackRef_AsPyObjectBorrow(callable);
            int has_self = !PyStackRef_IsNull(self_or_null);
            STAT_INC(CALL, hit);
            PyFunctionObject *func = (PyFunctionObject *)callable_o;
            _PyInterpreterFrame *new_frame_o = _PyFrame_PushUnchecked(tstate, func, oparg + has_self);
            _PyStackRef *first_non_self_local = new_frame_o->localsplus + has_self;
            new_frame_o->localsplus[0] = self_or_null;
            for (int i = 0; i < oparg; i++) {
                first_non_self_local[i] = args[i];
            }
            new_frame = (_PyStackRef) { .bits = (uintptr_t)new_frame_o };
        }

        op(_PUSH_FRAME, (new_frame -- )) {
            // Write it out explicitly because it's subtly different.
            // Eventually this should be the only occurrence of this code.
            _PyInterpreterFrame *new_frame_o = (_PyInterpreterFrame *)new_frame.bits;
            assert(tstate->interp->eval_frame == NULL);
            SYNC_SP();
            _PyFrame_SetStackPointer(frame, stack_pointer);
            new_frame_o->previous = frame;
            CALL_STAT_INC(inlined_py_calls);
            frame = tstate->current_frame = new_frame_o;
            tstate->py_recursion_remaining--;
            LOAD_SP();
            LOAD_IP(0);
            LLTRACE_RESUME_FRAME();
        }

        macro(CALL_BOUND_METHOD_EXACT_ARGS) =
            unused/1 + // Skip over the counter
            _CHECK_PEP_523 +
            _CHECK_CALL_BOUND_METHOD_EXACT_ARGS +
            _INIT_CALL_BOUND_METHOD_EXACT_ARGS +
            _CHECK_FUNCTION_VERSION +
            _CHECK_FUNCTION_EXACT_ARGS +
            _CHECK_STACK_SPACE +
            _INIT_CALL_PY_EXACT_ARGS +
            _SAVE_RETURN_OFFSET +
            _PUSH_FRAME;

        macro(CALL_PY_EXACT_ARGS) =
            unused/1 + // Skip over the counter
            _CHECK_PEP_523 +
            _CHECK_FUNCTION_VERSION +
            _CHECK_FUNCTION_EXACT_ARGS +
            _CHECK_STACK_SPACE +
            _INIT_CALL_PY_EXACT_ARGS +
            _SAVE_RETURN_OFFSET +
            _PUSH_FRAME;

        inst(CALL_TYPE_1, (unused/1, unused/2, callable, null, arg -- res)) {
            PyObject *callable_o = PyStackRef_AsPyObjectBorrow(callable);
            PyObject *arg_o = PyStackRef_AsPyObjectBorrow(arg);

            assert(oparg == 1);
            DEOPT_IF(!PyStackRef_IsNull(null));
            DEOPT_IF(callable_o != (PyObject *)&PyType_Type);
            STAT_INC(CALL, hit);
            res = PyStackRef_FromPyObjectSteal(Py_NewRef(Py_TYPE(arg_o)));
            PyStackRef_CLOSE(arg);
        }

        op(_CALL_STR_1, (callable, null, arg -- res)) {
            PyObject *callable_o = PyStackRef_AsPyObjectBorrow(callable);
            PyObject *arg_o = PyStackRef_AsPyObjectBorrow(arg);

            assert(oparg == 1);
            DEOPT_IF(!PyStackRef_IsNull(null));
            DEOPT_IF(callable_o != (PyObject *)&PyUnicode_Type);
            STAT_INC(CALL, hit);
            res = PyStackRef_FromPyObjectSteal(PyObject_Str(arg_o));
            PyStackRef_CLOSE(arg);
            ERROR_IF(PyStackRef_IsNull(res), error);
        }

        macro(CALL_STR_1) =
            unused/1 +
            unused/2 +
            _CALL_STR_1 +
            _CHECK_PERIODIC;

        op(_CALL_TUPLE_1, (callable, null, arg -- res)) {
            PyObject *callable_o = PyStackRef_AsPyObjectBorrow(callable);
            PyObject *arg_o = PyStackRef_AsPyObjectBorrow(arg);

            assert(oparg == 1);
            DEOPT_IF(!PyStackRef_IsNull(null));
            DEOPT_IF(callable_o != (PyObject *)&PyTuple_Type);
            STAT_INC(CALL, hit);
            res = PyStackRef_FromPyObjectSteal(PySequence_Tuple(arg_o));
            PyStackRef_CLOSE(arg);
            ERROR_IF(PyStackRef_IsNull(res), error);
        }

        macro(CALL_TUPLE_1) =
            unused/1 +
            unused/2 +
            _CALL_TUPLE_1 +
            _CHECK_PERIODIC;

        inst(CALL_ALLOC_AND_ENTER_INIT, (unused/1, unused/2, callable, null, args[oparg] -- unused)) {
            PyObject *callable_o = PyStackRef_AsPyObjectBorrow(callable);
            /* This instruction does the following:
             * 1. Creates the object (by calling ``object.__new__``)
             * 2. Pushes a shim frame to the frame stack (to cleanup after ``__init__``)
             * 3. Pushes the frame for ``__init__`` to the frame stack
             * */
            _PyCallCache *cache = (_PyCallCache *)&this_instr[1];
            DEOPT_IF(!PyStackRef_IsNull(null));
            DEOPT_IF(!PyType_Check(callable_o));
            PyTypeObject *tp = (PyTypeObject *)callable_o;
            DEOPT_IF(tp->tp_version_tag != read_u32(cache->func_version));
            assert(tp->tp_flags & Py_TPFLAGS_INLINE_VALUES);
            PyHeapTypeObject *cls = (PyHeapTypeObject *)callable_o;
            PyFunctionObject *init = (PyFunctionObject *)cls->_spec_cache.init;
            PyCodeObject *code = (PyCodeObject *)init->func_code;
            DEOPT_IF(code->co_argcount != oparg+1);
            DEOPT_IF(!_PyThreadState_HasStackSpace(tstate, code->co_framesize + _Py_InitCleanup.co_framesize));
            STAT_INC(CALL, hit);
            PyObject *self = _PyType_NewManagedObject(tp);
            if (self == NULL) {
                ERROR_NO_POP();
            }
            PyStackRef_CLOSE(callable);
            _PyInterpreterFrame *shim = _PyFrame_PushTrampolineUnchecked(
                tstate, (PyCodeObject *)&_Py_InitCleanup, 1);
            assert(_PyCode_CODE((PyCodeObject *)shim->f_executable)[0].op.code == EXIT_INIT_CHECK);
            /* Push self onto stack of shim */
            Py_INCREF(self);
            shim->localsplus[0] = PyStackRef_FromPyObjectSteal(self);
            Py_INCREF(init);
            _PyInterpreterFrame *init_frame = _PyFrame_PushUnchecked(tstate, init, oparg+1);
            /* Copy self followed by args to __init__ frame */
            init_frame->localsplus[0] = PyStackRef_FromPyObjectSteal(self);
            for (int i = 0; i < oparg; i++) {
                init_frame->localsplus[i+1] = args[i];
            }
            frame->return_offset = (uint16_t)(next_instr - this_instr);
            STACK_SHRINK(oparg+2);
            _PyFrame_SetStackPointer(frame, stack_pointer);
            /* Link frames */
            init_frame->previous = shim;
            shim->previous = frame;
            frame = tstate->current_frame = init_frame;
            CALL_STAT_INC(inlined_py_calls);
            /* Account for pushing the extra frame.
             * We don't check recursion depth here,
             * as it will be checked after start_frame */
            tstate->py_recursion_remaining--;
            goto start_frame;
        }

        inst(EXIT_INIT_CHECK, (should_be_none -- )) {
            assert(STACK_LEVEL() == 2);
            PyObject *should_be_none_o = PyStackRef_AsPyObjectBorrow(should_be_none);
            if (should_be_none_o != Py_None) {
                PyErr_Format(PyExc_TypeError,
                    "__init__() should return None, not '%.200s'",
                    Py_TYPE(should_be_none_o)->tp_name);
                ERROR_NO_POP();
            }
        }

        op(_CALL_BUILTIN_CLASS, (callable, self_or_null, args[oparg] -- res)) {
            PyObject *callable_o = PyStackRef_AsPyObjectBorrow(callable);

            int total_args = oparg;
            if (!PyStackRef_IsNull(self_or_null)) {
                args--;
                total_args++;
            }
            DEOPT_IF(!PyType_Check(callable_o));
            PyTypeObject *tp = (PyTypeObject *)callable_o;
            DEOPT_IF(tp->tp_vectorcall == NULL);
            STAT_INC(CALL, hit);
            PyObject *res_o = PyObject_TypeVectorcall_StackRef(tp, args, total_args, NULL);
            /* Free the arguments. */
            for (int i = 0; i < total_args; i++) {
                PyStackRef_CLOSE(args[i]);
            }
            PyStackRef_CLOSE(callable);
            ERROR_IF(res_o == NULL, error);
            res = PyStackRef_FromPyObjectSteal(res_o);
        }

        macro(CALL_BUILTIN_CLASS) =
            unused/1 +
            unused/2 +
            _CALL_BUILTIN_CLASS +
            _CHECK_PERIODIC;

        op(_CALL_BUILTIN_O, (callable, self_or_null, args[oparg] -- res)) {
            /* Builtin METH_O functions */
            PyObject *callable_o = PyStackRef_AsPyObjectBorrow(callable);

            int total_args = oparg;
            if (!PyStackRef_IsNull(self_or_null)) {
                args--;
                total_args++;
            }
            DEOPT_IF(total_args != 1);
            DEOPT_IF(!PyCFunction_CheckExact(callable_o));
            DEOPT_IF(PyCFunction_GET_FLAGS(callable_o) != METH_O);
            // CPython promises to check all non-vectorcall function calls.
            DEOPT_IF(tstate->c_recursion_remaining <= 0);
            STAT_INC(CALL, hit);
            PyCFunction cfunc = PyCFunction_GET_FUNCTION(callable_o);
            _PyStackRef arg = args[0];
            _Py_EnterRecursiveCallTstateUnchecked(tstate);
            PyObject *res_o = _PyCFunction_TrampolineCall(cfunc, PyCFunction_GET_SELF(callable_o), PyStackRef_AsPyObjectBorrow(arg));
            _Py_LeaveRecursiveCallTstate(tstate);
            assert((res_o != NULL) ^ (_PyErr_Occurred(tstate) != NULL));

            PyStackRef_CLOSE(arg);
            PyStackRef_CLOSE(callable);
            ERROR_IF(res_o == NULL, error);
            res = PyStackRef_FromPyObjectSteal(res_o);
        }

        macro(CALL_BUILTIN_O) =
            unused/1 +
            unused/2 +
            _CALL_BUILTIN_O +
            _CHECK_PERIODIC;

        op(_CALL_BUILTIN_FAST, (callable, self_or_null, args[oparg] -- res)) {
            /* Builtin METH_FASTCALL functions, without keywords */
            PyObject *callable_o = PyStackRef_AsPyObjectBorrow(callable);

            int total_args = oparg;
            if (!PyStackRef_IsNull(self_or_null)) {
                args--;
                total_args++;
            }
            DEOPT_IF(!PyCFunction_CheckExact(callable_o));
            DEOPT_IF(PyCFunction_GET_FLAGS(callable_o) != METH_FASTCALL);
            STAT_INC(CALL, hit);
            PyCFunction cfunc = PyCFunction_GET_FUNCTION(callable_o);
            /* res = func(self, args, nargs) */
            PyObject *res_o = PyObject_PyCFunctionFastCall_StackRef(
                ((PyCFunctionFast)(void(*)(void))cfunc),
                PyCFunction_GET_SELF(callable_o),
                args,
                total_args);
            assert((res_o != NULL) ^ (_PyErr_Occurred(tstate) != NULL));

            /* Free the arguments. */
            for (int i = 0; i < total_args; i++) {
                PyStackRef_CLOSE(args[i]);
            }
            PyStackRef_CLOSE(callable);
            ERROR_IF(res_o == NULL, error);
            res = PyStackRef_FromPyObjectSteal(res_o);
        }

        macro(CALL_BUILTIN_FAST) =
            unused/1 +
            unused/2 +
            _CALL_BUILTIN_FAST +
            _CHECK_PERIODIC;

        op(_CALL_BUILTIN_FAST_WITH_KEYWORDS, (callable, self_or_null, args[oparg] -- res)) {
            /* Builtin METH_FASTCALL | METH_KEYWORDS functions */
            PyObject *callable_o = PyStackRef_AsPyObjectBorrow(callable);

            int total_args = oparg;
            if (!PyStackRef_IsNull(self_or_null)) {
                args--;
                total_args++;
            }
            DEOPT_IF(!PyCFunction_CheckExact(callable_o));
            DEOPT_IF(PyCFunction_GET_FLAGS(callable_o) != (METH_FASTCALL | METH_KEYWORDS));
            STAT_INC(CALL, hit);
            /* res = func(self, args, nargs, kwnames) */
            PyCFunctionFastWithKeywords cfunc =
                (PyCFunctionFastWithKeywords)(void(*)(void))
                PyCFunction_GET_FUNCTION(callable_o);
            PyObject *res_o = PyObject_PyCFunctionFastWithKeywordsCall_StackRef(
                cfunc, PyCFunction_GET_SELF(callable_o), args, total_args, NULL
            );
            assert((res_o != NULL) ^ (_PyErr_Occurred(tstate) != NULL));

            /* Free the arguments. */
            for (int i = 0; i < total_args; i++) {
                PyStackRef_CLOSE(args[i]);
            }
            PyStackRef_CLOSE(callable);
            ERROR_IF(res_o == NULL, error);
            res = PyStackRef_FromPyObjectSteal(res_o);
        }

        macro(CALL_BUILTIN_FAST_WITH_KEYWORDS) =
            unused/1 +
            unused/2 +
            _CALL_BUILTIN_FAST_WITH_KEYWORDS +
            _CHECK_PERIODIC;

        inst(CALL_LEN, (unused/1, unused/2, callable, self_or_null, args[oparg] -- res)) {
            /* len(o) */
            PyObject *callable_o = PyStackRef_AsPyObjectBorrow(callable);

            int total_args = oparg;
            if (!PyStackRef_IsNull(self_or_null)) {
                args--;
                total_args++;
            }
            DEOPT_IF(total_args != 1);
            PyInterpreterState *interp = tstate->interp;
            DEOPT_IF(callable_o != interp->callable_cache.len);
            STAT_INC(CALL, hit);
            _PyStackRef arg_stackref = args[0];
            PyObject *arg = PyStackRef_AsPyObjectBorrow(arg_stackref);
            Py_ssize_t len_i = PyObject_Length(arg);
            if (len_i < 0) {
                ERROR_NO_POP();
            }
            PyObject *res_o = PyLong_FromSsize_t(len_i);
            assert((res_o != NULL) ^ (_PyErr_Occurred(tstate) != NULL));
            if (res_o == NULL) {
                GOTO_ERROR(error);
            }
            PyStackRef_CLOSE(callable);
            PyStackRef_CLOSE(arg_stackref);
            res = PyStackRef_FromPyObjectSteal(res_o);
        }

        inst(CALL_ISINSTANCE, (unused/1, unused/2, callable, self_or_null, args[oparg] -- res)) {
            /* isinstance(o, o2) */
            PyObject *callable_o = PyStackRef_AsPyObjectBorrow(callable);

            int total_args = oparg;
            if (!PyStackRef_IsNull(self_or_null)) {
                args--;
                total_args++;
            }
            DEOPT_IF(total_args != 2);
            PyInterpreterState *interp = tstate->interp;
            DEOPT_IF(callable_o != interp->callable_cache.isinstance);
            STAT_INC(CALL, hit);
            _PyStackRef cls_stackref = args[1];
            _PyStackRef inst_stackref = args[0];
            int retval = PyObject_IsInstance(PyStackRef_AsPyObjectBorrow(inst_stackref), PyStackRef_AsPyObjectBorrow(cls_stackref));
            if (retval < 0) {
                ERROR_NO_POP();
            }
            PyObject *res_o = PyBool_FromLong(retval);
            assert((res_o != NULL) ^ (_PyErr_Occurred(tstate) != NULL));
            if (res_o == NULL) {
                GOTO_ERROR(error);
            }
            PyStackRef_CLOSE(inst_stackref);
            PyStackRef_CLOSE(cls_stackref);
            PyStackRef_CLOSE(callable);
            res = PyStackRef_FromPyObjectSteal(res_o);
        }

        // This is secretly a super-instruction
        tier1 inst(CALL_LIST_APPEND, (unused/1, unused/2, callable, self, arg -- unused)) {
            assert(oparg == 1);
            PyObject *callable_o = PyStackRef_AsPyObjectBorrow(callable);
            PyObject *self_o = PyStackRef_AsPyObjectBorrow(self);

            PyInterpreterState *interp = tstate->interp;
            DEOPT_IF(callable_o != interp->callable_cache.list_append);
            assert(self_o != NULL);
            DEOPT_IF(!PyList_Check(self_o));
            STAT_INC(CALL, hit);
            if (_PyList_AppendTakeRef((PyListObject *)self_o, PyStackRef_AsPyObjectNew(arg)) < 0) {
                goto pop_1_error;  // Since arg is DECREF'ed already
            }
            PyStackRef_CLOSE(self);
            PyStackRef_CLOSE(callable);
            STACK_SHRINK(3);
            // Skip POP_TOP
            assert(next_instr->op.code == POP_TOP);
            SKIP_OVER(1);
            DISPATCH();
        }

         op(_CALL_METHOD_DESCRIPTOR_O, (callable, self_or_null, args[oparg] -- res)) {
            PyObject *callable_o = PyStackRef_AsPyObjectBorrow(callable);

            int total_args = oparg;
            if (!PyStackRef_IsNull(self_or_null)) {
                args--;
                total_args++;
            }

            PyMethodDescrObject *method = (PyMethodDescrObject *)callable_o;
            DEOPT_IF(total_args != 2);
            DEOPT_IF(!Py_IS_TYPE(method, &PyMethodDescr_Type));
            PyMethodDef *meth = method->d_method;
            DEOPT_IF(meth->ml_flags != METH_O);
            // CPython promises to check all non-vectorcall function calls.
            DEOPT_IF(tstate->c_recursion_remaining <= 0);
            _PyStackRef arg_stackref = args[1];
            _PyStackRef self_stackref = args[0];
            PyObject *self = PyStackRef_AsPyObjectBorrow(self_stackref);
            PyObject *arg = PyStackRef_AsPyObjectBorrow(arg_stackref);
            DEOPT_IF(!Py_IS_TYPE(self, method->d_common.d_type));
            STAT_INC(CALL, hit);
            PyCFunction cfunc = meth->ml_meth;
            _Py_EnterRecursiveCallTstateUnchecked(tstate);
            PyObject *res_o = _PyCFunction_TrampolineCall(cfunc, self, arg);
            _Py_LeaveRecursiveCallTstate(tstate);
            assert((res_o != NULL) ^ (_PyErr_Occurred(tstate) != NULL));
            PyStackRef_CLOSE(self_stackref);
            PyStackRef_CLOSE(arg_stackref);
            PyStackRef_CLOSE(callable);
            ERROR_IF(res_o == NULL, error);
            res = PyStackRef_FromPyObjectSteal(res_o);
        }

        macro(CALL_METHOD_DESCRIPTOR_O) =
            unused/1 +
            unused/2 +
            _CALL_METHOD_DESCRIPTOR_O +
            _CHECK_PERIODIC;

        op(_CALL_METHOD_DESCRIPTOR_FAST_WITH_KEYWORDS, (callable, self_or_null, args[oparg] -- res)) {
            PyObject *callable_o = PyStackRef_AsPyObjectBorrow(callable);

            int total_args = oparg;
            if (!PyStackRef_IsNull(self_or_null)) {
                args--;
                total_args++;
            }
            PyMethodDescrObject *method = (PyMethodDescrObject *)callable_o;
            DEOPT_IF(!Py_IS_TYPE(method, &PyMethodDescr_Type));
            PyMethodDef *meth = method->d_method;
            DEOPT_IF(meth->ml_flags != (METH_FASTCALL|METH_KEYWORDS));
            PyTypeObject *d_type = method->d_common.d_type;
            PyObject *self = PyStackRef_AsPyObjectBorrow(args[0]);
            DEOPT_IF(!Py_IS_TYPE(self, d_type));
            STAT_INC(CALL, hit);
            int nargs = total_args - 1;
            PyCFunctionFastWithKeywords cfunc =
                (PyCFunctionFastWithKeywords)(void(*)(void))meth->ml_meth;
            PyObject *res_o = PyObject_PyCFunctionFastWithKeywordsCall_StackRef(
                cfunc, self, (args + 1), nargs, NULL
            );
            assert((res_o != NULL) ^ (_PyErr_Occurred(tstate) != NULL));

            /* Free the arguments. */
            for (int i = 0; i < total_args; i++) {
                PyStackRef_CLOSE(args[i]);
            }
            PyStackRef_CLOSE(callable);
            ERROR_IF(res_o == NULL, error);
            res = PyStackRef_FromPyObjectSteal(res_o);
        }

        macro(CALL_METHOD_DESCRIPTOR_FAST_WITH_KEYWORDS) =
            unused/1 +
            unused/2 +
            _CALL_METHOD_DESCRIPTOR_FAST_WITH_KEYWORDS +
            _CHECK_PERIODIC;

        op(_CALL_METHOD_DESCRIPTOR_NOARGS, (callable, self_or_null, args[oparg] -- res)) {
            assert(oparg == 0 || oparg == 1);
            PyObject *callable_o = PyStackRef_AsPyObjectBorrow(callable);

            int total_args = oparg;
            if (!PyStackRef_IsNull(self_or_null)) {
                args--;
                total_args++;
            }
            DEOPT_IF(total_args != 1);
            PyMethodDescrObject *method = (PyMethodDescrObject *)callable_o;
            DEOPT_IF(!Py_IS_TYPE(method, &PyMethodDescr_Type));
            PyMethodDef *meth = method->d_method;
            _PyStackRef self_stackref = args[0];
            PyObject *self = PyStackRef_AsPyObjectBorrow(self_stackref);
            DEOPT_IF(!Py_IS_TYPE(self, method->d_common.d_type));
            DEOPT_IF(meth->ml_flags != METH_NOARGS);
            // CPython promises to check all non-vectorcall function calls.
            DEOPT_IF(tstate->c_recursion_remaining <= 0);
            STAT_INC(CALL, hit);
            PyCFunction cfunc = meth->ml_meth;
            _Py_EnterRecursiveCallTstateUnchecked(tstate);
            PyObject *res_o = _PyCFunction_TrampolineCall(cfunc, self, NULL);
            _Py_LeaveRecursiveCallTstate(tstate);
            assert((res_o != NULL) ^ (_PyErr_Occurred(tstate) != NULL));
            PyStackRef_CLOSE(self_stackref);
            PyStackRef_CLOSE(callable);
            ERROR_IF(res_o == NULL, error);
            res = PyStackRef_FromPyObjectSteal(res_o);
        }

        macro(CALL_METHOD_DESCRIPTOR_NOARGS) =
            unused/1 +
            unused/2 +
            _CALL_METHOD_DESCRIPTOR_NOARGS +
            _CHECK_PERIODIC;

        op(_CALL_METHOD_DESCRIPTOR_FAST, (callable, self_or_null, args[oparg] -- res)) {
            PyObject *callable_o = PyStackRef_AsPyObjectBorrow(callable);

            int total_args = oparg;
            if (!PyStackRef_IsNull(self_or_null)) {
                args--;
                total_args++;
            }
            PyMethodDescrObject *method = (PyMethodDescrObject *)callable_o;
            /* Builtin METH_FASTCALL methods, without keywords */
            DEOPT_IF(!Py_IS_TYPE(method, &PyMethodDescr_Type));
            PyMethodDef *meth = method->d_method;
            DEOPT_IF(meth->ml_flags != METH_FASTCALL);
            PyObject *self = PyStackRef_AsPyObjectBorrow(args[0]);
            DEOPT_IF(!Py_IS_TYPE(self, method->d_common.d_type));
            STAT_INC(CALL, hit);
            PyCFunctionFast cfunc =
                (PyCFunctionFast)(void(*)(void))meth->ml_meth;
            int nargs = total_args - 1;

            PyObject *res_o = PyObject_PyCFunctionFastCall_StackRef(
                cfunc, self, (args + 1), nargs
            );
            assert((res_o != NULL) ^ (_PyErr_Occurred(tstate) != NULL));
            /* Clear the stack of the arguments. */
            for (int i = 0; i < total_args; i++) {
                PyStackRef_CLOSE(args[i]);
            }
            PyStackRef_CLOSE(callable);
            ERROR_IF(res_o == NULL, error);
            res = PyStackRef_FromPyObjectSteal(res_o);
        }

        macro(CALL_METHOD_DESCRIPTOR_FAST) =
            unused/1 +
            unused/2 +
            _CALL_METHOD_DESCRIPTOR_FAST +
            _CHECK_PERIODIC;

        inst(INSTRUMENTED_CALL_KW, ( -- )) {
            int is_meth = !PyStackRef_IsNull(PEEK(oparg + 2));
            int total_args = oparg + is_meth;
            PyObject *function = PyStackRef_AsPyObjectBorrow(PEEK(oparg + 3));
            PyObject *arg = total_args == 0 ? &_PyInstrumentation_MISSING
                                            : PyStackRef_AsPyObjectBorrow(PEEK(total_args + 1));
            int err = _Py_call_instrumentation_2args(
                    tstate, PY_MONITORING_EVENT_CALL,
                    frame, this_instr, function, arg);
            ERROR_IF(err, error);
            GO_TO_INSTRUCTION(CALL_KW);
        }

        inst(CALL_KW, (callable, self_or_null, args[oparg], kwnames -- res)) {
            PyObject *callable_o = PyStackRef_AsPyObjectBorrow(callable);
            PyObject *self_or_null_o = PyStackRef_AsPyObjectBorrow(self_or_null);
            PyObject *kwnames_o = PyStackRef_AsPyObjectBorrow(kwnames);

            // oparg counts all of the args, but *not* self:
            int total_args = oparg;
            if (self_or_null_o != NULL) {
                args--;
                total_args++;
            }
            if (self_or_null_o == NULL && Py_TYPE(callable_o) == &PyMethod_Type) {
                args--;
                total_args++;
                PyObject *self = ((PyMethodObject *)callable_o)->im_self;
                args[0] = PyStackRef_FromPyObjectNew(self);
                PyObject *method = ((PyMethodObject *)callable_o)->im_func;
                args[-1] = PyStackRef_FromPyObjectNew(method);
                PyStackRef_CLOSE(callable);
                callable_o = method;
                callable = args[-1];
            }
            int positional_args = total_args - (int)PyTuple_GET_SIZE(kwnames_o);
            // Check if the call can be inlined or not
            if (Py_TYPE(callable_o) == &PyFunction_Type &&
                tstate->interp->eval_frame == NULL &&
                ((PyFunctionObject *)callable_o)->vectorcall == _PyFunction_Vectorcall)
            {
                int code_flags = ((PyCodeObject*)PyFunction_GET_CODE(callable_o))->co_flags;
                PyObject *locals = code_flags & CO_OPTIMIZED ? NULL : Py_NewRef(PyFunction_GET_GLOBALS(callable_o));
                _PyInterpreterFrame *new_frame = _PyEvalFramePushAndInit(
                    tstate, (PyFunctionObject *)PyStackRef_AsPyObjectNew(callable), locals,
                    args, positional_args, kwnames_o
                );
                PyStackRef_CLOSE(kwnames);
                // Manipulate stack directly since we leave using DISPATCH_INLINED().
                STACK_SHRINK(oparg + 3);
                // The frame has stolen all the arguments from the stack,
                // so there is no need to clean them up.
                if (new_frame == NULL) {
                    ERROR_NO_POP();
                }
                assert(next_instr - this_instr == 1);
                frame->return_offset = 1;
                DISPATCH_INLINED(new_frame);
            }
            /* Callable is not a normal Python function */
            PyObject *res_o = PyObject_Vectorcall_StackRef(
                callable_o, args,
                positional_args | PY_VECTORCALL_ARGUMENTS_OFFSET,
                kwnames_o);
            if (opcode == INSTRUMENTED_CALL_KW) {
                PyObject *arg = total_args == 0 ?
                    &_PyInstrumentation_MISSING : PyStackRef_AsPyObjectBorrow(args[0]);
                if (res_o == NULL) {
                    _Py_call_instrumentation_exc2(
                        tstate, PY_MONITORING_EVENT_C_RAISE,
                        frame, this_instr, callable_o, arg);
                }
                else {
                    int err = _Py_call_instrumentation_2args(
                        tstate, PY_MONITORING_EVENT_C_RETURN,
                        frame, this_instr, callable_o, arg);
                    if (err < 0) {
                        Py_CLEAR(res_o);
                    }
                }
            }
            PyStackRef_CLOSE(kwnames);
            assert((res_o != NULL) ^ (_PyErr_Occurred(tstate) != NULL));
            PyStackRef_CLOSE(callable);
            for (int i = 0; i < total_args; i++) {
                PyStackRef_CLOSE(args[i]);
            }
            ERROR_IF(res_o == NULL, error);
            res = PyStackRef_FromPyObjectSteal(res_o);
            CHECK_EVAL_BREAKER();
        }

        inst(INSTRUMENTED_CALL_FUNCTION_EX, ( -- )) {
            GO_TO_INSTRUCTION(CALL_FUNCTION_EX);
        }

        inst(CALL_FUNCTION_EX, (func_st, unused, callargs_st, kwargs_st if (oparg & 1) -- result)) {
            PyObject *func = PyStackRef_AsPyObjectBorrow(func_st);
            PyObject *callargs = PyStackRef_AsPyObjectBorrow(callargs_st);
            PyObject *kwargs = PyStackRef_AsPyObjectBorrow(kwargs_st);

            // DICT_MERGE is called before this opcode if there are kwargs.
            // It converts all dict subtypes in kwargs into regular dicts.
            assert(kwargs == NULL || PyDict_CheckExact(kwargs));
            if (!PyTuple_CheckExact(callargs)) {
                if (check_args_iterable(tstate, func, callargs) < 0) {
                    ERROR_NO_POP();
                }
                PyObject *tuple = PySequence_Tuple(callargs);
                if (tuple == NULL) {
                    ERROR_NO_POP();
                }
                PyStackRef_SET(callargs_st, PyStackRef_FromPyObjectSteal(tuple));
                callargs = tuple;
            }
            assert(PyTuple_CheckExact(callargs));
            EVAL_CALL_STAT_INC_IF_FUNCTION(EVAL_CALL_FUNCTION_EX, func);
            if (opcode == INSTRUMENTED_CALL_FUNCTION_EX) {
                PyObject *arg = PyTuple_GET_SIZE(callargs) > 0 ?
                    PyTuple_GET_ITEM(callargs, 0) : &_PyInstrumentation_MISSING;
                int err = _Py_call_instrumentation_2args(
                    tstate, PY_MONITORING_EVENT_CALL,
                    frame, this_instr, func, arg);
                if (err) ERROR_NO_POP();
                result = PyStackRef_FromPyObjectSteal(PyObject_Call(func, callargs, kwargs));

                if (!PyFunction_Check(func) && !PyMethod_Check(func)) {
                    if (PyStackRef_IsNull(result)) {
                        _Py_call_instrumentation_exc2(
                            tstate, PY_MONITORING_EVENT_C_RAISE,
                            frame, this_instr, func, arg);
                    }
                    else {
                        int err = _Py_call_instrumentation_2args(
                            tstate, PY_MONITORING_EVENT_C_RETURN,
                            frame, this_instr, func, arg);
                        if (err < 0) {
                            PyStackRef_CLEAR(result);
                        }
                    }
                }
            }
            else {
                if (Py_TYPE(func) == &PyFunction_Type &&
                    tstate->interp->eval_frame == NULL &&
                    ((PyFunctionObject *)func)->vectorcall == _PyFunction_Vectorcall) {
                    assert(PyTuple_CheckExact(callargs));
                    Py_ssize_t nargs = PyTuple_GET_SIZE(callargs);
                    int code_flags = ((PyCodeObject *)PyFunction_GET_CODE(func))->co_flags;
                    PyObject *locals = code_flags & CO_OPTIMIZED ? NULL : Py_NewRef(PyFunction_GET_GLOBALS(func));

                    _PyInterpreterFrame *new_frame = _PyEvalFramePushAndInit_Ex(tstate,
                                                                                (PyFunctionObject *)PyStackRef_AsPyObjectNew(func_st), locals,
                                                                                nargs, callargs, kwargs);
                    // Need to manually shrink the stack since we exit with DISPATCH_INLINED.
                    STACK_SHRINK(oparg + 3);
                    if (new_frame == NULL) {
                        ERROR_NO_POP();
                    }
                    assert(next_instr - this_instr == 1);
                    frame->return_offset = 1;
                    DISPATCH_INLINED(new_frame);
                }
                result = PyStackRef_FromPyObjectSteal(PyObject_Call(func, callargs, kwargs));
            }
            DECREF_INPUTS();
            assert(PyStackRef_AsPyObjectBorrow(PEEK(2 + (oparg & 1))) == NULL);
            ERROR_IF(PyStackRef_IsNull(result), error);
            CHECK_EVAL_BREAKER();
        }

        inst(MAKE_FUNCTION, (codeobj_st -- func)) {
            PyObject *codeobj = PyStackRef_AsPyObjectBorrow(codeobj_st);

            PyFunctionObject *func_obj = (PyFunctionObject *)
                PyFunction_New(codeobj, GLOBALS());

            PyStackRef_CLOSE(codeobj_st);
            if (func_obj == NULL) {
                ERROR_NO_POP();
            }

            _PyFunction_SetVersion(
                func_obj, ((PyCodeObject *)codeobj)->co_version);
            func = PyStackRef_FromPyObjectSteal((PyObject *)func_obj);
        }

        inst(SET_FUNCTION_ATTRIBUTE, (attr_st, func_st -- func_st)) {
            PyObject *func = PyStackRef_AsPyObjectBorrow(func_st);
            PyObject *attr = PyStackRef_AsPyObjectBorrow(attr_st);

            assert(PyFunction_Check(func));
            PyFunctionObject *func_obj = (PyFunctionObject *)func;
            switch(oparg) {
                case MAKE_FUNCTION_CLOSURE:
                    assert(func_obj->func_closure == NULL);
                    func_obj->func_closure = attr;
                    break;
                case MAKE_FUNCTION_ANNOTATIONS:
                    assert(func_obj->func_annotations == NULL);
                    func_obj->func_annotations = attr;
                    break;
                case MAKE_FUNCTION_KWDEFAULTS:
                    assert(PyDict_CheckExact(attr));
                    assert(func_obj->func_kwdefaults == NULL);
                    func_obj->func_kwdefaults = attr;
                    break;
                case MAKE_FUNCTION_DEFAULTS:
                    assert(PyTuple_CheckExact(attr));
                    assert(func_obj->func_defaults == NULL);
                    func_obj->func_defaults = attr;
                    break;
                default:
                    Py_UNREACHABLE();
            }
        }

        inst(RETURN_GENERATOR, (-- res)) {
            assert(PyFunction_Check(frame->f_funcobj));
            PyFunctionObject *func = (PyFunctionObject *)frame->f_funcobj;
            PyGenObject *gen = (PyGenObject *)_Py_MakeCoro(func);
            if (gen == NULL) {
                ERROR_NO_POP();
            }
            assert(EMPTY());
            _PyFrame_SetStackPointer(frame, stack_pointer);
            _PyInterpreterFrame *gen_frame = (_PyInterpreterFrame *)gen->gi_iframe;
            frame->instr_ptr++;
            _PyFrame_Copy(frame, gen_frame);
            assert(frame->frame_obj == NULL);
            gen->gi_frame_state = FRAME_CREATED;
            gen_frame->owner = FRAME_OWNED_BY_GENERATOR;
            _Py_LeaveRecursiveCallPy(tstate);
            res = PyStackRef_FromPyObjectSteal((PyObject *)gen);
            _PyInterpreterFrame *prev = frame->previous;
            _PyThreadState_PopFrame(tstate, frame);
            frame = tstate->current_frame = prev;
            LOAD_IP(frame->return_offset);
            LOAD_SP();
            LLTRACE_RESUME_FRAME();
        }

        inst(BUILD_SLICE, (start, stop, step if (oparg == 3) -- slice)) {
            PyObject *start_o = PyStackRef_AsPyObjectBorrow(start);
            PyObject *stop_o = PyStackRef_AsPyObjectBorrow(stop);
            PyObject *step_o = PyStackRef_AsPyObjectBorrow(step);

            PyObject *slice_o = PySlice_New(start_o, stop_o, step_o);
            DECREF_INPUTS();
            ERROR_IF(slice_o == NULL, error);
            slice = PyStackRef_FromPyObjectSteal(slice_o);
        }

        inst(CONVERT_VALUE, (value -- result)) {
            conversion_func conv_fn;
            assert(oparg >= FVC_STR && oparg <= FVC_ASCII);
            conv_fn = _PyEval_ConversionFuncs[oparg];
            PyObject *result_o = conv_fn(PyStackRef_AsPyObjectBorrow(value));
            PyStackRef_CLOSE(value);
            ERROR_IF(result_o == NULL, error);
            result = PyStackRef_FromPyObjectSteal(result_o);
        }

        inst(FORMAT_SIMPLE, (value -- res)) {
            PyObject *value_o = PyStackRef_AsPyObjectBorrow(value);
            /* If value is a unicode object, then we know the result
             * of format(value) is value itself. */
            if (!PyUnicode_CheckExact(value_o)) {
                res = PyStackRef_FromPyObjectSteal(PyObject_Format(value_o, NULL));
                PyStackRef_CLOSE(value);
                ERROR_IF(PyStackRef_IsNull(res), error);
            }
            else {
                res = value;
            }
        }

        inst(FORMAT_WITH_SPEC, (value, fmt_spec -- res)) {
            PyObject *res_o = PyObject_Format(PyStackRef_AsPyObjectBorrow(value), PyStackRef_AsPyObjectBorrow(fmt_spec));
            PyStackRef_CLOSE(value);
            PyStackRef_CLOSE(fmt_spec);
            ERROR_IF(res_o == NULL, error);
            res = PyStackRef_FromPyObjectSteal(res_o);
        }

        pure inst(COPY, (bottom, unused[oparg-1] -- bottom, unused[oparg-1], top)) {
            assert(oparg > 0);
            top = PyStackRef_DUP(bottom);
        }

        specializing op(_SPECIALIZE_BINARY_OP, (counter/1, lhs, rhs -- lhs, rhs)) {
            #if ENABLE_SPECIALIZATION
            if (ADAPTIVE_COUNTER_TRIGGERS(counter)) {
                next_instr = this_instr;
                _Py_Specialize_BinaryOp(lhs, rhs, next_instr, oparg, LOCALS_ARRAY);
                DISPATCH_SAME_OPARG();
            }
            STAT_INC(BINARY_OP, deferred);
            ADVANCE_ADAPTIVE_COUNTER(this_instr[1].counter);
            #endif  /* ENABLE_SPECIALIZATION */
            assert(NB_ADD <= oparg);
            assert(oparg <= NB_INPLACE_XOR);
        }

        op(_BINARY_OP, (lhs, rhs -- res)) {
            PyObject *lhs_o = PyStackRef_AsPyObjectBorrow(lhs);
            PyObject *rhs_o = PyStackRef_AsPyObjectBorrow(rhs);

            assert(_PyEval_BinaryOps[oparg]);
            PyObject *res_o = _PyEval_BinaryOps[oparg](lhs_o, rhs_o);
            DECREF_INPUTS();
            ERROR_IF(res_o == NULL, error);
            res = PyStackRef_FromPyObjectSteal(res_o);
        }

        macro(BINARY_OP) = _SPECIALIZE_BINARY_OP + _BINARY_OP;

        pure inst(SWAP, (bottom, unused[oparg-2], top --
                    top, unused[oparg-2], bottom)) {
            assert(oparg >= 2);
        }

        inst(INSTRUMENTED_INSTRUCTION, ( -- )) {
            int next_opcode = _Py_call_instrumentation_instruction(
                tstate, frame, this_instr);
            ERROR_IF(next_opcode < 0, error);
            next_instr = this_instr;
            if (_PyOpcode_Caches[next_opcode]) {
                PAUSE_ADAPTIVE_COUNTER(next_instr[1].counter);
            }
            assert(next_opcode > 0 && next_opcode < 256);
            opcode = next_opcode;
            DISPATCH_GOTO();
        }

        inst(INSTRUMENTED_JUMP_FORWARD, ( -- )) {
            INSTRUMENTED_JUMP(this_instr, next_instr + oparg, PY_MONITORING_EVENT_JUMP);
        }

        inst(INSTRUMENTED_JUMP_BACKWARD, (unused/1 -- )) {
            CHECK_EVAL_BREAKER();
            INSTRUMENTED_JUMP(this_instr, next_instr - oparg, PY_MONITORING_EVENT_JUMP);
        }

        inst(INSTRUMENTED_POP_JUMP_IF_TRUE, (unused/1 -- )) {
            PyObject *cond = PyStackRef_AsPyObjectBorrow(POP());
            assert(PyBool_Check(cond));
            int flag = Py_IsTrue(cond);
            int offset = flag * oparg;
            #if ENABLE_SPECIALIZATION
            this_instr[1].cache = (this_instr[1].cache << 1) | flag;
            #endif
            INSTRUMENTED_JUMP(this_instr, next_instr + offset, PY_MONITORING_EVENT_BRANCH);
        }

        inst(INSTRUMENTED_POP_JUMP_IF_FALSE, (unused/1 -- )) {
            PyObject *cond = PyStackRef_AsPyObjectBorrow(POP());
            assert(PyBool_Check(cond));
            int flag = Py_IsFalse(cond);
            int offset = flag * oparg;
            #if ENABLE_SPECIALIZATION
            this_instr[1].cache = (this_instr[1].cache << 1) | flag;
            #endif
            INSTRUMENTED_JUMP(this_instr, next_instr + offset, PY_MONITORING_EVENT_BRANCH);
        }

        inst(INSTRUMENTED_POP_JUMP_IF_NONE, (unused/1 -- )) {
            _PyStackRef value_stackref = POP();
            PyObject *value = PyStackRef_AsPyObjectBorrow(value_stackref);
            int flag = Py_IsNone(value);
            int offset;
            if (flag) {
                offset = oparg;
            }
            else {
                PyStackRef_CLOSE(value_stackref);
                offset = 0;
            }
            #if ENABLE_SPECIALIZATION
            this_instr[1].cache = (this_instr[1].cache << 1) | flag;
            #endif
            INSTRUMENTED_JUMP(this_instr, next_instr + offset, PY_MONITORING_EVENT_BRANCH);
        }

        inst(INSTRUMENTED_POP_JUMP_IF_NOT_NONE, (unused/1 -- )) {
            _PyStackRef value_stackref = POP();
            PyObject *value = PyStackRef_AsPyObjectBorrow(value_stackref);
            int offset;
            int nflag = Py_IsNone(value);
            if (nflag) {
                offset = 0;
            }
            else {
                PyStackRef_CLOSE(value_stackref);
                offset = oparg;
            }
            #if ENABLE_SPECIALIZATION
            this_instr[1].cache = (this_instr[1].cache << 1) | !nflag;
            #endif
            INSTRUMENTED_JUMP(this_instr, next_instr + offset, PY_MONITORING_EVENT_BRANCH);
        }

        tier1 inst(EXTENDED_ARG, ( -- )) {
            assert(oparg);
            opcode = next_instr->op.code;
            oparg = oparg << 8 | next_instr->op.arg;
            PRE_DISPATCH_GOTO();
            DISPATCH_GOTO();
        }

        tier1 inst(CACHE, (--)) {
            assert(0 && "Executing a cache.");
            Py_FatalError("Executing a cache.");
        }

        tier1 inst(RESERVED, (--)) {
            assert(0 && "Executing RESERVED instruction.");
            Py_FatalError("Executing RESERVED instruction.");
        }

        ///////// Tier-2 only opcodes /////////

        op (_GUARD_IS_TRUE_POP, (flag -- )) {
            PyObject *flag_o = PyStackRef_AsPyObjectBorrow(flag);

            SYNC_SP();
            EXIT_IF(!Py_IsTrue(flag_o));
            assert(Py_IsTrue(flag_o));
        }

        op (_GUARD_IS_FALSE_POP, (flag -- )) {
            PyObject *flag_o = PyStackRef_AsPyObjectBorrow(flag);

            SYNC_SP();
            EXIT_IF(!Py_IsFalse(flag_o));
            assert(Py_IsFalse(flag_o));
        }

        op (_GUARD_IS_NONE_POP, (val -- )) {
            PyObject *val_o = PyStackRef_AsPyObjectBorrow(val);

            SYNC_SP();
            if (!Py_IsNone(val_o)) {
                PyStackRef_CLOSE(val);
                EXIT_IF(1);
            }
        }

        op (_GUARD_IS_NOT_NONE_POP, (val -- )) {
            PyObject *val_o = PyStackRef_AsPyObjectBorrow(val);

            SYNC_SP();
            EXIT_IF(Py_IsNone(val_o));
            PyStackRef_CLOSE(val);
        }

        op(_JUMP_TO_TOP, (--)) {
#ifndef _Py_JIT
            next_uop = &current_executor->trace[1];
#endif
        }

        tier2 op(_SET_IP, (instr_ptr/4 --)) {
            frame->instr_ptr = (_Py_CODEUNIT *)instr_ptr;
        }

        tier2 op(_CHECK_STACK_SPACE_OPERAND, (framesize/2 --)) {
            assert(framesize <= INT_MAX);
            DEOPT_IF(!_PyThreadState_HasStackSpace(tstate, framesize));
            DEOPT_IF(tstate->py_recursion_remaining <= 1);
        }

        op(_SAVE_RETURN_OFFSET, (--)) {
            #if TIER_ONE
            frame->return_offset = (uint16_t)(next_instr - this_instr);
            #endif
            #if TIER_TWO
            frame->return_offset = oparg;
            #endif
        }

        tier2 op(_EXIT_TRACE, (--)) {
            EXIT_TO_TRACE();
        }

        tier2 op(_CHECK_VALIDITY, (--)) {
            DEOPT_IF(!current_executor->vm_data.valid);
        }

        tier2 pure op(_LOAD_CONST_INLINE, (ptr/4 -- value)) {
            value = PyStackRef_FromPyObjectNew(ptr);
        }

        tier2 pure op(_LOAD_CONST_INLINE_BORROW, (ptr/4 -- value)) {
            value = PyStackRef_FromPyObjectSteal(ptr);
        }

        tier2 pure op (_POP_TOP_LOAD_CONST_INLINE_BORROW, (ptr/4, pop -- value)) {
            DECREF_INPUTS();
            value = PyStackRef_FromPyObjectSteal(ptr);
        }

        tier2 pure op(_LOAD_CONST_INLINE_WITH_NULL, (ptr/4 -- value, null)) {
            value = PyStackRef_FromPyObjectNew(ptr);
            null = Py_STACKREF_NULL;
        }

        tier2 pure op(_LOAD_CONST_INLINE_BORROW_WITH_NULL, (ptr/4 -- value, null)) {
            value = PyStackRef_FromPyObjectSteal(ptr);
            null = Py_STACKREF_NULL;
        }

        tier2 op(_CHECK_FUNCTION, (func_version/2 -- )) {
            assert(PyFunction_Check(frame->f_funcobj));
            DEOPT_IF(((PyFunctionObject *)frame->f_funcobj)->func_version != func_version);
        }

        /* Internal -- for testing executors */
        op(_INTERNAL_INCREMENT_OPT_COUNTER, (opt --)) {
            _PyCounterOptimizerObject *exe = (_PyCounterOptimizerObject *)PyStackRef_AsPyObjectBorrow(opt);
            exe->count++;
        }

        /* Only used for handling cold side exits, should never appear in
         * a normal trace or as part of an instruction.
         */
        tier2 op(_COLD_EXIT, (--)) {
            _PyExecutorObject *previous = (_PyExecutorObject *)tstate->previous_executor;
            _PyExitData *exit = &previous->exits[oparg];
            PyCodeObject *code = _PyFrame_GetCode(frame);
            _Py_CODEUNIT *target = _PyCode_CODE(code) + exit->target;
            _Py_BackoffCounter temperature = exit->temperature;
            if (!backoff_counter_triggers(temperature)) {
                exit->temperature = advance_backoff_counter(temperature);
                GOTO_TIER_ONE(target);
            }
            _PyExecutorObject *executor;
            if (target->op.code == ENTER_EXECUTOR) {
                executor = code->co_executors->executors[target->op.arg];
                Py_INCREF(executor);
            }
            else {
                int optimized = _PyOptimizer_Optimize(frame, target, stack_pointer, &executor);
                if (optimized <= 0) {
                    exit->temperature = restart_backoff_counter(temperature);
                    if (optimized < 0) {
                        Py_DECREF(previous);
                        tstate->previous_executor = Py_None;
                        GOTO_UNWIND();
                    }
                    GOTO_TIER_ONE(target);
                }
            }
            /* We need two references. One to store in exit->executor and
            * one to keep the executor alive when executing. */
            Py_INCREF(executor);
            exit->executor = executor;
            GOTO_TIER_TWO(executor);
        }

        tier2 op(_DYNAMIC_EXIT, (--)) {
            tstate->previous_executor = (PyObject *)current_executor;
            _PyExitData *exit = (_PyExitData *)&current_executor->exits[oparg];
            _Py_CODEUNIT *target = frame->instr_ptr;
            _PyExecutorObject *executor;
            if (target->op.code == ENTER_EXECUTOR) {
                PyCodeObject *code = (PyCodeObject *)frame->f_executable;
                executor = code->co_executors->executors[target->op.arg];
                Py_INCREF(executor);
            }
            else {
                if (!backoff_counter_triggers(exit->temperature)) {
                    exit->temperature = advance_backoff_counter(exit->temperature);
                    GOTO_TIER_ONE(target);
                }
                int optimized = _PyOptimizer_Optimize(frame, target, stack_pointer, &executor);
                if (optimized <= 0) {
                    exit->temperature = restart_backoff_counter(exit->temperature);
                    if (optimized < 0) {
                        Py_DECREF(current_executor);
                        tstate->previous_executor = Py_None;
                        GOTO_UNWIND();
                    }
                    GOTO_TIER_ONE(target);
                }
                else {
                    exit->temperature = initial_temperature_backoff_counter();
                }
            }
            GOTO_TIER_TWO(executor);
        }

        tier2 op(_START_EXECUTOR, (executor/4 --)) {
            Py_DECREF(tstate->previous_executor);
            tstate->previous_executor = NULL;
#ifndef _Py_JIT
            current_executor = (_PyExecutorObject*)executor;
#endif
            DEOPT_IF(!((_PyExecutorObject *)executor)->vm_data.valid);
        }

        tier2 op(_FATAL_ERROR, (--)) {
            assert(0);
            Py_FatalError("Fatal error uop executed.");
        }

        tier2 op(_CHECK_VALIDITY_AND_SET_IP, (instr_ptr/4 --)) {
            DEOPT_IF(!current_executor->vm_data.valid);
            frame->instr_ptr = (_Py_CODEUNIT *)instr_ptr;
        }

        tier2 op(_DEOPT, (--)) {
            EXIT_TO_TIER1();
        }

        tier2 op(_ERROR_POP_N, (target/2, unused[oparg] --)) {
            frame->instr_ptr = ((_Py_CODEUNIT *)_PyFrame_GetCode(frame)->co_code_adaptive) + target;
            SYNC_SP();
            GOTO_UNWIND();
        }

        /* Progress is guaranteed if we DEOPT on the eval breaker, because
         * ENTER_EXECUTOR will not re-enter tier 2 with the eval breaker set. */
        tier2 op(_TIER2_RESUME_CHECK, (--)) {
#if defined(__EMSCRIPTEN__)
            DEOPT_IF(_Py_emscripten_signal_clock == 0);
            _Py_emscripten_signal_clock -= Py_EMSCRIPTEN_SIGNAL_HANDLING;
#endif
            uintptr_t eval_breaker = _Py_atomic_load_uintptr_relaxed(&tstate->eval_breaker);
            DEOPT_IF(eval_breaker & _PY_EVAL_EVENTS_MASK);
            assert(tstate->tracing || eval_breaker == FT_ATOMIC_LOAD_UINTPTR_ACQUIRE(_PyFrame_GetCode(frame)->_co_instrumentation_version));
        }

// END BYTECODES //

    }
 dispatch_opcode:
 error:
 exception_unwind:
 exit_unwind:
 handle_eval_breaker:
 resume_frame:
 resume_with_error:
 start_frame:
 unbound_local_error:
    ;
}

// Future families go below this point //<|MERGE_RESOLUTION|>--- conflicted
+++ resolved
@@ -1507,29 +1507,14 @@
             if (PyMapping_GetOptionalItem(PyStackRef_AsPyObjectBorrow(mod_or_class_dict), name, &v_o) < 0) {
                 ERROR_NO_POP();
             }
-<<<<<<< HEAD
             if (v_o == NULL) {
-                if (PyDict_GetItemRef(GLOBALS(), name, &v_o) < 0) {
-                    ERROR_NO_POP();
-                }
-                if (v_o == NULL) {
-                    if (PyMapping_GetOptionalItem(BUILTINS(), name, &v_o) < 0) {
-                        ERROR_NO_POP();
-                    }
-                    if (v_o == NULL) {
-                        _PyEval_FormatExcCheckArg(
-                                    tstate, PyExc_NameError,
-                                    NAME_ERROR_MSG, name);
-                        ERROR_NO_POP();
-=======
-            if (v == NULL) {
                 if (PyDict_CheckExact(GLOBALS())
                     && PyDict_CheckExact(BUILTINS()))
                 {
-                    v = _PyDict_LoadGlobal((PyDictObject *)GLOBALS(),
+                    v_o = _PyDict_LoadGlobal((PyDictObject *)GLOBALS(),
                                             (PyDictObject *)BUILTINS(),
                                             name);
-                    if (v == NULL) {
+                    if (v_o == NULL) {
                         if (!_PyErr_Occurred(tstate)) {
                             /* _PyDict_LoadGlobal() returns NULL without raising
                             * an exception if the key doesn't exist */
@@ -1542,17 +1527,16 @@
                 else {
                     /* Slow-path if globals or builtins is not a dict */
                     /* namespace 1: globals */
-                    ERROR_IF(PyMapping_GetOptionalItem(GLOBALS(), name, &v) < 0, error);
-                    if (v == NULL) {
+                    ERROR_IF(PyMapping_GetOptionalItem(GLOBALS(), name, &v_o) < 0, error);
+                    if (v_o == NULL) {
                         /* namespace 2: builtins */
-                        ERROR_IF(PyMapping_GetOptionalItem(BUILTINS(), name, &v) < 0, error);
-                        if (v == NULL) {
+                        ERROR_IF(PyMapping_GetOptionalItem(BUILTINS(), name, &v_o) < 0, error);
+                        if (v_o == NULL) {
                             _PyEval_FormatExcCheckArg(
                                         tstate, PyExc_NameError,
                                         NAME_ERROR_MSG, name);
                             ERROR_IF(true, error);
                         }
->>>>>>> 31a4fb3c
                     }
                 }
             }
@@ -1716,13 +1700,8 @@
 
         inst(MAKE_CELL, (--)) {
             // "initial" is probably NULL but not if it's an arg (or set
-<<<<<<< HEAD
-            // via PyFrame_LocalsToFast() before MAKE_CELL has run).
+            // via the f_locals proxy before MAKE_CELL has run).
             PyObject *initial = PyStackRef_AsPyObjectBorrow(GETLOCAL(oparg));
-=======
-            // via the f_locals proxy before MAKE_CELL has run).
-            PyObject *initial = GETLOCAL(oparg);
->>>>>>> 31a4fb3c
             PyObject *cell = PyCell_New(initial);
             if (cell == NULL) {
                 ERROR_NO_POP();
@@ -2355,20 +2334,10 @@
             _GUARD_DORV_NO_DICT +
             _STORE_ATTR_INSTANCE_VALUE;
 
-<<<<<<< HEAD
-        inst(STORE_ATTR_WITH_HINT, (unused/1, type_version/2, hint/1, value, owner --)) {
+        op(_STORE_ATTR_WITH_HINT, (hint/1, value, owner --)) {
             PyObject *owner_o = PyStackRef_AsPyObjectBorrow(owner);
-
-            PyTypeObject *tp = Py_TYPE(owner_o);
-            assert(type_version != 0);
-            DEOPT_IF(tp->tp_version_tag != type_version);
-            assert(tp->tp_flags & Py_TPFLAGS_MANAGED_DICT);
+            assert(Py_TYPE(owner_o)->tp_flags & Py_TPFLAGS_MANAGED_DICT);
             PyDictObject *dict = _PyObject_GetManagedDict(owner_o);
-=======
-        op(_STORE_ATTR_WITH_HINT, (hint/1, value, owner --)) {
-            assert(Py_TYPE(owner)->tp_flags & Py_TPFLAGS_MANAGED_DICT);
-            PyDictObject *dict = _PyObject_GetManagedDict(owner);
->>>>>>> 31a4fb3c
             DEOPT_IF(dict == NULL);
             assert(PyDict_CheckExact((PyObject *)dict));
             PyObject *name = GETITEM(FRAME_CO_NAMES, oparg);
@@ -3618,17 +3587,10 @@
             DEOPT_IF(tstate->interp->eval_frame);
         }
 
-<<<<<<< HEAD
-        op(_CHECK_FUNCTION_EXACT_ARGS, (func_version/2, callable, self_or_null, unused[oparg] -- callable, self_or_null, unused[oparg])) {
+        op(_CHECK_FUNCTION_EXACT_ARGS, (callable, self_or_null, unused[oparg] -- callable, self_or_null, unused[oparg])) {
             PyObject *callable_o = PyStackRef_AsPyObjectBorrow(callable);
-            EXIT_IF(!PyFunction_Check(callable_o));
+            assert(PyFunction_Check(callable_o));
             PyFunctionObject *func = (PyFunctionObject *)callable_o;
-            EXIT_IF(func->func_version != func_version);
-=======
-        op(_CHECK_FUNCTION_EXACT_ARGS, (callable, self_or_null, unused[oparg] -- callable, self_or_null, unused[oparg])) {
-            assert(PyFunction_Check(callable));
-            PyFunctionObject *func = (PyFunctionObject *)callable;
->>>>>>> 31a4fb3c
             PyCodeObject *code = (PyCodeObject *)func->func_code;
             EXIT_IF(code->co_argcount != oparg + (!PyStackRef_IsNull(self_or_null)));
         }
