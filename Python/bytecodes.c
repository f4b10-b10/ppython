--- conflicted
+++ resolved
@@ -1730,26 +1730,15 @@
         // Similar to COMPARE_OP_FLOAT
         inst(COMPARE_OP_INT, (unused/1, left, right -- res)) {
             assert(cframe.use_tracing == 0);
-<<<<<<< HEAD
             DEOPT_IF(!PyLong_CheckExact(left), COMPARE_OP);
             DEOPT_IF(!PyLong_CheckExact(right), COMPARE_OP);
-            DEOPT_IF((size_t)(Py_SIZE(left) + 1) > 2, COMPARE_OP);
-            DEOPT_IF((size_t)(Py_SIZE(right) + 1) > 2, COMPARE_OP);
+            DEOPT_IF(!_PyLong_IsCompact((PyLongObject *)left), COMPARE_OP);
+            DEOPT_IF(!_PyLong_IsCompact((PyLongObject *)right), COMPARE_OP);
             STAT_INC(COMPARE_OP, hit);
-            assert(Py_ABS(Py_SIZE(left)) <= 1 && Py_ABS(Py_SIZE(right)) <= 1);
-            Py_ssize_t ileft = Py_SIZE(left) * ((PyLongObject *)left)->long_value.ob_digit[0];
-            Py_ssize_t iright = Py_SIZE(right) * ((PyLongObject *)right)->long_value.ob_digit[0];
-=======
-            DEOPT_IF(!PyLong_CheckExact(left), COMPARE_AND_BRANCH);
-            DEOPT_IF(!PyLong_CheckExact(right), COMPARE_AND_BRANCH);
-            DEOPT_IF(!_PyLong_IsCompact((PyLongObject *)left), COMPARE_AND_BRANCH);
-            DEOPT_IF(!_PyLong_IsCompact((PyLongObject *)right), COMPARE_AND_BRANCH);
-            STAT_INC(COMPARE_AND_BRANCH, hit);
             assert(_PyLong_DigitCount((PyLongObject *)left) <= 1 &&
                    _PyLong_DigitCount((PyLongObject *)right) <= 1);
             Py_ssize_t ileft = _PyLong_CompactValue((PyLongObject *)left);
             Py_ssize_t iright = _PyLong_CompactValue((PyLongObject *)right);
->>>>>>> 58d2b30c
             // 2 if <, 4 if >, 8 if ==; this matches the low 4 bits of the oparg
             int sign_ish = COMPARISON_BIT(ileft, iright);
             _Py_DECREF_SPECIALIZED(left, (destructor)PyObject_Free);
