// This file contains instruction definitions.
// It is read by generators stored in Tools/cases_generator/
// to generate Python/generated_cases.c.h and others.
// Note that there is some dummy C code at the top and bottom of the file
// to fool text editors like VS Code into believing this is valid C code.
// The actual instruction definitions start at // BEGIN BYTECODES //.
// See Tools/cases_generator/README.md for more information.

#include "Python.h"
#include "pycore_abstract.h"      // _PyIndex_Check()
#include "pycore_backoff.h"
#include "pycore_cell.h"          // PyCell_GetRef()
#include "pycore_code.h"
#include "pycore_emscripten_signal.h"  // _Py_CHECK_EMSCRIPTEN_SIGNALS
#include "pycore_function.h"
#include "pycore_instruments.h"
#include "pycore_intrinsics.h"
#include "pycore_long.h"          // _PyLong_GetZero()
#include "pycore_moduleobject.h"  // PyModuleObject
#include "pycore_object.h"        // _PyObject_GC_TRACK()
#include "pycore_opcode_metadata.h"  // uop names
#include "pycore_opcode_utils.h"  // MAKE_FUNCTION_*
#include "pycore_pyatomic_ft_wrappers.h" // FT_ATOMIC_*
#include "pycore_pyerrors.h"      // _PyErr_GetRaisedException()
#include "pycore_pystate.h"       // _PyInterpreterState_GET()
#include "pycore_range.h"         // _PyRangeIterObject
#include "pycore_setobject.h"     // _PySet_NextEntry()
#include "pycore_sliceobject.h"   // _PyBuildSlice_ConsumeRefs
#include "pycore_sysmodule.h"     // _PySys_Audit()
#include "pycore_tuple.h"         // _PyTuple_ITEMS()
#include "pycore_typeobject.h"    // _PySuper_Lookup()

#include "pycore_dict.h"
#include "dictobject.h"
#include "pycore_frame.h"
#include "opcode.h"
#include "optimizer.h"
#include "pydtrace.h"
#include "setobject.h"


#define USE_COMPUTED_GOTOS 0
#include "ceval_macros.h"

/* Flow control macros */
#define GO_TO_INSTRUCTION(instname) ((void)0)

#define inst(name, ...) case name:
#define op(name, ...) /* NAME is ignored */
#define macro(name) static int MACRO_##name
#define super(name) static int SUPER_##name
#define family(name, ...) static int family_##name
#define pseudo(name) static int pseudo_##name

/* Annotations */
#define guard
#define override
#define specializing
#define split
#define replicate(TIMES)

// Dummy variables for stack effects.
static PyObject *value, *value1, *value2, *left, *right, *res, *sum, *prod, *sub;
static PyObject *container, *start, *stop, *v, *lhs, *rhs, *res2;
static PyObject *list, *tuple, *dict, *owner, *set, *str, *tup, *map, *keys;
static PyObject *exit_func, *lasti, *val, *retval, *obj, *iter, *exhausted;
static PyObject *aiter, *awaitable, *iterable, *w, *exc_value, *bc, *locals;
static PyObject *orig, *excs, *update, *b, *fromlist, *level, *from;
static PyObject **pieces, **values;
static size_t jump;
// Dummy variables for cache effects
static uint16_t invert, counter, index, hint;
#define unused 0  // Used in a macro def, can't be static
static uint32_t type_version;
static _PyExecutorObject *current_executor;

static PyObject *
dummy_func(
    PyThreadState *tstate,
    _PyInterpreterFrame *frame,
    unsigned char opcode,
    unsigned int oparg,
    _Py_CODEUNIT *next_instr,
    PyObject **stack_pointer,
    int throwflag,
    PyObject *args[]
)
{
    // Dummy labels.
    pop_1_error:
    // Dummy locals.
    PyObject *dummy;
    _Py_CODEUNIT *this_instr;
    PyObject *attr;
    PyObject *attrs;
    PyObject *bottom;
    PyObject *callable;
    PyObject *callargs;
    PyObject *codeobj;
    PyObject *cond;
    PyObject *descr;
    _PyInterpreterFrame  entry_frame;
    PyObject *exc;
    PyObject *exit;
    PyObject *fget;
    PyObject *fmt_spec;
    PyObject *func;
    uint32_t func_version;
    PyObject *getattribute;
    PyObject *kwargs;
    PyObject *kwdefaults;
    PyObject *len_o;
    PyObject *match;
    PyObject *match_type;
    PyObject *method;
    PyObject *mgr;
    Py_ssize_t min_args;
    PyObject *names;
    PyObject *new_exc;
    PyObject *next;
    PyObject *none;
    PyObject *null;
    PyObject *prev_exc;
    PyObject *receiver;
    PyObject *rest;
    int result;
    PyObject *self;
    PyObject *seq;
    PyObject *slice;
    PyObject *step;
    PyObject *subject;
    PyObject *top;
    PyObject *type;
    PyObject *typevars;
    PyObject *val0;
    PyObject *val1;
    int values_or_none;

    switch (opcode) {

// BEGIN BYTECODES //
        pure inst(NOP, (--)) {
        }

        family(RESUME, 0) = {
            RESUME_CHECK,
        };

        tier1 inst(RESUME, (--)) {
            assert(frame == tstate->current_frame);
            uintptr_t global_version =
                _Py_atomic_load_uintptr_relaxed(&tstate->eval_breaker) &
                ~_PY_EVAL_EVENTS_MASK;
            PyCodeObject *code = _PyFrame_GetCode(frame);
            uintptr_t code_version = FT_ATOMIC_LOAD_UINTPTR_ACQUIRE(code->_co_instrumentation_version);
            assert((code_version & 255) == 0);
            if (code_version != global_version) {
                int err = _Py_Instrument(code, tstate->interp);
                ERROR_IF(err, error);
                next_instr = this_instr;
            }
            else {
                if ((oparg & RESUME_OPARG_LOCATION_MASK) < RESUME_AFTER_YIELD_FROM) {
                    CHECK_EVAL_BREAKER();
                }
<<<<<<< HEAD
                assert(this_instr->op.code == RESUME ||
                       this_instr->op.code == RESUME_CHECK ||
                       this_instr->op.code == INSTRUMENTED_RESUME ||
                       this_instr->op.code == ENTER_EXECUTOR);
                if (this_instr->op.code == RESUME) {
                    this_instr->op.code = RESUME_CHECK;
                }
=======
                #if ENABLE_SPECIALIZATION
                FT_ATOMIC_STORE_UINT8_RELAXED(this_instr->op.code, RESUME_CHECK);
                #endif  /* ENABLE_SPECIALIZATION */
>>>>>>> 21c09d9f
            }
        }

        inst(RESUME_CHECK, (--)) {
#if defined(__EMSCRIPTEN__)
            DEOPT_IF(_Py_emscripten_signal_clock == 0);
            _Py_emscripten_signal_clock -= Py_EMSCRIPTEN_SIGNAL_HANDLING;
#endif
            uintptr_t eval_breaker = _Py_atomic_load_uintptr_relaxed(&tstate->eval_breaker);
            uintptr_t version = FT_ATOMIC_LOAD_UINTPTR_ACQUIRE(_PyFrame_GetCode(frame)->_co_instrumentation_version);
            assert((version & _PY_EVAL_EVENTS_MASK) == 0);
            DEOPT_IF(eval_breaker != version);
        }

        inst(INSTRUMENTED_RESUME, (--)) {
            uintptr_t global_version = _Py_atomic_load_uintptr_relaxed(&tstate->eval_breaker) & ~_PY_EVAL_EVENTS_MASK;
            uintptr_t code_version = FT_ATOMIC_LOAD_UINTPTR_ACQUIRE(_PyFrame_GetCode(frame)->_co_instrumentation_version);
            if (code_version != global_version) {
                if (_Py_Instrument(_PyFrame_GetCode(frame), tstate->interp)) {
                    ERROR_NO_POP();
                }
                next_instr = this_instr;
            }
            else {
                if ((oparg & RESUME_OPARG_LOCATION_MASK) < RESUME_AFTER_YIELD_FROM) {
                    CHECK_EVAL_BREAKER();
                }
                _PyFrame_SetStackPointer(frame, stack_pointer);
                int err = _Py_call_instrumentation(
                        tstate, oparg > 0, frame, this_instr);
                stack_pointer = _PyFrame_GetStackPointer(frame);
                ERROR_IF(err, error);
                if (frame->instr_ptr != this_instr) {
                    /* Instrumentation has jumped */
                    next_instr = frame->instr_ptr;
                    DISPATCH();
                }
            }
        }

        pseudo(LOAD_CLOSURE) = {
            LOAD_FAST,
        };

        inst(LOAD_FAST_CHECK, (-- value)) {
            value = GETLOCAL(oparg);
            if (value == NULL) {
                _PyEval_FormatExcCheckArg(tstate, PyExc_UnboundLocalError,
                    UNBOUNDLOCAL_ERROR_MSG,
                    PyTuple_GetItem(_PyFrame_GetCode(frame)->co_localsplusnames, oparg)
                );
                ERROR_IF(1, error);
            }
            Py_INCREF(value);
        }

        replicate(8) pure inst(LOAD_FAST, (-- value)) {
            value = GETLOCAL(oparg);
            assert(value != NULL);
            Py_INCREF(value);
        }

        inst(LOAD_FAST_AND_CLEAR, (-- value)) {
            value = GETLOCAL(oparg);
            // do not use SETLOCAL here, it decrefs the old value
            GETLOCAL(oparg) = NULL;
        }

        inst(LOAD_FAST_LOAD_FAST, ( -- value1, value2)) {
            uint32_t oparg1 = oparg >> 4;
            uint32_t oparg2 = oparg & 15;
            value1 = GETLOCAL(oparg1);
            value2 = GETLOCAL(oparg2);
            Py_INCREF(value1);
            Py_INCREF(value2);
        }

        pure inst(LOAD_CONST, (-- value)) {
            value = GETITEM(FRAME_CO_CONSTS, oparg);
            Py_INCREF(value);
        }

        replicate(8) inst(STORE_FAST, (value --)) {
            SETLOCAL(oparg, value);
        }

        pseudo(STORE_FAST_MAYBE_NULL) = {
            STORE_FAST,
        };

        inst(STORE_FAST_LOAD_FAST, (value1 -- value2)) {
            uint32_t oparg1 = oparg >> 4;
            uint32_t oparg2 = oparg & 15;
            SETLOCAL(oparg1, value1);
            value2 = GETLOCAL(oparg2);
            Py_INCREF(value2);
        }

        inst(STORE_FAST_STORE_FAST, (value2, value1 --)) {
            uint32_t oparg1 = oparg >> 4;
            uint32_t oparg2 = oparg & 15;
            SETLOCAL(oparg1, value1);
            SETLOCAL(oparg2, value2);
        }

        pure inst(POP_TOP, (value --)) {
            DECREF_INPUTS();
        }

        pure inst(PUSH_NULL, (-- res)) {
            res = NULL;
        }

        macro(END_FOR) = POP_TOP;

        tier1 inst(INSTRUMENTED_END_FOR, (receiver, value -- receiver)) {
            /* Need to create a fake StopIteration error here,
             * to conform to PEP 380 */
            if (PyGen_Check(receiver)) {
                PyErr_SetObject(PyExc_StopIteration, value);
                if (monitor_stop_iteration(tstate, frame, this_instr)) {
                    ERROR_NO_POP();
                }
                PyErr_SetRaisedException(NULL);
            }
            DECREF_INPUTS();
        }

        pure inst(END_SEND, (receiver, value -- value)) {
            Py_DECREF(receiver);
        }

        tier1 inst(INSTRUMENTED_END_SEND, (receiver, value -- value)) {
            if (PyGen_Check(receiver) || PyCoro_CheckExact(receiver)) {
                PyErr_SetObject(PyExc_StopIteration, value);
                if (monitor_stop_iteration(tstate, frame, this_instr)) {
                    ERROR_NO_POP();
                }
                PyErr_SetRaisedException(NULL);
            }
            Py_DECREF(receiver);
        }

        inst(UNARY_NEGATIVE, (value -- res)) {
            res = PyNumber_Negative(value);
            DECREF_INPUTS();
            ERROR_IF(res == NULL, error);
        }

        pure inst(UNARY_NOT, (value -- res)) {
            assert(PyBool_Check(value));
            res = Py_IsFalse(value) ? Py_True : Py_False;
        }

        family(TO_BOOL, INLINE_CACHE_ENTRIES_TO_BOOL) = {
            TO_BOOL_ALWAYS_TRUE,
            TO_BOOL_BOOL,
            TO_BOOL_INT,
            TO_BOOL_LIST,
            TO_BOOL_NONE,
            TO_BOOL_STR,
        };

        specializing op(_SPECIALIZE_TO_BOOL, (counter/1, value -- value)) {
            #if ENABLE_SPECIALIZATION
            if (ADAPTIVE_COUNTER_TRIGGERS(counter)) {
                next_instr = this_instr;
                _Py_Specialize_ToBool(value, next_instr);
                DISPATCH_SAME_OPARG();
            }
            STAT_INC(TO_BOOL, deferred);
            ADVANCE_ADAPTIVE_COUNTER(this_instr[1].counter);
            #endif  /* ENABLE_SPECIALIZATION */
        }

        op(_TO_BOOL, (value -- res)) {
            int err = PyObject_IsTrue(value);
            DECREF_INPUTS();
            ERROR_IF(err < 0, error);
            res = err ? Py_True : Py_False;
        }

        macro(TO_BOOL) = _SPECIALIZE_TO_BOOL + unused/2 + _TO_BOOL;

        inst(TO_BOOL_BOOL, (unused/1, unused/2, value -- value)) {
            EXIT_IF(!PyBool_Check(value));
            STAT_INC(TO_BOOL, hit);
        }

        inst(TO_BOOL_INT, (unused/1, unused/2, value -- res)) {
            EXIT_IF(!PyLong_CheckExact(value));
            STAT_INC(TO_BOOL, hit);
            if (_PyLong_IsZero((PyLongObject *)value)) {
                assert(_Py_IsImmortal(value));
                res = Py_False;
            }
            else {
                DECREF_INPUTS();
                res = Py_True;
            }
        }

        inst(TO_BOOL_LIST, (unused/1, unused/2, value -- res)) {
            EXIT_IF(!PyList_CheckExact(value));
            STAT_INC(TO_BOOL, hit);
            res = Py_SIZE(value) ? Py_True : Py_False;
            DECREF_INPUTS();
        }

        inst(TO_BOOL_NONE, (unused/1, unused/2, value -- res)) {
            // This one is a bit weird, because we expect *some* failures:
            EXIT_IF(!Py_IsNone(value));
            STAT_INC(TO_BOOL, hit);
            res = Py_False;
        }

        inst(TO_BOOL_STR, (unused/1, unused/2, value -- res)) {
            EXIT_IF(!PyUnicode_CheckExact(value));
            STAT_INC(TO_BOOL, hit);
            if (value == &_Py_STR(empty)) {
                assert(_Py_IsImmortal(value));
                res = Py_False;
            }
            else {
                assert(Py_SIZE(value));
                DECREF_INPUTS();
                res = Py_True;
            }
        }

        op(_REPLACE_WITH_TRUE, (value -- res)) {
            Py_DECREF(value);
            res = Py_True;
        }

        macro(TO_BOOL_ALWAYS_TRUE) =
            unused/1 +
            _GUARD_TYPE_VERSION +
            _REPLACE_WITH_TRUE;

        inst(UNARY_INVERT, (value -- res)) {
            res = PyNumber_Invert(value);
            DECREF_INPUTS();
            ERROR_IF(res == NULL, error);
        }

        family(BINARY_OP, INLINE_CACHE_ENTRIES_BINARY_OP) = {
            BINARY_OP_MULTIPLY_INT,
            BINARY_OP_ADD_INT,
            BINARY_OP_SUBTRACT_INT,
            BINARY_OP_MULTIPLY_FLOAT,
            BINARY_OP_ADD_FLOAT,
            BINARY_OP_SUBTRACT_FLOAT,
            BINARY_OP_ADD_UNICODE,
            // BINARY_OP_INPLACE_ADD_UNICODE,  // See comments at that opcode.
        };

        op(_GUARD_BOTH_INT, (left, right -- left, right)) {
            EXIT_IF(!PyLong_CheckExact(left));
            EXIT_IF(!PyLong_CheckExact(right));
        }

        op(_GUARD_NOS_INT, (left, unused -- left, unused)) {
            EXIT_IF(!PyLong_CheckExact(left));
        }

        op(_GUARD_TOS_INT, (value -- value)) {
            EXIT_IF(!PyLong_CheckExact(value));
        }

        pure op(_BINARY_OP_MULTIPLY_INT, (left, right -- res)) {
            STAT_INC(BINARY_OP, hit);
            res = _PyLong_Multiply((PyLongObject *)left, (PyLongObject *)right);
            _Py_DECREF_SPECIALIZED(right, (destructor)PyObject_Free);
            _Py_DECREF_SPECIALIZED(left, (destructor)PyObject_Free);
            ERROR_IF(res == NULL, error);
        }

        pure op(_BINARY_OP_ADD_INT, (left, right -- res)) {
            STAT_INC(BINARY_OP, hit);
            res = _PyLong_Add((PyLongObject *)left, (PyLongObject *)right);
            _Py_DECREF_SPECIALIZED(right, (destructor)PyObject_Free);
            _Py_DECREF_SPECIALIZED(left, (destructor)PyObject_Free);
            ERROR_IF(res == NULL, error);
        }

        pure op(_BINARY_OP_SUBTRACT_INT, (left, right -- res)) {
            STAT_INC(BINARY_OP, hit);
            res = _PyLong_Subtract((PyLongObject *)left, (PyLongObject *)right);
            _Py_DECREF_SPECIALIZED(right, (destructor)PyObject_Free);
            _Py_DECREF_SPECIALIZED(left, (destructor)PyObject_Free);
            ERROR_IF(res == NULL, error);
        }

        macro(BINARY_OP_MULTIPLY_INT) =
            _GUARD_BOTH_INT + unused/1 + _BINARY_OP_MULTIPLY_INT;
        macro(BINARY_OP_ADD_INT) =
            _GUARD_BOTH_INT + unused/1 + _BINARY_OP_ADD_INT;
        macro(BINARY_OP_SUBTRACT_INT) =
            _GUARD_BOTH_INT + unused/1 + _BINARY_OP_SUBTRACT_INT;

        op(_GUARD_BOTH_FLOAT, (left, right -- left, right)) {
            EXIT_IF(!PyFloat_CheckExact(left));
            EXIT_IF(!PyFloat_CheckExact(right));
        }

        op(_GUARD_NOS_FLOAT, (left, unused -- left, unused)) {
            EXIT_IF(!PyFloat_CheckExact(left));
        }

        op(_GUARD_TOS_FLOAT, (value -- value)) {
            EXIT_IF(!PyFloat_CheckExact(value));
        }

        pure op(_BINARY_OP_MULTIPLY_FLOAT, (left, right -- res)) {
            STAT_INC(BINARY_OP, hit);
            double dres =
                ((PyFloatObject *)left)->ob_fval *
                ((PyFloatObject *)right)->ob_fval;
            DECREF_INPUTS_AND_REUSE_FLOAT(left, right, dres, res);
        }

        pure op(_BINARY_OP_ADD_FLOAT, (left, right -- res)) {
            STAT_INC(BINARY_OP, hit);
            double dres =
                ((PyFloatObject *)left)->ob_fval +
                ((PyFloatObject *)right)->ob_fval;
            DECREF_INPUTS_AND_REUSE_FLOAT(left, right, dres, res);
        }

        pure op(_BINARY_OP_SUBTRACT_FLOAT, (left, right -- res)) {
            STAT_INC(BINARY_OP, hit);
            double dres =
                ((PyFloatObject *)left)->ob_fval -
                ((PyFloatObject *)right)->ob_fval;
            DECREF_INPUTS_AND_REUSE_FLOAT(left, right, dres, res);
        }

        macro(BINARY_OP_MULTIPLY_FLOAT) =
            _GUARD_BOTH_FLOAT + unused/1 + _BINARY_OP_MULTIPLY_FLOAT;
        macro(BINARY_OP_ADD_FLOAT) =
            _GUARD_BOTH_FLOAT + unused/1 + _BINARY_OP_ADD_FLOAT;
        macro(BINARY_OP_SUBTRACT_FLOAT) =
            _GUARD_BOTH_FLOAT + unused/1 + _BINARY_OP_SUBTRACT_FLOAT;

        op(_GUARD_BOTH_UNICODE, (left, right -- left, right)) {
            EXIT_IF(!PyUnicode_CheckExact(left));
            EXIT_IF(!PyUnicode_CheckExact(right));
        }

        pure op(_BINARY_OP_ADD_UNICODE, (left, right -- res)) {
            STAT_INC(BINARY_OP, hit);
            res = PyUnicode_Concat(left, right);
            _Py_DECREF_SPECIALIZED(left, _PyUnicode_ExactDealloc);
            _Py_DECREF_SPECIALIZED(right, _PyUnicode_ExactDealloc);
            ERROR_IF(res == NULL, error);
        }

        macro(BINARY_OP_ADD_UNICODE) =
            _GUARD_BOTH_UNICODE + unused/1 + _BINARY_OP_ADD_UNICODE;

        // This is a subtle one. It's a super-instruction for
        // BINARY_OP_ADD_UNICODE followed by STORE_FAST
        // where the store goes into the left argument.
        // So the inputs are the same as for all BINARY_OP
        // specializations, but there is no output.
        // At the end we just skip over the STORE_FAST.
        tier1 op(_BINARY_OP_INPLACE_ADD_UNICODE, (left, right --)) {
            assert(next_instr->op.code == STORE_FAST);
            PyObject **target_local = &GETLOCAL(next_instr->op.arg);
            DEOPT_IF(*target_local != left);
            STAT_INC(BINARY_OP, hit);
            /* Handle `left = left + right` or `left += right` for str.
             *
             * When possible, extend `left` in place rather than
             * allocating a new PyUnicodeObject. This attempts to avoid
             * quadratic behavior when one neglects to use str.join().
             *
             * If `left` has only two references remaining (one from
             * the stack, one in the locals), DECREFing `left` leaves
             * only the locals reference, so PyUnicode_Append knows
             * that the string is safe to mutate.
             */
            assert(Py_REFCNT(left) >= 2);
            _Py_DECREF_NO_DEALLOC(left);
            PyUnicode_Append(target_local, right);
            _Py_DECREF_SPECIALIZED(right, _PyUnicode_ExactDealloc);
            ERROR_IF(*target_local == NULL, error);
            // The STORE_FAST is already done.
            assert(next_instr->op.code == STORE_FAST);
            SKIP_OVER(1);
        }

        macro(BINARY_OP_INPLACE_ADD_UNICODE) =
            _GUARD_BOTH_UNICODE + unused/1 + _BINARY_OP_INPLACE_ADD_UNICODE;

        family(BINARY_SUBSCR, INLINE_CACHE_ENTRIES_BINARY_SUBSCR) = {
            BINARY_SUBSCR_DICT,
            BINARY_SUBSCR_GETITEM,
            BINARY_SUBSCR_LIST_INT,
            BINARY_SUBSCR_STR_INT,
            BINARY_SUBSCR_TUPLE_INT,
        };

        specializing op(_SPECIALIZE_BINARY_SUBSCR, (counter/1, container, sub -- container, sub)) {
            #if ENABLE_SPECIALIZATION
            if (ADAPTIVE_COUNTER_TRIGGERS(counter)) {
                next_instr = this_instr;
                _Py_Specialize_BinarySubscr(container, sub, next_instr);
                DISPATCH_SAME_OPARG();
            }
            STAT_INC(BINARY_SUBSCR, deferred);
            ADVANCE_ADAPTIVE_COUNTER(this_instr[1].counter);
            #endif  /* ENABLE_SPECIALIZATION */
        }

        op(_BINARY_SUBSCR, (container, sub -- res)) {
            res = PyObject_GetItem(container, sub);
            DECREF_INPUTS();
            ERROR_IF(res == NULL, error);
        }

        macro(BINARY_SUBSCR) = _SPECIALIZE_BINARY_SUBSCR + _BINARY_SUBSCR;

        inst(BINARY_SLICE, (container, start, stop -- res)) {
            PyObject *slice = _PyBuildSlice_ConsumeRefs(start, stop);
            // Can't use ERROR_IF() here, because we haven't
            // DECREF'ed container yet, and we still own slice.
            if (slice == NULL) {
                res = NULL;
            }
            else {
                res = PyObject_GetItem(container, slice);
                Py_DECREF(slice);
            }
            Py_DECREF(container);
            ERROR_IF(res == NULL, error);
        }

        inst(STORE_SLICE, (v, container, start, stop -- )) {
            PyObject *slice = _PyBuildSlice_ConsumeRefs(start, stop);
            int err;
            if (slice == NULL) {
                err = 1;
            }
            else {
                err = PyObject_SetItem(container, slice, v);
                Py_DECREF(slice);
            }
            Py_DECREF(v);
            Py_DECREF(container);
            ERROR_IF(err, error);
        }

        inst(BINARY_SUBSCR_LIST_INT, (unused/1, list, sub -- res)) {
            DEOPT_IF(!PyLong_CheckExact(sub));
            DEOPT_IF(!PyList_CheckExact(list));

            // Deopt unless 0 <= sub < PyList_Size(list)
            DEOPT_IF(!_PyLong_IsNonNegativeCompact((PyLongObject *)sub));
            Py_ssize_t index = ((PyLongObject*)sub)->long_value.ob_digit[0];
            DEOPT_IF(index >= PyList_GET_SIZE(list));
            STAT_INC(BINARY_SUBSCR, hit);
            res = PyList_GET_ITEM(list, index);
            assert(res != NULL);
            Py_INCREF(res);
            _Py_DECREF_SPECIALIZED(sub, (destructor)PyObject_Free);
            Py_DECREF(list);
        }

        inst(BINARY_SUBSCR_STR_INT, (unused/1, str, sub -- res)) {
            DEOPT_IF(!PyLong_CheckExact(sub));
            DEOPT_IF(!PyUnicode_CheckExact(str));
            DEOPT_IF(!_PyLong_IsNonNegativeCompact((PyLongObject *)sub));
            Py_ssize_t index = ((PyLongObject*)sub)->long_value.ob_digit[0];
            DEOPT_IF(PyUnicode_GET_LENGTH(str) <= index);
            // Specialize for reading an ASCII character from any string:
            Py_UCS4 c = PyUnicode_READ_CHAR(str, index);
            DEOPT_IF(Py_ARRAY_LENGTH(_Py_SINGLETON(strings).ascii) <= c);
            STAT_INC(BINARY_SUBSCR, hit);
            res = (PyObject*)&_Py_SINGLETON(strings).ascii[c];
            _Py_DECREF_SPECIALIZED(sub, (destructor)PyObject_Free);
            Py_DECREF(str);
        }

        inst(BINARY_SUBSCR_TUPLE_INT, (unused/1, tuple, sub -- res)) {
            DEOPT_IF(!PyLong_CheckExact(sub));
            DEOPT_IF(!PyTuple_CheckExact(tuple));

            // Deopt unless 0 <= sub < PyTuple_Size(list)
            DEOPT_IF(!_PyLong_IsNonNegativeCompact((PyLongObject *)sub));
            Py_ssize_t index = ((PyLongObject*)sub)->long_value.ob_digit[0];
            DEOPT_IF(index >= PyTuple_GET_SIZE(tuple));
            STAT_INC(BINARY_SUBSCR, hit);
            res = PyTuple_GET_ITEM(tuple, index);
            assert(res != NULL);
            Py_INCREF(res);
            _Py_DECREF_SPECIALIZED(sub, (destructor)PyObject_Free);
            Py_DECREF(tuple);
        }

        inst(BINARY_SUBSCR_DICT, (unused/1, dict, sub -- res)) {
            DEOPT_IF(!PyDict_CheckExact(dict));
            STAT_INC(BINARY_SUBSCR, hit);
            int rc = PyDict_GetItemRef(dict, sub, &res);
            if (rc == 0) {
                _PyErr_SetKeyError(sub);
            }
            DECREF_INPUTS();
            ERROR_IF(rc <= 0, error); // not found or error
        }

        inst(BINARY_SUBSCR_GETITEM, (unused/1, container, sub -- unused)) {
            DEOPT_IF(tstate->interp->eval_frame);
            PyTypeObject *tp = Py_TYPE(container);
            DEOPT_IF(!PyType_HasFeature(tp, Py_TPFLAGS_HEAPTYPE));
            PyHeapTypeObject *ht = (PyHeapTypeObject *)tp;
            PyObject *cached = ht->_spec_cache.getitem;
            DEOPT_IF(cached == NULL);
            assert(PyFunction_Check(cached));
            PyFunctionObject *getitem = (PyFunctionObject *)cached;
            uint32_t cached_version = ht->_spec_cache.getitem_version;
            DEOPT_IF(getitem->func_version != cached_version);
            PyCodeObject *code = (PyCodeObject *)getitem->func_code;
            assert(code->co_argcount == 2);
            DEOPT_IF(!_PyThreadState_HasStackSpace(tstate, code->co_framesize));
            STAT_INC(BINARY_SUBSCR, hit);
            Py_INCREF(getitem);
            _PyInterpreterFrame *new_frame = _PyFrame_PushUnchecked(tstate, getitem, 2);
            STACK_SHRINK(2);
            new_frame->localsplus[0] = container;
            new_frame->localsplus[1] = sub;
            frame->return_offset = (uint16_t)(next_instr - this_instr);
            DISPATCH_INLINED(new_frame);
        }

        inst(LIST_APPEND, (list, unused[oparg-1], v -- list, unused[oparg-1])) {
            ERROR_IF(_PyList_AppendTakeRef((PyListObject *)list, v) < 0, error);
        }

        inst(SET_ADD, (set, unused[oparg-1], v -- set, unused[oparg-1])) {
            int err = PySet_Add(set, v);
            DECREF_INPUTS();
            ERROR_IF(err, error);
        }

        family(STORE_SUBSCR, INLINE_CACHE_ENTRIES_STORE_SUBSCR) = {
            STORE_SUBSCR_DICT,
            STORE_SUBSCR_LIST_INT,
        };

        specializing op(_SPECIALIZE_STORE_SUBSCR, (counter/1, container, sub -- container, sub)) {
            #if ENABLE_SPECIALIZATION
            if (ADAPTIVE_COUNTER_TRIGGERS(counter)) {
                next_instr = this_instr;
                _Py_Specialize_StoreSubscr(container, sub, next_instr);
                DISPATCH_SAME_OPARG();
            }
            STAT_INC(STORE_SUBSCR, deferred);
            ADVANCE_ADAPTIVE_COUNTER(this_instr[1].counter);
            #endif  /* ENABLE_SPECIALIZATION */
        }

        op(_STORE_SUBSCR, (v, container, sub -- )) {
            /* container[sub] = v */
            int err = PyObject_SetItem(container, sub, v);
            DECREF_INPUTS();
            ERROR_IF(err, error);
        }

        macro(STORE_SUBSCR) = _SPECIALIZE_STORE_SUBSCR + _STORE_SUBSCR;

        inst(STORE_SUBSCR_LIST_INT, (unused/1, value, list, sub -- )) {
            DEOPT_IF(!PyLong_CheckExact(sub));
            DEOPT_IF(!PyList_CheckExact(list));

            // Ensure nonnegative, zero-or-one-digit ints.
            DEOPT_IF(!_PyLong_IsNonNegativeCompact((PyLongObject *)sub));
            Py_ssize_t index = ((PyLongObject*)sub)->long_value.ob_digit[0];
            // Ensure index < len(list)
            DEOPT_IF(index >= PyList_GET_SIZE(list));
            STAT_INC(STORE_SUBSCR, hit);

            PyObject *old_value = PyList_GET_ITEM(list, index);
            PyList_SET_ITEM(list, index, value);
            assert(old_value != NULL);
            Py_DECREF(old_value);
            _Py_DECREF_SPECIALIZED(sub, (destructor)PyObject_Free);
            Py_DECREF(list);
        }

        inst(STORE_SUBSCR_DICT, (unused/1, value, dict, sub -- )) {
            DEOPT_IF(!PyDict_CheckExact(dict));
            STAT_INC(STORE_SUBSCR, hit);
            int err = _PyDict_SetItem_Take2((PyDictObject *)dict, sub, value);
            Py_DECREF(dict);
            ERROR_IF(err, error);
        }

        inst(DELETE_SUBSCR, (container, sub --)) {
            /* del container[sub] */
            int err = PyObject_DelItem(container, sub);
            DECREF_INPUTS();
            ERROR_IF(err, error);
        }

        inst(CALL_INTRINSIC_1, (value -- res)) {
            assert(oparg <= MAX_INTRINSIC_1);
            res = _PyIntrinsics_UnaryFunctions[oparg].func(tstate, value);
            DECREF_INPUTS();
            ERROR_IF(res == NULL, error);
        }

        inst(CALL_INTRINSIC_2, (value2, value1 -- res)) {
            assert(oparg <= MAX_INTRINSIC_2);
            res = _PyIntrinsics_BinaryFunctions[oparg].func(tstate, value2, value1);
            DECREF_INPUTS();
            ERROR_IF(res == NULL, error);
        }

        tier1 inst(RAISE_VARARGS, (args[oparg] -- )) {
            PyObject *cause = NULL, *exc = NULL;
            switch (oparg) {
            case 2:
                cause = args[1];
                /* fall through */
            case 1:
                exc = args[0];
                /* fall through */
            case 0:
                if (do_raise(tstate, exc, cause)) {
                    assert(oparg == 0);
                    monitor_reraise(tstate, frame, this_instr);
                    goto exception_unwind;
                }
                break;
            default:
                _PyErr_SetString(tstate, PyExc_SystemError,
                                 "bad RAISE_VARARGS oparg");
                break;
            }
            ERROR_IF(true, error);
        }

        tier1 inst(INTERPRETER_EXIT, (retval --)) {
            assert(frame == &entry_frame);
            assert(_PyFrame_IsIncomplete(frame));
            /* Restore previous frame and return. */
            tstate->current_frame = frame->previous;
            assert(!_PyErr_Occurred(tstate));
            tstate->c_recursion_remaining += PY_EVAL_C_STACK_UNITS;
            return retval;
        }

        // The stack effect here is ambiguous.
        // We definitely pop the return value off the stack on entry.
        // We also push it onto the stack on exit, but that's a
        // different frame, and it's accounted for by _PUSH_FRAME.
        op(_POP_FRAME, (retval --)) {
            #if TIER_ONE
            assert(frame != &entry_frame);
            #endif
            SYNC_SP();
            _PyFrame_SetStackPointer(frame, stack_pointer);
            assert(EMPTY());
            _Py_LeaveRecursiveCallPy(tstate);
            // GH-99729: We need to unlink the frame *before* clearing it:
            _PyInterpreterFrame *dying = frame;
            frame = tstate->current_frame = dying->previous;
            _PyEval_FrameClearAndPop(tstate, dying);
            _PyFrame_StackPush(frame, retval);
            LOAD_SP();
            LOAD_IP(frame->return_offset);
            LLTRACE_RESUME_FRAME();
        }

        macro(RETURN_VALUE) =
            _POP_FRAME;

        inst(INSTRUMENTED_RETURN_VALUE, (retval --)) {
            int err = _Py_call_instrumentation_arg(
                    tstate, PY_MONITORING_EVENT_PY_RETURN,
                    frame, this_instr, retval);
            if (err) ERROR_NO_POP();
            STACK_SHRINK(1);
            assert(EMPTY());
            _PyFrame_SetStackPointer(frame, stack_pointer);
            _Py_LeaveRecursiveCallPy(tstate);
            assert(frame != &entry_frame);
            // GH-99729: We need to unlink the frame *before* clearing it:
            _PyInterpreterFrame *dying = frame;
            frame = tstate->current_frame = dying->previous;
            _PyEval_FrameClearAndPop(tstate, dying);
            _PyFrame_StackPush(frame, retval);
            LOAD_IP(frame->return_offset);
            goto resume_frame;
        }

        macro(RETURN_CONST) =
            LOAD_CONST +
            _POP_FRAME;

        inst(INSTRUMENTED_RETURN_CONST, (--)) {
            PyObject *retval = GETITEM(FRAME_CO_CONSTS, oparg);
            int err = _Py_call_instrumentation_arg(
                    tstate, PY_MONITORING_EVENT_PY_RETURN,
                    frame, this_instr, retval);
            if (err) ERROR_NO_POP();
            Py_INCREF(retval);
            assert(EMPTY());
            _PyFrame_SetStackPointer(frame, stack_pointer);
            _Py_LeaveRecursiveCallPy(tstate);
            assert(frame != &entry_frame);
            // GH-99729: We need to unlink the frame *before* clearing it:
            _PyInterpreterFrame *dying = frame;
            frame = tstate->current_frame = dying->previous;
            _PyEval_FrameClearAndPop(tstate, dying);
            _PyFrame_StackPush(frame, retval);
            LOAD_IP(frame->return_offset);
            goto resume_frame;
        }

        inst(GET_AITER, (obj -- iter)) {
            unaryfunc getter = NULL;
            PyTypeObject *type = Py_TYPE(obj);

            if (type->tp_as_async != NULL) {
                getter = type->tp_as_async->am_aiter;
            }

            if (getter == NULL) {
                _PyErr_Format(tstate, PyExc_TypeError,
                              "'async for' requires an object with "
                              "__aiter__ method, got %.100s",
                              type->tp_name);
                DECREF_INPUTS();
                ERROR_IF(true, error);
            }

            iter = (*getter)(obj);
            DECREF_INPUTS();
            ERROR_IF(iter == NULL, error);

            if (Py_TYPE(iter)->tp_as_async == NULL ||
                    Py_TYPE(iter)->tp_as_async->am_anext == NULL) {

                _PyErr_Format(tstate, PyExc_TypeError,
                              "'async for' received an object from __aiter__ "
                              "that does not implement __anext__: %.100s",
                              Py_TYPE(iter)->tp_name);
                Py_DECREF(iter);
                ERROR_IF(true, error);
            }
        }

        inst(GET_ANEXT, (aiter -- aiter, awaitable)) {
            unaryfunc getter = NULL;
            PyObject *next_iter = NULL;
            PyTypeObject *type = Py_TYPE(aiter);

            if (PyAsyncGen_CheckExact(aiter)) {
                awaitable = type->tp_as_async->am_anext(aiter);
                if (awaitable == NULL) {
                    ERROR_NO_POP();
                }
            } else {
                if (type->tp_as_async != NULL){
                    getter = type->tp_as_async->am_anext;
                }

                if (getter != NULL) {
                    next_iter = (*getter)(aiter);
                    if (next_iter == NULL) {
                        ERROR_NO_POP();
                    }
                }
                else {
                    _PyErr_Format(tstate, PyExc_TypeError,
                                  "'async for' requires an iterator with "
                                  "__anext__ method, got %.100s",
                                  type->tp_name);
                    ERROR_NO_POP();
                }

                awaitable = _PyCoro_GetAwaitableIter(next_iter);
                if (awaitable == NULL) {
                    _PyErr_FormatFromCause(
                        PyExc_TypeError,
                        "'async for' received an invalid object "
                        "from __anext__: %.100s",
                        Py_TYPE(next_iter)->tp_name);

                    Py_DECREF(next_iter);
                    ERROR_NO_POP();
                } else {
                    Py_DECREF(next_iter);
                }
            }
        }

        inst(GET_AWAITABLE, (iterable -- iter)) {
            iter = _PyCoro_GetAwaitableIter(iterable);

            if (iter == NULL) {
                _PyEval_FormatAwaitableError(tstate, Py_TYPE(iterable), oparg);
            }

            DECREF_INPUTS();

            if (iter != NULL && PyCoro_CheckExact(iter)) {
                PyObject *yf = _PyGen_yf((PyGenObject*)iter);
                if (yf != NULL) {
                    /* `iter` is a coroutine object that is being
                       awaited, `yf` is a pointer to the current awaitable
                       being awaited on. */
                    Py_DECREF(yf);
                    Py_CLEAR(iter);
                    _PyErr_SetString(tstate, PyExc_RuntimeError,
                                     "coroutine is being awaited already");
                    /* The code below jumps to `error` if `iter` is NULL. */
                }
            }

            ERROR_IF(iter == NULL, error);
        }

        family(SEND, INLINE_CACHE_ENTRIES_SEND) = {
            SEND_GEN,
        };

        specializing op(_SPECIALIZE_SEND, (counter/1, receiver, unused -- receiver, unused)) {
            #if ENABLE_SPECIALIZATION
            if (ADAPTIVE_COUNTER_TRIGGERS(counter)) {
                next_instr = this_instr;
                _Py_Specialize_Send(receiver, next_instr);
                DISPATCH_SAME_OPARG();
            }
            STAT_INC(SEND, deferred);
            ADVANCE_ADAPTIVE_COUNTER(this_instr[1].counter);
            #endif  /* ENABLE_SPECIALIZATION */
        }

        op(_SEND, (receiver, v -- receiver, retval)) {
            assert(frame != &entry_frame);
            if ((tstate->interp->eval_frame == NULL) &&
                (Py_TYPE(receiver) == &PyGen_Type || Py_TYPE(receiver) == &PyCoro_Type) &&
                ((PyGenObject *)receiver)->gi_frame_state < FRAME_EXECUTING)
            {
                PyGenObject *gen = (PyGenObject *)receiver;
                _PyInterpreterFrame *gen_frame = (_PyInterpreterFrame *)gen->gi_iframe;
                STACK_SHRINK(1);
                _PyFrame_StackPush(gen_frame, v);
                gen->gi_frame_state = FRAME_EXECUTING;
                gen->gi_exc_state.previous_item = tstate->exc_info;
                tstate->exc_info = &gen->gi_exc_state;
                assert(next_instr - this_instr + oparg <= UINT16_MAX);
                frame->return_offset = (uint16_t)(next_instr - this_instr + oparg);
                DISPATCH_INLINED(gen_frame);
            }
            if (Py_IsNone(v) && PyIter_Check(receiver)) {
                retval = Py_TYPE(receiver)->tp_iternext(receiver);
            }
            else {
                retval = PyObject_CallMethodOneArg(receiver, &_Py_ID(send), v);
            }
            if (retval == NULL) {
                if (_PyErr_ExceptionMatches(tstate, PyExc_StopIteration)
                ) {
                    monitor_raise(tstate, frame, this_instr);
                }
                if (_PyGen_FetchStopIterationValue(&retval) == 0) {
                    assert(retval != NULL);
                    JUMPBY(oparg);
                }
                else {
                    ERROR_NO_POP();
                }
            }
            Py_DECREF(v);
        }

        macro(SEND) = _SPECIALIZE_SEND + _SEND;

        inst(SEND_GEN, (unused/1, receiver, v -- receiver, unused)) {
            DEOPT_IF(tstate->interp->eval_frame);
            PyGenObject *gen = (PyGenObject *)receiver;
            DEOPT_IF(Py_TYPE(gen) != &PyGen_Type && Py_TYPE(gen) != &PyCoro_Type);
            DEOPT_IF(gen->gi_frame_state >= FRAME_EXECUTING);
            STAT_INC(SEND, hit);
            _PyInterpreterFrame *gen_frame = (_PyInterpreterFrame *)gen->gi_iframe;
            STACK_SHRINK(1);
            _PyFrame_StackPush(gen_frame, v);
            gen->gi_frame_state = FRAME_EXECUTING;
            gen->gi_exc_state.previous_item = tstate->exc_info;
            tstate->exc_info = &gen->gi_exc_state;
            assert(next_instr - this_instr + oparg <= UINT16_MAX);
            frame->return_offset = (uint16_t)(next_instr - this_instr + oparg);
            DISPATCH_INLINED(gen_frame);
        }

        inst(INSTRUMENTED_YIELD_VALUE, (retval -- unused)) {
            assert(frame != &entry_frame);
            frame->instr_ptr = next_instr;
            PyGenObject *gen = _PyFrame_GetGenerator(frame);
            assert(FRAME_SUSPENDED_YIELD_FROM == FRAME_SUSPENDED + 1);
            assert(oparg == 0 || oparg == 1);
            gen->gi_frame_state = FRAME_SUSPENDED + oparg;
            _PyFrame_SetStackPointer(frame, stack_pointer - 1);
            int err = _Py_call_instrumentation_arg(
                    tstate, PY_MONITORING_EVENT_PY_YIELD,
                    frame, this_instr, retval);
            if (err) ERROR_NO_POP();
            tstate->exc_info = gen->gi_exc_state.previous_item;
            gen->gi_exc_state.previous_item = NULL;
            _Py_LeaveRecursiveCallPy(tstate);
            _PyInterpreterFrame *gen_frame = frame;
            frame = tstate->current_frame = frame->previous;
            gen_frame->previous = NULL;
            _PyFrame_StackPush(frame, retval);
            /* We don't know which of these is relevant here, so keep them equal */
            assert(INLINE_CACHE_ENTRIES_SEND == INLINE_CACHE_ENTRIES_FOR_ITER);
            LOAD_IP(1 + INLINE_CACHE_ENTRIES_SEND);
            goto resume_frame;
        }

        inst(YIELD_VALUE, (retval -- value)) {
            // NOTE: It's important that YIELD_VALUE never raises an exception!
            // The compiler treats any exception raised here as a failed close()
            // or throw() call.
            #if TIER_ONE
            assert(frame != &entry_frame);
            #endif
            frame->instr_ptr++;
            PyGenObject *gen = _PyFrame_GetGenerator(frame);
            assert(FRAME_SUSPENDED_YIELD_FROM == FRAME_SUSPENDED + 1);
            assert(oparg == 0 || oparg == 1);
            gen->gi_frame_state = FRAME_SUSPENDED + oparg;
            SYNC_SP();
            _PyFrame_SetStackPointer(frame, stack_pointer);
            tstate->exc_info = gen->gi_exc_state.previous_item;
            gen->gi_exc_state.previous_item = NULL;
            _Py_LeaveRecursiveCallPy(tstate);
            _PyInterpreterFrame *gen_frame = frame;
            frame = tstate->current_frame = frame->previous;
            gen_frame->previous = NULL;
            /* We don't know which of these is relevant here, so keep them equal */
            assert(INLINE_CACHE_ENTRIES_SEND == INLINE_CACHE_ENTRIES_FOR_ITER);
            #if TIER_ONE
            assert(_PyOpcode_Deopt[frame->instr_ptr->op.code] == SEND ||
                   _PyOpcode_Deopt[frame->instr_ptr->op.code] == FOR_ITER ||
                   _PyOpcode_Deopt[frame->instr_ptr->op.code] == INTERPRETER_EXIT ||
                   _PyOpcode_Deopt[frame->instr_ptr->op.code] == ENTER_EXECUTOR);
            #endif
            LOAD_IP(1 + INLINE_CACHE_ENTRIES_SEND);
            LOAD_SP();
            value = retval;
            LLTRACE_RESUME_FRAME();
        }

        inst(POP_EXCEPT, (exc_value -- )) {
            _PyErr_StackItem *exc_info = tstate->exc_info;
            Py_XSETREF(exc_info->exc_value, exc_value == Py_None ? NULL : exc_value);
        }

        tier1 inst(RERAISE, (values[oparg], exc -- values[oparg])) {
            assert(oparg >= 0 && oparg <= 2);
            if (oparg) {
                PyObject *lasti = values[0];
                if (PyLong_Check(lasti)) {
                    frame->instr_ptr = _PyCode_CODE(_PyFrame_GetCode(frame)) + PyLong_AsLong(lasti);
                    assert(!_PyErr_Occurred(tstate));
                }
                else {
                    assert(PyLong_Check(lasti));
                    _PyErr_SetString(tstate, PyExc_SystemError, "lasti is not an int");
                    ERROR_NO_POP();
                }
            }
            assert(exc && PyExceptionInstance_Check(exc));
            Py_INCREF(exc);
            _PyErr_SetRaisedException(tstate, exc);
            monitor_reraise(tstate, frame, this_instr);
            goto exception_unwind;
        }

        tier1 inst(END_ASYNC_FOR, (awaitable, exc -- )) {
            assert(exc && PyExceptionInstance_Check(exc));
            if (PyErr_GivenExceptionMatches(exc, PyExc_StopAsyncIteration)) {
                DECREF_INPUTS();
            }
            else {
                Py_INCREF(exc);
                _PyErr_SetRaisedException(tstate, exc);
                monitor_reraise(tstate, frame, this_instr);
                goto exception_unwind;
            }
        }

        tier1 inst(CLEANUP_THROW, (sub_iter, last_sent_val, exc_value -- none, value)) {
            assert(throwflag);
            assert(exc_value && PyExceptionInstance_Check(exc_value));
            if (PyErr_GivenExceptionMatches(exc_value, PyExc_StopIteration)) {
                value = Py_NewRef(((PyStopIterationObject *)exc_value)->value);
                DECREF_INPUTS();
                none = Py_None;
            }
            else {
                _PyErr_SetRaisedException(tstate, Py_NewRef(exc_value));
                monitor_reraise(tstate, frame, this_instr);
                goto exception_unwind;
            }
        }

        inst(LOAD_ASSERTION_ERROR, ( -- value)) {
            value = Py_NewRef(PyExc_AssertionError);
        }

        inst(LOAD_BUILD_CLASS, ( -- bc)) {
            ERROR_IF(PyMapping_GetOptionalItem(BUILTINS(), &_Py_ID(__build_class__), &bc) < 0, error);
            if (bc == NULL) {
                _PyErr_SetString(tstate, PyExc_NameError,
                                 "__build_class__ not found");
                ERROR_IF(true, error);
            }
        }

        inst(STORE_NAME, (v -- )) {
            PyObject *name = GETITEM(FRAME_CO_NAMES, oparg);
            PyObject *ns = LOCALS();
            int err;
            if (ns == NULL) {
                _PyErr_Format(tstate, PyExc_SystemError,
                              "no locals found when storing %R", name);
                DECREF_INPUTS();
                ERROR_IF(true, error);
            }
            if (PyDict_CheckExact(ns))
                err = PyDict_SetItem(ns, name, v);
            else
                err = PyObject_SetItem(ns, name, v);
            DECREF_INPUTS();
            ERROR_IF(err, error);
        }

        inst(DELETE_NAME, (--)) {
            PyObject *name = GETITEM(FRAME_CO_NAMES, oparg);
            PyObject *ns = LOCALS();
            int err;
            if (ns == NULL) {
                _PyErr_Format(tstate, PyExc_SystemError,
                              "no locals when deleting %R", name);
                ERROR_NO_POP();
            }
            err = PyObject_DelItem(ns, name);
            // Can't use ERROR_IF here.
            if (err != 0) {
                _PyEval_FormatExcCheckArg(tstate, PyExc_NameError,
                                          NAME_ERROR_MSG,
                                          name);
                ERROR_NO_POP();
            }
        }

        family(UNPACK_SEQUENCE, INLINE_CACHE_ENTRIES_UNPACK_SEQUENCE) = {
            UNPACK_SEQUENCE_TWO_TUPLE,
            UNPACK_SEQUENCE_TUPLE,
            UNPACK_SEQUENCE_LIST,
        };

        specializing op(_SPECIALIZE_UNPACK_SEQUENCE, (counter/1, seq -- seq)) {
            #if ENABLE_SPECIALIZATION
            if (ADAPTIVE_COUNTER_TRIGGERS(counter)) {
                next_instr = this_instr;
                _Py_Specialize_UnpackSequence(seq, next_instr, oparg);
                DISPATCH_SAME_OPARG();
            }
            STAT_INC(UNPACK_SEQUENCE, deferred);
            ADVANCE_ADAPTIVE_COUNTER(this_instr[1].counter);
            #endif  /* ENABLE_SPECIALIZATION */
            (void)seq;
            (void)counter;
        }

        op(_UNPACK_SEQUENCE, (seq -- unused[oparg])) {
            PyObject **top = stack_pointer + oparg - 1;
            int res = _PyEval_UnpackIterable(tstate, seq, oparg, -1, top);
            DECREF_INPUTS();
            ERROR_IF(res == 0, error);
        }

        macro(UNPACK_SEQUENCE) = _SPECIALIZE_UNPACK_SEQUENCE + _UNPACK_SEQUENCE;

        inst(UNPACK_SEQUENCE_TWO_TUPLE, (unused/1, seq -- val1, val0)) {
            assert(oparg == 2);
            DEOPT_IF(!PyTuple_CheckExact(seq));
            DEOPT_IF(PyTuple_GET_SIZE(seq) != 2);
            STAT_INC(UNPACK_SEQUENCE, hit);
            val0 = Py_NewRef(PyTuple_GET_ITEM(seq, 0));
            val1 = Py_NewRef(PyTuple_GET_ITEM(seq, 1));
            DECREF_INPUTS();
        }

        inst(UNPACK_SEQUENCE_TUPLE, (unused/1, seq -- values[oparg])) {
            DEOPT_IF(!PyTuple_CheckExact(seq));
            DEOPT_IF(PyTuple_GET_SIZE(seq) != oparg);
            STAT_INC(UNPACK_SEQUENCE, hit);
            PyObject **items = _PyTuple_ITEMS(seq);
            for (int i = oparg; --i >= 0; ) {
                *values++ = Py_NewRef(items[i]);
            }
            DECREF_INPUTS();
        }

        inst(UNPACK_SEQUENCE_LIST, (unused/1, seq -- values[oparg])) {
            DEOPT_IF(!PyList_CheckExact(seq));
            DEOPT_IF(PyList_GET_SIZE(seq) != oparg);
            STAT_INC(UNPACK_SEQUENCE, hit);
            PyObject **items = _PyList_ITEMS(seq);
            for (int i = oparg; --i >= 0; ) {
                *values++ = Py_NewRef(items[i]);
            }
            DECREF_INPUTS();
        }

        inst(UNPACK_EX, (seq -- unused[oparg & 0xFF], unused, unused[oparg >> 8])) {
            int totalargs = 1 + (oparg & 0xFF) + (oparg >> 8);
            PyObject **top = stack_pointer + totalargs - 1;
            int res = _PyEval_UnpackIterable(tstate, seq, oparg & 0xFF, oparg >> 8, top);
            DECREF_INPUTS();
            ERROR_IF(res == 0, error);
        }

        family(STORE_ATTR, INLINE_CACHE_ENTRIES_STORE_ATTR) = {
            STORE_ATTR_INSTANCE_VALUE,
            STORE_ATTR_SLOT,
            STORE_ATTR_WITH_HINT,
        };

        specializing op(_SPECIALIZE_STORE_ATTR, (counter/1, owner -- owner)) {
            #if ENABLE_SPECIALIZATION
            if (ADAPTIVE_COUNTER_TRIGGERS(counter)) {
                PyObject *name = GETITEM(FRAME_CO_NAMES, oparg);
                next_instr = this_instr;
                _Py_Specialize_StoreAttr(owner, next_instr, name);
                DISPATCH_SAME_OPARG();
            }
            STAT_INC(STORE_ATTR, deferred);
            ADVANCE_ADAPTIVE_COUNTER(this_instr[1].counter);
            #endif  /* ENABLE_SPECIALIZATION */
        }

        op(_STORE_ATTR, (v, owner --)) {
            PyObject *name = GETITEM(FRAME_CO_NAMES, oparg);
            int err = PyObject_SetAttr(owner, name, v);
            DECREF_INPUTS();
            ERROR_IF(err, error);
        }

        macro(STORE_ATTR) = _SPECIALIZE_STORE_ATTR + unused/3 + _STORE_ATTR;

        inst(DELETE_ATTR, (owner --)) {
            PyObject *name = GETITEM(FRAME_CO_NAMES, oparg);
            int err = PyObject_DelAttr(owner, name);
            DECREF_INPUTS();
            ERROR_IF(err, error);
        }

        inst(STORE_GLOBAL, (v --)) {
            PyObject *name = GETITEM(FRAME_CO_NAMES, oparg);
            int err = PyDict_SetItem(GLOBALS(), name, v);
            DECREF_INPUTS();
            ERROR_IF(err, error);
        }

        inst(DELETE_GLOBAL, (--)) {
            PyObject *name = GETITEM(FRAME_CO_NAMES, oparg);
            int err = PyDict_Pop(GLOBALS(), name, NULL);
            // Can't use ERROR_IF here.
            if (err < 0) {
                ERROR_NO_POP();
            }
            if (err == 0) {
                _PyEval_FormatExcCheckArg(tstate, PyExc_NameError,
                                          NAME_ERROR_MSG, name);
                ERROR_NO_POP();
            }
        }

        inst(LOAD_LOCALS, ( -- locals)) {
            locals = LOCALS();
            if (locals == NULL) {
                _PyErr_SetString(tstate, PyExc_SystemError,
                                 "no locals found");
                ERROR_IF(true, error);
            }
            Py_INCREF(locals);
        }

        inst(LOAD_FROM_DICT_OR_GLOBALS, (mod_or_class_dict -- v)) {
            PyObject *name = GETITEM(FRAME_CO_NAMES, oparg);
            if (PyMapping_GetOptionalItem(mod_or_class_dict, name, &v) < 0) {
                ERROR_NO_POP();
            }
            if (v == NULL) {
                if (PyDict_GetItemRef(GLOBALS(), name, &v) < 0) {
                    ERROR_NO_POP();
                }
                if (v == NULL) {
                    if (PyMapping_GetOptionalItem(BUILTINS(), name, &v) < 0) {
                        ERROR_NO_POP();
                    }
                    if (v == NULL) {
                        _PyEval_FormatExcCheckArg(
                                    tstate, PyExc_NameError,
                                    NAME_ERROR_MSG, name);
                        ERROR_NO_POP();
                    }
                }
            }
            DECREF_INPUTS();
        }

        inst(LOAD_NAME, (-- v)) {
            PyObject *mod_or_class_dict = LOCALS();
            if (mod_or_class_dict == NULL) {
                _PyErr_SetString(tstate, PyExc_SystemError,
                                 "no locals found");
                ERROR_IF(true, error);
            }
            PyObject *name = GETITEM(FRAME_CO_NAMES, oparg);
            if (PyMapping_GetOptionalItem(mod_or_class_dict, name, &v) < 0) {
                ERROR_NO_POP();
            }
            if (v == NULL) {
                if (PyDict_GetItemRef(GLOBALS(), name, &v) < 0) {
                    ERROR_NO_POP();
                }
                if (v == NULL) {
                    if (PyMapping_GetOptionalItem(BUILTINS(), name, &v) < 0) {
                        ERROR_NO_POP();
                    }
                    if (v == NULL) {
                        _PyEval_FormatExcCheckArg(
                                    tstate, PyExc_NameError,
                                    NAME_ERROR_MSG, name);
                        ERROR_NO_POP();
                    }
                }
            }
        }

        family(LOAD_GLOBAL, INLINE_CACHE_ENTRIES_LOAD_GLOBAL) = {
            LOAD_GLOBAL_MODULE,
            LOAD_GLOBAL_BUILTIN,
        };

        specializing op(_SPECIALIZE_LOAD_GLOBAL, (counter/1 -- )) {
            #if ENABLE_SPECIALIZATION
            if (ADAPTIVE_COUNTER_TRIGGERS(counter)) {
                PyObject *name = GETITEM(FRAME_CO_NAMES, oparg>>1);
                next_instr = this_instr;
                _Py_Specialize_LoadGlobal(GLOBALS(), BUILTINS(), next_instr, name);
                DISPATCH_SAME_OPARG();
            }
            STAT_INC(LOAD_GLOBAL, deferred);
            ADVANCE_ADAPTIVE_COUNTER(this_instr[1].counter);
            #endif  /* ENABLE_SPECIALIZATION */
        }

        op(_LOAD_GLOBAL, ( -- res, null if (oparg & 1))) {
            PyObject *name = GETITEM(FRAME_CO_NAMES, oparg>>1);
            if (PyDict_CheckExact(GLOBALS())
                && PyDict_CheckExact(BUILTINS()))
            {
                res = _PyDict_LoadGlobal((PyDictObject *)GLOBALS(),
                                         (PyDictObject *)BUILTINS(),
                                         name);
                if (res == NULL) {
                    if (!_PyErr_Occurred(tstate)) {
                        /* _PyDict_LoadGlobal() returns NULL without raising
                         * an exception if the key doesn't exist */
                        _PyEval_FormatExcCheckArg(tstate, PyExc_NameError,
                                                  NAME_ERROR_MSG, name);
                    }
                    ERROR_IF(true, error);
                }
            }
            else {
                /* Slow-path if globals or builtins is not a dict */
                /* namespace 1: globals */
                ERROR_IF(PyMapping_GetOptionalItem(GLOBALS(), name, &res) < 0, error);
                if (res == NULL) {
                    /* namespace 2: builtins */
                    ERROR_IF(PyMapping_GetOptionalItem(BUILTINS(), name, &res) < 0, error);
                    if (res == NULL) {
                        _PyEval_FormatExcCheckArg(
                                    tstate, PyExc_NameError,
                                    NAME_ERROR_MSG, name);
                        ERROR_IF(true, error);
                    }
                }
            }
            null = NULL;
        }

        macro(LOAD_GLOBAL) =
            _SPECIALIZE_LOAD_GLOBAL +
            counter/1 +
            globals_version/1 +
            builtins_version/1 +
            _LOAD_GLOBAL;

        op(_GUARD_GLOBALS_VERSION, (version/1 --)) {
            PyDictObject *dict = (PyDictObject *)GLOBALS();
            DEOPT_IF(!PyDict_CheckExact(dict));
            DEOPT_IF(dict->ma_keys->dk_version != version);
            assert(DK_IS_UNICODE(dict->ma_keys));
        }

        op(_GUARD_BUILTINS_VERSION, (version/1 --)) {
            PyDictObject *dict = (PyDictObject *)BUILTINS();
            DEOPT_IF(!PyDict_CheckExact(dict));
            DEOPT_IF(dict->ma_keys->dk_version != version);
            assert(DK_IS_UNICODE(dict->ma_keys));
        }

        op(_LOAD_GLOBAL_MODULE, (index/1 -- res, null if (oparg & 1))) {
            PyDictObject *dict = (PyDictObject *)GLOBALS();
            PyDictUnicodeEntry *entries = DK_UNICODE_ENTRIES(dict->ma_keys);
            res = entries[index].me_value;
            DEOPT_IF(res == NULL);
            Py_INCREF(res);
            STAT_INC(LOAD_GLOBAL, hit);
            null = NULL;
        }

        op(_LOAD_GLOBAL_BUILTINS, (index/1 -- res, null if (oparg & 1))) {
            PyDictObject *bdict = (PyDictObject *)BUILTINS();
            PyDictUnicodeEntry *entries = DK_UNICODE_ENTRIES(bdict->ma_keys);
            res = entries[index].me_value;
            DEOPT_IF(res == NULL);
            Py_INCREF(res);
            STAT_INC(LOAD_GLOBAL, hit);
            null = NULL;
        }

        macro(LOAD_GLOBAL_MODULE) =
            unused/1 + // Skip over the counter
            _GUARD_GLOBALS_VERSION +
            unused/1 + // Skip over the builtins version
            _LOAD_GLOBAL_MODULE;

        macro(LOAD_GLOBAL_BUILTIN) =
            unused/1 + // Skip over the counter
            _GUARD_GLOBALS_VERSION +
            _GUARD_BUILTINS_VERSION +
            _LOAD_GLOBAL_BUILTINS;

        inst(DELETE_FAST, (--)) {
            PyObject *v = GETLOCAL(oparg);
            if (v == NULL) {
                _PyEval_FormatExcCheckArg(tstate, PyExc_UnboundLocalError,
                    UNBOUNDLOCAL_ERROR_MSG,
                    PyTuple_GetItem(_PyFrame_GetCode(frame)->co_localsplusnames, oparg)
                );
                ERROR_IF(1, error);
            }
            SETLOCAL(oparg, NULL);
        }

        inst(MAKE_CELL, (--)) {
            // "initial" is probably NULL but not if it's an arg (or set
            // via PyFrame_LocalsToFast() before MAKE_CELL has run).
            PyObject *initial = GETLOCAL(oparg);
            PyObject *cell = PyCell_New(initial);
            if (cell == NULL) {
                ERROR_NO_POP();
            }
            SETLOCAL(oparg, cell);
        }

        inst(DELETE_DEREF, (--)) {
            PyObject *cell = GETLOCAL(oparg);
            // Can't use ERROR_IF here.
            // Fortunately we don't need its superpower.
            PyObject *oldobj = PyCell_SwapTakeRef((PyCellObject *)cell, NULL);
            if (oldobj == NULL) {
                _PyEval_FormatExcUnbound(tstate, _PyFrame_GetCode(frame), oparg);
                ERROR_NO_POP();
            }
            Py_DECREF(oldobj);
        }

        inst(LOAD_FROM_DICT_OR_DEREF, (class_dict -- value)) {
            PyObject *name;
            assert(class_dict);
            assert(oparg >= 0 && oparg < _PyFrame_GetCode(frame)->co_nlocalsplus);
            name = PyTuple_GET_ITEM(_PyFrame_GetCode(frame)->co_localsplusnames, oparg);
            if (PyMapping_GetOptionalItem(class_dict, name, &value) < 0) {
                ERROR_NO_POP();
            }
            if (!value) {
                PyCellObject *cell = (PyCellObject *)GETLOCAL(oparg);
                value = PyCell_GetRef(cell);
                if (value == NULL) {
                    _PyEval_FormatExcUnbound(tstate, _PyFrame_GetCode(frame), oparg);
                    ERROR_NO_POP();
                }
            }
            Py_DECREF(class_dict);
        }

        inst(LOAD_DEREF, ( -- value)) {
            PyCellObject *cell = (PyCellObject *)GETLOCAL(oparg);
            value = PyCell_GetRef(cell);
            if (value == NULL) {
                _PyEval_FormatExcUnbound(tstate, _PyFrame_GetCode(frame), oparg);
                ERROR_IF(true, error);
            }
        }

        inst(STORE_DEREF, (v --)) {
            PyCellObject *cell = (PyCellObject *)GETLOCAL(oparg);
            PyCell_SetTakeRef(cell, v);
        }

        inst(COPY_FREE_VARS, (--)) {
            /* Copy closure variables to free variables */
            PyCodeObject *co = _PyFrame_GetCode(frame);
            assert(PyFunction_Check(frame->f_funcobj));
            PyObject *closure = ((PyFunctionObject *)frame->f_funcobj)->func_closure;
            assert(oparg == co->co_nfreevars);
            int offset = co->co_nlocalsplus - oparg;
            for (int i = 0; i < oparg; ++i) {
                PyObject *o = PyTuple_GET_ITEM(closure, i);
                frame->localsplus[offset + i] = Py_NewRef(o);
            }
        }

        inst(BUILD_STRING, (pieces[oparg] -- str)) {
            str = _PyUnicode_JoinArray(&_Py_STR(empty), pieces, oparg);
            DECREF_INPUTS();
            ERROR_IF(str == NULL, error);
        }

        inst(BUILD_TUPLE, (values[oparg] -- tup)) {
            tup = _PyTuple_FromArraySteal(values, oparg);
            ERROR_IF(tup == NULL, error);
        }

        inst(BUILD_LIST, (values[oparg] -- list)) {
            list = _PyList_FromArraySteal(values, oparg);
            ERROR_IF(list == NULL, error);
        }

        inst(LIST_EXTEND, (list, unused[oparg-1], iterable -- list, unused[oparg-1])) {
            PyObject *none_val = _PyList_Extend((PyListObject *)list, iterable);
            if (none_val == NULL) {
                if (_PyErr_ExceptionMatches(tstate, PyExc_TypeError) &&
                   (Py_TYPE(iterable)->tp_iter == NULL && !PySequence_Check(iterable)))
                {
                    _PyErr_Clear(tstate);
                    _PyErr_Format(tstate, PyExc_TypeError,
                          "Value after * must be an iterable, not %.200s",
                          Py_TYPE(iterable)->tp_name);
                }
                DECREF_INPUTS();
                ERROR_IF(true, error);
            }
            assert(Py_IsNone(none_val));
            DECREF_INPUTS();
        }

        inst(SET_UPDATE, (set, unused[oparg-1], iterable -- set, unused[oparg-1])) {
            int err = _PySet_Update(set, iterable);
            DECREF_INPUTS();
            ERROR_IF(err < 0, error);
        }

        inst(BUILD_SET, (values[oparg] -- set)) {
            set = PySet_New(NULL);
            if (set == NULL)
                ERROR_NO_POP();
            int err = 0;
            for (int i = 0; i < oparg; i++) {
                PyObject *item = values[i];
                if (err == 0)
                    err = PySet_Add(set, item);
                Py_DECREF(item);
            }
            if (err != 0) {
                Py_DECREF(set);
                ERROR_IF(true, error);
            }
        }

        inst(BUILD_MAP, (values[oparg*2] -- map)) {
            map = _PyDict_FromItems(
                    values, 2,
                    values+1, 2,
                    oparg);
            DECREF_INPUTS();
            ERROR_IF(map == NULL, error);
        }

        inst(SETUP_ANNOTATIONS, (--)) {
            int err;
            PyObject *ann_dict;
            if (LOCALS() == NULL) {
                _PyErr_Format(tstate, PyExc_SystemError,
                              "no locals found when setting up annotations");
                ERROR_IF(true, error);
            }
            /* check if __annotations__ in locals()... */
            ERROR_IF(PyMapping_GetOptionalItem(LOCALS(), &_Py_ID(__annotations__), &ann_dict) < 0, error);
            if (ann_dict == NULL) {
                ann_dict = PyDict_New();
                ERROR_IF(ann_dict == NULL, error);
                err = PyObject_SetItem(LOCALS(), &_Py_ID(__annotations__),
                                       ann_dict);
                Py_DECREF(ann_dict);
                ERROR_IF(err, error);
            }
            else {
                Py_DECREF(ann_dict);
            }
        }

        inst(BUILD_CONST_KEY_MAP, (values[oparg], keys -- map)) {
            assert(PyTuple_CheckExact(keys));
            assert(PyTuple_GET_SIZE(keys) == (Py_ssize_t)oparg);
            map = _PyDict_FromItems(
                    &PyTuple_GET_ITEM(keys, 0), 1,
                    values, 1, oparg);
            DECREF_INPUTS();
            ERROR_IF(map == NULL, error);
        }

        inst(DICT_UPDATE, (dict, unused[oparg - 1], update -- dict, unused[oparg - 1])) {
            if (PyDict_Update(dict, update) < 0) {
                if (_PyErr_ExceptionMatches(tstate, PyExc_AttributeError)) {
                    _PyErr_Format(tstate, PyExc_TypeError,
                                    "'%.200s' object is not a mapping",
                                    Py_TYPE(update)->tp_name);
                }
                DECREF_INPUTS();
                ERROR_IF(true, error);
            }
            DECREF_INPUTS();
        }

        inst(DICT_MERGE, (callable, unused, unused, dict, unused[oparg - 1], update -- callable, unused, unused, dict, unused[oparg - 1])) {
            if (_PyDict_MergeEx(dict, update, 2) < 0) {
                _PyEval_FormatKwargsError(tstate, callable, update);
                DECREF_INPUTS();
                ERROR_IF(true, error);
            }
            DECREF_INPUTS();
        }

        inst(MAP_ADD, (dict, unused[oparg - 1], key, value -- dict, unused[oparg - 1])) {
            assert(PyDict_CheckExact(dict));
            /* dict[key] = value */
            // Do not DECREF INPUTS because the function steals the references
            ERROR_IF(_PyDict_SetItem_Take2((PyDictObject *)dict, key, value) != 0, error);
        }

        inst(INSTRUMENTED_LOAD_SUPER_ATTR, (unused/1, unused, unused, unused -- unused, unused if (oparg & 1))) {
            // cancel out the decrement that will happen in LOAD_SUPER_ATTR; we
            // don't want to specialize instrumented instructions
            PAUSE_ADAPTIVE_COUNTER(this_instr[1].counter);
            GO_TO_INSTRUCTION(LOAD_SUPER_ATTR);
        }

        family(LOAD_SUPER_ATTR, INLINE_CACHE_ENTRIES_LOAD_SUPER_ATTR) = {
            LOAD_SUPER_ATTR_ATTR,
            LOAD_SUPER_ATTR_METHOD,
        };

        specializing op(_SPECIALIZE_LOAD_SUPER_ATTR, (counter/1, global_super, class, unused -- global_super, class, unused)) {
            #if ENABLE_SPECIALIZATION
            int load_method = oparg & 1;
            if (ADAPTIVE_COUNTER_TRIGGERS(counter)) {
                next_instr = this_instr;
                _Py_Specialize_LoadSuperAttr(global_super, class, next_instr, load_method);
                DISPATCH_SAME_OPARG();
            }
            STAT_INC(LOAD_SUPER_ATTR, deferred);
            ADVANCE_ADAPTIVE_COUNTER(this_instr[1].counter);
            #endif  /* ENABLE_SPECIALIZATION */
        }

        tier1 op(_LOAD_SUPER_ATTR, (global_super, class, self -- attr, null if (oparg & 1))) {
            if (opcode == INSTRUMENTED_LOAD_SUPER_ATTR) {
                PyObject *arg = oparg & 2 ? class : &_PyInstrumentation_MISSING;
                int err = _Py_call_instrumentation_2args(
                        tstate, PY_MONITORING_EVENT_CALL,
                        frame, this_instr, global_super, arg);
                ERROR_IF(err, error);
            }
            // we make no attempt to optimize here; specializations should
            // handle any case whose performance we care about
            PyObject *stack[] = {class, self};
            PyObject *super = PyObject_Vectorcall(global_super, stack, oparg & 2, NULL);
            if (opcode == INSTRUMENTED_LOAD_SUPER_ATTR) {
                PyObject *arg = oparg & 2 ? class : &_PyInstrumentation_MISSING;
                if (super == NULL) {
                    _Py_call_instrumentation_exc2(
                        tstate, PY_MONITORING_EVENT_C_RAISE,
                        frame, this_instr, global_super, arg);
                }
                else {
                    int err = _Py_call_instrumentation_2args(
                        tstate, PY_MONITORING_EVENT_C_RETURN,
                        frame, this_instr, global_super, arg);
                    if (err < 0) {
                        Py_CLEAR(super);
                    }
                }
            }
            DECREF_INPUTS();
            ERROR_IF(super == NULL, error);
            PyObject *name = GETITEM(FRAME_CO_NAMES, oparg >> 2);
            attr = PyObject_GetAttr(super, name);
            Py_DECREF(super);
            ERROR_IF(attr == NULL, error);
            null = NULL;
        }

        macro(LOAD_SUPER_ATTR) = _SPECIALIZE_LOAD_SUPER_ATTR + _LOAD_SUPER_ATTR;

        pseudo(LOAD_SUPER_METHOD) = {
            LOAD_SUPER_ATTR,
        };

        pseudo(LOAD_ZERO_SUPER_METHOD) = {
            LOAD_SUPER_ATTR,
        };

        pseudo(LOAD_ZERO_SUPER_ATTR) = {
            LOAD_SUPER_ATTR,
        };

        inst(LOAD_SUPER_ATTR_ATTR, (unused/1, global_super, class, self -- attr, unused if (0))) {
            assert(!(oparg & 1));
            DEOPT_IF(global_super != (PyObject *)&PySuper_Type);
            DEOPT_IF(!PyType_Check(class));
            STAT_INC(LOAD_SUPER_ATTR, hit);
            PyObject *name = GETITEM(FRAME_CO_NAMES, oparg >> 2);
            attr = _PySuper_Lookup((PyTypeObject *)class, self, name, NULL);
            DECREF_INPUTS();
            ERROR_IF(attr == NULL, error);
        }

        inst(LOAD_SUPER_ATTR_METHOD, (unused/1, global_super, class, self -- attr, self_or_null)) {
            assert(oparg & 1);
            DEOPT_IF(global_super != (PyObject *)&PySuper_Type);
            DEOPT_IF(!PyType_Check(class));
            STAT_INC(LOAD_SUPER_ATTR, hit);
            PyObject *name = GETITEM(FRAME_CO_NAMES, oparg >> 2);
            PyTypeObject *cls = (PyTypeObject *)class;
            int method_found = 0;
            attr = _PySuper_Lookup(cls, self, name,
                                   Py_TYPE(self)->tp_getattro == PyObject_GenericGetAttr ? &method_found : NULL);
            Py_DECREF(global_super);
            Py_DECREF(class);
            if (attr == NULL) {
                Py_DECREF(self);
                ERROR_IF(true, error);
            }
            if (method_found) {
                self_or_null = self; // transfer ownership
            } else {
                Py_DECREF(self);
                self_or_null = NULL;
            }
        }

        family(LOAD_ATTR, INLINE_CACHE_ENTRIES_LOAD_ATTR) = {
            LOAD_ATTR_INSTANCE_VALUE,
            LOAD_ATTR_MODULE,
            LOAD_ATTR_WITH_HINT,
            LOAD_ATTR_SLOT,
            LOAD_ATTR_CLASS,
            LOAD_ATTR_PROPERTY,
            LOAD_ATTR_GETATTRIBUTE_OVERRIDDEN,
            LOAD_ATTR_METHOD_WITH_VALUES,
            LOAD_ATTR_METHOD_NO_DICT,
            LOAD_ATTR_METHOD_LAZY_DICT,
            LOAD_ATTR_NONDESCRIPTOR_WITH_VALUES,
            LOAD_ATTR_NONDESCRIPTOR_NO_DICT,
        };

        specializing op(_SPECIALIZE_LOAD_ATTR, (counter/1, owner -- owner)) {
            #if ENABLE_SPECIALIZATION
            if (ADAPTIVE_COUNTER_TRIGGERS(counter)) {
                PyObject *name = GETITEM(FRAME_CO_NAMES, oparg>>1);
                next_instr = this_instr;
                _Py_Specialize_LoadAttr(owner, next_instr, name);
                DISPATCH_SAME_OPARG();
            }
            STAT_INC(LOAD_ATTR, deferred);
            ADVANCE_ADAPTIVE_COUNTER(this_instr[1].counter);
            #endif  /* ENABLE_SPECIALIZATION */
        }

        op(_LOAD_ATTR, (owner -- attr, self_or_null if (oparg & 1))) {
            PyObject *name = GETITEM(FRAME_CO_NAMES, oparg >> 1);
            if (oparg & 1) {
                /* Designed to work in tandem with CALL, pushes two values. */
                attr = NULL;
                if (_PyObject_GetMethod(owner, name, &attr)) {
                    /* We can bypass temporary bound method object.
                       meth is unbound method and obj is self.
                       meth | self | arg1 | ... | argN
                     */
                    assert(attr != NULL);  // No errors on this branch
                    self_or_null = owner;  // Transfer ownership
                }
                else {
                    /* meth is not an unbound method (but a regular attr, or
                       something was returned by a descriptor protocol).  Set
                       the second element of the stack to NULL, to signal
                       CALL that it's not a method call.
                       meth | NULL | arg1 | ... | argN
                    */
                    DECREF_INPUTS();
                    ERROR_IF(attr == NULL, error);
                    self_or_null = NULL;
                }
            }
            else {
                /* Classic, pushes one value. */
                attr = PyObject_GetAttr(owner, name);
                DECREF_INPUTS();
                ERROR_IF(attr == NULL, error);
            }
        }

        macro(LOAD_ATTR) =
            _SPECIALIZE_LOAD_ATTR +
            unused/8 +
            _LOAD_ATTR;

        pseudo(LOAD_METHOD) = {
            LOAD_ATTR,
        };

        op(_GUARD_TYPE_VERSION, (type_version/2, owner -- owner)) {
            PyTypeObject *tp = Py_TYPE(owner);
            assert(type_version != 0);
            EXIT_IF(tp->tp_version_tag != type_version);
        }

        op(_CHECK_MANAGED_OBJECT_HAS_VALUES, (owner -- owner)) {
            assert(Py_TYPE(owner)->tp_dictoffset < 0);
            assert(Py_TYPE(owner)->tp_flags & Py_TPFLAGS_INLINE_VALUES);
            DEOPT_IF(!_PyObject_InlineValues(owner)->valid);
        }

        split op(_LOAD_ATTR_INSTANCE_VALUE, (index/1, owner -- attr, null if (oparg & 1))) {
            attr = _PyObject_InlineValues(owner)->values[index];
            DEOPT_IF(attr == NULL);
            STAT_INC(LOAD_ATTR, hit);
            Py_INCREF(attr);
            null = NULL;
            DECREF_INPUTS();
        }

        macro(LOAD_ATTR_INSTANCE_VALUE) =
            unused/1 + // Skip over the counter
            _GUARD_TYPE_VERSION +
            _CHECK_MANAGED_OBJECT_HAS_VALUES +
            _LOAD_ATTR_INSTANCE_VALUE +
            unused/5;  // Skip over rest of cache

        op(_CHECK_ATTR_MODULE, (dict_version/2, owner -- owner)) {
            DEOPT_IF(!PyModule_CheckExact(owner));
            PyDictObject *dict = (PyDictObject *)((PyModuleObject *)owner)->md_dict;
            assert(dict != NULL);
            DEOPT_IF(dict->ma_keys->dk_version != dict_version);
        }

        op(_LOAD_ATTR_MODULE, (index/1, owner -- attr, null if (oparg & 1))) {
            PyDictObject *dict = (PyDictObject *)((PyModuleObject *)owner)->md_dict;
            assert(dict->ma_keys->dk_kind == DICT_KEYS_UNICODE);
            assert(index < dict->ma_keys->dk_nentries);
            PyDictUnicodeEntry *ep = DK_UNICODE_ENTRIES(dict->ma_keys) + index;
            attr = ep->me_value;
            DEOPT_IF(attr == NULL);
            STAT_INC(LOAD_ATTR, hit);
            Py_INCREF(attr);
            null = NULL;
            DECREF_INPUTS();
        }

        macro(LOAD_ATTR_MODULE) =
            unused/1 +
            _CHECK_ATTR_MODULE +
            _LOAD_ATTR_MODULE +
            unused/5;

        op(_CHECK_ATTR_WITH_HINT, (owner -- owner)) {
            assert(Py_TYPE(owner)->tp_flags & Py_TPFLAGS_MANAGED_DICT);
            PyDictObject *dict = _PyObject_GetManagedDict(owner);
            DEOPT_IF(dict == NULL);
            assert(PyDict_CheckExact((PyObject *)dict));
        }

        op(_LOAD_ATTR_WITH_HINT, (hint/1, owner -- attr, null if (oparg & 1))) {
            PyDictObject *dict = _PyObject_GetManagedDict(owner);
            DEOPT_IF(hint >= (size_t)dict->ma_keys->dk_nentries);
            PyObject *name = GETITEM(FRAME_CO_NAMES, oparg>>1);
            if (DK_IS_UNICODE(dict->ma_keys)) {
                PyDictUnicodeEntry *ep = DK_UNICODE_ENTRIES(dict->ma_keys) + hint;
                DEOPT_IF(ep->me_key != name);
                attr = ep->me_value;
            }
            else {
                PyDictKeyEntry *ep = DK_ENTRIES(dict->ma_keys) + hint;
                DEOPT_IF(ep->me_key != name);
                attr = ep->me_value;
            }
            DEOPT_IF(attr == NULL);
            STAT_INC(LOAD_ATTR, hit);
            Py_INCREF(attr);
            null = NULL;
            DECREF_INPUTS();
        }

        macro(LOAD_ATTR_WITH_HINT) =
            unused/1 +
            _GUARD_TYPE_VERSION +
            _CHECK_ATTR_WITH_HINT +
            _LOAD_ATTR_WITH_HINT +
            unused/5;

        split op(_LOAD_ATTR_SLOT, (index/1, owner -- attr, null if (oparg & 1))) {
            char *addr = (char *)owner + index;
            attr = *(PyObject **)addr;
            DEOPT_IF(attr == NULL);
            STAT_INC(LOAD_ATTR, hit);
            Py_INCREF(attr);
            null = NULL;
            DECREF_INPUTS();
        }

        macro(LOAD_ATTR_SLOT) =
            unused/1 +
            _GUARD_TYPE_VERSION +
            _LOAD_ATTR_SLOT +  // NOTE: This action may also deopt
            unused/5;

        op(_CHECK_ATTR_CLASS, (type_version/2, owner -- owner)) {
            DEOPT_IF(!PyType_Check(owner));
            assert(type_version != 0);
            DEOPT_IF(((PyTypeObject *)owner)->tp_version_tag != type_version);

        }

        split op(_LOAD_ATTR_CLASS, (descr/4, owner -- attr, null if (oparg & 1))) {
            STAT_INC(LOAD_ATTR, hit);
            assert(descr != NULL);
            attr = Py_NewRef(descr);
            null = NULL;
            DECREF_INPUTS();
        }

        macro(LOAD_ATTR_CLASS) =
            unused/1 +
            _CHECK_ATTR_CLASS +
            unused/2 +
            _LOAD_ATTR_CLASS;

        inst(LOAD_ATTR_PROPERTY, (unused/1, type_version/2, func_version/2, fget/4, owner -- unused, unused if (0))) {
            assert((oparg & 1) == 0);
            DEOPT_IF(tstate->interp->eval_frame);

            PyTypeObject *cls = Py_TYPE(owner);
            assert(type_version != 0);
            DEOPT_IF(cls->tp_version_tag != type_version);
            assert(Py_IS_TYPE(fget, &PyFunction_Type));
            PyFunctionObject *f = (PyFunctionObject *)fget;
            assert(func_version != 0);
            DEOPT_IF(f->func_version != func_version);
            PyCodeObject *code = (PyCodeObject *)f->func_code;
            assert(code->co_argcount == 1);
            DEOPT_IF(!_PyThreadState_HasStackSpace(tstate, code->co_framesize));
            STAT_INC(LOAD_ATTR, hit);
            Py_INCREF(fget);
            _PyInterpreterFrame *new_frame = _PyFrame_PushUnchecked(tstate, f, 1);
            // Manipulate stack directly because we exit with DISPATCH_INLINED().
            STACK_SHRINK(1);
            new_frame->localsplus[0] = owner;
            frame->return_offset = (uint16_t)(next_instr - this_instr);
            DISPATCH_INLINED(new_frame);
        }

        inst(LOAD_ATTR_GETATTRIBUTE_OVERRIDDEN, (unused/1, type_version/2, func_version/2, getattribute/4, owner -- unused, unused if (0))) {
            assert((oparg & 1) == 0);
            DEOPT_IF(tstate->interp->eval_frame);
            PyTypeObject *cls = Py_TYPE(owner);
            assert(type_version != 0);
            DEOPT_IF(cls->tp_version_tag != type_version);
            assert(Py_IS_TYPE(getattribute, &PyFunction_Type));
            PyFunctionObject *f = (PyFunctionObject *)getattribute;
            assert(func_version != 0);
            DEOPT_IF(f->func_version != func_version);
            PyCodeObject *code = (PyCodeObject *)f->func_code;
            assert(code->co_argcount == 2);
            DEOPT_IF(!_PyThreadState_HasStackSpace(tstate, code->co_framesize));
            STAT_INC(LOAD_ATTR, hit);

            PyObject *name = GETITEM(FRAME_CO_NAMES, oparg >> 1);
            Py_INCREF(f);
            _PyInterpreterFrame *new_frame = _PyFrame_PushUnchecked(tstate, f, 2);
            // Manipulate stack directly because we exit with DISPATCH_INLINED().
            STACK_SHRINK(1);
            new_frame->localsplus[0] = owner;
            new_frame->localsplus[1] = Py_NewRef(name);
            frame->return_offset = (uint16_t)(next_instr - this_instr);
            DISPATCH_INLINED(new_frame);
        }

        op(_GUARD_DORV_NO_DICT, (owner -- owner)) {
            assert(Py_TYPE(owner)->tp_dictoffset < 0);
            assert(Py_TYPE(owner)->tp_flags & Py_TPFLAGS_INLINE_VALUES);
            DEOPT_IF(_PyObject_GetManagedDict(owner));
            DEOPT_IF(_PyObject_InlineValues(owner)->valid == 0);
        }

        op(_STORE_ATTR_INSTANCE_VALUE, (index/1, value, owner --)) {
            STAT_INC(STORE_ATTR, hit);
            assert(_PyObject_GetManagedDict(owner) == NULL);
            PyDictValues *values = _PyObject_InlineValues(owner);

            PyObject *old_value = values->values[index];
            values->values[index] = value;
            if (old_value == NULL) {
                _PyDictValues_AddToInsertionOrder(values, index);
            }
            else {
                Py_DECREF(old_value);
            }

            Py_DECREF(owner);
        }

        macro(STORE_ATTR_INSTANCE_VALUE) =
            unused/1 +
            _GUARD_TYPE_VERSION +
            _GUARD_DORV_NO_DICT +
            _STORE_ATTR_INSTANCE_VALUE;

        inst(STORE_ATTR_WITH_HINT, (unused/1, type_version/2, hint/1, value, owner --)) {
            PyTypeObject *tp = Py_TYPE(owner);
            assert(type_version != 0);
            DEOPT_IF(tp->tp_version_tag != type_version);
            assert(tp->tp_flags & Py_TPFLAGS_MANAGED_DICT);
            PyDictObject *dict = _PyObject_GetManagedDict(owner);
            DEOPT_IF(dict == NULL);
            assert(PyDict_CheckExact((PyObject *)dict));
            PyObject *name = GETITEM(FRAME_CO_NAMES, oparg);
            DEOPT_IF(hint >= (size_t)dict->ma_keys->dk_nentries);
            PyObject *old_value;
            uint64_t new_version;
            if (DK_IS_UNICODE(dict->ma_keys)) {
                PyDictUnicodeEntry *ep = DK_UNICODE_ENTRIES(dict->ma_keys) + hint;
                DEOPT_IF(ep->me_key != name);
                old_value = ep->me_value;
                DEOPT_IF(old_value == NULL);
                new_version = _PyDict_NotifyEvent(tstate->interp, PyDict_EVENT_MODIFIED, dict, name, value);
                ep->me_value = value;
            }
            else {
                PyDictKeyEntry *ep = DK_ENTRIES(dict->ma_keys) + hint;
                DEOPT_IF(ep->me_key != name);
                old_value = ep->me_value;
                DEOPT_IF(old_value == NULL);
                new_version = _PyDict_NotifyEvent(tstate->interp, PyDict_EVENT_MODIFIED, dict, name, value);
                ep->me_value = value;
            }
            Py_DECREF(old_value);
            STAT_INC(STORE_ATTR, hit);
            /* Ensure dict is GC tracked if it needs to be */
            if (!_PyObject_GC_IS_TRACKED(dict) && _PyObject_GC_MAY_BE_TRACKED(value)) {
                _PyObject_GC_TRACK(dict);
            }
            /* PEP 509 */
            dict->ma_version_tag = new_version;
            Py_DECREF(owner);
        }

        op(_STORE_ATTR_SLOT, (index/1, value, owner --)) {
            char *addr = (char *)owner + index;
            STAT_INC(STORE_ATTR, hit);
            PyObject *old_value = *(PyObject **)addr;
            *(PyObject **)addr = value;
            Py_XDECREF(old_value);
            Py_DECREF(owner);
        }

        macro(STORE_ATTR_SLOT) =
            unused/1 +
            _GUARD_TYPE_VERSION +
            _STORE_ATTR_SLOT;

        family(COMPARE_OP, INLINE_CACHE_ENTRIES_COMPARE_OP) = {
            COMPARE_OP_FLOAT,
            COMPARE_OP_INT,
            COMPARE_OP_STR,
        };

        specializing op(_SPECIALIZE_COMPARE_OP, (counter/1, left, right -- left, right)) {
            #if ENABLE_SPECIALIZATION
            if (ADAPTIVE_COUNTER_TRIGGERS(counter)) {
                next_instr = this_instr;
                _Py_Specialize_CompareOp(left, right, next_instr, oparg);
                DISPATCH_SAME_OPARG();
            }
            STAT_INC(COMPARE_OP, deferred);
            ADVANCE_ADAPTIVE_COUNTER(this_instr[1].counter);
            #endif  /* ENABLE_SPECIALIZATION */
        }

        op(_COMPARE_OP, (left, right -- res)) {
            assert((oparg >> 5) <= Py_GE);
            res = PyObject_RichCompare(left, right, oparg >> 5);
            DECREF_INPUTS();
            ERROR_IF(res == NULL, error);
            if (oparg & 16) {
                int res_bool = PyObject_IsTrue(res);
                Py_DECREF(res);
                ERROR_IF(res_bool < 0, error);
                res = res_bool ? Py_True : Py_False;
            }
        }

        macro(COMPARE_OP) = _SPECIALIZE_COMPARE_OP + _COMPARE_OP;

        macro(COMPARE_OP_FLOAT) =
            _GUARD_BOTH_FLOAT + unused/1 + _COMPARE_OP_FLOAT;

        macro(COMPARE_OP_INT) =
            _GUARD_BOTH_INT + unused/1 + _COMPARE_OP_INT;

        macro(COMPARE_OP_STR) =
            _GUARD_BOTH_UNICODE + unused/1 + _COMPARE_OP_STR;

        op(_COMPARE_OP_FLOAT, (left, right -- res)) {
            STAT_INC(COMPARE_OP, hit);
            double dleft = PyFloat_AS_DOUBLE(left);
            double dright = PyFloat_AS_DOUBLE(right);
            // 1 if NaN, 2 if <, 4 if >, 8 if ==; this matches low four bits of the oparg
            int sign_ish = COMPARISON_BIT(dleft, dright);
            _Py_DECREF_SPECIALIZED(left, _PyFloat_ExactDealloc);
            _Py_DECREF_SPECIALIZED(right, _PyFloat_ExactDealloc);
            res = (sign_ish & oparg) ? Py_True : Py_False;
            // It's always a bool, so we don't care about oparg & 16.
        }

        // Similar to COMPARE_OP_FLOAT
        op(_COMPARE_OP_INT, (left, right -- res)) {
            DEOPT_IF(!_PyLong_IsCompact((PyLongObject *)left));
            DEOPT_IF(!_PyLong_IsCompact((PyLongObject *)right));
            STAT_INC(COMPARE_OP, hit);
            assert(_PyLong_DigitCount((PyLongObject *)left) <= 1 &&
                   _PyLong_DigitCount((PyLongObject *)right) <= 1);
            Py_ssize_t ileft = _PyLong_CompactValue((PyLongObject *)left);
            Py_ssize_t iright = _PyLong_CompactValue((PyLongObject *)right);
            // 2 if <, 4 if >, 8 if ==; this matches the low 4 bits of the oparg
            int sign_ish = COMPARISON_BIT(ileft, iright);
            _Py_DECREF_SPECIALIZED(left, (destructor)PyObject_Free);
            _Py_DECREF_SPECIALIZED(right, (destructor)PyObject_Free);
            res = (sign_ish & oparg) ? Py_True : Py_False;
            // It's always a bool, so we don't care about oparg & 16.
        }

        // Similar to COMPARE_OP_FLOAT, but for ==, != only
        op(_COMPARE_OP_STR, (left, right -- res)) {
            STAT_INC(COMPARE_OP, hit);
            int eq = _PyUnicode_Equal(left, right);
            assert((oparg >> 5) == Py_EQ || (oparg >> 5) == Py_NE);
            _Py_DECREF_SPECIALIZED(left, _PyUnicode_ExactDealloc);
            _Py_DECREF_SPECIALIZED(right, _PyUnicode_ExactDealloc);
            assert(eq == 0 || eq == 1);
            assert((oparg & 0xf) == COMPARISON_NOT_EQUALS || (oparg & 0xf) == COMPARISON_EQUALS);
            assert(COMPARISON_NOT_EQUALS + 1 == COMPARISON_EQUALS);
            res = ((COMPARISON_NOT_EQUALS + eq) & oparg) ? Py_True : Py_False;
            // It's always a bool, so we don't care about oparg & 16.
        }

        inst(IS_OP, (left, right -- b)) {
            int res = Py_Is(left, right) ^ oparg;
            DECREF_INPUTS();
            b = res ? Py_True : Py_False;
        }

        family(CONTAINS_OP, INLINE_CACHE_ENTRIES_CONTAINS_OP) = {
            CONTAINS_OP_SET,
            CONTAINS_OP_DICT,
        };

        op(_CONTAINS_OP, (left, right -- b)) {
            int res = PySequence_Contains(right, left);
            DECREF_INPUTS();
            ERROR_IF(res < 0, error);
            b = (res ^ oparg) ? Py_True : Py_False;
        }

        specializing op(_SPECIALIZE_CONTAINS_OP, (counter/1, left, right -- left, right)) {
            #if ENABLE_SPECIALIZATION
            if (ADAPTIVE_COUNTER_TRIGGERS(counter)) {
                next_instr = this_instr;
                _Py_Specialize_ContainsOp(right, next_instr);
                DISPATCH_SAME_OPARG();
            }
            STAT_INC(CONTAINS_OP, deferred);
            ADVANCE_ADAPTIVE_COUNTER(this_instr[1].counter);
            #endif  /* ENABLE_SPECIALIZATION */
        }

        macro(CONTAINS_OP) = _SPECIALIZE_CONTAINS_OP + _CONTAINS_OP;

        inst(CONTAINS_OP_SET, (unused/1, left, right -- b)) {
            DEOPT_IF(!(PySet_CheckExact(right) || PyFrozenSet_CheckExact(right)));
            STAT_INC(CONTAINS_OP, hit);
            // Note: both set and frozenset use the same seq_contains method!
            int res = _PySet_Contains((PySetObject *)right, left);
            DECREF_INPUTS();
            ERROR_IF(res < 0, error);
            b = (res ^ oparg) ? Py_True : Py_False;
        }

        inst(CONTAINS_OP_DICT, (unused/1, left, right -- b)) {
            DEOPT_IF(!PyDict_CheckExact(right));
            STAT_INC(CONTAINS_OP, hit);
            int res = PyDict_Contains(right, left);
            DECREF_INPUTS();
            ERROR_IF(res < 0, error);
            b = (res ^ oparg) ? Py_True : Py_False;
        }

        inst(CHECK_EG_MATCH, (exc_value, match_type -- rest, match)) {
            if (_PyEval_CheckExceptStarTypeValid(tstate, match_type) < 0) {
                DECREF_INPUTS();
                ERROR_IF(true, error);
            }

            match = NULL;
            rest = NULL;
            int res = _PyEval_ExceptionGroupMatch(exc_value, match_type,
                                                  &match, &rest);
            DECREF_INPUTS();
            ERROR_IF(res < 0, error);

            assert((match == NULL) == (rest == NULL));
            ERROR_IF(match == NULL, error);

            if (!Py_IsNone(match)) {
                PyErr_SetHandledException(match);
            }
        }

        inst(CHECK_EXC_MATCH, (left, right -- left, b)) {
            assert(PyExceptionInstance_Check(left));
            if (_PyEval_CheckExceptTypeValid(tstate, right) < 0) {
                 DECREF_INPUTS();
                 ERROR_IF(true, error);
            }

            int res = PyErr_GivenExceptionMatches(left, right);
            DECREF_INPUTS();
            b = res ? Py_True : Py_False;
        }

         tier1 inst(IMPORT_NAME, (level, fromlist -- res)) {
            PyObject *name = GETITEM(FRAME_CO_NAMES, oparg);
            res = import_name(tstate, frame, name, fromlist, level);
            DECREF_INPUTS();
            ERROR_IF(res == NULL, error);
        }

        tier1 inst(IMPORT_FROM, (from -- from, res)) {
            PyObject *name = GETITEM(FRAME_CO_NAMES, oparg);
            res = import_from(tstate, from, name);
            ERROR_IF(res == NULL, error);
        }

        tier1 inst(JUMP_FORWARD, (--)) {
            JUMPBY(oparg);
        }

        tier1 inst(JUMP_BACKWARD, (unused/1 --)) {
            CHECK_EVAL_BREAKER();
            assert(oparg <= INSTR_OFFSET());
            JUMPBY(-oparg);
            #ifdef _Py_TIER2
            #if ENABLE_SPECIALIZATION
            _Py_BackoffCounter counter = this_instr[1].counter;
            if (backoff_counter_triggers(counter) && this_instr->op.code == JUMP_BACKWARD) {
                _Py_CODEUNIT *start = this_instr;
                /* Back up over EXTENDED_ARGs so optimizer sees the whole instruction */
                while (oparg > 255) {
                    oparg >>= 8;
                    start--;
                }
                _PyExecutorObject *executor;
                int optimized = _PyOptimizer_Optimize(frame, start, stack_pointer, &executor);
                ERROR_IF(optimized < 0, error);
                if (optimized) {
                    assert(tstate->previous_executor == NULL);
                    tstate->previous_executor = Py_None;
                    GOTO_TIER_TWO(executor);
                }
                else {
                    this_instr[1].counter = restart_backoff_counter(counter);
                }
            }
            else {
                ADVANCE_ADAPTIVE_COUNTER(this_instr[1].counter);
            }
            #endif  /* ENABLE_SPECIALIZATION */
            #endif /* _Py_TIER2 */
        }

        pseudo(JUMP) = {
            JUMP_FORWARD,
            JUMP_BACKWARD,
        };

        pseudo(JUMP_NO_INTERRUPT) = {
            JUMP_FORWARD,
            JUMP_BACKWARD_NO_INTERRUPT,
        };

        tier1 inst(ENTER_EXECUTOR, (--)) {
            #ifdef _Py_TIER2
            int prevoparg = oparg;
            CHECK_EVAL_BREAKER();
            if (this_instr->op.code != ENTER_EXECUTOR ||
                this_instr->op.arg != prevoparg) {
                next_instr = this_instr;
                DISPATCH();
            }

            PyCodeObject *code = _PyFrame_GetCode(frame);
            _PyExecutorObject *executor = code->co_executors->executors[oparg & 255];
            assert(executor->vm_data.index == INSTR_OFFSET() - 1);
            assert(executor->vm_data.code == code);
            assert(executor->vm_data.valid);
            assert(tstate->previous_executor == NULL);
            tstate->previous_executor = Py_None;
            Py_INCREF(executor);
            GOTO_TIER_TWO(executor);
            #else
            Py_FatalError("ENTER_EXECUTOR is not supported in this build");
            #endif /* _Py_TIER2 */
        }

        replaced op(_POP_JUMP_IF_FALSE, (cond -- )) {
            assert(PyBool_Check(cond));
            int flag = Py_IsFalse(cond);
            #if ENABLE_SPECIALIZATION
            this_instr[1].cache = (this_instr[1].cache << 1) | flag;
            #endif
            JUMPBY(oparg * flag);
        }

        replaced op(_POP_JUMP_IF_TRUE, (cond -- )) {
            assert(PyBool_Check(cond));
            int flag = Py_IsTrue(cond);
            #if ENABLE_SPECIALIZATION
            this_instr[1].cache = (this_instr[1].cache << 1) | flag;
            #endif
            JUMPBY(oparg * flag);
        }

        op(_IS_NONE, (value -- b)) {
            if (Py_IsNone(value)) {
                b = Py_True;
            }
            else {
                b = Py_False;
                DECREF_INPUTS();
            }
        }

        macro(POP_JUMP_IF_TRUE) = unused/1 + _POP_JUMP_IF_TRUE;

        macro(POP_JUMP_IF_FALSE) = unused/1 + _POP_JUMP_IF_FALSE;

        macro(POP_JUMP_IF_NONE) = unused/1 + _IS_NONE + _POP_JUMP_IF_TRUE;

        macro(POP_JUMP_IF_NOT_NONE) = unused/1 + _IS_NONE + _POP_JUMP_IF_FALSE;

        tier1 inst(JUMP_BACKWARD_NO_INTERRUPT, (--)) {
            /* This bytecode is used in the `yield from` or `await` loop.
             * If there is an interrupt, we want it handled in the innermost
             * generator or coroutine, so we deliberately do not check it here.
             * (see bpo-30039).
             */
            JUMPBY(-oparg);
        }

        inst(GET_LEN, (obj -- obj, len_o)) {
            // PUSH(len(TOS))
            Py_ssize_t len_i = PyObject_Length(obj);
            ERROR_IF(len_i < 0, error);
            len_o = PyLong_FromSsize_t(len_i);
            ERROR_IF(len_o == NULL, error);
        }

        inst(MATCH_CLASS, (subject, type, names -- attrs)) {
            // Pop TOS and TOS1. Set TOS to a tuple of attributes on success, or
            // None on failure.
            assert(PyTuple_CheckExact(names));
            attrs = _PyEval_MatchClass(tstate, subject, type, oparg, names);
            DECREF_INPUTS();
            if (attrs) {
                assert(PyTuple_CheckExact(attrs));  // Success!
            }
            else {
                ERROR_IF(_PyErr_Occurred(tstate), error);  // Error!
                attrs = Py_None;  // Failure!
            }
        }

        inst(MATCH_MAPPING, (subject -- subject, res)) {
            int match = Py_TYPE(subject)->tp_flags & Py_TPFLAGS_MAPPING;
            res = match ? Py_True : Py_False;
        }

        inst(MATCH_SEQUENCE, (subject -- subject, res)) {
            int match = Py_TYPE(subject)->tp_flags & Py_TPFLAGS_SEQUENCE;
            res = match ? Py_True : Py_False;
        }

        inst(MATCH_KEYS, (subject, keys -- subject, keys, values_or_none)) {
            // On successful match, PUSH(values). Otherwise, PUSH(None).
            values_or_none = _PyEval_MatchKeys(tstate, subject, keys);
            ERROR_IF(values_or_none == NULL, error);
        }

        inst(GET_ITER, (iterable -- iter)) {
            /* before: [obj]; after [getiter(obj)] */
            iter = PyObject_GetIter(iterable);
            DECREF_INPUTS();
            ERROR_IF(iter == NULL, error);
        }

        inst(GET_YIELD_FROM_ITER, (iterable -- iter)) {
            /* before: [obj]; after [getiter(obj)] */
            if (PyCoro_CheckExact(iterable)) {
                /* `iterable` is a coroutine */
                if (!(_PyFrame_GetCode(frame)->co_flags & (CO_COROUTINE | CO_ITERABLE_COROUTINE))) {
                    /* and it is used in a 'yield from' expression of a
                       regular generator. */
                    _PyErr_SetString(tstate, PyExc_TypeError,
                                     "cannot 'yield from' a coroutine object "
                                     "in a non-coroutine generator");
                    ERROR_NO_POP();
                }
                iter = iterable;
            }
            else if (PyGen_CheckExact(iterable)) {
                iter = iterable;
            }
            else {
                /* `iterable` is not a generator. */
                iter = PyObject_GetIter(iterable);
                if (iter == NULL) {
                    ERROR_NO_POP();
                }
                DECREF_INPUTS();
            }
        }

        // Most members of this family are "secretly" super-instructions.
        // When the loop is exhausted, they jump, and the jump target is
        // always END_FOR, which pops two values off the stack.
        // This is optimized by skipping that instruction and combining
        // its effect (popping 'iter' instead of pushing 'next'.)

        family(FOR_ITER, INLINE_CACHE_ENTRIES_FOR_ITER) = {
            FOR_ITER_LIST,
            FOR_ITER_TUPLE,
            FOR_ITER_RANGE,
            FOR_ITER_GEN,
        };

        specializing op(_SPECIALIZE_FOR_ITER, (counter/1, iter -- iter)) {
            #if ENABLE_SPECIALIZATION
            if (ADAPTIVE_COUNTER_TRIGGERS(counter)) {
                next_instr = this_instr;
                _Py_Specialize_ForIter(iter, next_instr, oparg);
                DISPATCH_SAME_OPARG();
            }
            STAT_INC(FOR_ITER, deferred);
            ADVANCE_ADAPTIVE_COUNTER(this_instr[1].counter);
            #endif  /* ENABLE_SPECIALIZATION */
        }

        replaced op(_FOR_ITER, (iter -- iter, next)) {
            /* before: [iter]; after: [iter, iter()] *or* [] (and jump over END_FOR.) */
            next = (*Py_TYPE(iter)->tp_iternext)(iter);
            if (next == NULL) {
                if (_PyErr_Occurred(tstate)) {
                    if (!_PyErr_ExceptionMatches(tstate, PyExc_StopIteration)) {
                        ERROR_NO_POP();
                    }
                    monitor_raise(tstate, frame, this_instr);
                    _PyErr_Clear(tstate);
                }
                /* iterator ended normally */
                assert(next_instr[oparg].op.code == END_FOR ||
                       next_instr[oparg].op.code == INSTRUMENTED_END_FOR);
                Py_DECREF(iter);
                STACK_SHRINK(1);
                /* Jump forward oparg, then skip following END_FOR and POP_TOP instruction */
                JUMPBY(oparg + 2);
                DISPATCH();
            }
            // Common case: no jump, leave it to the code generator
        }

        op(_FOR_ITER_TIER_TWO, (iter -- iter, next)) {
            /* before: [iter]; after: [iter, iter()] *or* [] (and jump over END_FOR.) */
            next = (*Py_TYPE(iter)->tp_iternext)(iter);
            if (next == NULL) {
                if (_PyErr_Occurred(tstate)) {
                    if (!_PyErr_ExceptionMatches(tstate, PyExc_StopIteration)) {
                        ERROR_NO_POP();
                    }
                    _PyErr_Clear(tstate);
                }
                /* iterator ended normally */
                Py_DECREF(iter);
                STACK_SHRINK(1);
                /* The translator sets the deopt target just past END_FOR */
                DEOPT_IF(true);
            }
            // Common case: no jump, leave it to the code generator
        }

        macro(FOR_ITER) = _SPECIALIZE_FOR_ITER + _FOR_ITER;

        inst(INSTRUMENTED_FOR_ITER, (unused/1 -- )) {
            _Py_CODEUNIT *target;
            PyObject *iter = TOP();
            PyObject *next = (*Py_TYPE(iter)->tp_iternext)(iter);
            if (next != NULL) {
                PUSH(next);
                target = next_instr;
            }
            else {
                if (_PyErr_Occurred(tstate)) {
                    if (!_PyErr_ExceptionMatches(tstate, PyExc_StopIteration)) {
                        ERROR_NO_POP();
                    }
                    monitor_raise(tstate, frame, this_instr);
                    _PyErr_Clear(tstate);
                }
                /* iterator ended normally */
                assert(next_instr[oparg].op.code == END_FOR ||
                       next_instr[oparg].op.code == INSTRUMENTED_END_FOR);
                STACK_SHRINK(1);
                Py_DECREF(iter);
                /* Skip END_FOR and POP_TOP */
                target = next_instr + oparg + 2;
            }
            INSTRUMENTED_JUMP(this_instr, target, PY_MONITORING_EVENT_BRANCH);
        }

        op(_ITER_CHECK_LIST, (iter -- iter)) {
            EXIT_IF(Py_TYPE(iter) != &PyListIter_Type);
        }

        replaced op(_ITER_JUMP_LIST, (iter -- iter)) {
            _PyListIterObject *it = (_PyListIterObject *)iter;
            assert(Py_TYPE(iter) == &PyListIter_Type);
            STAT_INC(FOR_ITER, hit);
            PyListObject *seq = it->it_seq;
            if (seq == NULL || (size_t)it->it_index >= (size_t)PyList_GET_SIZE(seq)) {
                it->it_index = -1;
                #ifndef Py_GIL_DISABLED
                if (seq != NULL) {
                    it->it_seq = NULL;
                    Py_DECREF(seq);
                }
                #endif
                Py_DECREF(iter);
                STACK_SHRINK(1);
                /* Jump forward oparg, then skip following END_FOR and POP_TOP instructions */
                JUMPBY(oparg + 2);
                DISPATCH();
            }
        }

        // Only used by Tier 2
        op(_GUARD_NOT_EXHAUSTED_LIST, (iter -- iter)) {
            _PyListIterObject *it = (_PyListIterObject *)iter;
            assert(Py_TYPE(iter) == &PyListIter_Type);
            PyListObject *seq = it->it_seq;
            EXIT_IF(seq == NULL);
            EXIT_IF((size_t)it->it_index >= (size_t)PyList_GET_SIZE(seq));
        }

        op(_ITER_NEXT_LIST, (iter -- iter, next)) {
            _PyListIterObject *it = (_PyListIterObject *)iter;
            assert(Py_TYPE(iter) == &PyListIter_Type);
            PyListObject *seq = it->it_seq;
            assert(seq);
            assert(it->it_index < PyList_GET_SIZE(seq));
            next = Py_NewRef(PyList_GET_ITEM(seq, it->it_index++));
        }

        macro(FOR_ITER_LIST) =
            unused/1 +  // Skip over the counter
            _ITER_CHECK_LIST +
            _ITER_JUMP_LIST +
            _ITER_NEXT_LIST;

        op(_ITER_CHECK_TUPLE, (iter -- iter)) {
            EXIT_IF(Py_TYPE(iter) != &PyTupleIter_Type);
        }

        replaced op(_ITER_JUMP_TUPLE, (iter -- iter)) {
            _PyTupleIterObject *it = (_PyTupleIterObject *)iter;
            assert(Py_TYPE(iter) == &PyTupleIter_Type);
            STAT_INC(FOR_ITER, hit);
            PyTupleObject *seq = it->it_seq;
            if (seq == NULL || it->it_index >= PyTuple_GET_SIZE(seq)) {
                if (seq != NULL) {
                    it->it_seq = NULL;
                    Py_DECREF(seq);
                }
                Py_DECREF(iter);
                STACK_SHRINK(1);
                /* Jump forward oparg, then skip following END_FOR and POP_TOP instructions */
                JUMPBY(oparg + 2);
                DISPATCH();
            }
        }

        // Only used by Tier 2
        op(_GUARD_NOT_EXHAUSTED_TUPLE, (iter -- iter)) {
            _PyTupleIterObject *it = (_PyTupleIterObject *)iter;
            assert(Py_TYPE(iter) == &PyTupleIter_Type);
            PyTupleObject *seq = it->it_seq;
            EXIT_IF(seq == NULL);
            EXIT_IF(it->it_index >= PyTuple_GET_SIZE(seq));
        }

        op(_ITER_NEXT_TUPLE, (iter -- iter, next)) {
            _PyTupleIterObject *it = (_PyTupleIterObject *)iter;
            assert(Py_TYPE(iter) == &PyTupleIter_Type);
            PyTupleObject *seq = it->it_seq;
            assert(seq);
            assert(it->it_index < PyTuple_GET_SIZE(seq));
            next = Py_NewRef(PyTuple_GET_ITEM(seq, it->it_index++));
        }

        macro(FOR_ITER_TUPLE) =
            unused/1 +  // Skip over the counter
            _ITER_CHECK_TUPLE +
            _ITER_JUMP_TUPLE +
            _ITER_NEXT_TUPLE;

        op(_ITER_CHECK_RANGE, (iter -- iter)) {
            _PyRangeIterObject *r = (_PyRangeIterObject *)iter;
            EXIT_IF(Py_TYPE(r) != &PyRangeIter_Type);
        }

        replaced op(_ITER_JUMP_RANGE, (iter -- iter)) {
            _PyRangeIterObject *r = (_PyRangeIterObject *)iter;
            assert(Py_TYPE(r) == &PyRangeIter_Type);
            STAT_INC(FOR_ITER, hit);
            if (r->len <= 0) {
                STACK_SHRINK(1);
                Py_DECREF(r);
                // Jump over END_FOR and POP_TOP instructions.
                JUMPBY(oparg + 2);
                DISPATCH();
            }
        }

        // Only used by Tier 2
        op(_GUARD_NOT_EXHAUSTED_RANGE, (iter -- iter)) {
            _PyRangeIterObject *r = (_PyRangeIterObject *)iter;
            assert(Py_TYPE(r) == &PyRangeIter_Type);
            EXIT_IF(r->len <= 0);
        }

        op(_ITER_NEXT_RANGE, (iter -- iter, next)) {
            _PyRangeIterObject *r = (_PyRangeIterObject *)iter;
            assert(Py_TYPE(r) == &PyRangeIter_Type);
            assert(r->len > 0);
            long value = r->start;
            r->start = value + r->step;
            r->len--;
            next = PyLong_FromLong(value);
            ERROR_IF(next == NULL, error);
        }

        macro(FOR_ITER_RANGE) =
            unused/1 +  // Skip over the counter
            _ITER_CHECK_RANGE +
            _ITER_JUMP_RANGE +
            _ITER_NEXT_RANGE;

        op(_FOR_ITER_GEN_FRAME, (iter -- iter, gen_frame: _PyInterpreterFrame*)) {
            PyGenObject *gen = (PyGenObject *)iter;
            DEOPT_IF(Py_TYPE(gen) != &PyGen_Type);
            DEOPT_IF(gen->gi_frame_state >= FRAME_EXECUTING);
            STAT_INC(FOR_ITER, hit);
            gen_frame = (_PyInterpreterFrame *)gen->gi_iframe;
            _PyFrame_StackPush(gen_frame, Py_None);
            gen->gi_frame_state = FRAME_EXECUTING;
            gen->gi_exc_state.previous_item = tstate->exc_info;
            tstate->exc_info = &gen->gi_exc_state;
            // oparg is the return offset from the next instruction.
            frame->return_offset = (uint16_t)(1 + INLINE_CACHE_ENTRIES_FOR_ITER + oparg);
        }

        macro(FOR_ITER_GEN) =
            unused/1 +
            _CHECK_PEP_523 +
            _FOR_ITER_GEN_FRAME +
            _PUSH_FRAME;

        inst(BEFORE_ASYNC_WITH, (mgr -- exit, res)) {
            PyObject *enter = _PyObject_LookupSpecial(mgr, &_Py_ID(__aenter__));
            if (enter == NULL) {
                if (!_PyErr_Occurred(tstate)) {
                    _PyErr_Format(tstate, PyExc_TypeError,
                                  "'%.200s' object does not support the "
                                  "asynchronous context manager protocol",
                                  Py_TYPE(mgr)->tp_name);
                }
                ERROR_NO_POP();
            }
            exit = _PyObject_LookupSpecial(mgr, &_Py_ID(__aexit__));
            if (exit == NULL) {
                if (!_PyErr_Occurred(tstate)) {
                    _PyErr_Format(tstate, PyExc_TypeError,
                                  "'%.200s' object does not support the "
                                  "asynchronous context manager protocol "
                                  "(missed __aexit__ method)",
                                  Py_TYPE(mgr)->tp_name);
                }
                Py_DECREF(enter);
                ERROR_NO_POP();
            }
            DECREF_INPUTS();
            res = PyObject_CallNoArgs(enter);
            Py_DECREF(enter);
            if (res == NULL) {
                Py_DECREF(exit);
                ERROR_IF(true, error);
            }
        }

        inst(BEFORE_WITH, (mgr -- exit, res)) {
            /* pop the context manager, push its __exit__ and the
             * value returned from calling its __enter__
             */
            PyObject *enter = _PyObject_LookupSpecial(mgr, &_Py_ID(__enter__));
            if (enter == NULL) {
                if (!_PyErr_Occurred(tstate)) {
                    _PyErr_Format(tstate, PyExc_TypeError,
                                  "'%.200s' object does not support the "
                                  "context manager protocol",
                                  Py_TYPE(mgr)->tp_name);
                }
                ERROR_NO_POP();
            }
            exit = _PyObject_LookupSpecial(mgr, &_Py_ID(__exit__));
            if (exit == NULL) {
                if (!_PyErr_Occurred(tstate)) {
                    _PyErr_Format(tstate, PyExc_TypeError,
                                  "'%.200s' object does not support the "
                                  "context manager protocol "
                                  "(missed __exit__ method)",
                                  Py_TYPE(mgr)->tp_name);
                }
                Py_DECREF(enter);
                ERROR_NO_POP();
            }
            DECREF_INPUTS();
            res = PyObject_CallNoArgs(enter);
            Py_DECREF(enter);
            if (res == NULL) {
                Py_DECREF(exit);
                ERROR_IF(true, error);
            }
        }

        inst(WITH_EXCEPT_START, (exit_func, lasti, unused, val -- exit_func, lasti, unused, val, res)) {
            /* At the top of the stack are 4 values:
               - val: TOP = exc_info()
               - unused: SECOND = previous exception
               - lasti: THIRD = lasti of exception in exc_info()
               - exit_func: FOURTH = the context.__exit__ bound method
               We call FOURTH(type(TOP), TOP, GetTraceback(TOP)).
               Then we push the __exit__ return value.
            */
            PyObject *exc, *tb;

            assert(val && PyExceptionInstance_Check(val));
            exc = PyExceptionInstance_Class(val);
            tb = PyException_GetTraceback(val);
            if (tb == NULL) {
                tb = Py_None;
            }
            else {
                Py_DECREF(tb);
            }
            assert(PyLong_Check(lasti));
            (void)lasti; // Shut up compiler warning if asserts are off
            PyObject *stack[4] = {NULL, exc, val, tb};
            res = PyObject_Vectorcall(exit_func, stack + 1,
                    3 | PY_VECTORCALL_ARGUMENTS_OFFSET, NULL);
            ERROR_IF(res == NULL, error);
        }

        pseudo(SETUP_FINALLY, (HAS_ARG)) = {
            NOP,
        };

        pseudo(SETUP_CLEANUP, (HAS_ARG)) = {
            NOP,
        };

        pseudo(SETUP_WITH, (HAS_ARG)) = {
            NOP,
        };

        pseudo(POP_BLOCK) = {
            NOP,
        };

        inst(PUSH_EXC_INFO, (new_exc -- prev_exc, new_exc)) {
            _PyErr_StackItem *exc_info = tstate->exc_info;
            if (exc_info->exc_value != NULL) {
                prev_exc = exc_info->exc_value;
            }
            else {
                prev_exc = Py_None;
            }
            assert(PyExceptionInstance_Check(new_exc));
            exc_info->exc_value = Py_NewRef(new_exc);
        }

        op(_GUARD_DORV_VALUES_INST_ATTR_FROM_DICT, (owner -- owner)) {
            assert(Py_TYPE(owner)->tp_flags & Py_TPFLAGS_INLINE_VALUES);
            DEOPT_IF(!_PyObject_InlineValues(owner)->valid);
        }

        op(_GUARD_KEYS_VERSION, (keys_version/2, owner -- owner)) {
            PyTypeObject *owner_cls = Py_TYPE(owner);
            PyHeapTypeObject *owner_heap_type = (PyHeapTypeObject *)owner_cls;
            DEOPT_IF(owner_heap_type->ht_cached_keys->dk_version != keys_version);
        }

        split op(_LOAD_ATTR_METHOD_WITH_VALUES, (descr/4, owner -- attr, self if (1))) {
            assert(oparg & 1);
            /* Cached method object */
            STAT_INC(LOAD_ATTR, hit);
            assert(descr != NULL);
            attr = Py_NewRef(descr);
            assert(_PyType_HasFeature(Py_TYPE(attr), Py_TPFLAGS_METHOD_DESCRIPTOR));
            self = owner;
        }

        macro(LOAD_ATTR_METHOD_WITH_VALUES) =
            unused/1 +
            _GUARD_TYPE_VERSION +
            _GUARD_DORV_VALUES_INST_ATTR_FROM_DICT +
            _GUARD_KEYS_VERSION +
            _LOAD_ATTR_METHOD_WITH_VALUES;

        op(_LOAD_ATTR_METHOD_NO_DICT, (descr/4, owner -- attr, self if (1))) {
            assert(oparg & 1);
            assert(Py_TYPE(owner)->tp_dictoffset == 0);
            STAT_INC(LOAD_ATTR, hit);
            assert(descr != NULL);
            assert(_PyType_HasFeature(Py_TYPE(descr), Py_TPFLAGS_METHOD_DESCRIPTOR));
            attr = Py_NewRef(descr);
            self = owner;
        }

        macro(LOAD_ATTR_METHOD_NO_DICT) =
            unused/1 +
            _GUARD_TYPE_VERSION +
            unused/2 +
            _LOAD_ATTR_METHOD_NO_DICT;

        op(_LOAD_ATTR_NONDESCRIPTOR_WITH_VALUES, (descr/4, owner -- attr, unused if (0))) {
            assert((oparg & 1) == 0);
            STAT_INC(LOAD_ATTR, hit);
            assert(descr != NULL);
            DECREF_INPUTS();
            attr = Py_NewRef(descr);
        }

        macro(LOAD_ATTR_NONDESCRIPTOR_WITH_VALUES) =
            unused/1 +
            _GUARD_TYPE_VERSION +
            _GUARD_DORV_VALUES_INST_ATTR_FROM_DICT +
            _GUARD_KEYS_VERSION +
            _LOAD_ATTR_NONDESCRIPTOR_WITH_VALUES;

        op(_LOAD_ATTR_NONDESCRIPTOR_NO_DICT, (descr/4, owner -- attr, unused if (0))) {
            assert((oparg & 1) == 0);
            assert(Py_TYPE(owner)->tp_dictoffset == 0);
            STAT_INC(LOAD_ATTR, hit);
            assert(descr != NULL);
            DECREF_INPUTS();
            attr = Py_NewRef(descr);
        }

        macro(LOAD_ATTR_NONDESCRIPTOR_NO_DICT) =
            unused/1 +
            _GUARD_TYPE_VERSION +
            unused/2 +
            _LOAD_ATTR_NONDESCRIPTOR_NO_DICT;

        op(_CHECK_ATTR_METHOD_LAZY_DICT, (dictoffset/1, owner -- owner)) {
            char *ptr = ((char *)owner) + MANAGED_DICT_OFFSET + dictoffset;
            PyObject *dict = *(PyObject **)ptr;
            /* This object has a __dict__, just not yet created */
            DEOPT_IF(dict != NULL);
        }

        op(_LOAD_ATTR_METHOD_LAZY_DICT, (descr/4, owner -- attr, self if (1))) {
            assert(oparg & 1);
            STAT_INC(LOAD_ATTR, hit);
            assert(descr != NULL);
            assert(_PyType_HasFeature(Py_TYPE(descr), Py_TPFLAGS_METHOD_DESCRIPTOR));
            attr = Py_NewRef(descr);
            self = owner;
        }

        macro(LOAD_ATTR_METHOD_LAZY_DICT) =
            unused/1 +
            _GUARD_TYPE_VERSION +
            _CHECK_ATTR_METHOD_LAZY_DICT +
            unused/1 +
            _LOAD_ATTR_METHOD_LAZY_DICT;

        inst(INSTRUMENTED_CALL, (unused/3 -- )) {
            int is_meth = PEEK(oparg + 1) != NULL;
            int total_args = oparg + is_meth;
            PyObject *function = PEEK(oparg + 2);
            PyObject *arg = total_args == 0 ?
                &_PyInstrumentation_MISSING : PEEK(total_args);
            int err = _Py_call_instrumentation_2args(
                    tstate, PY_MONITORING_EVENT_CALL,
                    frame, this_instr, function, arg);
            ERROR_IF(err, error);
            PAUSE_ADAPTIVE_COUNTER(this_instr[1].counter);
            GO_TO_INSTRUCTION(CALL);
        }

        // Cache layout: counter/1, func_version/2
        // CALL_INTRINSIC_1/2, CALL_KW, and CALL_FUNCTION_EX aren't members!
        family(CALL, INLINE_CACHE_ENTRIES_CALL) = {
            CALL_BOUND_METHOD_EXACT_ARGS,
            CALL_PY_EXACT_ARGS,
            CALL_PY_WITH_DEFAULTS,
            CALL_TYPE_1,
            CALL_STR_1,
            CALL_TUPLE_1,
            CALL_BUILTIN_CLASS,
            CALL_BUILTIN_O,
            CALL_BUILTIN_FAST,
            CALL_BUILTIN_FAST_WITH_KEYWORDS,
            CALL_LEN,
            CALL_ISINSTANCE,
            CALL_LIST_APPEND,
            CALL_METHOD_DESCRIPTOR_O,
            CALL_METHOD_DESCRIPTOR_FAST_WITH_KEYWORDS,
            CALL_METHOD_DESCRIPTOR_NOARGS,
            CALL_METHOD_DESCRIPTOR_FAST,
            CALL_ALLOC_AND_ENTER_INIT,
        };

        specializing op(_SPECIALIZE_CALL, (counter/1, callable, self_or_null, args[oparg] -- callable, self_or_null, args[oparg])) {
            #if ENABLE_SPECIALIZATION
            if (ADAPTIVE_COUNTER_TRIGGERS(counter)) {
                next_instr = this_instr;
                _Py_Specialize_Call(callable, next_instr, oparg + (self_or_null != NULL));
                DISPATCH_SAME_OPARG();
            }
            STAT_INC(CALL, deferred);
            ADVANCE_ADAPTIVE_COUNTER(this_instr[1].counter);
            #endif  /* ENABLE_SPECIALIZATION */
        }

        // When calling Python, inline the call using DISPATCH_INLINED().
        op(_CALL, (callable, self_or_null, args[oparg] -- res)) {
            // oparg counts all of the args, but *not* self:
            int total_args = oparg;
            if (self_or_null != NULL) {
                args--;
                total_args++;
            }
            else if (Py_TYPE(callable) == &PyMethod_Type) {
                args--;
                total_args++;
                PyObject *self = ((PyMethodObject *)callable)->im_self;
                args[0] = Py_NewRef(self);
                PyObject *method = ((PyMethodObject *)callable)->im_func;
                args[-1] = Py_NewRef(method);
                Py_DECREF(callable);
                callable = method;
            }
            // Check if the call can be inlined or not
            if (Py_TYPE(callable) == &PyFunction_Type &&
                tstate->interp->eval_frame == NULL &&
                ((PyFunctionObject *)callable)->vectorcall == _PyFunction_Vectorcall)
            {
                int code_flags = ((PyCodeObject*)PyFunction_GET_CODE(callable))->co_flags;
                PyObject *locals = code_flags & CO_OPTIMIZED ? NULL : Py_NewRef(PyFunction_GET_GLOBALS(callable));
                _PyInterpreterFrame *new_frame = _PyEvalFramePushAndInit(
                    tstate, (PyFunctionObject *)callable, locals,
                    args, total_args, NULL
                );
                // Manipulate stack directly since we leave using DISPATCH_INLINED().
                STACK_SHRINK(oparg + 2);
                // The frame has stolen all the arguments from the stack,
                // so there is no need to clean them up.
                if (new_frame == NULL) {
                    ERROR_NO_POP();
                }
                frame->return_offset = (uint16_t)(next_instr - this_instr);
                DISPATCH_INLINED(new_frame);
            }
            /* Callable is not a normal Python function */
            res = PyObject_Vectorcall(
                callable, args,
                total_args | PY_VECTORCALL_ARGUMENTS_OFFSET,
                NULL);
            if (opcode == INSTRUMENTED_CALL) {
                PyObject *arg = total_args == 0 ?
                    &_PyInstrumentation_MISSING : args[0];
                if (res == NULL) {
                    _Py_call_instrumentation_exc2(
                        tstate, PY_MONITORING_EVENT_C_RAISE,
                        frame, this_instr, callable, arg);
                }
                else {
                    int err = _Py_call_instrumentation_2args(
                        tstate, PY_MONITORING_EVENT_C_RETURN,
                        frame, this_instr, callable, arg);
                    if (err < 0) {
                        Py_CLEAR(res);
                    }
                }
            }
            assert((res != NULL) ^ (_PyErr_Occurred(tstate) != NULL));
            Py_DECREF(callable);
            for (int i = 0; i < total_args; i++) {
                Py_DECREF(args[i]);
            }
            ERROR_IF(res == NULL, error);
        }

        op(_CHECK_PERIODIC, (--)) {
            CHECK_EVAL_BREAKER();
        }

        macro(CALL) = _SPECIALIZE_CALL + unused/2 + _CALL + _CHECK_PERIODIC;

        op(_CHECK_CALL_BOUND_METHOD_EXACT_ARGS, (callable, null, unused[oparg] -- callable, null, unused[oparg])) {
            DEOPT_IF(null != NULL);
            DEOPT_IF(Py_TYPE(callable) != &PyMethod_Type);
        }

        op(_INIT_CALL_BOUND_METHOD_EXACT_ARGS, (callable, unused, unused[oparg] -- func, self, unused[oparg])) {
            STAT_INC(CALL, hit);
            self = Py_NewRef(((PyMethodObject *)callable)->im_self);
            stack_pointer[-1 - oparg] = self;  // Patch stack as it is used by _INIT_CALL_PY_EXACT_ARGS
            func = Py_NewRef(((PyMethodObject *)callable)->im_func);
            stack_pointer[-2 - oparg] = func;  // This is used by CALL, upon deoptimization
            Py_DECREF(callable);
        }

        op(_CHECK_PEP_523, (--)) {
            DEOPT_IF(tstate->interp->eval_frame);
        }

        op(_CHECK_FUNCTION_EXACT_ARGS, (func_version/2, callable, self_or_null, unused[oparg] -- callable, self_or_null, unused[oparg])) {
            EXIT_IF(!PyFunction_Check(callable));
            PyFunctionObject *func = (PyFunctionObject *)callable;
            EXIT_IF(func->func_version != func_version);
            PyCodeObject *code = (PyCodeObject *)func->func_code;
            EXIT_IF(code->co_argcount != oparg + (self_or_null != NULL));
        }

        op(_CHECK_STACK_SPACE, (callable, unused, unused[oparg] -- callable, unused, unused[oparg])) {
            PyFunctionObject *func = (PyFunctionObject *)callable;
            PyCodeObject *code = (PyCodeObject *)func->func_code;
            DEOPT_IF(!_PyThreadState_HasStackSpace(tstate, code->co_framesize));
            DEOPT_IF(tstate->py_recursion_remaining <= 1);
        }

        replicate(5) pure op(_INIT_CALL_PY_EXACT_ARGS, (callable, self_or_null, args[oparg] -- new_frame: _PyInterpreterFrame*)) {
            int has_self = (self_or_null != NULL);
            STAT_INC(CALL, hit);
            PyFunctionObject *func = (PyFunctionObject *)callable;
            new_frame = _PyFrame_PushUnchecked(tstate, func, oparg + has_self);
            PyObject **first_non_self_local = new_frame->localsplus + has_self;
            new_frame->localsplus[0] = self_or_null;
            for (int i = 0; i < oparg; i++) {
                first_non_self_local[i] = args[i];
            }
        }

        op(_PUSH_FRAME, (new_frame: _PyInterpreterFrame* -- )) {
            // Write it out explicitly because it's subtly different.
            // Eventually this should be the only occurrence of this code.
            assert(tstate->interp->eval_frame == NULL);
            SYNC_SP();
            _PyFrame_SetStackPointer(frame, stack_pointer);
            new_frame->previous = frame;
            CALL_STAT_INC(inlined_py_calls);
            frame = tstate->current_frame = new_frame;
            tstate->py_recursion_remaining--;
            LOAD_SP();
            LOAD_IP(0);
            LLTRACE_RESUME_FRAME();
        }

        macro(CALL_BOUND_METHOD_EXACT_ARGS) =
            unused/1 + // Skip over the counter
            _CHECK_PEP_523 +
            _CHECK_CALL_BOUND_METHOD_EXACT_ARGS +
            _INIT_CALL_BOUND_METHOD_EXACT_ARGS +
            _CHECK_FUNCTION_EXACT_ARGS +
            _CHECK_STACK_SPACE +
            _INIT_CALL_PY_EXACT_ARGS +
            _SAVE_RETURN_OFFSET +
            _PUSH_FRAME;

        macro(CALL_PY_EXACT_ARGS) =
            unused/1 + // Skip over the counter
            _CHECK_PEP_523 +
            _CHECK_FUNCTION_EXACT_ARGS +
            _CHECK_STACK_SPACE +
            _INIT_CALL_PY_EXACT_ARGS +
            _SAVE_RETURN_OFFSET +
            _PUSH_FRAME;

        inst(CALL_PY_WITH_DEFAULTS, (unused/1, func_version/2, callable, self_or_null, args[oparg] -- unused)) {
            DEOPT_IF(tstate->interp->eval_frame);
            int argcount = oparg;
            if (self_or_null != NULL) {
                args--;
                argcount++;
            }
            DEOPT_IF(!PyFunction_Check(callable));
            PyFunctionObject *func = (PyFunctionObject *)callable;
            DEOPT_IF(func->func_version != func_version);
            PyCodeObject *code = (PyCodeObject *)func->func_code;
            assert(func->func_defaults);
            assert(PyTuple_CheckExact(func->func_defaults));
            int defcount = (int)PyTuple_GET_SIZE(func->func_defaults);
            assert(defcount <= code->co_argcount);
            int min_args = code->co_argcount - defcount;
            DEOPT_IF(argcount > code->co_argcount);
            DEOPT_IF(argcount < min_args);
            DEOPT_IF(!_PyThreadState_HasStackSpace(tstate, code->co_framesize));
            STAT_INC(CALL, hit);
            _PyInterpreterFrame *new_frame = _PyFrame_PushUnchecked(tstate, func, code->co_argcount);
            for (int i = 0; i < argcount; i++) {
                new_frame->localsplus[i] = args[i];
            }
            for (int i = argcount; i < code->co_argcount; i++) {
                PyObject *def = PyTuple_GET_ITEM(func->func_defaults, i - min_args);
                new_frame->localsplus[i] = Py_NewRef(def);
            }
            // Manipulate stack and cache directly since we leave using DISPATCH_INLINED().
            STACK_SHRINK(oparg + 2);
            frame->return_offset = (uint16_t)(next_instr - this_instr);
            DISPATCH_INLINED(new_frame);
        }

        inst(CALL_TYPE_1, (unused/1, unused/2, callable, null, arg -- res)) {
            assert(oparg == 1);
            DEOPT_IF(null != NULL);
            DEOPT_IF(callable != (PyObject *)&PyType_Type);
            STAT_INC(CALL, hit);
            res = Py_NewRef(Py_TYPE(arg));
            Py_DECREF(arg);
        }

        op(_CALL_STR_1, (callable, null, arg -- res)) {
            assert(oparg == 1);
            DEOPT_IF(null != NULL);
            DEOPT_IF(callable != (PyObject *)&PyUnicode_Type);
            STAT_INC(CALL, hit);
            res = PyObject_Str(arg);
            Py_DECREF(arg);
            ERROR_IF(res == NULL, error);
        }

        macro(CALL_STR_1) =
            unused/1 +
            unused/2 +
            _CALL_STR_1 +
            _CHECK_PERIODIC;

        op(_CALL_TUPLE_1, (callable, null, arg -- res)) {
            assert(oparg == 1);
            DEOPT_IF(null != NULL);
            DEOPT_IF(callable != (PyObject *)&PyTuple_Type);
            STAT_INC(CALL, hit);
            res = PySequence_Tuple(arg);
            Py_DECREF(arg);
            ERROR_IF(res == NULL, error);
        }

        macro(CALL_TUPLE_1) =
            unused/1 +
            unused/2 +
            _CALL_TUPLE_1 +
            _CHECK_PERIODIC;

        inst(CALL_ALLOC_AND_ENTER_INIT, (unused/1, unused/2, callable, null, args[oparg] -- unused)) {
            /* This instruction does the following:
             * 1. Creates the object (by calling ``object.__new__``)
             * 2. Pushes a shim frame to the frame stack (to cleanup after ``__init__``)
             * 3. Pushes the frame for ``__init__`` to the frame stack
             * */
            _PyCallCache *cache = (_PyCallCache *)&this_instr[1];
            DEOPT_IF(null != NULL);
            DEOPT_IF(!PyType_Check(callable));
            PyTypeObject *tp = (PyTypeObject *)callable;
            DEOPT_IF(tp->tp_version_tag != read_u32(cache->func_version));
            assert(tp->tp_flags & Py_TPFLAGS_INLINE_VALUES);
            PyHeapTypeObject *cls = (PyHeapTypeObject *)callable;
            PyFunctionObject *init = (PyFunctionObject *)cls->_spec_cache.init;
            PyCodeObject *code = (PyCodeObject *)init->func_code;
            DEOPT_IF(code->co_argcount != oparg+1);
            DEOPT_IF(!_PyThreadState_HasStackSpace(tstate, code->co_framesize + _Py_InitCleanup.co_framesize));
            STAT_INC(CALL, hit);
            PyObject *self = _PyType_NewManagedObject(tp);
            if (self == NULL) {
                ERROR_NO_POP();
            }
            Py_DECREF(tp);
            _PyInterpreterFrame *shim = _PyFrame_PushTrampolineUnchecked(
                tstate, (PyCodeObject *)&_Py_InitCleanup, 1);
            assert(_PyCode_CODE((PyCodeObject *)shim->f_executable)[0].op.code == EXIT_INIT_CHECK);
            /* Push self onto stack of shim */
            Py_INCREF(self);
            shim->localsplus[0] = self;
            Py_INCREF(init);
            _PyInterpreterFrame *init_frame = _PyFrame_PushUnchecked(tstate, init, oparg+1);
            /* Copy self followed by args to __init__ frame */
            init_frame->localsplus[0] = self;
            for (int i = 0; i < oparg; i++) {
                init_frame->localsplus[i+1] = args[i];
            }
            frame->return_offset = (uint16_t)(next_instr - this_instr);
            STACK_SHRINK(oparg+2);
            _PyFrame_SetStackPointer(frame, stack_pointer);
            /* Link frames */
            init_frame->previous = shim;
            shim->previous = frame;
            frame = tstate->current_frame = init_frame;
            CALL_STAT_INC(inlined_py_calls);
            /* Account for pushing the extra frame.
             * We don't check recursion depth here,
             * as it will be checked after start_frame */
            tstate->py_recursion_remaining--;
            goto start_frame;
        }

        inst(EXIT_INIT_CHECK, (should_be_none -- )) {
            assert(STACK_LEVEL() == 2);
            if (should_be_none != Py_None) {
                PyErr_Format(PyExc_TypeError,
                    "__init__() should return None, not '%.200s'",
                    Py_TYPE(should_be_none)->tp_name);
                ERROR_NO_POP();
            }
        }

        op(_CALL_BUILTIN_CLASS, (callable, self_or_null, args[oparg] -- res)) {
            int total_args = oparg;
            if (self_or_null != NULL) {
                args--;
                total_args++;
            }
            DEOPT_IF(!PyType_Check(callable));
            PyTypeObject *tp = (PyTypeObject *)callable;
            DEOPT_IF(tp->tp_vectorcall == NULL);
            STAT_INC(CALL, hit);
            res = tp->tp_vectorcall((PyObject *)tp, args, total_args, NULL);
            /* Free the arguments. */
            for (int i = 0; i < total_args; i++) {
                Py_DECREF(args[i]);
            }
            Py_DECREF(tp);
            ERROR_IF(res == NULL, error);
        }

        macro(CALL_BUILTIN_CLASS) =
            unused/1 +
            unused/2 +
            _CALL_BUILTIN_CLASS +
            _CHECK_PERIODIC;

        op(_CALL_BUILTIN_O, (callable, self_or_null, args[oparg] -- res)) {
            /* Builtin METH_O functions */
            int total_args = oparg;
            if (self_or_null != NULL) {
                args--;
                total_args++;
            }
            DEOPT_IF(total_args != 1);
            DEOPT_IF(!PyCFunction_CheckExact(callable));
            DEOPT_IF(PyCFunction_GET_FLAGS(callable) != METH_O);
            // CPython promises to check all non-vectorcall function calls.
            DEOPT_IF(tstate->c_recursion_remaining <= 0);
            STAT_INC(CALL, hit);
            PyCFunction cfunc = PyCFunction_GET_FUNCTION(callable);
            PyObject *arg = args[0];
            _Py_EnterRecursiveCallTstateUnchecked(tstate);
            res = _PyCFunction_TrampolineCall(cfunc, PyCFunction_GET_SELF(callable), arg);
            _Py_LeaveRecursiveCallTstate(tstate);
            assert((res != NULL) ^ (_PyErr_Occurred(tstate) != NULL));

            Py_DECREF(arg);
            Py_DECREF(callable);
            ERROR_IF(res == NULL, error);
        }

        macro(CALL_BUILTIN_O) =
            unused/1 +
            unused/2 +
            _CALL_BUILTIN_O +
            _CHECK_PERIODIC;

        op(_CALL_BUILTIN_FAST, (callable, self_or_null, args[oparg] -- res)) {
            /* Builtin METH_FASTCALL functions, without keywords */
            int total_args = oparg;
            if (self_or_null != NULL) {
                args--;
                total_args++;
            }
            DEOPT_IF(!PyCFunction_CheckExact(callable));
            DEOPT_IF(PyCFunction_GET_FLAGS(callable) != METH_FASTCALL);
            STAT_INC(CALL, hit);
            PyCFunction cfunc = PyCFunction_GET_FUNCTION(callable);
            /* res = func(self, args, nargs) */
            res = ((PyCFunctionFast)(void(*)(void))cfunc)(
                PyCFunction_GET_SELF(callable),
                args,
                total_args);
            assert((res != NULL) ^ (_PyErr_Occurred(tstate) != NULL));

            /* Free the arguments. */
            for (int i = 0; i < total_args; i++) {
                Py_DECREF(args[i]);
            }
            Py_DECREF(callable);
            ERROR_IF(res == NULL, error);
        }

        macro(CALL_BUILTIN_FAST) =
            unused/1 +
            unused/2 +
            _CALL_BUILTIN_FAST +
            _CHECK_PERIODIC;

        op(_CALL_BUILTIN_FAST_WITH_KEYWORDS, (callable, self_or_null, args[oparg] -- res)) {
            /* Builtin METH_FASTCALL | METH_KEYWORDS functions */
            int total_args = oparg;
            if (self_or_null != NULL) {
                args--;
                total_args++;
            }
            DEOPT_IF(!PyCFunction_CheckExact(callable));
            DEOPT_IF(PyCFunction_GET_FLAGS(callable) != (METH_FASTCALL | METH_KEYWORDS));
            STAT_INC(CALL, hit);
            /* res = func(self, args, nargs, kwnames) */
            PyCFunctionFastWithKeywords cfunc =
                (PyCFunctionFastWithKeywords)(void(*)(void))
                PyCFunction_GET_FUNCTION(callable);
            res = cfunc(PyCFunction_GET_SELF(callable), args, total_args, NULL);
            assert((res != NULL) ^ (_PyErr_Occurred(tstate) != NULL));

            /* Free the arguments. */
            for (int i = 0; i < total_args; i++) {
                Py_DECREF(args[i]);
            }
            Py_DECREF(callable);
            ERROR_IF(res == NULL, error);
        }

        macro(CALL_BUILTIN_FAST_WITH_KEYWORDS) =
            unused/1 +
            unused/2 +
            _CALL_BUILTIN_FAST_WITH_KEYWORDS +
            _CHECK_PERIODIC;

        inst(CALL_LEN, (unused/1, unused/2, callable, self_or_null, args[oparg] -- res)) {
            /* len(o) */
            int total_args = oparg;
            if (self_or_null != NULL) {
                args--;
                total_args++;
            }
            DEOPT_IF(total_args != 1);
            PyInterpreterState *interp = tstate->interp;
            DEOPT_IF(callable != interp->callable_cache.len);
            STAT_INC(CALL, hit);
            PyObject *arg = args[0];
            Py_ssize_t len_i = PyObject_Length(arg);
            if (len_i < 0) {
                ERROR_NO_POP();
            }
            res = PyLong_FromSsize_t(len_i);
            assert((res != NULL) ^ (_PyErr_Occurred(tstate) != NULL));
            if (res == NULL) {
                GOTO_ERROR(error);
            }
            Py_DECREF(callable);
            Py_DECREF(arg);
        }

        inst(CALL_ISINSTANCE, (unused/1, unused/2, callable, self_or_null, args[oparg] -- res)) {
            /* isinstance(o, o2) */
            int total_args = oparg;
            if (self_or_null != NULL) {
                args--;
                total_args++;
            }
            DEOPT_IF(total_args != 2);
            PyInterpreterState *interp = tstate->interp;
            DEOPT_IF(callable != interp->callable_cache.isinstance);
            STAT_INC(CALL, hit);
            PyObject *cls = args[1];
            PyObject *inst = args[0];
            int retval = PyObject_IsInstance(inst, cls);
            if (retval < 0) {
                ERROR_NO_POP();
            }
            res = PyBool_FromLong(retval);
            assert((res != NULL) ^ (_PyErr_Occurred(tstate) != NULL));
            if (res == NULL) {
                GOTO_ERROR(error);
            }
            Py_DECREF(inst);
            Py_DECREF(cls);
            Py_DECREF(callable);
        }

        // This is secretly a super-instruction
        tier1 inst(CALL_LIST_APPEND, (unused/1, unused/2, callable, self, arg -- unused)) {
            assert(oparg == 1);
            PyInterpreterState *interp = tstate->interp;
            DEOPT_IF(callable != interp->callable_cache.list_append);
            assert(self != NULL);
            DEOPT_IF(!PyList_Check(self));
            STAT_INC(CALL, hit);
            if (_PyList_AppendTakeRef((PyListObject *)self, arg) < 0) {
                goto pop_1_error;  // Since arg is DECREF'ed already
            }
            Py_DECREF(self);
            Py_DECREF(callable);
            STACK_SHRINK(3);
            // Skip POP_TOP
            assert(next_instr->op.code == POP_TOP);
            SKIP_OVER(1);
            DISPATCH();
        }

         op(_CALL_METHOD_DESCRIPTOR_O, (callable, self_or_null, args[oparg] -- res)) {
            int total_args = oparg;
            if (self_or_null != NULL) {
                args--;
                total_args++;
            }
            PyMethodDescrObject *method = (PyMethodDescrObject *)callable;
            DEOPT_IF(total_args != 2);
            DEOPT_IF(!Py_IS_TYPE(method, &PyMethodDescr_Type));
            PyMethodDef *meth = method->d_method;
            DEOPT_IF(meth->ml_flags != METH_O);
            // CPython promises to check all non-vectorcall function calls.
            DEOPT_IF(tstate->c_recursion_remaining <= 0);
            PyObject *arg = args[1];
            PyObject *self = args[0];
            DEOPT_IF(!Py_IS_TYPE(self, method->d_common.d_type));
            STAT_INC(CALL, hit);
            PyCFunction cfunc = meth->ml_meth;
            _Py_EnterRecursiveCallTstateUnchecked(tstate);
            res = _PyCFunction_TrampolineCall(cfunc, self, arg);
            _Py_LeaveRecursiveCallTstate(tstate);
            assert((res != NULL) ^ (_PyErr_Occurred(tstate) != NULL));
            Py_DECREF(self);
            Py_DECREF(arg);
            Py_DECREF(callable);
            ERROR_IF(res == NULL, error);
        }

        macro(CALL_METHOD_DESCRIPTOR_O) =
            unused/1 +
            unused/2 +
            _CALL_METHOD_DESCRIPTOR_O +
            _CHECK_PERIODIC;

        op(_CALL_METHOD_DESCRIPTOR_FAST_WITH_KEYWORDS, (callable, self_or_null, args[oparg] -- res)) {
            int total_args = oparg;
            if (self_or_null != NULL) {
                args--;
                total_args++;
            }
            PyMethodDescrObject *method = (PyMethodDescrObject *)callable;
            DEOPT_IF(!Py_IS_TYPE(method, &PyMethodDescr_Type));
            PyMethodDef *meth = method->d_method;
            DEOPT_IF(meth->ml_flags != (METH_FASTCALL|METH_KEYWORDS));
            PyTypeObject *d_type = method->d_common.d_type;
            PyObject *self = args[0];
            DEOPT_IF(!Py_IS_TYPE(self, d_type));
            STAT_INC(CALL, hit);
            int nargs = total_args - 1;
            PyCFunctionFastWithKeywords cfunc =
                (PyCFunctionFastWithKeywords)(void(*)(void))meth->ml_meth;
            res = cfunc(self, args + 1, nargs, NULL);
            assert((res != NULL) ^ (_PyErr_Occurred(tstate) != NULL));

            /* Free the arguments. */
            for (int i = 0; i < total_args; i++) {
                Py_DECREF(args[i]);
            }
            Py_DECREF(callable);
            ERROR_IF(res == NULL, error);
        }

        macro(CALL_METHOD_DESCRIPTOR_FAST_WITH_KEYWORDS) =
            unused/1 +
            unused/2 +
            _CALL_METHOD_DESCRIPTOR_FAST_WITH_KEYWORDS +
            _CHECK_PERIODIC;

        op(_CALL_METHOD_DESCRIPTOR_NOARGS, (callable, self_or_null, args[oparg] -- res)) {
            assert(oparg == 0 || oparg == 1);
            int total_args = oparg;
            if (self_or_null != NULL) {
                args--;
                total_args++;
            }
            DEOPT_IF(total_args != 1);
            PyMethodDescrObject *method = (PyMethodDescrObject *)callable;
            DEOPT_IF(!Py_IS_TYPE(method, &PyMethodDescr_Type));
            PyMethodDef *meth = method->d_method;
            PyObject *self = args[0];
            DEOPT_IF(!Py_IS_TYPE(self, method->d_common.d_type));
            DEOPT_IF(meth->ml_flags != METH_NOARGS);
            // CPython promises to check all non-vectorcall function calls.
            DEOPT_IF(tstate->c_recursion_remaining <= 0);
            STAT_INC(CALL, hit);
            PyCFunction cfunc = meth->ml_meth;
            _Py_EnterRecursiveCallTstateUnchecked(tstate);
            res = _PyCFunction_TrampolineCall(cfunc, self, NULL);
            _Py_LeaveRecursiveCallTstate(tstate);
            assert((res != NULL) ^ (_PyErr_Occurred(tstate) != NULL));
            Py_DECREF(self);
            Py_DECREF(callable);
            ERROR_IF(res == NULL, error);
        }

        macro(CALL_METHOD_DESCRIPTOR_NOARGS) =
            unused/1 +
            unused/2 +
            _CALL_METHOD_DESCRIPTOR_NOARGS +
            _CHECK_PERIODIC;

        op(_CALL_METHOD_DESCRIPTOR_FAST, (callable, self_or_null, args[oparg] -- res)) {
            int total_args = oparg;
            if (self_or_null != NULL) {
                args--;
                total_args++;
            }
            PyMethodDescrObject *method = (PyMethodDescrObject *)callable;
            /* Builtin METH_FASTCALL methods, without keywords */
            DEOPT_IF(!Py_IS_TYPE(method, &PyMethodDescr_Type));
            PyMethodDef *meth = method->d_method;
            DEOPT_IF(meth->ml_flags != METH_FASTCALL);
            PyObject *self = args[0];
            DEOPT_IF(!Py_IS_TYPE(self, method->d_common.d_type));
            STAT_INC(CALL, hit);
            PyCFunctionFast cfunc =
                (PyCFunctionFast)(void(*)(void))meth->ml_meth;
            int nargs = total_args - 1;
            res = cfunc(self, args + 1, nargs);
            assert((res != NULL) ^ (_PyErr_Occurred(tstate) != NULL));
            /* Clear the stack of the arguments. */
            for (int i = 0; i < total_args; i++) {
                Py_DECREF(args[i]);
            }
            Py_DECREF(callable);
            ERROR_IF(res == NULL, error);
        }

        macro(CALL_METHOD_DESCRIPTOR_FAST) =
            unused/1 +
            unused/2 +
            _CALL_METHOD_DESCRIPTOR_FAST +
            _CHECK_PERIODIC;

        inst(INSTRUMENTED_CALL_KW, ( -- )) {
            int is_meth = PEEK(oparg + 2) != NULL;
            int total_args = oparg + is_meth;
            PyObject *function = PEEK(oparg + 3);
            PyObject *arg = total_args == 0 ? &_PyInstrumentation_MISSING
                                            : PEEK(total_args + 1);
            int err = _Py_call_instrumentation_2args(
                    tstate, PY_MONITORING_EVENT_CALL,
                    frame, this_instr, function, arg);
            ERROR_IF(err, error);
            GO_TO_INSTRUCTION(CALL_KW);
        }

        inst(CALL_KW, (callable, self_or_null, args[oparg], kwnames -- res)) {
            // oparg counts all of the args, but *not* self:
            int total_args = oparg;
            if (self_or_null != NULL) {
                args--;
                total_args++;
            }
            if (self_or_null == NULL && Py_TYPE(callable) == &PyMethod_Type) {
                args--;
                total_args++;
                PyObject *self = ((PyMethodObject *)callable)->im_self;
                args[0] = Py_NewRef(self);
                PyObject *method = ((PyMethodObject *)callable)->im_func;
                args[-1] = Py_NewRef(method);
                Py_DECREF(callable);
                callable = method;
            }
            int positional_args = total_args - (int)PyTuple_GET_SIZE(kwnames);
            // Check if the call can be inlined or not
            if (Py_TYPE(callable) == &PyFunction_Type &&
                tstate->interp->eval_frame == NULL &&
                ((PyFunctionObject *)callable)->vectorcall == _PyFunction_Vectorcall)
            {
                int code_flags = ((PyCodeObject*)PyFunction_GET_CODE(callable))->co_flags;
                PyObject *locals = code_flags & CO_OPTIMIZED ? NULL : Py_NewRef(PyFunction_GET_GLOBALS(callable));
                _PyInterpreterFrame *new_frame = _PyEvalFramePushAndInit(
                    tstate, (PyFunctionObject *)callable, locals,
                    args, positional_args, kwnames
                );
                Py_DECREF(kwnames);
                // Manipulate stack directly since we leave using DISPATCH_INLINED().
                STACK_SHRINK(oparg + 3);
                // The frame has stolen all the arguments from the stack,
                // so there is no need to clean them up.
                if (new_frame == NULL) {
                    ERROR_NO_POP();
                }
                assert(next_instr - this_instr == 1);
                frame->return_offset = 1;
                DISPATCH_INLINED(new_frame);
            }
            /* Callable is not a normal Python function */
            res = PyObject_Vectorcall(
                callable, args,
                positional_args | PY_VECTORCALL_ARGUMENTS_OFFSET,
                kwnames);
            if (opcode == INSTRUMENTED_CALL_KW) {
                PyObject *arg = total_args == 0 ?
                    &_PyInstrumentation_MISSING : args[0];
                if (res == NULL) {
                    _Py_call_instrumentation_exc2(
                        tstate, PY_MONITORING_EVENT_C_RAISE,
                        frame, this_instr, callable, arg);
                }
                else {
                    int err = _Py_call_instrumentation_2args(
                        tstate, PY_MONITORING_EVENT_C_RETURN,
                        frame, this_instr, callable, arg);
                    if (err < 0) {
                        Py_CLEAR(res);
                    }
                }
            }
            Py_DECREF(kwnames);
            assert((res != NULL) ^ (_PyErr_Occurred(tstate) != NULL));
            Py_DECREF(callable);
            for (int i = 0; i < total_args; i++) {
                Py_DECREF(args[i]);
            }
            ERROR_IF(res == NULL, error);
            CHECK_EVAL_BREAKER();
        }

        inst(INSTRUMENTED_CALL_FUNCTION_EX, ( -- )) {
            GO_TO_INSTRUCTION(CALL_FUNCTION_EX);
        }

        inst(CALL_FUNCTION_EX, (func, unused, callargs, kwargs if (oparg & 1) -- result)) {
            // DICT_MERGE is called before this opcode if there are kwargs.
            // It converts all dict subtypes in kwargs into regular dicts.
            assert(kwargs == NULL || PyDict_CheckExact(kwargs));
            if (!PyTuple_CheckExact(callargs)) {
                if (check_args_iterable(tstate, func, callargs) < 0) {
                    ERROR_NO_POP();
                }
                PyObject *tuple = PySequence_Tuple(callargs);
                if (tuple == NULL) {
                    ERROR_NO_POP();
                }
                Py_SETREF(callargs, tuple);
            }
            assert(PyTuple_CheckExact(callargs));
            EVAL_CALL_STAT_INC_IF_FUNCTION(EVAL_CALL_FUNCTION_EX, func);
            if (opcode == INSTRUMENTED_CALL_FUNCTION_EX) {
                PyObject *arg = PyTuple_GET_SIZE(callargs) > 0 ?
                    PyTuple_GET_ITEM(callargs, 0) : &_PyInstrumentation_MISSING;
                int err = _Py_call_instrumentation_2args(
                    tstate, PY_MONITORING_EVENT_CALL,
                    frame, this_instr, func, arg);
                if (err) ERROR_NO_POP();
                result = PyObject_Call(func, callargs, kwargs);

                if (!PyFunction_Check(func) && !PyMethod_Check(func)) {
                    if (result == NULL) {
                        _Py_call_instrumentation_exc2(
                            tstate, PY_MONITORING_EVENT_C_RAISE,
                            frame, this_instr, func, arg);
                    }
                    else {
                        int err = _Py_call_instrumentation_2args(
                            tstate, PY_MONITORING_EVENT_C_RETURN,
                            frame, this_instr, func, arg);
                        if (err < 0) {
                            Py_CLEAR(result);
                        }
                    }
                }
            }
            else {
                if (Py_TYPE(func) == &PyFunction_Type &&
                    tstate->interp->eval_frame == NULL &&
                    ((PyFunctionObject *)func)->vectorcall == _PyFunction_Vectorcall) {
                    assert(PyTuple_CheckExact(callargs));
                    Py_ssize_t nargs = PyTuple_GET_SIZE(callargs);
                    int code_flags = ((PyCodeObject *)PyFunction_GET_CODE(func))->co_flags;
                    PyObject *locals = code_flags & CO_OPTIMIZED ? NULL : Py_NewRef(PyFunction_GET_GLOBALS(func));

                    _PyInterpreterFrame *new_frame = _PyEvalFramePushAndInit_Ex(tstate,
                                                                                (PyFunctionObject *)func, locals,
                                                                                nargs, callargs, kwargs);
                    // Need to manually shrink the stack since we exit with DISPATCH_INLINED.
                    STACK_SHRINK(oparg + 3);
                    if (new_frame == NULL) {
                        ERROR_NO_POP();
                    }
                    assert(next_instr - this_instr == 1);
                    frame->return_offset = 1;
                    DISPATCH_INLINED(new_frame);
                }
                result = PyObject_Call(func, callargs, kwargs);
            }
            DECREF_INPUTS();
            assert(PEEK(2 + (oparg & 1)) == NULL);
            ERROR_IF(result == NULL, error);
            CHECK_EVAL_BREAKER();
        }

        inst(MAKE_FUNCTION, (codeobj -- func)) {

            PyFunctionObject *func_obj = (PyFunctionObject *)
                PyFunction_New(codeobj, GLOBALS());

            Py_DECREF(codeobj);
            if (func_obj == NULL) {
                ERROR_NO_POP();
            }

            _PyFunction_SetVersion(
                func_obj, ((PyCodeObject *)codeobj)->co_version);
            func = (PyObject *)func_obj;
        }

        inst(SET_FUNCTION_ATTRIBUTE, (attr, func -- func)) {
            assert(PyFunction_Check(func));
            PyFunctionObject *func_obj = (PyFunctionObject *)func;
            switch(oparg) {
                case MAKE_FUNCTION_CLOSURE:
                    assert(func_obj->func_closure == NULL);
                    func_obj->func_closure = attr;
                    break;
                case MAKE_FUNCTION_ANNOTATIONS:
                    assert(func_obj->func_annotations == NULL);
                    func_obj->func_annotations = attr;
                    break;
                case MAKE_FUNCTION_KWDEFAULTS:
                    assert(PyDict_CheckExact(attr));
                    assert(func_obj->func_kwdefaults == NULL);
                    func_obj->func_kwdefaults = attr;
                    break;
                case MAKE_FUNCTION_DEFAULTS:
                    assert(PyTuple_CheckExact(attr));
                    assert(func_obj->func_defaults == NULL);
                    func_obj->func_defaults = attr;
                    break;
                default:
                    Py_UNREACHABLE();
            }
        }

        inst(RETURN_GENERATOR, (-- res)) {
            assert(PyFunction_Check(frame->f_funcobj));
            PyFunctionObject *func = (PyFunctionObject *)frame->f_funcobj;
            PyGenObject *gen = (PyGenObject *)_Py_MakeCoro(func);
            if (gen == NULL) {
                ERROR_NO_POP();
            }
            assert(EMPTY());
            _PyFrame_SetStackPointer(frame, stack_pointer);
            _PyInterpreterFrame *gen_frame = (_PyInterpreterFrame *)gen->gi_iframe;
            frame->instr_ptr++;
            _PyFrame_Copy(frame, gen_frame);
            assert(frame->frame_obj == NULL);
            gen->gi_frame_state = FRAME_CREATED;
            gen_frame->owner = FRAME_OWNED_BY_GENERATOR;
            _Py_LeaveRecursiveCallPy(tstate);
            res = (PyObject *)gen;
            _PyInterpreterFrame *prev = frame->previous;
            _PyThreadState_PopFrame(tstate, frame);
            frame = tstate->current_frame = prev;
            LOAD_IP(frame->return_offset);
            LOAD_SP();
            LLTRACE_RESUME_FRAME();
        }

        inst(BUILD_SLICE, (start, stop, step if (oparg == 3) -- slice)) {
            slice = PySlice_New(start, stop, step);
            DECREF_INPUTS();
            ERROR_IF(slice == NULL, error);
        }

        inst(CONVERT_VALUE, (value -- result)) {
            conversion_func conv_fn;
            assert(oparg >= FVC_STR && oparg <= FVC_ASCII);
            conv_fn = _PyEval_ConversionFuncs[oparg];
            result = conv_fn(value);
            Py_DECREF(value);
            ERROR_IF(result == NULL, error);
        }

        inst(FORMAT_SIMPLE, (value -- res)) {
            /* If value is a unicode object, then we know the result
             * of format(value) is value itself. */
            if (!PyUnicode_CheckExact(value)) {
                res = PyObject_Format(value, NULL);
                Py_DECREF(value);
                ERROR_IF(res == NULL, error);
            }
            else {
                res = value;
            }
        }

        inst(FORMAT_WITH_SPEC, (value, fmt_spec -- res)) {
            res = PyObject_Format(value, fmt_spec);
            Py_DECREF(value);
            Py_DECREF(fmt_spec);
            ERROR_IF(res == NULL, error);
        }

        pure inst(COPY, (bottom, unused[oparg-1] -- bottom, unused[oparg-1], top)) {
            assert(oparg > 0);
            top = Py_NewRef(bottom);
        }

        specializing op(_SPECIALIZE_BINARY_OP, (counter/1, lhs, rhs -- lhs, rhs)) {
            #if ENABLE_SPECIALIZATION
            if (ADAPTIVE_COUNTER_TRIGGERS(counter)) {
                next_instr = this_instr;
                _Py_Specialize_BinaryOp(lhs, rhs, next_instr, oparg, LOCALS_ARRAY);
                DISPATCH_SAME_OPARG();
            }
            STAT_INC(BINARY_OP, deferred);
            ADVANCE_ADAPTIVE_COUNTER(this_instr[1].counter);
            #endif  /* ENABLE_SPECIALIZATION */
            assert(NB_ADD <= oparg);
            assert(oparg <= NB_INPLACE_XOR);
        }

        op(_BINARY_OP, (lhs, rhs -- res)) {
            assert(_PyEval_BinaryOps[oparg]);
            res = _PyEval_BinaryOps[oparg](lhs, rhs);
            DECREF_INPUTS();
            ERROR_IF(res == NULL, error);
        }

        macro(BINARY_OP) = _SPECIALIZE_BINARY_OP + _BINARY_OP;

        pure inst(SWAP, (bottom, unused[oparg-2], top --
                    top, unused[oparg-2], bottom)) {
            assert(oparg >= 2);
        }

        inst(INSTRUMENTED_INSTRUCTION, ( -- )) {
            int next_opcode = _Py_call_instrumentation_instruction(
                tstate, frame, this_instr);
            ERROR_IF(next_opcode < 0, error);
            next_instr = this_instr;
            if (_PyOpcode_Caches[next_opcode]) {
                PAUSE_ADAPTIVE_COUNTER(next_instr[1].counter);
            }
            assert(next_opcode > 0 && next_opcode < 256);
            opcode = next_opcode;
            DISPATCH_GOTO();
        }

        inst(INSTRUMENTED_JUMP_FORWARD, ( -- )) {
            INSTRUMENTED_JUMP(this_instr, next_instr + oparg, PY_MONITORING_EVENT_JUMP);
        }

        inst(INSTRUMENTED_JUMP_BACKWARD, (unused/1 -- )) {
            CHECK_EVAL_BREAKER();
            INSTRUMENTED_JUMP(this_instr, next_instr - oparg, PY_MONITORING_EVENT_JUMP);
        }

        inst(INSTRUMENTED_POP_JUMP_IF_TRUE, (unused/1 -- )) {
            PyObject *cond = POP();
            assert(PyBool_Check(cond));
            int flag = Py_IsTrue(cond);
            int offset = flag * oparg;
            #if ENABLE_SPECIALIZATION
            this_instr[1].cache = (this_instr[1].cache << 1) | flag;
            #endif
            INSTRUMENTED_JUMP(this_instr, next_instr + offset, PY_MONITORING_EVENT_BRANCH);
        }

        inst(INSTRUMENTED_POP_JUMP_IF_FALSE, (unused/1 -- )) {
            PyObject *cond = POP();
            assert(PyBool_Check(cond));
            int flag = Py_IsFalse(cond);
            int offset = flag * oparg;
            #if ENABLE_SPECIALIZATION
            this_instr[1].cache = (this_instr[1].cache << 1) | flag;
            #endif
            INSTRUMENTED_JUMP(this_instr, next_instr + offset, PY_MONITORING_EVENT_BRANCH);
        }

        inst(INSTRUMENTED_POP_JUMP_IF_NONE, (unused/1 -- )) {
            PyObject *value = POP();
            int flag = Py_IsNone(value);
            int offset;
            if (flag) {
                offset = oparg;
            }
            else {
                Py_DECREF(value);
                offset = 0;
            }
            #if ENABLE_SPECIALIZATION
            this_instr[1].cache = (this_instr[1].cache << 1) | flag;
            #endif
            INSTRUMENTED_JUMP(this_instr, next_instr + offset, PY_MONITORING_EVENT_BRANCH);
        }

        inst(INSTRUMENTED_POP_JUMP_IF_NOT_NONE, (unused/1 -- )) {
            PyObject *value = POP();
            int offset;
            int nflag = Py_IsNone(value);
            if (nflag) {
                offset = 0;
            }
            else {
                Py_DECREF(value);
                offset = oparg;
            }
            #if ENABLE_SPECIALIZATION
            this_instr[1].cache = (this_instr[1].cache << 1) | !nflag;
            #endif
            INSTRUMENTED_JUMP(this_instr, next_instr + offset, PY_MONITORING_EVENT_BRANCH);
        }

        tier1 inst(EXTENDED_ARG, ( -- )) {
            assert(oparg);
            opcode = next_instr->op.code;
            oparg = oparg << 8 | next_instr->op.arg;
            PRE_DISPATCH_GOTO();
            DISPATCH_GOTO();
        }

        tier1 inst(CACHE, (--)) {
            assert(0 && "Executing a cache.");
            Py_FatalError("Executing a cache.");
        }

        tier1 inst(RESERVED, (--)) {
            assert(0 && "Executing RESERVED instruction.");
            Py_FatalError("Executing RESERVED instruction.");
        }

        ///////// Tier-2 only opcodes /////////

        op (_GUARD_IS_TRUE_POP, (flag -- )) {
            SYNC_SP();
            EXIT_IF(!Py_IsTrue(flag));
            assert(Py_IsTrue(flag));
        }

        op (_GUARD_IS_FALSE_POP, (flag -- )) {
            SYNC_SP();
            EXIT_IF(!Py_IsFalse(flag));
            assert(Py_IsFalse(flag));
        }

        op (_GUARD_IS_NONE_POP, (val -- )) {
            SYNC_SP();
            if (!Py_IsNone(val)) {
                Py_DECREF(val);
                EXIT_IF(1);
            }
        }

        op (_GUARD_IS_NOT_NONE_POP, (val -- )) {
            SYNC_SP();
            EXIT_IF(Py_IsNone(val));
            Py_DECREF(val);
        }

        op(_JUMP_TO_TOP, (--)) {
#ifndef _Py_JIT
            next_uop = &current_executor->trace[1];
#endif
            CHECK_EVAL_BREAKER();
        }

        tier2 op(_SET_IP, (instr_ptr/4 --)) {
            frame->instr_ptr = (_Py_CODEUNIT *)instr_ptr;
        }

        tier2 op(_CHECK_STACK_SPACE_OPERAND, (framesize/2 --)) {
            assert(framesize <= INT_MAX);
            DEOPT_IF(!_PyThreadState_HasStackSpace(tstate, framesize));
            DEOPT_IF(tstate->py_recursion_remaining <= 1);
        }

        op(_SAVE_RETURN_OFFSET, (--)) {
            #if TIER_ONE
            frame->return_offset = (uint16_t)(next_instr - this_instr);
            #endif
            #if TIER_TWO
            frame->return_offset = oparg;
            #endif
        }

        tier2 op(_EXIT_TRACE, (--)) {
            EXIT_IF(1);
        }

        tier2 op(_CHECK_VALIDITY, (--)) {
            DEOPT_IF(!current_executor->vm_data.valid);
        }

        tier2 pure op(_LOAD_CONST_INLINE, (ptr/4 -- value)) {
            value = Py_NewRef(ptr);
        }

        tier2 pure op(_LOAD_CONST_INLINE_BORROW, (ptr/4 -- value)) {
            value = ptr;
        }

        tier2 pure op (_POP_TOP_LOAD_CONST_INLINE_BORROW, (ptr/4, pop -- value)) {
            Py_DECREF(pop);
            value = ptr;
        }

        tier2 pure op(_LOAD_CONST_INLINE_WITH_NULL, (ptr/4 -- value, null)) {
            value = Py_NewRef(ptr);
            null = NULL;
        }

        tier2 pure op(_LOAD_CONST_INLINE_BORROW_WITH_NULL, (ptr/4 -- value, null)) {
            value = ptr;
            null = NULL;
        }

        tier2 op(_CHECK_FUNCTION, (func_version/2 -- )) {
            assert(PyFunction_Check(frame->f_funcobj));
            DEOPT_IF(((PyFunctionObject *)frame->f_funcobj)->func_version != func_version);
        }

        /* Internal -- for testing executors */
        op(_INTERNAL_INCREMENT_OPT_COUNTER, (opt --)) {
            _PyCounterOptimizerObject *exe = (_PyCounterOptimizerObject *)opt;
            exe->count++;
        }

        /* Only used for handling cold side exits, should never appear in
         * a normal trace or as part of an instruction.
         */
        tier2 op(_COLD_EXIT, (--)) {
            _PyExecutorObject *previous = (_PyExecutorObject *)tstate->previous_executor;
            _PyExitData *exit = &previous->exits[oparg];
            PyCodeObject *code = _PyFrame_GetCode(frame);
            _Py_CODEUNIT *target = _PyCode_CODE(code) + exit->target;
            _Py_BackoffCounter temperature = exit->temperature;
            if (!backoff_counter_triggers(temperature)) {
                exit->temperature = advance_backoff_counter(temperature);
                GOTO_TIER_ONE(target);
            }
            _PyExecutorObject *executor;
            if (target->op.code == ENTER_EXECUTOR) {
                executor = code->co_executors->executors[target->op.arg];
                Py_INCREF(executor);
            }
            else {
                int optimized = _PyOptimizer_Optimize(frame, target, stack_pointer, &executor);
                if (optimized <= 0) {
                    exit->temperature = restart_backoff_counter(temperature);
                    if (optimized < 0) {
                        Py_DECREF(previous);
                        tstate->previous_executor = Py_None;
                        GOTO_UNWIND();
                    }
                    GOTO_TIER_ONE(target);
                }
            }
            /* We need two references. One to store in exit->executor and
            * one to keep the executor alive when executing. */
            Py_INCREF(executor);
            exit->executor = executor;
            GOTO_TIER_TWO(executor);
        }

        tier2 op(_DYNAMIC_EXIT, (--)) {
            tstate->previous_executor = (PyObject *)current_executor;
            _PyExitData *exit = (_PyExitData *)&current_executor->exits[oparg];
            _Py_CODEUNIT *target = frame->instr_ptr;
            _PyExecutorObject *executor;
            if (target->op.code == ENTER_EXECUTOR) {
                PyCodeObject *code = (PyCodeObject *)frame->f_executable;
                executor = code->co_executors->executors[target->op.arg];
                Py_INCREF(executor);
            }
            else {
                if (!backoff_counter_triggers(exit->temperature)) {
                    exit->temperature = advance_backoff_counter(exit->temperature);
                    GOTO_TIER_ONE(target);
                }
                int optimized = _PyOptimizer_Optimize(frame, target, stack_pointer, &executor);
                if (optimized <= 0) {
                    exit->temperature = restart_backoff_counter(exit->temperature);
                    if (optimized < 0) {
                        Py_DECREF(current_executor);
                        tstate->previous_executor = Py_None;
                        GOTO_UNWIND();
                    }
                    GOTO_TIER_ONE(target);
                }
                else {
                    exit->temperature = initial_temperature_backoff_counter();
                }
            }
            GOTO_TIER_TWO(executor);
        }

        tier2 op(_START_EXECUTOR, (executor/4 --)) {
            Py_DECREF(tstate->previous_executor);
            tstate->previous_executor = NULL;
#ifndef _Py_JIT
            current_executor = (_PyExecutorObject*)executor;
#endif
            DEOPT_IF(!((_PyExecutorObject *)executor)->vm_data.valid);
        }

        tier2 op(_FATAL_ERROR, (--)) {
            assert(0);
            Py_FatalError("Fatal error uop executed.");
        }

        tier2 op(_CHECK_VALIDITY_AND_SET_IP, (instr_ptr/4 --)) {
            DEOPT_IF(!current_executor->vm_data.valid);
            frame->instr_ptr = (_Py_CODEUNIT *)instr_ptr;
        }

        tier2 op(_DEOPT, (--)) {
            EXIT_TO_TIER1();
        }

        tier2 op(_SIDE_EXIT, (--)) {
            EXIT_TO_TRACE();
        }

        tier2 op(_ERROR_POP_N, (target/2, unused[oparg] --)) {
            frame->instr_ptr = ((_Py_CODEUNIT *)_PyFrame_GetCode(frame)->co_code_adaptive) + target;
            SYNC_SP();
            GOTO_UNWIND();
        }


        /* Special version of RESUME_CHECK that (when paired with _EVAL_BREAKER_EXIT)
         * is safe for tier 2. Progress is guaranteed because _EVAL_BREAKER_EXIT calls
         * _Py_HandlePending which clears the eval_breaker so that _TIER2_RESUME_CHECK
         * will not exit if it is immediately executed again. */
        tier2 op(_TIER2_RESUME_CHECK, (--)) {
#if defined(__EMSCRIPTEN__)
            EXIT_IF(_Py_emscripten_signal_clock == 0);
            _Py_emscripten_signal_clock -= Py_EMSCRIPTEN_SIGNAL_HANDLING;
#endif
            uintptr_t eval_breaker = _Py_atomic_load_uintptr_relaxed(&tstate->eval_breaker);
            EXIT_IF(eval_breaker & _PY_EVAL_EVENTS_MASK);
            assert(eval_breaker == FT_ATOMIC_LOAD_UINTPTR_ACQUIRE(_PyFrame_GetCode(frame)->_co_instrumentation_version));
        }

        tier2 op(_EVAL_BREAKER_EXIT, (--)) {
            _Py_CHECK_EMSCRIPTEN_SIGNALS_PERIODICALLY();
            QSBR_QUIESCENT_STATE(tstate);
            if (_Py_HandlePending(tstate) != 0) {
                GOTO_UNWIND();
            }
            EXIT_TO_TRACE();
        }

// END BYTECODES //

    }
 dispatch_opcode:
 error:
 exception_unwind:
 exit_unwind:
 handle_eval_breaker:
 resume_frame:
 resume_with_error:
 start_frame:
 unbound_local_error:
    ;
}

// Future families go below this point //<|MERGE_RESOLUTION|>--- conflicted
+++ resolved
@@ -163,19 +163,15 @@
                 if ((oparg & RESUME_OPARG_LOCATION_MASK) < RESUME_AFTER_YIELD_FROM) {
                     CHECK_EVAL_BREAKER();
                 }
-<<<<<<< HEAD
                 assert(this_instr->op.code == RESUME ||
                        this_instr->op.code == RESUME_CHECK ||
                        this_instr->op.code == INSTRUMENTED_RESUME ||
                        this_instr->op.code == ENTER_EXECUTOR);
                 if (this_instr->op.code == RESUME) {
-                    this_instr->op.code = RESUME_CHECK;
-                }
-=======
-                #if ENABLE_SPECIALIZATION
-                FT_ATOMIC_STORE_UINT8_RELAXED(this_instr->op.code, RESUME_CHECK);
-                #endif  /* ENABLE_SPECIALIZATION */
->>>>>>> 21c09d9f
+                    #if ENABLE_SPECIALIZATION
+                    FT_ATOMIC_STORE_UINT8_RELAXED(this_instr->op.code, RESUME_CHECK);
+                    #endif  /* ENABLE_SPECIALIZATION */
+                }
             }
         }
 
