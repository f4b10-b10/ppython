// This file contains instruction definitions.
// It is read by Tools/cases_generator/generate_cases.py
// to generate Python/generated_cases.c.h.
// Note that there is some dummy C code at the top and bottom of the file
// to fool text editors like VS Code into believing this is valid C code.
// The actual instruction definitions start at // BEGIN BYTECODES //.
// See Tools/cases_generator/README.md for more information.

#include "Python.h"
#include "pycore_abstract.h"      // _PyIndex_Check()
#include "pycore_ceval.h"         // _PyEval_SignalAsyncExc()
#include "pycore_code.h"
#include "pycore_emscripten_signal.h"  // _Py_CHECK_EMSCRIPTEN_SIGNALS
#include "pycore_function.h"
#include "pycore_instruments.h"
#include "pycore_intrinsics.h"
#include "pycore_long.h"          // _PyLong_GetZero()
#include "pycore_moduleobject.h"  // PyModuleObject
#include "pycore_object.h"        // _PyObject_GC_TRACK()
#include "pycore_opcode_metadata.h"  // uop names
#include "pycore_opcode_utils.h"  // MAKE_FUNCTION_*
#include "pycore_pyerrors.h"      // _PyErr_GetRaisedException()
#include "pycore_pystate.h"       // _PyInterpreterState_GET()
#include "pycore_range.h"         // _PyRangeIterObject
#include "pycore_setobject.h"     // _PySet_NextEntry()
#include "pycore_sliceobject.h"   // _PyBuildSlice_ConsumeRefs
#include "pycore_sysmodule.h"     // _PySys_Audit()
#include "pycore_tuple.h"         // _PyTuple_ITEMS()
#include "pycore_typeobject.h"    // _PySuper_Lookup()

#include "pycore_dict.h"
#include "dictobject.h"
#include "pycore_frame.h"
#include "opcode.h"
#include "optimizer.h"
#include "pydtrace.h"
#include "setobject.h"


#define USE_COMPUTED_GOTOS 0
#include "ceval_macros.h"

/* Flow control macros */
#define DEOPT_IF(cond, instname) ((void)0)
#define ERROR_IF(cond, labelname) ((void)0)
#define GO_TO_INSTRUCTION(instname) ((void)0)

#define inst(name, ...) case name:
#define op(name, ...) /* NAME is ignored */
#define macro(name) static int MACRO_##name
#define super(name) static int SUPER_##name
#define family(name, ...) static int family_##name
#define pseudo(name) static int pseudo_##name

// Dummy variables for stack effects.
static PyObject *value, *value1, *value2, *left, *right, *res, *sum, *prod, *sub;
static PyObject *container, *start, *stop, *v, *lhs, *rhs, *res2;
static PyObject *list, *tuple, *dict, *owner, *set, *str, *tup, *map, *keys;
static PyObject *exit_func, *lasti, *val, *retval, *obj, *iter, *exhausted;
static PyObject *aiter, *awaitable, *iterable, *w, *exc_value, *bc, *locals;
static PyObject *orig, *excs, *update, *b, *fromlist, *level, *from;
static PyObject **pieces, **values;
static size_t jump;
// Dummy variables for cache effects
static uint16_t invert, counter, index, hint;
#define unused 0  // Used in a macro def, can't be static
static uint32_t type_version;

static PyObject *
dummy_func(
    PyThreadState *tstate,
    _PyInterpreterFrame *frame,
    unsigned char opcode,
    unsigned int oparg,
    _Py_CODEUNIT *next_instr,
    PyObject **stack_pointer,
    PyObject *kwnames,
    int throwflag,
    PyObject *args[]
)
{
    // Dummy labels.
    pop_1_error:
    // Dummy locals.
    PyObject *dummy;
    PyObject *attr;
    PyObject *attrs;
    PyObject *bottom;
    PyObject *callable;
    PyObject *callargs;
    PyObject *codeobj;
    PyObject *cond;
    PyObject *descr;
    _PyInterpreterFrame  entry_frame;
    PyObject *exc;
    PyObject *exit;
    PyObject *fget;
    PyObject *fmt_spec;
    PyObject *func;
    uint32_t func_version;
    PyObject *getattribute;
    PyObject *kwargs;
    PyObject *kwdefaults;
    PyObject *len_o;
    PyObject *match;
    PyObject *match_type;
    PyObject *method;
    PyObject *mgr;
    Py_ssize_t min_args;
    PyObject *names;
    PyObject *new_exc;
    PyObject *next;
    PyObject *none;
    PyObject *null;
    PyObject *prev_exc;
    PyObject *receiver;
    PyObject *rest;
    int result;
    PyObject *self;
    PyObject *seq;
    PyObject *slice;
    PyObject *step;
    PyObject *subject;
    PyObject *top;
    PyObject *type;
    PyObject *typevars;
    int values_or_none;

    switch (opcode) {

// BEGIN BYTECODES //
        inst(NOP, (--)) {
        }

        inst(RESUME, (--)) {
<<<<<<< HEAD
            #if TIER_ONE
            assert(tstate->cframe == &cframe);
            assert(frame == cframe.current_frame);
=======
            assert(frame == tstate->current_frame);
>>>>>>> 8a19f225
            /* Possibly combine this with eval breaker */
            if (_PyFrame_GetCode(frame)->_co_instrumentation_version != tstate->interp->monitoring_version) {
                int err = _Py_Instrument(_PyFrame_GetCode(frame), tstate->interp);
                ERROR_IF(err, error);
                next_instr--;
            }
            else
            #endif
            if (oparg < 2) {
                CHECK_EVAL_BREAKER();
            }
        }

        inst(INSTRUMENTED_RESUME, (--)) {
            /* Possible performance enhancement:
             *   We need to check the eval breaker anyway, can we
             * combine the instrument verison check and the eval breaker test?
             */
            if (_PyFrame_GetCode(frame)->_co_instrumentation_version != tstate->interp->monitoring_version) {
                if (_Py_Instrument(_PyFrame_GetCode(frame), tstate->interp)) {
                    goto error;
                }
                next_instr--;
            }
            else {
                if (oparg < 2) {
                    CHECK_EVAL_BREAKER();
                }
                _PyFrame_SetStackPointer(frame, stack_pointer);
                int err = _Py_call_instrumentation(
                        tstate, oparg > 0, frame, next_instr-1);
                stack_pointer = _PyFrame_GetStackPointer(frame);
                ERROR_IF(err, error);
                if (frame->prev_instr != next_instr-1) {
                    /* Instrumentation has jumped */
                    next_instr = frame->prev_instr;
                    DISPATCH();
                }
            }
        }

        pseudo(LOAD_CLOSURE) = {
            LOAD_FAST,
        };

        inst(LOAD_FAST_CHECK, (-- value)) {
            value = GETLOCAL(oparg);
            ERROR_IF(value == NULL, unbound_local_error);
            Py_INCREF(value);
        }

        inst(LOAD_FAST, (-- value)) {
            value = GETLOCAL(oparg);
            assert(value != NULL);
            Py_INCREF(value);
        }

        inst(LOAD_FAST_AND_CLEAR, (-- value)) {
            value = GETLOCAL(oparg);
            // do not use SETLOCAL here, it decrefs the old value
            GETLOCAL(oparg) = NULL;
        }

        inst(LOAD_FAST_LOAD_FAST, ( -- value1, value2)) {
            uint32_t oparg1 = oparg >> 4;
            uint32_t oparg2 = oparg & 15;
            value1 = GETLOCAL(oparg1);
            value2 = GETLOCAL(oparg2);
            Py_INCREF(value1);
            Py_INCREF(value2);
        }

        inst(LOAD_CONST, (-- value)) {
            value = GETITEM(FRAME_CO_CONSTS, oparg);
            Py_INCREF(value);
        }

        inst(STORE_FAST, (value --)) {
            SETLOCAL(oparg, value);
        }

        pseudo(STORE_FAST_MAYBE_NULL) = {
            STORE_FAST,
        };

        inst(STORE_FAST_LOAD_FAST, (value1 -- value2)) {
            uint32_t oparg1 = oparg >> 4;
            uint32_t oparg2 = oparg & 15;
            SETLOCAL(oparg1, value1);
            value2 = GETLOCAL(oparg2);
            Py_INCREF(value2);
        }

        inst(STORE_FAST_STORE_FAST, (value2, value1 --)) {
            uint32_t oparg1 = oparg >> 4;
            uint32_t oparg2 = oparg & 15;
            SETLOCAL(oparg1, value1);
            SETLOCAL(oparg2, value2);
        }

        inst(POP_TOP, (value --)) {
            DECREF_INPUTS();
        }

        inst(PUSH_NULL, (-- res)) {
            res = NULL;
        }

        macro(END_FOR) = POP_TOP + POP_TOP;

        inst(INSTRUMENTED_END_FOR, (receiver, value --)) {
            /* Need to create a fake StopIteration error here,
             * to conform to PEP 380 */
            if (PyGen_Check(receiver)) {
                PyErr_SetObject(PyExc_StopIteration, value);
                if (monitor_stop_iteration(tstate, frame, next_instr-1)) {
                    goto error;
                }
                PyErr_SetRaisedException(NULL);
            }
            DECREF_INPUTS();
        }

        inst(END_SEND, (receiver, value -- value)) {
            Py_DECREF(receiver);
        }

        inst(INSTRUMENTED_END_SEND, (receiver, value -- value)) {
            if (PyGen_Check(receiver) || PyCoro_CheckExact(receiver)) {
                PyErr_SetObject(PyExc_StopIteration, value);
                if (monitor_stop_iteration(tstate, frame, next_instr-1)) {
                    goto error;
                }
                PyErr_SetRaisedException(NULL);
            }
            Py_DECREF(receiver);
        }

        inst(UNARY_NEGATIVE, (value -- res)) {
            res = PyNumber_Negative(value);
            DECREF_INPUTS();
            ERROR_IF(res == NULL, error);
        }

        inst(UNARY_NOT, (value -- res)) {
            assert(PyBool_Check(value));
            res = Py_IsFalse(value) ? Py_True : Py_False;
        }

        family(TO_BOOL, INLINE_CACHE_ENTRIES_TO_BOOL) = {
            TO_BOOL_ALWAYS_TRUE,
            TO_BOOL_BOOL,
            TO_BOOL_INT,
            TO_BOOL_LIST,
            TO_BOOL_NONE,
            TO_BOOL_STR,
        };

        inst(TO_BOOL, (unused/1, unused/2, value -- res)) {
            #if ENABLE_SPECIALIZATION
            _PyToBoolCache *cache = (_PyToBoolCache *)next_instr;
            if (ADAPTIVE_COUNTER_IS_ZERO(cache->counter)) {
                next_instr--;
                _Py_Specialize_ToBool(value, next_instr);
                DISPATCH_SAME_OPARG();
            }
            STAT_INC(TO_BOOL, deferred);
            DECREMENT_ADAPTIVE_COUNTER(cache->counter);
            #endif  /* ENABLE_SPECIALIZATION */
            int err = PyObject_IsTrue(value);
            DECREF_INPUTS();
            ERROR_IF(err < 0, error);
            res = err ? Py_True : Py_False;
        }

        inst(TO_BOOL_BOOL, (unused/1, unused/2, value -- value)) {
            DEOPT_IF(!PyBool_Check(value), TO_BOOL);
            STAT_INC(TO_BOOL, hit);
        }

        inst(TO_BOOL_INT, (unused/1, unused/2, value -- res)) {
            DEOPT_IF(!PyLong_CheckExact(value), TO_BOOL);
            STAT_INC(TO_BOOL, hit);
            if (_PyLong_IsZero((PyLongObject *)value)) {
                assert(_Py_IsImmortal(value));
                res = Py_False;
            }
            else {
                DECREF_INPUTS();
                res = Py_True;
            }
        }

        inst(TO_BOOL_LIST, (unused/1, unused/2, value -- res)) {
            DEOPT_IF(!PyList_CheckExact(value), TO_BOOL);
            STAT_INC(TO_BOOL, hit);
            res = Py_SIZE(value) ? Py_True : Py_False;
            DECREF_INPUTS();
        }

        inst(TO_BOOL_NONE, (unused/1, unused/2, value -- res)) {
            // This one is a bit weird, because we expect *some* failures:
            DEOPT_IF(!Py_IsNone(value), TO_BOOL);
            STAT_INC(TO_BOOL, hit);
            res = Py_False;
        }

        inst(TO_BOOL_STR, (unused/1, unused/2, value -- res)) {
            DEOPT_IF(!PyUnicode_CheckExact(value), TO_BOOL);
            STAT_INC(TO_BOOL, hit);
            if (value == &_Py_STR(empty)) {
                assert(_Py_IsImmortal(value));
                res = Py_False;
            }
            else {
                assert(Py_SIZE(value));
                DECREF_INPUTS();
                res = Py_True;
            }
        }

        inst(TO_BOOL_ALWAYS_TRUE, (unused/1, version/2, value -- res)) {
            // This one is a bit weird, because we expect *some* failures:
            assert(version);
            DEOPT_IF(Py_TYPE(value)->tp_version_tag != version, TO_BOOL);
            STAT_INC(TO_BOOL, hit);
            DECREF_INPUTS();
            res = Py_True;
        }

        inst(UNARY_INVERT, (value -- res)) {
            res = PyNumber_Invert(value);
            DECREF_INPUTS();
            ERROR_IF(res == NULL, error);
        }

        family(BINARY_OP, INLINE_CACHE_ENTRIES_BINARY_OP) = {
            BINARY_OP_MULTIPLY_INT,
            BINARY_OP_ADD_INT,
            BINARY_OP_SUBTRACT_INT,
            BINARY_OP_MULTIPLY_FLOAT,
            BINARY_OP_ADD_FLOAT,
            BINARY_OP_SUBTRACT_FLOAT,
            BINARY_OP_ADD_UNICODE,
            // BINARY_OP_INPLACE_ADD_UNICODE,  // See comments at that opcode.
        };

        op(_GUARD_BOTH_INT, (left, right -- left, right)) {
            DEOPT_IF(!PyLong_CheckExact(left), BINARY_OP);
            DEOPT_IF(!PyLong_CheckExact(right), BINARY_OP);
        }

        op(_BINARY_OP_MULTIPLY_INT, (unused/1, left, right -- res)) {
            STAT_INC(BINARY_OP, hit);
            res = _PyLong_Multiply((PyLongObject *)left, (PyLongObject *)right);
            _Py_DECREF_SPECIALIZED(right, (destructor)PyObject_Free);
            _Py_DECREF_SPECIALIZED(left, (destructor)PyObject_Free);
            ERROR_IF(res == NULL, error);
        }

        op(_BINARY_OP_ADD_INT, (unused/1, left, right -- res)) {
            STAT_INC(BINARY_OP, hit);
            res = _PyLong_Add((PyLongObject *)left, (PyLongObject *)right);
            _Py_DECREF_SPECIALIZED(right, (destructor)PyObject_Free);
            _Py_DECREF_SPECIALIZED(left, (destructor)PyObject_Free);
            ERROR_IF(res == NULL, error);
        }

        op(_BINARY_OP_SUBTRACT_INT, (unused/1, left, right -- res)) {
            STAT_INC(BINARY_OP, hit);
            res = _PyLong_Subtract((PyLongObject *)left, (PyLongObject *)right);
            _Py_DECREF_SPECIALIZED(right, (destructor)PyObject_Free);
            _Py_DECREF_SPECIALIZED(left, (destructor)PyObject_Free);
            ERROR_IF(res == NULL, error);
        }

        macro(BINARY_OP_MULTIPLY_INT) =
            _GUARD_BOTH_INT + _BINARY_OP_MULTIPLY_INT;
        macro(BINARY_OP_ADD_INT) =
            _GUARD_BOTH_INT + _BINARY_OP_ADD_INT;
        macro(BINARY_OP_SUBTRACT_INT) =
            _GUARD_BOTH_INT + _BINARY_OP_SUBTRACT_INT;

        op(_GUARD_BOTH_FLOAT, (left, right -- left, right)) {
            DEOPT_IF(!PyFloat_CheckExact(left), BINARY_OP);
            DEOPT_IF(!PyFloat_CheckExact(right), BINARY_OP);
        }

        op(_BINARY_OP_MULTIPLY_FLOAT, (unused/1, left, right -- res)) {
            STAT_INC(BINARY_OP, hit);
            double dres =
                ((PyFloatObject *)left)->ob_fval *
                ((PyFloatObject *)right)->ob_fval;
            DECREF_INPUTS_AND_REUSE_FLOAT(left, right, dres, res);
        }

        op(_BINARY_OP_ADD_FLOAT, (unused/1, left, right -- res)) {
            STAT_INC(BINARY_OP, hit);
            double dres =
                ((PyFloatObject *)left)->ob_fval +
                ((PyFloatObject *)right)->ob_fval;
            DECREF_INPUTS_AND_REUSE_FLOAT(left, right, dres, res);
        }

        op(_BINARY_OP_SUBTRACT_FLOAT, (unused/1, left, right -- res)) {
            STAT_INC(BINARY_OP, hit);
            double dres =
                ((PyFloatObject *)left)->ob_fval -
                ((PyFloatObject *)right)->ob_fval;
            DECREF_INPUTS_AND_REUSE_FLOAT(left, right, dres, res);
        }

        macro(BINARY_OP_MULTIPLY_FLOAT) =
            _GUARD_BOTH_FLOAT + _BINARY_OP_MULTIPLY_FLOAT;
        macro(BINARY_OP_ADD_FLOAT) =
            _GUARD_BOTH_FLOAT + _BINARY_OP_ADD_FLOAT;
        macro(BINARY_OP_SUBTRACT_FLOAT) =
            _GUARD_BOTH_FLOAT + _BINARY_OP_SUBTRACT_FLOAT;

        op(_GUARD_BOTH_UNICODE, (left, right -- left, right)) {
            DEOPT_IF(!PyUnicode_CheckExact(left), BINARY_OP);
            DEOPT_IF(!PyUnicode_CheckExact(right), BINARY_OP);
        }

        op(_BINARY_OP_ADD_UNICODE, (unused/1, left, right -- res)) {
            STAT_INC(BINARY_OP, hit);
            res = PyUnicode_Concat(left, right);
            _Py_DECREF_SPECIALIZED(left, _PyUnicode_ExactDealloc);
            _Py_DECREF_SPECIALIZED(right, _PyUnicode_ExactDealloc);
            ERROR_IF(res == NULL, error);
        }

        macro(BINARY_OP_ADD_UNICODE) =
            _GUARD_BOTH_UNICODE + _BINARY_OP_ADD_UNICODE;

        // This is a subtle one. It's a super-instruction for
        // BINARY_OP_ADD_UNICODE followed by STORE_FAST
        // where the store goes into the left argument.
        // So the inputs are the same as for all BINARY_OP
        // specializations, but there is no output.
        // At the end we just skip over the STORE_FAST.
        op(_BINARY_OP_INPLACE_ADD_UNICODE, (left, right --)) {
            _Py_CODEUNIT true_next = next_instr[INLINE_CACHE_ENTRIES_BINARY_OP];
            assert(true_next.op.code == STORE_FAST);
            PyObject **target_local = &GETLOCAL(true_next.op.arg);
            DEOPT_IF(*target_local != left, BINARY_OP);
            STAT_INC(BINARY_OP, hit);
            /* Handle `left = left + right` or `left += right` for str.
             *
             * When possible, extend `left` in place rather than
             * allocating a new PyUnicodeObject. This attempts to avoid
             * quadratic behavior when one neglects to use str.join().
             *
             * If `left` has only two references remaining (one from
             * the stack, one in the locals), DECREFing `left` leaves
             * only the locals reference, so PyUnicode_Append knows
             * that the string is safe to mutate.
             */
            assert(Py_REFCNT(left) >= 2);
            _Py_DECREF_NO_DEALLOC(left);
            PyUnicode_Append(target_local, right);
            _Py_DECREF_SPECIALIZED(right, _PyUnicode_ExactDealloc);
            ERROR_IF(*target_local == NULL, error);
            // The STORE_FAST is already done.
            SKIP_OVER(INLINE_CACHE_ENTRIES_BINARY_OP + 1);
        }

        macro(BINARY_OP_INPLACE_ADD_UNICODE) =
            _GUARD_BOTH_UNICODE + _BINARY_OP_INPLACE_ADD_UNICODE;

        family(BINARY_SUBSCR, INLINE_CACHE_ENTRIES_BINARY_SUBSCR) = {
            BINARY_SUBSCR_DICT,
            BINARY_SUBSCR_GETITEM,
            BINARY_SUBSCR_LIST_INT,
            BINARY_SUBSCR_STR_INT,
            BINARY_SUBSCR_TUPLE_INT,
        };

        inst(BINARY_SUBSCR, (unused/1, container, sub -- res)) {
            #if ENABLE_SPECIALIZATION
            _PyBinarySubscrCache *cache = (_PyBinarySubscrCache *)next_instr;
            if (ADAPTIVE_COUNTER_IS_ZERO(cache->counter)) {
                next_instr--;
                _Py_Specialize_BinarySubscr(container, sub, next_instr);
                DISPATCH_SAME_OPARG();
            }
            STAT_INC(BINARY_SUBSCR, deferred);
            DECREMENT_ADAPTIVE_COUNTER(cache->counter);
            #endif  /* ENABLE_SPECIALIZATION */
            res = PyObject_GetItem(container, sub);
            DECREF_INPUTS();
            ERROR_IF(res == NULL, error);
        }

        inst(BINARY_SLICE, (container, start, stop -- res)) {
            PyObject *slice = _PyBuildSlice_ConsumeRefs(start, stop);
            // Can't use ERROR_IF() here, because we haven't
            // DECREF'ed container yet, and we still own slice.
            if (slice == NULL) {
                res = NULL;
            }
            else {
                res = PyObject_GetItem(container, slice);
                Py_DECREF(slice);
            }
            Py_DECREF(container);
            ERROR_IF(res == NULL, error);
        }

        inst(STORE_SLICE, (v, container, start, stop -- )) {
            PyObject *slice = _PyBuildSlice_ConsumeRefs(start, stop);
            int err;
            if (slice == NULL) {
                err = 1;
            }
            else {
                err = PyObject_SetItem(container, slice, v);
                Py_DECREF(slice);
            }
            Py_DECREF(v);
            Py_DECREF(container);
            ERROR_IF(err, error);
        }

        inst(BINARY_SUBSCR_LIST_INT, (unused/1, list, sub -- res)) {
            DEOPT_IF(!PyLong_CheckExact(sub), BINARY_SUBSCR);
            DEOPT_IF(!PyList_CheckExact(list), BINARY_SUBSCR);

            // Deopt unless 0 <= sub < PyList_Size(list)
            DEOPT_IF(!_PyLong_IsNonNegativeCompact((PyLongObject *)sub), BINARY_SUBSCR);
            Py_ssize_t index = ((PyLongObject*)sub)->long_value.ob_digit[0];
            DEOPT_IF(index >= PyList_GET_SIZE(list), BINARY_SUBSCR);
            STAT_INC(BINARY_SUBSCR, hit);
            res = PyList_GET_ITEM(list, index);
            assert(res != NULL);
            Py_INCREF(res);
            _Py_DECREF_SPECIALIZED(sub, (destructor)PyObject_Free);
            Py_DECREF(list);
        }

        inst(BINARY_SUBSCR_STR_INT, (unused/1, str, sub -- res)) {
            DEOPT_IF(!PyLong_CheckExact(sub), BINARY_SUBSCR);
            DEOPT_IF(!PyUnicode_CheckExact(str), BINARY_SUBSCR);
            DEOPT_IF(!_PyLong_IsNonNegativeCompact((PyLongObject *)sub), BINARY_SUBSCR);
            Py_ssize_t index = ((PyLongObject*)sub)->long_value.ob_digit[0];
            DEOPT_IF(PyUnicode_GET_LENGTH(str) <= index, BINARY_SUBSCR);
            // Specialize for reading an ASCII character from any string:
            Py_UCS4 c = PyUnicode_READ_CHAR(str, index);
            DEOPT_IF(Py_ARRAY_LENGTH(_Py_SINGLETON(strings).ascii) <= c, BINARY_SUBSCR);
            STAT_INC(BINARY_SUBSCR, hit);
            res = (PyObject*)&_Py_SINGLETON(strings).ascii[c];
            _Py_DECREF_SPECIALIZED(sub, (destructor)PyObject_Free);
            Py_DECREF(str);
        }

        inst(BINARY_SUBSCR_TUPLE_INT, (unused/1, tuple, sub -- res)) {
            DEOPT_IF(!PyLong_CheckExact(sub), BINARY_SUBSCR);
            DEOPT_IF(!PyTuple_CheckExact(tuple), BINARY_SUBSCR);

            // Deopt unless 0 <= sub < PyTuple_Size(list)
            DEOPT_IF(!_PyLong_IsNonNegativeCompact((PyLongObject *)sub), BINARY_SUBSCR);
            Py_ssize_t index = ((PyLongObject*)sub)->long_value.ob_digit[0];
            DEOPT_IF(index >= PyTuple_GET_SIZE(tuple), BINARY_SUBSCR);
            STAT_INC(BINARY_SUBSCR, hit);
            res = PyTuple_GET_ITEM(tuple, index);
            assert(res != NULL);
            Py_INCREF(res);
            _Py_DECREF_SPECIALIZED(sub, (destructor)PyObject_Free);
            Py_DECREF(tuple);
        }

        inst(BINARY_SUBSCR_DICT, (unused/1, dict, sub -- res)) {
            DEOPT_IF(!PyDict_CheckExact(dict), BINARY_SUBSCR);
            STAT_INC(BINARY_SUBSCR, hit);
            res = PyDict_GetItemWithError(dict, sub);
            if (res == NULL) {
                if (!_PyErr_Occurred(tstate)) {
                    _PyErr_SetKeyError(sub);
                }
                DECREF_INPUTS();
                ERROR_IF(true, error);
            }
            Py_INCREF(res);  // Do this before DECREF'ing dict, sub
            DECREF_INPUTS();
        }

        inst(BINARY_SUBSCR_GETITEM, (unused/1, container, sub -- unused)) {
            DEOPT_IF(tstate->interp->eval_frame, BINARY_SUBSCR);
            PyTypeObject *tp = Py_TYPE(container);
            DEOPT_IF(!PyType_HasFeature(tp, Py_TPFLAGS_HEAPTYPE), BINARY_SUBSCR);
            PyHeapTypeObject *ht = (PyHeapTypeObject *)tp;
            PyObject *cached = ht->_spec_cache.getitem;
            DEOPT_IF(cached == NULL, BINARY_SUBSCR);
            assert(PyFunction_Check(cached));
            PyFunctionObject *getitem = (PyFunctionObject *)cached;
            uint32_t cached_version = ht->_spec_cache.getitem_version;
            DEOPT_IF(getitem->func_version != cached_version, BINARY_SUBSCR);
            PyCodeObject *code = (PyCodeObject *)getitem->func_code;
            assert(code->co_argcount == 2);
            DEOPT_IF(!_PyThreadState_HasStackSpace(tstate, code->co_framesize), BINARY_SUBSCR);
            STAT_INC(BINARY_SUBSCR, hit);
            Py_INCREF(getitem);
            _PyInterpreterFrame *new_frame = _PyFrame_PushUnchecked(tstate, getitem, 2);
            STACK_SHRINK(2);
            new_frame->localsplus[0] = container;
            new_frame->localsplus[1] = sub;
            SKIP_OVER(INLINE_CACHE_ENTRIES_BINARY_SUBSCR);
            frame->return_offset = 0;
            DISPATCH_INLINED(new_frame);
        }

        inst(LIST_APPEND, (list, unused[oparg-1], v -- list, unused[oparg-1])) {
            ERROR_IF(_PyList_AppendTakeRef((PyListObject *)list, v) < 0, error);
        }

        inst(SET_ADD, (set, unused[oparg-1], v -- set, unused[oparg-1])) {
            int err = PySet_Add(set, v);
            DECREF_INPUTS();
            ERROR_IF(err, error);
        }

        family(STORE_SUBSCR, INLINE_CACHE_ENTRIES_STORE_SUBSCR) = {
            STORE_SUBSCR_DICT,
            STORE_SUBSCR_LIST_INT,
        };

        inst(STORE_SUBSCR, (unused/1, v, container, sub -- )) {
            #if ENABLE_SPECIALIZATION
            _PyStoreSubscrCache *cache = (_PyStoreSubscrCache *)next_instr;
            if (ADAPTIVE_COUNTER_IS_ZERO(cache->counter)) {
                next_instr--;
                _Py_Specialize_StoreSubscr(container, sub, next_instr);
                DISPATCH_SAME_OPARG();
            }
            STAT_INC(STORE_SUBSCR, deferred);
            DECREMENT_ADAPTIVE_COUNTER(cache->counter);
            #endif  /* ENABLE_SPECIALIZATION */
            /* container[sub] = v */
            int err = PyObject_SetItem(container, sub, v);
            DECREF_INPUTS();
            ERROR_IF(err, error);
        }

        inst(STORE_SUBSCR_LIST_INT, (unused/1, value, list, sub -- )) {
            DEOPT_IF(!PyLong_CheckExact(sub), STORE_SUBSCR);
            DEOPT_IF(!PyList_CheckExact(list), STORE_SUBSCR);

            // Ensure nonnegative, zero-or-one-digit ints.
            DEOPT_IF(!_PyLong_IsNonNegativeCompact((PyLongObject *)sub), STORE_SUBSCR);
            Py_ssize_t index = ((PyLongObject*)sub)->long_value.ob_digit[0];
            // Ensure index < len(list)
            DEOPT_IF(index >= PyList_GET_SIZE(list), STORE_SUBSCR);
            STAT_INC(STORE_SUBSCR, hit);

            PyObject *old_value = PyList_GET_ITEM(list, index);
            PyList_SET_ITEM(list, index, value);
            assert(old_value != NULL);
            Py_DECREF(old_value);
            _Py_DECREF_SPECIALIZED(sub, (destructor)PyObject_Free);
            Py_DECREF(list);
        }

        inst(STORE_SUBSCR_DICT, (unused/1, value, dict, sub -- )) {
            DEOPT_IF(!PyDict_CheckExact(dict), STORE_SUBSCR);
            STAT_INC(STORE_SUBSCR, hit);
            int err = _PyDict_SetItem_Take2((PyDictObject *)dict, sub, value);
            Py_DECREF(dict);
            ERROR_IF(err, error);
        }

        inst(DELETE_SUBSCR, (container, sub --)) {
            /* del container[sub] */
            int err = PyObject_DelItem(container, sub);
            DECREF_INPUTS();
            ERROR_IF(err, error);
        }

        inst(CALL_INTRINSIC_1, (value -- res)) {
            assert(oparg <= MAX_INTRINSIC_1);
            res = _PyIntrinsics_UnaryFunctions[oparg].func(tstate, value);
            DECREF_INPUTS();
            ERROR_IF(res == NULL, error);
        }

        inst(CALL_INTRINSIC_2, (value2, value1 -- res)) {
            assert(oparg <= MAX_INTRINSIC_2);
            res = _PyIntrinsics_BinaryFunctions[oparg].func(tstate, value2, value1);
            DECREF_INPUTS();
            ERROR_IF(res == NULL, error);
        }

        inst(RAISE_VARARGS, (args[oparg] -- )) {
            PyObject *cause = NULL, *exc = NULL;
            switch (oparg) {
            case 2:
                cause = args[1];
                /* fall through */
            case 1:
                exc = args[0];
                /* fall through */
            case 0:
                if (do_raise(tstate, exc, cause)) {
                    assert(oparg == 0);
                    monitor_reraise(tstate, frame, next_instr-1);
                    goto exception_unwind;
                }
                break;
            default:
                _PyErr_SetString(tstate, PyExc_SystemError,
                                 "bad RAISE_VARARGS oparg");
                break;
            }
            ERROR_IF(true, error);
        }

        inst(INTERPRETER_EXIT, (retval --)) {
            assert(frame == &entry_frame);
            assert(_PyFrame_IsIncomplete(frame));
            /* Restore previous frame and return. */
            tstate->current_frame = frame->previous;
            assert(!_PyErr_Occurred(tstate));
            tstate->c_recursion_remaining += PY_EVAL_C_STACK_UNITS;
            return retval;
        }

        // The stack effect here is ambiguous.
        // We definitely pop the return value off the stack on entry.
        // We also push it onto the stack on exit, but that's a
        // different frame, and it's accounted for by _PUSH_FRAME.
        op(_POP_FRAME, (retval --)) {
            assert(EMPTY());
            _PyFrame_SetStackPointer(frame, stack_pointer);
            _Py_LeaveRecursiveCallPy(tstate);
            // GH-99729: We need to unlink the frame *before* clearing it:
            _PyInterpreterFrame *dying = frame;
<<<<<<< HEAD
            #if TIER_ONE
            assert(frame != &entry_frame);
            frame = cframe.current_frame = dying->previous;
            #endif
            #if TIER_TWO
            frame = tstate->cframe->current_frame = dying->previous;
            #endif
            _PyEval_FrameClearAndPop(tstate, dying);
=======
            frame = tstate->current_frame = dying->previous;
            _PyEvalFrameClearAndPop(tstate, dying);
>>>>>>> 8a19f225
            frame->prev_instr += frame->return_offset;
            _PyFrame_StackPush(frame, retval);
            #if TIER_ONE
            goto resume_frame;
            #endif
            #if TIER_TWO
            stack_pointer = _PyFrame_GetStackPointer(frame);
            ip_offset = (_Py_CODEUNIT *)_PyFrame_GetCode(frame)->co_code_adaptive;
            #endif
        }

        macro(RETURN_VALUE) =
            SAVE_IP +  // Tier 2 only; special-cased oparg
            SAVE_CURRENT_IP +  // Sets frame->prev_instr
            _POP_FRAME;

        inst(INSTRUMENTED_RETURN_VALUE, (retval --)) {
            int err = _Py_call_instrumentation_arg(
                    tstate, PY_MONITORING_EVENT_PY_RETURN,
                    frame, next_instr-1, retval);
            if (err) goto error;
            STACK_SHRINK(1);
            assert(EMPTY());
            _PyFrame_SetStackPointer(frame, stack_pointer);
            _Py_LeaveRecursiveCallPy(tstate);
            assert(frame != &entry_frame);
            // GH-99729: We need to unlink the frame *before* clearing it:
            _PyInterpreterFrame *dying = frame;
<<<<<<< HEAD
            frame = cframe.current_frame = dying->previous;
            _PyEval_FrameClearAndPop(tstate, dying);
=======
            frame = tstate->current_frame = dying->previous;
            _PyEvalFrameClearAndPop(tstate, dying);
>>>>>>> 8a19f225
            frame->prev_instr += frame->return_offset;
            _PyFrame_StackPush(frame, retval);
            goto resume_frame;
        }

<<<<<<< HEAD
        macro(RETURN_CONST) =
            LOAD_CONST +
            SAVE_IP +  // Tier 2 only; special-cased oparg
            SAVE_CURRENT_IP +  // Sets frame->prev_instr
            _POP_FRAME;
=======
        inst(RETURN_CONST, (--)) {
            PyObject *retval = GETITEM(FRAME_CO_CONSTS, oparg);
            Py_INCREF(retval);
            assert(EMPTY());
            _PyFrame_SetStackPointer(frame, stack_pointer);
            _Py_LeaveRecursiveCallPy(tstate);
            assert(frame != &entry_frame);
            // GH-99729: We need to unlink the frame *before* clearing it:
            _PyInterpreterFrame *dying = frame;
            frame = tstate->current_frame = dying->previous;
            _PyEvalFrameClearAndPop(tstate, dying);
            frame->prev_instr += frame->return_offset;
            _PyFrame_StackPush(frame, retval);
            goto resume_frame;
        }
>>>>>>> 8a19f225

        inst(INSTRUMENTED_RETURN_CONST, (--)) {
            PyObject *retval = GETITEM(FRAME_CO_CONSTS, oparg);
            int err = _Py_call_instrumentation_arg(
                    tstate, PY_MONITORING_EVENT_PY_RETURN,
                    frame, next_instr-1, retval);
            if (err) goto error;
            Py_INCREF(retval);
            assert(EMPTY());
            _PyFrame_SetStackPointer(frame, stack_pointer);
            _Py_LeaveRecursiveCallPy(tstate);
            assert(frame != &entry_frame);
            // GH-99729: We need to unlink the frame *before* clearing it:
            _PyInterpreterFrame *dying = frame;
<<<<<<< HEAD
            frame = cframe.current_frame = dying->previous;
            _PyEval_FrameClearAndPop(tstate, dying);
=======
            frame = tstate->current_frame = dying->previous;
            _PyEvalFrameClearAndPop(tstate, dying);
>>>>>>> 8a19f225
            frame->prev_instr += frame->return_offset;
            _PyFrame_StackPush(frame, retval);
            goto resume_frame;
        }

        inst(GET_AITER, (obj -- iter)) {
            unaryfunc getter = NULL;
            PyTypeObject *type = Py_TYPE(obj);

            if (type->tp_as_async != NULL) {
                getter = type->tp_as_async->am_aiter;
            }

            if (getter == NULL) {
                _PyErr_Format(tstate, PyExc_TypeError,
                              "'async for' requires an object with "
                              "__aiter__ method, got %.100s",
                              type->tp_name);
                DECREF_INPUTS();
                ERROR_IF(true, error);
            }

            iter = (*getter)(obj);
            DECREF_INPUTS();
            ERROR_IF(iter == NULL, error);

            if (Py_TYPE(iter)->tp_as_async == NULL ||
                    Py_TYPE(iter)->tp_as_async->am_anext == NULL) {

                _PyErr_Format(tstate, PyExc_TypeError,
                              "'async for' received an object from __aiter__ "
                              "that does not implement __anext__: %.100s",
                              Py_TYPE(iter)->tp_name);
                Py_DECREF(iter);
                ERROR_IF(true, error);
            }
        }

        inst(GET_ANEXT, (aiter -- aiter, awaitable)) {
            unaryfunc getter = NULL;
            PyObject *next_iter = NULL;
            PyTypeObject *type = Py_TYPE(aiter);

            if (PyAsyncGen_CheckExact(aiter)) {
                awaitable = type->tp_as_async->am_anext(aiter);
                if (awaitable == NULL) {
                    goto error;
                }
            } else {
                if (type->tp_as_async != NULL){
                    getter = type->tp_as_async->am_anext;
                }

                if (getter != NULL) {
                    next_iter = (*getter)(aiter);
                    if (next_iter == NULL) {
                        goto error;
                    }
                }
                else {
                    _PyErr_Format(tstate, PyExc_TypeError,
                                  "'async for' requires an iterator with "
                                  "__anext__ method, got %.100s",
                                  type->tp_name);
                    goto error;
                }

                awaitable = _PyCoro_GetAwaitableIter(next_iter);
                if (awaitable == NULL) {
                    _PyErr_FormatFromCause(
                        PyExc_TypeError,
                        "'async for' received an invalid object "
                        "from __anext__: %.100s",
                        Py_TYPE(next_iter)->tp_name);

                    Py_DECREF(next_iter);
                    goto error;
                } else {
                    Py_DECREF(next_iter);
                }
            }
        }

        inst(GET_AWAITABLE, (iterable -- iter)) {
            iter = _PyCoro_GetAwaitableIter(iterable);

            if (iter == NULL) {
                _PyEval_FormatAwaitableError(tstate, Py_TYPE(iterable), oparg);
            }

            DECREF_INPUTS();

            if (iter != NULL && PyCoro_CheckExact(iter)) {
                PyObject *yf = _PyGen_yf((PyGenObject*)iter);
                if (yf != NULL) {
                    /* `iter` is a coroutine object that is being
                       awaited, `yf` is a pointer to the current awaitable
                       being awaited on. */
                    Py_DECREF(yf);
                    Py_CLEAR(iter);
                    _PyErr_SetString(tstate, PyExc_RuntimeError,
                                     "coroutine is being awaited already");
                    /* The code below jumps to `error` if `iter` is NULL. */
                }
            }

            ERROR_IF(iter == NULL, error);
        }

        family(SEND, INLINE_CACHE_ENTRIES_SEND) = {
            SEND_GEN,
        };

        inst(SEND, (unused/1, receiver, v -- receiver, retval)) {
            #if ENABLE_SPECIALIZATION
            _PySendCache *cache = (_PySendCache *)next_instr;
            if (ADAPTIVE_COUNTER_IS_ZERO(cache->counter)) {
                next_instr--;
                _Py_Specialize_Send(receiver, next_instr);
                DISPATCH_SAME_OPARG();
            }
            STAT_INC(SEND, deferred);
            DECREMENT_ADAPTIVE_COUNTER(cache->counter);
            #endif  /* ENABLE_SPECIALIZATION */
            assert(frame != &entry_frame);
            if ((tstate->interp->eval_frame == NULL) &&
                (Py_TYPE(receiver) == &PyGen_Type || Py_TYPE(receiver) == &PyCoro_Type) &&
                ((PyGenObject *)receiver)->gi_frame_state < FRAME_EXECUTING)
            {
                PyGenObject *gen = (PyGenObject *)receiver;
                _PyInterpreterFrame *gen_frame = (_PyInterpreterFrame *)gen->gi_iframe;
                STACK_SHRINK(1);
                _PyFrame_StackPush(gen_frame, v);
                gen->gi_frame_state = FRAME_EXECUTING;
                gen->gi_exc_state.previous_item = tstate->exc_info;
                tstate->exc_info = &gen->gi_exc_state;
                SKIP_OVER(INLINE_CACHE_ENTRIES_SEND);
                frame->return_offset = oparg;
                DISPATCH_INLINED(gen_frame);
            }
            if (Py_IsNone(v) && PyIter_Check(receiver)) {
                retval = Py_TYPE(receiver)->tp_iternext(receiver);
            }
            else {
                retval = PyObject_CallMethodOneArg(receiver, &_Py_ID(send), v);
            }
            if (retval == NULL) {
                if (_PyErr_ExceptionMatches(tstate, PyExc_StopIteration)
                ) {
                    monitor_raise(tstate, frame, next_instr-1);
                }
                if (_PyGen_FetchStopIterationValue(&retval) == 0) {
                    assert(retval != NULL);
                    JUMPBY(oparg);
                }
                else {
                    goto error;
                }
            }
            Py_DECREF(v);
        }

        inst(SEND_GEN, (unused/1, receiver, v -- receiver, unused)) {
            DEOPT_IF(tstate->interp->eval_frame, SEND);
            PyGenObject *gen = (PyGenObject *)receiver;
            DEOPT_IF(Py_TYPE(gen) != &PyGen_Type &&
                     Py_TYPE(gen) != &PyCoro_Type, SEND);
            DEOPT_IF(gen->gi_frame_state >= FRAME_EXECUTING, SEND);
            STAT_INC(SEND, hit);
            _PyInterpreterFrame *gen_frame = (_PyInterpreterFrame *)gen->gi_iframe;
            STACK_SHRINK(1);
            _PyFrame_StackPush(gen_frame, v);
            gen->gi_frame_state = FRAME_EXECUTING;
            gen->gi_exc_state.previous_item = tstate->exc_info;
            tstate->exc_info = &gen->gi_exc_state;
            SKIP_OVER(INLINE_CACHE_ENTRIES_SEND);
            frame->return_offset = oparg;
            DISPATCH_INLINED(gen_frame);
        }

        inst(INSTRUMENTED_YIELD_VALUE, (retval -- unused)) {
            assert(frame != &entry_frame);
            assert(oparg >= 0); /* make the generator identify this as HAS_ARG */
            PyGenObject *gen = _PyFrame_GetGenerator(frame);
            gen->gi_frame_state = FRAME_SUSPENDED;
            _PyFrame_SetStackPointer(frame, stack_pointer - 1);
            int err = _Py_call_instrumentation_arg(
                    tstate, PY_MONITORING_EVENT_PY_YIELD,
                    frame, next_instr-1, retval);
            if (err) goto error;
            tstate->exc_info = gen->gi_exc_state.previous_item;
            gen->gi_exc_state.previous_item = NULL;
            _Py_LeaveRecursiveCallPy(tstate);
            _PyInterpreterFrame *gen_frame = frame;
            frame = tstate->current_frame = frame->previous;
            gen_frame->previous = NULL;
            _PyFrame_StackPush(frame, retval);
            goto resume_frame;
        }

        inst(YIELD_VALUE, (retval -- unused)) {
            // NOTE: It's important that YIELD_VALUE never raises an exception!
            // The compiler treats any exception raised here as a failed close()
            // or throw() call.
            assert(oparg >= 0); /* make the generator identify this as HAS_ARG */
            assert(frame != &entry_frame);
            PyGenObject *gen = _PyFrame_GetGenerator(frame);
            gen->gi_frame_state = FRAME_SUSPENDED;
            _PyFrame_SetStackPointer(frame, stack_pointer - 1);
            tstate->exc_info = gen->gi_exc_state.previous_item;
            gen->gi_exc_state.previous_item = NULL;
            _Py_LeaveRecursiveCallPy(tstate);
            _PyInterpreterFrame *gen_frame = frame;
            frame = tstate->current_frame = frame->previous;
            gen_frame->previous = NULL;
            _PyFrame_StackPush(frame, retval);
            goto resume_frame;
        }

        inst(POP_EXCEPT, (exc_value -- )) {
            _PyErr_StackItem *exc_info = tstate->exc_info;
            Py_XSETREF(exc_info->exc_value, exc_value);
        }

        inst(RERAISE, (values[oparg], exc -- values[oparg])) {
            assert(oparg >= 0 && oparg <= 2);
            if (oparg) {
                PyObject *lasti = values[0];
                if (PyLong_Check(lasti)) {
                    frame->prev_instr = _PyCode_CODE(_PyFrame_GetCode(frame)) + PyLong_AsLong(lasti);
                    assert(!_PyErr_Occurred(tstate));
                }
                else {
                    assert(PyLong_Check(lasti));
                    _PyErr_SetString(tstate, PyExc_SystemError, "lasti is not an int");
                    goto error;
                }
            }
            assert(exc && PyExceptionInstance_Check(exc));
            Py_INCREF(exc);
            _PyErr_SetRaisedException(tstate, exc);
            monitor_reraise(tstate, frame, next_instr-1);
            goto exception_unwind;
        }

        inst(END_ASYNC_FOR, (awaitable, exc -- )) {
            assert(exc && PyExceptionInstance_Check(exc));
            if (PyErr_GivenExceptionMatches(exc, PyExc_StopAsyncIteration)) {
                DECREF_INPUTS();
            }
            else {
                Py_INCREF(exc);
                _PyErr_SetRaisedException(tstate, exc);
                monitor_reraise(tstate, frame, next_instr-1);
                goto exception_unwind;
            }
        }

        inst(CLEANUP_THROW, (sub_iter, last_sent_val, exc_value -- none, value)) {
            assert(throwflag);
            assert(exc_value && PyExceptionInstance_Check(exc_value));
            if (PyErr_GivenExceptionMatches(exc_value, PyExc_StopIteration)) {
                value = Py_NewRef(((PyStopIterationObject *)exc_value)->value);
                DECREF_INPUTS();
                none = Py_None;
            }
            else {
                _PyErr_SetRaisedException(tstate, Py_NewRef(exc_value));
                monitor_reraise(tstate, frame, next_instr-1);
                goto exception_unwind;
            }
        }

        inst(LOAD_ASSERTION_ERROR, ( -- value)) {
            value = Py_NewRef(PyExc_AssertionError);
        }

        inst(LOAD_BUILD_CLASS, ( -- bc)) {
            ERROR_IF(PyMapping_GetOptionalItem(BUILTINS(), &_Py_ID(__build_class__), &bc) < 0, error);
            if (bc == NULL) {
                _PyErr_SetString(tstate, PyExc_NameError,
                                 "__build_class__ not found");
                ERROR_IF(true, error);
            }
        }


        inst(STORE_NAME, (v -- )) {
            PyObject *name = GETITEM(FRAME_CO_NAMES, oparg);
            PyObject *ns = LOCALS();
            int err;
            if (ns == NULL) {
                _PyErr_Format(tstate, PyExc_SystemError,
                              "no locals found when storing %R", name);
                DECREF_INPUTS();
                ERROR_IF(true, error);
            }
            if (PyDict_CheckExact(ns))
                err = PyDict_SetItem(ns, name, v);
            else
                err = PyObject_SetItem(ns, name, v);
            DECREF_INPUTS();
            ERROR_IF(err, error);
        }

        inst(DELETE_NAME, (--)) {
            PyObject *name = GETITEM(FRAME_CO_NAMES, oparg);
            PyObject *ns = LOCALS();
            int err;
            if (ns == NULL) {
                _PyErr_Format(tstate, PyExc_SystemError,
                              "no locals when deleting %R", name);
                goto error;
            }
            err = PyObject_DelItem(ns, name);
            // Can't use ERROR_IF here.
            if (err != 0) {
                _PyEval_FormatExcCheckArg(tstate, PyExc_NameError,
                                          NAME_ERROR_MSG,
                                          name);
                goto error;
            }
        }

        family(UNPACK_SEQUENCE, INLINE_CACHE_ENTRIES_UNPACK_SEQUENCE) = {
            UNPACK_SEQUENCE_TWO_TUPLE,
            UNPACK_SEQUENCE_TUPLE,
            UNPACK_SEQUENCE_LIST,
        };

        inst(UNPACK_SEQUENCE, (unused/1, seq -- unused[oparg])) {
            #if ENABLE_SPECIALIZATION
            _PyUnpackSequenceCache *cache = (_PyUnpackSequenceCache *)next_instr;
            if (ADAPTIVE_COUNTER_IS_ZERO(cache->counter)) {
                next_instr--;
                _Py_Specialize_UnpackSequence(seq, next_instr, oparg);
                DISPATCH_SAME_OPARG();
            }
            STAT_INC(UNPACK_SEQUENCE, deferred);
            DECREMENT_ADAPTIVE_COUNTER(cache->counter);
            #endif  /* ENABLE_SPECIALIZATION */
            PyObject **top = stack_pointer + oparg - 1;
            int res = _PyEval_UnpackIterable(tstate, seq, oparg, -1, top);
            DECREF_INPUTS();
            ERROR_IF(res == 0, error);
        }

        inst(UNPACK_SEQUENCE_TWO_TUPLE, (unused/1, seq -- values[oparg])) {
            DEOPT_IF(!PyTuple_CheckExact(seq), UNPACK_SEQUENCE);
            DEOPT_IF(PyTuple_GET_SIZE(seq) != 2, UNPACK_SEQUENCE);
            assert(oparg == 2);
            STAT_INC(UNPACK_SEQUENCE, hit);
            values[0] = Py_NewRef(PyTuple_GET_ITEM(seq, 1));
            values[1] = Py_NewRef(PyTuple_GET_ITEM(seq, 0));
            DECREF_INPUTS();
        }

        inst(UNPACK_SEQUENCE_TUPLE, (unused/1, seq -- values[oparg])) {
            DEOPT_IF(!PyTuple_CheckExact(seq), UNPACK_SEQUENCE);
            DEOPT_IF(PyTuple_GET_SIZE(seq) != oparg, UNPACK_SEQUENCE);
            STAT_INC(UNPACK_SEQUENCE, hit);
            PyObject **items = _PyTuple_ITEMS(seq);
            for (int i = oparg; --i >= 0; ) {
                *values++ = Py_NewRef(items[i]);
            }
            DECREF_INPUTS();
        }

        inst(UNPACK_SEQUENCE_LIST, (unused/1, seq -- values[oparg])) {
            DEOPT_IF(!PyList_CheckExact(seq), UNPACK_SEQUENCE);
            DEOPT_IF(PyList_GET_SIZE(seq) != oparg, UNPACK_SEQUENCE);
            STAT_INC(UNPACK_SEQUENCE, hit);
            PyObject **items = _PyList_ITEMS(seq);
            for (int i = oparg; --i >= 0; ) {
                *values++ = Py_NewRef(items[i]);
            }
            DECREF_INPUTS();
        }

        inst(UNPACK_EX, (seq -- unused[oparg & 0xFF], unused, unused[oparg >> 8])) {
            int totalargs = 1 + (oparg & 0xFF) + (oparg >> 8);
            PyObject **top = stack_pointer + totalargs - 1;
            int res = _PyEval_UnpackIterable(tstate, seq, oparg & 0xFF, oparg >> 8, top);
            DECREF_INPUTS();
            ERROR_IF(res == 0, error);
        }

        family(STORE_ATTR, INLINE_CACHE_ENTRIES_STORE_ATTR) = {
            STORE_ATTR_INSTANCE_VALUE,
            STORE_ATTR_SLOT,
            STORE_ATTR_WITH_HINT,
        };

        inst(STORE_ATTR, (unused/1, unused/3, v, owner --)) {
            #if ENABLE_SPECIALIZATION
            _PyAttrCache *cache = (_PyAttrCache *)next_instr;
            if (ADAPTIVE_COUNTER_IS_ZERO(cache->counter)) {
                PyObject *name = GETITEM(FRAME_CO_NAMES, oparg);
                next_instr--;
                _Py_Specialize_StoreAttr(owner, next_instr, name);
                DISPATCH_SAME_OPARG();
            }
            STAT_INC(STORE_ATTR, deferred);
            DECREMENT_ADAPTIVE_COUNTER(cache->counter);
            #endif  /* ENABLE_SPECIALIZATION */
            PyObject *name = GETITEM(FRAME_CO_NAMES, oparg);
            int err = PyObject_SetAttr(owner, name, v);
            DECREF_INPUTS();
            ERROR_IF(err, error);
        }

        inst(DELETE_ATTR, (owner --)) {
            PyObject *name = GETITEM(FRAME_CO_NAMES, oparg);
            int err = PyObject_DelAttr(owner, name);
            DECREF_INPUTS();
            ERROR_IF(err, error);
        }

        inst(STORE_GLOBAL, (v --)) {
            PyObject *name = GETITEM(FRAME_CO_NAMES, oparg);
            int err = PyDict_SetItem(GLOBALS(), name, v);
            DECREF_INPUTS();
            ERROR_IF(err, error);
        }

        inst(DELETE_GLOBAL, (--)) {
            PyObject *name = GETITEM(FRAME_CO_NAMES, oparg);
            int err;
            err = PyDict_DelItem(GLOBALS(), name);
            // Can't use ERROR_IF here.
            if (err != 0) {
                if (_PyErr_ExceptionMatches(tstate, PyExc_KeyError)) {
                    _PyEval_FormatExcCheckArg(tstate, PyExc_NameError,
                                              NAME_ERROR_MSG, name);
                }
                goto error;
            }
        }

        op(_LOAD_LOCALS, ( -- locals)) {
            locals = LOCALS();
            if (locals == NULL) {
                _PyErr_SetString(tstate, PyExc_SystemError,
                                 "no locals found");
                ERROR_IF(true, error);
            }
            Py_INCREF(locals);
        }

        macro(LOAD_LOCALS) = _LOAD_LOCALS;

        op(_LOAD_FROM_DICT_OR_GLOBALS, (mod_or_class_dict -- v)) {
            PyObject *name = GETITEM(FRAME_CO_NAMES, oparg);
            if (PyMapping_GetOptionalItem(mod_or_class_dict, name, &v) < 0) {
                Py_DECREF(mod_or_class_dict);
                goto error;
            }
            Py_DECREF(mod_or_class_dict);
            if (v == NULL) {
                v = PyDict_GetItemWithError(GLOBALS(), name);
                if (v != NULL) {
                    Py_INCREF(v);
                }
                else if (_PyErr_Occurred(tstate)) {
                    goto error;
                }
                else {
                    if (PyMapping_GetOptionalItem(BUILTINS(), name, &v) < 0) {
                        goto error;
                    }
                    if (v == NULL) {
                        _PyEval_FormatExcCheckArg(
                                    tstate, PyExc_NameError,
                                    NAME_ERROR_MSG, name);
                        goto error;
                    }
                }
            }
        }

        macro(LOAD_NAME) = _LOAD_LOCALS + _LOAD_FROM_DICT_OR_GLOBALS;

        macro(LOAD_FROM_DICT_OR_GLOBALS) = _LOAD_FROM_DICT_OR_GLOBALS;

        family(LOAD_GLOBAL, INLINE_CACHE_ENTRIES_LOAD_GLOBAL) = {
            LOAD_GLOBAL_MODULE,
            LOAD_GLOBAL_BUILTIN,
        };

        inst(LOAD_GLOBAL, (unused/1, unused/1, unused/1, unused/1 -- res, null if (oparg & 1))) {
            #if ENABLE_SPECIALIZATION
            _PyLoadGlobalCache *cache = (_PyLoadGlobalCache *)next_instr;
            if (ADAPTIVE_COUNTER_IS_ZERO(cache->counter)) {
                PyObject *name = GETITEM(FRAME_CO_NAMES, oparg>>1);
                next_instr--;
                _Py_Specialize_LoadGlobal(GLOBALS(), BUILTINS(), next_instr, name);
                DISPATCH_SAME_OPARG();
            }
            STAT_INC(LOAD_GLOBAL, deferred);
            DECREMENT_ADAPTIVE_COUNTER(cache->counter);
            #endif  /* ENABLE_SPECIALIZATION */
            PyObject *name = GETITEM(FRAME_CO_NAMES, oparg>>1);
            if (PyDict_CheckExact(GLOBALS())
                && PyDict_CheckExact(BUILTINS()))
            {
                res = _PyDict_LoadGlobal((PyDictObject *)GLOBALS(),
                                         (PyDictObject *)BUILTINS(),
                                         name);
                if (res == NULL) {
                    if (!_PyErr_Occurred(tstate)) {
                        /* _PyDict_LoadGlobal() returns NULL without raising
                         * an exception if the key doesn't exist */
                        _PyEval_FormatExcCheckArg(tstate, PyExc_NameError,
                                                  NAME_ERROR_MSG, name);
                    }
                    ERROR_IF(true, error);
                }
                Py_INCREF(res);
            }
            else {
                /* Slow-path if globals or builtins is not a dict */

                /* namespace 1: globals */
                ERROR_IF(PyMapping_GetOptionalItem(GLOBALS(), name, &res) < 0, error);
                if (res == NULL) {
                    /* namespace 2: builtins */
                    ERROR_IF(PyMapping_GetOptionalItem(BUILTINS(), name, &res) < 0, error);
                    if (res == NULL) {
                        _PyEval_FormatExcCheckArg(
                                    tstate, PyExc_NameError,
                                    NAME_ERROR_MSG, name);
                        ERROR_IF(true, error);
                    }
                }
            }
            null = NULL;
        }

        op(_GUARD_GLOBALS_VERSION, (version/1 --)) {
            PyDictObject *dict = (PyDictObject *)GLOBALS();
            DEOPT_IF(!PyDict_CheckExact(dict), LOAD_GLOBAL);
            DEOPT_IF(dict->ma_keys->dk_version != version, LOAD_GLOBAL);
            assert(DK_IS_UNICODE(dict->ma_keys));
        }

        op(_GUARD_BUILTINS_VERSION, (version/1 --)) {
            PyDictObject *dict = (PyDictObject *)BUILTINS();
            DEOPT_IF(!PyDict_CheckExact(dict), LOAD_GLOBAL);
            DEOPT_IF(dict->ma_keys->dk_version != version, LOAD_GLOBAL);
            assert(DK_IS_UNICODE(dict->ma_keys));
        }

        op(_LOAD_GLOBAL_MODULE, (index/1 -- res, null if (oparg & 1))) {
            PyDictObject *dict = (PyDictObject *)GLOBALS();
            PyDictUnicodeEntry *entries = DK_UNICODE_ENTRIES(dict->ma_keys);
            res = entries[index].me_value;
            DEOPT_IF(res == NULL, LOAD_GLOBAL);
            Py_INCREF(res);
            STAT_INC(LOAD_GLOBAL, hit);
            null = NULL;
        }

        op(_LOAD_GLOBAL_BUILTINS, (index/1 -- res, null if (oparg & 1))) {
            PyDictObject *bdict = (PyDictObject *)BUILTINS();
            PyDictUnicodeEntry *entries = DK_UNICODE_ENTRIES(bdict->ma_keys);
            res = entries[index].me_value;
            DEOPT_IF(res == NULL, LOAD_GLOBAL);
            Py_INCREF(res);
            STAT_INC(LOAD_GLOBAL, hit);
            null = NULL;
        }

        macro(LOAD_GLOBAL_MODULE) =
            unused/1 + // Skip over the counter
            _GUARD_GLOBALS_VERSION +
            unused/1 + // Skip over the builtins version
            _LOAD_GLOBAL_MODULE;

        macro(LOAD_GLOBAL_BUILTIN) =
            unused/1 + // Skip over the counter
            _GUARD_GLOBALS_VERSION +
            _GUARD_BUILTINS_VERSION +
            _LOAD_GLOBAL_BUILTINS;

        inst(DELETE_FAST, (--)) {
            PyObject *v = GETLOCAL(oparg);
            ERROR_IF(v == NULL, unbound_local_error);
            SETLOCAL(oparg, NULL);
        }

        inst(MAKE_CELL, (--)) {
            // "initial" is probably NULL but not if it's an arg (or set
            // via PyFrame_LocalsToFast() before MAKE_CELL has run).
            PyObject *initial = GETLOCAL(oparg);
            PyObject *cell = PyCell_New(initial);
            if (cell == NULL) {
                goto resume_with_error;
            }
            SETLOCAL(oparg, cell);
        }

        inst(DELETE_DEREF, (--)) {
            PyObject *cell = GETLOCAL(oparg);
            PyObject *oldobj = PyCell_GET(cell);
            // Can't use ERROR_IF here.
            // Fortunately we don't need its superpower.
            if (oldobj == NULL) {
                _PyEval_FormatExcUnbound(tstate, _PyFrame_GetCode(frame), oparg);
                goto error;
            }
            PyCell_SET(cell, NULL);
            Py_DECREF(oldobj);
        }

        inst(LOAD_FROM_DICT_OR_DEREF, (class_dict -- value)) {
            PyObject *name;
            assert(class_dict);
            assert(oparg >= 0 && oparg < _PyFrame_GetCode(frame)->co_nlocalsplus);
            name = PyTuple_GET_ITEM(_PyFrame_GetCode(frame)->co_localsplusnames, oparg);
            if (PyMapping_GetOptionalItem(class_dict, name, &value) < 0) {
                Py_DECREF(class_dict);
                goto error;
            }
            Py_DECREF(class_dict);
            if (!value) {
                PyObject *cell = GETLOCAL(oparg);
                value = PyCell_GET(cell);
                if (value == NULL) {
                    _PyEval_FormatExcUnbound(tstate, _PyFrame_GetCode(frame), oparg);
                    goto error;
                }
                Py_INCREF(value);
            }
        }

        inst(LOAD_DEREF, ( -- value)) {
            PyObject *cell = GETLOCAL(oparg);
            value = PyCell_GET(cell);
            if (value == NULL) {
                _PyEval_FormatExcUnbound(tstate, _PyFrame_GetCode(frame), oparg);
                ERROR_IF(true, error);
            }
            Py_INCREF(value);
        }

        inst(STORE_DEREF, (v --)) {
            PyObject *cell = GETLOCAL(oparg);
            PyObject *oldobj = PyCell_GET(cell);
            PyCell_SET(cell, v);
            Py_XDECREF(oldobj);
        }

        inst(COPY_FREE_VARS, (--)) {
            /* Copy closure variables to free variables */
            PyCodeObject *co = _PyFrame_GetCode(frame);
            assert(PyFunction_Check(frame->f_funcobj));
            PyObject *closure = ((PyFunctionObject *)frame->f_funcobj)->func_closure;
            assert(oparg == co->co_nfreevars);
            int offset = co->co_nlocalsplus - oparg;
            for (int i = 0; i < oparg; ++i) {
                PyObject *o = PyTuple_GET_ITEM(closure, i);
                frame->localsplus[offset + i] = Py_NewRef(o);
            }
        }

        inst(BUILD_STRING, (pieces[oparg] -- str)) {
            str = _PyUnicode_JoinArray(&_Py_STR(empty), pieces, oparg);
            DECREF_INPUTS();
            ERROR_IF(str == NULL, error);
        }

        inst(BUILD_TUPLE, (values[oparg] -- tup)) {
            tup = _PyTuple_FromArraySteal(values, oparg);
            ERROR_IF(tup == NULL, error);
        }

        inst(BUILD_LIST, (values[oparg] -- list)) {
            list = _PyList_FromArraySteal(values, oparg);
            ERROR_IF(list == NULL, error);
        }

        inst(LIST_EXTEND, (list, unused[oparg-1], iterable -- list, unused[oparg-1])) {
            PyObject *none_val = _PyList_Extend((PyListObject *)list, iterable);
            if (none_val == NULL) {
                if (_PyErr_ExceptionMatches(tstate, PyExc_TypeError) &&
                   (Py_TYPE(iterable)->tp_iter == NULL && !PySequence_Check(iterable)))
                {
                    _PyErr_Clear(tstate);
                    _PyErr_Format(tstate, PyExc_TypeError,
                          "Value after * must be an iterable, not %.200s",
                          Py_TYPE(iterable)->tp_name);
                }
                DECREF_INPUTS();
                ERROR_IF(true, error);
            }
            assert(Py_IsNone(none_val));
            DECREF_INPUTS();
        }

        inst(SET_UPDATE, (set, unused[oparg-1], iterable -- set, unused[oparg-1])) {
            int err = _PySet_Update(set, iterable);
            DECREF_INPUTS();
            ERROR_IF(err < 0, error);
        }

        inst(BUILD_SET, (values[oparg] -- set)) {
            set = PySet_New(NULL);
            if (set == NULL)
                goto error;
            int err = 0;
            for (int i = 0; i < oparg; i++) {
                PyObject *item = values[i];
                if (err == 0)
                    err = PySet_Add(set, item);
                Py_DECREF(item);
            }
            if (err != 0) {
                Py_DECREF(set);
                ERROR_IF(true, error);
            }
        }

        inst(BUILD_MAP, (values[oparg*2] -- map)) {
            map = _PyDict_FromItems(
                    values, 2,
                    values+1, 2,
                    oparg);
            if (map == NULL)
                goto error;

            DECREF_INPUTS();
            ERROR_IF(map == NULL, error);
        }

        inst(SETUP_ANNOTATIONS, (--)) {
            int err;
            PyObject *ann_dict;
            if (LOCALS() == NULL) {
                _PyErr_Format(tstate, PyExc_SystemError,
                              "no locals found when setting up annotations");
                ERROR_IF(true, error);
            }
            /* check if __annotations__ in locals()... */
            if (PyDict_CheckExact(LOCALS())) {
                ann_dict = _PyDict_GetItemWithError(LOCALS(),
                                                    &_Py_ID(__annotations__));
                if (ann_dict == NULL) {
                    ERROR_IF(_PyErr_Occurred(tstate), error);
                    /* ...if not, create a new one */
                    ann_dict = PyDict_New();
                    ERROR_IF(ann_dict == NULL, error);
                    err = PyDict_SetItem(LOCALS(), &_Py_ID(__annotations__),
                                         ann_dict);
                    Py_DECREF(ann_dict);
                    ERROR_IF(err, error);
                }
            }
            else {
                /* do the same if locals() is not a dict */
                ERROR_IF(PyMapping_GetOptionalItem(LOCALS(), &_Py_ID(__annotations__), &ann_dict) < 0, error);
                if (ann_dict == NULL) {
                    ann_dict = PyDict_New();
                    ERROR_IF(ann_dict == NULL, error);
                    err = PyObject_SetItem(LOCALS(), &_Py_ID(__annotations__),
                                           ann_dict);
                    Py_DECREF(ann_dict);
                    ERROR_IF(err, error);
                }
                else {
                    Py_DECREF(ann_dict);
                }
            }
        }

        inst(BUILD_CONST_KEY_MAP, (values[oparg], keys -- map)) {
            if (!PyTuple_CheckExact(keys) ||
                PyTuple_GET_SIZE(keys) != (Py_ssize_t)oparg) {
                _PyErr_SetString(tstate, PyExc_SystemError,
                                 "bad BUILD_CONST_KEY_MAP keys argument");
                goto error;  // Pop the keys and values.
            }
            map = _PyDict_FromItems(
                    &PyTuple_GET_ITEM(keys, 0), 1,
                    values, 1, oparg);
            DECREF_INPUTS();
            ERROR_IF(map == NULL, error);
        }

        inst(DICT_UPDATE, (dict, unused[oparg - 1], update -- dict, unused[oparg - 1])) {
            if (PyDict_Update(dict, update) < 0) {
                if (_PyErr_ExceptionMatches(tstate, PyExc_AttributeError)) {
                    _PyErr_Format(tstate, PyExc_TypeError,
                                    "'%.200s' object is not a mapping",
                                    Py_TYPE(update)->tp_name);
                }
                DECREF_INPUTS();
                ERROR_IF(true, error);
            }
            DECREF_INPUTS();
        }

        inst(DICT_MERGE, (callable, unused, unused, dict, unused[oparg - 1], update -- callable, unused, unused, dict, unused[oparg - 1])) {
            if (_PyDict_MergeEx(dict, update, 2) < 0) {
                _PyEval_FormatKwargsError(tstate, callable, update);
                DECREF_INPUTS();
                ERROR_IF(true, error);
            }
            DECREF_INPUTS();
        }

        inst(MAP_ADD, (dict, unused[oparg - 1], key, value -- dict, unused[oparg - 1])) {
            assert(PyDict_CheckExact(dict));
            /* dict[key] = value */
            // Do not DECREF INPUTS because the function steals the references
            ERROR_IF(_PyDict_SetItem_Take2((PyDictObject *)dict, key, value) != 0, error);
        }

        inst(INSTRUMENTED_LOAD_SUPER_ATTR, (unused/9, unused, unused, unused -- unused, unused if (oparg & 1))) {
            _PySuperAttrCache *cache = (_PySuperAttrCache *)next_instr;
            // cancel out the decrement that will happen in LOAD_SUPER_ATTR; we
            // don't want to specialize instrumented instructions
            INCREMENT_ADAPTIVE_COUNTER(cache->counter);
            GO_TO_INSTRUCTION(LOAD_SUPER_ATTR);
        }

        family(LOAD_SUPER_ATTR, INLINE_CACHE_ENTRIES_LOAD_SUPER_ATTR) = {
            LOAD_SUPER_ATTR_ATTR,
            LOAD_SUPER_ATTR_METHOD,
        };

        inst(LOAD_SUPER_ATTR, (unused/1, global_super, class, self -- attr, null if (oparg & 1))) {
            PyObject *name = GETITEM(FRAME_CO_NAMES, oparg >> 2);
            int load_method = oparg & 1;
            #if ENABLE_SPECIALIZATION
            _PySuperAttrCache *cache = (_PySuperAttrCache *)next_instr;
            if (ADAPTIVE_COUNTER_IS_ZERO(cache->counter)) {
                next_instr--;
                _Py_Specialize_LoadSuperAttr(global_super, class, next_instr, load_method);
                DISPATCH_SAME_OPARG();
            }
            STAT_INC(LOAD_SUPER_ATTR, deferred);
            DECREMENT_ADAPTIVE_COUNTER(cache->counter);
            #endif  /* ENABLE_SPECIALIZATION */

            if (opcode == INSTRUMENTED_LOAD_SUPER_ATTR) {
                PyObject *arg = oparg & 2 ? class : &_PyInstrumentation_MISSING;
                int err = _Py_call_instrumentation_2args(
                        tstate, PY_MONITORING_EVENT_CALL,
                        frame, next_instr-1, global_super, arg);
                ERROR_IF(err, error);
            }

            // we make no attempt to optimize here; specializations should
            // handle any case whose performance we care about
            PyObject *stack[] = {class, self};
            PyObject *super = PyObject_Vectorcall(global_super, stack, oparg & 2, NULL);
            if (opcode == INSTRUMENTED_LOAD_SUPER_ATTR) {
                PyObject *arg = oparg & 2 ? class : &_PyInstrumentation_MISSING;
                if (super == NULL) {
                    _Py_call_instrumentation_exc2(
                        tstate, PY_MONITORING_EVENT_C_RAISE,
                        frame, next_instr-1, global_super, arg);
                }
                else {
                    int err = _Py_call_instrumentation_2args(
                        tstate, PY_MONITORING_EVENT_C_RETURN,
                        frame, next_instr-1, global_super, arg);
                    if (err < 0) {
                        Py_CLEAR(super);
                    }
                }
            }
            DECREF_INPUTS();
            ERROR_IF(super == NULL, error);
            attr = PyObject_GetAttr(super, name);
            Py_DECREF(super);
            ERROR_IF(attr == NULL, error);
            null = NULL;
        }

        pseudo(LOAD_SUPER_METHOD) = {
            LOAD_SUPER_ATTR,
        };

        pseudo(LOAD_ZERO_SUPER_METHOD) = {
            LOAD_SUPER_ATTR,
        };

        pseudo(LOAD_ZERO_SUPER_ATTR) = {
            LOAD_SUPER_ATTR,
        };

        inst(LOAD_SUPER_ATTR_ATTR, (unused/1, global_super, class, self -- attr, unused if (0))) {
            assert(!(oparg & 1));
            DEOPT_IF(global_super != (PyObject *)&PySuper_Type, LOAD_SUPER_ATTR);
            DEOPT_IF(!PyType_Check(class), LOAD_SUPER_ATTR);
            STAT_INC(LOAD_SUPER_ATTR, hit);
            PyObject *name = GETITEM(FRAME_CO_NAMES, oparg >> 2);
            attr = _PySuper_Lookup((PyTypeObject *)class, self, name, NULL);
            DECREF_INPUTS();
            ERROR_IF(attr == NULL, error);
        }

        inst(LOAD_SUPER_ATTR_METHOD, (unused/1, global_super, class, self -- attr, self_or_null)) {
            assert(oparg & 1);
            DEOPT_IF(global_super != (PyObject *)&PySuper_Type, LOAD_SUPER_ATTR);
            DEOPT_IF(!PyType_Check(class), LOAD_SUPER_ATTR);
            STAT_INC(LOAD_SUPER_ATTR, hit);
            PyObject *name = GETITEM(FRAME_CO_NAMES, oparg >> 2);
            PyTypeObject *cls = (PyTypeObject *)class;
            int method_found = 0;
            attr = _PySuper_Lookup(cls, self, name,
                                   Py_TYPE(self)->tp_getattro == PyObject_GenericGetAttr ? &method_found : NULL);
            Py_DECREF(global_super);
            Py_DECREF(class);
            if (attr == NULL) {
                Py_DECREF(self);
                ERROR_IF(true, error);
            }
            if (method_found) {
                self_or_null = self; // transfer ownership
            } else {
                Py_DECREF(self);
                self_or_null = NULL;
            }
        }

        family(LOAD_ATTR, INLINE_CACHE_ENTRIES_LOAD_ATTR) = {
            LOAD_ATTR_INSTANCE_VALUE,
            LOAD_ATTR_MODULE,
            LOAD_ATTR_WITH_HINT,
            LOAD_ATTR_SLOT,
            LOAD_ATTR_CLASS,
            LOAD_ATTR_PROPERTY,
            LOAD_ATTR_GETATTRIBUTE_OVERRIDDEN,
            LOAD_ATTR_METHOD_WITH_VALUES,
            LOAD_ATTR_METHOD_NO_DICT,
            LOAD_ATTR_METHOD_LAZY_DICT,
            LOAD_ATTR_NONDESCRIPTOR_WITH_VALUES,
            LOAD_ATTR_NONDESCRIPTOR_NO_DICT,
        };

        inst(LOAD_ATTR, (unused/9, owner -- attr, self_or_null if (oparg & 1))) {
            #if ENABLE_SPECIALIZATION
            _PyAttrCache *cache = (_PyAttrCache *)next_instr;
            if (ADAPTIVE_COUNTER_IS_ZERO(cache->counter)) {
                PyObject *name = GETITEM(FRAME_CO_NAMES, oparg>>1);
                next_instr--;
                _Py_Specialize_LoadAttr(owner, next_instr, name);
                DISPATCH_SAME_OPARG();
            }
            STAT_INC(LOAD_ATTR, deferred);
            DECREMENT_ADAPTIVE_COUNTER(cache->counter);
            #endif  /* ENABLE_SPECIALIZATION */
            PyObject *name = GETITEM(FRAME_CO_NAMES, oparg >> 1);
            if (oparg & 1) {
                /* Designed to work in tandem with CALL, pushes two values. */
                attr = NULL;
                if (_PyObject_GetMethod(owner, name, &attr)) {
                    /* We can bypass temporary bound method object.
                       meth is unbound method and obj is self.

                       meth | self | arg1 | ... | argN
                     */
                    assert(attr != NULL);  // No errors on this branch
                    self_or_null = owner;  // Transfer ownership
                }
                else {
                    /* meth is not an unbound method (but a regular attr, or
                       something was returned by a descriptor protocol).  Set
                       the second element of the stack to NULL, to signal
                       CALL that it's not a method call.

                       NULL | meth | arg1 | ... | argN
                    */
                    DECREF_INPUTS();
                    ERROR_IF(attr == NULL, error);
                    self_or_null = NULL;
                }
            }
            else {
                /* Classic, pushes one value. */
                attr = PyObject_GetAttr(owner, name);
                DECREF_INPUTS();
                ERROR_IF(attr == NULL, error);
            }
        }

        pseudo(LOAD_METHOD) = {
            LOAD_ATTR,
        };

        op(_GUARD_TYPE_VERSION, (type_version/2, owner -- owner)) {
            PyTypeObject *tp = Py_TYPE(owner);
            assert(type_version != 0);
            DEOPT_IF(tp->tp_version_tag != type_version, LOAD_ATTR);
        }

        op(_CHECK_MANAGED_OBJECT_HAS_VALUES, (owner -- owner)) {
            assert(Py_TYPE(owner)->tp_dictoffset < 0);
            assert(Py_TYPE(owner)->tp_flags & Py_TPFLAGS_MANAGED_DICT);
            PyDictOrValues *dorv = _PyObject_DictOrValuesPointer(owner);
            DEOPT_IF(!_PyDictOrValues_IsValues(*dorv) &&
                     !_PyObject_MakeInstanceAttributesFromDict(owner, dorv),
                     LOAD_ATTR);
        }

        op(_LOAD_ATTR_INSTANCE_VALUE, (index/1, owner -- attr, null if (oparg & 1))) {
            PyDictOrValues dorv = *_PyObject_DictOrValuesPointer(owner);
            attr = _PyDictOrValues_GetValues(dorv)->values[index];
            DEOPT_IF(attr == NULL, LOAD_ATTR);
            STAT_INC(LOAD_ATTR, hit);
            Py_INCREF(attr);
            null = NULL;
            DECREF_INPUTS();
        }

        macro(LOAD_ATTR_INSTANCE_VALUE) =
            unused/1 + // Skip over the counter
            _GUARD_TYPE_VERSION +
            _CHECK_MANAGED_OBJECT_HAS_VALUES +
            _LOAD_ATTR_INSTANCE_VALUE +
            unused/5;  // Skip over rest of cache

        inst(LOAD_ATTR_MODULE, (unused/1, type_version/2, index/1, unused/5, owner -- attr, null if (oparg & 1))) {
            DEOPT_IF(!PyModule_CheckExact(owner), LOAD_ATTR);
            PyDictObject *dict = (PyDictObject *)((PyModuleObject *)owner)->md_dict;
            assert(dict != NULL);
            DEOPT_IF(dict->ma_keys->dk_version != type_version, LOAD_ATTR);
            assert(dict->ma_keys->dk_kind == DICT_KEYS_UNICODE);
            assert(index < dict->ma_keys->dk_nentries);
            PyDictUnicodeEntry *ep = DK_UNICODE_ENTRIES(dict->ma_keys) + index;
            attr = ep->me_value;
            DEOPT_IF(attr == NULL, LOAD_ATTR);
            STAT_INC(LOAD_ATTR, hit);
            Py_INCREF(attr);
            null = NULL;
            DECREF_INPUTS();
        }

        inst(LOAD_ATTR_WITH_HINT, (unused/1, type_version/2, index/1, unused/5, owner -- attr, null if (oparg & 1))) {
            PyTypeObject *tp = Py_TYPE(owner);
            assert(type_version != 0);
            DEOPT_IF(tp->tp_version_tag != type_version, LOAD_ATTR);
            assert(tp->tp_flags & Py_TPFLAGS_MANAGED_DICT);
            PyDictOrValues dorv = *_PyObject_DictOrValuesPointer(owner);
            DEOPT_IF(_PyDictOrValues_IsValues(dorv), LOAD_ATTR);
            PyDictObject *dict = (PyDictObject *)_PyDictOrValues_GetDict(dorv);
            DEOPT_IF(dict == NULL, LOAD_ATTR);
            assert(PyDict_CheckExact((PyObject *)dict));
            PyObject *name = GETITEM(FRAME_CO_NAMES, oparg>>1);
            uint16_t hint = index;
            DEOPT_IF(hint >= (size_t)dict->ma_keys->dk_nentries, LOAD_ATTR);
            if (DK_IS_UNICODE(dict->ma_keys)) {
                PyDictUnicodeEntry *ep = DK_UNICODE_ENTRIES(dict->ma_keys) + hint;
                DEOPT_IF(ep->me_key != name, LOAD_ATTR);
                attr = ep->me_value;
            }
            else {
                PyDictKeyEntry *ep = DK_ENTRIES(dict->ma_keys) + hint;
                DEOPT_IF(ep->me_key != name, LOAD_ATTR);
                attr = ep->me_value;
            }
            DEOPT_IF(attr == NULL, LOAD_ATTR);
            STAT_INC(LOAD_ATTR, hit);
            Py_INCREF(attr);
            null = NULL;
            DECREF_INPUTS();
        }

        inst(LOAD_ATTR_SLOT, (unused/1, type_version/2, index/1, unused/5, owner -- attr, null if (oparg & 1))) {
            PyTypeObject *tp = Py_TYPE(owner);
            assert(type_version != 0);
            DEOPT_IF(tp->tp_version_tag != type_version, LOAD_ATTR);
            char *addr = (char *)owner + index;
            attr = *(PyObject **)addr;
            DEOPT_IF(attr == NULL, LOAD_ATTR);
            STAT_INC(LOAD_ATTR, hit);
            Py_INCREF(attr);
            null = NULL;
            DECREF_INPUTS();
        }

        inst(LOAD_ATTR_CLASS, (unused/1, type_version/2, unused/2, descr/4, owner -- attr, null if (oparg & 1))) {

            DEOPT_IF(!PyType_Check(owner), LOAD_ATTR);
            DEOPT_IF(((PyTypeObject *)owner)->tp_version_tag != type_version,
                LOAD_ATTR);
            assert(type_version != 0);

            STAT_INC(LOAD_ATTR, hit);
            null = NULL;
            attr = descr;
            assert(attr != NULL);
            Py_INCREF(attr);
            DECREF_INPUTS();
        }

        inst(LOAD_ATTR_PROPERTY, (unused/1, type_version/2, func_version/2, fget/4, owner -- unused, unused if (0))) {
            assert((oparg & 1) == 0);
            DEOPT_IF(tstate->interp->eval_frame, LOAD_ATTR);

            PyTypeObject *cls = Py_TYPE(owner);
            DEOPT_IF(cls->tp_version_tag != type_version, LOAD_ATTR);
            assert(type_version != 0);
            assert(Py_IS_TYPE(fget, &PyFunction_Type));
            PyFunctionObject *f = (PyFunctionObject *)fget;
            assert(func_version != 0);
            DEOPT_IF(f->func_version != func_version, LOAD_ATTR);
            PyCodeObject *code = (PyCodeObject *)f->func_code;
            assert(code->co_argcount == 1);
            DEOPT_IF(!_PyThreadState_HasStackSpace(tstate, code->co_framesize), LOAD_ATTR);
            STAT_INC(LOAD_ATTR, hit);
            Py_INCREF(fget);
            _PyInterpreterFrame *new_frame = _PyFrame_PushUnchecked(tstate, f, 1);
            // Manipulate stack directly because we exit with DISPATCH_INLINED().
            STACK_SHRINK(1);
            new_frame->localsplus[0] = owner;
            SKIP_OVER(INLINE_CACHE_ENTRIES_LOAD_ATTR);
            frame->return_offset = 0;
            DISPATCH_INLINED(new_frame);
        }

        inst(LOAD_ATTR_GETATTRIBUTE_OVERRIDDEN, (unused/1, type_version/2, func_version/2, getattribute/4, owner -- unused, unused if (0))) {
            assert((oparg & 1) == 0);
            DEOPT_IF(tstate->interp->eval_frame, LOAD_ATTR);
            PyTypeObject *cls = Py_TYPE(owner);
            DEOPT_IF(cls->tp_version_tag != type_version, LOAD_ATTR);
            assert(type_version != 0);
            assert(Py_IS_TYPE(getattribute, &PyFunction_Type));
            PyFunctionObject *f = (PyFunctionObject *)getattribute;
            assert(func_version != 0);
            DEOPT_IF(f->func_version != func_version, LOAD_ATTR);
            PyCodeObject *code = (PyCodeObject *)f->func_code;
            assert(code->co_argcount == 2);
            DEOPT_IF(!_PyThreadState_HasStackSpace(tstate, code->co_framesize), LOAD_ATTR);
            STAT_INC(LOAD_ATTR, hit);

            PyObject *name = GETITEM(FRAME_CO_NAMES, oparg >> 1);
            Py_INCREF(f);
            _PyInterpreterFrame *new_frame = _PyFrame_PushUnchecked(tstate, f, 2);
            // Manipulate stack directly because we exit with DISPATCH_INLINED().
            STACK_SHRINK(1);
            new_frame->localsplus[0] = owner;
            new_frame->localsplus[1] = Py_NewRef(name);
            SKIP_OVER(INLINE_CACHE_ENTRIES_LOAD_ATTR);
            frame->return_offset = 0;
            DISPATCH_INLINED(new_frame);
        }

        inst(STORE_ATTR_INSTANCE_VALUE, (unused/1, type_version/2, index/1, value, owner --)) {
            PyTypeObject *tp = Py_TYPE(owner);
            assert(type_version != 0);
            DEOPT_IF(tp->tp_version_tag != type_version, STORE_ATTR);
            assert(tp->tp_flags & Py_TPFLAGS_MANAGED_DICT);
            PyDictOrValues dorv = *_PyObject_DictOrValuesPointer(owner);
            DEOPT_IF(!_PyDictOrValues_IsValues(dorv), STORE_ATTR);
            STAT_INC(STORE_ATTR, hit);
            PyDictValues *values = _PyDictOrValues_GetValues(dorv);
            PyObject *old_value = values->values[index];
            values->values[index] = value;
            if (old_value == NULL) {
                _PyDictValues_AddToInsertionOrder(values, index);
            }
            else {
                Py_DECREF(old_value);
            }
            Py_DECREF(owner);
        }

        inst(STORE_ATTR_WITH_HINT, (unused/1, type_version/2, hint/1, value, owner --)) {
            PyTypeObject *tp = Py_TYPE(owner);
            assert(type_version != 0);
            DEOPT_IF(tp->tp_version_tag != type_version, STORE_ATTR);
            assert(tp->tp_flags & Py_TPFLAGS_MANAGED_DICT);
            PyDictOrValues dorv = *_PyObject_DictOrValuesPointer(owner);
            DEOPT_IF(_PyDictOrValues_IsValues(dorv), STORE_ATTR);
            PyDictObject *dict = (PyDictObject *)_PyDictOrValues_GetDict(dorv);
            DEOPT_IF(dict == NULL, STORE_ATTR);
            assert(PyDict_CheckExact((PyObject *)dict));
            PyObject *name = GETITEM(FRAME_CO_NAMES, oparg);
            DEOPT_IF(hint >= (size_t)dict->ma_keys->dk_nentries, STORE_ATTR);
            PyObject *old_value;
            uint64_t new_version;
            if (DK_IS_UNICODE(dict->ma_keys)) {
                PyDictUnicodeEntry *ep = DK_UNICODE_ENTRIES(dict->ma_keys) + hint;
                DEOPT_IF(ep->me_key != name, STORE_ATTR);
                old_value = ep->me_value;
                DEOPT_IF(old_value == NULL, STORE_ATTR);
                new_version = _PyDict_NotifyEvent(tstate->interp, PyDict_EVENT_MODIFIED, dict, name, value);
                ep->me_value = value;
            }
            else {
                PyDictKeyEntry *ep = DK_ENTRIES(dict->ma_keys) + hint;
                DEOPT_IF(ep->me_key != name, STORE_ATTR);
                old_value = ep->me_value;
                DEOPT_IF(old_value == NULL, STORE_ATTR);
                new_version = _PyDict_NotifyEvent(tstate->interp, PyDict_EVENT_MODIFIED, dict, name, value);
                ep->me_value = value;
            }
            Py_DECREF(old_value);
            STAT_INC(STORE_ATTR, hit);
            /* Ensure dict is GC tracked if it needs to be */
            if (!_PyObject_GC_IS_TRACKED(dict) && _PyObject_GC_MAY_BE_TRACKED(value)) {
                _PyObject_GC_TRACK(dict);
            }
            /* PEP 509 */
            dict->ma_version_tag = new_version;
            Py_DECREF(owner);
        }

        inst(STORE_ATTR_SLOT, (unused/1, type_version/2, index/1, value, owner --)) {
            PyTypeObject *tp = Py_TYPE(owner);
            assert(type_version != 0);
            DEOPT_IF(tp->tp_version_tag != type_version, STORE_ATTR);
            char *addr = (char *)owner + index;
            STAT_INC(STORE_ATTR, hit);
            PyObject *old_value = *(PyObject **)addr;
            *(PyObject **)addr = value;
            Py_XDECREF(old_value);
            Py_DECREF(owner);
        }

        family(COMPARE_OP, INLINE_CACHE_ENTRIES_COMPARE_OP) = {
            COMPARE_OP_FLOAT,
            COMPARE_OP_INT,
            COMPARE_OP_STR,
        };

        inst(COMPARE_OP, (unused/1, left, right -- res)) {
            #if ENABLE_SPECIALIZATION
            _PyCompareOpCache *cache = (_PyCompareOpCache *)next_instr;
            if (ADAPTIVE_COUNTER_IS_ZERO(cache->counter)) {
                next_instr--;
                _Py_Specialize_CompareOp(left, right, next_instr, oparg);
                DISPATCH_SAME_OPARG();
            }
            STAT_INC(COMPARE_OP, deferred);
            DECREMENT_ADAPTIVE_COUNTER(cache->counter);
            #endif  /* ENABLE_SPECIALIZATION */
            assert((oparg >> 5) <= Py_GE);
            res = PyObject_RichCompare(left, right, oparg >> 5);
            DECREF_INPUTS();
            ERROR_IF(res == NULL, error);
            if (oparg & 16) {
                int res_bool = PyObject_IsTrue(res);
                Py_DECREF(res);
                ERROR_IF(res_bool < 0, error);
                res = res_bool ? Py_True : Py_False;
            }
        }

        inst(COMPARE_OP_FLOAT, (unused/1, left, right -- res)) {
            DEOPT_IF(!PyFloat_CheckExact(left), COMPARE_OP);
            DEOPT_IF(!PyFloat_CheckExact(right), COMPARE_OP);
            STAT_INC(COMPARE_OP, hit);
            double dleft = PyFloat_AS_DOUBLE(left);
            double dright = PyFloat_AS_DOUBLE(right);
            // 1 if NaN, 2 if <, 4 if >, 8 if ==; this matches low four bits of the oparg
            int sign_ish = COMPARISON_BIT(dleft, dright);
            _Py_DECREF_SPECIALIZED(left, _PyFloat_ExactDealloc);
            _Py_DECREF_SPECIALIZED(right, _PyFloat_ExactDealloc);
            res = (sign_ish & oparg) ? Py_True : Py_False;
            // It's always a bool, so we don't care about oparg & 16.
        }

        // Similar to COMPARE_OP_FLOAT
        inst(COMPARE_OP_INT, (unused/1, left, right -- res)) {
            DEOPT_IF(!PyLong_CheckExact(left), COMPARE_OP);
            DEOPT_IF(!PyLong_CheckExact(right), COMPARE_OP);
            DEOPT_IF(!_PyLong_IsCompact((PyLongObject *)left), COMPARE_OP);
            DEOPT_IF(!_PyLong_IsCompact((PyLongObject *)right), COMPARE_OP);
            STAT_INC(COMPARE_OP, hit);
            assert(_PyLong_DigitCount((PyLongObject *)left) <= 1 &&
                   _PyLong_DigitCount((PyLongObject *)right) <= 1);
            Py_ssize_t ileft = _PyLong_CompactValue((PyLongObject *)left);
            Py_ssize_t iright = _PyLong_CompactValue((PyLongObject *)right);
            // 2 if <, 4 if >, 8 if ==; this matches the low 4 bits of the oparg
            int sign_ish = COMPARISON_BIT(ileft, iright);
            _Py_DECREF_SPECIALIZED(left, (destructor)PyObject_Free);
            _Py_DECREF_SPECIALIZED(right, (destructor)PyObject_Free);
            res = (sign_ish & oparg) ? Py_True : Py_False;
            // It's always a bool, so we don't care about oparg & 16.
        }

        // Similar to COMPARE_OP_FLOAT, but for ==, != only
        inst(COMPARE_OP_STR, (unused/1, left, right -- res)) {
            DEOPT_IF(!PyUnicode_CheckExact(left), COMPARE_OP);
            DEOPT_IF(!PyUnicode_CheckExact(right), COMPARE_OP);
            STAT_INC(COMPARE_OP, hit);
            int eq = _PyUnicode_Equal(left, right);
            assert((oparg >> 5) == Py_EQ || (oparg >> 5) == Py_NE);
            _Py_DECREF_SPECIALIZED(left, _PyUnicode_ExactDealloc);
            _Py_DECREF_SPECIALIZED(right, _PyUnicode_ExactDealloc);
            assert(eq == 0 || eq == 1);
            assert((oparg & 0xf) == COMPARISON_NOT_EQUALS || (oparg & 0xf) == COMPARISON_EQUALS);
            assert(COMPARISON_NOT_EQUALS + 1 == COMPARISON_EQUALS);
            res = ((COMPARISON_NOT_EQUALS + eq) & oparg) ? Py_True : Py_False;
            // It's always a bool, so we don't care about oparg & 16.
        }

        inst(IS_OP, (left, right -- b)) {
            int res = Py_Is(left, right) ^ oparg;
            DECREF_INPUTS();
            b = res ? Py_True : Py_False;
        }

        inst(CONTAINS_OP, (left, right -- b)) {
            int res = PySequence_Contains(right, left);
            DECREF_INPUTS();
            ERROR_IF(res < 0, error);
            b = (res ^ oparg) ? Py_True : Py_False;
        }

        inst(CHECK_EG_MATCH, (exc_value, match_type -- rest, match)) {
            if (_PyEval_CheckExceptStarTypeValid(tstate, match_type) < 0) {
                DECREF_INPUTS();
                ERROR_IF(true, error);
            }

            match = NULL;
            rest = NULL;
            int res = _PyEval_ExceptionGroupMatch(exc_value, match_type,
                                                  &match, &rest);
            DECREF_INPUTS();
            ERROR_IF(res < 0, error);

            assert((match == NULL) == (rest == NULL));
            ERROR_IF(match == NULL, error);

            if (!Py_IsNone(match)) {
                PyErr_SetHandledException(match);
            }
        }

        inst(CHECK_EXC_MATCH, (left, right -- left, b)) {
            assert(PyExceptionInstance_Check(left));
            if (_PyEval_CheckExceptTypeValid(tstate, right) < 0) {
                 DECREF_INPUTS();
                 ERROR_IF(true, error);
            }

            int res = PyErr_GivenExceptionMatches(left, right);
            DECREF_INPUTS();
            b = res ? Py_True : Py_False;
        }

         inst(IMPORT_NAME, (level, fromlist -- res)) {
            PyObject *name = GETITEM(FRAME_CO_NAMES, oparg);
            res = import_name(tstate, frame, name, fromlist, level);
            DECREF_INPUTS();
            ERROR_IF(res == NULL, error);
        }

        inst(IMPORT_FROM, (from -- from, res)) {
            PyObject *name = GETITEM(FRAME_CO_NAMES, oparg);
            res = import_from(tstate, from, name);
            ERROR_IF(res == NULL, error);
        }

        inst(JUMP_FORWARD, (--)) {
            JUMPBY(oparg);
        }

        inst(JUMP_BACKWARD, (--)) {
            CHECK_EVAL_BREAKER();
            _Py_CODEUNIT *here = next_instr - 1;
            assert(oparg <= INSTR_OFFSET());
            JUMPBY(1-oparg);
            #if ENABLE_SPECIALIZATION
            here[1].cache += (1 << OPTIMIZER_BITS_IN_COUNTER);
            if (here[1].cache > tstate->interp->optimizer_backedge_threshold &&
                // Double-check that the opcode isn't instrumented or something:
                here->op.code == JUMP_BACKWARD &&
                // _PyOptimizer_BackEdge is going to change frame->prev_instr,
                // which breaks line event calculations:
                next_instr->op.code != INSTRUMENTED_LINE
                )
            {
                OBJECT_STAT_INC(optimization_attempts);
                frame = _PyOptimizer_BackEdge(frame, here, next_instr, stack_pointer);
                if (frame == NULL) {
                    frame = tstate->current_frame;
                    goto resume_with_error;
                }
                assert(frame == tstate->current_frame);
                here[1].cache &= ((1 << OPTIMIZER_BITS_IN_COUNTER) -1);
                goto resume_frame;
            }
            #endif  /* ENABLE_SPECIALIZATION */
        }

        pseudo(JUMP) = {
            JUMP_FORWARD,
            JUMP_BACKWARD,
        };

        pseudo(JUMP_NO_INTERRUPT) = {
            JUMP_FORWARD,
            JUMP_BACKWARD_NO_INTERRUPT,
        };

        inst(ENTER_EXECUTOR, (--)) {
            CHECK_EVAL_BREAKER();

            PyCodeObject *code = _PyFrame_GetCode(frame);
            _PyExecutorObject *executor = (_PyExecutorObject *)code->co_executors->executors[oparg&255];
            int original_oparg = executor->vm_data.oparg | (oparg & 0xfffff00);
            JUMPBY(1-original_oparg);
            frame->prev_instr = next_instr - 1;
            Py_INCREF(executor);
            frame = executor->execute(executor, frame, stack_pointer);
            if (frame == NULL) {
                frame = tstate->current_frame;
                goto resume_with_error;
            }
            goto resume_frame;
        }

        inst(POP_JUMP_IF_FALSE, (cond -- )) {
            assert(PyBool_Check(cond));
            JUMPBY(oparg * Py_IsFalse(cond));
        }

        inst(POP_JUMP_IF_TRUE, (cond -- )) {
            assert(PyBool_Check(cond));
            JUMPBY(oparg * Py_IsTrue(cond));
        }

        op(IS_NONE, (value -- b)) {
            if (Py_IsNone(value)) {
                b = Py_True;
            }
            else {
                b = Py_False;
                DECREF_INPUTS();
            }
        }

        macro(POP_JUMP_IF_NONE) = IS_NONE + POP_JUMP_IF_TRUE;

        macro(POP_JUMP_IF_NOT_NONE) = IS_NONE + POP_JUMP_IF_FALSE;

        inst(JUMP_BACKWARD_NO_INTERRUPT, (--)) {
            /* This bytecode is used in the `yield from` or `await` loop.
             * If there is an interrupt, we want it handled in the innermost
             * generator or coroutine, so we deliberately do not check it here.
             * (see bpo-30039).
             */
            JUMPBY(-oparg);
        }

        inst(GET_LEN, (obj -- obj, len_o)) {
            // PUSH(len(TOS))
            Py_ssize_t len_i = PyObject_Length(obj);
            ERROR_IF(len_i < 0, error);
            len_o = PyLong_FromSsize_t(len_i);
            ERROR_IF(len_o == NULL, error);
        }

        inst(MATCH_CLASS, (subject, type, names -- attrs)) {
            // Pop TOS and TOS1. Set TOS to a tuple of attributes on success, or
            // None on failure.
            assert(PyTuple_CheckExact(names));
            attrs = _PyEval_MatchClass(tstate, subject, type, oparg, names);
            DECREF_INPUTS();
            if (attrs) {
                assert(PyTuple_CheckExact(attrs));  // Success!
            }
            else {
                ERROR_IF(_PyErr_Occurred(tstate), error);  // Error!
                attrs = Py_None;  // Failure!
            }
        }

        inst(MATCH_MAPPING, (subject -- subject, res)) {
            int match = Py_TYPE(subject)->tp_flags & Py_TPFLAGS_MAPPING;
            res = match ? Py_True : Py_False;
        }

        inst(MATCH_SEQUENCE, (subject -- subject, res)) {
            int match = Py_TYPE(subject)->tp_flags & Py_TPFLAGS_SEQUENCE;
            res = match ? Py_True : Py_False;
        }

        inst(MATCH_KEYS, (subject, keys -- subject, keys, values_or_none)) {
            // On successful match, PUSH(values). Otherwise, PUSH(None).
            values_or_none = _PyEval_MatchKeys(tstate, subject, keys);
            ERROR_IF(values_or_none == NULL, error);
        }

        inst(GET_ITER, (iterable -- iter)) {
            /* before: [obj]; after [getiter(obj)] */
            iter = PyObject_GetIter(iterable);
            DECREF_INPUTS();
            ERROR_IF(iter == NULL, error);
        }

        inst(GET_YIELD_FROM_ITER, (iterable -- iter)) {
            /* before: [obj]; after [getiter(obj)] */
            if (PyCoro_CheckExact(iterable)) {
                /* `iterable` is a coroutine */
                if (!(_PyFrame_GetCode(frame)->co_flags & (CO_COROUTINE | CO_ITERABLE_COROUTINE))) {
                    /* and it is used in a 'yield from' expression of a
                       regular generator. */
                    _PyErr_SetString(tstate, PyExc_TypeError,
                                     "cannot 'yield from' a coroutine object "
                                     "in a non-coroutine generator");
                    goto error;
                }
                iter = iterable;
            }
            else if (PyGen_CheckExact(iterable)) {
                iter = iterable;
            }
            else {
                /* `iterable` is not a generator. */
                iter = PyObject_GetIter(iterable);
                if (iter == NULL) {
                    goto error;
                }
                DECREF_INPUTS();
            }
        }

        // Most members of this family are "secretly" super-instructions.
        // When the loop is exhausted, they jump, and the jump target is
        // always END_FOR, which pops two values off the stack.
        // This is optimized by skipping that instruction and combining
        // its effect (popping 'iter' instead of pushing 'next'.)

        family(FOR_ITER, INLINE_CACHE_ENTRIES_FOR_ITER) = {
            FOR_ITER_LIST,
            FOR_ITER_TUPLE,
            FOR_ITER_RANGE,
            FOR_ITER_GEN,
        };

        inst(FOR_ITER, (unused/1, iter -- iter, next)) {
            #if ENABLE_SPECIALIZATION
            _PyForIterCache *cache = (_PyForIterCache *)next_instr;
            if (ADAPTIVE_COUNTER_IS_ZERO(cache->counter)) {
                next_instr--;
                _Py_Specialize_ForIter(iter, next_instr, oparg);
                DISPATCH_SAME_OPARG();
            }
            STAT_INC(FOR_ITER, deferred);
            DECREMENT_ADAPTIVE_COUNTER(cache->counter);
            #endif  /* ENABLE_SPECIALIZATION */
            /* before: [iter]; after: [iter, iter()] *or* [] (and jump over END_FOR.) */
            next = (*Py_TYPE(iter)->tp_iternext)(iter);
            if (next == NULL) {
                if (_PyErr_Occurred(tstate)) {
                    if (!_PyErr_ExceptionMatches(tstate, PyExc_StopIteration)) {
                        goto error;
                    }
                    monitor_raise(tstate, frame, next_instr-1);
                    _PyErr_Clear(tstate);
                }
                /* iterator ended normally */
                assert(next_instr[INLINE_CACHE_ENTRIES_FOR_ITER + oparg].op.code == END_FOR ||
                       next_instr[INLINE_CACHE_ENTRIES_FOR_ITER + oparg].op.code == INSTRUMENTED_END_FOR);
                Py_DECREF(iter);
                STACK_SHRINK(1);
                SKIP_OVER(INLINE_CACHE_ENTRIES_FOR_ITER);
                /* Jump forward oparg, then skip following END_FOR instruction */
                JUMPBY(oparg + 1);
                DISPATCH();
            }
            // Common case: no jump, leave it to the code generator
        }

        inst(INSTRUMENTED_FOR_ITER, ( -- )) {
            _Py_CODEUNIT *here = next_instr-1;
            _Py_CODEUNIT *target;
            PyObject *iter = TOP();
            PyObject *next = (*Py_TYPE(iter)->tp_iternext)(iter);
            if (next != NULL) {
                PUSH(next);
                target = next_instr + INLINE_CACHE_ENTRIES_FOR_ITER;
            }
            else {
                if (_PyErr_Occurred(tstate)) {
                    if (!_PyErr_ExceptionMatches(tstate, PyExc_StopIteration)) {
                        goto error;
                    }
                    monitor_raise(tstate, frame, here);
                    _PyErr_Clear(tstate);
                }
                /* iterator ended normally */
                assert(next_instr[INLINE_CACHE_ENTRIES_FOR_ITER + oparg].op.code == END_FOR ||
                       next_instr[INLINE_CACHE_ENTRIES_FOR_ITER + oparg].op.code == INSTRUMENTED_END_FOR);
                STACK_SHRINK(1);
                Py_DECREF(iter);
                /* Skip END_FOR */
                target = next_instr + INLINE_CACHE_ENTRIES_FOR_ITER + oparg + 1;
            }
            INSTRUMENTED_JUMP(here, target, PY_MONITORING_EVENT_BRANCH);
        }

        op(_ITER_CHECK_LIST, (iter -- iter)) {
            DEOPT_IF(Py_TYPE(iter) != &PyListIter_Type, FOR_ITER);
        }

        op(_ITER_JUMP_LIST, (iter -- iter)) {
            _PyListIterObject *it = (_PyListIterObject *)iter;
            assert(Py_TYPE(iter) == &PyListIter_Type);
            STAT_INC(FOR_ITER, hit);
            PyListObject *seq = it->it_seq;
            if (seq == NULL || it->it_index >= PyList_GET_SIZE(seq)) {
                if (seq != NULL) {
                    it->it_seq = NULL;
                    Py_DECREF(seq);
                }
                Py_DECREF(iter);
                STACK_SHRINK(1);
                SKIP_OVER(INLINE_CACHE_ENTRIES_FOR_ITER);
                /* Jump forward oparg, then skip following END_FOR instruction */
                JUMPBY(oparg + 1);
                DISPATCH();
            }
        }

        // Only used by Tier 2
        op(_IS_ITER_EXHAUSTED_LIST, (iter -- iter, exhausted)) {
            _PyListIterObject *it = (_PyListIterObject *)iter;
            assert(Py_TYPE(iter) == &PyListIter_Type);
            PyListObject *seq = it->it_seq;
            if (seq == NULL) {
                exhausted = Py_True;
            }
            else if (it->it_index >= PyList_GET_SIZE(seq)) {
                Py_DECREF(seq);
                it->it_seq = NULL;
                exhausted = Py_True;
            }
            else {
                exhausted = Py_False;
            }
        }

        op(_ITER_NEXT_LIST, (iter -- iter, next)) {
            _PyListIterObject *it = (_PyListIterObject *)iter;
            assert(Py_TYPE(iter) == &PyListIter_Type);
            PyListObject *seq = it->it_seq;
            assert(seq);
            assert(it->it_index < PyList_GET_SIZE(seq));
            next = Py_NewRef(PyList_GET_ITEM(seq, it->it_index++));
        }

        macro(FOR_ITER_LIST) =
            unused/1 +  // Skip over the counter
            _ITER_CHECK_LIST +
            _ITER_JUMP_LIST +
            _ITER_NEXT_LIST;

        op(_ITER_CHECK_TUPLE, (iter -- iter)) {
            DEOPT_IF(Py_TYPE(iter) != &PyTupleIter_Type, FOR_ITER);
        }

        op(_ITER_JUMP_TUPLE, (iter -- iter)) {
            _PyTupleIterObject *it = (_PyTupleIterObject *)iter;
            assert(Py_TYPE(iter) == &PyTupleIter_Type);
            STAT_INC(FOR_ITER, hit);
            PyTupleObject *seq = it->it_seq;
            if (seq == NULL || it->it_index >= PyTuple_GET_SIZE(seq)) {
                if (seq != NULL) {
                    it->it_seq = NULL;
                    Py_DECREF(seq);
                }
                Py_DECREF(iter);
                STACK_SHRINK(1);
                SKIP_OVER(INLINE_CACHE_ENTRIES_FOR_ITER);
                /* Jump forward oparg, then skip following END_FOR instruction */
                JUMPBY(oparg + 1);
                DISPATCH();
            }
        }

        // Only used by Tier 2
        op(_IS_ITER_EXHAUSTED_TUPLE, (iter -- iter, exhausted)) {
            _PyTupleIterObject *it = (_PyTupleIterObject *)iter;
            assert(Py_TYPE(iter) == &PyTupleIter_Type);
            PyTupleObject *seq = it->it_seq;
            if (seq == NULL) {
                exhausted = Py_True;
            }
            else if (it->it_index >= PyTuple_GET_SIZE(seq)) {
                Py_DECREF(seq);
                it->it_seq = NULL;
                exhausted = Py_True;
            }
            else {
                exhausted = Py_False;
            }
        }

        op(_ITER_NEXT_TUPLE, (iter -- iter, next)) {
            _PyTupleIterObject *it = (_PyTupleIterObject *)iter;
            assert(Py_TYPE(iter) == &PyTupleIter_Type);
            PyTupleObject *seq = it->it_seq;
            assert(seq);
            assert(it->it_index < PyTuple_GET_SIZE(seq));
            next = Py_NewRef(PyTuple_GET_ITEM(seq, it->it_index++));
        }

        macro(FOR_ITER_TUPLE) =
            unused/1 +  // Skip over the counter
            _ITER_CHECK_TUPLE +
            _ITER_JUMP_TUPLE +
            _ITER_NEXT_TUPLE;

        op(_ITER_CHECK_RANGE, (iter -- iter)) {
            _PyRangeIterObject *r = (_PyRangeIterObject *)iter;
            DEOPT_IF(Py_TYPE(r) != &PyRangeIter_Type, FOR_ITER);
        }

        op(_ITER_JUMP_RANGE, (iter -- iter)) {
            _PyRangeIterObject *r = (_PyRangeIterObject *)iter;
            assert(Py_TYPE(r) == &PyRangeIter_Type);
            STAT_INC(FOR_ITER, hit);
            if (r->len <= 0) {
                STACK_SHRINK(1);
                Py_DECREF(r);
                SKIP_OVER(INLINE_CACHE_ENTRIES_FOR_ITER);
                // Jump over END_FOR instruction.
                JUMPBY(oparg + 1);
                DISPATCH();
            }
        }

        // Only used by Tier 2
        op(_IS_ITER_EXHAUSTED_RANGE, (iter -- iter, exhausted)) {
            _PyRangeIterObject *r = (_PyRangeIterObject *)iter;
            assert(Py_TYPE(r) == &PyRangeIter_Type);
            exhausted = r->len <= 0 ? Py_True : Py_False;
        }

        op(_ITER_NEXT_RANGE, (iter -- iter, next)) {
            _PyRangeIterObject *r = (_PyRangeIterObject *)iter;
            assert(Py_TYPE(r) == &PyRangeIter_Type);
            assert(r->len > 0);
            long value = r->start;
            r->start = value + r->step;
            r->len--;
            next = PyLong_FromLong(value);
            ERROR_IF(next == NULL, error);
        }

        macro(FOR_ITER_RANGE) =
            unused/1 +  // Skip over the counter
            _ITER_CHECK_RANGE +
            _ITER_JUMP_RANGE +
            _ITER_NEXT_RANGE;

        inst(FOR_ITER_GEN, (unused/1, iter -- iter, unused)) {
            DEOPT_IF(tstate->interp->eval_frame, FOR_ITER);
            PyGenObject *gen = (PyGenObject *)iter;
            DEOPT_IF(Py_TYPE(gen) != &PyGen_Type, FOR_ITER);
            DEOPT_IF(gen->gi_frame_state >= FRAME_EXECUTING, FOR_ITER);
            STAT_INC(FOR_ITER, hit);
            _PyInterpreterFrame *gen_frame = (_PyInterpreterFrame *)gen->gi_iframe;
            _PyFrame_StackPush(gen_frame, Py_None);
            gen->gi_frame_state = FRAME_EXECUTING;
            gen->gi_exc_state.previous_item = tstate->exc_info;
            tstate->exc_info = &gen->gi_exc_state;
            SKIP_OVER(INLINE_CACHE_ENTRIES_FOR_ITER);
            assert(next_instr[oparg].op.code == END_FOR ||
                   next_instr[oparg].op.code == INSTRUMENTED_END_FOR);
            frame->return_offset = oparg;
            DISPATCH_INLINED(gen_frame);
        }

        inst(BEFORE_ASYNC_WITH, (mgr -- exit, res)) {
            PyObject *enter = _PyObject_LookupSpecial(mgr, &_Py_ID(__aenter__));
            if (enter == NULL) {
                if (!_PyErr_Occurred(tstate)) {
                    _PyErr_Format(tstate, PyExc_TypeError,
                                  "'%.200s' object does not support the "
                                  "asynchronous context manager protocol",
                                  Py_TYPE(mgr)->tp_name);
                }
                goto error;
            }
            exit = _PyObject_LookupSpecial(mgr, &_Py_ID(__aexit__));
            if (exit == NULL) {
                if (!_PyErr_Occurred(tstate)) {
                    _PyErr_Format(tstate, PyExc_TypeError,
                                  "'%.200s' object does not support the "
                                  "asynchronous context manager protocol "
                                  "(missed __aexit__ method)",
                                  Py_TYPE(mgr)->tp_name);
                }
                Py_DECREF(enter);
                goto error;
            }
            DECREF_INPUTS();
            res = _PyObject_CallNoArgs(enter);
            Py_DECREF(enter);
            if (res == NULL) {
                Py_DECREF(exit);
                ERROR_IF(true, error);
            }
        }

        inst(BEFORE_WITH, (mgr -- exit, res)) {
            /* pop the context manager, push its __exit__ and the
             * value returned from calling its __enter__
             */
            PyObject *enter = _PyObject_LookupSpecial(mgr, &_Py_ID(__enter__));
            if (enter == NULL) {
                if (!_PyErr_Occurred(tstate)) {
                    _PyErr_Format(tstate, PyExc_TypeError,
                                  "'%.200s' object does not support the "
                                  "context manager protocol",
                                  Py_TYPE(mgr)->tp_name);
                }
                goto error;
            }
            exit = _PyObject_LookupSpecial(mgr, &_Py_ID(__exit__));
            if (exit == NULL) {
                if (!_PyErr_Occurred(tstate)) {
                    _PyErr_Format(tstate, PyExc_TypeError,
                                  "'%.200s' object does not support the "
                                  "context manager protocol "
                                  "(missed __exit__ method)",
                                  Py_TYPE(mgr)->tp_name);
                }
                Py_DECREF(enter);
                goto error;
            }
            DECREF_INPUTS();
            res = _PyObject_CallNoArgs(enter);
            Py_DECREF(enter);
            if (res == NULL) {
                Py_DECREF(exit);
                ERROR_IF(true, error);
            }
        }

        inst(WITH_EXCEPT_START, (exit_func, lasti, unused, val -- exit_func, lasti, unused, val, res)) {
            /* At the top of the stack are 4 values:
               - val: TOP = exc_info()
               - unused: SECOND = previous exception
               - lasti: THIRD = lasti of exception in exc_info()
               - exit_func: FOURTH = the context.__exit__ bound method
               We call FOURTH(type(TOP), TOP, GetTraceback(TOP)).
               Then we push the __exit__ return value.
            */
            PyObject *exc, *tb;

            assert(val && PyExceptionInstance_Check(val));
            exc = PyExceptionInstance_Class(val);
            tb = PyException_GetTraceback(val);
            if (tb == NULL) {
                tb = Py_None;
            }
            else {
                Py_DECREF(tb);
            }
            assert(PyLong_Check(lasti));
            (void)lasti; // Shut up compiler warning if asserts are off
            PyObject *stack[4] = {NULL, exc, val, tb};
            res = PyObject_Vectorcall(exit_func, stack + 1,
                    3 | PY_VECTORCALL_ARGUMENTS_OFFSET, NULL);
            ERROR_IF(res == NULL, error);
        }

        pseudo(SETUP_FINALLY) = {
            NOP,
        };

        pseudo(SETUP_CLEANUP) = {
            NOP,
        };

        pseudo(SETUP_WITH) = {
            NOP,
        };

        pseudo(POP_BLOCK) = {
            NOP,
        };

        inst(PUSH_EXC_INFO, (new_exc -- prev_exc, new_exc)) {
            _PyErr_StackItem *exc_info = tstate->exc_info;
            if (exc_info->exc_value != NULL) {
                prev_exc = exc_info->exc_value;
            }
            else {
                prev_exc = Py_None;
            }
            assert(PyExceptionInstance_Check(new_exc));
            exc_info->exc_value = Py_NewRef(new_exc);
        }

        inst(LOAD_ATTR_METHOD_WITH_VALUES, (unused/1, type_version/2, keys_version/2, descr/4, owner -- attr, self if (1))) {
            assert(oparg & 1);
            /* Cached method object */
            PyTypeObject *owner_cls = Py_TYPE(owner);
            assert(type_version != 0);
            DEOPT_IF(owner_cls->tp_version_tag != type_version, LOAD_ATTR);
            assert(owner_cls->tp_flags & Py_TPFLAGS_MANAGED_DICT);
            PyDictOrValues *dorv = _PyObject_DictOrValuesPointer(owner);
            DEOPT_IF(!_PyDictOrValues_IsValues(*dorv) &&
                     !_PyObject_MakeInstanceAttributesFromDict(owner, dorv),
                     LOAD_ATTR);
            PyHeapTypeObject *owner_heap_type = (PyHeapTypeObject *)owner_cls;
            DEOPT_IF(owner_heap_type->ht_cached_keys->dk_version !=
                     keys_version, LOAD_ATTR);
            STAT_INC(LOAD_ATTR, hit);
            assert(descr != NULL);
            attr = Py_NewRef(descr);
            assert(_PyType_HasFeature(Py_TYPE(attr), Py_TPFLAGS_METHOD_DESCRIPTOR));
            self = owner;
        }

        inst(LOAD_ATTR_METHOD_NO_DICT, (unused/1, type_version/2, unused/2, descr/4, owner -- attr, self if (1))) {
            assert(oparg & 1);
            PyTypeObject *owner_cls = Py_TYPE(owner);
            DEOPT_IF(owner_cls->tp_version_tag != type_version, LOAD_ATTR);
            assert(owner_cls->tp_dictoffset == 0);
            STAT_INC(LOAD_ATTR, hit);
            assert(descr != NULL);
            assert(_PyType_HasFeature(Py_TYPE(descr), Py_TPFLAGS_METHOD_DESCRIPTOR));
            attr = Py_NewRef(descr);
            self = owner;
        }

        inst(LOAD_ATTR_NONDESCRIPTOR_WITH_VALUES, (unused/1, type_version/2, keys_version/2, descr/4, owner -- attr, unused if (0))) {
            assert((oparg & 1) == 0);
            PyTypeObject *owner_cls = Py_TYPE(owner);
            assert(type_version != 0);
            DEOPT_IF(owner_cls->tp_version_tag != type_version, LOAD_ATTR);
            assert(owner_cls->tp_flags & Py_TPFLAGS_MANAGED_DICT);
            PyDictOrValues *dorv = _PyObject_DictOrValuesPointer(owner);
            DEOPT_IF(!_PyDictOrValues_IsValues(*dorv) &&
                     !_PyObject_MakeInstanceAttributesFromDict(owner, dorv),
                     LOAD_ATTR);
            PyHeapTypeObject *owner_heap_type = (PyHeapTypeObject *)owner_cls;
            DEOPT_IF(owner_heap_type->ht_cached_keys->dk_version !=
                     keys_version, LOAD_ATTR);
            STAT_INC(LOAD_ATTR, hit);
            assert(descr != NULL);
            DECREF_INPUTS();
            attr = Py_NewRef(descr);
        }

        inst(LOAD_ATTR_NONDESCRIPTOR_NO_DICT, (unused/1, type_version/2, unused/2, descr/4, owner -- attr, unused if (0))) {
            assert((oparg & 1) == 0);
            PyTypeObject *owner_cls = Py_TYPE(owner);
            assert(type_version != 0);
            DEOPT_IF(owner_cls->tp_version_tag != type_version, LOAD_ATTR);
            assert(owner_cls->tp_dictoffset == 0);
            STAT_INC(LOAD_ATTR, hit);
            assert(descr != NULL);
            DECREF_INPUTS();
            attr = Py_NewRef(descr);
        }

        inst(LOAD_ATTR_METHOD_LAZY_DICT, (unused/1, type_version/2, unused/2, descr/4, owner -- attr, self if (1))) {
            assert(oparg & 1);
            PyTypeObject *owner_cls = Py_TYPE(owner);
            DEOPT_IF(owner_cls->tp_version_tag != type_version, LOAD_ATTR);
            Py_ssize_t dictoffset = owner_cls->tp_dictoffset;
            assert(dictoffset > 0);
            PyObject *dict = *(PyObject **)((char *)owner + dictoffset);
            /* This object has a __dict__, just not yet created */
            DEOPT_IF(dict != NULL, LOAD_ATTR);
            STAT_INC(LOAD_ATTR, hit);
            assert(descr != NULL);
            assert(_PyType_HasFeature(Py_TYPE(descr), Py_TPFLAGS_METHOD_DESCRIPTOR));
            attr = Py_NewRef(descr);
            self = owner;
        }

        inst(KW_NAMES, (--)) {
            ASSERT_KWNAMES_IS_NULL();
            assert(oparg < PyTuple_GET_SIZE(FRAME_CO_CONSTS));
            kwnames = GETITEM(FRAME_CO_CONSTS, oparg);
        }

        inst(INSTRUMENTED_CALL, ( -- )) {
            int is_meth = PEEK(oparg + 1) != NULL;
            int total_args = oparg + is_meth;
            PyObject *function = PEEK(oparg + 2);
            PyObject *arg = total_args == 0 ?
                &_PyInstrumentation_MISSING : PEEK(total_args);
            int err = _Py_call_instrumentation_2args(
                    tstate, PY_MONITORING_EVENT_CALL,
                    frame, next_instr-1, function, arg);
            ERROR_IF(err, error);
            _PyCallCache *cache = (_PyCallCache *)next_instr;
            INCREMENT_ADAPTIVE_COUNTER(cache->counter);
            GO_TO_INSTRUCTION(CALL);
        }

        // Cache layout: counter/1, func_version/2
        // Neither CALL_INTRINSIC_1/2 nor CALL_FUNCTION_EX are members!
        family(CALL, INLINE_CACHE_ENTRIES_CALL) = {
            CALL_BOUND_METHOD_EXACT_ARGS,
            CALL_PY_EXACT_ARGS,
            CALL_PY_WITH_DEFAULTS,
            CALL_NO_KW_TYPE_1,
            CALL_NO_KW_STR_1,
            CALL_NO_KW_TUPLE_1,
            CALL_BUILTIN_CLASS,
            CALL_NO_KW_BUILTIN_O,
            CALL_NO_KW_BUILTIN_FAST,
            CALL_BUILTIN_FAST_WITH_KEYWORDS,
            CALL_NO_KW_LEN,
            CALL_NO_KW_ISINSTANCE,
            CALL_NO_KW_LIST_APPEND,
            CALL_NO_KW_METHOD_DESCRIPTOR_O,
            CALL_METHOD_DESCRIPTOR_FAST_WITH_KEYWORDS,
            CALL_NO_KW_METHOD_DESCRIPTOR_NOARGS,
            CALL_NO_KW_METHOD_DESCRIPTOR_FAST,
            CALL_NO_KW_ALLOC_AND_ENTER_INIT,
        };

        // On entry, the stack is either
        //   [NULL, callable, arg1, arg2, ...]
        // or
        //   [method, self, arg1, arg2, ...]
        // (Some args may be keywords, see KW_NAMES, which sets 'kwnames'.)
        // On exit, the stack is [result].
        // When calling Python, inline the call using DISPATCH_INLINED().
        inst(CALL, (unused/1, unused/2, callable, self_or_null, args[oparg] -- res)) {
            int total_args = oparg;
            if (self_or_null != NULL) {
                args--;
                total_args++;
            }
            #if ENABLE_SPECIALIZATION
            _PyCallCache *cache = (_PyCallCache *)next_instr;
            if (ADAPTIVE_COUNTER_IS_ZERO(cache->counter)) {
                next_instr--;
                _Py_Specialize_Call(callable, next_instr, total_args, kwnames);
                DISPATCH_SAME_OPARG();
            }
            STAT_INC(CALL, deferred);
            DECREMENT_ADAPTIVE_COUNTER(cache->counter);
            #endif  /* ENABLE_SPECIALIZATION */
            if (self_or_null == NULL && Py_TYPE(callable) == &PyMethod_Type) {
                args--;
                total_args++;
                PyObject *self = ((PyMethodObject *)callable)->im_self;
                args[0] = Py_NewRef(self);
                PyObject *method = ((PyMethodObject *)callable)->im_func;
                args[-1] = Py_NewRef(method);
                Py_DECREF(callable);
                callable = method;
            }
            int positional_args = total_args - KWNAMES_LEN();
            // Check if the call can be inlined or not
            if (Py_TYPE(callable) == &PyFunction_Type &&
                tstate->interp->eval_frame == NULL &&
                ((PyFunctionObject *)callable)->vectorcall == _PyFunction_Vectorcall)
            {
                int code_flags = ((PyCodeObject*)PyFunction_GET_CODE(callable))->co_flags;
                PyObject *locals = code_flags & CO_OPTIMIZED ? NULL : Py_NewRef(PyFunction_GET_GLOBALS(callable));
                _PyInterpreterFrame *new_frame = _PyEvalFramePushAndInit(
                    tstate, (PyFunctionObject *)callable, locals,
                    args, positional_args, kwnames
                );
                kwnames = NULL;
                // Manipulate stack directly since we leave using DISPATCH_INLINED().
                STACK_SHRINK(oparg + 2);
                // The frame has stolen all the arguments from the stack,
                // so there is no need to clean them up.
                if (new_frame == NULL) {
                    goto error;
                }
                SKIP_OVER(INLINE_CACHE_ENTRIES_CALL);
                frame->return_offset = 0;
                DISPATCH_INLINED(new_frame);
            }
            /* Callable is not a normal Python function */
            res = PyObject_Vectorcall(
                callable, args,
                positional_args | PY_VECTORCALL_ARGUMENTS_OFFSET,
                kwnames);
            if (opcode == INSTRUMENTED_CALL) {
                PyObject *arg = total_args == 0 ?
                    &_PyInstrumentation_MISSING : args[0];
                if (res == NULL) {
                    _Py_call_instrumentation_exc2(
                        tstate, PY_MONITORING_EVENT_C_RAISE,
                        frame, next_instr-1, callable, arg);
                }
                else {
                    int err = _Py_call_instrumentation_2args(
                        tstate, PY_MONITORING_EVENT_C_RETURN,
                        frame, next_instr-1, callable, arg);
                    if (err < 0) {
                        Py_CLEAR(res);
                    }
                }
            }
            kwnames = NULL;
            assert((res != NULL) ^ (_PyErr_Occurred(tstate) != NULL));
            Py_DECREF(callable);
            for (int i = 0; i < total_args; i++) {
                Py_DECREF(args[i]);
            }
            ERROR_IF(res == NULL, error);
            CHECK_EVAL_BREAKER();
        }

        // Start out with [NULL, bound_method, arg1, arg2, ...]
        // Transform to [callable, self, arg1, arg2, ...]
        // Then fall through to CALL_PY_EXACT_ARGS
        inst(CALL_BOUND_METHOD_EXACT_ARGS, (unused/1, unused/2, callable, null, unused[oparg] -- unused)) {
            DEOPT_IF(null != NULL, CALL);
            DEOPT_IF(Py_TYPE(callable) != &PyMethod_Type, CALL);
            STAT_INC(CALL, hit);
            PyObject *self = ((PyMethodObject *)callable)->im_self;
            PEEK(oparg + 1) = Py_NewRef(self);  // self_or_null
            PyObject *meth = ((PyMethodObject *)callable)->im_func;
            PEEK(oparg + 2) = Py_NewRef(meth);  // callable
            Py_DECREF(callable);
            GO_TO_INSTRUCTION(CALL_PY_EXACT_ARGS);
        }

        op(_CHECK_PEP_523, (--)) {
            DEOPT_IF(tstate->interp->eval_frame, CALL);
        }

        op(_CHECK_FUNCTION_EXACT_ARGS, (func_version/2, callable, self_or_null, unused[oparg] -- callable, self_or_null, unused[oparg])) {
            ASSERT_KWNAMES_IS_NULL();
            DEOPT_IF(!PyFunction_Check(callable), CALL);
            PyFunctionObject *func = (PyFunctionObject *)callable;
            DEOPT_IF(func->func_version != func_version, CALL);
            PyCodeObject *code = (PyCodeObject *)func->func_code;
            DEOPT_IF(code->co_argcount != oparg + (self_or_null != NULL), CALL);
        }

        op(_CHECK_STACK_SPACE, (callable, unused, unused[oparg] -- callable, unused, unused[oparg])) {
            PyFunctionObject *func = (PyFunctionObject *)callable;
            PyCodeObject *code = (PyCodeObject *)func->func_code;
            DEOPT_IF(!_PyThreadState_HasStackSpace(tstate, code->co_framesize), CALL);
        }

        op(_INIT_CALL_PY_EXACT_ARGS, (callable, self_or_null, args[oparg] -- new_frame: _PyInterpreterFrame*)) {
            int argcount = oparg;
            if (self_or_null != NULL) {
                args--;
                argcount++;
            }
            STAT_INC(CALL, hit);
            PyFunctionObject *func = (PyFunctionObject *)callable;
            new_frame = _PyFrame_PushUnchecked(tstate, func, argcount);
            for (int i = 0; i < argcount; i++) {
                new_frame->localsplus[i] = args[i];
            }
        }

        // The 'unused' output effect represents the return value
        // (which will be pushed when the frame returns).
        // It is needed so CALL_PY_EXACT_ARGS matches its family.
        op(_PUSH_FRAME, (new_frame: _PyInterpreterFrame* -- unused)) {
            // Write it out explicitly because it's subtly different.
            // Eventually this should be the only occurrence of this code.
            frame->return_offset = 0;
            assert(tstate->interp->eval_frame == NULL);
            _PyFrame_SetStackPointer(frame, stack_pointer);
            new_frame->previous = frame;
            CALL_STAT_INC(inlined_py_calls);
            frame = tstate->current_frame = new_frame;
            #if TIER_ONE
            goto start_frame;
            #endif
            #if TIER_TWO
            ERROR_IF(_Py_EnterRecursivePy(tstate), exit_unwind);
            stack_pointer = _PyFrame_GetStackPointer(frame);
            ip_offset = (_Py_CODEUNIT *)_PyFrame_GetCode(frame)->co_code_adaptive;
            #endif
        }

        macro(CALL_PY_EXACT_ARGS) =
            unused/1 + // Skip over the counter
            _CHECK_PEP_523 +
            _CHECK_FUNCTION_EXACT_ARGS +
            _CHECK_STACK_SPACE +
            _INIT_CALL_PY_EXACT_ARGS +
            SAVE_IP +  // Tier 2 only; special-cased oparg
            SAVE_CURRENT_IP +  // Sets frame->prev_instr
            _PUSH_FRAME;

        inst(CALL_PY_WITH_DEFAULTS, (unused/1, func_version/2, callable, self_or_null, args[oparg] -- unused)) {
            ASSERT_KWNAMES_IS_NULL();
            DEOPT_IF(tstate->interp->eval_frame, CALL);
            int argcount = oparg;
            if (self_or_null != NULL) {
                args--;
                argcount++;
            }
            DEOPT_IF(!PyFunction_Check(callable), CALL);
            PyFunctionObject *func = (PyFunctionObject *)callable;
            DEOPT_IF(func->func_version != func_version, CALL);
            PyCodeObject *code = (PyCodeObject *)func->func_code;
            assert(func->func_defaults);
            assert(PyTuple_CheckExact(func->func_defaults));
            int defcount = (int)PyTuple_GET_SIZE(func->func_defaults);
            assert(defcount <= code->co_argcount);
            int min_args = code->co_argcount - defcount;
            DEOPT_IF(argcount > code->co_argcount, CALL);
            DEOPT_IF(argcount < min_args, CALL);
            DEOPT_IF(!_PyThreadState_HasStackSpace(tstate, code->co_framesize), CALL);
            STAT_INC(CALL, hit);
            _PyInterpreterFrame *new_frame = _PyFrame_PushUnchecked(tstate, func, code->co_argcount);
            for (int i = 0; i < argcount; i++) {
                new_frame->localsplus[i] = args[i];
            }
            for (int i = argcount; i < code->co_argcount; i++) {
                PyObject *def = PyTuple_GET_ITEM(func->func_defaults, i - min_args);
                new_frame->localsplus[i] = Py_NewRef(def);
            }
            // Manipulate stack and cache directly since we leave using DISPATCH_INLINED().
            STACK_SHRINK(oparg + 2);
            SKIP_OVER(INLINE_CACHE_ENTRIES_CALL);
            frame->return_offset = 0;
            DISPATCH_INLINED(new_frame);
        }

        inst(CALL_NO_KW_TYPE_1, (unused/1, unused/2, callable, null, args[oparg] -- res)) {
            ASSERT_KWNAMES_IS_NULL();
            assert(oparg == 1);
            DEOPT_IF(null != NULL, CALL);
            PyObject *obj = args[0];
            DEOPT_IF(callable != (PyObject *)&PyType_Type, CALL);
            STAT_INC(CALL, hit);
            res = Py_NewRef(Py_TYPE(obj));
            Py_DECREF(obj);
            Py_DECREF(&PyType_Type);  // I.e., callable
        }

        inst(CALL_NO_KW_STR_1, (unused/1, unused/2, callable, null, args[oparg] -- res)) {
            ASSERT_KWNAMES_IS_NULL();
            assert(oparg == 1);
            DEOPT_IF(null != NULL, CALL);
            DEOPT_IF(callable != (PyObject *)&PyUnicode_Type, CALL);
            STAT_INC(CALL, hit);
            PyObject *arg = args[0];
            res = PyObject_Str(arg);
            Py_DECREF(arg);
            Py_DECREF(&PyUnicode_Type);  // I.e., callable
            ERROR_IF(res == NULL, error);
            CHECK_EVAL_BREAKER();
        }

        inst(CALL_NO_KW_TUPLE_1, (unused/1, unused/2, callable, null, args[oparg] -- res)) {
            ASSERT_KWNAMES_IS_NULL();
            assert(oparg == 1);
            DEOPT_IF(null != NULL, CALL);
            DEOPT_IF(callable != (PyObject *)&PyTuple_Type, CALL);
            STAT_INC(CALL, hit);
            PyObject *arg = args[0];
            res = PySequence_Tuple(arg);
            Py_DECREF(arg);
            Py_DECREF(&PyTuple_Type);  // I.e., tuple
            ERROR_IF(res == NULL, error);
            CHECK_EVAL_BREAKER();
        }

        inst(CALL_NO_KW_ALLOC_AND_ENTER_INIT, (unused/1, unused/2, callable, null, args[oparg] -- unused)) {
            /* This instruction does the following:
             * 1. Creates the object (by calling ``object.__new__``)
             * 2. Pushes a shim frame to the frame stack (to cleanup after ``__init__``)
             * 3. Pushes the frame for ``__init__`` to the frame stack
             * */
            ASSERT_KWNAMES_IS_NULL();
            _PyCallCache *cache = (_PyCallCache *)next_instr;
            DEOPT_IF(null != NULL, CALL);
            DEOPT_IF(!PyType_Check(callable), CALL);
            PyTypeObject *tp = (PyTypeObject *)callable;
            DEOPT_IF(tp->tp_version_tag != read_u32(cache->func_version), CALL);
            PyHeapTypeObject *cls = (PyHeapTypeObject *)callable;
            PyFunctionObject *init = (PyFunctionObject *)cls->_spec_cache.init;
            PyCodeObject *code = (PyCodeObject *)init->func_code;
            DEOPT_IF(code->co_argcount != oparg+1, CALL);
            DEOPT_IF(!_PyThreadState_HasStackSpace(tstate, code->co_framesize + _Py_InitCleanup.co_framesize), CALL);
            STAT_INC(CALL, hit);
            PyObject *self = _PyType_NewManagedObject(tp);
            if (self == NULL) {
                goto error;
            }
            Py_DECREF(tp);
            _PyInterpreterFrame *shim = _PyFrame_PushTrampolineUnchecked(
                tstate, (PyCodeObject *)&_Py_InitCleanup, 1, 0);
            assert(_PyCode_CODE((PyCodeObject *)shim->f_executable)[1].op.code == EXIT_INIT_CHECK);
            /* Push self onto stack of shim */
            Py_INCREF(self);
            shim->localsplus[0] = self;
            Py_INCREF(init);
            _PyInterpreterFrame *init_frame = _PyFrame_PushUnchecked(tstate, init, oparg+1);
            /* Copy self followed by args to __init__ frame */
            init_frame->localsplus[0] = self;
            for (int i = 0; i < oparg; i++) {
                init_frame->localsplus[i+1] = args[i];
            }
            SKIP_OVER(INLINE_CACHE_ENTRIES_CALL);
            frame->prev_instr = next_instr - 1;
            frame->return_offset = 0;
            STACK_SHRINK(oparg+2);
            _PyFrame_SetStackPointer(frame, stack_pointer);
            /* Link frames */
            init_frame->previous = shim;
            shim->previous = frame;
            frame = tstate->current_frame = init_frame;
            CALL_STAT_INC(inlined_py_calls);
            /* Account for pushing the extra frame.
             * We don't check recursion depth here,
             * as it will be checked after start_frame */
            tstate->py_recursion_remaining--;
            goto start_frame;
        }

        inst(EXIT_INIT_CHECK, (should_be_none -- )) {
            assert(STACK_LEVEL() == 2);
            if (should_be_none != Py_None) {
                PyErr_Format(PyExc_TypeError,
                    "__init__() should return None, not '%.200s'",
                    Py_TYPE(should_be_none)->tp_name);
                goto error;
            }
        }

        inst(CALL_BUILTIN_CLASS, (unused/1, unused/2, callable, self_or_null, args[oparg] -- res)) {
            int total_args = oparg;
            if (self_or_null != NULL) {
                args--;
                total_args++;
            }
            int kwnames_len = KWNAMES_LEN();
            DEOPT_IF(!PyType_Check(callable), CALL);
            PyTypeObject *tp = (PyTypeObject *)callable;
            DEOPT_IF(tp->tp_vectorcall == NULL, CALL);
            STAT_INC(CALL, hit);
            res = tp->tp_vectorcall((PyObject *)tp, args,
                                    total_args - kwnames_len, kwnames);
            kwnames = NULL;
            /* Free the arguments. */
            for (int i = 0; i < total_args; i++) {
                Py_DECREF(args[i]);
            }
            Py_DECREF(tp);
            ERROR_IF(res == NULL, error);
            CHECK_EVAL_BREAKER();
        }

        inst(CALL_NO_KW_BUILTIN_O, (unused/1, unused/2, callable, self_or_null, args[oparg] -- res)) {
            /* Builtin METH_O functions */
            ASSERT_KWNAMES_IS_NULL();
            int total_args = oparg;
            if (self_or_null != NULL) {
                args--;
                total_args++;
            }
            DEOPT_IF(total_args != 1, CALL);
            DEOPT_IF(!PyCFunction_CheckExact(callable), CALL);
            DEOPT_IF(PyCFunction_GET_FLAGS(callable) != METH_O, CALL);
            STAT_INC(CALL, hit);
            PyCFunction cfunc = PyCFunction_GET_FUNCTION(callable);
            // This is slower but CPython promises to check all non-vectorcall
            // function calls.
            if (_Py_EnterRecursiveCallTstate(tstate, " while calling a Python object")) {
                goto error;
            }
            PyObject *arg = args[0];
            res = _PyCFunction_TrampolineCall(cfunc, PyCFunction_GET_SELF(callable), arg);
            _Py_LeaveRecursiveCallTstate(tstate);
            assert((res != NULL) ^ (_PyErr_Occurred(tstate) != NULL));

            Py_DECREF(arg);
            Py_DECREF(callable);
            ERROR_IF(res == NULL, error);
            CHECK_EVAL_BREAKER();
        }

        inst(CALL_NO_KW_BUILTIN_FAST, (unused/1, unused/2, callable, self_or_null, args[oparg] -- res)) {
            /* Builtin METH_FASTCALL functions, without keywords */
            ASSERT_KWNAMES_IS_NULL();
            int total_args = oparg;
            if (self_or_null != NULL) {
                args--;
                total_args++;
            }
            DEOPT_IF(!PyCFunction_CheckExact(callable), CALL);
            DEOPT_IF(PyCFunction_GET_FLAGS(callable) != METH_FASTCALL, CALL);
            STAT_INC(CALL, hit);
            PyCFunction cfunc = PyCFunction_GET_FUNCTION(callable);
            /* res = func(self, args, nargs) */
            res = ((_PyCFunctionFast)(void(*)(void))cfunc)(
                PyCFunction_GET_SELF(callable),
                args,
                total_args);
            assert((res != NULL) ^ (_PyErr_Occurred(tstate) != NULL));

            /* Free the arguments. */
            for (int i = 0; i < total_args; i++) {
                Py_DECREF(args[i]);
            }
            Py_DECREF(callable);
            ERROR_IF(res == NULL, error);
                /* Not deopting because this doesn't mean our optimization was
                   wrong. `res` can be NULL for valid reasons. Eg. getattr(x,
                   'invalid'). In those cases an exception is set, so we must
                   handle it.
                */
            CHECK_EVAL_BREAKER();
        }

        inst(CALL_BUILTIN_FAST_WITH_KEYWORDS, (unused/1, unused/2, callable, self_or_null, args[oparg] -- res)) {
            /* Builtin METH_FASTCALL | METH_KEYWORDS functions */
            int total_args = oparg;
            if (self_or_null != NULL) {
                args--;
                total_args++;
            }
            DEOPT_IF(!PyCFunction_CheckExact(callable), CALL);
            DEOPT_IF(PyCFunction_GET_FLAGS(callable) !=
                (METH_FASTCALL | METH_KEYWORDS), CALL);
            STAT_INC(CALL, hit);
            /* res = func(self, args, nargs, kwnames) */
            _PyCFunctionFastWithKeywords cfunc =
                (_PyCFunctionFastWithKeywords)(void(*)(void))
                PyCFunction_GET_FUNCTION(callable);
            res = cfunc(
                PyCFunction_GET_SELF(callable),
                args,
                total_args - KWNAMES_LEN(),
                kwnames
            );
            assert((res != NULL) ^ (_PyErr_Occurred(tstate) != NULL));
            kwnames = NULL;

            /* Free the arguments. */
            for (int i = 0; i < total_args; i++) {
                Py_DECREF(args[i]);
            }
            Py_DECREF(callable);
            ERROR_IF(res == NULL, error);
            CHECK_EVAL_BREAKER();
        }

        inst(CALL_NO_KW_LEN, (unused/1, unused/2, callable, self_or_null, args[oparg] -- res)) {
            ASSERT_KWNAMES_IS_NULL();
            /* len(o) */
            int total_args = oparg;
            if (self_or_null != NULL) {
                args--;
                total_args++;
            }
            DEOPT_IF(total_args != 1, CALL);
            PyInterpreterState *interp = tstate->interp;
            DEOPT_IF(callable != interp->callable_cache.len, CALL);
            STAT_INC(CALL, hit);
            PyObject *arg = args[0];
            Py_ssize_t len_i = PyObject_Length(arg);
            if (len_i < 0) {
                goto error;
            }
            res = PyLong_FromSsize_t(len_i);
            assert((res != NULL) ^ (_PyErr_Occurred(tstate) != NULL));

            Py_DECREF(callable);
            Py_DECREF(arg);
            ERROR_IF(res == NULL, error);
        }

        inst(CALL_NO_KW_ISINSTANCE, (unused/1, unused/2, callable, self_or_null, args[oparg] -- res)) {
            ASSERT_KWNAMES_IS_NULL();
            /* isinstance(o, o2) */
            int total_args = oparg;
            if (self_or_null != NULL) {
                args--;
                total_args++;
            }
            DEOPT_IF(total_args != 2, CALL);
            PyInterpreterState *interp = tstate->interp;
            DEOPT_IF(callable != interp->callable_cache.isinstance, CALL);
            STAT_INC(CALL, hit);
            PyObject *cls = args[1];
            PyObject *inst = args[0];
            int retval = PyObject_IsInstance(inst, cls);
            if (retval < 0) {
                goto error;
            }
            res = PyBool_FromLong(retval);
            assert((res != NULL) ^ (_PyErr_Occurred(tstate) != NULL));

            Py_DECREF(inst);
            Py_DECREF(cls);
            Py_DECREF(callable);
            ERROR_IF(res == NULL, error);
        }

        // This is secretly a super-instruction
        inst(CALL_NO_KW_LIST_APPEND, (unused/1, unused/2, callable, self, args[oparg] -- unused)) {
            ASSERT_KWNAMES_IS_NULL();
            assert(oparg == 1);
            assert(self != NULL);
            PyInterpreterState *interp = tstate->interp;
            DEOPT_IF(callable != interp->callable_cache.list_append, CALL);
            DEOPT_IF(!PyList_Check(self), CALL);
            STAT_INC(CALL, hit);
            if (_PyList_AppendTakeRef((PyListObject *)self, args[0]) < 0) {
                goto pop_1_error;  // Since arg is DECREF'ed already
            }
            Py_DECREF(self);
            Py_DECREF(callable);
            STACK_SHRINK(3);
            // CALL + POP_TOP
            SKIP_OVER(INLINE_CACHE_ENTRIES_CALL + 1);
            assert(next_instr[-1].op.code == POP_TOP);
            DISPATCH();
        }

        inst(CALL_NO_KW_METHOD_DESCRIPTOR_O, (unused/1, unused/2, callable, self_or_null, args[oparg] -- res)) {
            ASSERT_KWNAMES_IS_NULL();
            int total_args = oparg;
            if (self_or_null != NULL) {
                args--;
                total_args++;
            }
            PyMethodDescrObject *method = (PyMethodDescrObject *)callable;
            DEOPT_IF(total_args != 2, CALL);
            DEOPT_IF(!Py_IS_TYPE(method, &PyMethodDescr_Type), CALL);
            PyMethodDef *meth = method->d_method;
            DEOPT_IF(meth->ml_flags != METH_O, CALL);
            PyObject *arg = args[1];
            PyObject *self = args[0];
            DEOPT_IF(!Py_IS_TYPE(self, method->d_common.d_type), CALL);
            STAT_INC(CALL, hit);
            PyCFunction cfunc = meth->ml_meth;
            // This is slower but CPython promises to check all non-vectorcall
            // function calls.
            if (_Py_EnterRecursiveCallTstate(tstate, " while calling a Python object")) {
                goto error;
            }
            res = _PyCFunction_TrampolineCall(cfunc, self, arg);
            _Py_LeaveRecursiveCallTstate(tstate);
            assert((res != NULL) ^ (_PyErr_Occurred(tstate) != NULL));
            Py_DECREF(self);
            Py_DECREF(arg);
            Py_DECREF(callable);
            ERROR_IF(res == NULL, error);
            CHECK_EVAL_BREAKER();
        }

        inst(CALL_METHOD_DESCRIPTOR_FAST_WITH_KEYWORDS, (unused/1, unused/2, callable, self_or_null, args[oparg] -- res)) {
            int total_args = oparg;
            if (self_or_null != NULL) {
                args--;
                total_args++;
            }
            PyMethodDescrObject *method = (PyMethodDescrObject *)callable;
            DEOPT_IF(!Py_IS_TYPE(method, &PyMethodDescr_Type), CALL);
            PyMethodDef *meth = method->d_method;
            DEOPT_IF(meth->ml_flags != (METH_FASTCALL|METH_KEYWORDS), CALL);
            PyTypeObject *d_type = method->d_common.d_type;
            PyObject *self = args[0];
            DEOPT_IF(!Py_IS_TYPE(self, d_type), CALL);
            STAT_INC(CALL, hit);
            int nargs = total_args - 1;
            _PyCFunctionFastWithKeywords cfunc =
                (_PyCFunctionFastWithKeywords)(void(*)(void))meth->ml_meth;
            res = cfunc(self, args + 1, nargs - KWNAMES_LEN(), kwnames);
            assert((res != NULL) ^ (_PyErr_Occurred(tstate) != NULL));
            kwnames = NULL;

            /* Free the arguments. */
            for (int i = 0; i < total_args; i++) {
                Py_DECREF(args[i]);
            }
            Py_DECREF(callable);
            ERROR_IF(res == NULL, error);
            CHECK_EVAL_BREAKER();
        }

        inst(CALL_NO_KW_METHOD_DESCRIPTOR_NOARGS, (unused/1, unused/2, callable, self_or_null, args[oparg] -- res)) {
            ASSERT_KWNAMES_IS_NULL();
            assert(oparg == 0 || oparg == 1);
            int total_args = oparg;
            if (self_or_null != NULL) {
                args--;
                total_args++;
            }
            DEOPT_IF(total_args != 1, CALL);
            PyMethodDescrObject *method = (PyMethodDescrObject *)callable;
            DEOPT_IF(!Py_IS_TYPE(method, &PyMethodDescr_Type), CALL);
            PyMethodDef *meth = method->d_method;
            PyObject *self = args[0];
            DEOPT_IF(!Py_IS_TYPE(self, method->d_common.d_type), CALL);
            DEOPT_IF(meth->ml_flags != METH_NOARGS, CALL);
            STAT_INC(CALL, hit);
            PyCFunction cfunc = meth->ml_meth;
            // This is slower but CPython promises to check all non-vectorcall
            // function calls.
            if (_Py_EnterRecursiveCallTstate(tstate, " while calling a Python object")) {
                goto error;
            }
            res = _PyCFunction_TrampolineCall(cfunc, self, NULL);
            _Py_LeaveRecursiveCallTstate(tstate);
            assert((res != NULL) ^ (_PyErr_Occurred(tstate) != NULL));
            Py_DECREF(self);
            Py_DECREF(callable);
            ERROR_IF(res == NULL, error);
            CHECK_EVAL_BREAKER();
        }

        inst(CALL_NO_KW_METHOD_DESCRIPTOR_FAST, (unused/1, unused/2, callable, self_or_null, args[oparg] -- res)) {
            ASSERT_KWNAMES_IS_NULL();
            int total_args = oparg;
            if (self_or_null != NULL) {
                args--;
                total_args++;
            }
            PyMethodDescrObject *method = (PyMethodDescrObject *)callable;
            /* Builtin METH_FASTCALL methods, without keywords */
            DEOPT_IF(!Py_IS_TYPE(method, &PyMethodDescr_Type), CALL);
            PyMethodDef *meth = method->d_method;
            DEOPT_IF(meth->ml_flags != METH_FASTCALL, CALL);
            PyObject *self = args[0];
            DEOPT_IF(!Py_IS_TYPE(self, method->d_common.d_type), CALL);
            STAT_INC(CALL, hit);
            _PyCFunctionFast cfunc =
                (_PyCFunctionFast)(void(*)(void))meth->ml_meth;
            int nargs = total_args - 1;
            res = cfunc(self, args + 1, nargs);
            assert((res != NULL) ^ (_PyErr_Occurred(tstate) != NULL));
            /* Clear the stack of the arguments. */
            for (int i = 0; i < total_args; i++) {
                Py_DECREF(args[i]);
            }
            Py_DECREF(callable);
            ERROR_IF(res == NULL, error);
            CHECK_EVAL_BREAKER();
        }

        inst(INSTRUMENTED_CALL_FUNCTION_EX, ( -- )) {
            GO_TO_INSTRUCTION(CALL_FUNCTION_EX);
        }

        inst(CALL_FUNCTION_EX, (func, unused, callargs, kwargs if (oparg & 1) -- result)) {
            // DICT_MERGE is called before this opcode if there are kwargs.
            // It converts all dict subtypes in kwargs into regular dicts.
            assert(kwargs == NULL || PyDict_CheckExact(kwargs));
            if (!PyTuple_CheckExact(callargs)) {
                if (check_args_iterable(tstate, func, callargs) < 0) {
                    goto error;
                }
                PyObject *tuple = PySequence_Tuple(callargs);
                if (tuple == NULL) {
                    goto error;
                }
                Py_SETREF(callargs, tuple);
            }
            assert(PyTuple_CheckExact(callargs));
            EVAL_CALL_STAT_INC_IF_FUNCTION(EVAL_CALL_FUNCTION_EX, func);
            if (opcode == INSTRUMENTED_CALL_FUNCTION_EX &&
                !PyFunction_Check(func) && !PyMethod_Check(func)
            ) {
                PyObject *arg = PyTuple_GET_SIZE(callargs) > 0 ?
                    PyTuple_GET_ITEM(callargs, 0) : Py_None;
                int err = _Py_call_instrumentation_2args(
                    tstate, PY_MONITORING_EVENT_CALL,
                    frame, next_instr-1, func, arg);
                if (err) goto error;
                result = PyObject_Call(func, callargs, kwargs);
                if (result == NULL) {
                    _Py_call_instrumentation_exc2(
                        tstate, PY_MONITORING_EVENT_C_RAISE,
                        frame, next_instr-1, func, arg);
                }
                else {
                    int err = _Py_call_instrumentation_2args(
                        tstate, PY_MONITORING_EVENT_C_RETURN,
                        frame, next_instr-1, func, arg);
                    if (err < 0) {
                        Py_CLEAR(result);
                    }
                }
            }
            else {
                if (Py_TYPE(func) == &PyFunction_Type &&
                    tstate->interp->eval_frame == NULL &&
                    ((PyFunctionObject *)func)->vectorcall == _PyFunction_Vectorcall) {
                    assert(PyTuple_CheckExact(callargs));
                    Py_ssize_t nargs = PyTuple_GET_SIZE(callargs);
                    int code_flags = ((PyCodeObject *)PyFunction_GET_CODE(func))->co_flags;
                    PyObject *locals = code_flags & CO_OPTIMIZED ? NULL : Py_NewRef(PyFunction_GET_GLOBALS(func));

                    _PyInterpreterFrame *new_frame = _PyEvalFramePushAndInit_Ex(tstate,
                                                                                (PyFunctionObject *)func, locals,
                                                                                nargs, callargs, kwargs);
                    // Need to manually shrink the stack since we exit with DISPATCH_INLINED.
                    STACK_SHRINK(oparg + 3);
                    if (new_frame == NULL) {
                        goto error;
                    }
                    frame->return_offset = 0;
                    DISPATCH_INLINED(new_frame);
                }
                result = PyObject_Call(func, callargs, kwargs);
            }
            DECREF_INPUTS();
            assert(PEEK(2 + (oparg & 1)) == NULL);
            ERROR_IF(result == NULL, error);
            CHECK_EVAL_BREAKER();
        }

        inst(MAKE_FUNCTION, (codeobj -- func)) {

            PyFunctionObject *func_obj = (PyFunctionObject *)
                PyFunction_New(codeobj, GLOBALS());

            Py_DECREF(codeobj);
            if (func_obj == NULL) {
                goto error;
            }

            _PyFunction_SetVersion(
                func_obj, ((PyCodeObject *)codeobj)->co_version);
            func = (PyObject *)func_obj;
        }

        inst(SET_FUNCTION_ATTRIBUTE, (attr, func -- func)) {
            assert(PyFunction_Check(func));
            PyFunctionObject *func_obj = (PyFunctionObject *)func;
            switch(oparg) {
                case MAKE_FUNCTION_CLOSURE:
                    assert(func_obj->func_closure == NULL);
                    func_obj->func_closure = attr;
                    break;
                case MAKE_FUNCTION_ANNOTATIONS:
                    assert(func_obj->func_annotations == NULL);
                    func_obj->func_annotations = attr;
                    break;
                case MAKE_FUNCTION_KWDEFAULTS:
                    assert(PyDict_CheckExact(attr));
                    assert(func_obj->func_kwdefaults == NULL);
                    func_obj->func_kwdefaults = attr;
                    break;
                case MAKE_FUNCTION_DEFAULTS:
                    assert(PyTuple_CheckExact(attr));
                    assert(func_obj->func_defaults == NULL);
                    func_obj->func_defaults = attr;
                    break;
                default:
                    Py_UNREACHABLE();
            }
        }

        inst(RETURN_GENERATOR, (--)) {
            assert(PyFunction_Check(frame->f_funcobj));
            PyFunctionObject *func = (PyFunctionObject *)frame->f_funcobj;
            PyGenObject *gen = (PyGenObject *)_Py_MakeCoro(func);
            if (gen == NULL) {
                goto error;
            }
            assert(EMPTY());
            _PyFrame_SetStackPointer(frame, stack_pointer);
            _PyInterpreterFrame *gen_frame = (_PyInterpreterFrame *)gen->gi_iframe;
            _PyFrame_Copy(frame, gen_frame);
            assert(frame->frame_obj == NULL);
            gen->gi_frame_state = FRAME_CREATED;
            gen_frame->owner = FRAME_OWNED_BY_GENERATOR;
            _Py_LeaveRecursiveCallPy(tstate);
            assert(frame != &entry_frame);
            _PyInterpreterFrame *prev = frame->previous;
            _PyThreadState_PopFrame(tstate, frame);
            frame = tstate->current_frame = prev;
            _PyFrame_StackPush(frame, (PyObject *)gen);
            goto resume_frame;
        }

        inst(BUILD_SLICE, (start, stop, step if (oparg == 3) -- slice)) {
            slice = PySlice_New(start, stop, step);
            DECREF_INPUTS();
            ERROR_IF(slice == NULL, error);
        }

        inst(CONVERT_VALUE, (value -- result)) {
            convertion_func_ptr  conv_fn;
            assert(oparg >= FVC_STR && oparg <= FVC_ASCII);
            conv_fn = CONVERSION_FUNCTIONS[oparg];
            result = conv_fn(value);
            Py_DECREF(value);
            ERROR_IF(result == NULL, error);
        }

        inst(FORMAT_SIMPLE, (value -- res)) {
            /* If value is a unicode object, then we know the result
             * of format(value) is value itself. */
            if (!PyUnicode_CheckExact(value)) {
                res = PyObject_Format(value, NULL);
                Py_DECREF(value);
                ERROR_IF(res == NULL, error);
            }
            else {
                res = value;
            }
        }

        inst(FORMAT_WITH_SPEC, (value, fmt_spec -- res)) {
            res = PyObject_Format(value, fmt_spec);
            Py_DECREF(value);
            Py_DECREF(fmt_spec);
            ERROR_IF(res == NULL, error);
        }

        inst(COPY, (bottom, unused[oparg-1] -- bottom, unused[oparg-1], top)) {
            assert(oparg > 0);
            top = Py_NewRef(bottom);
        }

        inst(BINARY_OP, (unused/1, lhs, rhs -- res)) {
            #if ENABLE_SPECIALIZATION
            _PyBinaryOpCache *cache = (_PyBinaryOpCache *)next_instr;
            if (ADAPTIVE_COUNTER_IS_ZERO(cache->counter)) {
                next_instr--;
                _Py_Specialize_BinaryOp(lhs, rhs, next_instr, oparg, LOCALS_ARRAY);
                DISPATCH_SAME_OPARG();
            }
            STAT_INC(BINARY_OP, deferred);
            DECREMENT_ADAPTIVE_COUNTER(cache->counter);
            #endif  /* ENABLE_SPECIALIZATION */
            assert(NB_ADD <= oparg);
            assert(oparg <= NB_INPLACE_XOR);
            assert(_PyEval_BinaryOps[oparg]);
            res = _PyEval_BinaryOps[oparg](lhs, rhs);
            DECREF_INPUTS();
            ERROR_IF(res == NULL, error);
        }

        inst(SWAP, (bottom, unused[oparg-2], top --
                    top, unused[oparg-2], bottom)) {
            assert(oparg >= 2);
        }

        inst(INSTRUMENTED_INSTRUCTION, ( -- )) {
            int next_opcode = _Py_call_instrumentation_instruction(
                tstate, frame, next_instr-1);
            ERROR_IF(next_opcode < 0, error);
            next_instr--;
            if (_PyOpcode_Caches[next_opcode]) {
                _PyBinaryOpCache *cache = (_PyBinaryOpCache *)(next_instr+1);
                INCREMENT_ADAPTIVE_COUNTER(cache->counter);
            }
            assert(next_opcode > 0 && next_opcode < 256);
            opcode = next_opcode;
            DISPATCH_GOTO();
        }

        inst(INSTRUMENTED_JUMP_FORWARD, ( -- )) {
            INSTRUMENTED_JUMP(next_instr-1, next_instr+oparg, PY_MONITORING_EVENT_JUMP);
        }

        inst(INSTRUMENTED_JUMP_BACKWARD, ( -- )) {
            CHECK_EVAL_BREAKER();
            INSTRUMENTED_JUMP(next_instr-1, next_instr+1-oparg, PY_MONITORING_EVENT_JUMP);
        }

        inst(INSTRUMENTED_POP_JUMP_IF_TRUE, ( -- )) {
            PyObject *cond = POP();
            assert(PyBool_Check(cond));
            _Py_CODEUNIT *here = next_instr - 1;
            int offset = Py_IsTrue(cond) * oparg;
            INSTRUMENTED_JUMP(here, next_instr + offset, PY_MONITORING_EVENT_BRANCH);
        }

        inst(INSTRUMENTED_POP_JUMP_IF_FALSE, ( -- )) {
            PyObject *cond = POP();
            assert(PyBool_Check(cond));
            _Py_CODEUNIT *here = next_instr - 1;
            int offset = Py_IsFalse(cond) * oparg;
            INSTRUMENTED_JUMP(here, next_instr + offset, PY_MONITORING_EVENT_BRANCH);
        }

        inst(INSTRUMENTED_POP_JUMP_IF_NONE, ( -- )) {
            PyObject *value = POP();
            _Py_CODEUNIT *here = next_instr-1;
            int offset;
            if (Py_IsNone(value)) {
                offset = oparg;
            }
            else {
                Py_DECREF(value);
                offset = 0;
            }
            INSTRUMENTED_JUMP(here, next_instr + offset, PY_MONITORING_EVENT_BRANCH);
        }

        inst(INSTRUMENTED_POP_JUMP_IF_NOT_NONE, ( -- )) {
            PyObject *value = POP();
            _Py_CODEUNIT *here = next_instr-1;
            int offset;
            if (Py_IsNone(value)) {
                offset = 0;
            }
            else {
                Py_DECREF(value);
                offset = oparg;
            }
            INSTRUMENTED_JUMP(here, next_instr + offset, PY_MONITORING_EVENT_BRANCH);
        }

        inst(EXTENDED_ARG, ( -- )) {
            assert(oparg);
            opcode = next_instr->op.code;
            oparg = oparg << 8 | next_instr->op.arg;
            PRE_DISPATCH_GOTO();
            DISPATCH_GOTO();
        }

        inst(CACHE, (--)) {
            assert(0 && "Executing a cache.");
            Py_UNREACHABLE();
        }

        inst(RESERVED, (--)) {
            assert(0 && "Executing RESERVED instruction.");
            Py_UNREACHABLE();
        }

        ///////// Tier-2 only opcodes /////////

        op(_POP_JUMP_IF_FALSE, (flag -- )) {
            if (Py_IsFalse(flag)) {
                pc = oparg;
            }
        }

        op(_POP_JUMP_IF_TRUE, (flag -- )) {
            if (Py_IsTrue(flag)) {
                pc = oparg;
            }
        }

        op(JUMP_TO_TOP, (--)) {
            pc = 0;
            CHECK_EVAL_BREAKER();
        }

        op(SAVE_IP, (--)) {
            frame->prev_instr = ip_offset + oparg;
        }

        op(SAVE_CURRENT_IP, (--)) {
            #if TIER_ONE
            frame->prev_instr = next_instr - 1;
            #endif
            #if TIER_TWO
            // Relies on a preceding SAVE_IP
            frame->prev_instr--;
            #endif
        }

        op(EXIT_TRACE, (--)) {
            frame->prev_instr--;  // Back up to just before destination
            _PyFrame_SetStackPointer(frame, stack_pointer);
            Py_DECREF(self);
            return frame;
        }

        op(INSERT, (unused[oparg], top -- top, unused[oparg])) {
            // Inserts TOS at position specified by oparg;
            memmove(&stack_pointer[-1 - oparg], &stack_pointer[-oparg], oparg * sizeof(stack_pointer[0]));
        }


// END BYTECODES //

    }
 dispatch_opcode:
 error:
 exception_unwind:
 exit_unwind:
 handle_eval_breaker:
 resume_frame:
 resume_with_error:
 start_frame:
 unbound_local_error:
    ;
}

// Future families go below this point //<|MERGE_RESOLUTION|>--- conflicted
+++ resolved
@@ -133,13 +133,8 @@
         }
 
         inst(RESUME, (--)) {
-<<<<<<< HEAD
             #if TIER_ONE
-            assert(tstate->cframe == &cframe);
-            assert(frame == cframe.current_frame);
-=======
             assert(frame == tstate->current_frame);
->>>>>>> 8a19f225
             /* Possibly combine this with eval breaker */
             if (_PyFrame_GetCode(frame)->_co_instrumentation_version != tstate->interp->monitoring_version) {
                 int err = _Py_Instrument(_PyFrame_GetCode(frame), tstate->interp);
@@ -775,19 +770,11 @@
             _Py_LeaveRecursiveCallPy(tstate);
             // GH-99729: We need to unlink the frame *before* clearing it:
             _PyInterpreterFrame *dying = frame;
-<<<<<<< HEAD
             #if TIER_ONE
             assert(frame != &entry_frame);
-            frame = cframe.current_frame = dying->previous;
             #endif
-            #if TIER_TWO
-            frame = tstate->cframe->current_frame = dying->previous;
-            #endif
+            frame = tstate->current_frame = dying->previous;
             _PyEval_FrameClearAndPop(tstate, dying);
-=======
-            frame = tstate->current_frame = dying->previous;
-            _PyEvalFrameClearAndPop(tstate, dying);
->>>>>>> 8a19f225
             frame->prev_instr += frame->return_offset;
             _PyFrame_StackPush(frame, retval);
             #if TIER_ONE
@@ -816,41 +803,18 @@
             assert(frame != &entry_frame);
             // GH-99729: We need to unlink the frame *before* clearing it:
             _PyInterpreterFrame *dying = frame;
-<<<<<<< HEAD
-            frame = cframe.current_frame = dying->previous;
+            frame = tstate->current_frame = dying->previous;
             _PyEval_FrameClearAndPop(tstate, dying);
-=======
-            frame = tstate->current_frame = dying->previous;
-            _PyEvalFrameClearAndPop(tstate, dying);
->>>>>>> 8a19f225
             frame->prev_instr += frame->return_offset;
             _PyFrame_StackPush(frame, retval);
             goto resume_frame;
         }
 
-<<<<<<< HEAD
         macro(RETURN_CONST) =
             LOAD_CONST +
             SAVE_IP +  // Tier 2 only; special-cased oparg
             SAVE_CURRENT_IP +  // Sets frame->prev_instr
             _POP_FRAME;
-=======
-        inst(RETURN_CONST, (--)) {
-            PyObject *retval = GETITEM(FRAME_CO_CONSTS, oparg);
-            Py_INCREF(retval);
-            assert(EMPTY());
-            _PyFrame_SetStackPointer(frame, stack_pointer);
-            _Py_LeaveRecursiveCallPy(tstate);
-            assert(frame != &entry_frame);
-            // GH-99729: We need to unlink the frame *before* clearing it:
-            _PyInterpreterFrame *dying = frame;
-            frame = tstate->current_frame = dying->previous;
-            _PyEvalFrameClearAndPop(tstate, dying);
-            frame->prev_instr += frame->return_offset;
-            _PyFrame_StackPush(frame, retval);
-            goto resume_frame;
-        }
->>>>>>> 8a19f225
 
         inst(INSTRUMENTED_RETURN_CONST, (--)) {
             PyObject *retval = GETITEM(FRAME_CO_CONSTS, oparg);
@@ -865,13 +829,8 @@
             assert(frame != &entry_frame);
             // GH-99729: We need to unlink the frame *before* clearing it:
             _PyInterpreterFrame *dying = frame;
-<<<<<<< HEAD
-            frame = cframe.current_frame = dying->previous;
+            frame = tstate->current_frame = dying->previous;
             _PyEval_FrameClearAndPop(tstate, dying);
-=======
-            frame = tstate->current_frame = dying->previous;
-            _PyEvalFrameClearAndPop(tstate, dying);
->>>>>>> 8a19f225
             frame->prev_instr += frame->return_offset;
             _PyFrame_StackPush(frame, retval);
             goto resume_frame;
