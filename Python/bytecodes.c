// This file contains instruction definitions.
// It is read by Tools/cases_generator/generate_cases.py
// to generate Python/generated_cases.c.h.
// Note that there is some dummy C code at the top and bottom of the file
// to fool text editors like VS Code into believing this is valid C code.
// The actual instruction definitions start at // BEGIN BYTECODES //.
// See Tools/cases_generator/README.md for more information.

#include "Python.h"
#include "pycore_abstract.h"      // _PyIndex_Check()
#include "pycore_ceval.h"         // _PyEval_SignalAsyncExc()
#include "pycore_code.h"
#include "pycore_emscripten_signal.h"  // _Py_CHECK_EMSCRIPTEN_SIGNALS
#include "pycore_function.h"
#include "pycore_instruments.h"
#include "pycore_intrinsics.h"
#include "pycore_long.h"          // _PyLong_GetZero()
#include "pycore_moduleobject.h"  // PyModuleObject
#include "pycore_object.h"        // _PyObject_GC_TRACK()
#include "pycore_opcode_metadata.h"  // uop names
#include "pycore_opcode_utils.h"  // MAKE_FUNCTION_*
#include "pycore_pyerrors.h"      // _PyErr_GetRaisedException()
#include "pycore_pystate.h"       // _PyInterpreterState_GET()
#include "pycore_range.h"         // _PyRangeIterObject
#include "pycore_setobject.h"     // _PySet_NextEntry()
#include "pycore_sliceobject.h"   // _PyBuildSlice_ConsumeRefs
#include "pycore_sysmodule.h"     // _PySys_Audit()
#include "pycore_tuple.h"         // _PyTuple_ITEMS()
#include "pycore_typeobject.h"    // _PySuper_Lookup()

#include "pycore_dict.h"
#include "dictobject.h"
#include "pycore_frame.h"
#include "opcode.h"
#include "optimizer.h"
#include "pydtrace.h"
#include "setobject.h"


#define USE_COMPUTED_GOTOS 0
#include "ceval_macros.h"

/* Flow control macros */
#define GO_TO_INSTRUCTION(instname) ((void)0)

#define inst(name, ...) case name:
#define op(name, ...) /* NAME is ignored */
#define macro(name) static int MACRO_##name
#define super(name) static int SUPER_##name
#define family(name, ...) static int family_##name
#define pseudo(name) static int pseudo_##name

/* Annotations */
#define guard
#define override
#define specializing

// Dummy variables for stack effects.
static PyObject *value, *value1, *value2, *left, *right, *res, *sum, *prod, *sub;
static PyObject *container, *start, *stop, *v, *lhs, *rhs, *res2;
static PyObject *list, *tuple, *dict, *owner, *set, *str, *tup, *map, *keys;
static PyObject *exit_func, *lasti, *val, *retval, *obj, *iter, *exhausted;
static PyObject *aiter, *awaitable, *iterable, *w, *exc_value, *bc, *locals;
static PyObject *orig, *excs, *update, *b, *fromlist, *level, *from;
static PyObject **pieces, **values;
static size_t jump;
// Dummy variables for cache effects
static uint16_t invert, counter, index, hint;
#define unused 0  // Used in a macro def, can't be static
static uint32_t type_version;
static _PyExecutorObject *current_executor;

static PyObject *
dummy_func(
    PyThreadState *tstate,
    _PyInterpreterFrame *frame,
    unsigned char opcode,
    unsigned int oparg,
    _Py_CODEUNIT *next_instr,
    PyObject **stack_pointer,
    int throwflag,
    PyObject *args[]
)
{
    // Dummy labels.
    pop_1_error:
    // Dummy locals.
    PyObject *dummy;
    _Py_CODEUNIT *this_instr;
    PyObject *attr;
    PyObject *attrs;
    PyObject *bottom;
    PyObject *callable;
    PyObject *callargs;
    PyObject *codeobj;
    PyObject *cond;
    PyObject *descr;
    _PyInterpreterFrame  entry_frame;
    PyObject *exc;
    PyObject *exit;
    PyObject *fget;
    PyObject *fmt_spec;
    PyObject *func;
    uint32_t func_version;
    PyObject *getattribute;
    PyObject *kwargs;
    PyObject *kwdefaults;
    PyObject *len_o;
    PyObject *match;
    PyObject *match_type;
    PyObject *method;
    PyObject *mgr;
    Py_ssize_t min_args;
    PyObject *names;
    PyObject *new_exc;
    PyObject *next;
    PyObject *none;
    PyObject *null;
    PyObject *prev_exc;
    PyObject *receiver;
    PyObject *rest;
    int result;
    PyObject *self;
    PyObject *seq;
    PyObject *slice;
    PyObject *step;
    PyObject *subject;
    PyObject *top;
    PyObject *type;
    PyObject *typevars;
    int values_or_none;

    switch (opcode) {

// BEGIN BYTECODES //
        inst(NOP, (--)) {
        }

        family(RESUME, 0) = {
            RESUME_CHECK,
        };

        inst(RESUME, (--)) {
            TIER_ONE_ONLY
            assert(frame == tstate->current_frame);
            uintptr_t global_version =
                _Py_atomic_load_uintptr_relaxed(&tstate->interp->ceval.eval_breaker) &
                ~_PY_EVAL_EVENTS_MASK;
            uintptr_t code_version = _PyFrame_GetCode(frame)->_co_instrumentation_version;
            assert((code_version & 255) == 0);
            if (code_version != global_version) {
                int err = _Py_Instrument(_PyFrame_GetCode(frame), tstate->interp);
                ERROR_IF(err, error);
                next_instr = this_instr;
            }
            else {
                if ((oparg & RESUME_OPARG_LOCATION_MASK) < RESUME_AFTER_YIELD_FROM) {
                    CHECK_EVAL_BREAKER();
                }
                this_instr->op.code = RESUME_CHECK;
            }
        }

        inst(RESUME_CHECK, (--)) {
#if defined(__EMSCRIPTEN__)
            DEOPT_IF(_Py_emscripten_signal_clock == 0);
            _Py_emscripten_signal_clock -= Py_EMSCRIPTEN_SIGNAL_HANDLING;
#endif
            uintptr_t eval_breaker = _Py_atomic_load_uintptr_relaxed(&tstate->interp->ceval.eval_breaker);
            uintptr_t version = _PyFrame_GetCode(frame)->_co_instrumentation_version;
            assert((version & _PY_EVAL_EVENTS_MASK) == 0);
            DEOPT_IF(eval_breaker != version);
        }

        inst(INSTRUMENTED_RESUME, (--)) {
            uintptr_t global_version = _Py_atomic_load_uintptr_relaxed(&tstate->interp->ceval.eval_breaker) & ~_PY_EVAL_EVENTS_MASK;
            uintptr_t code_version = _PyFrame_GetCode(frame)->_co_instrumentation_version;
            if (code_version != global_version) {
                if (_Py_Instrument(_PyFrame_GetCode(frame), tstate->interp)) {
                    GOTO_ERROR(error);
                }
                next_instr = this_instr;
            }
            else {
                if ((oparg & RESUME_OPARG_LOCATION_MASK) < RESUME_AFTER_YIELD_FROM) {
                    CHECK_EVAL_BREAKER();
                }
                _PyFrame_SetStackPointer(frame, stack_pointer);
                int err = _Py_call_instrumentation(
                        tstate, oparg > 0, frame, this_instr);
                stack_pointer = _PyFrame_GetStackPointer(frame);
                ERROR_IF(err, error);
                if (frame->instr_ptr != this_instr) {
                    /* Instrumentation has jumped */
                    next_instr = this_instr;
                    DISPATCH();
                }
            }
        }

        pseudo(LOAD_CLOSURE) = {
            LOAD_FAST,
        };

        inst(LOAD_FAST_CHECK, (-- value)) {
            value = GETLOCAL(oparg);
            ERROR_IF(value == NULL, unbound_local_error);
            Py_INCREF(value);
        }

        pure inst(LOAD_FAST, (-- value)) {
            value = GETLOCAL(oparg);
            assert(value != NULL);
            Py_INCREF(value);
        }

        inst(LOAD_FAST_AND_CLEAR, (-- value)) {
            value = GETLOCAL(oparg);
            // do not use SETLOCAL here, it decrefs the old value
            GETLOCAL(oparg) = NULL;
        }

        inst(LOAD_FAST_LOAD_FAST, ( -- value1, value2)) {
            uint32_t oparg1 = oparg >> 4;
            uint32_t oparg2 = oparg & 15;
            value1 = GETLOCAL(oparg1);
            value2 = GETLOCAL(oparg2);
            Py_INCREF(value1);
            Py_INCREF(value2);
        }

        pure inst(LOAD_CONST, (-- value)) {
            value = GETITEM(FRAME_CO_CONSTS, oparg);
            Py_INCREF(value);
        }

        inst(STORE_FAST, (value --)) {
            SETLOCAL(oparg, value);
        }

        pseudo(STORE_FAST_MAYBE_NULL) = {
            STORE_FAST,
        };

        inst(STORE_FAST_LOAD_FAST, (value1 -- value2)) {
            uint32_t oparg1 = oparg >> 4;
            uint32_t oparg2 = oparg & 15;
            SETLOCAL(oparg1, value1);
            value2 = GETLOCAL(oparg2);
            Py_INCREF(value2);
        }

        inst(STORE_FAST_STORE_FAST, (value2, value1 --)) {
            uint32_t oparg1 = oparg >> 4;
            uint32_t oparg2 = oparg & 15;
            SETLOCAL(oparg1, value1);
            SETLOCAL(oparg2, value2);
        }

        pure inst(POP_TOP, (value --)) {
            DECREF_INPUTS();
        }

        pure inst(PUSH_NULL, (-- res)) {
            res = NULL;
        }

        macro(END_FOR) = POP_TOP + POP_TOP;

        inst(INSTRUMENTED_END_FOR, (receiver, value --)) {
            TIER_ONE_ONLY
            /* Need to create a fake StopIteration error here,
             * to conform to PEP 380 */
            if (PyGen_Check(receiver)) {
                PyErr_SetObject(PyExc_StopIteration, value);
                if (monitor_stop_iteration(tstate, frame, this_instr)) {
                    GOTO_ERROR(error);
                }
                PyErr_SetRaisedException(NULL);
            }
            DECREF_INPUTS();
        }

        pure inst(END_SEND, (receiver, value -- value)) {
            Py_DECREF(receiver);
        }

        inst(INSTRUMENTED_END_SEND, (receiver, value -- value)) {
            TIER_ONE_ONLY
            if (PyGen_Check(receiver) || PyCoro_CheckExact(receiver)) {
                PyErr_SetObject(PyExc_StopIteration, value);
                if (monitor_stop_iteration(tstate, frame, this_instr)) {
                    GOTO_ERROR(error);
                }
                PyErr_SetRaisedException(NULL);
            }
            Py_DECREF(receiver);
        }

        inst(UNARY_NEGATIVE, (value -- res)) {
            res = PyNumber_Negative(value);
            DECREF_INPUTS();
            ERROR_IF(res == NULL, error);
        }

        pure inst(UNARY_NOT, (value -- res)) {
            assert(PyBool_Check(value));
            res = Py_IsFalse(value) ? Py_True : Py_False;
        }

        family(TO_BOOL, INLINE_CACHE_ENTRIES_TO_BOOL) = {
            TO_BOOL_ALWAYS_TRUE,
            TO_BOOL_BOOL,
            TO_BOOL_INT,
            TO_BOOL_LIST,
            TO_BOOL_NONE,
            TO_BOOL_STR,
        };

        specializing op(_SPECIALIZE_TO_BOOL, (counter/1, value -- value)) {
            TIER_ONE_ONLY
            #if ENABLE_SPECIALIZATION
            if (ADAPTIVE_COUNTER_IS_ZERO(counter)) {
                next_instr = this_instr;
                _Py_Specialize_ToBool(value, next_instr);
                DISPATCH_SAME_OPARG();
            }
            STAT_INC(TO_BOOL, deferred);
            DECREMENT_ADAPTIVE_COUNTER(this_instr[1].cache);
            #endif  /* ENABLE_SPECIALIZATION */
        }

        op(_TO_BOOL, (value -- res)) {
            int err = PyObject_IsTrue(value);
            DECREF_INPUTS();
            ERROR_IF(err < 0, error);
            res = err ? Py_True : Py_False;
        }

        macro(TO_BOOL) = _SPECIALIZE_TO_BOOL + unused/2 + _TO_BOOL;

        inst(TO_BOOL_BOOL, (unused/1, unused/2, value -- value)) {
            DEOPT_IF(!PyBool_Check(value));
            STAT_INC(TO_BOOL, hit);
        }

        inst(TO_BOOL_INT, (unused/1, unused/2, value -- res)) {
            DEOPT_IF(!PyLong_CheckExact(value));
            STAT_INC(TO_BOOL, hit);
            if (_PyLong_IsZero((PyLongObject *)value)) {
                assert(_Py_IsImmortal(value));
                res = Py_False;
            }
            else {
                DECREF_INPUTS();
                res = Py_True;
            }
        }

        inst(TO_BOOL_LIST, (unused/1, unused/2, value -- res)) {
            DEOPT_IF(!PyList_CheckExact(value));
            STAT_INC(TO_BOOL, hit);
            res = Py_SIZE(value) ? Py_True : Py_False;
            DECREF_INPUTS();
        }

        inst(TO_BOOL_NONE, (unused/1, unused/2, value -- res)) {
            // This one is a bit weird, because we expect *some* failures:
            DEOPT_IF(!Py_IsNone(value));
            STAT_INC(TO_BOOL, hit);
            res = Py_False;
        }

        inst(TO_BOOL_STR, (unused/1, unused/2, value -- res)) {
            DEOPT_IF(!PyUnicode_CheckExact(value));
            STAT_INC(TO_BOOL, hit);
            if (value == &_Py_STR(empty)) {
                assert(_Py_IsImmortal(value));
                res = Py_False;
            }
            else {
                assert(Py_SIZE(value));
                DECREF_INPUTS();
                res = Py_True;
            }
        }

        inst(TO_BOOL_ALWAYS_TRUE, (unused/1, version/2, value -- res)) {
            // This one is a bit weird, because we expect *some* failures:
            assert(version);
            DEOPT_IF(Py_TYPE(value)->tp_version_tag != version);
            STAT_INC(TO_BOOL, hit);
            DECREF_INPUTS();
            res = Py_True;
        }

        inst(UNARY_INVERT, (value -- res)) {
            res = PyNumber_Invert(value);
            DECREF_INPUTS();
            ERROR_IF(res == NULL, error);
        }

        family(BINARY_OP, INLINE_CACHE_ENTRIES_BINARY_OP) = {
            BINARY_OP_MULTIPLY_INT,
            BINARY_OP_ADD_INT,
            BINARY_OP_SUBTRACT_INT,
            BINARY_OP_MULTIPLY_FLOAT,
            BINARY_OP_ADD_FLOAT,
            BINARY_OP_SUBTRACT_FLOAT,
            BINARY_OP_ADD_UNICODE,
            // BINARY_OP_INPLACE_ADD_UNICODE,  // See comments at that opcode.
        };

        op(_GUARD_BOTH_INT, (left, right -- left:  &PYLONG_TYPE, right:  &PYLONG_TYPE)) {
            DEOPT_IF(!PyLong_CheckExact(left));
            DEOPT_IF(!PyLong_CheckExact(right));
        }

        pure op(_BINARY_OP_MULTIPLY_INT, (left, right -- res: &PYLONG_TYPE)) {
            STAT_INC(BINARY_OP, hit);
            res = _PyLong_Multiply((PyLongObject *)left, (PyLongObject *)right);
            _Py_DECREF_SPECIALIZED(right, (destructor)PyObject_Free);
            _Py_DECREF_SPECIALIZED(left, (destructor)PyObject_Free);
            ERROR_IF(res == NULL, error);
        }

        pure op(_BINARY_OP_ADD_INT, (left, right -- res: &PYLONG_TYPE)) {
            STAT_INC(BINARY_OP, hit);
            res = _PyLong_Add((PyLongObject *)left, (PyLongObject *)right);
            _Py_DECREF_SPECIALIZED(right, (destructor)PyObject_Free);
            _Py_DECREF_SPECIALIZED(left, (destructor)PyObject_Free);
            ERROR_IF(res == NULL, error);
        }

        pure op(_BINARY_OP_SUBTRACT_INT, (left, right -- res: &PYLONG_TYPE)) {
            STAT_INC(BINARY_OP, hit);
            res = _PyLong_Subtract((PyLongObject *)left, (PyLongObject *)right);
            _Py_DECREF_SPECIALIZED(right, (destructor)PyObject_Free);
            _Py_DECREF_SPECIALIZED(left, (destructor)PyObject_Free);
            ERROR_IF(res == NULL, error);
        }

        macro(BINARY_OP_MULTIPLY_INT) =
            _GUARD_BOTH_INT + unused/1 + _BINARY_OP_MULTIPLY_INT;
        macro(BINARY_OP_ADD_INT) =
            _GUARD_BOTH_INT + unused/1 + _BINARY_OP_ADD_INT;
        macro(BINARY_OP_SUBTRACT_INT) =
            _GUARD_BOTH_INT + unused/1 + _BINARY_OP_SUBTRACT_INT;

        op(_GUARD_BOTH_FLOAT, (left, right -- left: &PYFLOAT_TYPE, right: &PYFLOAT_TYPE)) {
            DEOPT_IF(!PyFloat_CheckExact(left));
            DEOPT_IF(!PyFloat_CheckExact(right));
        }

        pure op(_BINARY_OP_MULTIPLY_FLOAT, (left, right -- res: &PYFLOAT_TYPE)) {
            STAT_INC(BINARY_OP, hit);
            double dres =
                ((PyFloatObject *)left)->ob_fval *
                ((PyFloatObject *)right)->ob_fval;
            DECREF_INPUTS_AND_REUSE_FLOAT(left, right, dres, res);
        }

        pure op(_BINARY_OP_ADD_FLOAT, (left, right -- res: &PYFLOAT_TYPE)) {
            STAT_INC(BINARY_OP, hit);
            double dres =
                ((PyFloatObject *)left)->ob_fval +
                ((PyFloatObject *)right)->ob_fval;
            DECREF_INPUTS_AND_REUSE_FLOAT(left, right, dres, res);
        }

        pure op(_BINARY_OP_SUBTRACT_FLOAT, (left, right -- res: &PYFLOAT_TYPE)) {
            STAT_INC(BINARY_OP, hit);
            double dres =
                ((PyFloatObject *)left)->ob_fval -
                ((PyFloatObject *)right)->ob_fval;
            DECREF_INPUTS_AND_REUSE_FLOAT(left, right, dres, res);
        }

        macro(BINARY_OP_MULTIPLY_FLOAT) =
            _GUARD_BOTH_FLOAT + unused/1 + _BINARY_OP_MULTIPLY_FLOAT;
        macro(BINARY_OP_ADD_FLOAT) =
            _GUARD_BOTH_FLOAT + unused/1 + _BINARY_OP_ADD_FLOAT;
        macro(BINARY_OP_SUBTRACT_FLOAT) =
            _GUARD_BOTH_FLOAT + unused/1 + _BINARY_OP_SUBTRACT_FLOAT;

        op(_GUARD_BOTH_UNICODE, (left, right -- left: &PYUNICODE_TYPE, right: &PYUNICODE_TYPE)) {
            DEOPT_IF(!PyUnicode_CheckExact(left));
            DEOPT_IF(!PyUnicode_CheckExact(right));
        }

        pure op(_BINARY_OP_ADD_UNICODE, (left, right -- res: &PYUNICODE_TYPE)) {
            STAT_INC(BINARY_OP, hit);
            res = PyUnicode_Concat(left, right);
            _Py_DECREF_SPECIALIZED(left, _PyUnicode_ExactDealloc);
            _Py_DECREF_SPECIALIZED(right, _PyUnicode_ExactDealloc);
            ERROR_IF(res == NULL, error);
        }

        macro(BINARY_OP_ADD_UNICODE) =
            _GUARD_BOTH_UNICODE + unused/1 + _BINARY_OP_ADD_UNICODE;

        // This is a subtle one. It's a super-instruction for
        // BINARY_OP_ADD_UNICODE followed by STORE_FAST
        // where the store goes into the left argument.
        // So the inputs are the same as for all BINARY_OP
        // specializations, but there is no output.
        // At the end we just skip over the STORE_FAST.
        op(_BINARY_OP_INPLACE_ADD_UNICODE, (left, right --)) {
            TIER_ONE_ONLY
            assert(next_instr->op.code == STORE_FAST);
            PyObject **target_local = &GETLOCAL(next_instr->op.arg);
            DEOPT_IF(*target_local != left);
            STAT_INC(BINARY_OP, hit);
            /* Handle `left = left + right` or `left += right` for str.
             *
             * When possible, extend `left` in place rather than
             * allocating a new PyUnicodeObject. This attempts to avoid
             * quadratic behavior when one neglects to use str.join().
             *
             * If `left` has only two references remaining (one from
             * the stack, one in the locals), DECREFing `left` leaves
             * only the locals reference, so PyUnicode_Append knows
             * that the string is safe to mutate.
             */
            assert(Py_REFCNT(left) >= 2);
            _Py_DECREF_NO_DEALLOC(left);
            PyUnicode_Append(target_local, right);
            _Py_DECREF_SPECIALIZED(right, _PyUnicode_ExactDealloc);
            ERROR_IF(*target_local == NULL, error);
            // The STORE_FAST is already done.
            assert(next_instr->op.code == STORE_FAST);
            SKIP_OVER(1);
        }

        macro(BINARY_OP_INPLACE_ADD_UNICODE) =
            _GUARD_BOTH_UNICODE + unused/1 + _BINARY_OP_INPLACE_ADD_UNICODE;

        family(BINARY_SUBSCR, INLINE_CACHE_ENTRIES_BINARY_SUBSCR) = {
            BINARY_SUBSCR_DICT,
            BINARY_SUBSCR_GETITEM,
            BINARY_SUBSCR_LIST_INT,
            BINARY_SUBSCR_STR_INT,
            BINARY_SUBSCR_TUPLE_INT,
        };

        specializing op(_SPECIALIZE_BINARY_SUBSCR, (counter/1, container, sub -- container, sub)) {
            TIER_ONE_ONLY
            #if ENABLE_SPECIALIZATION
            if (ADAPTIVE_COUNTER_IS_ZERO(counter)) {
                next_instr = this_instr;
                _Py_Specialize_BinarySubscr(container, sub, next_instr);
                DISPATCH_SAME_OPARG();
            }
            STAT_INC(BINARY_SUBSCR, deferred);
            DECREMENT_ADAPTIVE_COUNTER(this_instr[1].cache);
            #endif  /* ENABLE_SPECIALIZATION */
        }

        op(_BINARY_SUBSCR, (container, sub -- res)) {
            res = PyObject_GetItem(container, sub);
            DECREF_INPUTS();
            ERROR_IF(res == NULL, error);
        }

        macro(BINARY_SUBSCR) = _SPECIALIZE_BINARY_SUBSCR + _BINARY_SUBSCR;

        inst(BINARY_SLICE, (container, start, stop -- res)) {
            PyObject *slice = _PyBuildSlice_ConsumeRefs(start, stop);
            // Can't use ERROR_IF() here, because we haven't
            // DECREF'ed container yet, and we still own slice.
            if (slice == NULL) {
                res = NULL;
            }
            else {
                res = PyObject_GetItem(container, slice);
                Py_DECREF(slice);
            }
            Py_DECREF(container);
            ERROR_IF(res == NULL, error);
        }

        inst(STORE_SLICE, (v, container, start, stop -- )) {
            PyObject *slice = _PyBuildSlice_ConsumeRefs(start, stop);
            int err;
            if (slice == NULL) {
                err = 1;
            }
            else {
                err = PyObject_SetItem(container, slice, v);
                Py_DECREF(slice);
            }
            Py_DECREF(v);
            Py_DECREF(container);
            ERROR_IF(err, error);
        }

        inst(BINARY_SUBSCR_LIST_INT, (unused/1, list, sub -- res)) {
            DEOPT_IF(!PyLong_CheckExact(sub));
            DEOPT_IF(!PyList_CheckExact(list));

            // Deopt unless 0 <= sub < PyList_Size(list)
            DEOPT_IF(!_PyLong_IsNonNegativeCompact((PyLongObject *)sub));
            Py_ssize_t index = ((PyLongObject*)sub)->long_value.ob_digit[0];
            DEOPT_IF(index >= PyList_GET_SIZE(list));
            STAT_INC(BINARY_SUBSCR, hit);
            res = PyList_GET_ITEM(list, index);
            assert(res != NULL);
            Py_INCREF(res);
            _Py_DECREF_SPECIALIZED(sub, (destructor)PyObject_Free);
            Py_DECREF(list);
        }

        inst(BINARY_SUBSCR_STR_INT, (unused/1, str, sub -- res)) {
            DEOPT_IF(!PyLong_CheckExact(sub));
            DEOPT_IF(!PyUnicode_CheckExact(str));
            DEOPT_IF(!_PyLong_IsNonNegativeCompact((PyLongObject *)sub));
            Py_ssize_t index = ((PyLongObject*)sub)->long_value.ob_digit[0];
            DEOPT_IF(PyUnicode_GET_LENGTH(str) <= index);
            // Specialize for reading an ASCII character from any string:
            Py_UCS4 c = PyUnicode_READ_CHAR(str, index);
            DEOPT_IF(Py_ARRAY_LENGTH(_Py_SINGLETON(strings).ascii) <= c);
            STAT_INC(BINARY_SUBSCR, hit);
            res = (PyObject*)&_Py_SINGLETON(strings).ascii[c];
            _Py_DECREF_SPECIALIZED(sub, (destructor)PyObject_Free);
            Py_DECREF(str);
        }

        inst(BINARY_SUBSCR_TUPLE_INT, (unused/1, tuple, sub -- res)) {
            DEOPT_IF(!PyLong_CheckExact(sub));
            DEOPT_IF(!PyTuple_CheckExact(tuple));

            // Deopt unless 0 <= sub < PyTuple_Size(list)
            DEOPT_IF(!_PyLong_IsNonNegativeCompact((PyLongObject *)sub));
            Py_ssize_t index = ((PyLongObject*)sub)->long_value.ob_digit[0];
            DEOPT_IF(index >= PyTuple_GET_SIZE(tuple));
            STAT_INC(BINARY_SUBSCR, hit);
            res = PyTuple_GET_ITEM(tuple, index);
            assert(res != NULL);
            Py_INCREF(res);
            _Py_DECREF_SPECIALIZED(sub, (destructor)PyObject_Free);
            Py_DECREF(tuple);
        }

        inst(BINARY_SUBSCR_DICT, (unused/1, dict, sub -- res)) {
            DEOPT_IF(!PyDict_CheckExact(dict));
            STAT_INC(BINARY_SUBSCR, hit);
            int rc = PyDict_GetItemRef(dict, sub, &res);
            if (rc == 0) {
                _PyErr_SetKeyError(sub);
            }
            DECREF_INPUTS();
            ERROR_IF(rc <= 0, error); // not found or error
        }

        inst(BINARY_SUBSCR_GETITEM, (unused/1, container, sub -- unused)) {
            DEOPT_IF(tstate->interp->eval_frame);
            PyTypeObject *tp = Py_TYPE(container);
            DEOPT_IF(!PyType_HasFeature(tp, Py_TPFLAGS_HEAPTYPE));
            PyHeapTypeObject *ht = (PyHeapTypeObject *)tp;
            PyObject *cached = ht->_spec_cache.getitem;
            DEOPT_IF(cached == NULL);
            assert(PyFunction_Check(cached));
            PyFunctionObject *getitem = (PyFunctionObject *)cached;
            uint32_t cached_version = ht->_spec_cache.getitem_version;
            DEOPT_IF(getitem->func_version != cached_version);
            PyCodeObject *code = (PyCodeObject *)getitem->func_code;
            assert(code->co_argcount == 2);
            DEOPT_IF(!_PyThreadState_HasStackSpace(tstate, code->co_framesize));
            STAT_INC(BINARY_SUBSCR, hit);
            Py_INCREF(getitem);
            _PyInterpreterFrame *new_frame = _PyFrame_PushUnchecked(tstate, getitem, 2);
            STACK_SHRINK(2);
            new_frame->localsplus[0] = container;
            new_frame->localsplus[1] = sub;
            frame->return_offset = (uint16_t)(next_instr - this_instr);
            DISPATCH_INLINED(new_frame);
        }

        inst(LIST_APPEND, (list, unused[oparg-1], v -- list, unused[oparg-1])) {
            ERROR_IF(_PyList_AppendTakeRef((PyListObject *)list, v) < 0, error);
        }

        inst(SET_ADD, (set, unused[oparg-1], v -- set, unused[oparg-1])) {
            int err = PySet_Add(set, v);
            DECREF_INPUTS();
            ERROR_IF(err, error);
        }

        family(STORE_SUBSCR, INLINE_CACHE_ENTRIES_STORE_SUBSCR) = {
            STORE_SUBSCR_DICT,
            STORE_SUBSCR_LIST_INT,
        };

        specializing op(_SPECIALIZE_STORE_SUBSCR, (counter/1, container, sub -- container, sub)) {
            TIER_ONE_ONLY
            #if ENABLE_SPECIALIZATION
            if (ADAPTIVE_COUNTER_IS_ZERO(counter)) {
                next_instr = this_instr;
                _Py_Specialize_StoreSubscr(container, sub, next_instr);
                DISPATCH_SAME_OPARG();
            }
            STAT_INC(STORE_SUBSCR, deferred);
            DECREMENT_ADAPTIVE_COUNTER(this_instr[1].cache);
            #endif  /* ENABLE_SPECIALIZATION */
        }

        op(_STORE_SUBSCR, (v, container, sub -- )) {
            /* container[sub] = v */
            int err = PyObject_SetItem(container, sub, v);
            DECREF_INPUTS();
            ERROR_IF(err, error);
        }

        macro(STORE_SUBSCR) = _SPECIALIZE_STORE_SUBSCR + _STORE_SUBSCR;

        inst(STORE_SUBSCR_LIST_INT, (unused/1, value, list, sub -- )) {
            DEOPT_IF(!PyLong_CheckExact(sub));
            DEOPT_IF(!PyList_CheckExact(list));

            // Ensure nonnegative, zero-or-one-digit ints.
            DEOPT_IF(!_PyLong_IsNonNegativeCompact((PyLongObject *)sub));
            Py_ssize_t index = ((PyLongObject*)sub)->long_value.ob_digit[0];
            // Ensure index < len(list)
            DEOPT_IF(index >= PyList_GET_SIZE(list));
            STAT_INC(STORE_SUBSCR, hit);

            PyObject *old_value = PyList_GET_ITEM(list, index);
            PyList_SET_ITEM(list, index, value);
            assert(old_value != NULL);
            Py_DECREF(old_value);
            _Py_DECREF_SPECIALIZED(sub, (destructor)PyObject_Free);
            Py_DECREF(list);
        }

        inst(STORE_SUBSCR_DICT, (unused/1, value, dict, sub -- )) {
            DEOPT_IF(!PyDict_CheckExact(dict));
            STAT_INC(STORE_SUBSCR, hit);
            int err = _PyDict_SetItem_Take2((PyDictObject *)dict, sub, value);
            Py_DECREF(dict);
            ERROR_IF(err, error);
        }

        inst(DELETE_SUBSCR, (container, sub --)) {
            /* del container[sub] */
            int err = PyObject_DelItem(container, sub);
            DECREF_INPUTS();
            ERROR_IF(err, error);
        }

        inst(CALL_INTRINSIC_1, (value -- res)) {
            assert(oparg <= MAX_INTRINSIC_1);
            res = _PyIntrinsics_UnaryFunctions[oparg].func(tstate, value);
            DECREF_INPUTS();
            ERROR_IF(res == NULL, error);
        }

        inst(CALL_INTRINSIC_2, (value2, value1 -- res)) {
            assert(oparg <= MAX_INTRINSIC_2);
            res = _PyIntrinsics_BinaryFunctions[oparg].func(tstate, value2, value1);
            DECREF_INPUTS();
            ERROR_IF(res == NULL, error);
        }

        inst(RAISE_VARARGS, (args[oparg] -- )) {
            TIER_ONE_ONLY
            PyObject *cause = NULL, *exc = NULL;
            switch (oparg) {
            case 2:
                cause = args[1];
                /* fall through */
            case 1:
                exc = args[0];
                /* fall through */
            case 0:
                if (do_raise(tstate, exc, cause)) {
                    assert(oparg == 0);
                    monitor_reraise(tstate, frame, this_instr);
                    goto exception_unwind;
                }
                break;
            default:
                _PyErr_SetString(tstate, PyExc_SystemError,
                                 "bad RAISE_VARARGS oparg");
                break;
            }
            ERROR_IF(true, error);
        }

        inst(INTERPRETER_EXIT, (retval --)) {
            TIER_ONE_ONLY
            assert(frame == &entry_frame);
            assert(_PyFrame_IsIncomplete(frame));
            /* Restore previous frame and return. */
            tstate->current_frame = frame->previous;
            assert(!_PyErr_Occurred(tstate));
            tstate->c_recursion_remaining += PY_EVAL_C_STACK_UNITS;
            return retval;
        }

        // The stack effect here is ambiguous.
        // We definitely pop the return value off the stack on entry.
        // We also push it onto the stack on exit, but that's a
        // different frame, and it's accounted for by _PUSH_FRAME.
        op(_POP_FRAME, (retval --)) {
            #if TIER_ONE
            assert(frame != &entry_frame);
            #endif
            SYNC_SP();
            _PyFrame_SetStackPointer(frame, stack_pointer);
            assert(EMPTY());
            _Py_LeaveRecursiveCallPy(tstate);
            // GH-99729: We need to unlink the frame *before* clearing it:
            _PyInterpreterFrame *dying = frame;
            frame = tstate->current_frame = dying->previous;
            _PyEval_FrameClearAndPop(tstate, dying);
            _PyFrame_StackPush(frame, retval);
            LOAD_SP();
            LOAD_IP(frame->return_offset);
#if LLTRACE && TIER_ONE
            lltrace = maybe_lltrace_resume_frame(frame, &entry_frame, GLOBALS());
            if (lltrace < 0) {
                goto exit_unwind;
            }
#endif
        }

        macro(RETURN_VALUE) =
            _POP_FRAME;

        inst(INSTRUMENTED_RETURN_VALUE, (retval --)) {
            int err = _Py_call_instrumentation_arg(
                    tstate, PY_MONITORING_EVENT_PY_RETURN,
                    frame, this_instr, retval);
            if (err) GOTO_ERROR(error);
            STACK_SHRINK(1);
            assert(EMPTY());
            _PyFrame_SetStackPointer(frame, stack_pointer);
            _Py_LeaveRecursiveCallPy(tstate);
            assert(frame != &entry_frame);
            // GH-99729: We need to unlink the frame *before* clearing it:
            _PyInterpreterFrame *dying = frame;
            frame = tstate->current_frame = dying->previous;
            _PyEval_FrameClearAndPop(tstate, dying);
            _PyFrame_StackPush(frame, retval);
            LOAD_IP(frame->return_offset);
            goto resume_frame;
        }

        macro(RETURN_CONST) =
            LOAD_CONST +
            _POP_FRAME;

        inst(INSTRUMENTED_RETURN_CONST, (--)) {
            PyObject *retval = GETITEM(FRAME_CO_CONSTS, oparg);
            int err = _Py_call_instrumentation_arg(
                    tstate, PY_MONITORING_EVENT_PY_RETURN,
                    frame, this_instr, retval);
            if (err) GOTO_ERROR(error);
            Py_INCREF(retval);
            assert(EMPTY());
            _PyFrame_SetStackPointer(frame, stack_pointer);
            _Py_LeaveRecursiveCallPy(tstate);
            assert(frame != &entry_frame);
            // GH-99729: We need to unlink the frame *before* clearing it:
            _PyInterpreterFrame *dying = frame;
            frame = tstate->current_frame = dying->previous;
            _PyEval_FrameClearAndPop(tstate, dying);
            _PyFrame_StackPush(frame, retval);
            LOAD_IP(frame->return_offset);
            goto resume_frame;
        }

        inst(GET_AITER, (obj -- iter)) {
            unaryfunc getter = NULL;
            PyTypeObject *type = Py_TYPE(obj);

            if (type->tp_as_async != NULL) {
                getter = type->tp_as_async->am_aiter;
            }

            if (getter == NULL) {
                _PyErr_Format(tstate, PyExc_TypeError,
                              "'async for' requires an object with "
                              "__aiter__ method, got %.100s",
                              type->tp_name);
                DECREF_INPUTS();
                ERROR_IF(true, error);
            }

            iter = (*getter)(obj);
            DECREF_INPUTS();
            ERROR_IF(iter == NULL, error);

            if (Py_TYPE(iter)->tp_as_async == NULL ||
                    Py_TYPE(iter)->tp_as_async->am_anext == NULL) {

                _PyErr_Format(tstate, PyExc_TypeError,
                              "'async for' received an object from __aiter__ "
                              "that does not implement __anext__: %.100s",
                              Py_TYPE(iter)->tp_name);
                Py_DECREF(iter);
                ERROR_IF(true, error);
            }
        }

        inst(GET_ANEXT, (aiter -- aiter, awaitable)) {
            unaryfunc getter = NULL;
            PyObject *next_iter = NULL;
            PyTypeObject *type = Py_TYPE(aiter);

            if (PyAsyncGen_CheckExact(aiter)) {
                awaitable = type->tp_as_async->am_anext(aiter);
                if (awaitable == NULL) {
                    GOTO_ERROR(error);
                }
            } else {
                if (type->tp_as_async != NULL){
                    getter = type->tp_as_async->am_anext;
                }

                if (getter != NULL) {
                    next_iter = (*getter)(aiter);
                    if (next_iter == NULL) {
                        GOTO_ERROR(error);
                    }
                }
                else {
                    _PyErr_Format(tstate, PyExc_TypeError,
                                  "'async for' requires an iterator with "
                                  "__anext__ method, got %.100s",
                                  type->tp_name);
                    GOTO_ERROR(error);
                }

                awaitable = _PyCoro_GetAwaitableIter(next_iter);
                if (awaitable == NULL) {
                    _PyErr_FormatFromCause(
                        PyExc_TypeError,
                        "'async for' received an invalid object "
                        "from __anext__: %.100s",
                        Py_TYPE(next_iter)->tp_name);

                    Py_DECREF(next_iter);
                    GOTO_ERROR(error);
                } else {
                    Py_DECREF(next_iter);
                }
            }
        }

        inst(GET_AWAITABLE, (iterable -- iter)) {
            iter = _PyCoro_GetAwaitableIter(iterable);

            if (iter == NULL) {
                _PyEval_FormatAwaitableError(tstate, Py_TYPE(iterable), oparg);
            }

            DECREF_INPUTS();

            if (iter != NULL && PyCoro_CheckExact(iter)) {
                PyObject *yf = _PyGen_yf((PyGenObject*)iter);
                if (yf != NULL) {
                    /* `iter` is a coroutine object that is being
                       awaited, `yf` is a pointer to the current awaitable
                       being awaited on. */
                    Py_DECREF(yf);
                    Py_CLEAR(iter);
                    _PyErr_SetString(tstate, PyExc_RuntimeError,
                                     "coroutine is being awaited already");
                    /* The code below jumps to `error` if `iter` is NULL. */
                }
            }

            ERROR_IF(iter == NULL, error);
        }

        family(SEND, INLINE_CACHE_ENTRIES_SEND) = {
            SEND_GEN,
        };

        specializing op(_SPECIALIZE_SEND, (counter/1, receiver, unused -- receiver, unused)) {
            TIER_ONE_ONLY
            #if ENABLE_SPECIALIZATION
            if (ADAPTIVE_COUNTER_IS_ZERO(counter)) {
                next_instr = this_instr;
                _Py_Specialize_Send(receiver, next_instr);
                DISPATCH_SAME_OPARG();
            }
            STAT_INC(SEND, deferred);
            DECREMENT_ADAPTIVE_COUNTER(this_instr[1].cache);
            #endif  /* ENABLE_SPECIALIZATION */
        }

        op(_SEND, (receiver, v -- receiver, retval)) {
            assert(frame != &entry_frame);
            if ((tstate->interp->eval_frame == NULL) &&
                (Py_TYPE(receiver) == &PyGen_Type || Py_TYPE(receiver) == &PyCoro_Type) &&
                ((PyGenObject *)receiver)->gi_frame_state < FRAME_EXECUTING)
            {
                PyGenObject *gen = (PyGenObject *)receiver;
                _PyInterpreterFrame *gen_frame = (_PyInterpreterFrame *)gen->gi_iframe;
                STACK_SHRINK(1);
                _PyFrame_StackPush(gen_frame, v);
                gen->gi_frame_state = FRAME_EXECUTING;
                gen->gi_exc_state.previous_item = tstate->exc_info;
                tstate->exc_info = &gen->gi_exc_state;
                assert(next_instr - this_instr + oparg <= UINT16_MAX);
                frame->return_offset = (uint16_t)(next_instr - this_instr + oparg);
                DISPATCH_INLINED(gen_frame);
            }
            if (Py_IsNone(v) && PyIter_Check(receiver)) {
                retval = Py_TYPE(receiver)->tp_iternext(receiver);
            }
            else {
                retval = PyObject_CallMethodOneArg(receiver, &_Py_ID(send), v);
            }
            if (retval == NULL) {
                if (_PyErr_ExceptionMatches(tstate, PyExc_StopIteration)
                ) {
                    monitor_raise(tstate, frame, this_instr);
                }
                if (_PyGen_FetchStopIterationValue(&retval) == 0) {
                    assert(retval != NULL);
                    JUMPBY(oparg);
                }
                else {
                    GOTO_ERROR(error);
                }
            }
            Py_DECREF(v);
        }

        macro(SEND) = _SPECIALIZE_SEND + _SEND;

        inst(SEND_GEN, (unused/1, receiver, v -- receiver, unused)) {
            DEOPT_IF(tstate->interp->eval_frame);
            PyGenObject *gen = (PyGenObject *)receiver;
            DEOPT_IF(Py_TYPE(gen) != &PyGen_Type && Py_TYPE(gen) != &PyCoro_Type);
            DEOPT_IF(gen->gi_frame_state >= FRAME_EXECUTING);
            STAT_INC(SEND, hit);
            _PyInterpreterFrame *gen_frame = (_PyInterpreterFrame *)gen->gi_iframe;
            STACK_SHRINK(1);
            _PyFrame_StackPush(gen_frame, v);
            gen->gi_frame_state = FRAME_EXECUTING;
            gen->gi_exc_state.previous_item = tstate->exc_info;
            tstate->exc_info = &gen->gi_exc_state;
            assert(next_instr - this_instr + oparg <= UINT16_MAX);
            frame->return_offset = (uint16_t)(next_instr - this_instr + oparg);
            DISPATCH_INLINED(gen_frame);
        }

        inst(INSTRUMENTED_YIELD_VALUE, (retval -- unused)) {
            assert(frame != &entry_frame);
            frame->instr_ptr = next_instr;
            PyGenObject *gen = _PyFrame_GetGenerator(frame);
            assert(FRAME_SUSPENDED_YIELD_FROM == FRAME_SUSPENDED + 1);
            assert(oparg == 0 || oparg == 1);
            gen->gi_frame_state = FRAME_SUSPENDED + oparg;
            _PyFrame_SetStackPointer(frame, stack_pointer - 1);
            int err = _Py_call_instrumentation_arg(
                    tstate, PY_MONITORING_EVENT_PY_YIELD,
                    frame, this_instr, retval);
            if (err) GOTO_ERROR(error);
            tstate->exc_info = gen->gi_exc_state.previous_item;
            gen->gi_exc_state.previous_item = NULL;
            _Py_LeaveRecursiveCallPy(tstate);
            _PyInterpreterFrame *gen_frame = frame;
            frame = tstate->current_frame = frame->previous;
            gen_frame->previous = NULL;
            _PyFrame_StackPush(frame, retval);
            /* We don't know which of these is relevant here, so keep them equal */
            assert(INLINE_CACHE_ENTRIES_SEND == INLINE_CACHE_ENTRIES_FOR_ITER);
            LOAD_IP(1 + INLINE_CACHE_ENTRIES_SEND);
            goto resume_frame;
        }

        inst(YIELD_VALUE, (retval -- unused)) {
            TIER_ONE_ONLY
            // NOTE: It's important that YIELD_VALUE never raises an exception!
            // The compiler treats any exception raised here as a failed close()
            // or throw() call.
            assert(frame != &entry_frame);
            frame->instr_ptr = next_instr;
            PyGenObject *gen = _PyFrame_GetGenerator(frame);
            assert(FRAME_SUSPENDED_YIELD_FROM == FRAME_SUSPENDED + 1);
            assert(oparg == 0 || oparg == 1);
            gen->gi_frame_state = FRAME_SUSPENDED + oparg;
            _PyFrame_SetStackPointer(frame, stack_pointer - 1);
            tstate->exc_info = gen->gi_exc_state.previous_item;
            gen->gi_exc_state.previous_item = NULL;
            _Py_LeaveRecursiveCallPy(tstate);
            _PyInterpreterFrame *gen_frame = frame;
            frame = tstate->current_frame = frame->previous;
            gen_frame->previous = NULL;
            _PyFrame_StackPush(frame, retval);
            /* We don't know which of these is relevant here, so keep them equal */
            assert(INLINE_CACHE_ENTRIES_SEND == INLINE_CACHE_ENTRIES_FOR_ITER);
            LOAD_IP(1 + INLINE_CACHE_ENTRIES_SEND);
            goto resume_frame;
        }

        inst(POP_EXCEPT, (exc_value -- )) {
            _PyErr_StackItem *exc_info = tstate->exc_info;
            Py_XSETREF(exc_info->exc_value, exc_value == Py_None ? NULL : exc_value);
        }

        inst(RERAISE, (values[oparg], exc -- values[oparg])) {
            TIER_ONE_ONLY
            assert(oparg >= 0 && oparg <= 2);
            if (oparg) {
                PyObject *lasti = values[0];
                if (PyLong_Check(lasti)) {
                    frame->instr_ptr = _PyCode_CODE(_PyFrame_GetCode(frame)) + PyLong_AsLong(lasti);
                    assert(!_PyErr_Occurred(tstate));
                }
                else {
                    assert(PyLong_Check(lasti));
                    _PyErr_SetString(tstate, PyExc_SystemError, "lasti is not an int");
                    GOTO_ERROR(error);
                }
            }
            assert(exc && PyExceptionInstance_Check(exc));
            Py_INCREF(exc);
            _PyErr_SetRaisedException(tstate, exc);
            monitor_reraise(tstate, frame, this_instr);
            goto exception_unwind;
        }

        inst(END_ASYNC_FOR, (awaitable, exc -- )) {
            TIER_ONE_ONLY
            assert(exc && PyExceptionInstance_Check(exc));
            if (PyErr_GivenExceptionMatches(exc, PyExc_StopAsyncIteration)) {
                DECREF_INPUTS();
            }
            else {
                Py_INCREF(exc);
                _PyErr_SetRaisedException(tstate, exc);
                monitor_reraise(tstate, frame, this_instr);
                goto exception_unwind;
            }
        }

        inst(CLEANUP_THROW, (sub_iter, last_sent_val, exc_value -- none, value)) {
            TIER_ONE_ONLY
            assert(throwflag);
            assert(exc_value && PyExceptionInstance_Check(exc_value));
            if (PyErr_GivenExceptionMatches(exc_value, PyExc_StopIteration)) {
                value = Py_NewRef(((PyStopIterationObject *)exc_value)->value);
                DECREF_INPUTS();
                none = Py_None;
            }
            else {
                _PyErr_SetRaisedException(tstate, Py_NewRef(exc_value));
                monitor_reraise(tstate, frame, this_instr);
                goto exception_unwind;
            }
        }

        inst(LOAD_ASSERTION_ERROR, ( -- value)) {
            value = Py_NewRef(PyExc_AssertionError);
        }

        inst(LOAD_BUILD_CLASS, ( -- bc)) {
            ERROR_IF(PyMapping_GetOptionalItem(BUILTINS(), &_Py_ID(__build_class__), &bc) < 0, error);
            if (bc == NULL) {
                _PyErr_SetString(tstate, PyExc_NameError,
                                 "__build_class__ not found");
                ERROR_IF(true, error);
            }
        }

        inst(STORE_NAME, (v -- )) {
            PyObject *name = GETITEM(FRAME_CO_NAMES, oparg);
            PyObject *ns = LOCALS();
            int err;
            if (ns == NULL) {
                _PyErr_Format(tstate, PyExc_SystemError,
                              "no locals found when storing %R", name);
                DECREF_INPUTS();
                ERROR_IF(true, error);
            }
            if (PyDict_CheckExact(ns))
                err = PyDict_SetItem(ns, name, v);
            else
                err = PyObject_SetItem(ns, name, v);
            DECREF_INPUTS();
            ERROR_IF(err, error);
        }

        inst(DELETE_NAME, (--)) {
            PyObject *name = GETITEM(FRAME_CO_NAMES, oparg);
            PyObject *ns = LOCALS();
            int err;
            if (ns == NULL) {
                _PyErr_Format(tstate, PyExc_SystemError,
                              "no locals when deleting %R", name);
                GOTO_ERROR(error);
            }
            err = PyObject_DelItem(ns, name);
            // Can't use ERROR_IF here.
            if (err != 0) {
                _PyEval_FormatExcCheckArg(tstate, PyExc_NameError,
                                          NAME_ERROR_MSG,
                                          name);
                GOTO_ERROR(error);
            }
        }

        family(UNPACK_SEQUENCE, INLINE_CACHE_ENTRIES_UNPACK_SEQUENCE) = {
            UNPACK_SEQUENCE_TWO_TUPLE,
            UNPACK_SEQUENCE_TUPLE,
            UNPACK_SEQUENCE_LIST,
        };

        specializing op(_SPECIALIZE_UNPACK_SEQUENCE, (counter/1, seq -- seq)) {
            TIER_ONE_ONLY
            #if ENABLE_SPECIALIZATION
            if (ADAPTIVE_COUNTER_IS_ZERO(counter)) {
                next_instr = this_instr;
                _Py_Specialize_UnpackSequence(seq, next_instr, oparg);
                DISPATCH_SAME_OPARG();
            }
            STAT_INC(UNPACK_SEQUENCE, deferred);
            DECREMENT_ADAPTIVE_COUNTER(this_instr[1].cache);
            #endif  /* ENABLE_SPECIALIZATION */
            (void)seq;
            (void)counter;
        }

        op(_UNPACK_SEQUENCE, (seq -- unused[oparg])) {
            PyObject **top = stack_pointer + oparg - 1;
            int res = _PyEval_UnpackIterable(tstate, seq, oparg, -1, top);
            DECREF_INPUTS();
            ERROR_IF(res == 0, error);
        }

        macro(UNPACK_SEQUENCE) = _SPECIALIZE_UNPACK_SEQUENCE + _UNPACK_SEQUENCE;

        inst(UNPACK_SEQUENCE_TWO_TUPLE, (unused/1, seq -- values[oparg])) {
            DEOPT_IF(!PyTuple_CheckExact(seq));
            DEOPT_IF(PyTuple_GET_SIZE(seq) != 2);
            assert(oparg == 2);
            STAT_INC(UNPACK_SEQUENCE, hit);
            values[0] = Py_NewRef(PyTuple_GET_ITEM(seq, 1));
            values[1] = Py_NewRef(PyTuple_GET_ITEM(seq, 0));
            DECREF_INPUTS();
        }

        inst(UNPACK_SEQUENCE_TUPLE, (unused/1, seq -- values[oparg])) {
            DEOPT_IF(!PyTuple_CheckExact(seq));
            DEOPT_IF(PyTuple_GET_SIZE(seq) != oparg);
            STAT_INC(UNPACK_SEQUENCE, hit);
            PyObject **items = _PyTuple_ITEMS(seq);
            for (int i = oparg; --i >= 0; ) {
                *values++ = Py_NewRef(items[i]);
            }
            DECREF_INPUTS();
        }

        inst(UNPACK_SEQUENCE_LIST, (unused/1, seq -- values[oparg])) {
            DEOPT_IF(!PyList_CheckExact(seq));
            DEOPT_IF(PyList_GET_SIZE(seq) != oparg);
            STAT_INC(UNPACK_SEQUENCE, hit);
            PyObject **items = _PyList_ITEMS(seq);
            for (int i = oparg; --i >= 0; ) {
                *values++ = Py_NewRef(items[i]);
            }
            DECREF_INPUTS();
        }

        inst(UNPACK_EX, (seq -- unused[oparg & 0xFF], unused, unused[oparg >> 8])) {
            int totalargs = 1 + (oparg & 0xFF) + (oparg >> 8);
            PyObject **top = stack_pointer + totalargs - 1;
            int res = _PyEval_UnpackIterable(tstate, seq, oparg & 0xFF, oparg >> 8, top);
            DECREF_INPUTS();
            ERROR_IF(res == 0, error);
        }

        family(STORE_ATTR, INLINE_CACHE_ENTRIES_STORE_ATTR) = {
            STORE_ATTR_INSTANCE_VALUE,
            STORE_ATTR_SLOT,
            STORE_ATTR_WITH_HINT,
        };

        specializing op(_SPECIALIZE_STORE_ATTR, (counter/1, owner -- owner)) {
            TIER_ONE_ONLY
            #if ENABLE_SPECIALIZATION
            if (ADAPTIVE_COUNTER_IS_ZERO(counter)) {
                PyObject *name = GETITEM(FRAME_CO_NAMES, oparg);
                next_instr = this_instr;
                _Py_Specialize_StoreAttr(owner, next_instr, name);
                DISPATCH_SAME_OPARG();
            }
            STAT_INC(STORE_ATTR, deferred);
            DECREMENT_ADAPTIVE_COUNTER(this_instr[1].cache);
            #endif  /* ENABLE_SPECIALIZATION */
        }

        op(_STORE_ATTR, (v, owner --)) {
            PyObject *name = GETITEM(FRAME_CO_NAMES, oparg);
            int err = PyObject_SetAttr(owner, name, v);
            DECREF_INPUTS();
            ERROR_IF(err, error);
        }

        macro(STORE_ATTR) = _SPECIALIZE_STORE_ATTR + unused/3 + _STORE_ATTR;

        inst(DELETE_ATTR, (owner --)) {
            PyObject *name = GETITEM(FRAME_CO_NAMES, oparg);
            int err = PyObject_DelAttr(owner, name);
            DECREF_INPUTS();
            ERROR_IF(err, error);
        }

        inst(STORE_GLOBAL, (v --)) {
            PyObject *name = GETITEM(FRAME_CO_NAMES, oparg);
            int err = PyDict_SetItem(GLOBALS(), name, v);
            DECREF_INPUTS();
            ERROR_IF(err, error);
        }

        inst(DELETE_GLOBAL, (--)) {
            PyObject *name = GETITEM(FRAME_CO_NAMES, oparg);
            int err;
            err = PyDict_DelItem(GLOBALS(), name);
            // Can't use ERROR_IF here.
            if (err != 0) {
                if (_PyErr_ExceptionMatches(tstate, PyExc_KeyError)) {
                    _PyEval_FormatExcCheckArg(tstate, PyExc_NameError,
                                              NAME_ERROR_MSG, name);
                }
                GOTO_ERROR(error);
            }
        }

        inst(LOAD_LOCALS, ( -- locals)) {
            locals = LOCALS();
            if (locals == NULL) {
                _PyErr_SetString(tstate, PyExc_SystemError,
                                 "no locals found");
                ERROR_IF(true, error);
            }
            Py_INCREF(locals);
        }

        inst(LOAD_FROM_DICT_OR_GLOBALS, (mod_or_class_dict -- v)) {
            PyObject *name = GETITEM(FRAME_CO_NAMES, oparg);
            if (PyMapping_GetOptionalItem(mod_or_class_dict, name, &v) < 0) {
                GOTO_ERROR(error);
            }
            if (v == NULL) {
                if (PyDict_GetItemRef(GLOBALS(), name, &v) < 0) {
                    GOTO_ERROR(error);
                }
                if (v == NULL) {
                    if (PyMapping_GetOptionalItem(BUILTINS(), name, &v) < 0) {
                        GOTO_ERROR(error);
                    }
                    if (v == NULL) {
                        _PyEval_FormatExcCheckArg(
                                    tstate, PyExc_NameError,
                                    NAME_ERROR_MSG, name);
                        GOTO_ERROR(error);
                    }
                }
            }
            DECREF_INPUTS();
        }

        inst(LOAD_NAME, (-- v)) {
            PyObject *mod_or_class_dict = LOCALS();
            if (mod_or_class_dict == NULL) {
                _PyErr_SetString(tstate, PyExc_SystemError,
                                 "no locals found");
                ERROR_IF(true, error);
            }
            PyObject *name = GETITEM(FRAME_CO_NAMES, oparg);
            if (PyMapping_GetOptionalItem(mod_or_class_dict, name, &v) < 0) {
                GOTO_ERROR(error);
            }
            if (v == NULL) {
                if (PyDict_GetItemRef(GLOBALS(), name, &v) < 0) {
                    GOTO_ERROR(error);
                }
                if (v == NULL) {
                    if (PyMapping_GetOptionalItem(BUILTINS(), name, &v) < 0) {
                        GOTO_ERROR(error);
                    }
                    if (v == NULL) {
                        _PyEval_FormatExcCheckArg(
                                    tstate, PyExc_NameError,
                                    NAME_ERROR_MSG, name);
                        GOTO_ERROR(error);
                    }
                }
            }
        }

        family(LOAD_GLOBAL, INLINE_CACHE_ENTRIES_LOAD_GLOBAL) = {
            LOAD_GLOBAL_MODULE,
            LOAD_GLOBAL_BUILTIN,
        };

        specializing op(_SPECIALIZE_LOAD_GLOBAL, (counter/1 -- )) {
            TIER_ONE_ONLY
            #if ENABLE_SPECIALIZATION
            if (ADAPTIVE_COUNTER_IS_ZERO(counter)) {
                PyObject *name = GETITEM(FRAME_CO_NAMES, oparg>>1);
                next_instr = this_instr;
                _Py_Specialize_LoadGlobal(GLOBALS(), BUILTINS(), next_instr, name);
                DISPATCH_SAME_OPARG();
            }
            STAT_INC(LOAD_GLOBAL, deferred);
            DECREMENT_ADAPTIVE_COUNTER(this_instr[1].cache);
            #endif  /* ENABLE_SPECIALIZATION */
        }

        op(_LOAD_GLOBAL, ( -- res, null if (oparg & 1))) {
            PyObject *name = GETITEM(FRAME_CO_NAMES, oparg>>1);
            if (PyDict_CheckExact(GLOBALS())
                && PyDict_CheckExact(BUILTINS()))
            {
                res = _PyDict_LoadGlobal((PyDictObject *)GLOBALS(),
                                         (PyDictObject *)BUILTINS(),
                                         name);
                if (res == NULL) {
                    if (!_PyErr_Occurred(tstate)) {
                        /* _PyDict_LoadGlobal() returns NULL without raising
                         * an exception if the key doesn't exist */
                        _PyEval_FormatExcCheckArg(tstate, PyExc_NameError,
                                                  NAME_ERROR_MSG, name);
                    }
                    ERROR_IF(true, error);
                }
                Py_INCREF(res);
            }
            else {
                /* Slow-path if globals or builtins is not a dict */
                /* namespace 1: globals */
                ERROR_IF(PyMapping_GetOptionalItem(GLOBALS(), name, &res) < 0, error);
                if (res == NULL) {
                    /* namespace 2: builtins */
                    ERROR_IF(PyMapping_GetOptionalItem(BUILTINS(), name, &res) < 0, error);
                    if (res == NULL) {
                        _PyEval_FormatExcCheckArg(
                                    tstate, PyExc_NameError,
                                    NAME_ERROR_MSG, name);
                        ERROR_IF(true, error);
                    }
                }
            }
            null = NULL;
        }

        macro(LOAD_GLOBAL) =
            _SPECIALIZE_LOAD_GLOBAL +
            counter/1 +
            globals_version/1 +
            builtins_version/1 +
            _LOAD_GLOBAL;

        op(_GUARD_GLOBALS_VERSION, (version/1 --)) {
            PyDictObject *dict = (PyDictObject *)GLOBALS();
            DEOPT_IF(!PyDict_CheckExact(dict));
            DEOPT_IF(dict->ma_keys->dk_version != version);
            assert(DK_IS_UNICODE(dict->ma_keys));
        }

        op(_GUARD_BUILTINS_VERSION, (version/1 --)) {
            PyDictObject *dict = (PyDictObject *)BUILTINS();
            DEOPT_IF(!PyDict_CheckExact(dict));
            DEOPT_IF(dict->ma_keys->dk_version != version);
            assert(DK_IS_UNICODE(dict->ma_keys));
        }

        op(_LOAD_GLOBAL_MODULE, (index/1 -- res, null if (oparg & 1))) {
            PyDictObject *dict = (PyDictObject *)GLOBALS();
            PyDictUnicodeEntry *entries = DK_UNICODE_ENTRIES(dict->ma_keys);
            res = entries[index].me_value;
            DEOPT_IF(res == NULL);
            Py_INCREF(res);
            STAT_INC(LOAD_GLOBAL, hit);
            null = NULL;
        }

        op(_LOAD_GLOBAL_BUILTINS, (index/1 -- res, null if (oparg & 1))) {
            PyDictObject *bdict = (PyDictObject *)BUILTINS();
            PyDictUnicodeEntry *entries = DK_UNICODE_ENTRIES(bdict->ma_keys);
            res = entries[index].me_value;
            DEOPT_IF(res == NULL);
            Py_INCREF(res);
            STAT_INC(LOAD_GLOBAL, hit);
            null = NULL;
        }

        macro(LOAD_GLOBAL_MODULE) =
            unused/1 + // Skip over the counter
            _GUARD_GLOBALS_VERSION +
            unused/1 + // Skip over the builtins version
            _LOAD_GLOBAL_MODULE;

        macro(LOAD_GLOBAL_BUILTIN) =
            unused/1 + // Skip over the counter
            _GUARD_GLOBALS_VERSION +
            _GUARD_BUILTINS_VERSION +
            _LOAD_GLOBAL_BUILTINS;

        inst(DELETE_FAST, (--)) {
            PyObject *v = GETLOCAL(oparg);
            ERROR_IF(v == NULL, unbound_local_error);
            SETLOCAL(oparg, NULL);
        }

        inst(MAKE_CELL, (--)) {
            // "initial" is probably NULL but not if it's an arg (or set
            // via PyFrame_LocalsToFast() before MAKE_CELL has run).
            PyObject *initial = GETLOCAL(oparg);
            PyObject *cell = PyCell_New(initial);
            if (cell == NULL) {
                GOTO_ERROR(error);
            }
            SETLOCAL(oparg, cell);
        }

        inst(DELETE_DEREF, (--)) {
            PyObject *cell = GETLOCAL(oparg);
            PyObject *oldobj = PyCell_GET(cell);
            // Can't use ERROR_IF here.
            // Fortunately we don't need its superpower.
            if (oldobj == NULL) {
                _PyEval_FormatExcUnbound(tstate, _PyFrame_GetCode(frame), oparg);
                GOTO_ERROR(error);
            }
            PyCell_SET(cell, NULL);
            Py_DECREF(oldobj);
        }

        inst(LOAD_FROM_DICT_OR_DEREF, (class_dict -- value)) {
            PyObject *name;
            assert(class_dict);
            assert(oparg >= 0 && oparg < _PyFrame_GetCode(frame)->co_nlocalsplus);
            name = PyTuple_GET_ITEM(_PyFrame_GetCode(frame)->co_localsplusnames, oparg);
            if (PyMapping_GetOptionalItem(class_dict, name, &value) < 0) {
                GOTO_ERROR(error);
            }
            if (!value) {
                PyObject *cell = GETLOCAL(oparg);
                value = PyCell_GET(cell);
                if (value == NULL) {
                    _PyEval_FormatExcUnbound(tstate, _PyFrame_GetCode(frame), oparg);
                    GOTO_ERROR(error);
                }
                Py_INCREF(value);
            }
            Py_DECREF(class_dict);
        }

        inst(LOAD_DEREF, ( -- value)) {
            PyObject *cell = GETLOCAL(oparg);
            value = PyCell_GET(cell);
            if (value == NULL) {
                _PyEval_FormatExcUnbound(tstate, _PyFrame_GetCode(frame), oparg);
                ERROR_IF(true, error);
            }
            Py_INCREF(value);
        }

        inst(STORE_DEREF, (v --)) {
            PyObject *cell = GETLOCAL(oparg);
            PyObject *oldobj = PyCell_GET(cell);
            PyCell_SET(cell, v);
            Py_XDECREF(oldobj);
        }

        inst(COPY_FREE_VARS, (--)) {
            /* Copy closure variables to free variables */
            PyCodeObject *co = _PyFrame_GetCode(frame);
            assert(PyFunction_Check(frame->f_funcobj));
            PyObject *closure = ((PyFunctionObject *)frame->f_funcobj)->func_closure;
            assert(oparg == co->co_nfreevars);
            int offset = co->co_nlocalsplus - oparg;
            for (int i = 0; i < oparg; ++i) {
                PyObject *o = PyTuple_GET_ITEM(closure, i);
                frame->localsplus[offset + i] = Py_NewRef(o);
            }
        }

        inst(BUILD_STRING, (pieces[oparg] -- str)) {
            str = _PyUnicode_JoinArray(&_Py_STR(empty), pieces, oparg);
            DECREF_INPUTS();
            ERROR_IF(str == NULL, error);
        }

        inst(BUILD_TUPLE, (values[oparg] -- tup)) {
            tup = _PyTuple_FromArraySteal(values, oparg);
            ERROR_IF(tup == NULL, error);
        }

        inst(BUILD_LIST, (values[oparg] -- list)) {
            list = _PyList_FromArraySteal(values, oparg);
            ERROR_IF(list == NULL, error);
        }

        inst(LIST_EXTEND, (list, unused[oparg-1], iterable -- list, unused[oparg-1])) {
            PyObject *none_val = _PyList_Extend((PyListObject *)list, iterable);
            if (none_val == NULL) {
                if (_PyErr_ExceptionMatches(tstate, PyExc_TypeError) &&
                   (Py_TYPE(iterable)->tp_iter == NULL && !PySequence_Check(iterable)))
                {
                    _PyErr_Clear(tstate);
                    _PyErr_Format(tstate, PyExc_TypeError,
                          "Value after * must be an iterable, not %.200s",
                          Py_TYPE(iterable)->tp_name);
                }
                DECREF_INPUTS();
                ERROR_IF(true, error);
            }
            assert(Py_IsNone(none_val));
            DECREF_INPUTS();
        }

        inst(SET_UPDATE, (set, unused[oparg-1], iterable -- set, unused[oparg-1])) {
            int err = _PySet_Update(set, iterable);
            DECREF_INPUTS();
            ERROR_IF(err < 0, error);
        }

        inst(BUILD_SET, (values[oparg] -- set)) {
            set = PySet_New(NULL);
            if (set == NULL)
                GOTO_ERROR(error);
            int err = 0;
            for (int i = 0; i < oparg; i++) {
                PyObject *item = values[i];
                if (err == 0)
                    err = PySet_Add(set, item);
                Py_DECREF(item);
            }
            if (err != 0) {
                Py_DECREF(set);
                ERROR_IF(true, error);
            }
        }

        inst(BUILD_MAP, (values[oparg*2] -- map)) {
            map = _PyDict_FromItems(
                    values, 2,
                    values+1, 2,
                    oparg);
            DECREF_INPUTS();
            ERROR_IF(map == NULL, error);
        }

        inst(SETUP_ANNOTATIONS, (--)) {
            int err;
            PyObject *ann_dict;
            if (LOCALS() == NULL) {
                _PyErr_Format(tstate, PyExc_SystemError,
                              "no locals found when setting up annotations");
                ERROR_IF(true, error);
            }
            /* check if __annotations__ in locals()... */
            ERROR_IF(PyMapping_GetOptionalItem(LOCALS(), &_Py_ID(__annotations__), &ann_dict) < 0, error);
            if (ann_dict == NULL) {
                ann_dict = PyDict_New();
                ERROR_IF(ann_dict == NULL, error);
                err = PyObject_SetItem(LOCALS(), &_Py_ID(__annotations__),
                                       ann_dict);
                Py_DECREF(ann_dict);
                ERROR_IF(err, error);
            }
            else {
                Py_DECREF(ann_dict);
            }
        }

        inst(BUILD_CONST_KEY_MAP, (values[oparg], keys -- map)) {
            if (!PyTuple_CheckExact(keys) ||
                PyTuple_GET_SIZE(keys) != (Py_ssize_t)oparg) {
                _PyErr_SetString(tstate, PyExc_SystemError,
                                 "bad BUILD_CONST_KEY_MAP keys argument");
                GOTO_ERROR(error);  // Pop the keys and values.
            }
            map = _PyDict_FromItems(
                    &PyTuple_GET_ITEM(keys, 0), 1,
                    values, 1, oparg);
            DECREF_INPUTS();
            ERROR_IF(map == NULL, error);
        }

        inst(DICT_UPDATE, (dict, unused[oparg - 1], update -- dict, unused[oparg - 1])) {
            if (PyDict_Update(dict, update) < 0) {
                if (_PyErr_ExceptionMatches(tstate, PyExc_AttributeError)) {
                    _PyErr_Format(tstate, PyExc_TypeError,
                                    "'%.200s' object is not a mapping",
                                    Py_TYPE(update)->tp_name);
                }
                DECREF_INPUTS();
                ERROR_IF(true, error);
            }
            DECREF_INPUTS();
        }

        inst(DICT_MERGE, (callable, unused, unused, dict, unused[oparg - 1], update -- callable, unused, unused, dict, unused[oparg - 1])) {
            if (_PyDict_MergeEx(dict, update, 2) < 0) {
                _PyEval_FormatKwargsError(tstate, callable, update);
                DECREF_INPUTS();
                ERROR_IF(true, error);
            }
            DECREF_INPUTS();
        }

        inst(MAP_ADD, (dict, unused[oparg - 1], key, value -- dict, unused[oparg - 1])) {
            assert(PyDict_CheckExact(dict));
            /* dict[key] = value */
            // Do not DECREF INPUTS because the function steals the references
            ERROR_IF(_PyDict_SetItem_Take2((PyDictObject *)dict, key, value) != 0, error);
        }

        inst(INSTRUMENTED_LOAD_SUPER_ATTR, (unused/1, unused, unused, unused -- unused, unused if (oparg & 1))) {
            // cancel out the decrement that will happen in LOAD_SUPER_ATTR; we
            // don't want to specialize instrumented instructions
            INCREMENT_ADAPTIVE_COUNTER(this_instr[1].cache);
            GO_TO_INSTRUCTION(LOAD_SUPER_ATTR);
        }

        family(LOAD_SUPER_ATTR, INLINE_CACHE_ENTRIES_LOAD_SUPER_ATTR) = {
            LOAD_SUPER_ATTR_ATTR,
            LOAD_SUPER_ATTR_METHOD,
        };

        specializing op(_SPECIALIZE_LOAD_SUPER_ATTR, (counter/1, global_super, class, unused -- global_super, class, unused)) {
            TIER_ONE_ONLY
            #if ENABLE_SPECIALIZATION
            int load_method = oparg & 1;
            if (ADAPTIVE_COUNTER_IS_ZERO(counter)) {
                next_instr = this_instr;
                _Py_Specialize_LoadSuperAttr(global_super, class, next_instr, load_method);
                DISPATCH_SAME_OPARG();
            }
            STAT_INC(LOAD_SUPER_ATTR, deferred);
            DECREMENT_ADAPTIVE_COUNTER(this_instr[1].cache);
            #endif  /* ENABLE_SPECIALIZATION */
        }

        op(_LOAD_SUPER_ATTR, (global_super, class, self -- attr, null if (oparg & 1))) {
            TIER_ONE_ONLY
            if (opcode == INSTRUMENTED_LOAD_SUPER_ATTR) {
                PyObject *arg = oparg & 2 ? class : &_PyInstrumentation_MISSING;
                int err = _Py_call_instrumentation_2args(
                        tstate, PY_MONITORING_EVENT_CALL,
                        frame, this_instr, global_super, arg);
                ERROR_IF(err, error);
            }
            // we make no attempt to optimize here; specializations should
            // handle any case whose performance we care about
            PyObject *stack[] = {class, self};
            PyObject *super = PyObject_Vectorcall(global_super, stack, oparg & 2, NULL);
            if (opcode == INSTRUMENTED_LOAD_SUPER_ATTR) {
                PyObject *arg = oparg & 2 ? class : &_PyInstrumentation_MISSING;
                if (super == NULL) {
                    _Py_call_instrumentation_exc2(
                        tstate, PY_MONITORING_EVENT_C_RAISE,
                        frame, this_instr, global_super, arg);
                }
                else {
                    int err = _Py_call_instrumentation_2args(
                        tstate, PY_MONITORING_EVENT_C_RETURN,
                        frame, this_instr, global_super, arg);
                    if (err < 0) {
                        Py_CLEAR(super);
                    }
                }
            }
            DECREF_INPUTS();
            ERROR_IF(super == NULL, error);
            PyObject *name = GETITEM(FRAME_CO_NAMES, oparg >> 2);
            attr = PyObject_GetAttr(super, name);
            Py_DECREF(super);
            ERROR_IF(attr == NULL, error);
            null = NULL;
        }

        macro(LOAD_SUPER_ATTR) = _SPECIALIZE_LOAD_SUPER_ATTR + _LOAD_SUPER_ATTR;

        pseudo(LOAD_SUPER_METHOD) = {
            LOAD_SUPER_ATTR,
        };

        pseudo(LOAD_ZERO_SUPER_METHOD) = {
            LOAD_SUPER_ATTR,
        };

        pseudo(LOAD_ZERO_SUPER_ATTR) = {
            LOAD_SUPER_ATTR,
        };

        inst(LOAD_SUPER_ATTR_ATTR, (unused/1, global_super, class, self -- attr, unused if (0))) {
            assert(!(oparg & 1));
            DEOPT_IF(global_super != (PyObject *)&PySuper_Type);
            DEOPT_IF(!PyType_Check(class));
            STAT_INC(LOAD_SUPER_ATTR, hit);
            PyObject *name = GETITEM(FRAME_CO_NAMES, oparg >> 2);
            attr = _PySuper_Lookup((PyTypeObject *)class, self, name, NULL);
            DECREF_INPUTS();
            ERROR_IF(attr == NULL, error);
        }

        inst(LOAD_SUPER_ATTR_METHOD, (unused/1, global_super, class, self -- attr, self_or_null)) {
            assert(oparg & 1);
            DEOPT_IF(global_super != (PyObject *)&PySuper_Type);
            DEOPT_IF(!PyType_Check(class));
            STAT_INC(LOAD_SUPER_ATTR, hit);
            PyObject *name = GETITEM(FRAME_CO_NAMES, oparg >> 2);
            PyTypeObject *cls = (PyTypeObject *)class;
            int method_found = 0;
            attr = _PySuper_Lookup(cls, self, name,
                                   Py_TYPE(self)->tp_getattro == PyObject_GenericGetAttr ? &method_found : NULL);
            Py_DECREF(global_super);
            Py_DECREF(class);
            if (attr == NULL) {
                Py_DECREF(self);
                ERROR_IF(true, error);
            }
            if (method_found) {
                self_or_null = self; // transfer ownership
            } else {
                Py_DECREF(self);
                self_or_null = NULL;
            }
        }

        family(LOAD_ATTR, INLINE_CACHE_ENTRIES_LOAD_ATTR) = {
            LOAD_ATTR_INSTANCE_VALUE,
            LOAD_ATTR_MODULE,
            LOAD_ATTR_WITH_HINT,
            LOAD_ATTR_SLOT,
            LOAD_ATTR_CLASS,
            LOAD_ATTR_PROPERTY,
            LOAD_ATTR_GETATTRIBUTE_OVERRIDDEN,
            LOAD_ATTR_METHOD_WITH_VALUES,
            LOAD_ATTR_METHOD_NO_DICT,
            LOAD_ATTR_METHOD_LAZY_DICT,
            LOAD_ATTR_NONDESCRIPTOR_WITH_VALUES,
            LOAD_ATTR_NONDESCRIPTOR_NO_DICT,
        };

        specializing op(_SPECIALIZE_LOAD_ATTR, (counter/1, owner -- owner)) {
            TIER_ONE_ONLY
            #if ENABLE_SPECIALIZATION
            if (ADAPTIVE_COUNTER_IS_ZERO(counter)) {
                PyObject *name = GETITEM(FRAME_CO_NAMES, oparg>>1);
                next_instr = this_instr;
                _Py_Specialize_LoadAttr(owner, next_instr, name);
                DISPATCH_SAME_OPARG();
            }
            STAT_INC(LOAD_ATTR, deferred);
            DECREMENT_ADAPTIVE_COUNTER(this_instr[1].cache);
            #endif  /* ENABLE_SPECIALIZATION */
        }

        op(_LOAD_ATTR, (owner -- attr, self_or_null if (oparg & 1))) {
            PyObject *name = GETITEM(FRAME_CO_NAMES, oparg >> 1);
            if (oparg & 1) {
                /* Designed to work in tandem with CALL, pushes two values. */
                attr = NULL;
                if (_PyObject_GetMethod(owner, name, &attr)) {
                    /* We can bypass temporary bound method object.
                       meth is unbound method and obj is self.
                       meth | self | arg1 | ... | argN
                     */
                    assert(attr != NULL);  // No errors on this branch
                    self_or_null = owner;  // Transfer ownership
                }
                else {
                    /* meth is not an unbound method (but a regular attr, or
                       something was returned by a descriptor protocol).  Set
                       the second element of the stack to NULL, to signal
                       CALL that it's not a method call.
                       NULL | meth | arg1 | ... | argN
                    */
                    DECREF_INPUTS();
                    ERROR_IF(attr == NULL, error);
                    self_or_null = NULL;
                }
            }
            else {
                /* Classic, pushes one value. */
                attr = PyObject_GetAttr(owner, name);
                DECREF_INPUTS();
                ERROR_IF(attr == NULL, error);
            }
        }

        macro(LOAD_ATTR) =
            _SPECIALIZE_LOAD_ATTR +
            unused/8 +
            _LOAD_ATTR;

        pseudo(LOAD_METHOD) = {
            LOAD_ATTR,
        };

        op(_GUARD_TYPE_VERSION, (type_version/2, owner -- owner: &(GUARD_TYPE_VERSION_TYPE + type_version))) {
            PyTypeObject *tp = Py_TYPE(owner);
            assert(type_version != 0);
            DEOPT_IF(tp->tp_version_tag != type_version);
        }

        op(_CHECK_MANAGED_OBJECT_HAS_VALUES, (owner -- owner)) {
            assert(Py_TYPE(owner)->tp_dictoffset < 0);
            assert(Py_TYPE(owner)->tp_flags & Py_TPFLAGS_MANAGED_DICT);
            PyDictOrValues *dorv = _PyObject_DictOrValuesPointer(owner);
            DEOPT_IF(!_PyDictOrValues_IsValues(*dorv) && !_PyObject_MakeInstanceAttributesFromDict(owner, dorv));
        }

        op(_LOAD_ATTR_INSTANCE_VALUE, (index/1, owner -- attr, null if (oparg & 1))) {
            PyDictOrValues dorv = *_PyObject_DictOrValuesPointer(owner);
            attr = _PyDictOrValues_GetValues(dorv)->values[index];
            DEOPT_IF(attr == NULL);
            STAT_INC(LOAD_ATTR, hit);
            Py_INCREF(attr);
            null = NULL;
            DECREF_INPUTS();
        }

        macro(LOAD_ATTR_INSTANCE_VALUE) =
            unused/1 + // Skip over the counter
            _GUARD_TYPE_VERSION +
            _CHECK_MANAGED_OBJECT_HAS_VALUES +
            _LOAD_ATTR_INSTANCE_VALUE +
            unused/5;  // Skip over rest of cache

        op(_CHECK_ATTR_MODULE, (type_version/2, owner -- owner)) {
            DEOPT_IF(!PyModule_CheckExact(owner));
            PyDictObject *dict = (PyDictObject *)((PyModuleObject *)owner)->md_dict;
            assert(dict != NULL);
            DEOPT_IF(dict->ma_keys->dk_version != type_version);
        }

        op(_LOAD_ATTR_MODULE, (index/1, owner -- attr, null if (oparg & 1))) {
            PyDictObject *dict = (PyDictObject *)((PyModuleObject *)owner)->md_dict;
            assert(dict->ma_keys->dk_kind == DICT_KEYS_UNICODE);
            assert(index < dict->ma_keys->dk_nentries);
            PyDictUnicodeEntry *ep = DK_UNICODE_ENTRIES(dict->ma_keys) + index;
            attr = ep->me_value;
            DEOPT_IF(attr == NULL);
            STAT_INC(LOAD_ATTR, hit);
            Py_INCREF(attr);
            null = NULL;
            DECREF_INPUTS();
        }

        macro(LOAD_ATTR_MODULE) =
            unused/1 +
            _CHECK_ATTR_MODULE +
            _LOAD_ATTR_MODULE +
            unused/5;

        op(_CHECK_ATTR_WITH_HINT, (owner -- owner)) {
            assert(Py_TYPE(owner)->tp_flags & Py_TPFLAGS_MANAGED_DICT);
            PyDictOrValues dorv = *_PyObject_DictOrValuesPointer(owner);
            DEOPT_IF(_PyDictOrValues_IsValues(dorv));
            PyDictObject *dict = (PyDictObject *)_PyDictOrValues_GetDict(dorv);
            DEOPT_IF(dict == NULL);
            assert(PyDict_CheckExact((PyObject *)dict));
        }

        op(_LOAD_ATTR_WITH_HINT, (hint/1, owner -- attr, null if (oparg & 1))) {
            PyDictOrValues dorv = *_PyObject_DictOrValuesPointer(owner);
            PyDictObject *dict = (PyDictObject *)_PyDictOrValues_GetDict(dorv);
            DEOPT_IF(hint >= (size_t)dict->ma_keys->dk_nentries);
            PyObject *name = GETITEM(FRAME_CO_NAMES, oparg>>1);
            if (DK_IS_UNICODE(dict->ma_keys)) {
                PyDictUnicodeEntry *ep = DK_UNICODE_ENTRIES(dict->ma_keys) + hint;
                DEOPT_IF(ep->me_key != name);
                attr = ep->me_value;
            }
            else {
                PyDictKeyEntry *ep = DK_ENTRIES(dict->ma_keys) + hint;
                DEOPT_IF(ep->me_key != name);
                attr = ep->me_value;
            }
            DEOPT_IF(attr == NULL);
            STAT_INC(LOAD_ATTR, hit);
            Py_INCREF(attr);
            null = NULL;
            DECREF_INPUTS();
        }

        macro(LOAD_ATTR_WITH_HINT) =
            unused/1 +
            _GUARD_TYPE_VERSION +
            _CHECK_ATTR_WITH_HINT +
            _LOAD_ATTR_WITH_HINT +
            unused/5;

        op(_LOAD_ATTR_SLOT, (index/1, owner -- attr, null if (oparg & 1))) {
            char *addr = (char *)owner + index;
            attr = *(PyObject **)addr;
            DEOPT_IF(attr == NULL);
            STAT_INC(LOAD_ATTR, hit);
            Py_INCREF(attr);
            null = NULL;
            DECREF_INPUTS();
        }

        macro(LOAD_ATTR_SLOT) =
            unused/1 +
            _GUARD_TYPE_VERSION +
            _LOAD_ATTR_SLOT +  // NOTE: This action may also deopt
            unused/5;

        op(_CHECK_ATTR_CLASS, (type_version/2, owner -- owner)) {
            DEOPT_IF(!PyType_Check(owner));
            assert(type_version != 0);
            DEOPT_IF(((PyTypeObject *)owner)->tp_version_tag != type_version);

        }

        op(_LOAD_ATTR_CLASS, (descr/4, owner -- attr, null if (oparg & 1))) {
            STAT_INC(LOAD_ATTR, hit);
            assert(descr != NULL);
            attr = Py_NewRef(descr);
            null = NULL;
            DECREF_INPUTS();
        }

        macro(LOAD_ATTR_CLASS) =
            unused/1 +
            _CHECK_ATTR_CLASS +
            unused/2 +
            _LOAD_ATTR_CLASS;

        inst(LOAD_ATTR_PROPERTY, (unused/1, type_version/2, func_version/2, fget/4, owner -- unused, unused if (0))) {
            assert((oparg & 1) == 0);
            DEOPT_IF(tstate->interp->eval_frame);

            PyTypeObject *cls = Py_TYPE(owner);
            assert(type_version != 0);
            DEOPT_IF(cls->tp_version_tag != type_version);
            assert(Py_IS_TYPE(fget, &PyFunction_Type));
            PyFunctionObject *f = (PyFunctionObject *)fget;
            assert(func_version != 0);
            DEOPT_IF(f->func_version != func_version);
            PyCodeObject *code = (PyCodeObject *)f->func_code;
            assert(code->co_argcount == 1);
            DEOPT_IF(!_PyThreadState_HasStackSpace(tstate, code->co_framesize));
            STAT_INC(LOAD_ATTR, hit);
            Py_INCREF(fget);
            _PyInterpreterFrame *new_frame = _PyFrame_PushUnchecked(tstate, f, 1);
            // Manipulate stack directly because we exit with DISPATCH_INLINED().
            STACK_SHRINK(1);
            new_frame->localsplus[0] = owner;
            frame->return_offset = (uint16_t)(next_instr - this_instr);
            DISPATCH_INLINED(new_frame);
        }

        inst(LOAD_ATTR_GETATTRIBUTE_OVERRIDDEN, (unused/1, type_version/2, func_version/2, getattribute/4, owner -- unused, unused if (0))) {
            assert((oparg & 1) == 0);
            DEOPT_IF(tstate->interp->eval_frame);
            PyTypeObject *cls = Py_TYPE(owner);
            assert(type_version != 0);
            DEOPT_IF(cls->tp_version_tag != type_version);
            assert(Py_IS_TYPE(getattribute, &PyFunction_Type));
            PyFunctionObject *f = (PyFunctionObject *)getattribute;
            assert(func_version != 0);
            DEOPT_IF(f->func_version != func_version);
            PyCodeObject *code = (PyCodeObject *)f->func_code;
            assert(code->co_argcount == 2);
            DEOPT_IF(!_PyThreadState_HasStackSpace(tstate, code->co_framesize));
            STAT_INC(LOAD_ATTR, hit);

            PyObject *name = GETITEM(FRAME_CO_NAMES, oparg >> 1);
            Py_INCREF(f);
            _PyInterpreterFrame *new_frame = _PyFrame_PushUnchecked(tstate, f, 2);
            // Manipulate stack directly because we exit with DISPATCH_INLINED().
            STACK_SHRINK(1);
            new_frame->localsplus[0] = owner;
            new_frame->localsplus[1] = Py_NewRef(name);
            frame->return_offset = (uint16_t)(next_instr - this_instr);
            DISPATCH_INLINED(new_frame);
        }

        op(_GUARD_DORV_VALUES, (owner -- owner: &GUARD_DORV_VALUES_TYPE)) {
            assert(Py_TYPE(owner)->tp_flags & Py_TPFLAGS_MANAGED_DICT);
            PyDictOrValues dorv = *_PyObject_DictOrValuesPointer(owner);
            DEOPT_IF(!_PyDictOrValues_IsValues(dorv));
        }

        op(_STORE_ATTR_INSTANCE_VALUE, (index/1, value, owner --)) {
            PyDictOrValues dorv = *_PyObject_DictOrValuesPointer(owner);
            STAT_INC(STORE_ATTR, hit);
            PyDictValues *values = _PyDictOrValues_GetValues(dorv);
            PyObject *old_value = values->values[index];
            values->values[index] = value;
            if (old_value == NULL) {
                _PyDictValues_AddToInsertionOrder(values, index);
            }
            else {
                Py_DECREF(old_value);
            }
            Py_DECREF(owner);
        }

        macro(STORE_ATTR_INSTANCE_VALUE) =
            unused/1 +
            _GUARD_TYPE_VERSION +
            _GUARD_DORV_VALUES +
            _STORE_ATTR_INSTANCE_VALUE;

        inst(STORE_ATTR_WITH_HINT, (unused/1, type_version/2, hint/1, value, owner --)) {
            PyTypeObject *tp = Py_TYPE(owner);
            assert(type_version != 0);
            DEOPT_IF(tp->tp_version_tag != type_version);
            assert(tp->tp_flags & Py_TPFLAGS_MANAGED_DICT);
            PyDictOrValues dorv = *_PyObject_DictOrValuesPointer(owner);
            DEOPT_IF(_PyDictOrValues_IsValues(dorv));
            PyDictObject *dict = (PyDictObject *)_PyDictOrValues_GetDict(dorv);
            DEOPT_IF(dict == NULL);
            assert(PyDict_CheckExact((PyObject *)dict));
            PyObject *name = GETITEM(FRAME_CO_NAMES, oparg);
            DEOPT_IF(hint >= (size_t)dict->ma_keys->dk_nentries);
            PyObject *old_value;
            uint64_t new_version;
            if (DK_IS_UNICODE(dict->ma_keys)) {
                PyDictUnicodeEntry *ep = DK_UNICODE_ENTRIES(dict->ma_keys) + hint;
                DEOPT_IF(ep->me_key != name);
                old_value = ep->me_value;
                DEOPT_IF(old_value == NULL);
                new_version = _PyDict_NotifyEvent(tstate->interp, PyDict_EVENT_MODIFIED, dict, name, value);
                ep->me_value = value;
            }
            else {
                PyDictKeyEntry *ep = DK_ENTRIES(dict->ma_keys) + hint;
                DEOPT_IF(ep->me_key != name);
                old_value = ep->me_value;
                DEOPT_IF(old_value == NULL);
                new_version = _PyDict_NotifyEvent(tstate->interp, PyDict_EVENT_MODIFIED, dict, name, value);
                ep->me_value = value;
            }
            Py_DECREF(old_value);
            STAT_INC(STORE_ATTR, hit);
            /* Ensure dict is GC tracked if it needs to be */
            if (!_PyObject_GC_IS_TRACKED(dict) && _PyObject_GC_MAY_BE_TRACKED(value)) {
                _PyObject_GC_TRACK(dict);
            }
            /* PEP 509 */
            dict->ma_version_tag = new_version;
            Py_DECREF(owner);
        }

        op(_STORE_ATTR_SLOT, (index/1, value, owner --)) {
            char *addr = (char *)owner + index;
            STAT_INC(STORE_ATTR, hit);
            PyObject *old_value = *(PyObject **)addr;
            *(PyObject **)addr = value;
            Py_XDECREF(old_value);
            Py_DECREF(owner);
        }

        macro(STORE_ATTR_SLOT) =
            unused/1 +
            _GUARD_TYPE_VERSION +
            _STORE_ATTR_SLOT;

        family(COMPARE_OP, INLINE_CACHE_ENTRIES_COMPARE_OP) = {
            COMPARE_OP_FLOAT,
            COMPARE_OP_INT,
            COMPARE_OP_STR,
        };

        specializing op(_SPECIALIZE_COMPARE_OP, (counter/1, left, right -- left, right)) {
            TIER_ONE_ONLY
            #if ENABLE_SPECIALIZATION
            if (ADAPTIVE_COUNTER_IS_ZERO(counter)) {
                next_instr = this_instr;
                _Py_Specialize_CompareOp(left, right, next_instr, oparg);
                DISPATCH_SAME_OPARG();
            }
            STAT_INC(COMPARE_OP, deferred);
            DECREMENT_ADAPTIVE_COUNTER(this_instr[1].cache);
            #endif  /* ENABLE_SPECIALIZATION */
        }

        op(_COMPARE_OP, (left, right -- res)) {
            assert((oparg >> 5) <= Py_GE);
            res = PyObject_RichCompare(left, right, oparg >> 5);
            DECREF_INPUTS();
            ERROR_IF(res == NULL, error);
            if (oparg & 16) {
                int res_bool = PyObject_IsTrue(res);
                Py_DECREF(res);
                ERROR_IF(res_bool < 0, error);
                res = res_bool ? Py_True : Py_False;
            }
        }

        macro(COMPARE_OP) = _SPECIALIZE_COMPARE_OP + _COMPARE_OP;

        inst(COMPARE_OP_FLOAT, (unused/1, left, right -- res)) {
            DEOPT_IF(!PyFloat_CheckExact(left));
            DEOPT_IF(!PyFloat_CheckExact(right));
            STAT_INC(COMPARE_OP, hit);
            double dleft = PyFloat_AS_DOUBLE(left);
            double dright = PyFloat_AS_DOUBLE(right);
            // 1 if NaN, 2 if <, 4 if >, 8 if ==; this matches low four bits of the oparg
            int sign_ish = COMPARISON_BIT(dleft, dright);
            _Py_DECREF_SPECIALIZED(left, _PyFloat_ExactDealloc);
            _Py_DECREF_SPECIALIZED(right, _PyFloat_ExactDealloc);
            res = (sign_ish & oparg) ? Py_True : Py_False;
            // It's always a bool, so we don't care about oparg & 16.
        }

        // Similar to COMPARE_OP_FLOAT
        inst(COMPARE_OP_INT, (unused/1, left, right -- res)) {
            DEOPT_IF(!PyLong_CheckExact(left));
            DEOPT_IF(!PyLong_CheckExact(right));
            DEOPT_IF(!_PyLong_IsCompact((PyLongObject *)left));
            DEOPT_IF(!_PyLong_IsCompact((PyLongObject *)right));
            STAT_INC(COMPARE_OP, hit);
            assert(_PyLong_DigitCount((PyLongObject *)left) <= 1 &&
                   _PyLong_DigitCount((PyLongObject *)right) <= 1);
            Py_ssize_t ileft = _PyLong_CompactValue((PyLongObject *)left);
            Py_ssize_t iright = _PyLong_CompactValue((PyLongObject *)right);
            // 2 if <, 4 if >, 8 if ==; this matches the low 4 bits of the oparg
            int sign_ish = COMPARISON_BIT(ileft, iright);
            _Py_DECREF_SPECIALIZED(left, (destructor)PyObject_Free);
            _Py_DECREF_SPECIALIZED(right, (destructor)PyObject_Free);
            res = (sign_ish & oparg) ? Py_True : Py_False;
            // It's always a bool, so we don't care about oparg & 16.
        }

        // Similar to COMPARE_OP_FLOAT, but for ==, != only
        inst(COMPARE_OP_STR, (unused/1, left, right -- res)) {
            DEOPT_IF(!PyUnicode_CheckExact(left));
            DEOPT_IF(!PyUnicode_CheckExact(right));
            STAT_INC(COMPARE_OP, hit);
            int eq = _PyUnicode_Equal(left, right);
            assert((oparg >> 5) == Py_EQ || (oparg >> 5) == Py_NE);
            _Py_DECREF_SPECIALIZED(left, _PyUnicode_ExactDealloc);
            _Py_DECREF_SPECIALIZED(right, _PyUnicode_ExactDealloc);
            assert(eq == 0 || eq == 1);
            assert((oparg & 0xf) == COMPARISON_NOT_EQUALS || (oparg & 0xf) == COMPARISON_EQUALS);
            assert(COMPARISON_NOT_EQUALS + 1 == COMPARISON_EQUALS);
            res = ((COMPARISON_NOT_EQUALS + eq) & oparg) ? Py_True : Py_False;
            // It's always a bool, so we don't care about oparg & 16.
        }

        inst(IS_OP, (left, right -- b)) {
            int res = Py_Is(left, right) ^ oparg;
            DECREF_INPUTS();
            b = res ? Py_True : Py_False;
        }

        inst(CONTAINS_OP, (left, right -- b)) {
            int res = PySequence_Contains(right, left);
            DECREF_INPUTS();
            ERROR_IF(res < 0, error);
            b = (res ^ oparg) ? Py_True : Py_False;
        }

        inst(CHECK_EG_MATCH, (exc_value, match_type -- rest, match)) {
            if (_PyEval_CheckExceptStarTypeValid(tstate, match_type) < 0) {
                DECREF_INPUTS();
                ERROR_IF(true, error);
            }

            match = NULL;
            rest = NULL;
            int res = _PyEval_ExceptionGroupMatch(exc_value, match_type,
                                                  &match, &rest);
            DECREF_INPUTS();
            ERROR_IF(res < 0, error);

            assert((match == NULL) == (rest == NULL));
            ERROR_IF(match == NULL, error);

            if (!Py_IsNone(match)) {
                PyErr_SetHandledException(match);
            }
        }

        inst(CHECK_EXC_MATCH, (left, right -- left, b)) {
            assert(PyExceptionInstance_Check(left));
            if (_PyEval_CheckExceptTypeValid(tstate, right) < 0) {
                 DECREF_INPUTS();
                 ERROR_IF(true, error);
            }

            int res = PyErr_GivenExceptionMatches(left, right);
            DECREF_INPUTS();
            b = res ? Py_True : Py_False;
        }

         inst(IMPORT_NAME, (level, fromlist -- res)) {
            TIER_ONE_ONLY
            PyObject *name = GETITEM(FRAME_CO_NAMES, oparg);
            res = import_name(tstate, frame, name, fromlist, level);
            DECREF_INPUTS();
            ERROR_IF(res == NULL, error);
        }

        inst(IMPORT_FROM, (from -- from, res)) {
            TIER_ONE_ONLY
            PyObject *name = GETITEM(FRAME_CO_NAMES, oparg);
            res = import_from(tstate, from, name);
            ERROR_IF(res == NULL, error);
        }

        inst(JUMP_FORWARD, (--)) {
            TIER_ONE_ONLY
            JUMPBY(oparg);
        }

        inst(JUMP_BACKWARD, (unused/1 --)) {
            CHECK_EVAL_BREAKER();
            assert(oparg <= INSTR_OFFSET());
            JUMPBY(-oparg);
            #if ENABLE_SPECIALIZATION
            this_instr[1].cache += (1 << OPTIMIZER_BITS_IN_COUNTER);
            /* We are using unsigned values, but we really want signed values, so
             * do the 2s complement comparison manually */
            uint16_t ucounter = this_instr[1].cache + (1 << 15);
            uint16_t threshold = tstate->interp->optimizer_backedge_threshold + (1 << 15);
            // Double-check that the opcode isn't instrumented or something:
            if (ucounter > threshold && this_instr->op.code == JUMP_BACKWARD) {
                OPT_STAT_INC(attempts);
                _Py_CODEUNIT *start = this_instr;
                /* Back up over EXTENDED_ARGs so optimizer sees the whole instruction */
                while (oparg > 255) {
                    oparg >>= 8;
                    start--;
                }
                _PyExecutorObject *executor;
                int optimized = _PyOptimizer_Optimize(frame, start, stack_pointer, &executor);
                ERROR_IF(optimized < 0, error);
                if (optimized) {
                    current_executor = executor;
                    GOTO_TIER_TWO();
                }
                else {
                    int backoff = this_instr[1].cache & ((1 << OPTIMIZER_BITS_IN_COUNTER) - 1);
                    if (backoff < MINIMUM_TIER2_BACKOFF) {
                        backoff = MINIMUM_TIER2_BACKOFF;
                    }
                    else if (backoff < 15 - OPTIMIZER_BITS_IN_COUNTER) {
                        backoff++;
                    }
                    assert(backoff <= 15 - OPTIMIZER_BITS_IN_COUNTER);
                    this_instr[1].cache = ((1 << 16) - ((1 << OPTIMIZER_BITS_IN_COUNTER) << backoff)) | backoff;
                }
            }
            #endif  /* ENABLE_SPECIALIZATION */
        }

        pseudo(JUMP) = {
            JUMP_FORWARD,
            JUMP_BACKWARD,
        };

        pseudo(JUMP_NO_INTERRUPT) = {
            JUMP_FORWARD,
            JUMP_BACKWARD_NO_INTERRUPT,
        };

        inst(ENTER_EXECUTOR, (--)) {
            TIER_ONE_ONLY
            CHECK_EVAL_BREAKER();

            PyCodeObject *code = _PyFrame_GetCode(frame);
            _PyExecutorObject *executor = code->co_executors->executors[oparg & 255];
            if (executor->vm_data.valid) {
                Py_INCREF(executor);
                current_executor = executor;
                GOTO_TIER_TWO();
            }
            else {
                /* ENTER_EXECUTOR will be the first code unit of the instruction */
                assert(oparg < 256);
                code->co_executors->executors[oparg] = NULL;
                opcode = this_instr->op.code = executor->vm_data.opcode;
                this_instr->op.arg = executor->vm_data.oparg;
                oparg = executor->vm_data.oparg;
                Py_DECREF(executor);
                next_instr = this_instr;
                DISPATCH_GOTO();
            }
        }

        replaced op(_POP_JUMP_IF_FALSE, (cond -- )) {
            assert(PyBool_Check(cond));
            int flag = Py_IsFalse(cond);
            #if ENABLE_SPECIALIZATION
            this_instr[1].cache = (this_instr[1].cache << 1) | flag;
            #endif
            JUMPBY(oparg * flag);
        }

        replaced op(_POP_JUMP_IF_TRUE, (cond -- )) {
            assert(PyBool_Check(cond));
            int flag = Py_IsTrue(cond);
            #if ENABLE_SPECIALIZATION
            this_instr[1].cache = (this_instr[1].cache << 1) | flag;
            #endif
            JUMPBY(oparg * flag);
        }

        op(_IS_NONE, (value -- b)) {
            if (Py_IsNone(value)) {
                b = Py_True;
            }
            else {
                b = Py_False;
                DECREF_INPUTS();
            }
        }

        macro(POP_JUMP_IF_TRUE) = unused/1 + _POP_JUMP_IF_TRUE;

        macro(POP_JUMP_IF_FALSE) = unused/1 + _POP_JUMP_IF_FALSE;

        macro(POP_JUMP_IF_NONE) = unused/1 + _IS_NONE + _POP_JUMP_IF_TRUE;

        macro(POP_JUMP_IF_NOT_NONE) = unused/1 + _IS_NONE + _POP_JUMP_IF_FALSE;

        inst(JUMP_BACKWARD_NO_INTERRUPT, (--)) {
            TIER_ONE_ONLY
            /* This bytecode is used in the `yield from` or `await` loop.
             * If there is an interrupt, we want it handled in the innermost
             * generator or coroutine, so we deliberately do not check it here.
             * (see bpo-30039).
             */
            JUMPBY(-oparg);
        }

        inst(GET_LEN, (obj -- obj, len_o)) {
            // PUSH(len(TOS))
            Py_ssize_t len_i = PyObject_Length(obj);
            ERROR_IF(len_i < 0, error);
            len_o = PyLong_FromSsize_t(len_i);
            ERROR_IF(len_o == NULL, error);
        }

        inst(MATCH_CLASS, (subject, type, names -- attrs)) {
            // Pop TOS and TOS1. Set TOS to a tuple of attributes on success, or
            // None on failure.
            assert(PyTuple_CheckExact(names));
            attrs = _PyEval_MatchClass(tstate, subject, type, oparg, names);
            DECREF_INPUTS();
            if (attrs) {
                assert(PyTuple_CheckExact(attrs));  // Success!
            }
            else {
                ERROR_IF(_PyErr_Occurred(tstate), error);  // Error!
                attrs = Py_None;  // Failure!
            }
        }

        inst(MATCH_MAPPING, (subject -- subject, res)) {
            int match = Py_TYPE(subject)->tp_flags & Py_TPFLAGS_MAPPING;
            res = match ? Py_True : Py_False;
        }

        inst(MATCH_SEQUENCE, (subject -- subject, res)) {
            int match = Py_TYPE(subject)->tp_flags & Py_TPFLAGS_SEQUENCE;
            res = match ? Py_True : Py_False;
        }

        inst(MATCH_KEYS, (subject, keys -- subject, keys, values_or_none)) {
            // On successful match, PUSH(values). Otherwise, PUSH(None).
            values_or_none = _PyEval_MatchKeys(tstate, subject, keys);
            ERROR_IF(values_or_none == NULL, error);
        }

        inst(GET_ITER, (iterable -- iter)) {
            /* before: [obj]; after [getiter(obj)] */
            iter = PyObject_GetIter(iterable);
            DECREF_INPUTS();
            ERROR_IF(iter == NULL, error);
        }

        inst(GET_YIELD_FROM_ITER, (iterable -- iter)) {
            /* before: [obj]; after [getiter(obj)] */
            if (PyCoro_CheckExact(iterable)) {
                /* `iterable` is a coroutine */
                if (!(_PyFrame_GetCode(frame)->co_flags & (CO_COROUTINE | CO_ITERABLE_COROUTINE))) {
                    /* and it is used in a 'yield from' expression of a
                       regular generator. */
                    _PyErr_SetString(tstate, PyExc_TypeError,
                                     "cannot 'yield from' a coroutine object "
                                     "in a non-coroutine generator");
                    GOTO_ERROR(error);
                }
                iter = iterable;
            }
            else if (PyGen_CheckExact(iterable)) {
                iter = iterable;
            }
            else {
                /* `iterable` is not a generator. */
                iter = PyObject_GetIter(iterable);
                if (iter == NULL) {
                    GOTO_ERROR(error);
                }
                DECREF_INPUTS();
            }
        }

        // Most members of this family are "secretly" super-instructions.
        // When the loop is exhausted, they jump, and the jump target is
        // always END_FOR, which pops two values off the stack.
        // This is optimized by skipping that instruction and combining
        // its effect (popping 'iter' instead of pushing 'next'.)

        family(FOR_ITER, INLINE_CACHE_ENTRIES_FOR_ITER) = {
            FOR_ITER_LIST,
            FOR_ITER_TUPLE,
            FOR_ITER_RANGE,
            FOR_ITER_GEN,
        };

        specializing op(_SPECIALIZE_FOR_ITER, (counter/1, iter -- iter)) {
            TIER_ONE_ONLY
            #if ENABLE_SPECIALIZATION
            if (ADAPTIVE_COUNTER_IS_ZERO(counter)) {
                next_instr = this_instr;
                _Py_Specialize_ForIter(iter, next_instr, oparg);
                DISPATCH_SAME_OPARG();
            }
            STAT_INC(FOR_ITER, deferred);
            DECREMENT_ADAPTIVE_COUNTER(this_instr[1].cache);
            #endif  /* ENABLE_SPECIALIZATION */
        }

        replaced op(_FOR_ITER, (iter -- iter, next)) {
            /* before: [iter]; after: [iter, iter()] *or* [] (and jump over END_FOR.) */
            next = (*Py_TYPE(iter)->tp_iternext)(iter);
            if (next == NULL) {
                if (_PyErr_Occurred(tstate)) {
                    if (!_PyErr_ExceptionMatches(tstate, PyExc_StopIteration)) {
                        GOTO_ERROR(error);
                    }
                    monitor_raise(tstate, frame, this_instr);
                    _PyErr_Clear(tstate);
                }
                /* iterator ended normally */
                assert(next_instr[oparg].op.code == END_FOR ||
                       next_instr[oparg].op.code == INSTRUMENTED_END_FOR);
                Py_DECREF(iter);
                STACK_SHRINK(1);
                /* Jump forward oparg, then skip following END_FOR instruction */
                JUMPBY(oparg + 1);
                DISPATCH();
            }
            // Common case: no jump, leave it to the code generator
        }

        op(_FOR_ITER_TIER_TWO, (iter -- iter, next)) {
            /* before: [iter]; after: [iter, iter()] *or* [] (and jump over END_FOR.) */
            next = (*Py_TYPE(iter)->tp_iternext)(iter);
            if (next == NULL) {
                if (_PyErr_Occurred(tstate)) {
                    if (!_PyErr_ExceptionMatches(tstate, PyExc_StopIteration)) {
                        GOTO_ERROR(error);
                    }
                    _PyErr_Clear(tstate);
                }
                /* iterator ended normally */
                Py_DECREF(iter);
                STACK_SHRINK(1);
                /* The translator sets the deopt target just past END_FOR */
                DEOPT_IF(true);
            }
            // Common case: no jump, leave it to the code generator
        }

        macro(FOR_ITER) = _SPECIALIZE_FOR_ITER + _FOR_ITER;

        inst(INSTRUMENTED_FOR_ITER, (unused/1 -- )) {
            _Py_CODEUNIT *target;
            PyObject *iter = TOP();
            PyObject *next = (*Py_TYPE(iter)->tp_iternext)(iter);
            if (next != NULL) {
                PUSH(next);
                target = next_instr;
            }
            else {
                if (_PyErr_Occurred(tstate)) {
                    if (!_PyErr_ExceptionMatches(tstate, PyExc_StopIteration)) {
                        GOTO_ERROR(error);
                    }
                    monitor_raise(tstate, frame, this_instr);
                    _PyErr_Clear(tstate);
                }
                /* iterator ended normally */
                assert(next_instr[oparg].op.code == END_FOR ||
                       next_instr[oparg].op.code == INSTRUMENTED_END_FOR);
                STACK_SHRINK(1);
                Py_DECREF(iter);
                /* Skip END_FOR */
                target = next_instr + oparg + 1;
            }
            INSTRUMENTED_JUMP(this_instr, target, PY_MONITORING_EVENT_BRANCH);
        }

        op(_ITER_CHECK_LIST, (iter -- iter)) {
            DEOPT_IF(Py_TYPE(iter) != &PyListIter_Type);
        }

        replaced op(_ITER_JUMP_LIST, (iter -- iter)) {
            _PyListIterObject *it = (_PyListIterObject *)iter;
            assert(Py_TYPE(iter) == &PyListIter_Type);
            STAT_INC(FOR_ITER, hit);
            PyListObject *seq = it->it_seq;
            if (seq == NULL || it->it_index >= PyList_GET_SIZE(seq)) {
                if (seq != NULL) {
                    it->it_seq = NULL;
                    Py_DECREF(seq);
                }
                Py_DECREF(iter);
                STACK_SHRINK(1);
                /* Jump forward oparg, then skip following END_FOR instruction */
                JUMPBY(oparg + 1);
                DISPATCH();
            }
        }

        // Only used by Tier 2
        op(_GUARD_NOT_EXHAUSTED_LIST, (iter -- iter)) {
            _PyListIterObject *it = (_PyListIterObject *)iter;
            assert(Py_TYPE(iter) == &PyListIter_Type);
            PyListObject *seq = it->it_seq;
            DEOPT_IF(seq == NULL);
            DEOPT_IF(it->it_index >= PyList_GET_SIZE(seq));
        }

        op(_ITER_NEXT_LIST, (iter -- iter, next)) {
            _PyListIterObject *it = (_PyListIterObject *)iter;
            assert(Py_TYPE(iter) == &PyListIter_Type);
            PyListObject *seq = it->it_seq;
            assert(seq);
            assert(it->it_index < PyList_GET_SIZE(seq));
            next = Py_NewRef(PyList_GET_ITEM(seq, it->it_index++));
        }

        macro(FOR_ITER_LIST) =
            unused/1 +  // Skip over the counter
            _ITER_CHECK_LIST +
            _ITER_JUMP_LIST +
            _ITER_NEXT_LIST;

        op(_ITER_CHECK_TUPLE, (iter -- iter)) {
            DEOPT_IF(Py_TYPE(iter) != &PyTupleIter_Type);
        }

        replaced op(_ITER_JUMP_TUPLE, (iter -- iter)) {
            _PyTupleIterObject *it = (_PyTupleIterObject *)iter;
            assert(Py_TYPE(iter) == &PyTupleIter_Type);
            STAT_INC(FOR_ITER, hit);
            PyTupleObject *seq = it->it_seq;
            if (seq == NULL || it->it_index >= PyTuple_GET_SIZE(seq)) {
                if (seq != NULL) {
                    it->it_seq = NULL;
                    Py_DECREF(seq);
                }
                Py_DECREF(iter);
                STACK_SHRINK(1);
                /* Jump forward oparg, then skip following END_FOR instruction */
                JUMPBY(oparg + 1);
                DISPATCH();
            }
        }

        // Only used by Tier 2
        op(_GUARD_NOT_EXHAUSTED_TUPLE, (iter -- iter)) {
            _PyTupleIterObject *it = (_PyTupleIterObject *)iter;
            assert(Py_TYPE(iter) == &PyTupleIter_Type);
            PyTupleObject *seq = it->it_seq;
            DEOPT_IF(seq == NULL);
            DEOPT_IF(it->it_index >= PyTuple_GET_SIZE(seq));
        }

        op(_ITER_NEXT_TUPLE, (iter -- iter, next)) {
            _PyTupleIterObject *it = (_PyTupleIterObject *)iter;
            assert(Py_TYPE(iter) == &PyTupleIter_Type);
            PyTupleObject *seq = it->it_seq;
            assert(seq);
            assert(it->it_index < PyTuple_GET_SIZE(seq));
            next = Py_NewRef(PyTuple_GET_ITEM(seq, it->it_index++));
        }

        macro(FOR_ITER_TUPLE) =
            unused/1 +  // Skip over the counter
            _ITER_CHECK_TUPLE +
            _ITER_JUMP_TUPLE +
            _ITER_NEXT_TUPLE;

        op(_ITER_CHECK_RANGE, (iter -- iter)) {
            _PyRangeIterObject *r = (_PyRangeIterObject *)iter;
            DEOPT_IF(Py_TYPE(r) != &PyRangeIter_Type);
        }

        replaced op(_ITER_JUMP_RANGE, (iter -- iter)) {
            _PyRangeIterObject *r = (_PyRangeIterObject *)iter;
            assert(Py_TYPE(r) == &PyRangeIter_Type);
            STAT_INC(FOR_ITER, hit);
            if (r->len <= 0) {
                STACK_SHRINK(1);
                Py_DECREF(r);
                // Jump over END_FOR instruction.
                JUMPBY(oparg + 1);
                DISPATCH();
            }
        }

        // Only used by Tier 2
        op(_GUARD_NOT_EXHAUSTED_RANGE, (iter -- iter)) {
            _PyRangeIterObject *r = (_PyRangeIterObject *)iter;
            assert(Py_TYPE(r) == &PyRangeIter_Type);
            DEOPT_IF(r->len <= 0);
        }

        op(_ITER_NEXT_RANGE, (iter -- iter, next: &PYLONG_TYPE)) {
            _PyRangeIterObject *r = (_PyRangeIterObject *)iter;
            assert(Py_TYPE(r) == &PyRangeIter_Type);
            assert(r->len > 0);
            long value = r->start;
            r->start = value + r->step;
            r->len--;
            next = PyLong_FromLong(value);
            ERROR_IF(next == NULL, error);
        }

        macro(FOR_ITER_RANGE) =
            unused/1 +  // Skip over the counter
            _ITER_CHECK_RANGE +
            _ITER_JUMP_RANGE +
            _ITER_NEXT_RANGE;

        inst(FOR_ITER_GEN, (unused/1, iter -- iter, unused)) {
            DEOPT_IF(tstate->interp->eval_frame);
            PyGenObject *gen = (PyGenObject *)iter;
            DEOPT_IF(Py_TYPE(gen) != &PyGen_Type);
            DEOPT_IF(gen->gi_frame_state >= FRAME_EXECUTING);
            STAT_INC(FOR_ITER, hit);
            _PyInterpreterFrame *gen_frame = (_PyInterpreterFrame *)gen->gi_iframe;
            _PyFrame_StackPush(gen_frame, Py_None);
            gen->gi_frame_state = FRAME_EXECUTING;
            gen->gi_exc_state.previous_item = tstate->exc_info;
            tstate->exc_info = &gen->gi_exc_state;
            assert(next_instr[oparg].op.code == END_FOR ||
                   next_instr[oparg].op.code == INSTRUMENTED_END_FOR);
            assert(next_instr - this_instr + oparg <= UINT16_MAX);
            frame->return_offset = (uint16_t)(next_instr - this_instr + oparg);
            DISPATCH_INLINED(gen_frame);
        }

        inst(BEFORE_ASYNC_WITH, (mgr -- exit, res)) {
            PyObject *enter = _PyObject_LookupSpecial(mgr, &_Py_ID(__aenter__));
            if (enter == NULL) {
                if (!_PyErr_Occurred(tstate)) {
                    _PyErr_Format(tstate, PyExc_TypeError,
                                  "'%.200s' object does not support the "
                                  "asynchronous context manager protocol",
                                  Py_TYPE(mgr)->tp_name);
                }
                GOTO_ERROR(error);
            }
            exit = _PyObject_LookupSpecial(mgr, &_Py_ID(__aexit__));
            if (exit == NULL) {
                if (!_PyErr_Occurred(tstate)) {
                    _PyErr_Format(tstate, PyExc_TypeError,
                                  "'%.200s' object does not support the "
                                  "asynchronous context manager protocol "
                                  "(missed __aexit__ method)",
                                  Py_TYPE(mgr)->tp_name);
                }
                Py_DECREF(enter);
                GOTO_ERROR(error);
            }
            DECREF_INPUTS();
            res = _PyObject_CallNoArgsTstate(tstate, enter);
            Py_DECREF(enter);
            if (res == NULL) {
                Py_DECREF(exit);
                ERROR_IF(true, error);
            }
        }

        inst(BEFORE_WITH, (mgr -- exit, res)) {
            /* pop the context manager, push its __exit__ and the
             * value returned from calling its __enter__
             */
            PyObject *enter = _PyObject_LookupSpecial(mgr, &_Py_ID(__enter__));
            if (enter == NULL) {
                if (!_PyErr_Occurred(tstate)) {
                    _PyErr_Format(tstate, PyExc_TypeError,
                                  "'%.200s' object does not support the "
                                  "context manager protocol",
                                  Py_TYPE(mgr)->tp_name);
                }
                GOTO_ERROR(error);
            }
            exit = _PyObject_LookupSpecial(mgr, &_Py_ID(__exit__));
            if (exit == NULL) {
                if (!_PyErr_Occurred(tstate)) {
                    _PyErr_Format(tstate, PyExc_TypeError,
                                  "'%.200s' object does not support the "
                                  "context manager protocol "
                                  "(missed __exit__ method)",
                                  Py_TYPE(mgr)->tp_name);
                }
                Py_DECREF(enter);
                GOTO_ERROR(error);
            }
            DECREF_INPUTS();
            res = _PyObject_CallNoArgsTstate(tstate, enter);
            Py_DECREF(enter);
            if (res == NULL) {
                Py_DECREF(exit);
                ERROR_IF(true, error);
            }
        }

        inst(WITH_EXCEPT_START, (exit_func, lasti, unused, val -- exit_func, lasti, unused, val, res)) {
            /* At the top of the stack are 4 values:
               - val: TOP = exc_info()
               - unused: SECOND = previous exception
               - lasti: THIRD = lasti of exception in exc_info()
               - exit_func: FOURTH = the context.__exit__ bound method
               We call FOURTH(type(TOP), TOP, GetTraceback(TOP)).
               Then we push the __exit__ return value.
            */
            PyObject *exc, *tb;

            assert(val && PyExceptionInstance_Check(val));
            exc = PyExceptionInstance_Class(val);
            tb = PyException_GetTraceback(val);
            if (tb == NULL) {
                tb = Py_None;
            }
            else {
                Py_DECREF(tb);
            }
            assert(PyLong_Check(lasti));
            (void)lasti; // Shut up compiler warning if asserts are off
            PyObject *stack[4] = {NULL, exc, val, tb};
            res = PyObject_Vectorcall(exit_func, stack + 1,
                    3 | PY_VECTORCALL_ARGUMENTS_OFFSET, NULL);
            ERROR_IF(res == NULL, error);
        }

        pseudo(SETUP_FINALLY, (HAS_ARG)) = {
            NOP,
        };

        pseudo(SETUP_CLEANUP, (HAS_ARG)) = {
            NOP,
        };

        pseudo(SETUP_WITH, (HAS_ARG)) = {
            NOP,
        };

        pseudo(POP_BLOCK) = {
            NOP,
        };

        inst(PUSH_EXC_INFO, (new_exc -- prev_exc, new_exc)) {
            _PyErr_StackItem *exc_info = tstate->exc_info;
            if (exc_info->exc_value != NULL) {
                prev_exc = exc_info->exc_value;
            }
            else {
                prev_exc = Py_None;
            }
            assert(PyExceptionInstance_Check(new_exc));
            exc_info->exc_value = Py_NewRef(new_exc);
        }

        op(_GUARD_DORV_VALUES_INST_ATTR_FROM_DICT, (owner -- owner: &GUARD_DORV_VALUES_INST_ATTR_FROM_DICT_TYPE)) {
            assert(Py_TYPE(owner)->tp_flags & Py_TPFLAGS_MANAGED_DICT);
            PyDictOrValues *dorv = _PyObject_DictOrValuesPointer(owner);
            DEOPT_IF(!_PyDictOrValues_IsValues(*dorv) && !_PyObject_MakeInstanceAttributesFromDict(owner, dorv));
        }

        op(_GUARD_KEYS_VERSION, (keys_version/2, owner -- owner: &(GUARD_KEYS_VERSION_TYPE + keys_version))) {
            PyTypeObject *owner_cls = Py_TYPE(owner);
            PyHeapTypeObject *owner_heap_type = (PyHeapTypeObject *)owner_cls;
            DEOPT_IF(owner_heap_type->ht_cached_keys->dk_version != keys_version);
        }

        op(_LOAD_ATTR_METHOD_WITH_VALUES, (descr/4, owner -- attr, self if (1))) {
            assert(oparg & 1);
            /* Cached method object */
            STAT_INC(LOAD_ATTR, hit);
            assert(descr != NULL);
            attr = Py_NewRef(descr);
            assert(_PyType_HasFeature(Py_TYPE(attr), Py_TPFLAGS_METHOD_DESCRIPTOR));
            self = owner;
        }

        macro(LOAD_ATTR_METHOD_WITH_VALUES) =
            unused/1 +
            _GUARD_TYPE_VERSION +
            _GUARD_DORV_VALUES_INST_ATTR_FROM_DICT +
            _GUARD_KEYS_VERSION +
            _LOAD_ATTR_METHOD_WITH_VALUES;

        op(_LOAD_ATTR_METHOD_NO_DICT, (descr/4, owner -- attr, self if (1))) {
            assert(oparg & 1);
            assert(Py_TYPE(owner)->tp_dictoffset == 0);
            STAT_INC(LOAD_ATTR, hit);
            assert(descr != NULL);
            assert(_PyType_HasFeature(Py_TYPE(descr), Py_TPFLAGS_METHOD_DESCRIPTOR));
            attr = Py_NewRef(descr);
            self = owner;
        }

        macro(LOAD_ATTR_METHOD_NO_DICT) =
            unused/1 +
            _GUARD_TYPE_VERSION +
            unused/2 +
            _LOAD_ATTR_METHOD_NO_DICT;

        op(_LOAD_ATTR_NONDESCRIPTOR_WITH_VALUES, (descr/4, owner -- attr, unused if (0))) {
            assert((oparg & 1) == 0);
            STAT_INC(LOAD_ATTR, hit);
            assert(descr != NULL);
            DECREF_INPUTS();
            attr = Py_NewRef(descr);
        }

        macro(LOAD_ATTR_NONDESCRIPTOR_WITH_VALUES) =
            unused/1 +
            _GUARD_TYPE_VERSION +
            _GUARD_DORV_VALUES_INST_ATTR_FROM_DICT +
            _GUARD_KEYS_VERSION +
            _LOAD_ATTR_NONDESCRIPTOR_WITH_VALUES;

        op(_LOAD_ATTR_NONDESCRIPTOR_NO_DICT, (descr/4, owner -- attr, unused if (0))) {
            assert((oparg & 1) == 0);
            assert(Py_TYPE(owner)->tp_dictoffset == 0);
            STAT_INC(LOAD_ATTR, hit);
            assert(descr != NULL);
            DECREF_INPUTS();
            attr = Py_NewRef(descr);
        }

        macro(LOAD_ATTR_NONDESCRIPTOR_NO_DICT) =
            unused/1 +
            _GUARD_TYPE_VERSION +
            unused/2 +
            _LOAD_ATTR_NONDESCRIPTOR_NO_DICT;

        op(_CHECK_ATTR_METHOD_LAZY_DICT, (owner -- owner)) {
            Py_ssize_t dictoffset = Py_TYPE(owner)->tp_dictoffset;
            assert(dictoffset > 0);
            PyObject *dict = *(PyObject **)((char *)owner + dictoffset);
            /* This object has a __dict__, just not yet created */
            DEOPT_IF(dict != NULL);
        }

        op(_LOAD_ATTR_METHOD_LAZY_DICT, (descr/4, owner -- attr, self if (1))) {
            assert(oparg & 1);
            STAT_INC(LOAD_ATTR, hit);
            assert(descr != NULL);
            assert(_PyType_HasFeature(Py_TYPE(descr), Py_TPFLAGS_METHOD_DESCRIPTOR));
            attr = Py_NewRef(descr);
            self = owner;
        }

        macro(LOAD_ATTR_METHOD_LAZY_DICT) =
            unused/1 +
            _GUARD_TYPE_VERSION +
            _CHECK_ATTR_METHOD_LAZY_DICT +
            unused/2 +
            _LOAD_ATTR_METHOD_LAZY_DICT;

        inst(INSTRUMENTED_CALL, (unused/3 -- )) {
            int is_meth = PEEK(oparg + 1) != NULL;
            int total_args = oparg + is_meth;
            PyObject *function = PEEK(oparg + 2);
            PyObject *arg = total_args == 0 ?
                &_PyInstrumentation_MISSING : PEEK(total_args);
            int err = _Py_call_instrumentation_2args(
                    tstate, PY_MONITORING_EVENT_CALL,
                    frame, this_instr, function, arg);
            ERROR_IF(err, error);
            INCREMENT_ADAPTIVE_COUNTER(this_instr[1].cache);
            GO_TO_INSTRUCTION(CALL);
        }

        // Cache layout: counter/1, func_version/2
        // CALL_INTRINSIC_1/2, CALL_KW, and CALL_FUNCTION_EX aren't members!
        family(CALL, INLINE_CACHE_ENTRIES_CALL) = {
            CALL_BOUND_METHOD_EXACT_ARGS,
            CALL_PY_EXACT_ARGS,
            CALL_PY_WITH_DEFAULTS,
            CALL_TYPE_1,
            CALL_STR_1,
            CALL_TUPLE_1,
            CALL_BUILTIN_CLASS,
            CALL_BUILTIN_O,
            CALL_BUILTIN_FAST,
            CALL_BUILTIN_FAST_WITH_KEYWORDS,
            CALL_LEN,
            CALL_ISINSTANCE,
            CALL_LIST_APPEND,
            CALL_METHOD_DESCRIPTOR_O,
            CALL_METHOD_DESCRIPTOR_FAST_WITH_KEYWORDS,
            CALL_METHOD_DESCRIPTOR_NOARGS,
            CALL_METHOD_DESCRIPTOR_FAST,
            CALL_ALLOC_AND_ENTER_INIT,
        };

        specializing op(_SPECIALIZE_CALL, (counter/1, callable, self_or_null, args[oparg] -- callable, self_or_null, args[oparg])) {
            TIER_ONE_ONLY
            #if ENABLE_SPECIALIZATION
            if (ADAPTIVE_COUNTER_IS_ZERO(counter)) {
                next_instr = this_instr;
                _Py_Specialize_Call(callable, next_instr, oparg + (self_or_null != NULL));
                DISPATCH_SAME_OPARG();
            }
            STAT_INC(CALL, deferred);
            DECREMENT_ADAPTIVE_COUNTER(this_instr[1].cache);
            #endif  /* ENABLE_SPECIALIZATION */
        }

        // When calling Python, inline the call using DISPATCH_INLINED().
        op(_CALL, (callable, self_or_null, args[oparg] -- res)) {
            // oparg counts all of the args, but *not* self:
            int total_args = oparg;
            if (self_or_null != NULL) {
                args--;
                total_args++;
            }
            else if (Py_TYPE(callable) == &PyMethod_Type) {
                args--;
                total_args++;
                PyObject *self = ((PyMethodObject *)callable)->im_self;
                args[0] = Py_NewRef(self);
                PyObject *method = ((PyMethodObject *)callable)->im_func;
                args[-1] = Py_NewRef(method);
                Py_DECREF(callable);
                callable = method;
            }
            // Check if the call can be inlined or not
            if (Py_TYPE(callable) == &PyFunction_Type &&
                tstate->interp->eval_frame == NULL &&
                ((PyFunctionObject *)callable)->vectorcall == _PyFunction_Vectorcall)
            {
                int code_flags = ((PyCodeObject*)PyFunction_GET_CODE(callable))->co_flags;
                PyObject *locals = code_flags & CO_OPTIMIZED ? NULL : Py_NewRef(PyFunction_GET_GLOBALS(callable));
                _PyInterpreterFrame *new_frame = _PyEvalFramePushAndInit(
                    tstate, (PyFunctionObject *)callable, locals,
                    args, total_args, NULL
                );
                // Manipulate stack directly since we leave using DISPATCH_INLINED().
                STACK_SHRINK(oparg + 2);
                // The frame has stolen all the arguments from the stack,
                // so there is no need to clean them up.
                if (new_frame == NULL) {
                    GOTO_ERROR(error);
                }
                frame->return_offset = (uint16_t)(next_instr - this_instr);
                DISPATCH_INLINED(new_frame);
            }
            /* Callable is not a normal Python function */
            res = PyObject_Vectorcall(
                callable, args,
                total_args | PY_VECTORCALL_ARGUMENTS_OFFSET,
                NULL);
            if (opcode == INSTRUMENTED_CALL) {
                PyObject *arg = total_args == 0 ?
                    &_PyInstrumentation_MISSING : args[0];
                if (res == NULL) {
                    _Py_call_instrumentation_exc2(
                        tstate, PY_MONITORING_EVENT_C_RAISE,
                        frame, this_instr, callable, arg);
                }
                else {
                    int err = _Py_call_instrumentation_2args(
                        tstate, PY_MONITORING_EVENT_C_RETURN,
                        frame, this_instr, callable, arg);
                    if (err < 0) {
                        Py_CLEAR(res);
                    }
                }
            }
            assert((res != NULL) ^ (_PyErr_Occurred(tstate) != NULL));
            Py_DECREF(callable);
            for (int i = 0; i < total_args; i++) {
                Py_DECREF(args[i]);
            }
            ERROR_IF(res == NULL, error);
            CHECK_EVAL_BREAKER();
        }

        macro(CALL) = _SPECIALIZE_CALL + unused/2 + _CALL;

        op(_CHECK_CALL_BOUND_METHOD_EXACT_ARGS, (callable, null, unused[oparg] -- callable: &PYMETHOD_TYPE, null: &NULL_TYPE, unused[oparg])) {
            DEOPT_IF(null != NULL);
            DEOPT_IF(Py_TYPE(callable) != &PyMethod_Type);
        }

        op(_INIT_CALL_BOUND_METHOD_EXACT_ARGS, (callable, unused, unused[oparg] -- func, self, unused[oparg])) {
            STAT_INC(CALL, hit);
            self = Py_NewRef(((PyMethodObject *)callable)->im_self);
            stack_pointer[-1 - oparg] = self;  // Patch stack as it is used by _INIT_CALL_PY_EXACT_ARGS
            func = Py_NewRef(((PyMethodObject *)callable)->im_func);
            stack_pointer[-2 - oparg] = func;  // This is used by CALL, upon deoptimization
            Py_DECREF(callable);
        }

        op(_CHECK_PEP_523, (--)) {
            DEOPT_IF(tstate->interp->eval_frame);
        }

        op(_CHECK_FUNCTION_EXACT_ARGS, (func_version/2, callable, self_or_null, unused[oparg] -- callable: &(PYFUNCTION_TYPE_VERSION_TYPE + func_version), self_or_null, unused[oparg])) {
            DEOPT_IF(!PyFunction_Check(callable));
            PyFunctionObject *func = (PyFunctionObject *)callable;
            DEOPT_IF(func->func_version != func_version);
            PyCodeObject *code = (PyCodeObject *)func->func_code;
            DEOPT_IF(code->co_argcount != oparg + (self_or_null != NULL));
        }

        op(_CHECK_STACK_SPACE, (callable, unused, unused[oparg] -- callable, unused, unused[oparg])) {
            PyFunctionObject *func = (PyFunctionObject *)callable;
            PyCodeObject *code = (PyCodeObject *)func->func_code;
            DEOPT_IF(!_PyThreadState_HasStackSpace(tstate, code->co_framesize));
            DEOPT_IF(tstate->py_recursion_remaining <= 1);
        }

        pure op(_INIT_CALL_PY_EXACT_ARGS, (callable, self_or_null, args[oparg] -- new_frame: _PyInterpreterFrame*)) {
            int argcount = oparg;
            if (self_or_null != NULL) {
                args--;
                argcount++;
            }
            STAT_INC(CALL, hit);
            PyFunctionObject *func = (PyFunctionObject *)callable;
            new_frame = _PyFrame_PushUnchecked(tstate, func, argcount);
            for (int i = 0; i < argcount; i++) {
                new_frame->localsplus[i] = args[i];
            }
        }

        // The 'unused' output effect represents the return value
        // (which will be pushed when the frame returns).
        // It is needed so CALL_PY_EXACT_ARGS matches its family.
        op(_PUSH_FRAME, (new_frame: _PyInterpreterFrame* -- unused if (0))) {
            // Write it out explicitly because it's subtly different.
            // Eventually this should be the only occurrence of this code.
            assert(tstate->interp->eval_frame == NULL);
            SYNC_SP();
            _PyFrame_SetStackPointer(frame, stack_pointer);
            new_frame->previous = frame;
            CALL_STAT_INC(inlined_py_calls);
            frame = tstate->current_frame = new_frame;
            tstate->py_recursion_remaining--;
            LOAD_SP();
            LOAD_IP(0);
#if LLTRACE && TIER_ONE
            lltrace = maybe_lltrace_resume_frame(frame, &entry_frame, GLOBALS());
            if (lltrace < 0) {
                goto exit_unwind;
            }
#endif
        }

        macro(CALL_BOUND_METHOD_EXACT_ARGS) =
            unused/1 + // Skip over the counter
            _CHECK_PEP_523 +
            _CHECK_CALL_BOUND_METHOD_EXACT_ARGS +
            _INIT_CALL_BOUND_METHOD_EXACT_ARGS +
            _CHECK_FUNCTION_EXACT_ARGS +
            _CHECK_STACK_SPACE +
            _INIT_CALL_PY_EXACT_ARGS +
            _SAVE_RETURN_OFFSET +
            _PUSH_FRAME;

        macro(CALL_PY_EXACT_ARGS) =
            unused/1 + // Skip over the counter
            _CHECK_PEP_523 +
            _CHECK_FUNCTION_EXACT_ARGS +
            _CHECK_STACK_SPACE +
            _INIT_CALL_PY_EXACT_ARGS +
            _SAVE_RETURN_OFFSET +
            _PUSH_FRAME;

        inst(CALL_PY_WITH_DEFAULTS, (unused/1, func_version/2, callable, self_or_null, args[oparg] -- unused)) {
            DEOPT_IF(tstate->interp->eval_frame);
            int argcount = oparg;
            if (self_or_null != NULL) {
                args--;
                argcount++;
            }
            DEOPT_IF(!PyFunction_Check(callable));
            PyFunctionObject *func = (PyFunctionObject *)callable;
            DEOPT_IF(func->func_version != func_version);
            PyCodeObject *code = (PyCodeObject *)func->func_code;
            assert(func->func_defaults);
            assert(PyTuple_CheckExact(func->func_defaults));
            int defcount = (int)PyTuple_GET_SIZE(func->func_defaults);
            assert(defcount <= code->co_argcount);
            int min_args = code->co_argcount - defcount;
            DEOPT_IF(argcount > code->co_argcount);
            DEOPT_IF(argcount < min_args);
            DEOPT_IF(!_PyThreadState_HasStackSpace(tstate, code->co_framesize));
            STAT_INC(CALL, hit);
            _PyInterpreterFrame *new_frame = _PyFrame_PushUnchecked(tstate, func, code->co_argcount);
            for (int i = 0; i < argcount; i++) {
                new_frame->localsplus[i] = args[i];
            }
            for (int i = argcount; i < code->co_argcount; i++) {
                PyObject *def = PyTuple_GET_ITEM(func->func_defaults, i - min_args);
                new_frame->localsplus[i] = Py_NewRef(def);
            }
            // Manipulate stack and cache directly since we leave using DISPATCH_INLINED().
            STACK_SHRINK(oparg + 2);
            frame->return_offset = (uint16_t)(next_instr - this_instr);
            DISPATCH_INLINED(new_frame);
        }

        inst(CALL_TYPE_1, (unused/1, unused/2, callable, null, args[oparg] -- res)) {
            assert(oparg == 1);
            DEOPT_IF(null != NULL);
            PyObject *obj = args[0];
            DEOPT_IF(callable != (PyObject *)&PyType_Type);
            STAT_INC(CALL, hit);
            res = Py_NewRef(Py_TYPE(obj));
            Py_DECREF(obj);
            Py_DECREF(&PyType_Type);  // I.e., callable
        }

        inst(CALL_STR_1, (unused/1, unused/2, callable, null, args[oparg] -- res)) {
            assert(oparg == 1);
            DEOPT_IF(null != NULL);
            DEOPT_IF(callable != (PyObject *)&PyUnicode_Type);
            STAT_INC(CALL, hit);
            PyObject *arg = args[0];
            res = PyObject_Str(arg);
            Py_DECREF(arg);
            Py_DECREF(&PyUnicode_Type);  // I.e., callable
            ERROR_IF(res == NULL, error);
            CHECK_EVAL_BREAKER();
        }

        inst(CALL_TUPLE_1, (unused/1, unused/2, callable, null, args[oparg] -- res)) {
            assert(oparg == 1);
            DEOPT_IF(null != NULL);
            DEOPT_IF(callable != (PyObject *)&PyTuple_Type);
            STAT_INC(CALL, hit);
            PyObject *arg = args[0];
            res = PySequence_Tuple(arg);
            Py_DECREF(arg);
            Py_DECREF(&PyTuple_Type);  // I.e., tuple
            ERROR_IF(res == NULL, error);
            CHECK_EVAL_BREAKER();
        }

        inst(CALL_ALLOC_AND_ENTER_INIT, (unused/1, unused/2, callable, null, args[oparg] -- unused)) {
            /* This instruction does the following:
             * 1. Creates the object (by calling ``object.__new__``)
             * 2. Pushes a shim frame to the frame stack (to cleanup after ``__init__``)
             * 3. Pushes the frame for ``__init__`` to the frame stack
             * */
            _PyCallCache *cache = (_PyCallCache *)&this_instr[1];
            DEOPT_IF(null != NULL);
            DEOPT_IF(!PyType_Check(callable));
            PyTypeObject *tp = (PyTypeObject *)callable;
            DEOPT_IF(tp->tp_version_tag != read_u32(cache->func_version));
            PyHeapTypeObject *cls = (PyHeapTypeObject *)callable;
            PyFunctionObject *init = (PyFunctionObject *)cls->_spec_cache.init;
            PyCodeObject *code = (PyCodeObject *)init->func_code;
            DEOPT_IF(code->co_argcount != oparg+1);
            DEOPT_IF(!_PyThreadState_HasStackSpace(tstate, code->co_framesize + _Py_InitCleanup.co_framesize));
            STAT_INC(CALL, hit);
            PyObject *self = _PyType_NewManagedObject(tp);
            if (self == NULL) {
                GOTO_ERROR(error);
            }
            Py_DECREF(tp);
            _PyInterpreterFrame *shim = _PyFrame_PushTrampolineUnchecked(
                tstate, (PyCodeObject *)&_Py_InitCleanup, 1);
            assert(_PyCode_CODE((PyCodeObject *)shim->f_executable)[0].op.code == EXIT_INIT_CHECK);
            /* Push self onto stack of shim */
            Py_INCREF(self);
            shim->localsplus[0] = self;
            Py_INCREF(init);
            _PyInterpreterFrame *init_frame = _PyFrame_PushUnchecked(tstate, init, oparg+1);
            /* Copy self followed by args to __init__ frame */
            init_frame->localsplus[0] = self;
            for (int i = 0; i < oparg; i++) {
                init_frame->localsplus[i+1] = args[i];
            }
            frame->return_offset = (uint16_t)(next_instr - this_instr);
            STACK_SHRINK(oparg+2);
            _PyFrame_SetStackPointer(frame, stack_pointer);
            /* Link frames */
            init_frame->previous = shim;
            shim->previous = frame;
            frame = tstate->current_frame = init_frame;
            CALL_STAT_INC(inlined_py_calls);
            /* Account for pushing the extra frame.
             * We don't check recursion depth here,
             * as it will be checked after start_frame */
            tstate->py_recursion_remaining--;
            goto start_frame;
        }

        inst(EXIT_INIT_CHECK, (should_be_none -- )) {
            assert(STACK_LEVEL() == 2);
            if (should_be_none != Py_None) {
                PyErr_Format(PyExc_TypeError,
                    "__init__() should return None, not '%.200s'",
                    Py_TYPE(should_be_none)->tp_name);
                GOTO_ERROR(error);
            }
        }

        inst(CALL_BUILTIN_CLASS, (unused/1, unused/2, callable, self_or_null, args[oparg] -- res)) {
            int total_args = oparg;
            if (self_or_null != NULL) {
                args--;
                total_args++;
            }
            DEOPT_IF(!PyType_Check(callable));
            PyTypeObject *tp = (PyTypeObject *)callable;
            DEOPT_IF(tp->tp_vectorcall == NULL);
            STAT_INC(CALL, hit);
            res = tp->tp_vectorcall((PyObject *)tp, args, total_args, NULL);
            /* Free the arguments. */
            for (int i = 0; i < total_args; i++) {
                Py_DECREF(args[i]);
            }
            Py_DECREF(tp);
            ERROR_IF(res == NULL, error);
            CHECK_EVAL_BREAKER();
        }

        inst(CALL_BUILTIN_O, (unused/1, unused/2, callable, self_or_null, args[oparg] -- res)) {
            /* Builtin METH_O functions */
            int total_args = oparg;
            if (self_or_null != NULL) {
                args--;
                total_args++;
            }
            DEOPT_IF(total_args != 1);
            DEOPT_IF(!PyCFunction_CheckExact(callable));
            DEOPT_IF(PyCFunction_GET_FLAGS(callable) != METH_O);
            STAT_INC(CALL, hit);
            PyCFunction cfunc = PyCFunction_GET_FUNCTION(callable);
            // This is slower but CPython promises to check all non-vectorcall
            // function calls.
            if (_Py_EnterRecursiveCallTstate(tstate, " while calling a Python object")) {
                GOTO_ERROR(error);
            }
            PyObject *arg = args[0];
            res = _PyCFunction_TrampolineCall(cfunc, PyCFunction_GET_SELF(callable), arg);
            _Py_LeaveRecursiveCallTstate(tstate);
            assert((res != NULL) ^ (_PyErr_Occurred(tstate) != NULL));

            Py_DECREF(arg);
            Py_DECREF(callable);
            ERROR_IF(res == NULL, error);
            CHECK_EVAL_BREAKER();
        }

        inst(CALL_BUILTIN_FAST, (unused/1, unused/2, callable, self_or_null, args[oparg] -- res)) {
            /* Builtin METH_FASTCALL functions, without keywords */
            int total_args = oparg;
            if (self_or_null != NULL) {
                args--;
                total_args++;
            }
            DEOPT_IF(!PyCFunction_CheckExact(callable));
            DEOPT_IF(PyCFunction_GET_FLAGS(callable) != METH_FASTCALL);
            STAT_INC(CALL, hit);
            PyCFunction cfunc = PyCFunction_GET_FUNCTION(callable);
            /* res = func(self, args, nargs) */
            res = ((_PyCFunctionFast)(void(*)(void))cfunc)(
                PyCFunction_GET_SELF(callable),
                args,
                total_args);
            assert((res != NULL) ^ (_PyErr_Occurred(tstate) != NULL));

            /* Free the arguments. */
            for (int i = 0; i < total_args; i++) {
                Py_DECREF(args[i]);
            }
            Py_DECREF(callable);
            ERROR_IF(res == NULL, error);
                /* Not deopting because this doesn't mean our optimization was
                   wrong. `res` can be NULL for valid reasons. Eg. getattr(x,
                   'invalid'). In those cases an exception is set, so we must
                   handle it.
                */
            CHECK_EVAL_BREAKER();
        }

        inst(CALL_BUILTIN_FAST_WITH_KEYWORDS, (unused/1, unused/2, callable, self_or_null, args[oparg] -- res)) {
            /* Builtin METH_FASTCALL | METH_KEYWORDS functions */
            int total_args = oparg;
            if (self_or_null != NULL) {
                args--;
                total_args++;
            }
            DEOPT_IF(!PyCFunction_CheckExact(callable));
            DEOPT_IF(PyCFunction_GET_FLAGS(callable) != (METH_FASTCALL | METH_KEYWORDS));
            STAT_INC(CALL, hit);
            /* res = func(self, args, nargs, kwnames) */
            _PyCFunctionFastWithKeywords cfunc =
                (_PyCFunctionFastWithKeywords)(void(*)(void))
                PyCFunction_GET_FUNCTION(callable);
            res = cfunc(PyCFunction_GET_SELF(callable), args, total_args, NULL);
            assert((res != NULL) ^ (_PyErr_Occurred(tstate) != NULL));

            /* Free the arguments. */
            for (int i = 0; i < total_args; i++) {
                Py_DECREF(args[i]);
            }
            Py_DECREF(callable);
            ERROR_IF(res == NULL, error);
            CHECK_EVAL_BREAKER();
        }

        inst(CALL_LEN, (unused/1, unused/2, callable, self_or_null, args[oparg] -- res)) {
            /* len(o) */
            int total_args = oparg;
            if (self_or_null != NULL) {
                args--;
                total_args++;
            }
            DEOPT_IF(total_args != 1);
            PyInterpreterState *interp = tstate->interp;
            DEOPT_IF(callable != interp->callable_cache.len);
            STAT_INC(CALL, hit);
            PyObject *arg = args[0];
            Py_ssize_t len_i = PyObject_Length(arg);
            if (len_i < 0) {
                GOTO_ERROR(error);
            }
            res = PyLong_FromSsize_t(len_i);
            assert((res != NULL) ^ (_PyErr_Occurred(tstate) != NULL));

            Py_DECREF(callable);
            Py_DECREF(arg);
            ERROR_IF(res == NULL, error);
        }

        inst(CALL_ISINSTANCE, (unused/1, unused/2, callable, self_or_null, args[oparg] -- res)) {
            /* isinstance(o, o2) */
            int total_args = oparg;
            if (self_or_null != NULL) {
                args--;
                total_args++;
            }
            DEOPT_IF(total_args != 2);
            PyInterpreterState *interp = tstate->interp;
            DEOPT_IF(callable != interp->callable_cache.isinstance);
            STAT_INC(CALL, hit);
            PyObject *cls = args[1];
            PyObject *inst = args[0];
            int retval = PyObject_IsInstance(inst, cls);
            if (retval < 0) {
                GOTO_ERROR(error);
            }
            res = PyBool_FromLong(retval);
            assert((res != NULL) ^ (_PyErr_Occurred(tstate) != NULL));

            Py_DECREF(inst);
            Py_DECREF(cls);
            Py_DECREF(callable);
            ERROR_IF(res == NULL, error);
        }

        // This is secretly a super-instruction
        inst(CALL_LIST_APPEND, (unused/1, unused/2, callable, self, args[oparg] -- unused)) {
            TIER_ONE_ONLY
            assert(oparg == 1);
            PyInterpreterState *interp = tstate->interp;
            DEOPT_IF(callable != interp->callable_cache.list_append);
            assert(self != NULL);
            DEOPT_IF(!PyList_Check(self));
            STAT_INC(CALL, hit);
            if (_PyList_AppendTakeRef((PyListObject *)self, args[0]) < 0) {
                goto pop_1_error;  // Since arg is DECREF'ed already
            }
            Py_DECREF(self);
            Py_DECREF(callable);
            STACK_SHRINK(3);
            // Skip POP_TOP
            assert(next_instr->op.code == POP_TOP);
            SKIP_OVER(1);
            DISPATCH();
        }

        inst(CALL_METHOD_DESCRIPTOR_O, (unused/1, unused/2, callable, self_or_null, args[oparg] -- res)) {
            int total_args = oparg;
            if (self_or_null != NULL) {
                args--;
                total_args++;
            }
            PyMethodDescrObject *method = (PyMethodDescrObject *)callable;
            DEOPT_IF(total_args != 2);
            DEOPT_IF(!Py_IS_TYPE(method, &PyMethodDescr_Type));
            PyMethodDef *meth = method->d_method;
            DEOPT_IF(meth->ml_flags != METH_O);
            PyObject *arg = args[1];
            PyObject *self = args[0];
            DEOPT_IF(!Py_IS_TYPE(self, method->d_common.d_type));
            STAT_INC(CALL, hit);
            PyCFunction cfunc = meth->ml_meth;
            // This is slower but CPython promises to check all non-vectorcall
            // function calls.
            if (_Py_EnterRecursiveCallTstate(tstate, " while calling a Python object")) {
                GOTO_ERROR(error);
            }
            res = _PyCFunction_TrampolineCall(cfunc, self, arg);
            _Py_LeaveRecursiveCallTstate(tstate);
            assert((res != NULL) ^ (_PyErr_Occurred(tstate) != NULL));
            Py_DECREF(self);
            Py_DECREF(arg);
            Py_DECREF(callable);
            ERROR_IF(res == NULL, error);
            CHECK_EVAL_BREAKER();
        }

        inst(CALL_METHOD_DESCRIPTOR_FAST_WITH_KEYWORDS, (unused/1, unused/2, callable, self_or_null, args[oparg] -- res)) {
            int total_args = oparg;
            if (self_or_null != NULL) {
                args--;
                total_args++;
            }
            PyMethodDescrObject *method = (PyMethodDescrObject *)callable;
            DEOPT_IF(!Py_IS_TYPE(method, &PyMethodDescr_Type));
            PyMethodDef *meth = method->d_method;
            DEOPT_IF(meth->ml_flags != (METH_FASTCALL|METH_KEYWORDS));
            PyTypeObject *d_type = method->d_common.d_type;
            PyObject *self = args[0];
            DEOPT_IF(!Py_IS_TYPE(self, d_type));
            STAT_INC(CALL, hit);
            int nargs = total_args - 1;
            _PyCFunctionFastWithKeywords cfunc =
                (_PyCFunctionFastWithKeywords)(void(*)(void))meth->ml_meth;
            res = cfunc(self, args + 1, nargs, NULL);
            assert((res != NULL) ^ (_PyErr_Occurred(tstate) != NULL));

            /* Free the arguments. */
            for (int i = 0; i < total_args; i++) {
                Py_DECREF(args[i]);
            }
            Py_DECREF(callable);
            ERROR_IF(res == NULL, error);
            CHECK_EVAL_BREAKER();
        }

        inst(CALL_METHOD_DESCRIPTOR_NOARGS, (unused/1, unused/2, callable, self_or_null, args[oparg] -- res)) {
            assert(oparg == 0 || oparg == 1);
            int total_args = oparg;
            if (self_or_null != NULL) {
                args--;
                total_args++;
            }
            DEOPT_IF(total_args != 1);
            PyMethodDescrObject *method = (PyMethodDescrObject *)callable;
            DEOPT_IF(!Py_IS_TYPE(method, &PyMethodDescr_Type));
            PyMethodDef *meth = method->d_method;
            PyObject *self = args[0];
            DEOPT_IF(!Py_IS_TYPE(self, method->d_common.d_type));
            DEOPT_IF(meth->ml_flags != METH_NOARGS);
            STAT_INC(CALL, hit);
            PyCFunction cfunc = meth->ml_meth;
            // This is slower but CPython promises to check all non-vectorcall
            // function calls.
            if (_Py_EnterRecursiveCallTstate(tstate, " while calling a Python object")) {
                GOTO_ERROR(error);
            }
            res = _PyCFunction_TrampolineCall(cfunc, self, NULL);
            _Py_LeaveRecursiveCallTstate(tstate);
            assert((res != NULL) ^ (_PyErr_Occurred(tstate) != NULL));
            Py_DECREF(self);
            Py_DECREF(callable);
            ERROR_IF(res == NULL, error);
            CHECK_EVAL_BREAKER();
        }

        inst(CALL_METHOD_DESCRIPTOR_FAST, (unused/1, unused/2, callable, self_or_null, args[oparg] -- res)) {
            int total_args = oparg;
            if (self_or_null != NULL) {
                args--;
                total_args++;
            }
            PyMethodDescrObject *method = (PyMethodDescrObject *)callable;
            /* Builtin METH_FASTCALL methods, without keywords */
            DEOPT_IF(!Py_IS_TYPE(method, &PyMethodDescr_Type));
            PyMethodDef *meth = method->d_method;
            DEOPT_IF(meth->ml_flags != METH_FASTCALL);
            PyObject *self = args[0];
            DEOPT_IF(!Py_IS_TYPE(self, method->d_common.d_type));
            STAT_INC(CALL, hit);
            _PyCFunctionFast cfunc =
                (_PyCFunctionFast)(void(*)(void))meth->ml_meth;
            int nargs = total_args - 1;
            res = cfunc(self, args + 1, nargs);
            assert((res != NULL) ^ (_PyErr_Occurred(tstate) != NULL));
            /* Clear the stack of the arguments. */
            for (int i = 0; i < total_args; i++) {
                Py_DECREF(args[i]);
            }
            Py_DECREF(callable);
            ERROR_IF(res == NULL, error);
            CHECK_EVAL_BREAKER();
        }

        inst(INSTRUMENTED_CALL_KW, ( -- )) {
            int is_meth = PEEK(oparg + 2) != NULL;
            int total_args = oparg + is_meth;
            PyObject *function = PEEK(oparg + 3);
            PyObject *arg = total_args == 0 ? &_PyInstrumentation_MISSING
                                            : PEEK(total_args + 1);
            int err = _Py_call_instrumentation_2args(
                    tstate, PY_MONITORING_EVENT_CALL,
                    frame, this_instr, function, arg);
            ERROR_IF(err, error);
            GO_TO_INSTRUCTION(CALL_KW);
        }

        inst(CALL_KW, (callable, self_or_null, args[oparg], kwnames -- res)) {
            // oparg counts all of the args, but *not* self:
            int total_args = oparg;
            if (self_or_null != NULL) {
                args--;
                total_args++;
            }
            if (self_or_null == NULL && Py_TYPE(callable) == &PyMethod_Type) {
                args--;
                total_args++;
                PyObject *self = ((PyMethodObject *)callable)->im_self;
                args[0] = Py_NewRef(self);
                PyObject *method = ((PyMethodObject *)callable)->im_func;
                args[-1] = Py_NewRef(method);
                Py_DECREF(callable);
                callable = method;
            }
            int positional_args = total_args - (int)PyTuple_GET_SIZE(kwnames);
            // Check if the call can be inlined or not
            if (Py_TYPE(callable) == &PyFunction_Type &&
                tstate->interp->eval_frame == NULL &&
                ((PyFunctionObject *)callable)->vectorcall == _PyFunction_Vectorcall)
            {
                int code_flags = ((PyCodeObject*)PyFunction_GET_CODE(callable))->co_flags;
                PyObject *locals = code_flags & CO_OPTIMIZED ? NULL : Py_NewRef(PyFunction_GET_GLOBALS(callable));
                _PyInterpreterFrame *new_frame = _PyEvalFramePushAndInit(
                    tstate, (PyFunctionObject *)callable, locals,
                    args, positional_args, kwnames
                );
                Py_DECREF(kwnames);
                // Manipulate stack directly since we leave using DISPATCH_INLINED().
                STACK_SHRINK(oparg + 3);
                // The frame has stolen all the arguments from the stack,
                // so there is no need to clean them up.
                if (new_frame == NULL) {
                    GOTO_ERROR(error);
                }
                assert(next_instr - this_instr == 1);
                frame->return_offset = 1;
                DISPATCH_INLINED(new_frame);
            }
            /* Callable is not a normal Python function */
            res = PyObject_Vectorcall(
                callable, args,
                positional_args | PY_VECTORCALL_ARGUMENTS_OFFSET,
                kwnames);
            if (opcode == INSTRUMENTED_CALL_KW) {
                PyObject *arg = total_args == 0 ?
                    &_PyInstrumentation_MISSING : args[0];
                if (res == NULL) {
                    _Py_call_instrumentation_exc2(
                        tstate, PY_MONITORING_EVENT_C_RAISE,
                        frame, this_instr, callable, arg);
                }
                else {
                    int err = _Py_call_instrumentation_2args(
                        tstate, PY_MONITORING_EVENT_C_RETURN,
                        frame, this_instr, callable, arg);
                    if (err < 0) {
                        Py_CLEAR(res);
                    }
                }
            }
            Py_DECREF(kwnames);
            assert((res != NULL) ^ (_PyErr_Occurred(tstate) != NULL));
            Py_DECREF(callable);
            for (int i = 0; i < total_args; i++) {
                Py_DECREF(args[i]);
            }
            ERROR_IF(res == NULL, error);
            CHECK_EVAL_BREAKER();
        }

        inst(INSTRUMENTED_CALL_FUNCTION_EX, ( -- )) {
            GO_TO_INSTRUCTION(CALL_FUNCTION_EX);
        }

        inst(CALL_FUNCTION_EX, (func, unused, callargs, kwargs if (oparg & 1) -- result)) {
            // DICT_MERGE is called before this opcode if there are kwargs.
            // It converts all dict subtypes in kwargs into regular dicts.
            assert(kwargs == NULL || PyDict_CheckExact(kwargs));
            if (!PyTuple_CheckExact(callargs)) {
                if (check_args_iterable(tstate, func, callargs) < 0) {
                    GOTO_ERROR(error);
                }
                PyObject *tuple = PySequence_Tuple(callargs);
                if (tuple == NULL) {
                    GOTO_ERROR(error);
                }
                Py_SETREF(callargs, tuple);
            }
            assert(PyTuple_CheckExact(callargs));
            EVAL_CALL_STAT_INC_IF_FUNCTION(EVAL_CALL_FUNCTION_EX, func);
            if (opcode == INSTRUMENTED_CALL_FUNCTION_EX &&
                !PyFunction_Check(func) && !PyMethod_Check(func)
            ) {
                PyObject *arg = PyTuple_GET_SIZE(callargs) > 0 ?
                    PyTuple_GET_ITEM(callargs, 0) : Py_None;
                int err = _Py_call_instrumentation_2args(
                    tstate, PY_MONITORING_EVENT_CALL,
                    frame, this_instr, func, arg);
                if (err) GOTO_ERROR(error);
                result = PyObject_Call(func, callargs, kwargs);
                if (result == NULL) {
                    _Py_call_instrumentation_exc2(
                        tstate, PY_MONITORING_EVENT_C_RAISE,
                        frame, this_instr, func, arg);
                }
                else {
                    int err = _Py_call_instrumentation_2args(
                        tstate, PY_MONITORING_EVENT_C_RETURN,
                        frame, this_instr, func, arg);
                    if (err < 0) {
                        Py_CLEAR(result);
                    }
                }
            }
            else {
                if (Py_TYPE(func) == &PyFunction_Type &&
                    tstate->interp->eval_frame == NULL &&
                    ((PyFunctionObject *)func)->vectorcall == _PyFunction_Vectorcall) {
                    assert(PyTuple_CheckExact(callargs));
                    Py_ssize_t nargs = PyTuple_GET_SIZE(callargs);
                    int code_flags = ((PyCodeObject *)PyFunction_GET_CODE(func))->co_flags;
                    PyObject *locals = code_flags & CO_OPTIMIZED ? NULL : Py_NewRef(PyFunction_GET_GLOBALS(func));

                    _PyInterpreterFrame *new_frame = _PyEvalFramePushAndInit_Ex(tstate,
                                                                                (PyFunctionObject *)func, locals,
                                                                                nargs, callargs, kwargs);
                    // Need to manually shrink the stack since we exit with DISPATCH_INLINED.
                    STACK_SHRINK(oparg + 3);
                    if (new_frame == NULL) {
                        GOTO_ERROR(error);
                    }
                    assert(next_instr - this_instr == 1);
                    frame->return_offset = 1;
                    DISPATCH_INLINED(new_frame);
                }
                result = PyObject_Call(func, callargs, kwargs);
            }
            DECREF_INPUTS();
            assert(PEEK(2 + (oparg & 1)) == NULL);
            ERROR_IF(result == NULL, error);
            CHECK_EVAL_BREAKER();
        }

        inst(MAKE_FUNCTION, (codeobj -- func)) {

            PyFunctionObject *func_obj = (PyFunctionObject *)
                PyFunction_New(codeobj, GLOBALS());

            Py_DECREF(codeobj);
            if (func_obj == NULL) {
                GOTO_ERROR(error);
            }

            _PyFunction_SetVersion(
                func_obj, ((PyCodeObject *)codeobj)->co_version);
            func = (PyObject *)func_obj;
        }

        inst(SET_FUNCTION_ATTRIBUTE, (attr, func -- func)) {
            assert(PyFunction_Check(func));
            PyFunctionObject *func_obj = (PyFunctionObject *)func;
            switch(oparg) {
                case MAKE_FUNCTION_CLOSURE:
                    assert(func_obj->func_closure == NULL);
                    func_obj->func_closure = attr;
                    break;
                case MAKE_FUNCTION_ANNOTATIONS:
                    assert(func_obj->func_annotations == NULL);
                    func_obj->func_annotations = attr;
                    break;
                case MAKE_FUNCTION_KWDEFAULTS:
                    assert(PyDict_CheckExact(attr));
                    assert(func_obj->func_kwdefaults == NULL);
                    func_obj->func_kwdefaults = attr;
                    break;
                case MAKE_FUNCTION_DEFAULTS:
                    assert(PyTuple_CheckExact(attr));
                    assert(func_obj->func_defaults == NULL);
                    func_obj->func_defaults = attr;
                    break;
                default:
                    Py_UNREACHABLE();
            }
        }

        inst(RETURN_GENERATOR, (--)) {
            TIER_ONE_ONLY
            assert(PyFunction_Check(frame->f_funcobj));
            PyFunctionObject *func = (PyFunctionObject *)frame->f_funcobj;
            PyGenObject *gen = (PyGenObject *)_Py_MakeCoro(func);
            if (gen == NULL) {
                GOTO_ERROR(error);
            }
            assert(EMPTY());
            _PyFrame_SetStackPointer(frame, stack_pointer);
            _PyInterpreterFrame *gen_frame = (_PyInterpreterFrame *)gen->gi_iframe;
            frame->instr_ptr = next_instr;
            _PyFrame_Copy(frame, gen_frame);
            assert(frame->frame_obj == NULL);
            gen->gi_frame_state = FRAME_CREATED;
            gen_frame->owner = FRAME_OWNED_BY_GENERATOR;
            _Py_LeaveRecursiveCallPy(tstate);
            assert(frame != &entry_frame);
            _PyInterpreterFrame *prev = frame->previous;
            _PyThreadState_PopFrame(tstate, frame);
            frame = tstate->current_frame = prev;
            _PyFrame_StackPush(frame, (PyObject *)gen);
            LOAD_IP(frame->return_offset);
            goto resume_frame;
        }

        inst(BUILD_SLICE, (start, stop, step if (oparg == 3) -- slice)) {
            slice = PySlice_New(start, stop, step);
            DECREF_INPUTS();
            ERROR_IF(slice == NULL, error);
        }

        inst(CONVERT_VALUE, (value -- result)) {
            convertion_func_ptr  conv_fn;
            assert(oparg >= FVC_STR && oparg <= FVC_ASCII);
            conv_fn = CONVERSION_FUNCTIONS[oparg];
            result = conv_fn(value);
            Py_DECREF(value);
            ERROR_IF(result == NULL, error);
        }

        inst(FORMAT_SIMPLE, (value -- res)) {
            /* If value is a unicode object, then we know the result
             * of format(value) is value itself. */
            if (!PyUnicode_CheckExact(value)) {
                res = PyObject_Format(value, NULL);
                Py_DECREF(value);
                ERROR_IF(res == NULL, error);
            }
            else {
                res = value;
            }
        }

        inst(FORMAT_WITH_SPEC, (value, fmt_spec -- res)) {
            res = PyObject_Format(value, fmt_spec);
            Py_DECREF(value);
            Py_DECREF(fmt_spec);
            ERROR_IF(res == NULL, error);
        }

        pure inst(COPY, (bottom, unused[oparg-1] -- bottom, unused[oparg-1], top)) {
            assert(oparg > 0);
            top = Py_NewRef(bottom);
        }

        specializing op(_SPECIALIZE_BINARY_OP, (counter/1, lhs, rhs -- lhs, rhs)) {
            TIER_ONE_ONLY
            #if ENABLE_SPECIALIZATION
            if (ADAPTIVE_COUNTER_IS_ZERO(counter)) {
                next_instr = this_instr;
                _Py_Specialize_BinaryOp(lhs, rhs, next_instr, oparg, LOCALS_ARRAY);
                DISPATCH_SAME_OPARG();
            }
            STAT_INC(BINARY_OP, deferred);
            DECREMENT_ADAPTIVE_COUNTER(this_instr[1].cache);
            #endif  /* ENABLE_SPECIALIZATION */
            assert(NB_ADD <= oparg);
            assert(oparg <= NB_INPLACE_XOR);
        }

        op(_BINARY_OP, (lhs, rhs -- res)) {
            assert(_PyEval_BinaryOps[oparg]);
            res = _PyEval_BinaryOps[oparg](lhs, rhs);
            DECREF_INPUTS();
            ERROR_IF(res == NULL, error);
        }

        macro(BINARY_OP) = _SPECIALIZE_BINARY_OP + _BINARY_OP;

        pure inst(SWAP, (bottom, unused[oparg-2], top --
                    top, unused[oparg-2], bottom)) {
            assert(oparg >= 2);
        }

        inst(INSTRUMENTED_INSTRUCTION, ( -- )) {
            int next_opcode = _Py_call_instrumentation_instruction(
                tstate, frame, this_instr);
            ERROR_IF(next_opcode < 0, error);
            next_instr = this_instr;
            if (_PyOpcode_Caches[next_opcode]) {
                INCREMENT_ADAPTIVE_COUNTER(this_instr[1].cache);
            }
            assert(next_opcode > 0 && next_opcode < 256);
            opcode = next_opcode;
            DISPATCH_GOTO();
        }

        inst(INSTRUMENTED_JUMP_FORWARD, ( -- )) {
            INSTRUMENTED_JUMP(this_instr, next_instr + oparg, PY_MONITORING_EVENT_JUMP);
        }

        inst(INSTRUMENTED_JUMP_BACKWARD, (unused/1 -- )) {
            CHECK_EVAL_BREAKER();
            INSTRUMENTED_JUMP(this_instr, next_instr - oparg, PY_MONITORING_EVENT_JUMP);
        }

        inst(INSTRUMENTED_POP_JUMP_IF_TRUE, (unused/1 -- )) {
            PyObject *cond = POP();
            assert(PyBool_Check(cond));
            int flag = Py_IsTrue(cond);
            int offset = flag * oparg;
            #if ENABLE_SPECIALIZATION
            this_instr[1].cache = (this_instr[1].cache << 1) | flag;
            #endif
            INSTRUMENTED_JUMP(this_instr, next_instr + offset, PY_MONITORING_EVENT_BRANCH);
        }

        inst(INSTRUMENTED_POP_JUMP_IF_FALSE, (unused/1 -- )) {
            PyObject *cond = POP();
            assert(PyBool_Check(cond));
            int flag = Py_IsFalse(cond);
            int offset = flag * oparg;
            #if ENABLE_SPECIALIZATION
            this_instr[1].cache = (this_instr[1].cache << 1) | flag;
            #endif
            INSTRUMENTED_JUMP(this_instr, next_instr + offset, PY_MONITORING_EVENT_BRANCH);
        }

        inst(INSTRUMENTED_POP_JUMP_IF_NONE, (unused/1 -- )) {
            PyObject *value = POP();
            int flag = Py_IsNone(value);
            int offset;
            if (flag) {
                offset = oparg;
            }
            else {
                Py_DECREF(value);
                offset = 0;
            }
            #if ENABLE_SPECIALIZATION
            this_instr[1].cache = (this_instr[1].cache << 1) | flag;
            #endif
            INSTRUMENTED_JUMP(this_instr, next_instr + offset, PY_MONITORING_EVENT_BRANCH);
        }

        inst(INSTRUMENTED_POP_JUMP_IF_NOT_NONE, (unused/1 -- )) {
            PyObject *value = POP();
            int offset;
            int nflag = Py_IsNone(value);
            if (nflag) {
                offset = 0;
            }
            else {
                Py_DECREF(value);
                offset = oparg;
            }
            #if ENABLE_SPECIALIZATION
            this_instr[1].cache = (this_instr[1].cache << 1) | !nflag;
            #endif
            INSTRUMENTED_JUMP(this_instr, next_instr + offset, PY_MONITORING_EVENT_BRANCH);
        }

        inst(EXTENDED_ARG, ( -- )) {
            TIER_ONE_ONLY
            assert(oparg);
            opcode = next_instr->op.code;
            oparg = oparg << 8 | next_instr->op.arg;
            PRE_DISPATCH_GOTO();
            DISPATCH_GOTO();
        }

        inst(CACHE, (--)) {
            TIER_ONE_ONLY
            assert(0 && "Executing a cache.");
            Py_UNREACHABLE();
        }

        inst(RESERVED, (--)) {
            TIER_ONE_ONLY
            assert(0 && "Executing RESERVED instruction.");
            Py_UNREACHABLE();
        }

        ///////// Tier-2 only opcodes /////////

        op (_GUARD_IS_TRUE_POP, (flag -- )) {
<<<<<<< HEAD
            EXIT_IF(Py_IsFalse(flag));
=======
            SYNC_SP();
            DEOPT_IF(!Py_IsTrue(flag));
>>>>>>> ac10947b
            assert(Py_IsTrue(flag));
        }

        op (_GUARD_IS_FALSE_POP, (flag -- )) {
<<<<<<< HEAD
            EXIT_IF(Py_IsTrue(flag));
=======
            SYNC_SP();
            DEOPT_IF(!Py_IsFalse(flag));
>>>>>>> ac10947b
            assert(Py_IsFalse(flag));
        }

        op (_GUARD_IS_NONE_POP, (val -- )) {
<<<<<<< HEAD
            EXIT_IF(!Py_IsNone(val));
        }

        op (_GUARD_IS_NOT_NONE_POP, (val -- )) {
            EXIT_IF(Py_IsNone(val));
=======
            SYNC_SP();
            if (!Py_IsNone(val)) {
                Py_DECREF(val);
                DEOPT_IF(1);
            }
        }

        op (_GUARD_IS_NOT_NONE_POP, (val -- )) {
            SYNC_SP();
            DEOPT_IF(Py_IsNone(val));
>>>>>>> ac10947b
            Py_DECREF(val);
        }

        op(_JUMP_TO_TOP, (--)) {
            next_uop = current_executor->trace;
            CHECK_EVAL_BREAKER();
        }

        op(_SET_IP, (--)) {
            TIER_TWO_ONLY
            // TODO: Put the code pointer in `operand` to avoid indirection via `frame`
            frame->instr_ptr = _PyCode_CODE(_PyFrame_GetCode(frame)) + oparg;
        }

        op(_SAVE_RETURN_OFFSET, (--)) {
            #if TIER_ONE
            frame->return_offset = (uint16_t)(next_instr - this_instr);
            #endif
            #if TIER_TWO
            frame->return_offset = oparg;
            #endif
        }

        op(_EXIT_TRACE, (--)) {
            TIER_TWO_ONLY
            DEOPT_IF(1);
        }

        op(_CHECK_VALIDITY, (--)) {
            TIER_TWO_ONLY
            DEOPT_IF(!current_executor->vm_data.valid);
        }

        op(_LOAD_CONST_INLINE_BORROW, (ptr/4 -- value)) {
            value = ptr;
        }

        /* Internal -- for testing executors */
        op(_INTERNAL_INCREMENT_OPT_COUNTER, (opt --)) {
            _PyCounterOptimizerObject *exe = (_PyCounterOptimizerObject *)opt;
            exe->count++;
        }

        op(_COLD_EXIT, (--)) {
            TIER_TWO_ONLY
            _PyExitData *exit = &current_executor->exits[oparg];
            Py_DECREF(current_executor);
            exit->hotness++;
            DEOPT_IF(exit->hotness < 0);
            PyCodeObject *code = _PyFrame_GetCode(frame);
            _Py_CODEUNIT *target = _PyCode_CODE(code) + exit->target;
            _PyExecutorObject *executor;
            if (target->op.code == ENTER_EXECUTOR) {
                executor = code->co_executors->executors[oparg & 255];
                Py_INCREF(executor);
            } else {
                printf("Hot side exit.\n");
                int optimized = _PyOptimizer_Optimize(frame, target, stack_pointer, &executor);
                if (optimized <= 0) {
                    next_instr = target;
                    exit->hotness = -10000; /* Choose a better number */
                    ERROR_IF(optimized < 0, error);
                    DISPATCH();
                }
            }
            exit->executor = current_executor = executor;
            Py_INCREF(current_executor);
            GOTO_TIER_TWO();
        }


// END BYTECODES //

    }
 dispatch_opcode:
 error:
 exception_unwind:
 exit_unwind:
 handle_eval_breaker:
 resume_frame:
 resume_with_error:
 start_frame:
 unbound_local_error:
    ;
}

// Future families go below this point //<|MERGE_RESOLUTION|>--- conflicted
+++ resolved
@@ -4014,44 +4014,28 @@
         ///////// Tier-2 only opcodes /////////
 
         op (_GUARD_IS_TRUE_POP, (flag -- )) {
-<<<<<<< HEAD
-            EXIT_IF(Py_IsFalse(flag));
-=======
             SYNC_SP();
-            DEOPT_IF(!Py_IsTrue(flag));
->>>>>>> ac10947b
+            EXIT_IF(!Py_IsTrue(flag));
             assert(Py_IsTrue(flag));
         }
 
         op (_GUARD_IS_FALSE_POP, (flag -- )) {
-<<<<<<< HEAD
-            EXIT_IF(Py_IsTrue(flag));
-=======
             SYNC_SP();
-            DEOPT_IF(!Py_IsFalse(flag));
->>>>>>> ac10947b
+            EXIT_IF(!Py_IsFalse(flag));
             assert(Py_IsFalse(flag));
         }
 
         op (_GUARD_IS_NONE_POP, (val -- )) {
-<<<<<<< HEAD
-            EXIT_IF(!Py_IsNone(val));
-        }
-
-        op (_GUARD_IS_NOT_NONE_POP, (val -- )) {
-            EXIT_IF(Py_IsNone(val));
-=======
             SYNC_SP();
             if (!Py_IsNone(val)) {
                 Py_DECREF(val);
-                DEOPT_IF(1);
+                EXIT_IF(1);
             }
         }
 
         op (_GUARD_IS_NOT_NONE_POP, (val -- )) {
             SYNC_SP();
-            DEOPT_IF(Py_IsNone(val));
->>>>>>> ac10947b
+            EXIT_IF(Py_IsNone(val));
             Py_DECREF(val);
         }
 
