// This file contains instruction definitions.
// It is read by Tools/cases_generator/generate_cases.py
// to generate Python/generated_cases.c.h.
// Note that there is some dummy C code at the top and bottom of the file
// to fool text editors like VS Code into believing this is valid C code.
// The actual instruction definitions start at // BEGIN BYTECODES //.
// See Tools/cases_generator/README.md for more information.

#include "Python.h"
#include "pycore_abstract.h"      // _PyIndex_Check()
#include "pycore_ceval.h"         // _PyEval_SignalAsyncExc()
#include "pycore_code.h"
#include "pycore_emscripten_signal.h"  // _Py_CHECK_EMSCRIPTEN_SIGNALS
#include "pycore_function.h"
#include "pycore_instruments.h"
#include "pycore_intrinsics.h"
#include "pycore_long.h"          // _PyLong_GetZero()
#include "pycore_moduleobject.h"  // PyModuleObject
#include "pycore_object.h"        // _PyObject_GC_TRACK()
#include "pycore_opcode.h"        // EXTRA_CASES
#include "pycore_opcode_metadata.h"  // uop names
#include "pycore_opcode_utils.h"  // MAKE_FUNCTION_*
#include "pycore_pyerrors.h"      // _PyErr_GetRaisedException()
#include "pycore_pystate.h"       // _PyInterpreterState_GET()
#include "pycore_range.h"         // _PyRangeIterObject
#include "pycore_setobject.h"     // _PySet_NextEntry()
#include "pycore_sliceobject.h"   // _PyBuildSlice_ConsumeRefs
#include "pycore_sysmodule.h"     // _PySys_Audit()
#include "pycore_tuple.h"         // _PyTuple_ITEMS()
#include "pycore_typeobject.h"    // _PySuper_Lookup()

#include "pycore_dict.h"
#include "dictobject.h"
#include "pycore_frame.h"
#include "opcode.h"
#include "optimizer.h"
#include "pydtrace.h"
#include "setobject.h"


#define USE_COMPUTED_GOTOS 0
#include "ceval_macros.h"

/* Flow control macros */
#define DEOPT_IF(cond, instname) ((void)0)
#define ERROR_IF(cond, labelname) ((void)0)
#define GO_TO_INSTRUCTION(instname) ((void)0)

#define inst(name, ...) case name:
#define op(name, ...) /* NAME is ignored */
#define macro(name) static int MACRO_##name
#define super(name) static int SUPER_##name
#define family(name, ...) static int family_##name
#define pseudo(name) static int pseudo_##name

// Dummy variables for stack effects.
static PyObject *value, *value1, *value2, *left, *right, *res, *sum, *prod, *sub;
static PyObject *container, *start, *stop, *v, *lhs, *rhs, *res2;
static PyObject *list, *tuple, *dict, *owner, *set, *str, *tup, *map, *keys;
static PyObject *exit_func, *lasti, *val, *retval, *obj, *iter, *exhausted;
static PyObject *aiter, *awaitable, *iterable, *w, *exc_value, *bc, *locals;
static PyObject *orig, *excs, *update, *b, *fromlist, *level, *from;
static PyObject **pieces, **values;
static size_t jump;
// Dummy variables for cache effects
static uint16_t invert, counter, index, hint;
#define unused 0  // Used in a macro def, can't be static
static uint32_t type_version;

static PyObject *
dummy_func(
    PyThreadState *tstate,
    _PyInterpreterFrame *frame,
    unsigned char opcode,
    unsigned int oparg,
    _PyCFrame cframe,
    _Py_CODEUNIT *next_instr,
    PyObject **stack_pointer,
    PyObject *kwnames,
    int throwflag,
    PyObject *args[]
)
{
    // Dummy labels.
    pop_1_error:
    // Dummy locals.
    PyObject *dummy;
    PyObject *attr;
    PyObject *attrs;
    PyObject *bottom;
    PyObject *callable;
    PyObject *callargs;
    PyObject *codeobj;
    PyObject *cond;
    PyObject *descr;
    _PyInterpreterFrame  entry_frame;
    PyObject *exc;
    PyObject *exit;
    PyObject *fget;
    PyObject *fmt_spec;
    PyObject *func;
    uint32_t func_version;
    PyObject *getattribute;
    PyObject *kwargs;
    PyObject *kwdefaults;
    PyObject *len_o;
    PyObject *match;
    PyObject *match_type;
    PyObject *method;
    PyObject *mgr;
    Py_ssize_t min_args;
    PyObject *names;
    PyObject *new_exc;
    PyObject *next;
    PyObject *none;
    PyObject *null;
    PyObject *prev_exc;
    PyObject *receiver;
    PyObject *rest;
    int result;
    PyObject *self;
    PyObject *seq;
    PyObject *slice;
    PyObject *step;
    PyObject *subject;
    PyObject *top;
    PyObject *type;
    PyObject *typevars;
    int values_or_none;

    switch (opcode) {

// BEGIN BYTECODES //
        inst(NOP, (--)) {
        }

        inst(RESUME, (--)) {
            assert(tstate->cframe == &cframe);
            assert(frame == cframe.current_frame);
            /* Possibly combine this with eval breaker */
            if (_PyFrame_GetCode(frame)->_co_instrumentation_version != tstate->interp->monitoring_version) {
                int err = _Py_Instrument(_PyFrame_GetCode(frame), tstate->interp);
                ERROR_IF(err, error);
                next_instr--;
            }
            else if (oparg < 2) {
                CHECK_EVAL_BREAKER();
            }
        }

        inst(INSTRUMENTED_RESUME, (--)) {
            /* Possible performance enhancement:
             *   We need to check the eval breaker anyway, can we
             * combine the instrument verison check and the eval breaker test?
             */
            if (_PyFrame_GetCode(frame)->_co_instrumentation_version != tstate->interp->monitoring_version) {
                if (_Py_Instrument(_PyFrame_GetCode(frame), tstate->interp)) {
                    goto error;
                }
                next_instr--;
            }
            else {
                if (oparg < 2) {
                    CHECK_EVAL_BREAKER();
                }
                _PyFrame_SetStackPointer(frame, stack_pointer);
                int err = _Py_call_instrumentation(
                        tstate, oparg > 0, frame, next_instr-1);
                stack_pointer = _PyFrame_GetStackPointer(frame);
                ERROR_IF(err, error);
                if (frame->prev_instr != next_instr-1) {
                    /* Instrumentation has jumped */
                    next_instr = frame->prev_instr;
                    DISPATCH();
                }
            }
        }

        pseudo(LOAD_CLOSURE) = {
            LOAD_FAST,
        };

        inst(LOAD_FAST_CHECK, (-- value)) {
            value = GETLOCAL(oparg);
            ERROR_IF(value == NULL, unbound_local_error);
            Py_INCREF(value);
        }

        inst(LOAD_FAST, (-- value)) {
            value = GETLOCAL(oparg);
            assert(value != NULL);
            Py_INCREF(value);
        }

        inst(LOAD_FAST_AND_CLEAR, (-- value)) {
            value = GETLOCAL(oparg);
            // do not use SETLOCAL here, it decrefs the old value
            GETLOCAL(oparg) = NULL;
        }

        inst(LOAD_FAST_LOAD_FAST, ( -- value1, value2)) {
            uint32_t oparg1 = oparg >> 4;
            uint32_t oparg2 = oparg & 15;
            value1 = GETLOCAL(oparg1);
            value2 = GETLOCAL(oparg2);
            Py_INCREF(value1);
            Py_INCREF(value2);
        }

        inst(LOAD_CONST, (-- value)) {
            value = GETITEM(FRAME_CO_CONSTS, oparg);
            Py_INCREF(value);
        }

        inst(STORE_FAST, (value --)) {
            SETLOCAL(oparg, value);
        }

        pseudo(STORE_FAST_MAYBE_NULL) = {
            STORE_FAST,
        };

        inst(STORE_FAST_LOAD_FAST, (value1 -- value2)) {
            uint32_t oparg1 = oparg >> 4;
            uint32_t oparg2 = oparg & 15;
            SETLOCAL(oparg1, value1);
            value2 = GETLOCAL(oparg2);
            Py_INCREF(value2);
        }

        inst(STORE_FAST_STORE_FAST, (value2, value1 --)) {
            uint32_t oparg1 = oparg >> 4;
            uint32_t oparg2 = oparg & 15;
            SETLOCAL(oparg1, value1);
            SETLOCAL(oparg2, value2);
        }

        inst(POP_TOP, (value --)) {
            DECREF_INPUTS();
        }

        inst(PUSH_NULL, (-- res)) {
            res = NULL;
        }

        macro(END_FOR) = POP_TOP + POP_TOP;

        inst(INSTRUMENTED_END_FOR, (receiver, value --)) {
            /* Need to create a fake StopIteration error here,
             * to conform to PEP 380 */
            if (PyGen_Check(receiver)) {
                PyErr_SetObject(PyExc_StopIteration, value);
                if (monitor_stop_iteration(tstate, frame, next_instr-1)) {
                    goto error;
                }
                PyErr_SetRaisedException(NULL);
            }
            DECREF_INPUTS();
        }

        inst(END_SEND, (receiver, value -- value)) {
            Py_DECREF(receiver);
        }

        inst(INSTRUMENTED_END_SEND, (receiver, value -- value)) {
            if (PyGen_Check(receiver) || PyCoro_CheckExact(receiver)) {
                PyErr_SetObject(PyExc_StopIteration, value);
                if (monitor_stop_iteration(tstate, frame, next_instr-1)) {
                    goto error;
                }
                PyErr_SetRaisedException(NULL);
            }
            Py_DECREF(receiver);
        }

        inst(UNARY_NEGATIVE, (value -- res)) {
            res = PyNumber_Negative(value);
            DECREF_INPUTS();
            ERROR_IF(res == NULL, error);
        }

        inst(UNARY_NOT, (value -- res)) {
            assert(PyBool_Check(value));
            res = Py_IsFalse(value) ? Py_True : Py_False;
        }

        family(TO_BOOL, INLINE_CACHE_ENTRIES_TO_BOOL) = {
            TO_BOOL_ALWAYS_TRUE,
            TO_BOOL_BOOL,
            TO_BOOL_INT,
            TO_BOOL_LIST,
            TO_BOOL_NONE,
            TO_BOOL_STR,
        };

        inst(TO_BOOL, (unused/1, unused/2, value -- res)) {
            #if ENABLE_SPECIALIZATION
            _PyToBoolCache *cache = (_PyToBoolCache *)next_instr;
            if (ADAPTIVE_COUNTER_IS_ZERO(cache->counter)) {
                next_instr--;
                _Py_Specialize_ToBool(value, next_instr);
                DISPATCH_SAME_OPARG();
            }
            STAT_INC(TO_BOOL, deferred);
            DECREMENT_ADAPTIVE_COUNTER(cache->counter);
            #endif  /* ENABLE_SPECIALIZATION */
            int err = PyObject_IsTrue(value);
            DECREF_INPUTS();
            ERROR_IF(err < 0, error);
            res = err ? Py_True : Py_False;
        }

        inst(TO_BOOL_BOOL, (unused/1, unused/2, value -- value)) {
            DEOPT_IF(!PyBool_Check(value), TO_BOOL);
            STAT_INC(TO_BOOL, hit);
        }

        inst(TO_BOOL_INT, (unused/1, unused/2, value -- res)) {
            DEOPT_IF(!PyLong_CheckExact(value), TO_BOOL);
            STAT_INC(TO_BOOL, hit);
            if (_PyLong_IsZero((PyLongObject *)value)) {
                assert(_Py_IsImmortal(value));
                res = Py_False;
            }
            else {
                DECREF_INPUTS();
                res = Py_True;
            }
        }

        inst(TO_BOOL_LIST, (unused/1, unused/2, value -- res)) {
            DEOPT_IF(!PyList_CheckExact(value), TO_BOOL);
            STAT_INC(TO_BOOL, hit);
            res = Py_SIZE(value) ? Py_True : Py_False;
            DECREF_INPUTS();
        }

        inst(TO_BOOL_NONE, (unused/1, unused/2, value -- res)) {
            // This one is a bit weird, because we expect *some* failures:
            DEOPT_IF(!Py_IsNone(value), TO_BOOL);
            STAT_INC(TO_BOOL, hit);
            res = Py_False;
        }

        inst(TO_BOOL_STR, (unused/1, unused/2, value -- res)) {
            DEOPT_IF(!PyUnicode_CheckExact(value), TO_BOOL);
            STAT_INC(TO_BOOL, hit);
            if (value == &_Py_STR(empty)) {
                assert(_Py_IsImmortal(value));
                res = Py_False;
            }
            else {
                assert(Py_SIZE(value));
                DECREF_INPUTS();
                res = Py_True;
            }
        }

        inst(TO_BOOL_ALWAYS_TRUE, (unused/1, version/2, value -- res)) {
            // This one is a bit weird, because we expect *some* failures:
            assert(version);
            DEOPT_IF(Py_TYPE(value)->tp_version_tag != version, TO_BOOL);
            STAT_INC(TO_BOOL, hit);
            DECREF_INPUTS();
            res = Py_True;
        }

        inst(UNARY_INVERT, (value -- res)) {
            res = PyNumber_Invert(value);
            DECREF_INPUTS();
            ERROR_IF(res == NULL, error);
        }

        family(BINARY_OP, INLINE_CACHE_ENTRIES_BINARY_OP) = {
            BINARY_OP_MULTIPLY_INT,
            BINARY_OP_ADD_INT,
            BINARY_OP_SUBTRACT_INT,
            BINARY_OP_MULTIPLY_FLOAT,
            BINARY_OP_ADD_FLOAT,
            BINARY_OP_SUBTRACT_FLOAT,
            BINARY_OP_ADD_UNICODE,
            // BINARY_OP_INPLACE_ADD_UNICODE,  // See comments at that opcode.
        };

        op(_GUARD_BOTH_INT, (left, right -- left, right)) {
            DEOPT_IF(!PyLong_CheckExact(left), BINARY_OP);
            DEOPT_IF(!PyLong_CheckExact(right), BINARY_OP);
        }

        op(_BINARY_OP_MULTIPLY_INT, (unused/1, left, right -- res)) {
            STAT_INC(BINARY_OP, hit);
            res = _PyLong_Multiply((PyLongObject *)left, (PyLongObject *)right);
            _Py_DECREF_SPECIALIZED(right, (destructor)PyObject_Free);
            _Py_DECREF_SPECIALIZED(left, (destructor)PyObject_Free);
            ERROR_IF(res == NULL, error);
        }

        op(_BINARY_OP_ADD_INT, (unused/1, left, right -- res)) {
            STAT_INC(BINARY_OP, hit);
            res = _PyLong_Add((PyLongObject *)left, (PyLongObject *)right);
            _Py_DECREF_SPECIALIZED(right, (destructor)PyObject_Free);
            _Py_DECREF_SPECIALIZED(left, (destructor)PyObject_Free);
            ERROR_IF(res == NULL, error);
        }

        op(_BINARY_OP_SUBTRACT_INT, (unused/1, left, right -- res)) {
            STAT_INC(BINARY_OP, hit);
            res = _PyLong_Subtract((PyLongObject *)left, (PyLongObject *)right);
            _Py_DECREF_SPECIALIZED(right, (destructor)PyObject_Free);
            _Py_DECREF_SPECIALIZED(left, (destructor)PyObject_Free);
            ERROR_IF(res == NULL, error);
        }

        macro(BINARY_OP_MULTIPLY_INT) =
            _GUARD_BOTH_INT + _BINARY_OP_MULTIPLY_INT;
        macro(BINARY_OP_ADD_INT) =
            _GUARD_BOTH_INT + _BINARY_OP_ADD_INT;
        macro(BINARY_OP_SUBTRACT_INT) =
            _GUARD_BOTH_INT + _BINARY_OP_SUBTRACT_INT;

        op(_GUARD_BOTH_FLOAT, (left, right -- left, right)) {
            DEOPT_IF(!PyFloat_CheckExact(left), BINARY_OP);
            DEOPT_IF(!PyFloat_CheckExact(right), BINARY_OP);
        }

        op(_BINARY_OP_MULTIPLY_FLOAT, (unused/1, left, right -- res)) {
            STAT_INC(BINARY_OP, hit);
            double dres =
                ((PyFloatObject *)left)->ob_fval *
                ((PyFloatObject *)right)->ob_fval;
            DECREF_INPUTS_AND_REUSE_FLOAT(left, right, dres, res);
        }

        op(_BINARY_OP_ADD_FLOAT, (unused/1, left, right -- res)) {
            STAT_INC(BINARY_OP, hit);
            double dres =
                ((PyFloatObject *)left)->ob_fval +
                ((PyFloatObject *)right)->ob_fval;
            DECREF_INPUTS_AND_REUSE_FLOAT(left, right, dres, res);
        }

        op(_BINARY_OP_SUBTRACT_FLOAT, (unused/1, left, right -- res)) {
            STAT_INC(BINARY_OP, hit);
            double dres =
                ((PyFloatObject *)left)->ob_fval -
                ((PyFloatObject *)right)->ob_fval;
            DECREF_INPUTS_AND_REUSE_FLOAT(left, right, dres, res);
        }

        macro(BINARY_OP_MULTIPLY_FLOAT) =
            _GUARD_BOTH_FLOAT + _BINARY_OP_MULTIPLY_FLOAT;
        macro(BINARY_OP_ADD_FLOAT) =
            _GUARD_BOTH_FLOAT + _BINARY_OP_ADD_FLOAT;
        macro(BINARY_OP_SUBTRACT_FLOAT) =
            _GUARD_BOTH_FLOAT + _BINARY_OP_SUBTRACT_FLOAT;

        op(_GUARD_BOTH_UNICODE, (left, right -- left, right)) {
            DEOPT_IF(!PyUnicode_CheckExact(left), BINARY_OP);
            DEOPT_IF(!PyUnicode_CheckExact(right), BINARY_OP);
        }

        op(_BINARY_OP_ADD_UNICODE, (unused/1, left, right -- res)) {
            STAT_INC(BINARY_OP, hit);
            res = PyUnicode_Concat(left, right);
            _Py_DECREF_SPECIALIZED(left, _PyUnicode_ExactDealloc);
            _Py_DECREF_SPECIALIZED(right, _PyUnicode_ExactDealloc);
            ERROR_IF(res == NULL, error);
        }

        macro(BINARY_OP_ADD_UNICODE) =
            _GUARD_BOTH_UNICODE + _BINARY_OP_ADD_UNICODE;

        // This is a subtle one. It's a super-instruction for
        // BINARY_OP_ADD_UNICODE followed by STORE_FAST
        // where the store goes into the left argument.
        // So the inputs are the same as for all BINARY_OP
        // specializations, but there is no output.
        // At the end we just skip over the STORE_FAST.
        op(_BINARY_OP_INPLACE_ADD_UNICODE, (left, right --)) {
            _Py_CODEUNIT true_next = next_instr[INLINE_CACHE_ENTRIES_BINARY_OP];
            assert(true_next.op.code == STORE_FAST);
            PyObject **target_local = &GETLOCAL(true_next.op.arg);
            DEOPT_IF(*target_local != left, BINARY_OP);
            STAT_INC(BINARY_OP, hit);
            /* Handle `left = left + right` or `left += right` for str.
             *
             * When possible, extend `left` in place rather than
             * allocating a new PyUnicodeObject. This attempts to avoid
             * quadratic behavior when one neglects to use str.join().
             *
             * If `left` has only two references remaining (one from
             * the stack, one in the locals), DECREFing `left` leaves
             * only the locals reference, so PyUnicode_Append knows
             * that the string is safe to mutate.
             */
            assert(Py_REFCNT(left) >= 2);
            _Py_DECREF_NO_DEALLOC(left);
            PyUnicode_Append(target_local, right);
            _Py_DECREF_SPECIALIZED(right, _PyUnicode_ExactDealloc);
            ERROR_IF(*target_local == NULL, error);
            // The STORE_FAST is already done.
            SKIP_OVER(INLINE_CACHE_ENTRIES_BINARY_OP + 1);
        }

        macro(BINARY_OP_INPLACE_ADD_UNICODE) =
            _GUARD_BOTH_UNICODE + _BINARY_OP_INPLACE_ADD_UNICODE;

        family(BINARY_SUBSCR, INLINE_CACHE_ENTRIES_BINARY_SUBSCR) = {
            BINARY_SUBSCR_DICT,
            BINARY_SUBSCR_GETITEM,
            BINARY_SUBSCR_LIST_INT,
            BINARY_SUBSCR_STR_INT,
            BINARY_SUBSCR_TUPLE_INT,
        };

        inst(BINARY_SUBSCR, (unused/1, container, sub -- res)) {
            #if ENABLE_SPECIALIZATION
            _PyBinarySubscrCache *cache = (_PyBinarySubscrCache *)next_instr;
            if (ADAPTIVE_COUNTER_IS_ZERO(cache->counter)) {
                next_instr--;
                _Py_Specialize_BinarySubscr(container, sub, next_instr);
                DISPATCH_SAME_OPARG();
            }
            STAT_INC(BINARY_SUBSCR, deferred);
            DECREMENT_ADAPTIVE_COUNTER(cache->counter);
            #endif  /* ENABLE_SPECIALIZATION */
            res = PyObject_GetItem(container, sub);
            DECREF_INPUTS();
            ERROR_IF(res == NULL, error);
        }

        inst(BINARY_SLICE, (container, start, stop -- res)) {
            PyObject *slice = _PyBuildSlice_ConsumeRefs(start, stop);
            // Can't use ERROR_IF() here, because we haven't
            // DECREF'ed container yet, and we still own slice.
            if (slice == NULL) {
                res = NULL;
            }
            else {
                res = PyObject_GetItem(container, slice);
                Py_DECREF(slice);
            }
            Py_DECREF(container);
            ERROR_IF(res == NULL, error);
        }

        inst(STORE_SLICE, (v, container, start, stop -- )) {
            PyObject *slice = _PyBuildSlice_ConsumeRefs(start, stop);
            int err;
            if (slice == NULL) {
                err = 1;
            }
            else {
                err = PyObject_SetItem(container, slice, v);
                Py_DECREF(slice);
            }
            Py_DECREF(v);
            Py_DECREF(container);
            ERROR_IF(err, error);
        }

        inst(BINARY_SUBSCR_LIST_INT, (unused/1, list, sub -- res)) {
            DEOPT_IF(!PyLong_CheckExact(sub), BINARY_SUBSCR);
            DEOPT_IF(!PyList_CheckExact(list), BINARY_SUBSCR);

            // Deopt unless 0 <= sub < PyList_Size(list)
            DEOPT_IF(!_PyLong_IsNonNegativeCompact((PyLongObject *)sub), BINARY_SUBSCR);
            Py_ssize_t index = ((PyLongObject*)sub)->long_value.ob_digit[0];
            DEOPT_IF(index >= PyList_GET_SIZE(list), BINARY_SUBSCR);
            STAT_INC(BINARY_SUBSCR, hit);
            res = PyList_GET_ITEM(list, index);
            assert(res != NULL);
            Py_INCREF(res);
            _Py_DECREF_SPECIALIZED(sub, (destructor)PyObject_Free);
            Py_DECREF(list);
        }

        inst(BINARY_SUBSCR_STR_INT, (unused/1, str, sub -- res)) {
            DEOPT_IF(!PyLong_CheckExact(sub), BINARY_SUBSCR);
            DEOPT_IF(!PyUnicode_CheckExact(str), BINARY_SUBSCR);
            DEOPT_IF(!_PyLong_IsNonNegativeCompact((PyLongObject *)sub), BINARY_SUBSCR);
            Py_ssize_t index = ((PyLongObject*)sub)->long_value.ob_digit[0];
            DEOPT_IF(PyUnicode_GET_LENGTH(str) <= index, BINARY_SUBSCR);
            // Specialize for reading an ASCII character from any string:
            Py_UCS4 c = PyUnicode_READ_CHAR(str, index);
            DEOPT_IF(Py_ARRAY_LENGTH(_Py_SINGLETON(strings).ascii) <= c, BINARY_SUBSCR);
            STAT_INC(BINARY_SUBSCR, hit);
            res = (PyObject*)&_Py_SINGLETON(strings).ascii[c];
            _Py_DECREF_SPECIALIZED(sub, (destructor)PyObject_Free);
            Py_DECREF(str);
        }

        inst(BINARY_SUBSCR_TUPLE_INT, (unused/1, tuple, sub -- res)) {
            DEOPT_IF(!PyLong_CheckExact(sub), BINARY_SUBSCR);
            DEOPT_IF(!PyTuple_CheckExact(tuple), BINARY_SUBSCR);

            // Deopt unless 0 <= sub < PyTuple_Size(list)
            DEOPT_IF(!_PyLong_IsNonNegativeCompact((PyLongObject *)sub), BINARY_SUBSCR);
            Py_ssize_t index = ((PyLongObject*)sub)->long_value.ob_digit[0];
            DEOPT_IF(index >= PyTuple_GET_SIZE(tuple), BINARY_SUBSCR);
            STAT_INC(BINARY_SUBSCR, hit);
            res = PyTuple_GET_ITEM(tuple, index);
            assert(res != NULL);
            Py_INCREF(res);
            _Py_DECREF_SPECIALIZED(sub, (destructor)PyObject_Free);
            Py_DECREF(tuple);
        }

        inst(BINARY_SUBSCR_DICT, (unused/1, dict, sub -- res)) {
            DEOPT_IF(!PyDict_CheckExact(dict), BINARY_SUBSCR);
            STAT_INC(BINARY_SUBSCR, hit);
            res = PyDict_GetItemWithError(dict, sub);
            if (res == NULL) {
                if (!_PyErr_Occurred(tstate)) {
                    _PyErr_SetKeyError(sub);
                }
                DECREF_INPUTS();
                ERROR_IF(true, error);
            }
            Py_INCREF(res);  // Do this before DECREF'ing dict, sub
            DECREF_INPUTS();
        }

        inst(BINARY_SUBSCR_GETITEM, (unused/1, container, sub -- unused)) {
            DEOPT_IF(tstate->interp->eval_frame, BINARY_SUBSCR);
            PyTypeObject *tp = Py_TYPE(container);
            DEOPT_IF(!PyType_HasFeature(tp, Py_TPFLAGS_HEAPTYPE), BINARY_SUBSCR);
            PyHeapTypeObject *ht = (PyHeapTypeObject *)tp;
            PyObject *cached = ht->_spec_cache.getitem;
            DEOPT_IF(cached == NULL, BINARY_SUBSCR);
            assert(PyFunction_Check(cached));
            PyFunctionObject *getitem = (PyFunctionObject *)cached;
            uint32_t cached_version = ht->_spec_cache.getitem_version;
            DEOPT_IF(getitem->func_version != cached_version, BINARY_SUBSCR);
            PyCodeObject *code = (PyCodeObject *)getitem->func_code;
            assert(code->co_argcount == 2);
            DEOPT_IF(!_PyThreadState_HasStackSpace(tstate, code->co_framesize), BINARY_SUBSCR);
            STAT_INC(BINARY_SUBSCR, hit);
            Py_INCREF(getitem);
            _PyInterpreterFrame *new_frame = _PyFrame_PushUnchecked(tstate, getitem, 2);
            STACK_SHRINK(2);
            new_frame->localsplus[0] = container;
            new_frame->localsplus[1] = sub;
            SKIP_OVER(INLINE_CACHE_ENTRIES_BINARY_SUBSCR);
            frame->return_offset = 0;
            DISPATCH_INLINED(new_frame);
        }

        inst(LIST_APPEND, (list, unused[oparg-1], v -- list, unused[oparg-1])) {
            ERROR_IF(_PyList_AppendTakeRef((PyListObject *)list, v) < 0, error);
        }

        inst(SET_ADD, (set, unused[oparg-1], v -- set, unused[oparg-1])) {
            int err = PySet_Add(set, v);
            DECREF_INPUTS();
            ERROR_IF(err, error);
        }

        family(STORE_SUBSCR, INLINE_CACHE_ENTRIES_STORE_SUBSCR) = {
            STORE_SUBSCR_DICT,
            STORE_SUBSCR_LIST_INT,
        };

        inst(STORE_SUBSCR, (unused/1, v, container, sub -- )) {
            #if ENABLE_SPECIALIZATION
            _PyStoreSubscrCache *cache = (_PyStoreSubscrCache *)next_instr;
            if (ADAPTIVE_COUNTER_IS_ZERO(cache->counter)) {
                next_instr--;
                _Py_Specialize_StoreSubscr(container, sub, next_instr);
                DISPATCH_SAME_OPARG();
            }
            STAT_INC(STORE_SUBSCR, deferred);
            DECREMENT_ADAPTIVE_COUNTER(cache->counter);
            #endif  /* ENABLE_SPECIALIZATION */
            /* container[sub] = v */
            int err = PyObject_SetItem(container, sub, v);
            DECREF_INPUTS();
            ERROR_IF(err, error);
        }

        inst(STORE_SUBSCR_LIST_INT, (unused/1, value, list, sub -- )) {
            DEOPT_IF(!PyLong_CheckExact(sub), STORE_SUBSCR);
            DEOPT_IF(!PyList_CheckExact(list), STORE_SUBSCR);

            // Ensure nonnegative, zero-or-one-digit ints.
            DEOPT_IF(!_PyLong_IsNonNegativeCompact((PyLongObject *)sub), STORE_SUBSCR);
            Py_ssize_t index = ((PyLongObject*)sub)->long_value.ob_digit[0];
            // Ensure index < len(list)
            DEOPT_IF(index >= PyList_GET_SIZE(list), STORE_SUBSCR);
            STAT_INC(STORE_SUBSCR, hit);

            PyObject *old_value = PyList_GET_ITEM(list, index);
            PyList_SET_ITEM(list, index, value);
            assert(old_value != NULL);
            Py_DECREF(old_value);
            _Py_DECREF_SPECIALIZED(sub, (destructor)PyObject_Free);
            Py_DECREF(list);
        }

        inst(STORE_SUBSCR_DICT, (unused/1, value, dict, sub -- )) {
            DEOPT_IF(!PyDict_CheckExact(dict), STORE_SUBSCR);
            STAT_INC(STORE_SUBSCR, hit);
            int err = _PyDict_SetItem_Take2((PyDictObject *)dict, sub, value);
            Py_DECREF(dict);
            ERROR_IF(err, error);
        }

        inst(DELETE_SUBSCR, (container, sub --)) {
            /* del container[sub] */
            int err = PyObject_DelItem(container, sub);
            DECREF_INPUTS();
            ERROR_IF(err, error);
        }

        inst(CALL_INTRINSIC_1, (value -- res)) {
            assert(oparg <= MAX_INTRINSIC_1);
            res = _PyIntrinsics_UnaryFunctions[oparg].func(tstate, value);
            DECREF_INPUTS();
            ERROR_IF(res == NULL, error);
        }

        inst(CALL_INTRINSIC_2, (value2, value1 -- res)) {
            assert(oparg <= MAX_INTRINSIC_2);
            res = _PyIntrinsics_BinaryFunctions[oparg].func(tstate, value2, value1);
            DECREF_INPUTS();
            ERROR_IF(res == NULL, error);
        }

        inst(RAISE_VARARGS, (args[oparg] -- )) {
            PyObject *cause = NULL, *exc = NULL;
            switch (oparg) {
            case 2:
                cause = args[1];
                /* fall through */
            case 1:
                exc = args[0];
                /* fall through */
            case 0:
                if (do_raise(tstate, exc, cause)) {
                    assert(oparg == 0);
                    monitor_reraise(tstate, frame, next_instr-1);
                    goto exception_unwind;
                }
                break;
            default:
                _PyErr_SetString(tstate, PyExc_SystemError,
                                 "bad RAISE_VARARGS oparg");
                break;
            }
            ERROR_IF(true, error);
        }

        inst(INTERPRETER_EXIT, (retval --)) {
            assert(frame == &entry_frame);
            assert(_PyFrame_IsIncomplete(frame));
            /* Restore previous cframe and return. */
            tstate->cframe = cframe.previous;
            assert(tstate->cframe->current_frame == frame->previous);
            assert(!_PyErr_Occurred(tstate));
            tstate->c_recursion_remaining += PY_EVAL_C_STACK_UNITS;
            return retval;
        }

        inst(RETURN_VALUE, (retval --)) {
            STACK_SHRINK(1);
            assert(EMPTY());
            _PyFrame_SetStackPointer(frame, stack_pointer);
            _Py_LeaveRecursiveCallPy(tstate);
            assert(frame != &entry_frame);
            // GH-99729: We need to unlink the frame *before* clearing it:
            _PyInterpreterFrame *dying = frame;
            frame = cframe.current_frame = dying->previous;
            _PyEvalFrameClearAndPop(tstate, dying);
            frame->prev_instr += frame->return_offset;
            _PyFrame_StackPush(frame, retval);
            goto resume_frame;
        }

        inst(INSTRUMENTED_RETURN_VALUE, (retval --)) {
            int err = _Py_call_instrumentation_arg(
                    tstate, PY_MONITORING_EVENT_PY_RETURN,
                    frame, next_instr-1, retval);
            if (err) goto error;
            STACK_SHRINK(1);
            assert(EMPTY());
            _PyFrame_SetStackPointer(frame, stack_pointer);
            _Py_LeaveRecursiveCallPy(tstate);
            assert(frame != &entry_frame);
            // GH-99729: We need to unlink the frame *before* clearing it:
            _PyInterpreterFrame *dying = frame;
            frame = cframe.current_frame = dying->previous;
            _PyEvalFrameClearAndPop(tstate, dying);
            frame->prev_instr += frame->return_offset;
            _PyFrame_StackPush(frame, retval);
            goto resume_frame;
        }

        inst(RETURN_CONST, (--)) {
            PyObject *retval = GETITEM(FRAME_CO_CONSTS, oparg);
            Py_INCREF(retval);
            assert(EMPTY());
            _PyFrame_SetStackPointer(frame, stack_pointer);
            _Py_LeaveRecursiveCallPy(tstate);
            assert(frame != &entry_frame);
            // GH-99729: We need to unlink the frame *before* clearing it:
            _PyInterpreterFrame *dying = frame;
            frame = cframe.current_frame = dying->previous;
            _PyEvalFrameClearAndPop(tstate, dying);
            frame->prev_instr += frame->return_offset;
            _PyFrame_StackPush(frame, retval);
            goto resume_frame;
        }

        inst(INSTRUMENTED_RETURN_CONST, (--)) {
            PyObject *retval = GETITEM(FRAME_CO_CONSTS, oparg);
            int err = _Py_call_instrumentation_arg(
                    tstate, PY_MONITORING_EVENT_PY_RETURN,
                    frame, next_instr-1, retval);
            if (err) goto error;
            Py_INCREF(retval);
            assert(EMPTY());
            _PyFrame_SetStackPointer(frame, stack_pointer);
            _Py_LeaveRecursiveCallPy(tstate);
            assert(frame != &entry_frame);
            // GH-99729: We need to unlink the frame *before* clearing it:
            _PyInterpreterFrame *dying = frame;
            frame = cframe.current_frame = dying->previous;
            _PyEvalFrameClearAndPop(tstate, dying);
            frame->prev_instr += frame->return_offset;
            _PyFrame_StackPush(frame, retval);
            goto resume_frame;
        }

        inst(GET_AITER, (obj -- iter)) {
            unaryfunc getter = NULL;
            PyTypeObject *type = Py_TYPE(obj);

            if (type->tp_as_async != NULL) {
                getter = type->tp_as_async->am_aiter;
            }

            if (getter == NULL) {
                _PyErr_Format(tstate, PyExc_TypeError,
                              "'async for' requires an object with "
                              "__aiter__ method, got %.100s",
                              type->tp_name);
                DECREF_INPUTS();
                ERROR_IF(true, error);
            }

            iter = (*getter)(obj);
            DECREF_INPUTS();
            ERROR_IF(iter == NULL, error);

            if (Py_TYPE(iter)->tp_as_async == NULL ||
                    Py_TYPE(iter)->tp_as_async->am_anext == NULL) {

                _PyErr_Format(tstate, PyExc_TypeError,
                              "'async for' received an object from __aiter__ "
                              "that does not implement __anext__: %.100s",
                              Py_TYPE(iter)->tp_name);
                Py_DECREF(iter);
                ERROR_IF(true, error);
            }
        }

        inst(GET_ANEXT, (aiter -- aiter, awaitable)) {
            unaryfunc getter = NULL;
            PyObject *next_iter = NULL;
            PyTypeObject *type = Py_TYPE(aiter);

            if (PyAsyncGen_CheckExact(aiter)) {
                awaitable = type->tp_as_async->am_anext(aiter);
                if (awaitable == NULL) {
                    goto error;
                }
            } else {
                if (type->tp_as_async != NULL){
                    getter = type->tp_as_async->am_anext;
                }

                if (getter != NULL) {
                    next_iter = (*getter)(aiter);
                    if (next_iter == NULL) {
                        goto error;
                    }
                }
                else {
                    _PyErr_Format(tstate, PyExc_TypeError,
                                  "'async for' requires an iterator with "
                                  "__anext__ method, got %.100s",
                                  type->tp_name);
                    goto error;
                }

                awaitable = _PyCoro_GetAwaitableIter(next_iter);
                if (awaitable == NULL) {
                    _PyErr_FormatFromCause(
                        PyExc_TypeError,
                        "'async for' received an invalid object "
                        "from __anext__: %.100s",
                        Py_TYPE(next_iter)->tp_name);

                    Py_DECREF(next_iter);
                    goto error;
                } else {
                    Py_DECREF(next_iter);
                }
            }
        }

        inst(GET_AWAITABLE, (iterable -- iter)) {
            iter = _PyCoro_GetAwaitableIter(iterable);

            if (iter == NULL) {
                _PyEval_FormatAwaitableError(tstate, Py_TYPE(iterable), oparg);
            }

            DECREF_INPUTS();

            if (iter != NULL && PyCoro_CheckExact(iter)) {
                PyObject *yf = _PyGen_yf((PyGenObject*)iter);
                if (yf != NULL) {
                    /* `iter` is a coroutine object that is being
                       awaited, `yf` is a pointer to the current awaitable
                       being awaited on. */
                    Py_DECREF(yf);
                    Py_CLEAR(iter);
                    _PyErr_SetString(tstate, PyExc_RuntimeError,
                                     "coroutine is being awaited already");
                    /* The code below jumps to `error` if `iter` is NULL. */
                }
            }

            ERROR_IF(iter == NULL, error);
        }

        family(SEND, INLINE_CACHE_ENTRIES_SEND) = {
            SEND_GEN,
        };

        inst(SEND, (unused/1, receiver, v -- receiver, retval)) {
            #if ENABLE_SPECIALIZATION
            _PySendCache *cache = (_PySendCache *)next_instr;
            if (ADAPTIVE_COUNTER_IS_ZERO(cache->counter)) {
                next_instr--;
                _Py_Specialize_Send(receiver, next_instr);
                DISPATCH_SAME_OPARG();
            }
            STAT_INC(SEND, deferred);
            DECREMENT_ADAPTIVE_COUNTER(cache->counter);
            #endif  /* ENABLE_SPECIALIZATION */
            assert(frame != &entry_frame);
            if ((tstate->interp->eval_frame == NULL) &&
                (Py_TYPE(receiver) == &PyGen_Type || Py_TYPE(receiver) == &PyCoro_Type) &&
                ((PyGenObject *)receiver)->gi_frame_state < FRAME_EXECUTING)
            {
                PyGenObject *gen = (PyGenObject *)receiver;
                _PyInterpreterFrame *gen_frame = (_PyInterpreterFrame *)gen->gi_iframe;
                frame->return_offset = oparg;
                STACK_SHRINK(1);
                _PyFrame_StackPush(gen_frame, v);
                gen->gi_frame_state = FRAME_EXECUTING;
                gen->gi_exc_state.previous_item = tstate->exc_info;
                tstate->exc_info = &gen->gi_exc_state;
                SKIP_OVER(INLINE_CACHE_ENTRIES_SEND);
                DISPATCH_INLINED(gen_frame);
            }
            if (Py_IsNone(v) && PyIter_Check(receiver)) {
                retval = Py_TYPE(receiver)->tp_iternext(receiver);
            }
            else {
                retval = PyObject_CallMethodOneArg(receiver, &_Py_ID(send), v);
            }
            if (retval == NULL) {
                if (_PyErr_ExceptionMatches(tstate, PyExc_StopIteration)
                ) {
                    monitor_raise(tstate, frame, next_instr-1);
                }
                if (_PyGen_FetchStopIterationValue(&retval) == 0) {
                    assert(retval != NULL);
                    JUMPBY(oparg);
                }
                else {
                    goto error;
                }
            }
            Py_DECREF(v);
        }

        inst(SEND_GEN, (unused/1, receiver, v -- receiver, unused)) {
            DEOPT_IF(tstate->interp->eval_frame, SEND);
            PyGenObject *gen = (PyGenObject *)receiver;
            DEOPT_IF(Py_TYPE(gen) != &PyGen_Type &&
                     Py_TYPE(gen) != &PyCoro_Type, SEND);
            DEOPT_IF(gen->gi_frame_state >= FRAME_EXECUTING, SEND);
            STAT_INC(SEND, hit);
            _PyInterpreterFrame *gen_frame = (_PyInterpreterFrame *)gen->gi_iframe;
            frame->return_offset = oparg;
            STACK_SHRINK(1);
            _PyFrame_StackPush(gen_frame, v);
            gen->gi_frame_state = FRAME_EXECUTING;
            gen->gi_exc_state.previous_item = tstate->exc_info;
            tstate->exc_info = &gen->gi_exc_state;
            SKIP_OVER(INLINE_CACHE_ENTRIES_SEND);
            DISPATCH_INLINED(gen_frame);
        }

        inst(INSTRUMENTED_YIELD_VALUE, (retval -- unused)) {
            assert(frame != &entry_frame);
            assert(oparg >= 0); /* make the generator identify this as HAS_ARG */
            PyGenObject *gen = _PyFrame_GetGenerator(frame);
            gen->gi_frame_state = FRAME_SUSPENDED;
            _PyFrame_SetStackPointer(frame, stack_pointer - 1);
            int err = _Py_call_instrumentation_arg(
                    tstate, PY_MONITORING_EVENT_PY_YIELD,
                    frame, next_instr-1, retval);
            if (err) goto error;
            tstate->exc_info = gen->gi_exc_state.previous_item;
            gen->gi_exc_state.previous_item = NULL;
            _Py_LeaveRecursiveCallPy(tstate);
            _PyInterpreterFrame *gen_frame = frame;
            frame = cframe.current_frame = frame->previous;
            gen_frame->previous = NULL;
            _PyFrame_StackPush(frame, retval);
            goto resume_frame;
        }

        inst(YIELD_VALUE, (retval -- unused)) {
            // NOTE: It's important that YIELD_VALUE never raises an exception!
            // The compiler treats any exception raised here as a failed close()
            // or throw() call.
            assert(oparg >= 0); /* make the generator identify this as HAS_ARG */
            assert(frame != &entry_frame);
            PyGenObject *gen = _PyFrame_GetGenerator(frame);
            gen->gi_frame_state = FRAME_SUSPENDED;
            _PyFrame_SetStackPointer(frame, stack_pointer - 1);
            tstate->exc_info = gen->gi_exc_state.previous_item;
            gen->gi_exc_state.previous_item = NULL;
            _Py_LeaveRecursiveCallPy(tstate);
            _PyInterpreterFrame *gen_frame = frame;
            frame = cframe.current_frame = frame->previous;
            gen_frame->previous = NULL;
            _PyFrame_StackPush(frame, retval);
            goto resume_frame;
        }

        inst(POP_EXCEPT, (exc_value -- )) {
            _PyErr_StackItem *exc_info = tstate->exc_info;
            Py_XSETREF(exc_info->exc_value, exc_value);
        }

        inst(RERAISE, (values[oparg], exc -- values[oparg])) {
            assert(oparg >= 0 && oparg <= 2);
            if (oparg) {
                PyObject *lasti = values[0];
                if (PyLong_Check(lasti)) {
                    frame->prev_instr = _PyCode_CODE(_PyFrame_GetCode(frame)) + PyLong_AsLong(lasti);
                    assert(!_PyErr_Occurred(tstate));
                }
                else {
                    assert(PyLong_Check(lasti));
                    _PyErr_SetString(tstate, PyExc_SystemError, "lasti is not an int");
                    goto error;
                }
            }
            assert(exc && PyExceptionInstance_Check(exc));
            Py_INCREF(exc);
            _PyErr_SetRaisedException(tstate, exc);
            monitor_reraise(tstate, frame, next_instr-1);
            goto exception_unwind;
        }

        inst(END_ASYNC_FOR, (awaitable, exc -- )) {
            assert(exc && PyExceptionInstance_Check(exc));
            if (PyErr_GivenExceptionMatches(exc, PyExc_StopAsyncIteration)) {
                DECREF_INPUTS();
            }
            else {
                Py_INCREF(exc);
                _PyErr_SetRaisedException(tstate, exc);
                monitor_reraise(tstate, frame, next_instr-1);
                goto exception_unwind;
            }
        }

        inst(CLEANUP_THROW, (sub_iter, last_sent_val, exc_value -- none, value)) {
            assert(throwflag);
            assert(exc_value && PyExceptionInstance_Check(exc_value));
            if (PyErr_GivenExceptionMatches(exc_value, PyExc_StopIteration)) {
                value = Py_NewRef(((PyStopIterationObject *)exc_value)->value);
                DECREF_INPUTS();
                none = Py_None;
            }
            else {
                _PyErr_SetRaisedException(tstate, Py_NewRef(exc_value));
                monitor_reraise(tstate, frame, next_instr-1);
                goto exception_unwind;
            }
        }

        inst(LOAD_ASSERTION_ERROR, ( -- value)) {
            value = Py_NewRef(PyExc_AssertionError);
        }

        inst(LOAD_BUILD_CLASS, ( -- bc)) {
            ERROR_IF(PyMapping_GetOptionalItem(BUILTINS(), &_Py_ID(__build_class__), &bc) < 0, error);
            if (bc == NULL) {
                _PyErr_SetString(tstate, PyExc_NameError,
                                 "__build_class__ not found");
                ERROR_IF(true, error);
            }
        }


        inst(STORE_NAME, (v -- )) {
            PyObject *name = GETITEM(FRAME_CO_NAMES, oparg);
            PyObject *ns = LOCALS();
            int err;
            if (ns == NULL) {
                _PyErr_Format(tstate, PyExc_SystemError,
                              "no locals found when storing %R", name);
                DECREF_INPUTS();
                ERROR_IF(true, error);
            }
            if (PyDict_CheckExact(ns))
                err = PyDict_SetItem(ns, name, v);
            else
                err = PyObject_SetItem(ns, name, v);
            DECREF_INPUTS();
            ERROR_IF(err, error);
        }

        inst(DELETE_NAME, (--)) {
            PyObject *name = GETITEM(FRAME_CO_NAMES, oparg);
            PyObject *ns = LOCALS();
            int err;
            if (ns == NULL) {
                _PyErr_Format(tstate, PyExc_SystemError,
                              "no locals when deleting %R", name);
                goto error;
            }
            err = PyObject_DelItem(ns, name);
            // Can't use ERROR_IF here.
            if (err != 0) {
                _PyEval_FormatExcCheckArg(tstate, PyExc_NameError,
                                          NAME_ERROR_MSG,
                                          name);
                goto error;
            }
        }

        family(UNPACK_SEQUENCE, INLINE_CACHE_ENTRIES_UNPACK_SEQUENCE) = {
            UNPACK_SEQUENCE_TWO_TUPLE,
            UNPACK_SEQUENCE_TUPLE,
            UNPACK_SEQUENCE_LIST,
        };

        inst(UNPACK_SEQUENCE, (unused/1, seq -- unused[oparg])) {
            #if ENABLE_SPECIALIZATION
            _PyUnpackSequenceCache *cache = (_PyUnpackSequenceCache *)next_instr;
            if (ADAPTIVE_COUNTER_IS_ZERO(cache->counter)) {
                next_instr--;
                _Py_Specialize_UnpackSequence(seq, next_instr, oparg);
                DISPATCH_SAME_OPARG();
            }
            STAT_INC(UNPACK_SEQUENCE, deferred);
            DECREMENT_ADAPTIVE_COUNTER(cache->counter);
            #endif  /* ENABLE_SPECIALIZATION */
            PyObject **top = stack_pointer + oparg - 1;
            int res = _PyEval_UnpackIterable(tstate, seq, oparg, -1, top);
            DECREF_INPUTS();
            ERROR_IF(res == 0, error);
        }

        inst(UNPACK_SEQUENCE_TWO_TUPLE, (unused/1, seq -- values[oparg])) {
            DEOPT_IF(!PyTuple_CheckExact(seq), UNPACK_SEQUENCE);
            DEOPT_IF(PyTuple_GET_SIZE(seq) != 2, UNPACK_SEQUENCE);
            assert(oparg == 2);
            STAT_INC(UNPACK_SEQUENCE, hit);
            values[0] = Py_NewRef(PyTuple_GET_ITEM(seq, 1));
            values[1] = Py_NewRef(PyTuple_GET_ITEM(seq, 0));
            DECREF_INPUTS();
        }

        inst(UNPACK_SEQUENCE_TUPLE, (unused/1, seq -- values[oparg])) {
            DEOPT_IF(!PyTuple_CheckExact(seq), UNPACK_SEQUENCE);
            DEOPT_IF(PyTuple_GET_SIZE(seq) != oparg, UNPACK_SEQUENCE);
            STAT_INC(UNPACK_SEQUENCE, hit);
            PyObject **items = _PyTuple_ITEMS(seq);
            for (int i = oparg; --i >= 0; ) {
                *values++ = Py_NewRef(items[i]);
            }
            DECREF_INPUTS();
        }

        inst(UNPACK_SEQUENCE_LIST, (unused/1, seq -- values[oparg])) {
            DEOPT_IF(!PyList_CheckExact(seq), UNPACK_SEQUENCE);
            DEOPT_IF(PyList_GET_SIZE(seq) != oparg, UNPACK_SEQUENCE);
            STAT_INC(UNPACK_SEQUENCE, hit);
            PyObject **items = _PyList_ITEMS(seq);
            for (int i = oparg; --i >= 0; ) {
                *values++ = Py_NewRef(items[i]);
            }
            DECREF_INPUTS();
        }

        inst(UNPACK_EX, (seq -- unused[oparg & 0xFF], unused, unused[oparg >> 8])) {
            int totalargs = 1 + (oparg & 0xFF) + (oparg >> 8);
            PyObject **top = stack_pointer + totalargs - 1;
            int res = _PyEval_UnpackIterable(tstate, seq, oparg & 0xFF, oparg >> 8, top);
            DECREF_INPUTS();
            ERROR_IF(res == 0, error);
        }

        family(STORE_ATTR, INLINE_CACHE_ENTRIES_STORE_ATTR) = {
            STORE_ATTR_INSTANCE_VALUE,
            STORE_ATTR_SLOT,
            STORE_ATTR_WITH_HINT,
        };

        inst(STORE_ATTR, (unused/1, unused/3, v, owner --)) {
            #if ENABLE_SPECIALIZATION
            _PyAttrCache *cache = (_PyAttrCache *)next_instr;
            if (ADAPTIVE_COUNTER_IS_ZERO(cache->counter)) {
                PyObject *name = GETITEM(FRAME_CO_NAMES, oparg);
                next_instr--;
                _Py_Specialize_StoreAttr(owner, next_instr, name);
                DISPATCH_SAME_OPARG();
            }
            STAT_INC(STORE_ATTR, deferred);
            DECREMENT_ADAPTIVE_COUNTER(cache->counter);
            #endif  /* ENABLE_SPECIALIZATION */
            PyObject *name = GETITEM(FRAME_CO_NAMES, oparg);
            int err = PyObject_SetAttr(owner, name, v);
            DECREF_INPUTS();
            ERROR_IF(err, error);
        }

        inst(DELETE_ATTR, (owner --)) {
            PyObject *name = GETITEM(FRAME_CO_NAMES, oparg);
            int err = PyObject_DelAttr(owner, name);
            DECREF_INPUTS();
            ERROR_IF(err, error);
        }

        inst(STORE_GLOBAL, (v --)) {
            PyObject *name = GETITEM(FRAME_CO_NAMES, oparg);
            int err = PyDict_SetItem(GLOBALS(), name, v);
            DECREF_INPUTS();
            ERROR_IF(err, error);
        }

        inst(DELETE_GLOBAL, (--)) {
            PyObject *name = GETITEM(FRAME_CO_NAMES, oparg);
            int err;
            err = PyDict_DelItem(GLOBALS(), name);
            // Can't use ERROR_IF here.
            if (err != 0) {
                if (_PyErr_ExceptionMatches(tstate, PyExc_KeyError)) {
                    _PyEval_FormatExcCheckArg(tstate, PyExc_NameError,
                                              NAME_ERROR_MSG, name);
                }
                goto error;
            }
        }

        op(_LOAD_LOCALS, ( -- locals)) {
            locals = LOCALS();
            if (locals == NULL) {
                _PyErr_SetString(tstate, PyExc_SystemError,
                                 "no locals found");
                ERROR_IF(true, error);
            }
            Py_INCREF(locals);
        }

        macro(LOAD_LOCALS) = _LOAD_LOCALS;

        op(_LOAD_FROM_DICT_OR_GLOBALS, (mod_or_class_dict -- v)) {
            PyObject *name = GETITEM(FRAME_CO_NAMES, oparg);
            if (PyMapping_GetOptionalItem(mod_or_class_dict, name, &v) < 0) {
                Py_DECREF(mod_or_class_dict);
                goto error;
            }
            Py_DECREF(mod_or_class_dict);
            if (v == NULL) {
                v = PyDict_GetItemWithError(GLOBALS(), name);
                if (v != NULL) {
                    Py_INCREF(v);
                }
                else if (_PyErr_Occurred(tstate)) {
                    goto error;
                }
                else {
                    if (PyMapping_GetOptionalItem(BUILTINS(), name, &v) < 0) {
                        goto error;
                    }
                    if (v == NULL) {
                        _PyEval_FormatExcCheckArg(
                                    tstate, PyExc_NameError,
                                    NAME_ERROR_MSG, name);
                        goto error;
                    }
                }
            }
        }

        macro(LOAD_NAME) = _LOAD_LOCALS + _LOAD_FROM_DICT_OR_GLOBALS;

        macro(LOAD_FROM_DICT_OR_GLOBALS) = _LOAD_FROM_DICT_OR_GLOBALS;

        family(LOAD_GLOBAL, INLINE_CACHE_ENTRIES_LOAD_GLOBAL) = {
            LOAD_GLOBAL_MODULE,
            LOAD_GLOBAL_BUILTIN,
        };

        inst(LOAD_GLOBAL, (unused/1, unused/1, unused/1, unused/1 -- res, null if (oparg & 1))) {
            #if ENABLE_SPECIALIZATION
            _PyLoadGlobalCache *cache = (_PyLoadGlobalCache *)next_instr;
            if (ADAPTIVE_COUNTER_IS_ZERO(cache->counter)) {
                PyObject *name = GETITEM(FRAME_CO_NAMES, oparg>>1);
                next_instr--;
                _Py_Specialize_LoadGlobal(GLOBALS(), BUILTINS(), next_instr, name);
                DISPATCH_SAME_OPARG();
            }
            STAT_INC(LOAD_GLOBAL, deferred);
            DECREMENT_ADAPTIVE_COUNTER(cache->counter);
            #endif  /* ENABLE_SPECIALIZATION */
            PyObject *name = GETITEM(FRAME_CO_NAMES, oparg>>1);
            if (PyDict_CheckExact(GLOBALS())
                && PyDict_CheckExact(BUILTINS()))
            {
                res = _PyDict_LoadGlobal((PyDictObject *)GLOBALS(),
                                         (PyDictObject *)BUILTINS(),
                                         name);
                if (res == NULL) {
                    if (!_PyErr_Occurred(tstate)) {
                        /* _PyDict_LoadGlobal() returns NULL without raising
                         * an exception if the key doesn't exist */
                        _PyEval_FormatExcCheckArg(tstate, PyExc_NameError,
                                                  NAME_ERROR_MSG, name);
                    }
                    ERROR_IF(true, error);
                }
                Py_INCREF(res);
            }
            else {
                /* Slow-path if globals or builtins is not a dict */

                /* namespace 1: globals */
                ERROR_IF(PyMapping_GetOptionalItem(GLOBALS(), name, &res) < 0, error);
                if (res == NULL) {
                    /* namespace 2: builtins */
                    ERROR_IF(PyMapping_GetOptionalItem(BUILTINS(), name, &res) < 0, error);
                    if (res == NULL) {
                        _PyEval_FormatExcCheckArg(
                                    tstate, PyExc_NameError,
                                    NAME_ERROR_MSG, name);
                        ERROR_IF(true, error);
                    }
                }
            }
            null = NULL;
        }

        op(_GUARD_GLOBALS_VERSION, (version/1 --)) {
            PyDictObject *dict = (PyDictObject *)GLOBALS();
            DEOPT_IF(!PyDict_CheckExact(dict), LOAD_GLOBAL);
            DEOPT_IF(dict->ma_keys->dk_version != version, LOAD_GLOBAL);
            assert(DK_IS_UNICODE(dict->ma_keys));
        }

        op(_GUARD_BUILTINS_VERSION, (version/1 --)) {
            PyDictObject *dict = (PyDictObject *)BUILTINS();
            DEOPT_IF(!PyDict_CheckExact(dict), LOAD_GLOBAL);
            DEOPT_IF(dict->ma_keys->dk_version != version, LOAD_GLOBAL);
            assert(DK_IS_UNICODE(dict->ma_keys));
        }

        op(_LOAD_GLOBAL_MODULE, (index/1 -- res, null if (oparg & 1))) {
            PyDictObject *dict = (PyDictObject *)GLOBALS();
            PyDictUnicodeEntry *entries = DK_UNICODE_ENTRIES(dict->ma_keys);
            res = entries[index].me_value;
            DEOPT_IF(res == NULL, LOAD_GLOBAL);
            Py_INCREF(res);
            STAT_INC(LOAD_GLOBAL, hit);
            null = NULL;
        }

        op(_LOAD_GLOBAL_BUILTINS, (index/1 -- res, null if (oparg & 1))) {
            PyDictObject *bdict = (PyDictObject *)BUILTINS();
            PyDictUnicodeEntry *entries = DK_UNICODE_ENTRIES(bdict->ma_keys);
            res = entries[index].me_value;
            DEOPT_IF(res == NULL, LOAD_GLOBAL);
            Py_INCREF(res);
            STAT_INC(LOAD_GLOBAL, hit);
            null = NULL;
        }

        macro(LOAD_GLOBAL_MODULE) =
            unused/1 + // Skip over the counter
            _GUARD_GLOBALS_VERSION +
            unused/1 + // Skip over the builtins version
            _LOAD_GLOBAL_MODULE;

        macro(LOAD_GLOBAL_BUILTIN) =
            unused/1 + // Skip over the counter
            _GUARD_GLOBALS_VERSION +
            _GUARD_BUILTINS_VERSION +
            _LOAD_GLOBAL_BUILTINS;

        inst(DELETE_FAST, (--)) {
            PyObject *v = GETLOCAL(oparg);
            ERROR_IF(v == NULL, unbound_local_error);
            SETLOCAL(oparg, NULL);
        }

        inst(MAKE_CELL, (--)) {
            // "initial" is probably NULL but not if it's an arg (or set
            // via PyFrame_LocalsToFast() before MAKE_CELL has run).
            PyObject *initial = GETLOCAL(oparg);
            PyObject *cell = PyCell_New(initial);
            if (cell == NULL) {
                goto resume_with_error;
            }
            SETLOCAL(oparg, cell);
        }

        inst(DELETE_DEREF, (--)) {
            PyObject *cell = GETLOCAL(oparg);
            PyObject *oldobj = PyCell_GET(cell);
            // Can't use ERROR_IF here.
            // Fortunately we don't need its superpower.
            if (oldobj == NULL) {
                _PyEval_FormatExcUnbound(tstate, _PyFrame_GetCode(frame), oparg);
                goto error;
            }
            PyCell_SET(cell, NULL);
            Py_DECREF(oldobj);
        }

        inst(LOAD_FROM_DICT_OR_DEREF, (class_dict -- value)) {
            PyObject *name;
            assert(class_dict);
            assert(oparg >= 0 && oparg < _PyFrame_GetCode(frame)->co_nlocalsplus);
            name = PyTuple_GET_ITEM(_PyFrame_GetCode(frame)->co_localsplusnames, oparg);
            if (PyMapping_GetOptionalItem(class_dict, name, &value) < 0) {
                Py_DECREF(class_dict);
                goto error;
            }
            Py_DECREF(class_dict);
            if (!value) {
                PyObject *cell = GETLOCAL(oparg);
                value = PyCell_GET(cell);
                if (value == NULL) {
                    _PyEval_FormatExcUnbound(tstate, _PyFrame_GetCode(frame), oparg);
                    goto error;
                }
                Py_INCREF(value);
            }
        }

        inst(LOAD_DEREF, ( -- value)) {
            PyObject *cell = GETLOCAL(oparg);
            value = PyCell_GET(cell);
            if (value == NULL) {
                _PyEval_FormatExcUnbound(tstate, _PyFrame_GetCode(frame), oparg);
                ERROR_IF(true, error);
            }
            Py_INCREF(value);
        }

        inst(STORE_DEREF, (v --)) {
            PyObject *cell = GETLOCAL(oparg);
            PyObject *oldobj = PyCell_GET(cell);
            PyCell_SET(cell, v);
            Py_XDECREF(oldobj);
        }

        inst(COPY_FREE_VARS, (--)) {
            /* Copy closure variables to free variables */
            PyCodeObject *co = _PyFrame_GetCode(frame);
            assert(PyFunction_Check(frame->f_funcobj));
            PyObject *closure = ((PyFunctionObject *)frame->f_funcobj)->func_closure;
            assert(oparg == co->co_nfreevars);
            int offset = co->co_nlocalsplus - oparg;
            for (int i = 0; i < oparg; ++i) {
                PyObject *o = PyTuple_GET_ITEM(closure, i);
                frame->localsplus[offset + i] = Py_NewRef(o);
            }
        }

        inst(BUILD_STRING, (pieces[oparg] -- str)) {
            str = _PyUnicode_JoinArray(&_Py_STR(empty), pieces, oparg);
            DECREF_INPUTS();
            ERROR_IF(str == NULL, error);
        }

        inst(BUILD_TUPLE, (values[oparg] -- tup)) {
            tup = _PyTuple_FromArraySteal(values, oparg);
            ERROR_IF(tup == NULL, error);
        }

        inst(BUILD_LIST, (values[oparg] -- list)) {
            list = _PyList_FromArraySteal(values, oparg);
            ERROR_IF(list == NULL, error);
        }

        inst(LIST_EXTEND, (list, unused[oparg-1], iterable -- list, unused[oparg-1])) {
            PyObject *none_val = _PyList_Extend((PyListObject *)list, iterable);
            if (none_val == NULL) {
                if (_PyErr_ExceptionMatches(tstate, PyExc_TypeError) &&
                   (Py_TYPE(iterable)->tp_iter == NULL && !PySequence_Check(iterable)))
                {
                    _PyErr_Clear(tstate);
                    _PyErr_Format(tstate, PyExc_TypeError,
                          "Value after * must be an iterable, not %.200s",
                          Py_TYPE(iterable)->tp_name);
                }
                DECREF_INPUTS();
                ERROR_IF(true, error);
            }
            assert(Py_IsNone(none_val));
            DECREF_INPUTS();
        }

        inst(SET_UPDATE, (set, unused[oparg-1], iterable -- set, unused[oparg-1])) {
            int err = _PySet_Update(set, iterable);
            DECREF_INPUTS();
            ERROR_IF(err < 0, error);
        }

        inst(BUILD_SET, (values[oparg] -- set)) {
            set = PySet_New(NULL);
            if (set == NULL)
                goto error;
            int err = 0;
            for (int i = 0; i < oparg; i++) {
                PyObject *item = values[i];
                if (err == 0)
                    err = PySet_Add(set, item);
                Py_DECREF(item);
            }
            if (err != 0) {
                Py_DECREF(set);
                ERROR_IF(true, error);
            }
        }

        inst(BUILD_MAP, (values[oparg*2] -- map)) {
            map = _PyDict_FromItems(
                    values, 2,
                    values+1, 2,
                    oparg);
            if (map == NULL)
                goto error;

            DECREF_INPUTS();
            ERROR_IF(map == NULL, error);
        }

        inst(SETUP_ANNOTATIONS, (--)) {
            int err;
            PyObject *ann_dict;
            if (LOCALS() == NULL) {
                _PyErr_Format(tstate, PyExc_SystemError,
                              "no locals found when setting up annotations");
                ERROR_IF(true, error);
            }
            /* check if __annotations__ in locals()... */
            if (PyDict_CheckExact(LOCALS())) {
                ann_dict = _PyDict_GetItemWithError(LOCALS(),
                                                    &_Py_ID(__annotations__));
                if (ann_dict == NULL) {
                    ERROR_IF(_PyErr_Occurred(tstate), error);
                    /* ...if not, create a new one */
                    ann_dict = PyDict_New();
                    ERROR_IF(ann_dict == NULL, error);
                    err = PyDict_SetItem(LOCALS(), &_Py_ID(__annotations__),
                                         ann_dict);
                    Py_DECREF(ann_dict);
                    ERROR_IF(err, error);
                }
            }
            else {
                /* do the same if locals() is not a dict */
                ERROR_IF(PyMapping_GetOptionalItem(LOCALS(), &_Py_ID(__annotations__), &ann_dict) < 0, error);
                if (ann_dict == NULL) {
                    ann_dict = PyDict_New();
                    ERROR_IF(ann_dict == NULL, error);
                    err = PyObject_SetItem(LOCALS(), &_Py_ID(__annotations__),
                                           ann_dict);
                    Py_DECREF(ann_dict);
                    ERROR_IF(err, error);
                }
                else {
                    Py_DECREF(ann_dict);
                }
            }
        }

        inst(BUILD_CONST_KEY_MAP, (values[oparg], keys -- map)) {
            if (!PyTuple_CheckExact(keys) ||
                PyTuple_GET_SIZE(keys) != (Py_ssize_t)oparg) {
                _PyErr_SetString(tstate, PyExc_SystemError,
                                 "bad BUILD_CONST_KEY_MAP keys argument");
                goto error;  // Pop the keys and values.
            }
            map = _PyDict_FromItems(
                    &PyTuple_GET_ITEM(keys, 0), 1,
                    values, 1, oparg);
            DECREF_INPUTS();
            ERROR_IF(map == NULL, error);
        }

        inst(DICT_UPDATE, (dict, unused[oparg - 1], update -- dict, unused[oparg - 1])) {
            if (PyDict_Update(dict, update) < 0) {
                if (_PyErr_ExceptionMatches(tstate, PyExc_AttributeError)) {
                    _PyErr_Format(tstate, PyExc_TypeError,
                                    "'%.200s' object is not a mapping",
                                    Py_TYPE(update)->tp_name);
                }
                DECREF_INPUTS();
                ERROR_IF(true, error);
            }
            DECREF_INPUTS();
        }

        inst(DICT_MERGE, (callable, unused, unused, dict, unused[oparg - 1], update -- callable, unused, unused, dict, unused[oparg - 1])) {
            if (_PyDict_MergeEx(dict, update, 2) < 0) {
                _PyEval_FormatKwargsError(tstate, callable, update);
                DECREF_INPUTS();
                ERROR_IF(true, error);
            }
            DECREF_INPUTS();
        }

        inst(MAP_ADD, (dict, unused[oparg - 1], key, value -- dict, unused[oparg - 1])) {
            assert(PyDict_CheckExact(dict));
            /* dict[key] = value */
            // Do not DECREF INPUTS because the function steals the references
            ERROR_IF(_PyDict_SetItem_Take2((PyDictObject *)dict, key, value) != 0, error);
        }

        inst(INSTRUMENTED_LOAD_SUPER_ATTR, (unused/9, unused, unused, unused -- unused, unused if (oparg & 1))) {
            _PySuperAttrCache *cache = (_PySuperAttrCache *)next_instr;
            // cancel out the decrement that will happen in LOAD_SUPER_ATTR; we
            // don't want to specialize instrumented instructions
            INCREMENT_ADAPTIVE_COUNTER(cache->counter);
            GO_TO_INSTRUCTION(LOAD_SUPER_ATTR);
        }

        family(LOAD_SUPER_ATTR, INLINE_CACHE_ENTRIES_LOAD_SUPER_ATTR) = {
            LOAD_SUPER_ATTR_ATTR,
            LOAD_SUPER_ATTR_METHOD,
        };

        inst(LOAD_SUPER_ATTR, (unused/1, global_super, class, self -- attr, null if (oparg & 1))) {
            PyObject *name = GETITEM(FRAME_CO_NAMES, oparg >> 2);
            int load_method = oparg & 1;
            #if ENABLE_SPECIALIZATION
            _PySuperAttrCache *cache = (_PySuperAttrCache *)next_instr;
            if (ADAPTIVE_COUNTER_IS_ZERO(cache->counter)) {
                next_instr--;
                _Py_Specialize_LoadSuperAttr(global_super, class, next_instr, load_method);
                DISPATCH_SAME_OPARG();
            }
            STAT_INC(LOAD_SUPER_ATTR, deferred);
            DECREMENT_ADAPTIVE_COUNTER(cache->counter);
            #endif  /* ENABLE_SPECIALIZATION */

            if (opcode == INSTRUMENTED_LOAD_SUPER_ATTR) {
                PyObject *arg = oparg & 2 ? class : &_PyInstrumentation_MISSING;
                int err = _Py_call_instrumentation_2args(
                        tstate, PY_MONITORING_EVENT_CALL,
                        frame, next_instr-1, global_super, arg);
                ERROR_IF(err, error);
            }

            // we make no attempt to optimize here; specializations should
            // handle any case whose performance we care about
            PyObject *stack[] = {class, self};
            PyObject *super = PyObject_Vectorcall(global_super, stack, oparg & 2, NULL);
            if (opcode == INSTRUMENTED_LOAD_SUPER_ATTR) {
                PyObject *arg = oparg & 2 ? class : &_PyInstrumentation_MISSING;
                if (super == NULL) {
                    _Py_call_instrumentation_exc2(
                        tstate, PY_MONITORING_EVENT_C_RAISE,
                        frame, next_instr-1, global_super, arg);
                }
                else {
                    int err = _Py_call_instrumentation_2args(
                        tstate, PY_MONITORING_EVENT_C_RETURN,
                        frame, next_instr-1, global_super, arg);
                    if (err < 0) {
                        Py_CLEAR(super);
                    }
                }
            }
            DECREF_INPUTS();
            ERROR_IF(super == NULL, error);
            attr = PyObject_GetAttr(super, name);
            Py_DECREF(super);
            ERROR_IF(attr == NULL, error);
            null = NULL;
        }

        pseudo(LOAD_SUPER_METHOD) = {
            LOAD_SUPER_ATTR,
        };

        pseudo(LOAD_ZERO_SUPER_METHOD) = {
            LOAD_SUPER_ATTR,
        };

        pseudo(LOAD_ZERO_SUPER_ATTR) = {
            LOAD_SUPER_ATTR,
        };

        inst(LOAD_SUPER_ATTR_ATTR, (unused/1, global_super, class, self -- attr, unused if (0))) {
            assert(!(oparg & 1));
            DEOPT_IF(global_super != (PyObject *)&PySuper_Type, LOAD_SUPER_ATTR);
            DEOPT_IF(!PyType_Check(class), LOAD_SUPER_ATTR);
            STAT_INC(LOAD_SUPER_ATTR, hit);
            PyObject *name = GETITEM(FRAME_CO_NAMES, oparg >> 2);
            attr = _PySuper_Lookup((PyTypeObject *)class, self, name, NULL);
            DECREF_INPUTS();
            ERROR_IF(attr == NULL, error);
        }

        inst(LOAD_SUPER_ATTR_METHOD, (unused/1, global_super, class, self -- attr, self_or_null)) {
            assert(oparg & 1);
            DEOPT_IF(global_super != (PyObject *)&PySuper_Type, LOAD_SUPER_ATTR);
            DEOPT_IF(!PyType_Check(class), LOAD_SUPER_ATTR);
            STAT_INC(LOAD_SUPER_ATTR, hit);
            PyObject *name = GETITEM(FRAME_CO_NAMES, oparg >> 2);
            PyTypeObject *cls = (PyTypeObject *)class;
            int method_found = 0;
            attr = _PySuper_Lookup(cls, self, name,
                                   Py_TYPE(self)->tp_getattro == PyObject_GenericGetAttr ? &method_found : NULL);
            Py_DECREF(global_super);
            Py_DECREF(class);
            if (attr == NULL) {
                Py_DECREF(self);
                ERROR_IF(true, error);
            }
            if (method_found) {
                self_or_null = self; // transfer ownership
            } else {
                Py_DECREF(self);
                self_or_null = NULL;
            }
        }

        family(LOAD_ATTR, INLINE_CACHE_ENTRIES_LOAD_ATTR) = {
            LOAD_ATTR_INSTANCE_VALUE,
            LOAD_ATTR_MODULE,
            LOAD_ATTR_WITH_HINT,
            LOAD_ATTR_SLOT,
            LOAD_ATTR_CLASS,
            LOAD_ATTR_PROPERTY,
            LOAD_ATTR_GETATTRIBUTE_OVERRIDDEN,
            LOAD_ATTR_METHOD_WITH_VALUES,
            LOAD_ATTR_METHOD_NO_DICT,
            LOAD_ATTR_METHOD_LAZY_DICT,
            LOAD_ATTR_NONDESCRIPTOR_WITH_VALUES,
            LOAD_ATTR_NONDESCRIPTOR_NO_DICT,
        };

        inst(LOAD_ATTR, (unused/9, owner -- attr, self_or_null if (oparg & 1))) {
            #if ENABLE_SPECIALIZATION
            _PyAttrCache *cache = (_PyAttrCache *)next_instr;
            if (ADAPTIVE_COUNTER_IS_ZERO(cache->counter)) {
                PyObject *name = GETITEM(FRAME_CO_NAMES, oparg>>1);
                next_instr--;
                _Py_Specialize_LoadAttr(owner, next_instr, name);
                DISPATCH_SAME_OPARG();
            }
            STAT_INC(LOAD_ATTR, deferred);
            DECREMENT_ADAPTIVE_COUNTER(cache->counter);
            #endif  /* ENABLE_SPECIALIZATION */
            PyObject *name = GETITEM(FRAME_CO_NAMES, oparg >> 1);
            if (oparg & 1) {
                /* Designed to work in tandem with CALL, pushes two values. */
                attr = NULL;
                if (_PyObject_GetMethod(owner, name, &attr)) {
                    /* We can bypass temporary bound method object.
                       meth is unbound method and obj is self.

                       meth | self | arg1 | ... | argN
                     */
                    assert(attr != NULL);  // No errors on this branch
                    self_or_null = owner;  // Transfer ownership
                }
                else {
                    /* meth is not an unbound method (but a regular attr, or
                       something was returned by a descriptor protocol).  Set
                       the second element of the stack to NULL, to signal
                       CALL that it's not a method call.

                       NULL | meth | arg1 | ... | argN
                    */
                    DECREF_INPUTS();
                    ERROR_IF(attr == NULL, error);
                    self_or_null = NULL;
                }
            }
            else {
                /* Classic, pushes one value. */
                attr = PyObject_GetAttr(owner, name);
                DECREF_INPUTS();
                ERROR_IF(attr == NULL, error);
            }
        }

        pseudo(LOAD_METHOD) = {
            LOAD_ATTR,
        };

        op(_GUARD_TYPE_VERSION, (type_version/2, owner -- owner)) {
            PyTypeObject *tp = Py_TYPE(owner);
            assert(type_version != 0);
            DEOPT_IF(tp->tp_version_tag != type_version, LOAD_ATTR);
        }

        op(_CHECK_MANAGED_OBJECT_HAS_VALUES, (owner -- owner)) {
            assert(Py_TYPE(owner)->tp_dictoffset < 0);
            assert(Py_TYPE(owner)->tp_flags & Py_TPFLAGS_MANAGED_DICT);
            PyDictOrValues *dorv = _PyObject_DictOrValuesPointer(owner);
            DEOPT_IF(!_PyDictOrValues_IsValues(*dorv) &&
                     !_PyObject_MakeInstanceAttributesFromDict(owner, dorv),
                     LOAD_ATTR);
        }

        op(_LOAD_ATTR_INSTANCE_VALUE, (index/1, owner -- attr, null if (oparg & 1))) {
            PyDictOrValues dorv = *_PyObject_DictOrValuesPointer(owner);
            attr = _PyDictOrValues_GetValues(dorv)->values[index];
            DEOPT_IF(attr == NULL, LOAD_ATTR);
            STAT_INC(LOAD_ATTR, hit);
            Py_INCREF(attr);
            null = NULL;
            DECREF_INPUTS();
        }

        macro(LOAD_ATTR_INSTANCE_VALUE) =
            unused/1 + // Skip over the counter
            _GUARD_TYPE_VERSION +
            _CHECK_MANAGED_OBJECT_HAS_VALUES +
            _LOAD_ATTR_INSTANCE_VALUE +
            unused/5;  // Skip over rest of cache

        inst(LOAD_ATTR_MODULE, (unused/1, type_version/2, index/1, unused/5, owner -- attr, null if (oparg & 1))) {
            DEOPT_IF(!PyModule_CheckExact(owner), LOAD_ATTR);
            PyDictObject *dict = (PyDictObject *)((PyModuleObject *)owner)->md_dict;
            assert(dict != NULL);
            DEOPT_IF(dict->ma_keys->dk_version != type_version, LOAD_ATTR);
            assert(dict->ma_keys->dk_kind == DICT_KEYS_UNICODE);
            assert(index < dict->ma_keys->dk_nentries);
            PyDictUnicodeEntry *ep = DK_UNICODE_ENTRIES(dict->ma_keys) + index;
            attr = ep->me_value;
            DEOPT_IF(attr == NULL, LOAD_ATTR);
            STAT_INC(LOAD_ATTR, hit);
            Py_INCREF(attr);
            null = NULL;
            DECREF_INPUTS();
        }

        inst(LOAD_ATTR_WITH_HINT, (unused/1, type_version/2, index/1, unused/5, owner -- attr, null if (oparg & 1))) {
            PyTypeObject *tp = Py_TYPE(owner);
            assert(type_version != 0);
            DEOPT_IF(tp->tp_version_tag != type_version, LOAD_ATTR);
            assert(tp->tp_flags & Py_TPFLAGS_MANAGED_DICT);
            PyDictOrValues dorv = *_PyObject_DictOrValuesPointer(owner);
            DEOPT_IF(_PyDictOrValues_IsValues(dorv), LOAD_ATTR);
            PyDictObject *dict = (PyDictObject *)_PyDictOrValues_GetDict(dorv);
            DEOPT_IF(dict == NULL, LOAD_ATTR);
            assert(PyDict_CheckExact((PyObject *)dict));
            PyObject *name = GETITEM(FRAME_CO_NAMES, oparg>>1);
            uint16_t hint = index;
            DEOPT_IF(hint >= (size_t)dict->ma_keys->dk_nentries, LOAD_ATTR);
            if (DK_IS_UNICODE(dict->ma_keys)) {
                PyDictUnicodeEntry *ep = DK_UNICODE_ENTRIES(dict->ma_keys) + hint;
                DEOPT_IF(ep->me_key != name, LOAD_ATTR);
                attr = ep->me_value;
            }
            else {
                PyDictKeyEntry *ep = DK_ENTRIES(dict->ma_keys) + hint;
                DEOPT_IF(ep->me_key != name, LOAD_ATTR);
                attr = ep->me_value;
            }
            DEOPT_IF(attr == NULL, LOAD_ATTR);
            STAT_INC(LOAD_ATTR, hit);
            Py_INCREF(attr);
            null = NULL;
            DECREF_INPUTS();
        }

        inst(LOAD_ATTR_SLOT, (unused/1, type_version/2, index/1, unused/5, owner -- attr, null if (oparg & 1))) {
            PyTypeObject *tp = Py_TYPE(owner);
            assert(type_version != 0);
            DEOPT_IF(tp->tp_version_tag != type_version, LOAD_ATTR);
            char *addr = (char *)owner + index;
            attr = *(PyObject **)addr;
            DEOPT_IF(attr == NULL, LOAD_ATTR);
            STAT_INC(LOAD_ATTR, hit);
            Py_INCREF(attr);
            null = NULL;
            DECREF_INPUTS();
        }

        inst(LOAD_ATTR_CLASS, (unused/1, type_version/2, unused/2, descr/4, owner -- attr, null if (oparg & 1))) {

            DEOPT_IF(!PyType_Check(owner), LOAD_ATTR);
            DEOPT_IF(((PyTypeObject *)owner)->tp_version_tag != type_version,
                LOAD_ATTR);
            assert(type_version != 0);

            STAT_INC(LOAD_ATTR, hit);
            null = NULL;
            attr = descr;
            assert(attr != NULL);
            Py_INCREF(attr);
            DECREF_INPUTS();
        }

        inst(LOAD_ATTR_PROPERTY, (unused/1, type_version/2, func_version/2, fget/4, owner -- unused, unused if (0))) {
            assert((oparg & 1) == 0);
            DEOPT_IF(tstate->interp->eval_frame, LOAD_ATTR);

            PyTypeObject *cls = Py_TYPE(owner);
            DEOPT_IF(cls->tp_version_tag != type_version, LOAD_ATTR);
            assert(type_version != 0);
            assert(Py_IS_TYPE(fget, &PyFunction_Type));
            PyFunctionObject *f = (PyFunctionObject *)fget;
            assert(func_version != 0);
            DEOPT_IF(f->func_version != func_version, LOAD_ATTR);
            PyCodeObject *code = (PyCodeObject *)f->func_code;
            assert(code->co_argcount == 1);
            DEOPT_IF(!_PyThreadState_HasStackSpace(tstate, code->co_framesize), LOAD_ATTR);
            STAT_INC(LOAD_ATTR, hit);
            Py_INCREF(fget);
            _PyInterpreterFrame *new_frame = _PyFrame_PushUnchecked(tstate, f, 1);
            // Manipulate stack directly because we exit with DISPATCH_INLINED().
            STACK_SHRINK(1);
            new_frame->localsplus[0] = owner;
            SKIP_OVER(INLINE_CACHE_ENTRIES_LOAD_ATTR);
            frame->return_offset = 0;
            DISPATCH_INLINED(new_frame);
        }

        inst(LOAD_ATTR_GETATTRIBUTE_OVERRIDDEN, (unused/1, type_version/2, func_version/2, getattribute/4, owner -- unused, unused if (0))) {
            assert((oparg & 1) == 0);
            DEOPT_IF(tstate->interp->eval_frame, LOAD_ATTR);
            PyTypeObject *cls = Py_TYPE(owner);
            DEOPT_IF(cls->tp_version_tag != type_version, LOAD_ATTR);
            assert(type_version != 0);
            assert(Py_IS_TYPE(getattribute, &PyFunction_Type));
            PyFunctionObject *f = (PyFunctionObject *)getattribute;
            assert(func_version != 0);
            DEOPT_IF(f->func_version != func_version, LOAD_ATTR);
            PyCodeObject *code = (PyCodeObject *)f->func_code;
            assert(code->co_argcount == 2);
            DEOPT_IF(!_PyThreadState_HasStackSpace(tstate, code->co_framesize), LOAD_ATTR);
            STAT_INC(LOAD_ATTR, hit);

            PyObject *name = GETITEM(FRAME_CO_NAMES, oparg >> 1);
            Py_INCREF(f);
            _PyInterpreterFrame *new_frame = _PyFrame_PushUnchecked(tstate, f, 2);
            // Manipulate stack directly because we exit with DISPATCH_INLINED().
            STACK_SHRINK(1);
            new_frame->localsplus[0] = owner;
            new_frame->localsplus[1] = Py_NewRef(name);
            SKIP_OVER(INLINE_CACHE_ENTRIES_LOAD_ATTR);
            frame->return_offset = 0;
            DISPATCH_INLINED(new_frame);
        }

        inst(STORE_ATTR_INSTANCE_VALUE, (unused/1, type_version/2, index/1, value, owner --)) {
            PyTypeObject *tp = Py_TYPE(owner);
            assert(type_version != 0);
            DEOPT_IF(tp->tp_version_tag != type_version, STORE_ATTR);
            assert(tp->tp_flags & Py_TPFLAGS_MANAGED_DICT);
            PyDictOrValues dorv = *_PyObject_DictOrValuesPointer(owner);
            DEOPT_IF(!_PyDictOrValues_IsValues(dorv), STORE_ATTR);
            STAT_INC(STORE_ATTR, hit);
            PyDictValues *values = _PyDictOrValues_GetValues(dorv);
            PyObject *old_value = values->values[index];
            values->values[index] = value;
            if (old_value == NULL) {
                _PyDictValues_AddToInsertionOrder(values, index);
            }
            else {
                Py_DECREF(old_value);
            }
            Py_DECREF(owner);
        }

        inst(STORE_ATTR_WITH_HINT, (unused/1, type_version/2, hint/1, value, owner --)) {
            PyTypeObject *tp = Py_TYPE(owner);
            assert(type_version != 0);
            DEOPT_IF(tp->tp_version_tag != type_version, STORE_ATTR);
            assert(tp->tp_flags & Py_TPFLAGS_MANAGED_DICT);
            PyDictOrValues dorv = *_PyObject_DictOrValuesPointer(owner);
            DEOPT_IF(_PyDictOrValues_IsValues(dorv), STORE_ATTR);
            PyDictObject *dict = (PyDictObject *)_PyDictOrValues_GetDict(dorv);
            DEOPT_IF(dict == NULL, STORE_ATTR);
            assert(PyDict_CheckExact((PyObject *)dict));
            PyObject *name = GETITEM(FRAME_CO_NAMES, oparg);
            DEOPT_IF(hint >= (size_t)dict->ma_keys->dk_nentries, STORE_ATTR);
            PyObject *old_value;
            uint64_t new_version;
            if (DK_IS_UNICODE(dict->ma_keys)) {
                PyDictUnicodeEntry *ep = DK_UNICODE_ENTRIES(dict->ma_keys) + hint;
                DEOPT_IF(ep->me_key != name, STORE_ATTR);
                old_value = ep->me_value;
                DEOPT_IF(old_value == NULL, STORE_ATTR);
                new_version = _PyDict_NotifyEvent(tstate->interp, PyDict_EVENT_MODIFIED, dict, name, value);
                ep->me_value = value;
            }
            else {
                PyDictKeyEntry *ep = DK_ENTRIES(dict->ma_keys) + hint;
                DEOPT_IF(ep->me_key != name, STORE_ATTR);
                old_value = ep->me_value;
                DEOPT_IF(old_value == NULL, STORE_ATTR);
                new_version = _PyDict_NotifyEvent(tstate->interp, PyDict_EVENT_MODIFIED, dict, name, value);
                ep->me_value = value;
            }
            Py_DECREF(old_value);
            STAT_INC(STORE_ATTR, hit);
            /* Ensure dict is GC tracked if it needs to be */
            if (!_PyObject_GC_IS_TRACKED(dict) && _PyObject_GC_MAY_BE_TRACKED(value)) {
                _PyObject_GC_TRACK(dict);
            }
            /* PEP 509 */
            dict->ma_version_tag = new_version;
            Py_DECREF(owner);
        }

        inst(STORE_ATTR_SLOT, (unused/1, type_version/2, index/1, value, owner --)) {
            PyTypeObject *tp = Py_TYPE(owner);
            assert(type_version != 0);
            DEOPT_IF(tp->tp_version_tag != type_version, STORE_ATTR);
            char *addr = (char *)owner + index;
            STAT_INC(STORE_ATTR, hit);
            PyObject *old_value = *(PyObject **)addr;
            *(PyObject **)addr = value;
            Py_XDECREF(old_value);
            Py_DECREF(owner);
        }

        family(COMPARE_OP, INLINE_CACHE_ENTRIES_COMPARE_OP) = {
            COMPARE_OP_FLOAT,
            COMPARE_OP_INT,
            COMPARE_OP_STR,
        };

        inst(COMPARE_OP, (unused/1, left, right -- res)) {
            #if ENABLE_SPECIALIZATION
            _PyCompareOpCache *cache = (_PyCompareOpCache *)next_instr;
            if (ADAPTIVE_COUNTER_IS_ZERO(cache->counter)) {
                next_instr--;
                _Py_Specialize_CompareOp(left, right, next_instr, oparg);
                DISPATCH_SAME_OPARG();
            }
            STAT_INC(COMPARE_OP, deferred);
            DECREMENT_ADAPTIVE_COUNTER(cache->counter);
            #endif  /* ENABLE_SPECIALIZATION */
            assert((oparg >> 5) <= Py_GE);
            res = PyObject_RichCompare(left, right, oparg >> 5);
            DECREF_INPUTS();
            ERROR_IF(res == NULL, error);
            if (oparg & 16) {
                int res_bool = PyObject_IsTrue(res);
                Py_DECREF(res);
                ERROR_IF(res_bool < 0, error);
                res = res_bool ? Py_True : Py_False;
            }
        }

        inst(COMPARE_OP_FLOAT, (unused/1, left, right -- res)) {
            DEOPT_IF(!PyFloat_CheckExact(left), COMPARE_OP);
            DEOPT_IF(!PyFloat_CheckExact(right), COMPARE_OP);
            STAT_INC(COMPARE_OP, hit);
            double dleft = PyFloat_AS_DOUBLE(left);
            double dright = PyFloat_AS_DOUBLE(right);
            // 1 if NaN, 2 if <, 4 if >, 8 if ==; this matches low four bits of the oparg
            int sign_ish = COMPARISON_BIT(dleft, dright);
            _Py_DECREF_SPECIALIZED(left, _PyFloat_ExactDealloc);
            _Py_DECREF_SPECIALIZED(right, _PyFloat_ExactDealloc);
            res = (sign_ish & oparg) ? Py_True : Py_False;
            // It's always a bool, so we don't care about oparg & 16.
        }

        // Similar to COMPARE_OP_FLOAT
        inst(COMPARE_OP_INT, (unused/1, left, right -- res)) {
            DEOPT_IF(!PyLong_CheckExact(left), COMPARE_OP);
            DEOPT_IF(!PyLong_CheckExact(right), COMPARE_OP);
            DEOPT_IF(!_PyLong_IsCompact((PyLongObject *)left), COMPARE_OP);
            DEOPT_IF(!_PyLong_IsCompact((PyLongObject *)right), COMPARE_OP);
            STAT_INC(COMPARE_OP, hit);
            assert(_PyLong_DigitCount((PyLongObject *)left) <= 1 &&
                   _PyLong_DigitCount((PyLongObject *)right) <= 1);
            Py_ssize_t ileft = _PyLong_CompactValue((PyLongObject *)left);
            Py_ssize_t iright = _PyLong_CompactValue((PyLongObject *)right);
            // 2 if <, 4 if >, 8 if ==; this matches the low 4 bits of the oparg
            int sign_ish = COMPARISON_BIT(ileft, iright);
            _Py_DECREF_SPECIALIZED(left, (destructor)PyObject_Free);
            _Py_DECREF_SPECIALIZED(right, (destructor)PyObject_Free);
            res = (sign_ish & oparg) ? Py_True : Py_False;
            // It's always a bool, so we don't care about oparg & 16.
        }

        // Similar to COMPARE_OP_FLOAT, but for ==, != only
        inst(COMPARE_OP_STR, (unused/1, left, right -- res)) {
            DEOPT_IF(!PyUnicode_CheckExact(left), COMPARE_OP);
            DEOPT_IF(!PyUnicode_CheckExact(right), COMPARE_OP);
            STAT_INC(COMPARE_OP, hit);
            int eq = _PyUnicode_Equal(left, right);
            assert((oparg >> 5) == Py_EQ || (oparg >> 5) == Py_NE);
            _Py_DECREF_SPECIALIZED(left, _PyUnicode_ExactDealloc);
            _Py_DECREF_SPECIALIZED(right, _PyUnicode_ExactDealloc);
            assert(eq == 0 || eq == 1);
            assert((oparg & 0xf) == COMPARISON_NOT_EQUALS || (oparg & 0xf) == COMPARISON_EQUALS);
            assert(COMPARISON_NOT_EQUALS + 1 == COMPARISON_EQUALS);
            res = ((COMPARISON_NOT_EQUALS + eq) & oparg) ? Py_True : Py_False;
            // It's always a bool, so we don't care about oparg & 16.
        }

        inst(IS_OP, (left, right -- b)) {
            int res = Py_Is(left, right) ^ oparg;
            DECREF_INPUTS();
            b = res ? Py_True : Py_False;
        }

        inst(CONTAINS_OP, (left, right -- b)) {
            int res = PySequence_Contains(right, left);
            DECREF_INPUTS();
            ERROR_IF(res < 0, error);
            b = (res ^ oparg) ? Py_True : Py_False;
        }

        inst(CHECK_EG_MATCH, (exc_value, match_type -- rest, match)) {
            if (_PyEval_CheckExceptStarTypeValid(tstate, match_type) < 0) {
                DECREF_INPUTS();
                ERROR_IF(true, error);
            }

            match = NULL;
            rest = NULL;
            int res = _PyEval_ExceptionGroupMatch(exc_value, match_type,
                                                  &match, &rest);
            DECREF_INPUTS();
            ERROR_IF(res < 0, error);

            assert((match == NULL) == (rest == NULL));
            ERROR_IF(match == NULL, error);

            if (!Py_IsNone(match)) {
                PyErr_SetHandledException(match);
            }
        }

        inst(CHECK_EXC_MATCH, (left, right -- left, b)) {
            assert(PyExceptionInstance_Check(left));
            if (_PyEval_CheckExceptTypeValid(tstate, right) < 0) {
                 DECREF_INPUTS();
                 ERROR_IF(true, error);
            }

            int res = PyErr_GivenExceptionMatches(left, right);
            DECREF_INPUTS();
            b = res ? Py_True : Py_False;
        }

         inst(IMPORT_NAME, (level, fromlist -- res)) {
            PyObject *name = GETITEM(FRAME_CO_NAMES, oparg);
            res = import_name(tstate, frame, name, fromlist, level);
            DECREF_INPUTS();
            ERROR_IF(res == NULL, error);
        }

        inst(IMPORT_FROM, (from -- from, res)) {
            PyObject *name = GETITEM(FRAME_CO_NAMES, oparg);
            res = import_from(tstate, from, name);
            ERROR_IF(res == NULL, error);
        }

        inst(JUMP_FORWARD, (--)) {
            JUMPBY(oparg);
        }

        inst(JUMP_BACKWARD, (--)) {
            CHECK_EVAL_BREAKER();
            _Py_CODEUNIT *here = next_instr - 1;
            assert(oparg <= INSTR_OFFSET());
            JUMPBY(1-oparg);
            #if ENABLE_SPECIALIZATION
            here[1].cache += (1 << OPTIMIZER_BITS_IN_COUNTER);
            if (here[1].cache > tstate->interp->optimizer_backedge_threshold &&
                // Double-check that the opcode isn't instrumented or something:
                here->op.code == JUMP_BACKWARD &&
                // _PyOptimizer_BackEdge is going to change frame->prev_instr,
                // which breaks line event calculations:
                next_instr->op.code != INSTRUMENTED_LINE
                )
            {
                OBJECT_STAT_INC(optimization_attempts);
                frame = _PyOptimizer_BackEdge(frame, here, next_instr, stack_pointer);
                if (frame == NULL) {
                    frame = cframe.current_frame;
                    goto resume_with_error;
                }
                assert(frame == cframe.current_frame);
                here[1].cache &= ((1 << OPTIMIZER_BITS_IN_COUNTER) -1);
                goto resume_frame;
            }
            #endif  /* ENABLE_SPECIALIZATION */
        }

        pseudo(JUMP) = {
            JUMP_FORWARD,
            JUMP_BACKWARD,
        };

        pseudo(JUMP_NO_INTERRUPT) = {
            JUMP_FORWARD,
            JUMP_BACKWARD_NO_INTERRUPT,
        };

        inst(ENTER_EXECUTOR, (--)) {
            CHECK_EVAL_BREAKER();

            PyCodeObject *code = _PyFrame_GetCode(frame);
            _PyExecutorObject *executor = (_PyExecutorObject *)code->co_executors->executors[oparg&255];
            int original_oparg = executor->vm_data.oparg | (oparg & 0xfffff00);
            JUMPBY(1-original_oparg);
            frame->prev_instr = next_instr - 1;
            Py_INCREF(executor);
            frame = executor->execute(executor, frame, stack_pointer);
            if (frame == NULL) {
                frame = cframe.current_frame;
                goto resume_with_error;
            }
            goto resume_frame;
        }

        inst(POP_JUMP_IF_FALSE, (cond -- )) {
            assert(PyBool_Check(cond));
            JUMPBY(oparg * Py_IsFalse(cond));
        }

        inst(POP_JUMP_IF_TRUE, (cond -- )) {
            assert(PyBool_Check(cond));
            JUMPBY(oparg * Py_IsTrue(cond));
        }

        op(IS_NONE, (value -- b)) {
            if (Py_IsNone(value)) {
                b = Py_True;
            }
            else {
                b = Py_False;
                DECREF_INPUTS();
            }
        }

        macro(POP_JUMP_IF_NONE) = IS_NONE + POP_JUMP_IF_TRUE;

        macro(POP_JUMP_IF_NOT_NONE) = IS_NONE + POP_JUMP_IF_FALSE;

        inst(JUMP_BACKWARD_NO_INTERRUPT, (--)) {
            /* This bytecode is used in the `yield from` or `await` loop.
             * If there is an interrupt, we want it handled in the innermost
             * generator or coroutine, so we deliberately do not check it here.
             * (see bpo-30039).
             */
            JUMPBY(-oparg);
        }

        inst(GET_LEN, (obj -- obj, len_o)) {
            // PUSH(len(TOS))
            Py_ssize_t len_i = PyObject_Length(obj);
            ERROR_IF(len_i < 0, error);
            len_o = PyLong_FromSsize_t(len_i);
            ERROR_IF(len_o == NULL, error);
        }

        inst(MATCH_CLASS, (subject, type, names -- attrs)) {
            // Pop TOS and TOS1. Set TOS to a tuple of attributes on success, or
            // None on failure.
            assert(PyTuple_CheckExact(names));
            attrs = _PyEval_MatchClass(tstate, subject, type, oparg, names);
            DECREF_INPUTS();
            if (attrs) {
                assert(PyTuple_CheckExact(attrs));  // Success!
            }
            else {
                ERROR_IF(_PyErr_Occurred(tstate), error);  // Error!
                attrs = Py_None;  // Failure!
            }
        }

        inst(MATCH_MAPPING, (subject -- subject, res)) {
            int match = Py_TYPE(subject)->tp_flags & Py_TPFLAGS_MAPPING;
            res = match ? Py_True : Py_False;
        }

        inst(MATCH_SEQUENCE, (subject -- subject, res)) {
            int match = Py_TYPE(subject)->tp_flags & Py_TPFLAGS_SEQUENCE;
            res = match ? Py_True : Py_False;
        }

        inst(MATCH_KEYS, (subject, keys -- subject, keys, values_or_none)) {
            // On successful match, PUSH(values). Otherwise, PUSH(None).
            values_or_none = _PyEval_MatchKeys(tstate, subject, keys);
            ERROR_IF(values_or_none == NULL, error);
        }

        inst(GET_ITER, (iterable -- iter)) {
            /* before: [obj]; after [getiter(obj)] */
            iter = PyObject_GetIter(iterable);
            DECREF_INPUTS();
            ERROR_IF(iter == NULL, error);
        }

        inst(GET_YIELD_FROM_ITER, (iterable -- iter)) {
            /* before: [obj]; after [getiter(obj)] */
            if (PyCoro_CheckExact(iterable)) {
                /* `iterable` is a coroutine */
                if (!(_PyFrame_GetCode(frame)->co_flags & (CO_COROUTINE | CO_ITERABLE_COROUTINE))) {
                    /* and it is used in a 'yield from' expression of a
                       regular generator. */
                    _PyErr_SetString(tstate, PyExc_TypeError,
                                     "cannot 'yield from' a coroutine object "
                                     "in a non-coroutine generator");
                    goto error;
                }
                iter = iterable;
            }
            else if (PyGen_CheckExact(iterable)) {
                iter = iterable;
            }
            else {
                /* `iterable` is not a generator. */
                iter = PyObject_GetIter(iterable);
                if (iter == NULL) {
                    goto error;
                }
                DECREF_INPUTS();
            }
        }

        // Most members of this family are "secretly" super-instructions.
        // When the loop is exhausted, they jump, and the jump target is
        // always END_FOR, which pops two values off the stack.
        // This is optimized by skipping that instruction and combining
        // its effect (popping 'iter' instead of pushing 'next'.)

        family(FOR_ITER, INLINE_CACHE_ENTRIES_FOR_ITER) = {
            FOR_ITER_LIST,
            FOR_ITER_TUPLE,
            FOR_ITER_RANGE,
            FOR_ITER_GEN,
        };

        inst(FOR_ITER, (unused/1, iter -- iter, next)) {
            #if ENABLE_SPECIALIZATION
            _PyForIterCache *cache = (_PyForIterCache *)next_instr;
            if (ADAPTIVE_COUNTER_IS_ZERO(cache->counter)) {
                next_instr--;
                _Py_Specialize_ForIter(iter, next_instr, oparg);
                DISPATCH_SAME_OPARG();
            }
            STAT_INC(FOR_ITER, deferred);
            DECREMENT_ADAPTIVE_COUNTER(cache->counter);
            #endif  /* ENABLE_SPECIALIZATION */
            /* before: [iter]; after: [iter, iter()] *or* [] (and jump over END_FOR.) */
            next = (*Py_TYPE(iter)->tp_iternext)(iter);
            if (next == NULL) {
                if (_PyErr_Occurred(tstate)) {
                    if (!_PyErr_ExceptionMatches(tstate, PyExc_StopIteration)) {
                        goto error;
                    }
                    monitor_raise(tstate, frame, next_instr-1);
                    _PyErr_Clear(tstate);
                }
                /* iterator ended normally */
                assert(next_instr[INLINE_CACHE_ENTRIES_FOR_ITER + oparg].op.code == END_FOR ||
                       next_instr[INLINE_CACHE_ENTRIES_FOR_ITER + oparg].op.code == INSTRUMENTED_END_FOR);
                Py_DECREF(iter);
                STACK_SHRINK(1);
                SKIP_OVER(INLINE_CACHE_ENTRIES_FOR_ITER);
                /* Jump forward oparg, then skip following END_FOR instruction */
                JUMPBY(oparg + 1);
                DISPATCH();
            }
            // Common case: no jump, leave it to the code generator
        }

        inst(INSTRUMENTED_FOR_ITER, ( -- )) {
            _Py_CODEUNIT *here = next_instr-1;
            _Py_CODEUNIT *target;
            PyObject *iter = TOP();
            PyObject *next = (*Py_TYPE(iter)->tp_iternext)(iter);
            if (next != NULL) {
                PUSH(next);
                target = next_instr + INLINE_CACHE_ENTRIES_FOR_ITER;
            }
            else {
                if (_PyErr_Occurred(tstate)) {
                    if (!_PyErr_ExceptionMatches(tstate, PyExc_StopIteration)) {
                        goto error;
                    }
                    monitor_raise(tstate, frame, here);
                    _PyErr_Clear(tstate);
                }
                /* iterator ended normally */
                assert(next_instr[INLINE_CACHE_ENTRIES_FOR_ITER + oparg].op.code == END_FOR ||
                       next_instr[INLINE_CACHE_ENTRIES_FOR_ITER + oparg].op.code == INSTRUMENTED_END_FOR);
                STACK_SHRINK(1);
                Py_DECREF(iter);
                /* Skip END_FOR */
                target = next_instr + INLINE_CACHE_ENTRIES_FOR_ITER + oparg + 1;
            }
            INSTRUMENTED_JUMP(here, target, PY_MONITORING_EVENT_BRANCH);
        }

        op(_ITER_CHECK_LIST, (iter -- iter)) {
            DEOPT_IF(Py_TYPE(iter) != &PyListIter_Type, FOR_ITER);
        }

        op(_ITER_JUMP_LIST, (iter -- iter)) {
            _PyListIterObject *it = (_PyListIterObject *)iter;
            assert(Py_TYPE(iter) == &PyListIter_Type);
            STAT_INC(FOR_ITER, hit);
            PyListObject *seq = it->it_seq;
            if (seq == NULL || it->it_index >= PyList_GET_SIZE(seq)) {
                if (seq != NULL) {
                    it->it_seq = NULL;
                    Py_DECREF(seq);
                }
                Py_DECREF(iter);
                STACK_SHRINK(1);
                SKIP_OVER(INLINE_CACHE_ENTRIES_FOR_ITER);
                /* Jump forward oparg, then skip following END_FOR instruction */
                JUMPBY(oparg + 1);
                DISPATCH();
            }
        }

        // Only used by Tier 2
        op(_IS_ITER_EXHAUSTED_LIST, (iter -- iter, exhausted)) {
            _PyListIterObject *it = (_PyListIterObject *)iter;
            assert(Py_TYPE(iter) == &PyListIter_Type);
            PyListObject *seq = it->it_seq;
            if (seq == NULL) {
                exhausted = Py_True;
            }
            else if (it->it_index >= PyList_GET_SIZE(seq)) {
                Py_DECREF(seq);
                it->it_seq = NULL;
                exhausted = Py_True;
            }
            else {
                exhausted = Py_False;
            }
        }

        op(_ITER_NEXT_LIST, (iter -- iter, next)) {
            _PyListIterObject *it = (_PyListIterObject *)iter;
            assert(Py_TYPE(iter) == &PyListIter_Type);
            PyListObject *seq = it->it_seq;
            assert(seq);
            assert(it->it_index < PyList_GET_SIZE(seq));
            next = Py_NewRef(PyList_GET_ITEM(seq, it->it_index++));
        }

        macro(FOR_ITER_LIST) =
            unused/1 +  // Skip over the counter
            _ITER_CHECK_LIST +
            _ITER_JUMP_LIST +
            _ITER_NEXT_LIST;

        op(_ITER_CHECK_TUPLE, (iter -- iter)) {
            DEOPT_IF(Py_TYPE(iter) != &PyTupleIter_Type, FOR_ITER);
        }

        op(_ITER_JUMP_TUPLE, (iter -- iter)) {
            _PyTupleIterObject *it = (_PyTupleIterObject *)iter;
            assert(Py_TYPE(iter) == &PyTupleIter_Type);
            STAT_INC(FOR_ITER, hit);
            PyTupleObject *seq = it->it_seq;
            if (seq == NULL || it->it_index >= PyTuple_GET_SIZE(seq)) {
                if (seq != NULL) {
                    it->it_seq = NULL;
                    Py_DECREF(seq);
                }
                Py_DECREF(iter);
                STACK_SHRINK(1);
                SKIP_OVER(INLINE_CACHE_ENTRIES_FOR_ITER);
                /* Jump forward oparg, then skip following END_FOR instruction */
                JUMPBY(oparg + 1);
                DISPATCH();
            }
        }

        // Only used by Tier 2
        op(_IS_ITER_EXHAUSTED_TUPLE, (iter -- iter, exhausted)) {
            _PyTupleIterObject *it = (_PyTupleIterObject *)iter;
            assert(Py_TYPE(iter) == &PyTupleIter_Type);
            PyTupleObject *seq = it->it_seq;
            if (seq == NULL) {
                exhausted = Py_True;
            }
            else if (it->it_index >= PyTuple_GET_SIZE(seq)) {
                Py_DECREF(seq);
                it->it_seq = NULL;
                exhausted = Py_True;
            }
            else {
                exhausted = Py_False;
            }
        }

        op(_ITER_NEXT_TUPLE, (iter -- iter, next)) {
            _PyTupleIterObject *it = (_PyTupleIterObject *)iter;
            assert(Py_TYPE(iter) == &PyTupleIter_Type);
            PyTupleObject *seq = it->it_seq;
            assert(seq);
            assert(it->it_index < PyTuple_GET_SIZE(seq));
            next = Py_NewRef(PyTuple_GET_ITEM(seq, it->it_index++));
        }

        macro(FOR_ITER_TUPLE) =
            unused/1 +  // Skip over the counter
            _ITER_CHECK_TUPLE +
            _ITER_JUMP_TUPLE +
            _ITER_NEXT_TUPLE;

        op(_ITER_CHECK_RANGE, (iter -- iter)) {
            _PyRangeIterObject *r = (_PyRangeIterObject *)iter;
            DEOPT_IF(Py_TYPE(r) != &PyRangeIter_Type, FOR_ITER);
        }

        op(_ITER_JUMP_RANGE, (iter -- iter)) {
            _PyRangeIterObject *r = (_PyRangeIterObject *)iter;
            assert(Py_TYPE(r) == &PyRangeIter_Type);
            STAT_INC(FOR_ITER, hit);
            if (r->len <= 0) {
                STACK_SHRINK(1);
                Py_DECREF(r);
                SKIP_OVER(INLINE_CACHE_ENTRIES_FOR_ITER);
                // Jump over END_FOR instruction.
                JUMPBY(oparg + 1);
                DISPATCH();
            }
        }

        // Only used by Tier 2
        op(_IS_ITER_EXHAUSTED_RANGE, (iter -- iter, exhausted)) {
            _PyRangeIterObject *r = (_PyRangeIterObject *)iter;
            assert(Py_TYPE(r) == &PyRangeIter_Type);
            exhausted = r->len <= 0 ? Py_True : Py_False;
        }

        op(_ITER_NEXT_RANGE, (iter -- iter, next)) {
            _PyRangeIterObject *r = (_PyRangeIterObject *)iter;
            assert(Py_TYPE(r) == &PyRangeIter_Type);
            assert(r->len > 0);
            long value = r->start;
            r->start = value + r->step;
            r->len--;
            next = PyLong_FromLong(value);
            ERROR_IF(next == NULL, error);
        }

        macro(FOR_ITER_RANGE) =
            unused/1 +  // Skip over the counter
            _ITER_CHECK_RANGE +
            _ITER_JUMP_RANGE +
            _ITER_NEXT_RANGE;

        inst(FOR_ITER_GEN, (unused/1, iter -- iter, unused)) {
            DEOPT_IF(tstate->interp->eval_frame, FOR_ITER);
            PyGenObject *gen = (PyGenObject *)iter;
            DEOPT_IF(Py_TYPE(gen) != &PyGen_Type, FOR_ITER);
            DEOPT_IF(gen->gi_frame_state >= FRAME_EXECUTING, FOR_ITER);
            STAT_INC(FOR_ITER, hit);
            _PyInterpreterFrame *gen_frame = (_PyInterpreterFrame *)gen->gi_iframe;
            frame->return_offset = oparg;
            _PyFrame_StackPush(gen_frame, Py_None);
            gen->gi_frame_state = FRAME_EXECUTING;
            gen->gi_exc_state.previous_item = tstate->exc_info;
            tstate->exc_info = &gen->gi_exc_state;
            SKIP_OVER(INLINE_CACHE_ENTRIES_FOR_ITER);
            assert(next_instr[oparg].op.code == END_FOR ||
                   next_instr[oparg].op.code == INSTRUMENTED_END_FOR);
            DISPATCH_INLINED(gen_frame);
        }

        inst(BEFORE_ASYNC_WITH, (mgr -- exit, res)) {
            PyObject *enter = _PyObject_LookupSpecial(mgr, &_Py_ID(__aenter__));
            if (enter == NULL) {
                if (!_PyErr_Occurred(tstate)) {
                    _PyErr_Format(tstate, PyExc_TypeError,
                                  "'%.200s' object does not support the "
                                  "asynchronous context manager protocol",
                                  Py_TYPE(mgr)->tp_name);
                }
                goto error;
            }
            exit = _PyObject_LookupSpecial(mgr, &_Py_ID(__aexit__));
            if (exit == NULL) {
                if (!_PyErr_Occurred(tstate)) {
                    _PyErr_Format(tstate, PyExc_TypeError,
                                  "'%.200s' object does not support the "
                                  "asynchronous context manager protocol "
                                  "(missed __aexit__ method)",
                                  Py_TYPE(mgr)->tp_name);
                }
                Py_DECREF(enter);
                goto error;
            }
            DECREF_INPUTS();
            res = _PyObject_CallNoArgs(enter);
            Py_DECREF(enter);
            if (res == NULL) {
                Py_DECREF(exit);
                ERROR_IF(true, error);
            }
        }

        inst(BEFORE_WITH, (mgr -- exit, res)) {
            /* pop the context manager, push its __exit__ and the
             * value returned from calling its __enter__
             */
            PyObject *enter = _PyObject_LookupSpecial(mgr, &_Py_ID(__enter__));
            if (enter == NULL) {
                if (!_PyErr_Occurred(tstate)) {
                    _PyErr_Format(tstate, PyExc_TypeError,
                                  "'%.200s' object does not support the "
                                  "context manager protocol",
                                  Py_TYPE(mgr)->tp_name);
                }
                goto error;
            }
            exit = _PyObject_LookupSpecial(mgr, &_Py_ID(__exit__));
            if (exit == NULL) {
                if (!_PyErr_Occurred(tstate)) {
                    _PyErr_Format(tstate, PyExc_TypeError,
                                  "'%.200s' object does not support the "
                                  "context manager protocol "
                                  "(missed __exit__ method)",
                                  Py_TYPE(mgr)->tp_name);
                }
                Py_DECREF(enter);
                goto error;
            }
            DECREF_INPUTS();
            res = _PyObject_CallNoArgs(enter);
            Py_DECREF(enter);
            if (res == NULL) {
                Py_DECREF(exit);
                ERROR_IF(true, error);
            }
        }

        inst(WITH_EXCEPT_START, (exit_func, lasti, unused, val -- exit_func, lasti, unused, val, res)) {
            /* At the top of the stack are 4 values:
               - val: TOP = exc_info()
               - unused: SECOND = previous exception
               - lasti: THIRD = lasti of exception in exc_info()
               - exit_func: FOURTH = the context.__exit__ bound method
               We call FOURTH(type(TOP), TOP, GetTraceback(TOP)).
               Then we push the __exit__ return value.
            */
            PyObject *exc, *tb;

            assert(val && PyExceptionInstance_Check(val));
            exc = PyExceptionInstance_Class(val);
            tb = PyException_GetTraceback(val);
            if (tb == NULL) {
                tb = Py_None;
            }
            else {
                Py_DECREF(tb);
            }
            assert(PyLong_Check(lasti));
            (void)lasti; // Shut up compiler warning if asserts are off
            PyObject *stack[4] = {NULL, exc, val, tb};
            res = PyObject_Vectorcall(exit_func, stack + 1,
                    3 | PY_VECTORCALL_ARGUMENTS_OFFSET, NULL);
            ERROR_IF(res == NULL, error);
        }

        pseudo(SETUP_FINALLY) = {
            NOP,
        };

        pseudo(SETUP_CLEANUP) = {
            NOP,
        };

        pseudo(SETUP_WITH) = {
            NOP,
        };

        pseudo(POP_BLOCK) = {
            NOP,
        };

        inst(PUSH_EXC_INFO, (new_exc -- prev_exc, new_exc)) {
            _PyErr_StackItem *exc_info = tstate->exc_info;
            if (exc_info->exc_value != NULL) {
                prev_exc = exc_info->exc_value;
            }
            else {
                prev_exc = Py_None;
            }
            assert(PyExceptionInstance_Check(new_exc));
            exc_info->exc_value = Py_NewRef(new_exc);
        }

        inst(LOAD_ATTR_METHOD_WITH_VALUES, (unused/1, type_version/2, keys_version/2, descr/4, owner -- attr, self if (1))) {
            assert(oparg & 1);
            /* Cached method object */
            PyTypeObject *owner_cls = Py_TYPE(owner);
            assert(type_version != 0);
<<<<<<< HEAD
            DEOPT_IF(self_cls->tp_version_tag != type_version, LOAD_ATTR);
            assert(self_cls->tp_flags & Py_TPFLAGS_MANAGED_DICT);
            PyDictOrValues *dorv = _PyObject_DictOrValuesPointer(self);
            DEOPT_IF(!_PyDictOrValues_IsValues(*dorv) &&
                     !_PyObject_MakeInstanceAttributesFromDict(self, dorv),
                     LOAD_ATTR);
            PyHeapTypeObject *self_heap_type = (PyHeapTypeObject *)self_cls;
            DEOPT_IF(self_heap_type->ht_cached_keys->dk_version !=
=======
            DEOPT_IF(owner_cls->tp_version_tag != type_version, LOAD_ATTR);
            assert(owner_cls->tp_flags & Py_TPFLAGS_MANAGED_DICT);
            PyDictOrValues dorv = *_PyObject_DictOrValuesPointer(owner);
            DEOPT_IF(!_PyDictOrValues_IsValues(dorv), LOAD_ATTR);
            PyHeapTypeObject *owner_heap_type = (PyHeapTypeObject *)owner_cls;
            DEOPT_IF(owner_heap_type->ht_cached_keys->dk_version !=
>>>>>>> a9caf9cf
                     keys_version, LOAD_ATTR);
            STAT_INC(LOAD_ATTR, hit);
            assert(descr != NULL);
            attr = Py_NewRef(descr);
            assert(_PyType_HasFeature(Py_TYPE(attr), Py_TPFLAGS_METHOD_DESCRIPTOR));
            self = owner;
        }

        inst(LOAD_ATTR_METHOD_NO_DICT, (unused/1, type_version/2, unused/2, descr/4, owner -- attr, self if (1))) {
            assert(oparg & 1);
            PyTypeObject *owner_cls = Py_TYPE(owner);
            DEOPT_IF(owner_cls->tp_version_tag != type_version, LOAD_ATTR);
            assert(owner_cls->tp_dictoffset == 0);
            STAT_INC(LOAD_ATTR, hit);
            assert(descr != NULL);
            assert(_PyType_HasFeature(Py_TYPE(descr), Py_TPFLAGS_METHOD_DESCRIPTOR));
            attr = Py_NewRef(descr);
            self = owner;
        }

        inst(LOAD_ATTR_NONDESCRIPTOR_WITH_VALUES, (unused/1, type_version/2, keys_version/2, descr/4, owner -- attr, unused if (0))) {
            assert((oparg & 1) == 0);
            PyTypeObject *owner_cls = Py_TYPE(owner);
            assert(type_version != 0);
<<<<<<< HEAD
            DEOPT_IF(self_cls->tp_version_tag != type_version, LOAD_ATTR);
            assert(self_cls->tp_flags & Py_TPFLAGS_MANAGED_DICT);
            PyDictOrValues *dorv = _PyObject_DictOrValuesPointer(self);
            DEOPT_IF(!_PyDictOrValues_IsValues(*dorv) &&
                     !_PyObject_MakeInstanceAttributesFromDict(self, dorv),
                     LOAD_ATTR);
            PyHeapTypeObject *self_heap_type = (PyHeapTypeObject *)self_cls;
            DEOPT_IF(self_heap_type->ht_cached_keys->dk_version !=
=======
            DEOPT_IF(owner_cls->tp_version_tag != type_version, LOAD_ATTR);
            assert(owner_cls->tp_flags & Py_TPFLAGS_MANAGED_DICT);
            PyDictOrValues dorv = *_PyObject_DictOrValuesPointer(owner);
            DEOPT_IF(!_PyDictOrValues_IsValues(dorv), LOAD_ATTR);
            PyHeapTypeObject *owner_heap_type = (PyHeapTypeObject *)owner_cls;
            DEOPT_IF(owner_heap_type->ht_cached_keys->dk_version !=
>>>>>>> a9caf9cf
                     keys_version, LOAD_ATTR);
            STAT_INC(LOAD_ATTR, hit);
            assert(descr != NULL);
            DECREF_INPUTS();
            attr = Py_NewRef(descr);
        }

        inst(LOAD_ATTR_NONDESCRIPTOR_NO_DICT, (unused/1, type_version/2, unused/2, descr/4, owner -- attr, unused if (0))) {
            assert((oparg & 1) == 0);
            PyTypeObject *owner_cls = Py_TYPE(owner);
            assert(type_version != 0);
            DEOPT_IF(owner_cls->tp_version_tag != type_version, LOAD_ATTR);
            assert(owner_cls->tp_dictoffset == 0);
            STAT_INC(LOAD_ATTR, hit);
            assert(descr != NULL);
            DECREF_INPUTS();
            attr = Py_NewRef(descr);
        }

        inst(LOAD_ATTR_METHOD_LAZY_DICT, (unused/1, type_version/2, unused/2, descr/4, owner -- attr, self if (1))) {
            assert(oparg & 1);
            PyTypeObject *owner_cls = Py_TYPE(owner);
            DEOPT_IF(owner_cls->tp_version_tag != type_version, LOAD_ATTR);
            Py_ssize_t dictoffset = owner_cls->tp_dictoffset;
            assert(dictoffset > 0);
            PyObject *dict = *(PyObject **)((char *)owner + dictoffset);
            /* This object has a __dict__, just not yet created */
            DEOPT_IF(dict != NULL, LOAD_ATTR);
            STAT_INC(LOAD_ATTR, hit);
            assert(descr != NULL);
            assert(_PyType_HasFeature(Py_TYPE(descr), Py_TPFLAGS_METHOD_DESCRIPTOR));
            attr = Py_NewRef(descr);
            self = owner;
        }

        inst(KW_NAMES, (--)) {
            ASSERT_KWNAMES_IS_NULL();
            assert(oparg < PyTuple_GET_SIZE(FRAME_CO_CONSTS));
            kwnames = GETITEM(FRAME_CO_CONSTS, oparg);
        }

        inst(INSTRUMENTED_CALL, ( -- )) {
            int is_meth = PEEK(oparg + 1) != NULL;
            int total_args = oparg + is_meth;
            PyObject *function = PEEK(oparg + 2);
            PyObject *arg = total_args == 0 ?
                &_PyInstrumentation_MISSING : PEEK(total_args);
            int err = _Py_call_instrumentation_2args(
                    tstate, PY_MONITORING_EVENT_CALL,
                    frame, next_instr-1, function, arg);
            ERROR_IF(err, error);
            _PyCallCache *cache = (_PyCallCache *)next_instr;
            INCREMENT_ADAPTIVE_COUNTER(cache->counter);
            GO_TO_INSTRUCTION(CALL);
        }

        // Cache layout: counter/1, func_version/2
        // Neither CALL_INTRINSIC_1/2 nor CALL_FUNCTION_EX are members!
        family(CALL, INLINE_CACHE_ENTRIES_CALL) = {
            CALL_BOUND_METHOD_EXACT_ARGS,
            CALL_PY_EXACT_ARGS,
            CALL_PY_WITH_DEFAULTS,
            CALL_NO_KW_TYPE_1,
            CALL_NO_KW_STR_1,
            CALL_NO_KW_TUPLE_1,
            CALL_BUILTIN_CLASS,
            CALL_NO_KW_BUILTIN_O,
            CALL_NO_KW_BUILTIN_FAST,
            CALL_BUILTIN_FAST_WITH_KEYWORDS,
            CALL_NO_KW_LEN,
            CALL_NO_KW_ISINSTANCE,
            CALL_NO_KW_LIST_APPEND,
            CALL_NO_KW_METHOD_DESCRIPTOR_O,
            CALL_METHOD_DESCRIPTOR_FAST_WITH_KEYWORDS,
            CALL_NO_KW_METHOD_DESCRIPTOR_NOARGS,
            CALL_NO_KW_METHOD_DESCRIPTOR_FAST,
            CALL_NO_KW_ALLOC_AND_ENTER_INIT,
        };

        // On entry, the stack is either
        //   [NULL, callable, arg1, arg2, ...]
        // or
        //   [method, self, arg1, arg2, ...]
        // (Some args may be keywords, see KW_NAMES, which sets 'kwnames'.)
        // On exit, the stack is [result].
        // When calling Python, inline the call using DISPATCH_INLINED().
        inst(CALL, (unused/1, unused/2, callable, self_or_null, args[oparg] -- res)) {
            int total_args = oparg;
            if (self_or_null != NULL) {
                args--;
                total_args++;
            }
            #if ENABLE_SPECIALIZATION
            _PyCallCache *cache = (_PyCallCache *)next_instr;
            if (ADAPTIVE_COUNTER_IS_ZERO(cache->counter)) {
                next_instr--;
                _Py_Specialize_Call(callable, next_instr, total_args, kwnames);
                DISPATCH_SAME_OPARG();
            }
            STAT_INC(CALL, deferred);
            DECREMENT_ADAPTIVE_COUNTER(cache->counter);
            #endif  /* ENABLE_SPECIALIZATION */
            if (self_or_null == NULL && Py_TYPE(callable) == &PyMethod_Type) {
                args--;
                total_args++;
                PyObject *self = ((PyMethodObject *)callable)->im_self;
                args[0] = Py_NewRef(self);
                PyObject *method = ((PyMethodObject *)callable)->im_func;
                args[-1] = Py_NewRef(method);
                Py_DECREF(callable);
                callable = method;
            }
            int positional_args = total_args - KWNAMES_LEN();
            // Check if the call can be inlined or not
            if (Py_TYPE(callable) == &PyFunction_Type &&
                tstate->interp->eval_frame == NULL &&
                ((PyFunctionObject *)callable)->vectorcall == _PyFunction_Vectorcall)
            {
                int code_flags = ((PyCodeObject*)PyFunction_GET_CODE(callable))->co_flags;
                PyObject *locals = code_flags & CO_OPTIMIZED ? NULL : Py_NewRef(PyFunction_GET_GLOBALS(callable));
                _PyInterpreterFrame *new_frame = _PyEvalFramePushAndInit(
                    tstate, (PyFunctionObject *)callable, locals,
                    args, positional_args, kwnames
                );
                kwnames = NULL;
                // Manipulate stack directly since we leave using DISPATCH_INLINED().
                STACK_SHRINK(oparg + 2);
                // The frame has stolen all the arguments from the stack,
                // so there is no need to clean them up.
                if (new_frame == NULL) {
                    goto error;
                }
                SKIP_OVER(INLINE_CACHE_ENTRIES_CALL);
                frame->return_offset = 0;
                DISPATCH_INLINED(new_frame);
            }
            /* Callable is not a normal Python function */
            res = PyObject_Vectorcall(
                callable, args,
                positional_args | PY_VECTORCALL_ARGUMENTS_OFFSET,
                kwnames);
            if (opcode == INSTRUMENTED_CALL) {
                PyObject *arg = total_args == 0 ?
                    &_PyInstrumentation_MISSING : args[0];
                if (res == NULL) {
                    _Py_call_instrumentation_exc2(
                        tstate, PY_MONITORING_EVENT_C_RAISE,
                        frame, next_instr-1, callable, arg);
                }
                else {
                    int err = _Py_call_instrumentation_2args(
                        tstate, PY_MONITORING_EVENT_C_RETURN,
                        frame, next_instr-1, callable, arg);
                    if (err < 0) {
                        Py_CLEAR(res);
                    }
                }
            }
            kwnames = NULL;
            assert((res != NULL) ^ (_PyErr_Occurred(tstate) != NULL));
            Py_DECREF(callable);
            for (int i = 0; i < total_args; i++) {
                Py_DECREF(args[i]);
            }
            ERROR_IF(res == NULL, error);
            CHECK_EVAL_BREAKER();
        }

        // Start out with [NULL, bound_method, arg1, arg2, ...]
        // Transform to [callable, self, arg1, arg2, ...]
        // Then fall through to CALL_PY_EXACT_ARGS
        inst(CALL_BOUND_METHOD_EXACT_ARGS, (unused/1, unused/2, callable, null, unused[oparg] -- unused)) {
            DEOPT_IF(null != NULL, CALL);
            DEOPT_IF(Py_TYPE(callable) != &PyMethod_Type, CALL);
            STAT_INC(CALL, hit);
            PyObject *self = ((PyMethodObject *)callable)->im_self;
            PEEK(oparg + 1) = Py_NewRef(self);  // self_or_null
            PyObject *meth = ((PyMethodObject *)callable)->im_func;
            PEEK(oparg + 2) = Py_NewRef(meth);  // callable
            Py_DECREF(callable);
            GO_TO_INSTRUCTION(CALL_PY_EXACT_ARGS);
        }

        inst(CALL_PY_EXACT_ARGS, (unused/1, func_version/2, callable, self_or_null, args[oparg] -- unused)) {
            ASSERT_KWNAMES_IS_NULL();
            DEOPT_IF(tstate->interp->eval_frame, CALL);
            int argcount = oparg;
            if (self_or_null != NULL) {
                args--;
                argcount++;
            }
            DEOPT_IF(!PyFunction_Check(callable), CALL);
            PyFunctionObject *func = (PyFunctionObject *)callable;
            DEOPT_IF(func->func_version != func_version, CALL);
            PyCodeObject *code = (PyCodeObject *)func->func_code;
            DEOPT_IF(code->co_argcount != argcount, CALL);
            DEOPT_IF(!_PyThreadState_HasStackSpace(tstate, code->co_framesize), CALL);
            STAT_INC(CALL, hit);
            _PyInterpreterFrame *new_frame = _PyFrame_PushUnchecked(tstate, func, argcount);
            for (int i = 0; i < argcount; i++) {
                new_frame->localsplus[i] = args[i];
            }
            // Manipulate stack directly since we leave using DISPATCH_INLINED().
            STACK_SHRINK(oparg + 2);
            SKIP_OVER(INLINE_CACHE_ENTRIES_CALL);
            frame->return_offset = 0;
            DISPATCH_INLINED(new_frame);
        }

        inst(CALL_PY_WITH_DEFAULTS, (unused/1, func_version/2, callable, self_or_null, args[oparg] -- unused)) {
            ASSERT_KWNAMES_IS_NULL();
            DEOPT_IF(tstate->interp->eval_frame, CALL);
            int argcount = oparg;
            if (self_or_null != NULL) {
                args--;
                argcount++;
            }
            DEOPT_IF(!PyFunction_Check(callable), CALL);
            PyFunctionObject *func = (PyFunctionObject *)callable;
            DEOPT_IF(func->func_version != func_version, CALL);
            PyCodeObject *code = (PyCodeObject *)func->func_code;
            assert(func->func_defaults);
            assert(PyTuple_CheckExact(func->func_defaults));
            int defcount = (int)PyTuple_GET_SIZE(func->func_defaults);
            assert(defcount <= code->co_argcount);
            int min_args = code->co_argcount - defcount;
            DEOPT_IF(argcount > code->co_argcount, CALL);
            DEOPT_IF(argcount < min_args, CALL);
            DEOPT_IF(!_PyThreadState_HasStackSpace(tstate, code->co_framesize), CALL);
            STAT_INC(CALL, hit);
            _PyInterpreterFrame *new_frame = _PyFrame_PushUnchecked(tstate, func, code->co_argcount);
            for (int i = 0; i < argcount; i++) {
                new_frame->localsplus[i] = args[i];
            }
            for (int i = argcount; i < code->co_argcount; i++) {
                PyObject *def = PyTuple_GET_ITEM(func->func_defaults, i - min_args);
                new_frame->localsplus[i] = Py_NewRef(def);
            }
            // Manipulate stack and cache directly since we leave using DISPATCH_INLINED().
            STACK_SHRINK(oparg + 2);
            SKIP_OVER(INLINE_CACHE_ENTRIES_CALL);
            frame->return_offset = 0;
            DISPATCH_INLINED(new_frame);
        }

        inst(CALL_NO_KW_TYPE_1, (unused/1, unused/2, callable, null, args[oparg] -- res)) {
            ASSERT_KWNAMES_IS_NULL();
            assert(oparg == 1);
            DEOPT_IF(null != NULL, CALL);
            PyObject *obj = args[0];
            DEOPT_IF(callable != (PyObject *)&PyType_Type, CALL);
            STAT_INC(CALL, hit);
            res = Py_NewRef(Py_TYPE(obj));
            Py_DECREF(obj);
            Py_DECREF(&PyType_Type);  // I.e., callable
        }

        inst(CALL_NO_KW_STR_1, (unused/1, unused/2, callable, null, args[oparg] -- res)) {
            ASSERT_KWNAMES_IS_NULL();
            assert(oparg == 1);
            DEOPT_IF(null != NULL, CALL);
            DEOPT_IF(callable != (PyObject *)&PyUnicode_Type, CALL);
            STAT_INC(CALL, hit);
            PyObject *arg = args[0];
            res = PyObject_Str(arg);
            Py_DECREF(arg);
            Py_DECREF(&PyUnicode_Type);  // I.e., callable
            ERROR_IF(res == NULL, error);
            CHECK_EVAL_BREAKER();
        }

        inst(CALL_NO_KW_TUPLE_1, (unused/1, unused/2, callable, null, args[oparg] -- res)) {
            ASSERT_KWNAMES_IS_NULL();
            assert(oparg == 1);
            DEOPT_IF(null != NULL, CALL);
            DEOPT_IF(callable != (PyObject *)&PyTuple_Type, CALL);
            STAT_INC(CALL, hit);
            PyObject *arg = args[0];
            res = PySequence_Tuple(arg);
            Py_DECREF(arg);
            Py_DECREF(&PyTuple_Type);  // I.e., tuple
            ERROR_IF(res == NULL, error);
            CHECK_EVAL_BREAKER();
        }

        inst(CALL_NO_KW_ALLOC_AND_ENTER_INIT, (unused/1, unused/2, callable, null, args[oparg] -- unused)) {
            /* This instruction does the following:
             * 1. Creates the object (by calling ``object.__new__``)
             * 2. Pushes a shim frame to the frame stack (to cleanup after ``__init__``)
             * 3. Pushes the frame for ``__init__`` to the frame stack
             * */
            ASSERT_KWNAMES_IS_NULL();
            _PyCallCache *cache = (_PyCallCache *)next_instr;
            DEOPT_IF(null != NULL, CALL);
            DEOPT_IF(!PyType_Check(callable), CALL);
            PyTypeObject *tp = (PyTypeObject *)callable;
            DEOPT_IF(tp->tp_version_tag != read_u32(cache->func_version), CALL);
            PyHeapTypeObject *cls = (PyHeapTypeObject *)callable;
            PyFunctionObject *init = (PyFunctionObject *)cls->_spec_cache.init;
            PyCodeObject *code = (PyCodeObject *)init->func_code;
            DEOPT_IF(code->co_argcount != oparg+1, CALL);
            DEOPT_IF(!_PyThreadState_HasStackSpace(tstate, code->co_framesize + _Py_InitCleanup.co_framesize), CALL);
            STAT_INC(CALL, hit);
            PyObject *self = _PyType_NewManagedObject(tp);
            if (self == NULL) {
                goto error;
            }
            Py_DECREF(tp);
            _PyInterpreterFrame *shim = _PyFrame_PushTrampolineUnchecked(
                tstate, (PyCodeObject *)&_Py_InitCleanup, 1, 0);
            assert(_PyCode_CODE((PyCodeObject *)shim->f_executable)[1].op.code == EXIT_INIT_CHECK);
            /* Push self onto stack of shim */
            Py_INCREF(self);
            shim->localsplus[0] = self;
            Py_INCREF(init);
            _PyInterpreterFrame *init_frame = _PyFrame_PushUnchecked(tstate, init, oparg+1);
            /* Copy self followed by args to __init__ frame */
            init_frame->localsplus[0] = self;
            for (int i = 0; i < oparg; i++) {
                init_frame->localsplus[i+1] = args[i];
            }
            SKIP_OVER(INLINE_CACHE_ENTRIES_CALL);
            frame->prev_instr = next_instr - 1;
            frame->return_offset = 0;
            STACK_SHRINK(oparg+2);
            _PyFrame_SetStackPointer(frame, stack_pointer);
            /* Link frames */
            init_frame->previous = shim;
            shim->previous = frame;
            frame = cframe.current_frame = init_frame;
            CALL_STAT_INC(inlined_py_calls);
            /* Account for pushing the extra frame.
             * We don't check recursion depth here,
             * as it will be checked after start_frame */
            tstate->py_recursion_remaining--;
            goto start_frame;
        }

        inst(EXIT_INIT_CHECK, (should_be_none -- )) {
            assert(STACK_LEVEL() == 2);
            if (should_be_none != Py_None) {
                PyErr_Format(PyExc_TypeError,
                    "__init__() should return None, not '%.200s'",
                    Py_TYPE(should_be_none)->tp_name);
                goto error;
            }
        }

        inst(CALL_BUILTIN_CLASS, (unused/1, unused/2, callable, self_or_null, args[oparg] -- res)) {
            int total_args = oparg;
            if (self_or_null != NULL) {
                args--;
                total_args++;
            }
            int kwnames_len = KWNAMES_LEN();
            DEOPT_IF(!PyType_Check(callable), CALL);
            PyTypeObject *tp = (PyTypeObject *)callable;
            DEOPT_IF(tp->tp_vectorcall == NULL, CALL);
            STAT_INC(CALL, hit);
            res = tp->tp_vectorcall((PyObject *)tp, args,
                                    total_args - kwnames_len, kwnames);
            kwnames = NULL;
            /* Free the arguments. */
            for (int i = 0; i < total_args; i++) {
                Py_DECREF(args[i]);
            }
            Py_DECREF(tp);
            ERROR_IF(res == NULL, error);
            CHECK_EVAL_BREAKER();
        }

        inst(CALL_NO_KW_BUILTIN_O, (unused/1, unused/2, callable, self_or_null, args[oparg] -- res)) {
            /* Builtin METH_O functions */
            ASSERT_KWNAMES_IS_NULL();
            int total_args = oparg;
            if (self_or_null != NULL) {
                args--;
                total_args++;
            }
            DEOPT_IF(total_args != 1, CALL);
            DEOPT_IF(!PyCFunction_CheckExact(callable), CALL);
            DEOPT_IF(PyCFunction_GET_FLAGS(callable) != METH_O, CALL);
            STAT_INC(CALL, hit);
            PyCFunction cfunc = PyCFunction_GET_FUNCTION(callable);
            // This is slower but CPython promises to check all non-vectorcall
            // function calls.
            if (_Py_EnterRecursiveCallTstate(tstate, " while calling a Python object")) {
                goto error;
            }
            PyObject *arg = args[0];
            res = _PyCFunction_TrampolineCall(cfunc, PyCFunction_GET_SELF(callable), arg);
            _Py_LeaveRecursiveCallTstate(tstate);
            assert((res != NULL) ^ (_PyErr_Occurred(tstate) != NULL));

            Py_DECREF(arg);
            Py_DECREF(callable);
            ERROR_IF(res == NULL, error);
            CHECK_EVAL_BREAKER();
        }

        inst(CALL_NO_KW_BUILTIN_FAST, (unused/1, unused/2, callable, self_or_null, args[oparg] -- res)) {
            /* Builtin METH_FASTCALL functions, without keywords */
            ASSERT_KWNAMES_IS_NULL();
            int total_args = oparg;
            if (self_or_null != NULL) {
                args--;
                total_args++;
            }
            DEOPT_IF(!PyCFunction_CheckExact(callable), CALL);
            DEOPT_IF(PyCFunction_GET_FLAGS(callable) != METH_FASTCALL, CALL);
            STAT_INC(CALL, hit);
            PyCFunction cfunc = PyCFunction_GET_FUNCTION(callable);
            /* res = func(self, args, nargs) */
            res = ((_PyCFunctionFast)(void(*)(void))cfunc)(
                PyCFunction_GET_SELF(callable),
                args,
                total_args);
            assert((res != NULL) ^ (_PyErr_Occurred(tstate) != NULL));

            /* Free the arguments. */
            for (int i = 0; i < total_args; i++) {
                Py_DECREF(args[i]);
            }
            Py_DECREF(callable);
            ERROR_IF(res == NULL, error);
                /* Not deopting because this doesn't mean our optimization was
                   wrong. `res` can be NULL for valid reasons. Eg. getattr(x,
                   'invalid'). In those cases an exception is set, so we must
                   handle it.
                */
            CHECK_EVAL_BREAKER();
        }

        inst(CALL_BUILTIN_FAST_WITH_KEYWORDS, (unused/1, unused/2, callable, self_or_null, args[oparg] -- res)) {
            /* Builtin METH_FASTCALL | METH_KEYWORDS functions */
            int total_args = oparg;
            if (self_or_null != NULL) {
                args--;
                total_args++;
            }
            DEOPT_IF(!PyCFunction_CheckExact(callable), CALL);
            DEOPT_IF(PyCFunction_GET_FLAGS(callable) !=
                (METH_FASTCALL | METH_KEYWORDS), CALL);
            STAT_INC(CALL, hit);
            /* res = func(self, args, nargs, kwnames) */
            _PyCFunctionFastWithKeywords cfunc =
                (_PyCFunctionFastWithKeywords)(void(*)(void))
                PyCFunction_GET_FUNCTION(callable);
            res = cfunc(
                PyCFunction_GET_SELF(callable),
                args,
                total_args - KWNAMES_LEN(),
                kwnames
            );
            assert((res != NULL) ^ (_PyErr_Occurred(tstate) != NULL));
            kwnames = NULL;

            /* Free the arguments. */
            for (int i = 0; i < total_args; i++) {
                Py_DECREF(args[i]);
            }
            Py_DECREF(callable);
            ERROR_IF(res == NULL, error);
            CHECK_EVAL_BREAKER();
        }

        inst(CALL_NO_KW_LEN, (unused/1, unused/2, callable, self_or_null, args[oparg] -- res)) {
            ASSERT_KWNAMES_IS_NULL();
            /* len(o) */
            int total_args = oparg;
            if (self_or_null != NULL) {
                args--;
                total_args++;
            }
            DEOPT_IF(total_args != 1, CALL);
            PyInterpreterState *interp = tstate->interp;
            DEOPT_IF(callable != interp->callable_cache.len, CALL);
            STAT_INC(CALL, hit);
            PyObject *arg = args[0];
            Py_ssize_t len_i = PyObject_Length(arg);
            if (len_i < 0) {
                goto error;
            }
            res = PyLong_FromSsize_t(len_i);
            assert((res != NULL) ^ (_PyErr_Occurred(tstate) != NULL));

            Py_DECREF(callable);
            Py_DECREF(arg);
            ERROR_IF(res == NULL, error);
        }

        inst(CALL_NO_KW_ISINSTANCE, (unused/1, unused/2, callable, self_or_null, args[oparg] -- res)) {
            ASSERT_KWNAMES_IS_NULL();
            /* isinstance(o, o2) */
            int total_args = oparg;
            if (self_or_null != NULL) {
                args--;
                total_args++;
            }
            DEOPT_IF(total_args != 2, CALL);
            PyInterpreterState *interp = tstate->interp;
            DEOPT_IF(callable != interp->callable_cache.isinstance, CALL);
            STAT_INC(CALL, hit);
            PyObject *cls = args[1];
            PyObject *inst = args[0];
            int retval = PyObject_IsInstance(inst, cls);
            if (retval < 0) {
                goto error;
            }
            res = PyBool_FromLong(retval);
            assert((res != NULL) ^ (_PyErr_Occurred(tstate) != NULL));

            Py_DECREF(inst);
            Py_DECREF(cls);
            Py_DECREF(callable);
            ERROR_IF(res == NULL, error);
        }

        // This is secretly a super-instruction
        inst(CALL_NO_KW_LIST_APPEND, (unused/1, unused/2, callable, self, args[oparg] -- unused)) {
            ASSERT_KWNAMES_IS_NULL();
            assert(oparg == 1);
            assert(self != NULL);
            PyInterpreterState *interp = tstate->interp;
            DEOPT_IF(callable != interp->callable_cache.list_append, CALL);
            DEOPT_IF(!PyList_Check(self), CALL);
            STAT_INC(CALL, hit);
            if (_PyList_AppendTakeRef((PyListObject *)self, args[0]) < 0) {
                goto pop_1_error;  // Since arg is DECREF'ed already
            }
            Py_DECREF(self);
            Py_DECREF(callable);
            STACK_SHRINK(3);
            // CALL + POP_TOP
            SKIP_OVER(INLINE_CACHE_ENTRIES_CALL + 1);
            assert(next_instr[-1].op.code == POP_TOP);
            DISPATCH();
        }

        inst(CALL_NO_KW_METHOD_DESCRIPTOR_O, (unused/1, unused/2, callable, self_or_null, args[oparg] -- res)) {
            ASSERT_KWNAMES_IS_NULL();
            int total_args = oparg;
            if (self_or_null != NULL) {
                args--;
                total_args++;
            }
            PyMethodDescrObject *method = (PyMethodDescrObject *)callable;
            DEOPT_IF(total_args != 2, CALL);
            DEOPT_IF(!Py_IS_TYPE(method, &PyMethodDescr_Type), CALL);
            PyMethodDef *meth = method->d_method;
            DEOPT_IF(meth->ml_flags != METH_O, CALL);
            PyObject *arg = args[1];
            PyObject *self = args[0];
            DEOPT_IF(!Py_IS_TYPE(self, method->d_common.d_type), CALL);
            STAT_INC(CALL, hit);
            PyCFunction cfunc = meth->ml_meth;
            // This is slower but CPython promises to check all non-vectorcall
            // function calls.
            if (_Py_EnterRecursiveCallTstate(tstate, " while calling a Python object")) {
                goto error;
            }
            res = _PyCFunction_TrampolineCall(cfunc, self, arg);
            _Py_LeaveRecursiveCallTstate(tstate);
            assert((res != NULL) ^ (_PyErr_Occurred(tstate) != NULL));
            Py_DECREF(self);
            Py_DECREF(arg);
            Py_DECREF(callable);
            ERROR_IF(res == NULL, error);
            CHECK_EVAL_BREAKER();
        }

        inst(CALL_METHOD_DESCRIPTOR_FAST_WITH_KEYWORDS, (unused/1, unused/2, callable, self_or_null, args[oparg] -- res)) {
            int total_args = oparg;
            if (self_or_null != NULL) {
                args--;
                total_args++;
            }
            PyMethodDescrObject *method = (PyMethodDescrObject *)callable;
            DEOPT_IF(!Py_IS_TYPE(method, &PyMethodDescr_Type), CALL);
            PyMethodDef *meth = method->d_method;
            DEOPT_IF(meth->ml_flags != (METH_FASTCALL|METH_KEYWORDS), CALL);
            PyTypeObject *d_type = method->d_common.d_type;
            PyObject *self = args[0];
            DEOPT_IF(!Py_IS_TYPE(self, d_type), CALL);
            STAT_INC(CALL, hit);
            int nargs = total_args - 1;
            _PyCFunctionFastWithKeywords cfunc =
                (_PyCFunctionFastWithKeywords)(void(*)(void))meth->ml_meth;
            res = cfunc(self, args + 1, nargs - KWNAMES_LEN(), kwnames);
            assert((res != NULL) ^ (_PyErr_Occurred(tstate) != NULL));
            kwnames = NULL;

            /* Free the arguments. */
            for (int i = 0; i < total_args; i++) {
                Py_DECREF(args[i]);
            }
            Py_DECREF(callable);
            ERROR_IF(res == NULL, error);
            CHECK_EVAL_BREAKER();
        }

        inst(CALL_NO_KW_METHOD_DESCRIPTOR_NOARGS, (unused/1, unused/2, callable, self_or_null, args[oparg] -- res)) {
            ASSERT_KWNAMES_IS_NULL();
            assert(oparg == 0 || oparg == 1);
            int total_args = oparg;
            if (self_or_null != NULL) {
                args--;
                total_args++;
            }
            DEOPT_IF(total_args != 1, CALL);
            PyMethodDescrObject *method = (PyMethodDescrObject *)callable;
            DEOPT_IF(!Py_IS_TYPE(method, &PyMethodDescr_Type), CALL);
            PyMethodDef *meth = method->d_method;
            PyObject *self = args[0];
            DEOPT_IF(!Py_IS_TYPE(self, method->d_common.d_type), CALL);
            DEOPT_IF(meth->ml_flags != METH_NOARGS, CALL);
            STAT_INC(CALL, hit);
            PyCFunction cfunc = meth->ml_meth;
            // This is slower but CPython promises to check all non-vectorcall
            // function calls.
            if (_Py_EnterRecursiveCallTstate(tstate, " while calling a Python object")) {
                goto error;
            }
            res = _PyCFunction_TrampolineCall(cfunc, self, NULL);
            _Py_LeaveRecursiveCallTstate(tstate);
            assert((res != NULL) ^ (_PyErr_Occurred(tstate) != NULL));
            Py_DECREF(self);
            Py_DECREF(callable);
            ERROR_IF(res == NULL, error);
            CHECK_EVAL_BREAKER();
        }

        inst(CALL_NO_KW_METHOD_DESCRIPTOR_FAST, (unused/1, unused/2, callable, self_or_null, args[oparg] -- res)) {
            ASSERT_KWNAMES_IS_NULL();
            int total_args = oparg;
            if (self_or_null != NULL) {
                args--;
                total_args++;
            }
            PyMethodDescrObject *method = (PyMethodDescrObject *)callable;
            /* Builtin METH_FASTCALL methods, without keywords */
            DEOPT_IF(!Py_IS_TYPE(method, &PyMethodDescr_Type), CALL);
            PyMethodDef *meth = method->d_method;
            DEOPT_IF(meth->ml_flags != METH_FASTCALL, CALL);
            PyObject *self = args[0];
            DEOPT_IF(!Py_IS_TYPE(self, method->d_common.d_type), CALL);
            STAT_INC(CALL, hit);
            _PyCFunctionFast cfunc =
                (_PyCFunctionFast)(void(*)(void))meth->ml_meth;
            int nargs = total_args - 1;
            res = cfunc(self, args + 1, nargs);
            assert((res != NULL) ^ (_PyErr_Occurred(tstate) != NULL));
            /* Clear the stack of the arguments. */
            for (int i = 0; i < total_args; i++) {
                Py_DECREF(args[i]);
            }
            Py_DECREF(callable);
            ERROR_IF(res == NULL, error);
            CHECK_EVAL_BREAKER();
        }

        inst(INSTRUMENTED_CALL_FUNCTION_EX, ( -- )) {
            GO_TO_INSTRUCTION(CALL_FUNCTION_EX);
        }

        inst(CALL_FUNCTION_EX, (func, unused, callargs, kwargs if (oparg & 1) -- result)) {
            // DICT_MERGE is called before this opcode if there are kwargs.
            // It converts all dict subtypes in kwargs into regular dicts.
            assert(kwargs == NULL || PyDict_CheckExact(kwargs));
            if (!PyTuple_CheckExact(callargs)) {
                if (check_args_iterable(tstate, func, callargs) < 0) {
                    goto error;
                }
                PyObject *tuple = PySequence_Tuple(callargs);
                if (tuple == NULL) {
                    goto error;
                }
                Py_SETREF(callargs, tuple);
            }
            assert(PyTuple_CheckExact(callargs));
            EVAL_CALL_STAT_INC_IF_FUNCTION(EVAL_CALL_FUNCTION_EX, func);
            if (opcode == INSTRUMENTED_CALL_FUNCTION_EX &&
                !PyFunction_Check(func) && !PyMethod_Check(func)
            ) {
                PyObject *arg = PyTuple_GET_SIZE(callargs) > 0 ?
                    PyTuple_GET_ITEM(callargs, 0) : Py_None;
                int err = _Py_call_instrumentation_2args(
                    tstate, PY_MONITORING_EVENT_CALL,
                    frame, next_instr-1, func, arg);
                if (err) goto error;
                result = PyObject_Call(func, callargs, kwargs);
                if (result == NULL) {
                    _Py_call_instrumentation_exc2(
                        tstate, PY_MONITORING_EVENT_C_RAISE,
                        frame, next_instr-1, func, arg);
                }
                else {
                    int err = _Py_call_instrumentation_2args(
                        tstate, PY_MONITORING_EVENT_C_RETURN,
                        frame, next_instr-1, func, arg);
                    if (err < 0) {
                        Py_CLEAR(result);
                    }
                }
            }
            else {
                if (Py_TYPE(func) == &PyFunction_Type &&
                    tstate->interp->eval_frame == NULL &&
                    ((PyFunctionObject *)func)->vectorcall == _PyFunction_Vectorcall) {
                    assert(PyTuple_CheckExact(callargs));
                    Py_ssize_t nargs = PyTuple_GET_SIZE(callargs);
                    int code_flags = ((PyCodeObject *)PyFunction_GET_CODE(func))->co_flags;
                    PyObject *locals = code_flags & CO_OPTIMIZED ? NULL : Py_NewRef(PyFunction_GET_GLOBALS(func));

                    _PyInterpreterFrame *new_frame = _PyEvalFramePushAndInit_Ex(tstate,
                                                                                (PyFunctionObject *)func, locals,
                                                                                nargs, callargs, kwargs);
                    // Need to manually shrink the stack since we exit with DISPATCH_INLINED.
                    STACK_SHRINK(oparg + 3);
                    if (new_frame == NULL) {
                        goto error;
                    }
                    frame->return_offset = 0;
                    DISPATCH_INLINED(new_frame);
                }
                result = PyObject_Call(func, callargs, kwargs);
            }
            DECREF_INPUTS();
            assert(PEEK(2 + (oparg & 1)) == NULL);
            ERROR_IF(result == NULL, error);
            CHECK_EVAL_BREAKER();
        }

        inst(MAKE_FUNCTION, (codeobj -- func)) {

            PyFunctionObject *func_obj = (PyFunctionObject *)
                PyFunction_New(codeobj, GLOBALS());

            Py_DECREF(codeobj);
            if (func_obj == NULL) {
                goto error;
            }

            func_obj->func_version = ((PyCodeObject *)codeobj)->co_version;
            func = (PyObject *)func_obj;
        }

        inst(SET_FUNCTION_ATTRIBUTE, (attr, func -- func)) {
            assert(PyFunction_Check(func));
            PyFunctionObject *func_obj = (PyFunctionObject *)func;
            switch(oparg) {
                case MAKE_FUNCTION_CLOSURE:
                    assert(func_obj->func_closure == NULL);
                    func_obj->func_closure = attr;
                    break;
                case MAKE_FUNCTION_ANNOTATIONS:
                    assert(func_obj->func_annotations == NULL);
                    func_obj->func_annotations = attr;
                    break;
                case MAKE_FUNCTION_KWDEFAULTS:
                    assert(PyDict_CheckExact(attr));
                    assert(func_obj->func_kwdefaults == NULL);
                    func_obj->func_kwdefaults = attr;
                    break;
                case MAKE_FUNCTION_DEFAULTS:
                    assert(PyTuple_CheckExact(attr));
                    assert(func_obj->func_defaults == NULL);
                    func_obj->func_defaults = attr;
                    break;
                default:
                    Py_UNREACHABLE();
            }
        }

        inst(RETURN_GENERATOR, (--)) {
            assert(PyFunction_Check(frame->f_funcobj));
            PyFunctionObject *func = (PyFunctionObject *)frame->f_funcobj;
            PyGenObject *gen = (PyGenObject *)_Py_MakeCoro(func);
            if (gen == NULL) {
                goto error;
            }
            assert(EMPTY());
            _PyFrame_SetStackPointer(frame, stack_pointer);
            _PyInterpreterFrame *gen_frame = (_PyInterpreterFrame *)gen->gi_iframe;
            _PyFrame_Copy(frame, gen_frame);
            assert(frame->frame_obj == NULL);
            gen->gi_frame_state = FRAME_CREATED;
            gen_frame->owner = FRAME_OWNED_BY_GENERATOR;
            _Py_LeaveRecursiveCallPy(tstate);
            assert(frame != &entry_frame);
            _PyInterpreterFrame *prev = frame->previous;
            _PyThreadState_PopFrame(tstate, frame);
            frame = cframe.current_frame = prev;
            _PyFrame_StackPush(frame, (PyObject *)gen);
            goto resume_frame;
        }

        inst(BUILD_SLICE, (start, stop, step if (oparg == 3) -- slice)) {
            slice = PySlice_New(start, stop, step);
            DECREF_INPUTS();
            ERROR_IF(slice == NULL, error);
        }

        inst(CONVERT_VALUE, (value -- result)) {
            convertion_func_ptr  conv_fn;
            assert(oparg >= FVC_STR && oparg <= FVC_ASCII);
            conv_fn = CONVERSION_FUNCTIONS[oparg];
            result = conv_fn(value);
            Py_DECREF(value);
            ERROR_IF(result == NULL, error);
        }

        inst(FORMAT_SIMPLE, (value -- res)) {
            /* If value is a unicode object, then we know the result
             * of format(value) is value itself. */
            if (!PyUnicode_CheckExact(value)) {
                res = PyObject_Format(value, NULL);
                Py_DECREF(value);
                ERROR_IF(res == NULL, error);
            }
            else {
                res = value;
            }
        }

        inst(FORMAT_WITH_SPEC, (value, fmt_spec -- res)) {
            res = PyObject_Format(value, fmt_spec);
            Py_DECREF(value);
            Py_DECREF(fmt_spec);
            ERROR_IF(res == NULL, error);
        }

        inst(COPY, (bottom, unused[oparg-1] -- bottom, unused[oparg-1], top)) {
            assert(oparg > 0);
            top = Py_NewRef(bottom);
        }

        inst(BINARY_OP, (unused/1, lhs, rhs -- res)) {
            #if ENABLE_SPECIALIZATION
            _PyBinaryOpCache *cache = (_PyBinaryOpCache *)next_instr;
            if (ADAPTIVE_COUNTER_IS_ZERO(cache->counter)) {
                next_instr--;
                _Py_Specialize_BinaryOp(lhs, rhs, next_instr, oparg, LOCALS_ARRAY);
                DISPATCH_SAME_OPARG();
            }
            STAT_INC(BINARY_OP, deferred);
            DECREMENT_ADAPTIVE_COUNTER(cache->counter);
            #endif  /* ENABLE_SPECIALIZATION */
            assert(NB_ADD <= oparg);
            assert(oparg <= NB_INPLACE_XOR);
            assert(_PyEval_BinaryOps[oparg]);
            res = _PyEval_BinaryOps[oparg](lhs, rhs);
            DECREF_INPUTS();
            ERROR_IF(res == NULL, error);
        }

        inst(SWAP, (bottom, unused[oparg-2], top --
                    top, unused[oparg-2], bottom)) {
            assert(oparg >= 2);
        }

        inst(INSTRUMENTED_INSTRUCTION, ( -- )) {
            int next_opcode = _Py_call_instrumentation_instruction(
                tstate, frame, next_instr-1);
            ERROR_IF(next_opcode < 0, error);
            next_instr--;
            if (_PyOpcode_Caches[next_opcode]) {
                _PyBinaryOpCache *cache = (_PyBinaryOpCache *)(next_instr+1);
                INCREMENT_ADAPTIVE_COUNTER(cache->counter);
            }
            assert(next_opcode > 0 && next_opcode < 256);
            opcode = next_opcode;
            DISPATCH_GOTO();
        }

        inst(INSTRUMENTED_JUMP_FORWARD, ( -- )) {
            INSTRUMENTED_JUMP(next_instr-1, next_instr+oparg, PY_MONITORING_EVENT_JUMP);
        }

        inst(INSTRUMENTED_JUMP_BACKWARD, ( -- )) {
            CHECK_EVAL_BREAKER();
            INSTRUMENTED_JUMP(next_instr-1, next_instr+1-oparg, PY_MONITORING_EVENT_JUMP);
        }

        inst(INSTRUMENTED_POP_JUMP_IF_TRUE, ( -- )) {
            PyObject *cond = POP();
            assert(PyBool_Check(cond));
            _Py_CODEUNIT *here = next_instr - 1;
            int offset = Py_IsTrue(cond) * oparg;
            INSTRUMENTED_JUMP(here, next_instr + offset, PY_MONITORING_EVENT_BRANCH);
        }

        inst(INSTRUMENTED_POP_JUMP_IF_FALSE, ( -- )) {
            PyObject *cond = POP();
            assert(PyBool_Check(cond));
            _Py_CODEUNIT *here = next_instr - 1;
            int offset = Py_IsFalse(cond) * oparg;
            INSTRUMENTED_JUMP(here, next_instr + offset, PY_MONITORING_EVENT_BRANCH);
        }

        inst(INSTRUMENTED_POP_JUMP_IF_NONE, ( -- )) {
            PyObject *value = POP();
            _Py_CODEUNIT *here = next_instr-1;
            int offset;
            if (Py_IsNone(value)) {
                offset = oparg;
            }
            else {
                Py_DECREF(value);
                offset = 0;
            }
            INSTRUMENTED_JUMP(here, next_instr + offset, PY_MONITORING_EVENT_BRANCH);
        }

        inst(INSTRUMENTED_POP_JUMP_IF_NOT_NONE, ( -- )) {
            PyObject *value = POP();
            _Py_CODEUNIT *here = next_instr-1;
            int offset;
            if (Py_IsNone(value)) {
                offset = 0;
            }
            else {
                Py_DECREF(value);
                offset = oparg;
            }
            INSTRUMENTED_JUMP(here, next_instr + offset, PY_MONITORING_EVENT_BRANCH);
        }

        inst(EXTENDED_ARG, ( -- )) {
            assert(oparg);
            opcode = next_instr->op.code;
            oparg = oparg << 8 | next_instr->op.arg;
            PRE_DISPATCH_GOTO();
            DISPATCH_GOTO();
        }

        inst(CACHE, (--)) {
            assert(0 && "Executing a cache.");
            Py_UNREACHABLE();
        }

        inst(RESERVED, (--)) {
            assert(0 && "Executing RESERVED instruction.");
            Py_UNREACHABLE();
        }

        ///////// Tier-2 only opcodes /////////

        op(_POP_JUMP_IF_FALSE, (flag -- )) {
            if (Py_IsFalse(flag)) {
                pc = oparg;
            }
        }

        op(_POP_JUMP_IF_TRUE, (flag -- )) {
            if (Py_IsTrue(flag)) {
                pc = oparg;
            }
        }

        op(JUMP_TO_TOP, (--)) {
            pc = 0;
            CHECK_EVAL_BREAKER();
        }

        op(SAVE_IP, (--)) {
            frame->prev_instr = ip_offset + oparg;
        }

        op(EXIT_TRACE, (--)) {
            frame->prev_instr--;  // Back up to just before destination
            _PyFrame_SetStackPointer(frame, stack_pointer);
            Py_DECREF(self);
            return frame;
        }


// END BYTECODES //

    }
 dispatch_opcode:
 error:
 exception_unwind:
 exit_unwind:
 handle_eval_breaker:
 resume_frame:
 resume_with_error:
 start_frame:
 unbound_local_error:
    ;
}

// Future families go below this point //<|MERGE_RESOLUTION|>--- conflicted
+++ resolved
@@ -2727,23 +2727,14 @@
             /* Cached method object */
             PyTypeObject *owner_cls = Py_TYPE(owner);
             assert(type_version != 0);
-<<<<<<< HEAD
-            DEOPT_IF(self_cls->tp_version_tag != type_version, LOAD_ATTR);
-            assert(self_cls->tp_flags & Py_TPFLAGS_MANAGED_DICT);
-            PyDictOrValues *dorv = _PyObject_DictOrValuesPointer(self);
-            DEOPT_IF(!_PyDictOrValues_IsValues(*dorv) &&
-                     !_PyObject_MakeInstanceAttributesFromDict(self, dorv),
-                     LOAD_ATTR);
-            PyHeapTypeObject *self_heap_type = (PyHeapTypeObject *)self_cls;
-            DEOPT_IF(self_heap_type->ht_cached_keys->dk_version !=
-=======
             DEOPT_IF(owner_cls->tp_version_tag != type_version, LOAD_ATTR);
             assert(owner_cls->tp_flags & Py_TPFLAGS_MANAGED_DICT);
-            PyDictOrValues dorv = *_PyObject_DictOrValuesPointer(owner);
-            DEOPT_IF(!_PyDictOrValues_IsValues(dorv), LOAD_ATTR);
+            PyDictOrValues *dorv = _PyObject_DictOrValuesPointer(owner);
+            DEOPT_IF(!_PyDictOrValues_IsValues(*dorv) &&
+                     !_PyObject_MakeInstanceAttributesFromDict(owner, dorv),
+                     LOAD_ATTR);
             PyHeapTypeObject *owner_heap_type = (PyHeapTypeObject *)owner_cls;
             DEOPT_IF(owner_heap_type->ht_cached_keys->dk_version !=
->>>>>>> a9caf9cf
                      keys_version, LOAD_ATTR);
             STAT_INC(LOAD_ATTR, hit);
             assert(descr != NULL);
@@ -2768,23 +2759,14 @@
             assert((oparg & 1) == 0);
             PyTypeObject *owner_cls = Py_TYPE(owner);
             assert(type_version != 0);
-<<<<<<< HEAD
-            DEOPT_IF(self_cls->tp_version_tag != type_version, LOAD_ATTR);
-            assert(self_cls->tp_flags & Py_TPFLAGS_MANAGED_DICT);
-            PyDictOrValues *dorv = _PyObject_DictOrValuesPointer(self);
-            DEOPT_IF(!_PyDictOrValues_IsValues(*dorv) &&
-                     !_PyObject_MakeInstanceAttributesFromDict(self, dorv),
-                     LOAD_ATTR);
-            PyHeapTypeObject *self_heap_type = (PyHeapTypeObject *)self_cls;
-            DEOPT_IF(self_heap_type->ht_cached_keys->dk_version !=
-=======
             DEOPT_IF(owner_cls->tp_version_tag != type_version, LOAD_ATTR);
             assert(owner_cls->tp_flags & Py_TPFLAGS_MANAGED_DICT);
-            PyDictOrValues dorv = *_PyObject_DictOrValuesPointer(owner);
-            DEOPT_IF(!_PyDictOrValues_IsValues(dorv), LOAD_ATTR);
+            PyDictOrValues *dorv = _PyObject_DictOrValuesPointer(owner);
+            DEOPT_IF(!_PyDictOrValues_IsValues(*dorv) &&
+                     !_PyObject_MakeInstanceAttributesFromDict(owner, dorv),
+                     LOAD_ATTR);
             PyHeapTypeObject *owner_heap_type = (PyHeapTypeObject *)owner_cls;
             DEOPT_IF(owner_heap_type->ht_cached_keys->dk_version !=
->>>>>>> a9caf9cf
                      keys_version, LOAD_ATTR);
             STAT_INC(LOAD_ATTR, hit);
             assert(descr != NULL);
