--- conflicted
+++ resolved
@@ -196,7 +196,6 @@
             BINARY_OP_ADD_FLOAT,
             BINARY_OP_ADD_INT,
             BINARY_OP_ADD_UNICODE,
-            BINARY_OP_GENERIC,
             // BINARY_OP_INPLACE_ADD_UNICODE,  // This is an odd duck.
             BINARY_OP_MULTIPLY_FLOAT,
             BINARY_OP_MULTIPLY_INT,
@@ -3691,25 +3690,16 @@
             PUSH(Py_NewRef(peek));
         }
 
-<<<<<<< HEAD
-        // stack effect: (__0 -- )
-        inst(BINARY_OP) {
+        inst(BINARY_OP, (lhs, rhs, unused/1 -- res)) {
             _PyBinaryOpCache *cache = (_PyBinaryOpCache *)next_instr;
             if (ADAPTIVE_COUNTER_IS_ZERO(cache->counter)) {
                 assert(cframe.use_tracing == 0);
-                PyObject *lhs = SECOND();
-                PyObject *rhs = TOP();
                 next_instr--;
                 _Py_Specialize_BinaryOp(lhs, rhs, next_instr, oparg, &GETLOCAL(0));
                 DISPATCH_SAME_OPARG();
             }
             STAT_INC(BINARY_OP, deferred);
             DECREMENT_ADAPTIVE_COUNTER(cache->counter);
-            PyObject *rhs = POP();
-            PyObject *lhs = TOP();
-=======
-        inst(BINARY_OP_GENERIC, (lhs, rhs, unused/1 -- res)) {
->>>>>>> 51d10354
             assert(0 <= oparg);
             assert((unsigned)oparg < Py_ARRAY_LENGTH(binary_ops));
             assert(binary_ops[oparg]);
@@ -3719,23 +3709,6 @@
             ERROR_IF(res == NULL, error);
         }
 
-<<<<<<< HEAD
-=======
-        // This always dispatches, so the result is unused.
-        inst(BINARY_OP, (lhs, rhs, unused/1 -- unused)) {
-            _PyBinaryOpCache *cache = (_PyBinaryOpCache *)next_instr;
-            if (ADAPTIVE_COUNTER_IS_ZERO(cache->counter)) {
-                assert(cframe.use_tracing == 0);
-                next_instr--;
-                _Py_Specialize_BinaryOp(lhs, rhs, next_instr, oparg, &GETLOCAL(0));
-                DISPATCH_SAME_OPARG();
-            }
-            STAT_INC(BINARY_OP, deferred);
-            DECREMENT_ADAPTIVE_COUNTER(cache->counter);
-            GO_TO_INSTRUCTION(BINARY_OP_GENERIC);
-        }
-
->>>>>>> 51d10354
         // stack effect: ( -- )
         inst(SWAP) {
             assert(oparg != 0);
@@ -3775,14 +3748,6 @@
 
 // Future families go below this point //
 
-<<<<<<< HEAD
-family(binary_op) = {
-    BINARY_OP, BINARY_OP_ADD_FLOAT,
-    BINARY_OP_ADD_INT, BINARY_OP_ADD_UNICODE, BINARY_OP_INPLACE_ADD_UNICODE,
-    BINARY_OP_MULTIPLY_FLOAT, BINARY_OP_MULTIPLY_INT, BINARY_OP_SUBTRACT_FLOAT,
-    BINARY_OP_SUBTRACT_INT };
-=======
->>>>>>> 51d10354
 family(binary_subscr) = {
     BINARY_SUBSCR, BINARY_SUBSCR_DICT,
     BINARY_SUBSCR_GETITEM, BINARY_SUBSCR_LIST_INT, BINARY_SUBSCR_TUPLE_INT };
