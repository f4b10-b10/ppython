--- conflicted
+++ resolved
@@ -751,18 +751,7 @@
             }
         }
 
-<<<<<<< HEAD
-        inst(YIELD_VALUE, (retval --)) {
-=======
-        inst(ASYNC_GEN_WRAP, (v -- w)) {
-            assert(frame->f_code->co_flags & CO_ASYNC_GENERATOR);
-            w = _PyAsyncGenValueWrapperNew(v);
-            DECREF_INPUTS();
-            ERROR_IF(w == NULL, error);
-        }
-
         inst(YIELD_VALUE, (retval -- unused)) {
->>>>>>> 2f2fa03f
             // NOTE: It's important that YIELD_VALUE never raises an exception!
             // The compiler treats any exception raised here as a failed close()
             // or throw() call.
