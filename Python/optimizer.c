#include "Python.h"
#include "opcode.h"
#include "pycore_interp.h"
#include "pycore_bitutils.h"        // _Py_popcount32()
#include "pycore_opcode_metadata.h" // _PyOpcode_OpName[]
#include "pycore_opcode_utils.h"  // MAX_REAL_OPCODE
#include "pycore_optimizer.h"     // _Py_uop_analyze_and_optimize()
#include "pycore_pystate.h"       // _PyInterpreterState_GET()
#include "pycore_uop_ids.h"
#include "pycore_jit.h"
#include "cpython/optimizer.h"
#include <stdbool.h>
#include <stdint.h>
#include <stddef.h>

#define NEED_OPCODE_METADATA
#include "pycore_uop_metadata.h" // Uop tables
#undef NEED_OPCODE_METADATA

// This is the length of the trace we project initially.
#define UOP_MAX_TRACE_LENGTH 512
// This the above + additional working space we need.
#define UOP_MAX_TRACE_WORKING_LENGTH (UOP_MAX_TRACE_LENGTH * 2)

#define MAX_EXECUTORS_SIZE 256


static bool
has_space_for_executor(PyCodeObject *code, _Py_CODEUNIT *instr)
{
    if (instr->op.code == ENTER_EXECUTOR) {
        return true;
    }
    if (code->co_executors == NULL) {
        return true;
    }
    return code->co_executors->size < MAX_EXECUTORS_SIZE;
}

static int32_t
get_index_for_executor(PyCodeObject *code, _Py_CODEUNIT *instr)
{
    if (instr->op.code == ENTER_EXECUTOR) {
        return instr->op.arg;
    }
    _PyExecutorArray *old = code->co_executors;
    int size = 0;
    int capacity = 0;
    if (old != NULL) {
        size = old->size;
        capacity = old->capacity;
        assert(size < MAX_EXECUTORS_SIZE);
    }
    assert(size <= capacity);
    if (size == capacity) {
        /* Array is full. Grow array */
        int new_capacity = capacity ? capacity * 2 : 4;
        _PyExecutorArray *new = PyMem_Realloc(
            old,
            offsetof(_PyExecutorArray, executors) +
            new_capacity * sizeof(_PyExecutorObject *));
        if (new == NULL) {
            return -1;
        }
        new->capacity = new_capacity;
        new->size = size;
        code->co_executors = new;
    }
    assert(size < code->co_executors->capacity);
    return size;
}

static void
insert_executor(PyCodeObject *code, _Py_CODEUNIT *instr, int index, _PyExecutorObject *executor)
{
    Py_INCREF(executor);
    if (instr->op.code == ENTER_EXECUTOR) {
        assert(index == instr->op.arg);
        _PyExecutorObject *old = code->co_executors->executors[index];
        executor->vm_data.opcode = old->vm_data.opcode;
        executor->vm_data.oparg = old->vm_data.oparg;
        old->vm_data.opcode = 0;
        code->co_executors->executors[index] = executor;
        Py_DECREF(old);
    }
    else {
        assert(code->co_executors->size == index);
        assert(code->co_executors->capacity > index);
        executor->vm_data.opcode = instr->op.code;
        executor->vm_data.oparg = instr->op.arg;
        code->co_executors->executors[index] = executor;
        assert(index < MAX_EXECUTORS_SIZE);
        instr->op.code = ENTER_EXECUTOR;
        instr->op.arg = index;
        code->co_executors->size++;
    }
    return;
}

int
PyUnstable_Replace_Executor(PyCodeObject *code, _Py_CODEUNIT *instr, _PyExecutorObject *new)
{
    if (instr->op.code != ENTER_EXECUTOR) {
        PyErr_Format(PyExc_ValueError, "No executor to replace");
        return -1;
    }
    int index = instr->op.arg;
    assert(index >= 0);
    insert_executor(code, instr, index, new);
    return 0;
}

static int
never_optimize(
    _PyOptimizerObject* self,
    _PyInterpreterFrame *frame,
    _Py_CODEUNIT *instr,
    _PyExecutorObject **exec,
    int Py_UNUSED(stack_entries))
{
    return 0;
}

PyTypeObject _PyDefaultOptimizer_Type = {
    PyVarObject_HEAD_INIT(&PyType_Type, 0)
    .tp_name = "noop_optimizer",
    .tp_basicsize = sizeof(_PyOptimizerObject),
    .tp_itemsize = 0,
    .tp_flags = Py_TPFLAGS_DEFAULT | Py_TPFLAGS_DISALLOW_INSTANTIATION,
};

_PyOptimizerObject _PyOptimizer_Default = {
    PyObject_HEAD_INIT(&_PyDefaultOptimizer_Type)
    .optimize = never_optimize,
    .resume_threshold = INT16_MAX,
    .backedge_threshold = INT16_MAX,
};

_PyOptimizerObject *
PyUnstable_GetOptimizer(void)
{
    PyInterpreterState *interp = _PyInterpreterState_GET();
    if (interp->optimizer == &_PyOptimizer_Default) {
        return NULL;
    }
    assert(interp->optimizer_backedge_threshold == interp->optimizer->backedge_threshold);
    assert(interp->optimizer_resume_threshold == interp->optimizer->resume_threshold);
    Py_INCREF(interp->optimizer);
    return interp->optimizer;
}

void
PyUnstable_SetOptimizer(_PyOptimizerObject *optimizer)
{
    PyInterpreterState *interp = _PyInterpreterState_GET();
    if (optimizer == NULL) {
        optimizer = &_PyOptimizer_Default;
    }
    _PyOptimizerObject *old = interp->optimizer;
    Py_INCREF(optimizer);
    interp->optimizer = optimizer;
    interp->optimizer_backedge_threshold = optimizer->backedge_threshold;
    interp->optimizer_resume_threshold = optimizer->resume_threshold;
    Py_DECREF(old);
}

int
_PyOptimizer_Optimize(_PyInterpreterFrame *frame, _Py_CODEUNIT *start, PyObject **stack_pointer)
{
    PyCodeObject *code = (PyCodeObject *)frame->f_executable;
    assert(PyCode_Check(code));
    PyInterpreterState *interp = _PyInterpreterState_GET();
    if (!has_space_for_executor(code, start)) {
        return 0;
    }
    _PyOptimizerObject *opt = interp->optimizer;
    _PyExecutorObject *executor = NULL;
    int err = opt->optimize(opt, frame, start, &executor, (int)(stack_pointer - _PyFrame_Stackbase(frame)));
    if (err <= 0) {
        assert(executor == NULL);
        return err;
    }
    int index = get_index_for_executor(code, start);
    if (index < 0) {
        /* Out of memory. Don't raise and assume that the
         * error will show up elsewhere.
         *
         * If an optimizer has already produced an executor,
         * it might get confused by the executor disappearing,
         * but there is not much we can do about that here. */
        Py_DECREF(executor);
        return 0;
    }
    insert_executor(code, start, index, executor);
    Py_DECREF(executor);
    return 1;
}

_PyExecutorObject *
PyUnstable_GetExecutor(PyCodeObject *code, int offset)
{
    int code_len = (int)Py_SIZE(code);
    for (int i = 0 ; i < code_len;) {
        if (_PyCode_CODE(code)[i].op.code == ENTER_EXECUTOR && i*2 == offset) {
            int oparg = _PyCode_CODE(code)[i].op.arg;
            _PyExecutorObject *res = code->co_executors->executors[oparg];
            Py_INCREF(res);
            return res;
        }
        i += _PyInstruction_GetLength(code, i);
    }
    PyErr_SetString(PyExc_ValueError, "no executor at given byte offset");
    return NULL;
}

static PyObject *
is_valid(PyObject *self, PyObject *Py_UNUSED(ignored))
{
    return PyBool_FromLong(((_PyExecutorObject *)self)->vm_data.valid);
}

static PyMethodDef executor_methods[] = {
    { "is_valid", is_valid, METH_NOARGS, NULL },
    { NULL, NULL },
};

///////////////////// Experimental UOp Optimizer /////////////////////

static void
clear_strong_refs_in_uops(_PyExecutorObject *self)
{
    Py_ssize_t uop_len = Py_SIZE(self);
    _PyUOpInstruction *trace = &self->trace[0];
    for (Py_ssize_t i = 0; i < uop_len; i++) {
        if (trace[i].opcode == _LOAD_CONST_INLINE) {
            PyObject *c = (PyObject*)trace[i].operand;
            Py_CLEAR(c);
        }
    }
}

static void
uop_dealloc(_PyExecutorObject *self) {
    clear_strong_refs_in_uops(self);
    _Py_ExecutorClear(self);
#ifdef _Py_JIT
    _PyJIT_Free(self);
#endif
    PyObject_Free(self);
}

const char *
_PyUOpName(int index)
{
    return _PyOpcode_uop_name[index];
}

static Py_ssize_t
uop_len(_PyExecutorObject *self)
{
    return Py_SIZE(self);
}

static PyObject *
uop_item(_PyExecutorObject *self, Py_ssize_t index)
{
    Py_ssize_t len = uop_len(self);
    if (index < 0 || index >= len) {
        PyErr_SetNone(PyExc_IndexError);
        return NULL;
    }
    const char *name = _PyUOpName(self->trace[index].opcode);
    if (name == NULL) {
        name = "<nil>";
    }
    PyObject *oname = _PyUnicode_FromASCII(name, strlen(name));
    if (oname == NULL) {
        return NULL;
    }
    PyObject *oparg = PyLong_FromUnsignedLong(self->trace[index].oparg);
    if (oparg == NULL) {
        Py_DECREF(oname);
        return NULL;
    }
    PyObject *operand = PyLong_FromUnsignedLongLong(self->trace[index].operand);
    if (operand == NULL) {
        Py_DECREF(oparg);
        Py_DECREF(oname);
        return NULL;
    }
    PyObject *args[3] = { oname, oparg, operand };
    return _PyTuple_FromArraySteal(args, 3);
}

PySequenceMethods uop_as_sequence = {
    .sq_length = (lenfunc)uop_len,
    .sq_item = (ssizeargfunc)uop_item,
};

PyTypeObject _PyUOpExecutor_Type = {
    PyVarObject_HEAD_INIT(&PyType_Type, 0)
    .tp_name = "uop_executor",
    .tp_basicsize = offsetof(_PyExecutorObject, trace),
    .tp_itemsize = sizeof(_PyUOpInstruction),
    .tp_flags = Py_TPFLAGS_DEFAULT | Py_TPFLAGS_DISALLOW_INSTANTIATION,
    .tp_dealloc = (destructor)uop_dealloc,
    .tp_as_sequence = &uop_as_sequence,
    .tp_methods = executor_methods,
};

/* TO DO -- Generate these tables */
static const uint16_t
_PyUOp_Replacements[MAX_UOP_ID + 1] = {
    [_ITER_JUMP_RANGE] = _GUARD_NOT_EXHAUSTED_RANGE,
    [_ITER_JUMP_LIST] = _GUARD_NOT_EXHAUSTED_LIST,
    [_ITER_JUMP_TUPLE] = _GUARD_NOT_EXHAUSTED_TUPLE,
    [_FOR_ITER] = _FOR_ITER_TIER_TWO,
};

static const uint16_t
BRANCH_TO_GUARD[4][2] = {
    [POP_JUMP_IF_FALSE - POP_JUMP_IF_FALSE][0] = _GUARD_IS_TRUE_POP,
    [POP_JUMP_IF_FALSE - POP_JUMP_IF_FALSE][1] = _GUARD_IS_FALSE_POP,
    [POP_JUMP_IF_TRUE - POP_JUMP_IF_FALSE][0] = _GUARD_IS_FALSE_POP,
    [POP_JUMP_IF_TRUE - POP_JUMP_IF_FALSE][1] = _GUARD_IS_TRUE_POP,
    [POP_JUMP_IF_NONE - POP_JUMP_IF_FALSE][0] = _GUARD_IS_NOT_NONE_POP,
    [POP_JUMP_IF_NONE - POP_JUMP_IF_FALSE][1] = _GUARD_IS_NONE_POP,
    [POP_JUMP_IF_NOT_NONE - POP_JUMP_IF_FALSE][0] = _GUARD_IS_NONE_POP,
    [POP_JUMP_IF_NOT_NONE - POP_JUMP_IF_FALSE][1] = _GUARD_IS_NOT_NONE_POP,
};

#define CONFIDENCE_RANGE 1000
#define CONFIDENCE_CUTOFF 333

#ifdef Py_DEBUG
#define DPRINTF(level, ...) \
    if (lltrace >= (level)) { printf(__VA_ARGS__); }
#else
#define DPRINTF(level, ...)
#endif


#define ADD_TO_TRACE(OPCODE, OPARG, OPERAND, TARGET) \
    DPRINTF(2, \
            "  ADD_TO_TRACE(%s, %d, %" PRIu64 ", %d)\n", \
            _PyUOpName(OPCODE), \
            (OPARG), \
            (uint64_t)(OPERAND), \
            TARGET); \
    assert(trace_length < max_length); \
    trace[trace_length].opcode = (OPCODE); \
    trace[trace_length].oparg = (OPARG); \
    trace[trace_length].operand = (OPERAND); \
    trace[trace_length].target = (TARGET); \
    trace_length++;

#define INSTR_IP(INSTR, CODE) \
    ((uint32_t)((INSTR) - ((_Py_CODEUNIT *)(CODE)->co_code_adaptive)))

// Reserve space for n uops
#define RESERVE_RAW(n, opname) \
    if (trace_length + (n) > max_length) { \
        DPRINTF(2, "No room for %s (need %d, got %d)\n", \
                (opname), (n), max_length - trace_length); \
        OPT_STAT_INC(trace_too_long); \
        goto done; \
    }

// Reserve space for N uops, plus 3 for _SET_IP, _CHECK_VALIDITY and _EXIT_TRACE
#define RESERVE(needed) RESERVE_RAW((needed) + 3, _PyUOpName(opcode))

// Trace stack operations (used by _PUSH_FRAME, _POP_FRAME)
#define TRACE_STACK_PUSH() \
    if (trace_stack_depth >= TRACE_STACK_SIZE) { \
        DPRINTF(2, "Trace stack overflow\n"); \
        OPT_STAT_INC(trace_stack_overflow); \
        ADD_TO_TRACE(_EXIT_TRACE, 0, 0, 0); \
        goto done; \
    } \
    assert(func->func_code == (PyObject *)code); \
    trace_stack[trace_stack_depth].func = func; \
    trace_stack[trace_stack_depth].instr = instr; \
    trace_stack_depth++;
#define TRACE_STACK_POP() \
    if (trace_stack_depth <= 0) { \
        Py_FatalError("Trace stack underflow\n"); \
    } \
    trace_stack_depth--; \
    func = trace_stack[trace_stack_depth].func; \
    code = (PyCodeObject *)trace_stack[trace_stack_depth].func->func_code; \
    instr = trace_stack[trace_stack_depth].instr;

/* Returns 1 on success,
 * 0 if it failed to produce a worthwhile trace,
 * and -1 on an error.
 */
static int
translate_bytecode_to_trace(
    _PyInterpreterFrame *frame,
    _Py_CODEUNIT *instr,
    _PyUOpInstruction *trace,
    int buffer_size,
    _PyBloomFilter *dependencies)
{
    bool progress_needed = true;
    PyCodeObject *code = (PyCodeObject *)frame->f_executable;
    PyFunctionObject *func = (PyFunctionObject *)frame->f_funcobj;
    assert(PyFunction_Check(func));
    PyCodeObject *initial_code = code;
    _Py_BloomFilter_Add(dependencies, initial_code);
    _Py_CODEUNIT *initial_instr = instr;
    int trace_length = 0;
    int max_length = buffer_size;
    struct {
        PyFunctionObject *func;
        _Py_CODEUNIT *instr;
    } trace_stack[TRACE_STACK_SIZE];
    int trace_stack_depth = 0;
    int confidence = CONFIDENCE_RANGE;  // Adjusted by branch instructions

#ifdef Py_DEBUG
    char *python_lltrace = Py_GETENV("PYTHON_LLTRACE");
    int lltrace = 0;
    if (python_lltrace != NULL && *python_lltrace >= '0') {
        lltrace = *python_lltrace - '0';  // TODO: Parse an int and all that
    }
#endif

    DPRINTF(4,
            "Optimizing %s (%s:%d) at byte offset %d\n",
            PyUnicode_AsUTF8(code->co_qualname),
            PyUnicode_AsUTF8(code->co_filename),
            code->co_firstlineno,
            2 * INSTR_IP(initial_instr, code));
    uint32_t target = 0;

top:  // Jump here after _PUSH_FRAME or likely branches
    for (;;) {
        target = INSTR_IP(instr, code);
        RESERVE_RAW(3, "epilogue");  // Always need space for _SET_IP, _CHECK_VALIDITY and _EXIT_TRACE
        ADD_TO_TRACE(_SET_IP, target, 0, target);
        ADD_TO_TRACE(_CHECK_VALIDITY, 0, 0, target);

        uint32_t opcode = instr->op.code;
        uint32_t oparg = instr->op.arg;
        uint32_t extended = 0;

        if (opcode == ENTER_EXECUTOR) {
            assert(oparg < 256);
            _PyExecutorObject *executor = code->co_executors->executors[oparg];
            opcode = executor->vm_data.opcode;
            DPRINTF(2, "  * ENTER_EXECUTOR -> %s\n",  _PyOpcode_OpName[opcode]);
            oparg = executor->vm_data.oparg;
        }

        if (opcode == EXTENDED_ARG) {
            instr++;
            extended = 1;
            opcode = instr->op.code;
            oparg = (oparg << 8) | instr->op.arg;
            if (opcode == EXTENDED_ARG) {
                instr--;
                goto done;
            }
        }
        assert(opcode != ENTER_EXECUTOR && opcode != EXTENDED_ARG);

        /* Special case the first instruction,
         * so that we can guarantee forward progress */
        if (progress_needed) {
            progress_needed = false;
            if (opcode == JUMP_BACKWARD || opcode == JUMP_BACKWARD_NO_INTERRUPT) {
                instr += 1 + _PyOpcode_Caches[opcode] - (int32_t)oparg;
                initial_instr = instr;
                continue;
            }
            else {
                if (OPCODE_HAS_DEOPT(opcode)) {
                    opcode = _PyOpcode_Deopt[opcode];
                }
                assert(!OPCODE_HAS_DEOPT(opcode));
            }
        }

        switch (opcode) {
            case POP_JUMP_IF_NONE:
            case POP_JUMP_IF_NOT_NONE:
            case POP_JUMP_IF_FALSE:
            case POP_JUMP_IF_TRUE:
            {
                RESERVE(1);
                int counter = instr[1].cache;
                int bitcount = _Py_popcount32(counter);
                int jump_likely = bitcount > 8;
                if (jump_likely) {
                    confidence = confidence * bitcount / 16;
                }
                else {
                    confidence = confidence * (16 - bitcount) / 16;
                }
                if (confidence < CONFIDENCE_CUTOFF) {
                    DPRINTF(2, "Confidence too low (%d)\n", confidence);
                    OPT_STAT_INC(low_confidence);
                    goto done;
                }
                uint32_t uopcode = BRANCH_TO_GUARD[opcode - POP_JUMP_IF_FALSE][jump_likely];
                DPRINTF(2, "%s(%d): counter=%x, bitcount=%d, likely=%d, confidence=%d, uopcode=%s\n",
                        _PyOpcode_OpName[opcode], oparg,
                        counter, bitcount, jump_likely, confidence, _PyUOpName(uopcode));
                _Py_CODEUNIT *next_instr = instr + 1 + _PyOpcode_Caches[_PyOpcode_Deopt[opcode]];
                _Py_CODEUNIT *target_instr = next_instr + oparg;
                if (jump_likely) {
                    DPRINTF(2, "Jump likely (%x = %d bits), continue at byte offset %d\n",
                            instr[1].cache, bitcount, 2 * INSTR_IP(target_instr, code));
                    instr = target_instr;
                    ADD_TO_TRACE(uopcode, max_length, 0, INSTR_IP(next_instr, code));
                    goto top;
                }
                ADD_TO_TRACE(uopcode, max_length, 0, INSTR_IP(target_instr, code));
                break;
            }

            case JUMP_BACKWARD:
            case JUMP_BACKWARD_NO_INTERRUPT:
            {
                _Py_CODEUNIT *target = instr + 1 + _PyOpcode_Caches[opcode] - (int)oparg;
                if (target == initial_instr) {
                    /* We have looped round to the start */
                    RESERVE(1);
                    ADD_TO_TRACE(_JUMP_TO_TOP, 0, 0, 0);
                }
                else {
                    OPT_STAT_INC(inner_loop);
                    DPRINTF(2, "JUMP_BACKWARD not to top ends trace\n");
                }
                goto done;
            }

            case JUMP_FORWARD:
            {
                RESERVE(0);
                // This will emit two _SET_IP instructions; leave it to the optimizer
                instr += oparg;
                break;
            }

            default:
            {
                const struct opcode_macro_expansion *expansion = &_PyOpcode_macro_expansion[opcode];
                if (expansion->nuops > 0) {
                    // Reserve space for nuops (+ _SET_IP + _EXIT_TRACE)
                    int nuops = expansion->nuops;
                    RESERVE(nuops);
                    if (expansion->uops[nuops-1].uop == _POP_FRAME) {
                        // Check for trace stack underflow now:
                        // We can't bail e.g. in the middle of
                        // LOAD_CONST + _POP_FRAME.
                        if (trace_stack_depth == 0) {
                            DPRINTF(2, "Trace stack underflow\n");
                            OPT_STAT_INC(trace_stack_underflow);
                            goto done;
                        }
                    }
                    uint32_t orig_oparg = oparg;  // For OPARG_TOP/BOTTOM
                    for (int i = 0; i < nuops; i++) {
                        oparg = orig_oparg;
                        uint32_t uop = expansion->uops[i].uop;
                        uint64_t operand = 0;
                        // Add one to account for the actual opcode/oparg pair:
                        int offset = expansion->uops[i].offset + 1;
                        switch (expansion->uops[i].size) {
                            case OPARG_FULL:
                                assert(opcode != JUMP_BACKWARD_NO_INTERRUPT && opcode != JUMP_BACKWARD);
                                break;
                            case OPARG_CACHE_1:
                                operand = read_u16(&instr[offset].cache);
                                break;
                            case OPARG_CACHE_2:
                                operand = read_u32(&instr[offset].cache);
                                break;
                            case OPARG_CACHE_4:
                                operand = read_u64(&instr[offset].cache);
                                break;
                            case OPARG_TOP:  // First half of super-instr
                                oparg = orig_oparg >> 4;
                                break;
                            case OPARG_BOTTOM:  // Second half of super-instr
                                oparg = orig_oparg & 0xF;
                                break;
                            case OPARG_SAVE_RETURN_OFFSET:  // op=_SAVE_RETURN_OFFSET; oparg=return_offset
                                oparg = offset;
                                assert(uop == _SAVE_RETURN_OFFSET);
                                break;
                            case OPARG_REPLACED:
                                uop = _PyUOp_Replacements[uop];
                                assert(uop != 0);
                                if (uop == _FOR_ITER_TIER_TWO) {
                                    target += 1 + INLINE_CACHE_ENTRIES_FOR_ITER + oparg + 2 + extended;
                                    assert(_PyCode_CODE(code)[target-2].op.code == END_FOR ||
                                            _PyCode_CODE(code)[target-2].op.code == INSTRUMENTED_END_FOR);
                                    assert(_PyCode_CODE(code)[target-1].op.code == POP_TOP);
                                }
                                break;
                            default:
                                fprintf(stderr,
                                        "opcode=%d, oparg=%d; nuops=%d, i=%d; size=%d, offset=%d\n",
                                        opcode, oparg, nuops, i,
                                        expansion->uops[i].size,
                                        expansion->uops[i].offset);
                                Py_FatalError("garbled expansion");
                        }
                        ADD_TO_TRACE(uop, oparg, operand, target);
                        if (uop == _POP_FRAME) {
                            TRACE_STACK_POP();
                            /* Set the operand to the function object returned to,
                             * to assist optimization passes */
                            trace[trace_length-1].operand = (uintptr_t)func;
                            DPRINTF(2,
                                "Returning to %s (%s:%d) at byte offset %d\n",
                                PyUnicode_AsUTF8(code->co_qualname),
                                PyUnicode_AsUTF8(code->co_filename),
                                code->co_firstlineno,
                                2 * INSTR_IP(instr, code));
                            goto top;
                        }
                        if (uop == _PUSH_FRAME) {
                            assert(i + 1 == nuops);
                            int func_version_offset =
                                offsetof(_PyCallCache, func_version)/sizeof(_Py_CODEUNIT)
                                // Add one to account for the actual opcode/oparg pair:
                                + 1;
                            uint32_t func_version = read_u32(&instr[func_version_offset].cache);
                            PyFunctionObject *new_func = _PyFunction_LookupByVersion(func_version);
                            DPRINTF(3, "Function object: %p\n", func);
                            if (new_func != NULL) {
                                PyCodeObject *new_code = (PyCodeObject *)PyFunction_GET_CODE(new_func);
                                if (new_code == code) {
                                    // Recursive call, bail (we could be here forever).
                                    DPRINTF(2, "Bailing on recursive call to %s (%s:%d)\n",
                                            PyUnicode_AsUTF8(new_code->co_qualname),
                                            PyUnicode_AsUTF8(new_code->co_filename),
                                            new_code->co_firstlineno);
                                    OPT_STAT_INC(recursive_call);
                                    ADD_TO_TRACE(_EXIT_TRACE, 0, 0, 0);
                                    goto done;
                                }
                                if (new_code->co_version != func_version) {
                                    // func.__code__ was updated.
                                    // Perhaps it may happen again, so don't bother tracing.
                                    // TODO: Reason about this -- is it better to bail or not?
                                    DPRINTF(2, "Bailing because co_version != func_version\n");
                                    ADD_TO_TRACE(_EXIT_TRACE, 0, 0, 0);
                                    goto done;
                                }
                                // Increment IP to the return address
                                instr += _PyOpcode_Caches[_PyOpcode_Deopt[opcode]] + 1;
                                TRACE_STACK_PUSH();
                                _Py_BloomFilter_Add(dependencies, new_code);
                                /* Set the operand to the callee's code object,
                                * to assist optimization passes */
                                trace[trace_length-1].operand = (uintptr_t)new_func;
                                code = new_code;
                                func = new_func;
                                instr = _PyCode_CODE(code);
                                DPRINTF(2,
                                    "Continuing in %s (%s:%d) at byte offset %d\n",
                                    PyUnicode_AsUTF8(code->co_qualname),
                                    PyUnicode_AsUTF8(code->co_filename),
                                    code->co_firstlineno,
                                    2 * INSTR_IP(instr, code));
                                goto top;
                            }
                            ADD_TO_TRACE(_EXIT_TRACE, 0, 0, 0);
                            goto done;
                        }
                    }
                    break;
                }
                DPRINTF(2, "Unsupported opcode %s\n", _PyOpcode_OpName[opcode]);
                OPT_UNSUPPORTED_OPCODE(opcode);
                goto done;  // Break out of loop
            }  // End default

        }  // End switch (opcode)

        instr++;
        // Add cache size for opcode
        instr += _PyOpcode_Caches[_PyOpcode_Deopt[opcode]];
    }  // End for (;;)

done:
    while (trace_stack_depth > 0) {
        TRACE_STACK_POP();
    }
    assert(code == initial_code);
    // Skip short traces like _SET_IP, LOAD_FAST, _SET_IP, _EXIT_TRACE
    if (progress_needed || trace_length < 5) {
        OPT_STAT_INC(trace_too_short);
        DPRINTF(4,
                "No trace for %s (%s:%d) at byte offset %d\n",
                PyUnicode_AsUTF8(code->co_qualname),
                PyUnicode_AsUTF8(code->co_filename),
                code->co_firstlineno,
                2 * INSTR_IP(initial_instr, code));
        return 0;
    }
    ADD_TO_TRACE(_EXIT_TRACE, 0, 0, target);
    DPRINTF(1,
            "Created a trace for %s (%s:%d) at byte offset %d -- length %d\n",
            PyUnicode_AsUTF8(code->co_qualname),
            PyUnicode_AsUTF8(code->co_filename),
            code->co_firstlineno,
            2 * INSTR_IP(initial_instr, code),
            trace_length);
    OPT_HIST(trace_length + buffer_size - max_length, trace_length_hist);
    return 1;
}

#undef RESERVE
#undef RESERVE_RAW
#undef INSTR_IP
#undef ADD_TO_TRACE
#undef DPRINTF

#define UNSET_BIT(array, bit) (array[(bit)>>5] &= ~(1<<((bit)&31)))
#define SET_BIT(array, bit) (array[(bit)>>5] |= (1<<((bit)&31)))
#define BIT_IS_SET(array, bit) (array[(bit)>>5] & (1<<((bit)&31)))

/* Count the number of used uops, and mark them in the bit vector `used`.
 * This can be done in a single pass using simple reachability analysis,
 * as there are no backward jumps.
 * NOPs are excluded from the count.
*/
static int
compute_used(_PyUOpInstruction *buffer, uint32_t *used)
{
    int count = 0;
    SET_BIT(used, 0);
    for (int i = 0; i < UOP_MAX_TRACE_WORKING_LENGTH; i++) {
        if (!BIT_IS_SET(used, i)) {
            continue;
        }
        count++;
        int opcode = buffer[i].opcode;
        if (opcode == _JUMP_TO_TOP || opcode == _EXIT_TRACE || opcode == _JUMP_ABSOLUTE) {
            continue;
        }
        /* All other micro-ops fall through, so i+1 is reachable */
        SET_BIT(used, i+1);
        assert(opcode <= MAX_UOP_ID);
        if (_PyUop_Flags[opcode] & HAS_JUMP_FLAG) {
            /* Mark target as reachable */
            SET_BIT(used, buffer[i].oparg);
        }
        if (opcode == NOP) {
            count--;
            UNSET_BIT(used, i);
        }
    }
    return count;
}

/* Makes an executor from a buffer of uops.
 * Account for the buffer having gaps and NOPs by computing a "used"
 * bit vector and only copying the used uops. Here "used" means reachable
 * and not a NOP.
 */
static _PyExecutorObject *
make_executor_from_uops(_PyUOpInstruction *buffer, _PyBloomFilter *dependencies)
{
    uint32_t used[(UOP_MAX_TRACE_WORKING_LENGTH + 31)/32] = { 0 };
    int length = compute_used(buffer, used);
    _PyExecutorObject *executor = PyObject_NewVar(_PyExecutorObject, &_PyUOpExecutor_Type, length);
    if (executor == NULL) {
        return NULL;
    }
    int dest = length - 1;
    /* Scan backwards, so that we see the destinations of jumps before the jumps themselves. */
    for (int i = UOP_MAX_TRACE_WORKING_LENGTH-1; i >= 0; i--) {
        if (!BIT_IS_SET(used, i)) {
            continue;
        }
        executor->trace[dest] = buffer[i];
        int opcode = buffer[i].opcode;
        if (opcode == _POP_JUMP_IF_FALSE ||
            opcode == _POP_JUMP_IF_TRUE ||
            opcode == _JUMP_ABSOLUTE)
        {
            /* The oparg of the target will already have been set to its new offset */
            int oparg = executor->trace[dest].oparg;
            executor->trace[dest].oparg = buffer[oparg].oparg;
        }
        /* Set the oparg to be the destination offset,
         * so that we can set the oparg of earlier jumps correctly. */
        buffer[i].oparg = dest;
        dest--;
    }
    assert(dest == -1);
    // Rewrite backward jumps
    if (executor->trace[length-1].opcode == _JUMP_ABSOLUTE) {
        bool found = false;
        for (int end = length - 1; end >= 0; end--) {
            if (executor->trace[end].opcode == _JUMP_ABSOLUTE_HEADER) {
                executor->trace[length-1].oparg = end + 1;
                found = true;
                break;
            }
        }
        assert(found);
        (void)found;
    }
    _Py_ExecutorInit(executor, dependencies);
#ifdef Py_DEBUG
    char *python_lltrace = Py_GETENV("PYTHON_LLTRACE");
    int lltrace = 0;
    if (python_lltrace != NULL && *python_lltrace >= '0') {
        lltrace = *python_lltrace - '0';  // TODO: Parse an int and all that
    }
    if (lltrace >= 2) {
        printf("Optimized executor (length %d):\n", length);
        for (int i = 0; i < length; i++) {
            printf("%4d %s(%d, %d, %" PRIu64 ")\n",
                   i,
                   _PyUOpName(executor->trace[i].opcode),
                   executor->trace[i].oparg,
                   executor->trace[i].target,
                   executor->trace[i].operand);
        }
    }
#endif
#ifdef _Py_JIT
    executor->jit_code = NULL;
    executor->jit_size = 0;
    if (_PyJIT_Compile(executor, executor->trace, Py_SIZE(executor))) {
        Py_DECREF(executor);
        return NULL;
    }
#endif
    return executor;
}

static int
uop_optimize(
    _PyOptimizerObject *self,
    _PyInterpreterFrame *frame,
    _Py_CODEUNIT *instr,
    _PyExecutorObject **exec_ptr,
    int curr_stackentries)
{
    _PyBloomFilter dependencies;
    _Py_BloomFilter_Init(&dependencies);
<<<<<<< HEAD
    _PyUOpInstruction buffer[UOP_MAX_TRACE_WORKING_LENGTH];
    int err = translate_bytecode_to_trace(code, instr, buffer, UOP_MAX_TRACE_LENGTH, &dependencies);
=======
    _PyUOpInstruction buffer[UOP_MAX_TRACE_LENGTH];
    int err = translate_bytecode_to_trace(frame, instr, buffer, UOP_MAX_TRACE_LENGTH, &dependencies);
>>>>>>> b3f0b698
    if (err <= 0) {
        // Error or nothing translated
        return err;
    }
    OPT_STAT_INC(traces_created);
<<<<<<< HEAD
    // This clears its errors, so if it fails it just doesn't optimize.
    err = _Py_uop_analyze_and_optimize(code, buffer, UOP_MAX_TRACE_WORKING_LENGTH, curr_stackentries);
    if (err <= 0) {
        return err;
=======
    char *uop_optimize = Py_GETENV("PYTHONUOPSOPTIMIZE");
    if (uop_optimize == NULL || *uop_optimize > '0') {
        err = _Py_uop_analyze_and_optimize(frame, buffer,
                                           UOP_MAX_TRACE_LENGTH, curr_stackentries, &dependencies);
        if (err <= 0) {
            return err;
        }
>>>>>>> b3f0b698
    }
    assert(err == 1);
    _PyExecutorObject *executor = make_executor_from_uops(buffer, &dependencies);
    if (executor == NULL) {
        return -1;
    }
    OPT_HIST(Py_SIZE(executor), optimized_trace_length_hist);
    *exec_ptr = executor;
    return 1;
}

static void
uop_opt_dealloc(PyObject *self) {
    PyObject_Free(self);
}

PyTypeObject _PyUOpOptimizer_Type = {
    PyVarObject_HEAD_INIT(&PyType_Type, 0)
    .tp_name = "uop_optimizer",
    .tp_basicsize = sizeof(_PyOptimizerObject),
    .tp_itemsize = 0,
    .tp_flags = Py_TPFLAGS_DEFAULT | Py_TPFLAGS_DISALLOW_INSTANTIATION,
    .tp_dealloc = uop_opt_dealloc,
};

PyObject *
PyUnstable_Optimizer_NewUOpOptimizer(void)
{
    _PyOptimizerObject *opt = PyObject_New(_PyOptimizerObject, &_PyUOpOptimizer_Type);
    if (opt == NULL) {
        return NULL;
    }
    opt->optimize = uop_optimize;
    opt->resume_threshold = INT16_MAX;
    // Need at least 3 iterations to settle specializations.
    // A few lower bits of the counter are reserved for other flags.
    opt->backedge_threshold = 16 << OPTIMIZER_BITS_IN_COUNTER;
    return (PyObject *)opt;
}

static void
counter_dealloc(_PyExecutorObject *self) {
    PyObject *opt = (PyObject *)self->trace[0].operand;
    Py_DECREF(opt);
    uop_dealloc(self);
}

PyTypeObject _PyCounterExecutor_Type = {
    PyVarObject_HEAD_INIT(&PyType_Type, 0)
    .tp_name = "counting_executor",
    .tp_basicsize = offsetof(_PyExecutorObject, trace),
    .tp_itemsize = sizeof(_PyUOpInstruction),
    .tp_flags = Py_TPFLAGS_DEFAULT | Py_TPFLAGS_DISALLOW_INSTANTIATION,
    .tp_dealloc = (destructor)counter_dealloc,
    .tp_methods = executor_methods,
};

static int
counter_optimize(
    _PyOptimizerObject* self,
    _PyInterpreterFrame *frame,
    _Py_CODEUNIT *instr,
    _PyExecutorObject **exec_ptr,
    int Py_UNUSED(curr_stackentries)
)
{
    PyCodeObject *code = (PyCodeObject *)frame->f_executable;
    int oparg = instr->op.arg;
    while (instr->op.code == EXTENDED_ARG) {
        instr++;
        oparg = (oparg << 8) | instr->op.arg;
    }
    if (instr->op.code != JUMP_BACKWARD) {
        /* Counter optimizer can only handle backward edges */
        return 0;
    }
    _Py_CODEUNIT *target = instr + 1 + _PyOpcode_Caches[JUMP_BACKWARD] - oparg;
    _PyUOpInstruction buffer[3] = {
        { .opcode = _LOAD_CONST_INLINE_BORROW, .operand = (uintptr_t)self },
        { .opcode = _INTERNAL_INCREMENT_OPT_COUNTER },
        { .opcode = _EXIT_TRACE, .target = (uint32_t)(target - _PyCode_CODE(code)) }
    };
    _PyBloomFilter empty;
    _Py_BloomFilter_Init(&empty);
    _PyExecutorObject *executor = make_executor_from_uops(buffer, &empty);
    if (executor == NULL) {
        return -1;
    }
    Py_INCREF(self);
    Py_SET_TYPE(executor, &_PyCounterExecutor_Type);
    *exec_ptr = executor;
    return 1;
}

static PyObject *
counter_get_counter(PyObject *self, PyObject *args)
{
    return PyLong_FromLongLong(((_PyCounterOptimizerObject *)self)->count);
}

static PyMethodDef counter_optimizer_methods[] = {
    { "get_count", counter_get_counter, METH_NOARGS, NULL },
    { NULL, NULL },
};

PyTypeObject _PyCounterOptimizer_Type = {
    PyVarObject_HEAD_INIT(&PyType_Type, 0)
    .tp_name = "Counter optimizer",
    .tp_basicsize = sizeof(_PyCounterOptimizerObject),
    .tp_itemsize = 0,
    .tp_flags = Py_TPFLAGS_DEFAULT | Py_TPFLAGS_DISALLOW_INSTANTIATION,
    .tp_methods = counter_optimizer_methods,
    .tp_dealloc = (destructor)PyObject_Del,
};

PyObject *
PyUnstable_Optimizer_NewCounter(void)
{
    _PyCounterOptimizerObject *opt = (_PyCounterOptimizerObject *)_PyObject_New(&_PyCounterOptimizer_Type);
    if (opt == NULL) {
        return NULL;
    }
    opt->base.optimize = counter_optimize;
    opt->base.resume_threshold = INT16_MAX;
    opt->base.backedge_threshold = 0;
    opt->count = 0;
    return (PyObject *)opt;
}


/*****************************************
 *        Executor management
 ****************************************/

/* We use a bloomfilter with k = 6, m = 256
 * The choice of k and the following constants
 * could do with a more rigourous analysis,
 * but here is a simple analysis:
 *
 * We want to keep the false positive rate low.
 * For n = 5 (a trace depends on 5 objects),
 * we expect 30 bits set, giving a false positive
 * rate of (30/256)**6 == 2.5e-6 which is plenty
 * good enough.
 *
 * However with n = 10 we expect 60 bits set (worst case),
 * giving a false positive of (60/256)**6 == 0.0001
 *
 * We choose k = 6, rather than a higher number as
 * it means the false positive rate grows slower for high n.
 *
 * n = 5, k = 6 => fp = 2.6e-6
 * n = 5, k = 8 => fp = 3.5e-7
 * n = 10, k = 6 => fp = 1.6e-4
 * n = 10, k = 8 => fp = 0.9e-4
 * n = 15, k = 6 => fp = 0.18%
 * n = 15, k = 8 => fp = 0.23%
 * n = 20, k = 6 => fp = 1.1%
 * n = 20, k = 8 => fp = 2.3%
 *
 * The above analysis assumes perfect hash functions,
 * but those don't exist, so the real false positive
 * rates may be worse.
 */

#define K 6

#define SEED 20221211

/* TO DO -- Use more modern hash functions with better distribution of bits */
static uint64_t
address_to_hash(void *ptr) {
    assert(ptr != NULL);
    uint64_t uhash = SEED;
    uintptr_t addr = (uintptr_t)ptr;
    for (int i = 0; i < SIZEOF_VOID_P; i++) {
        uhash ^= addr & 255;
        uhash *= (uint64_t)_PyHASH_MULTIPLIER;
        addr >>= 8;
    }
    return uhash;
}

void
_Py_BloomFilter_Init(_PyBloomFilter *bloom)
{
    for (int i = 0; i < BLOOM_FILTER_WORDS; i++) {
        bloom->bits[i] = 0;
    }
}

/* We want K hash functions that each set 1 bit.
 * A hash function that sets 1 bit in M bits can be trivially
 * derived from a log2(M) bit hash function.
 * So we extract 8 (log2(256)) bits at a time from
 * the 64bit hash. */
void
_Py_BloomFilter_Add(_PyBloomFilter *bloom, void *ptr)
{
    uint64_t hash = address_to_hash(ptr);
    assert(K <= 8);
    for (int i = 0; i < K; i++) {
        uint8_t bits = hash & 255;
        bloom->bits[bits >> 5] |= (1 << (bits&31));
        hash >>= 8;
    }
}

static bool
bloom_filter_may_contain(_PyBloomFilter *bloom, _PyBloomFilter *hashes)
{
    for (int i = 0; i < BLOOM_FILTER_WORDS; i++) {
        if ((bloom->bits[i] & hashes->bits[i]) != hashes->bits[i]) {
            return false;
        }
    }
    return true;
}

static void
link_executor(_PyExecutorObject *executor)
{
    PyInterpreterState *interp = _PyInterpreterState_GET();
    _PyExecutorLinkListNode *links = &executor->vm_data.links;
    _PyExecutorObject *head = interp->executor_list_head;
    if (head == NULL) {
        interp->executor_list_head = executor;
        links->previous = NULL;
        links->next = NULL;
    }
    else {
        _PyExecutorObject *next = head->vm_data.links.next;
        links->previous = head;
        links->next = next;
        if (next != NULL) {
            next->vm_data.links.previous = executor;
        }
        head->vm_data.links.next = executor;
    }
    executor->vm_data.linked = true;
    /* executor_list_head must be first in list */
    assert(interp->executor_list_head->vm_data.links.previous == NULL);
}

static void
unlink_executor(_PyExecutorObject *executor)
{
    if (!executor->vm_data.linked) {
        return;
    }
    _PyExecutorLinkListNode *links = &executor->vm_data.links;
    _PyExecutorObject *next = links->next;
    _PyExecutorObject *prev = links->previous;
    if (next != NULL) {
        next->vm_data.links.previous = prev;
    }
    if (prev != NULL) {
        prev->vm_data.links.next = next;
    }
    else {
        // prev == NULL implies that executor is the list head
        PyInterpreterState *interp = PyInterpreterState_Get();
        assert(interp->executor_list_head == executor);
        interp->executor_list_head = next;
    }
    executor->vm_data.linked = false;
}

/* This must be called by optimizers before using the executor */
void
_Py_ExecutorInit(_PyExecutorObject *executor, _PyBloomFilter *dependency_set)
{
    executor->vm_data.valid = true;
    for (int i = 0; i < BLOOM_FILTER_WORDS; i++) {
        executor->vm_data.bloom.bits[i] = dependency_set->bits[i];
    }
    link_executor(executor);
}

/* This must be called by executors during dealloc */
void
_Py_ExecutorClear(_PyExecutorObject *executor)
{
    unlink_executor(executor);
}

void
_Py_Executor_DependsOn(_PyExecutorObject *executor, void *obj)
{
    assert(executor->vm_data.valid = true);
    _Py_BloomFilter_Add(&executor->vm_data.bloom, obj);
}

/* Invalidate all executors that depend on `obj`
 * May cause other executors to be invalidated as well
 */
void
_Py_Executors_InvalidateDependency(PyInterpreterState *interp, void *obj)
{
    _PyBloomFilter obj_filter;
    _Py_BloomFilter_Init(&obj_filter);
    _Py_BloomFilter_Add(&obj_filter, obj);
    /* Walk the list of executors */
    /* TO DO -- Use a tree to avoid traversing as many objects */
    for (_PyExecutorObject *exec = interp->executor_list_head; exec != NULL;) {
        assert(exec->vm_data.valid);
        _PyExecutorObject *next = exec->vm_data.links.next;
        if (bloom_filter_may_contain(&exec->vm_data.bloom, &obj_filter)) {
            exec->vm_data.valid = false;
            unlink_executor(exec);
        }
        exec = next;
    }
}

/* Invalidate all executors */
void
_Py_Executors_InvalidateAll(PyInterpreterState *interp)
{
    /* Walk the list of executors */
    for (_PyExecutorObject *exec = interp->executor_list_head; exec != NULL;) {
        assert(exec->vm_data.valid);
        _PyExecutorObject *next = exec->vm_data.links.next;
        exec->vm_data.links.next = NULL;
        exec->vm_data.links.previous = NULL;
        exec->vm_data.valid = false;
        exec->vm_data.linked = false;
        exec = next;
    }
    interp->executor_list_head = NULL;
}<|MERGE_RESOLUTION|>--- conflicted
+++ resolved
@@ -849,32 +849,17 @@
 {
     _PyBloomFilter dependencies;
     _Py_BloomFilter_Init(&dependencies);
-<<<<<<< HEAD
     _PyUOpInstruction buffer[UOP_MAX_TRACE_WORKING_LENGTH];
-    int err = translate_bytecode_to_trace(code, instr, buffer, UOP_MAX_TRACE_LENGTH, &dependencies);
-=======
-    _PyUOpInstruction buffer[UOP_MAX_TRACE_LENGTH];
     int err = translate_bytecode_to_trace(frame, instr, buffer, UOP_MAX_TRACE_LENGTH, &dependencies);
->>>>>>> b3f0b698
     if (err <= 0) {
         // Error or nothing translated
         return err;
     }
     OPT_STAT_INC(traces_created);
-<<<<<<< HEAD
-    // This clears its errors, so if it fails it just doesn't optimize.
-    err = _Py_uop_analyze_and_optimize(code, buffer, UOP_MAX_TRACE_WORKING_LENGTH, curr_stackentries);
+    err = _Py_uop_analyze_and_optimize(frame, buffer,
+                                        UOP_MAX_TRACE_WORKING_LENGTH, curr_stackentries, &dependencies);
     if (err <= 0) {
         return err;
-=======
-    char *uop_optimize = Py_GETENV("PYTHONUOPSOPTIMIZE");
-    if (uop_optimize == NULL || *uop_optimize > '0') {
-        err = _Py_uop_analyze_and_optimize(frame, buffer,
-                                           UOP_MAX_TRACE_LENGTH, curr_stackentries, &dependencies);
-        if (err <= 0) {
-            return err;
-        }
->>>>>>> b3f0b698
     }
     assert(err == 1);
     _PyExecutorObject *executor = make_executor_from_uops(buffer, &dependencies);
