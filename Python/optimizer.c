--- conflicted
+++ resolved
@@ -1139,14 +1139,9 @@
     _PyBloomFilter dependencies;
     _Py_BloomFilter_Init(&dependencies);
     _PyUOpInstruction buffer[UOP_MAX_TRACE_LENGTH];
-<<<<<<< HEAD
+    OPT_STAT_INC(attempts);
     int length = translate_bytecode_to_trace(frame, instr, buffer, UOP_MAX_TRACE_LENGTH, &dependencies);
     if (length <= 0) {
-=======
-    OPT_STAT_INC(attempts);
-    int err = translate_bytecode_to_trace(frame, instr, buffer, UOP_MAX_TRACE_LENGTH, &dependencies);
-    if (err <= 0) {
->>>>>>> 97b80af8
         // Error or nothing translated
         return length;
     }
