#include "Python.h"
#include "opcode.h"
#include "pycore_interp.h"
#include "pycore_bitutils.h"        // _Py_popcount32()
#include "pycore_object.h"          // _PyObject_GC_UNTRACK()
#include "pycore_opcode_metadata.h" // _PyOpcode_OpName[]
#include "pycore_opcode_utils.h"  // MAX_REAL_OPCODE
#include "pycore_optimizer.h"     // _Py_uop_analyze_and_optimize()
#include "pycore_pystate.h"       // _PyInterpreterState_GET()
#include "pycore_uop_ids.h"
#include "pycore_jit.h"
#include "cpython/optimizer.h"
#include <stdbool.h>
#include <stdint.h>
#include <stddef.h>

#define NEED_OPCODE_METADATA
#include "pycore_uop_metadata.h" // Uop tables
#undef NEED_OPCODE_METADATA

#define MAX_EXECUTORS_SIZE 256


static bool
has_space_for_executor(PyCodeObject *code, _Py_CODEUNIT *instr)
{
    if (instr->op.code == ENTER_EXECUTOR) {
        return true;
    }
    if (code->co_executors == NULL) {
        return true;
    }
    return code->co_executors->size < MAX_EXECUTORS_SIZE;
}

static int32_t
get_index_for_executor(PyCodeObject *code, _Py_CODEUNIT *instr)
{
    if (instr->op.code == ENTER_EXECUTOR) {
        return instr->op.arg;
    }
    _PyExecutorArray *old = code->co_executors;
    int size = 0;
    int capacity = 0;
    if (old != NULL) {
        size = old->size;
        capacity = old->capacity;
        assert(size < MAX_EXECUTORS_SIZE);
    }
    assert(size <= capacity);
    if (size == capacity) {
        /* Array is full. Grow array */
        int new_capacity = capacity ? capacity * 2 : 4;
        _PyExecutorArray *new = PyMem_Realloc(
            old,
            offsetof(_PyExecutorArray, executors) +
            new_capacity * sizeof(_PyExecutorObject *));
        if (new == NULL) {
            return -1;
        }
        new->capacity = new_capacity;
        new->size = size;
        code->co_executors = new;
    }
    assert(size < code->co_executors->capacity);
    return size;
}

static void
insert_executor(PyCodeObject *code, _Py_CODEUNIT *instr, int index, _PyExecutorObject *executor)
{
    Py_INCREF(executor);
    if (instr->op.code == ENTER_EXECUTOR) {
        assert(index == instr->op.arg);
        _Py_ExecutorClear(code->co_executors->executors[index]);
    }
    else {
        assert(code->co_executors->size == index);
        assert(code->co_executors->capacity > index);
        code->co_executors->size++;
    }
    executor->vm_data.opcode = instr->op.code;
    executor->vm_data.oparg = instr->op.arg;
    executor->vm_data.code = code;
    executor->vm_data.index = (int)(instr - _PyCode_CODE(code));
    code->co_executors->executors[index] = executor;
    assert(index < MAX_EXECUTORS_SIZE);
    instr->op.code = ENTER_EXECUTOR;
    instr->op.arg = index;
}

int
PyUnstable_Replace_Executor(PyCodeObject *code, _Py_CODEUNIT *instr, _PyExecutorObject *new)
{
    if (instr->op.code != ENTER_EXECUTOR) {
        PyErr_Format(PyExc_ValueError, "No executor to replace");
        return -1;
    }
    int index = instr->op.arg;
    assert(index >= 0);
    insert_executor(code, instr, index, new);
    return 0;
}

static int
never_optimize(
    _PyOptimizerObject* self,
    _PyInterpreterFrame *frame,
    _Py_CODEUNIT *instr,
    _PyExecutorObject **exec,
    int Py_UNUSED(stack_entries))
{
    return 0;
}

PyTypeObject _PyDefaultOptimizer_Type = {
    PyVarObject_HEAD_INIT(&PyType_Type, 0)
    .tp_name = "noop_optimizer",
    .tp_basicsize = sizeof(_PyOptimizerObject),
    .tp_itemsize = 0,
    .tp_flags = Py_TPFLAGS_DEFAULT | Py_TPFLAGS_DISALLOW_INSTANTIATION,
};

_PyOptimizerObject _PyOptimizer_Default = {
    PyObject_HEAD_INIT(&_PyDefaultOptimizer_Type)
    .optimize = never_optimize,
    .resume_threshold = INT16_MAX,
    .backedge_threshold = INT16_MAX,
};

_PyOptimizerObject *
PyUnstable_GetOptimizer(void)
{
    PyInterpreterState *interp = _PyInterpreterState_GET();
    if (interp->optimizer == &_PyOptimizer_Default) {
        return NULL;
    }
    assert(interp->optimizer_backedge_threshold == interp->optimizer->backedge_threshold);
    assert(interp->optimizer_resume_threshold == interp->optimizer->resume_threshold);
    Py_INCREF(interp->optimizer);
    return interp->optimizer;
}

static _PyExecutorObject *
make_executor_from_uops(_PyUOpInstruction *buffer, const _PyBloomFilter *dependencies);

static _PyExecutorObject *
make_cold_exit_executor(int oparg);

static int cold_exits_initialized = 0;
static const _PyExecutorObject *COLD_EXITS[UOP_MAX_TRACE_LENGTH] = { 0 };

static const _PyBloomFilter EMPTY = { 0 };

void
PyUnstable_SetOptimizer(_PyOptimizerObject *optimizer)
{
    if (cold_exits_initialized == 0) {
        cold_exits_initialized = 1;
        for (int i = 0; i < UOP_MAX_TRACE_LENGTH; i++) {
            COLD_EXITS[i] = make_cold_exit_executor(i);
        }
    }
    PyInterpreterState *interp = _PyInterpreterState_GET();
    if (optimizer == NULL) {
        optimizer = &_PyOptimizer_Default;
    }
    _PyOptimizerObject *old = interp->optimizer;
    Py_INCREF(optimizer);
    interp->optimizer = optimizer;
    interp->optimizer_backedge_threshold = optimizer->backedge_threshold;
    interp->optimizer_resume_threshold = optimizer->resume_threshold;
    Py_DECREF(old);
}

/* Returns 1 if optimized, 0 if not optimized, and -1 for an error.
 * If optimized, *executor_ptr contains a new reference to the executor
 */
int
_PyOptimizer_Optimize(
    _PyInterpreterFrame *frame, _Py_CODEUNIT *start,
    PyObject **stack_pointer, _PyExecutorObject **executor_ptr)
{
    PyCodeObject *code = (PyCodeObject *)frame->f_executable;
    assert(PyCode_Check(code));
    PyInterpreterState *interp = _PyInterpreterState_GET();
    if (!has_space_for_executor(code, start)) {
        return 0;
    }
    _PyOptimizerObject *opt = interp->optimizer;
    int err = opt->optimize(opt, frame, start, executor_ptr, (int)(stack_pointer - _PyFrame_Stackbase(frame)));
    if (err <= 0) {
        return err;
    }
    assert(*executor_ptr != NULL);
    int index = get_index_for_executor(code, start);
    if (index < 0) {
        /* Out of memory. Don't raise and assume that the
         * error will show up elsewhere.
         *
         * If an optimizer has already produced an executor,
         * it might get confused by the executor disappearing,
         * but there is not much we can do about that here. */
        Py_DECREF(*executor_ptr);
        return 0;
    }
    insert_executor(code, start, index, *executor_ptr);
    assert((*executor_ptr)->vm_data.valid);
    return 1;
}

_PyExecutorObject *
PyUnstable_GetExecutor(PyCodeObject *code, int offset)
{
    int code_len = (int)Py_SIZE(code);
    for (int i = 0 ; i < code_len;) {
        if (_PyCode_CODE(code)[i].op.code == ENTER_EXECUTOR && i*2 == offset) {
            int oparg = _PyCode_CODE(code)[i].op.arg;
            _PyExecutorObject *res = code->co_executors->executors[oparg];
            Py_INCREF(res);
            return res;
        }
        i += _PyInstruction_GetLength(code, i);
    }
    PyErr_SetString(PyExc_ValueError, "no executor at given byte offset");
    return NULL;
}

static PyObject *
is_valid(PyObject *self, PyObject *Py_UNUSED(ignored))
{
    return PyBool_FromLong(((_PyExecutorObject *)self)->vm_data.valid);
}

static PyMethodDef executor_methods[] = {
    { "is_valid", is_valid, METH_NOARGS, NULL },
    { NULL, NULL },
};

///////////////////// Experimental UOp Optimizer /////////////////////

static void
uop_dealloc(_PyExecutorObject *self) {
    _PyObject_GC_UNTRACK(self);
    _Py_ExecutorClear(self);
#ifdef _Py_JIT
    _PyJIT_Free(self);
#endif
    PyObject_GC_Del(self);
}

const char *
_PyUOpName(int index)
{
    return _PyOpcode_uop_name[index];
}

static Py_ssize_t
uop_len(_PyExecutorObject *self)
{
    return self->code_size;
}

static PyObject *
uop_item(_PyExecutorObject *self, Py_ssize_t index)
{
    Py_ssize_t len = uop_len(self);
    if (index < 0 || index >= len) {
        PyErr_SetNone(PyExc_IndexError);
        return NULL;
    }
    const char *name = _PyUOpName(self->trace[index].opcode);
    if (name == NULL) {
        name = "<nil>";
    }
    PyObject *oname = _PyUnicode_FromASCII(name, strlen(name));
    if (oname == NULL) {
        return NULL;
    }
    PyObject *oparg = PyLong_FromUnsignedLong(self->trace[index].oparg);
    if (oparg == NULL) {
        Py_DECREF(oname);
        return NULL;
    }
    PyObject *operand = PyLong_FromUnsignedLongLong(self->trace[index].operand);
    if (operand == NULL) {
        Py_DECREF(oparg);
        Py_DECREF(oname);
        return NULL;
    }
    PyObject *args[3] = { oname, oparg, operand };
    return _PyTuple_FromArraySteal(args, 3);
}

PySequenceMethods uop_as_sequence = {
    .sq_length = (lenfunc)uop_len,
    .sq_item = (ssizeargfunc)uop_item,
};

static int
executor_clear(PyObject *o)
{
    _Py_ExecutorClear((_PyExecutorObject *)o);
    return 0;
}

static int
executor_traverse(PyObject *o, visitproc visit, void *arg)
{
    _PyExecutorObject *executor = (_PyExecutorObject *)o;
    for (uint32_t i = 0; i < executor->exit_count; i++) {
        Py_VISIT(executor->exits[i].executor);
    }
    return 0;
}

PyTypeObject _PyUOpExecutor_Type = {
    PyVarObject_HEAD_INIT(&PyType_Type, 0)
    .tp_name = "uop_executor",
    .tp_basicsize = offsetof(_PyExecutorObject, exits),
    .tp_itemsize = 1,
    .tp_flags = Py_TPFLAGS_DEFAULT | Py_TPFLAGS_DISALLOW_INSTANTIATION | Py_TPFLAGS_HAVE_GC,
    .tp_dealloc = (destructor)uop_dealloc,
    .tp_as_sequence = &uop_as_sequence,
    .tp_methods = executor_methods,
    .tp_traverse = executor_traverse,
    .tp_clear = executor_clear,
};

/* TO DO -- Generate these tables */
static const uint16_t
_PyUOp_Replacements[MAX_UOP_ID + 1] = {
    [_ITER_JUMP_RANGE] = _GUARD_NOT_EXHAUSTED_RANGE,
    [_ITER_JUMP_LIST] = _GUARD_NOT_EXHAUSTED_LIST,
    [_ITER_JUMP_TUPLE] = _GUARD_NOT_EXHAUSTED_TUPLE,
    [_FOR_ITER] = _FOR_ITER_TIER_TWO,
};

static const uint16_t
BRANCH_TO_GUARD[4][2] = {
    [POP_JUMP_IF_FALSE - POP_JUMP_IF_FALSE][0] = _GUARD_IS_TRUE_POP,
    [POP_JUMP_IF_FALSE - POP_JUMP_IF_FALSE][1] = _GUARD_IS_FALSE_POP,
    [POP_JUMP_IF_TRUE - POP_JUMP_IF_FALSE][0] = _GUARD_IS_FALSE_POP,
    [POP_JUMP_IF_TRUE - POP_JUMP_IF_FALSE][1] = _GUARD_IS_TRUE_POP,
    [POP_JUMP_IF_NONE - POP_JUMP_IF_FALSE][0] = _GUARD_IS_NOT_NONE_POP,
    [POP_JUMP_IF_NONE - POP_JUMP_IF_FALSE][1] = _GUARD_IS_NONE_POP,
    [POP_JUMP_IF_NOT_NONE - POP_JUMP_IF_FALSE][0] = _GUARD_IS_NONE_POP,
    [POP_JUMP_IF_NOT_NONE - POP_JUMP_IF_FALSE][1] = _GUARD_IS_NOT_NONE_POP,
};

<<<<<<< HEAD
#define TRACE_STACK_SIZE 5


=======
>>>>>>> 7cce8576
#define CONFIDENCE_RANGE 1000
#define CONFIDENCE_CUTOFF 333

#ifdef Py_DEBUG
#define DPRINTF(level, ...) \
    if (lltrace >= (level)) { printf(__VA_ARGS__); }
#else
#define DPRINTF(level, ...)
#endif


#define ADD_TO_TRACE(OPCODE, OPARG, OPERAND, TARGET) \
    DPRINTF(2, \
            "  ADD_TO_TRACE(%s, %d, %" PRIu64 ", %d)\n", \
            _PyUOpName(OPCODE), \
            (OPARG), \
            (uint64_t)(OPERAND), \
            TARGET); \
    assert(trace_length < max_length); \
    trace[trace_length].opcode = (OPCODE); \
    trace[trace_length].oparg = (OPARG); \
    trace[trace_length].operand = (OPERAND); \
    trace[trace_length].target = (TARGET); \
    trace_length++;

#define INSTR_IP(INSTR, CODE) \
    ((uint32_t)((INSTR) - ((_Py_CODEUNIT *)(CODE)->co_code_adaptive)))

// Reserve space for n uops
#define RESERVE_RAW(n, opname) \
    if (trace_length + (n) > max_length) { \
        DPRINTF(2, "No room for %s (need %d, got %d)\n", \
                (opname), (n), max_length - trace_length); \
        OPT_STAT_INC(trace_too_long); \
        goto done; \
    }

// Reserve space for N uops, plus 3 for _SET_IP, _CHECK_VALIDITY and _EXIT_TRACE
#define RESERVE(needed) RESERVE_RAW((needed) + 3, _PyUOpName(opcode))

// Trace stack operations (used by _PUSH_FRAME, _POP_FRAME)
#define TRACE_STACK_PUSH() \
    if (trace_stack_depth >= TRACE_STACK_SIZE) { \
        DPRINTF(2, "Trace stack overflow\n"); \
        OPT_STAT_INC(trace_stack_overflow); \
        ADD_TO_TRACE(_EXIT_TRACE, 0, 0, 0); \
        goto done; \
    } \
    assert(func->func_code == (PyObject *)code); \
    trace_stack[trace_stack_depth].func = func; \
    trace_stack[trace_stack_depth].instr = instr; \
    trace_stack_depth++;
#define TRACE_STACK_POP() \
    if (trace_stack_depth <= 0) { \
        Py_FatalError("Trace stack underflow\n"); \
    } \
    trace_stack_depth--; \
    func = trace_stack[trace_stack_depth].func; \
    code = (PyCodeObject *)trace_stack[trace_stack_depth].func->func_code; \
    instr = trace_stack[trace_stack_depth].instr;

/* Returns 1 on success,
 * 0 if it failed to produce a worthwhile trace,
 * and -1 on an error.
 */
static int
translate_bytecode_to_trace(
    _PyInterpreterFrame *frame,
    _Py_CODEUNIT *instr,
    _PyUOpInstruction *trace,
    int buffer_size,
    _PyBloomFilter *dependencies)
{
    bool progress_needed = true;
    PyCodeObject *code = (PyCodeObject *)frame->f_executable;
    PyFunctionObject *func = (PyFunctionObject *)frame->f_funcobj;
    assert(PyFunction_Check(func));
    PyCodeObject *initial_code = code;
    _Py_BloomFilter_Add(dependencies, initial_code);
    _Py_CODEUNIT *initial_instr = instr;
    int trace_length = 0;
    int max_length = buffer_size;
    struct {
        PyFunctionObject *func;
        _Py_CODEUNIT *instr;
    } trace_stack[TRACE_STACK_SIZE];
    int trace_stack_depth = 0;
    int confidence = CONFIDENCE_RANGE;  // Adjusted by branch instructions

#ifdef Py_DEBUG
    char *python_lltrace = Py_GETENV("PYTHON_LLTRACE");
    int lltrace = 0;
    if (python_lltrace != NULL && *python_lltrace >= '0') {
        lltrace = *python_lltrace - '0';  // TODO: Parse an int and all that
    }
#endif

    DPRINTF(4,
            "Optimizing %s (%s:%d) at byte offset %d\n",
            PyUnicode_AsUTF8(code->co_qualname),
            PyUnicode_AsUTF8(code->co_filename),
            code->co_firstlineno,
            2 * INSTR_IP(initial_instr, code));
    uint32_t target = 0;

top:  // Jump here after _PUSH_FRAME or likely branches
    for (;;) {
        target = INSTR_IP(instr, code);
        RESERVE_RAW(3, "epilogue");  // Always need space for _SET_IP, _CHECK_VALIDITY and _EXIT_TRACE
        ADD_TO_TRACE(_SET_IP, target, 0, target);
        ADD_TO_TRACE(_CHECK_VALIDITY, 0, 0, target);

        uint32_t opcode = instr->op.code;
        uint32_t oparg = instr->op.arg;
        uint32_t extended = 0;

        if (opcode == ENTER_EXECUTOR) {
            assert(oparg < 256);
            _PyExecutorObject *executor = code->co_executors->executors[oparg];
            opcode = executor->vm_data.opcode;
            DPRINTF(2, "  * ENTER_EXECUTOR -> %s\n",  _PyOpcode_OpName[opcode]);
            oparg = executor->vm_data.oparg;
        }

        if (opcode == EXTENDED_ARG) {
            instr++;
            extended = 1;
            opcode = instr->op.code;
            oparg = (oparg << 8) | instr->op.arg;
            if (opcode == EXTENDED_ARG) {
                instr--;
                goto done;
            }
        }
        assert(opcode != ENTER_EXECUTOR && opcode != EXTENDED_ARG);

        /* Special case the first instruction,
         * so that we can guarantee forward progress */
        if (progress_needed) {
            progress_needed = false;
            if (opcode == JUMP_BACKWARD || opcode == JUMP_BACKWARD_NO_INTERRUPT) {
                instr += 1 + _PyOpcode_Caches[opcode] - (int32_t)oparg;
                initial_instr = instr;
                continue;
            }
            else {
                if (OPCODE_HAS_DEOPT(opcode)) {
                    opcode = _PyOpcode_Deopt[opcode];
                }
                assert(!OPCODE_HAS_DEOPT(opcode));
            }
        }

        switch (opcode) {
            case POP_JUMP_IF_NONE:
            case POP_JUMP_IF_NOT_NONE:
            case POP_JUMP_IF_FALSE:
            case POP_JUMP_IF_TRUE:
            {
                RESERVE(1);
                int counter = instr[1].cache;
                int bitcount = _Py_popcount32(counter);
                int jump_likely = bitcount > 8;
                if (jump_likely) {
                    confidence = confidence * bitcount / 16;
                }
                else {
                    confidence = confidence * (16 - bitcount) / 16;
                }
                if (confidence < CONFIDENCE_CUTOFF) {
                    DPRINTF(2, "Confidence too low (%d)\n", confidence);
                    OPT_STAT_INC(low_confidence);
                    goto done;
                }
                uint32_t uopcode = BRANCH_TO_GUARD[opcode - POP_JUMP_IF_FALSE][jump_likely];
                DPRINTF(2, "%s(%d): counter=%x, bitcount=%d, likely=%d, confidence=%d, uopcode=%s\n",
                        _PyOpcode_OpName[opcode], oparg,
                        counter, bitcount, jump_likely, confidence, _PyUOpName(uopcode));
                _Py_CODEUNIT *next_instr = instr + 1 + _PyOpcode_Caches[_PyOpcode_Deopt[opcode]];
                _Py_CODEUNIT *target_instr = next_instr + oparg;
                if (jump_likely) {
                    DPRINTF(2, "Jump likely (%x = %d bits), continue at byte offset %d\n",
                            instr[1].cache, bitcount, 2 * INSTR_IP(target_instr, code));
                    instr = target_instr;
                    ADD_TO_TRACE(uopcode, max_length, 0, INSTR_IP(next_instr, code));
                    goto top;
                }
                ADD_TO_TRACE(uopcode, max_length, 0, INSTR_IP(target_instr, code));
                break;
            }

            case JUMP_BACKWARD:
            case JUMP_BACKWARD_NO_INTERRUPT:
            {
                _Py_CODEUNIT *target = instr + 1 + _PyOpcode_Caches[opcode] - (int)oparg;
                if (target == initial_instr) {
                    /* We have looped round to the start */
                    RESERVE(1);
                    ADD_TO_TRACE(_JUMP_TO_TOP, 0, 0, 0);
                }
                else {
                    OPT_STAT_INC(inner_loop);
                    DPRINTF(2, "JUMP_BACKWARD not to top ends trace\n");
                }
                goto done;
            }

            case JUMP_FORWARD:
            {
                RESERVE(0);
                // This will emit two _SET_IP instructions; leave it to the optimizer
                instr += oparg;
                break;
            }

            default:
            {
                const struct opcode_macro_expansion *expansion = &_PyOpcode_macro_expansion[opcode];
                if (expansion->nuops > 0) {
                    // Reserve space for nuops (+ _SET_IP + _EXIT_TRACE)
                    int nuops = expansion->nuops;
                    RESERVE(nuops);
                    if (expansion->uops[nuops-1].uop == _POP_FRAME) {
                        // Check for trace stack underflow now:
                        // We can't bail e.g. in the middle of
                        // LOAD_CONST + _POP_FRAME.
                        if (trace_stack_depth == 0) {
                            DPRINTF(2, "Trace stack underflow\n");
                            OPT_STAT_INC(trace_stack_underflow);
                            goto done;
                        }
                    }
                    uint32_t orig_oparg = oparg;  // For OPARG_TOP/BOTTOM
                    for (int i = 0; i < nuops; i++) {
                        oparg = orig_oparg;
                        uint32_t uop = expansion->uops[i].uop;
                        uint64_t operand = 0;
                        // Add one to account for the actual opcode/oparg pair:
                        int offset = expansion->uops[i].offset + 1;
                        switch (expansion->uops[i].size) {
                            case OPARG_FULL:
                                assert(opcode != JUMP_BACKWARD_NO_INTERRUPT && opcode != JUMP_BACKWARD);
                                break;
                            case OPARG_CACHE_1:
                                operand = read_u16(&instr[offset].cache);
                                break;
                            case OPARG_CACHE_2:
                                operand = read_u32(&instr[offset].cache);
                                break;
                            case OPARG_CACHE_4:
                                operand = read_u64(&instr[offset].cache);
                                break;
                            case OPARG_TOP:  // First half of super-instr
                                oparg = orig_oparg >> 4;
                                break;
                            case OPARG_BOTTOM:  // Second half of super-instr
                                oparg = orig_oparg & 0xF;
                                break;
                            case OPARG_SAVE_RETURN_OFFSET:  // op=_SAVE_RETURN_OFFSET; oparg=return_offset
                                oparg = offset;
                                assert(uop == _SAVE_RETURN_OFFSET);
                                break;
                            case OPARG_REPLACED:
                                uop = _PyUOp_Replacements[uop];
                                assert(uop != 0);
                                if (uop == _FOR_ITER_TIER_TWO) {
                                    target += 1 + INLINE_CACHE_ENTRIES_FOR_ITER + oparg + 2 + extended;
                                    assert(_PyCode_CODE(code)[target-2].op.code == END_FOR ||
                                            _PyCode_CODE(code)[target-2].op.code == INSTRUMENTED_END_FOR);
                                    assert(_PyCode_CODE(code)[target-1].op.code == POP_TOP);
                                }
                                break;
                            default:
                                fprintf(stderr,
                                        "opcode=%d, oparg=%d; nuops=%d, i=%d; size=%d, offset=%d\n",
                                        opcode, oparg, nuops, i,
                                        expansion->uops[i].size,
                                        expansion->uops[i].offset);
                                Py_FatalError("garbled expansion");
                        }
                        ADD_TO_TRACE(uop, oparg, operand, target);
                        if (uop == _POP_FRAME) {
                            TRACE_STACK_POP();
                            /* Set the operand to the function object returned to,
                             * to assist optimization passes */
                            trace[trace_length-1].operand = (uintptr_t)func;
                            DPRINTF(2,
                                "Returning to %s (%s:%d) at byte offset %d\n",
                                PyUnicode_AsUTF8(code->co_qualname),
                                PyUnicode_AsUTF8(code->co_filename),
                                code->co_firstlineno,
                                2 * INSTR_IP(instr, code));
                            goto top;
                        }
                        if (uop == _PUSH_FRAME) {
                            assert(i + 1 == nuops);
                            int func_version_offset =
                                offsetof(_PyCallCache, func_version)/sizeof(_Py_CODEUNIT)
                                // Add one to account for the actual opcode/oparg pair:
                                + 1;
                            uint32_t func_version = read_u32(&instr[func_version_offset].cache);
                            PyFunctionObject *new_func = _PyFunction_LookupByVersion(func_version);
                            DPRINTF(3, "Function object: %p\n", func);
                            if (new_func != NULL) {
                                PyCodeObject *new_code = (PyCodeObject *)PyFunction_GET_CODE(new_func);
                                if (new_code == code) {
                                    // Recursive call, bail (we could be here forever).
                                    DPRINTF(2, "Bailing on recursive call to %s (%s:%d)\n",
                                            PyUnicode_AsUTF8(new_code->co_qualname),
                                            PyUnicode_AsUTF8(new_code->co_filename),
                                            new_code->co_firstlineno);
                                    OPT_STAT_INC(recursive_call);
                                    ADD_TO_TRACE(_EXIT_TRACE, 0, 0, 0);
                                    goto done;
                                }
                                if (new_code->co_version != func_version) {
                                    // func.__code__ was updated.
                                    // Perhaps it may happen again, so don't bother tracing.
                                    // TODO: Reason about this -- is it better to bail or not?
                                    DPRINTF(2, "Bailing because co_version != func_version\n");
                                    ADD_TO_TRACE(_EXIT_TRACE, 0, 0, 0);
                                    goto done;
                                }
                                // Increment IP to the return address
                                instr += _PyOpcode_Caches[_PyOpcode_Deopt[opcode]] + 1;
                                TRACE_STACK_PUSH();
                                _Py_BloomFilter_Add(dependencies, new_code);
                                /* Set the operand to the callee's code object,
                                * to assist optimization passes */
                                trace[trace_length-1].operand = (uintptr_t)new_func;
                                code = new_code;
                                func = new_func;
                                instr = _PyCode_CODE(code);
                                DPRINTF(2,
                                    "Continuing in %s (%s:%d) at byte offset %d\n",
                                    PyUnicode_AsUTF8(code->co_qualname),
                                    PyUnicode_AsUTF8(code->co_filename),
                                    code->co_firstlineno,
                                    2 * INSTR_IP(instr, code));
                                goto top;
                            }
                            ADD_TO_TRACE(_EXIT_TRACE, 0, 0, 0);
                            goto done;
                        }
                    }
                    break;
                }
                DPRINTF(2, "Unsupported opcode %s\n", _PyOpcode_OpName[opcode]);
                OPT_UNSUPPORTED_OPCODE(opcode);
                goto done;  // Break out of loop
            }  // End default

        }  // End switch (opcode)

        instr++;
        // Add cache size for opcode
        instr += _PyOpcode_Caches[_PyOpcode_Deopt[opcode]];
    }  // End for (;;)

done:
    while (trace_stack_depth > 0) {
        TRACE_STACK_POP();
    }
    assert(code == initial_code);
    // Skip short traces like _SET_IP, LOAD_FAST, _SET_IP, _EXIT_TRACE
    if (progress_needed || trace_length < 5) {
        OPT_STAT_INC(trace_too_short);
        DPRINTF(4,
                "No trace for %s (%s:%d) at byte offset %d\n",
                PyUnicode_AsUTF8(code->co_qualname),
                PyUnicode_AsUTF8(code->co_filename),
                code->co_firstlineno,
                2 * INSTR_IP(initial_instr, code));
        return 0;
    }
    ADD_TO_TRACE(_EXIT_TRACE, 0, 0, target);
    DPRINTF(1,
            "Created a trace for %s (%s:%d) at byte offset %d -- length %d\n",
            PyUnicode_AsUTF8(code->co_qualname),
            PyUnicode_AsUTF8(code->co_filename),
            code->co_firstlineno,
            2 * INSTR_IP(initial_instr, code),
            trace_length);
    OPT_HIST(trace_length + buffer_size - max_length, trace_length_hist);
    return 1;
}

#undef RESERVE
#undef RESERVE_RAW
#undef INSTR_IP
#undef ADD_TO_TRACE
#undef DPRINTF

#define UNSET_BIT(array, bit) (array[(bit)>>5] &= ~(1<<((bit)&31)))
#define SET_BIT(array, bit) (array[(bit)>>5] |= (1<<((bit)&31)))
#define BIT_IS_SET(array, bit) (array[(bit)>>5] & (1<<((bit)&31)))

/* Count the number of used uops, and mark them in the bit vector `used`.
 * This can be done in a single pass using simple reachability analysis,
 * as there are no backward jumps.
 * NOPs are excluded from the count.
*/
static int
compute_used(_PyUOpInstruction *buffer, uint32_t *used, int *exit_count_ptr)
{
    int count = 0;
    int exit_count = 0;
    SET_BIT(used, 0);
    for (int i = 0; i < UOP_MAX_TRACE_LENGTH; i++) {
        if (!BIT_IS_SET(used, i)) {
            continue;
        }
        count++;
        int opcode = buffer[i].opcode;
        if (_PyUop_Flags[opcode] & HAS_EXIT_FLAG) {
            exit_count++;
        }
        if (opcode == _JUMP_TO_TOP || opcode == _EXIT_TRACE) {
            continue;
        }
        /* All other micro-ops fall through, so i+1 is reachable */
        SET_BIT(used, i+1);
        assert(opcode <= MAX_UOP_ID);
        if (_PyUop_Flags[opcode] & HAS_JUMP_FLAG) {
            /* Mark target as reachable */
            SET_BIT(used, buffer[i].oparg);
        }
        if (opcode == NOP) {
            count--;
            UNSET_BIT(used, i);
        }
    }
    *exit_count_ptr = exit_count;
    return count;
}

/* Executor side exits */

static _PyExecutorObject *
allocate_executor(int exit_count, int length)
{
    int size = exit_count*sizeof(_PyExitData) + length*sizeof(_PyUOpInstruction);
    _PyExecutorObject *res = PyObject_GC_NewVar(_PyExecutorObject, &_PyUOpExecutor_Type, size);
    if (res == NULL) {
        return NULL;
    }
    res->trace = (_PyUOpInstruction *)(res->exits + exit_count);
    res->code_size = length;
    res->exit_count = exit_count;
    return res;
}

/* Makes an executor from a buffer of uops.
 * Account for the buffer having gaps and NOPs by computing a "used"
 * bit vector and only copying the used uops. Here "used" means reachable
 * and not a NOP.
 */
static _PyExecutorObject *
make_executor_from_uops(_PyUOpInstruction *buffer, const _PyBloomFilter *dependencies)
{
    uint32_t used[(UOP_MAX_TRACE_LENGTH + 31)/32] = { 0 };
    int exit_count;
    int length = compute_used(buffer, used, &exit_count);
    _PyExecutorObject *executor = allocate_executor(exit_count, length+1);
    if (executor == NULL) {
        return NULL;
    }
    /* Initialize exits */
    for (int i = 0; i < exit_count; i++) {
        executor->exits[i].executor = COLD_EXITS[i];
        executor->exits[i].temperature = -67;
    }
    int next_exit = exit_count-1;
    _PyUOpInstruction *dest = (_PyUOpInstruction *)&executor->trace[length];
    /* Scan backwards, so that we see the destinations of jumps before the jumps themselves. */
    for (int i = UOP_MAX_TRACE_LENGTH-1; i >= 0; i--) {
        if (!BIT_IS_SET(used, i)) {
            continue;
        }
        *dest = buffer[i];
        int opcode = buffer[i].opcode;
        if (opcode == _POP_JUMP_IF_FALSE ||
            opcode == _POP_JUMP_IF_TRUE)
        {
            /* The oparg of the target will already have been set to its new offset */
            int oparg = dest->oparg;
            dest->oparg = buffer[oparg].oparg;
        }
        if (_PyUop_Flags[opcode] & HAS_EXIT_FLAG) {
            executor->exits[next_exit].target = buffer[i].target;
            dest->exit_index = next_exit;
            next_exit--;
        }
        /* Set the oparg to be the destination offset,
         * so that we can set the oparg of earlier jumps correctly. */
        buffer[i].oparg = dest - executor->trace;
        dest--;
    }
    assert(next_exit == -1);
    assert(dest == executor->trace);
    dest->opcode = _START_EXECUTOR;
    dest->operand = (uintptr_t)executor;
    _Py_ExecutorInit(executor, dependencies);
#ifdef Py_DEBUG
    char *python_lltrace = Py_GETENV("PYTHON_LLTRACE");
    int lltrace = 0;
    if (python_lltrace != NULL && *python_lltrace >= '0') {
        lltrace = *python_lltrace - '0';  // TODO: Parse an int and all that
    }
    if (lltrace >= 2) {
        printf("Optimized executor (length %d):\n", length);
        for (int i = 0; i < length; i++) {
            printf("%4d %s(%d, %d, %" PRIu64 ")\n",
                   i,
                   _PyUOpName(executor->trace[i].opcode),
                   executor->trace[i].oparg,
                   executor->trace[i].target,
                   executor->trace[i].operand);
        }
    }
#endif
#ifdef _Py_JIT
    executor->jit_code = NULL;
    executor->jit_size = 0;
    if (_PyJIT_Compile(executor, executor->trace, length+1)) {
        Py_DECREF(executor);
        return NULL;
    }
#endif
    _PyObject_GC_TRACK(executor);
    return executor;
}

static _PyExecutorObject *
make_cold_exit_executor(int oparg)
{
    _PyExecutorObject *executor = allocate_executor(0, 1);
    if (executor == NULL) {
        return NULL;
    }
    _PyUOpInstruction *inst = (_PyUOpInstruction *)&executor->trace[0];
    inst->opcode = _COLD_EXIT;
    inst->oparg = oparg;
    executor->vm_data.valid = true;
    for (int i = 0; i < BLOOM_FILTER_WORDS; i++) {
        executor->vm_data.bloom.bits[i] = 0;
    }
#ifdef _Py_JIT
    executor->jit_code = NULL;
    executor->code_size = 0;
    if (_PyJIT_Compile(executor, executor->trace, 1)) {
        Py_DECREF(executor);
        return NULL;
    }
#endif
    _Py_SetImmortal(executor);
    return executor;
}

static int
uop_optimize(
    _PyOptimizerObject *self,
    _PyInterpreterFrame *frame,
    _Py_CODEUNIT *instr,
    _PyExecutorObject **exec_ptr,
    int curr_stackentries)
{
    _PyBloomFilter dependencies;
    _Py_BloomFilter_Init(&dependencies);
    _PyUOpInstruction buffer[UOP_MAX_TRACE_LENGTH];
    int err = translate_bytecode_to_trace(frame, instr, buffer, UOP_MAX_TRACE_LENGTH, &dependencies);
    if (err <= 0) {
        // Error or nothing translated
        return err;
    }
    OPT_STAT_INC(traces_created);
    char *uop_optimize = Py_GETENV("PYTHONUOPSOPTIMIZE");
    if (uop_optimize == NULL || *uop_optimize > '0') {
        err = _Py_uop_analyze_and_optimize(frame, buffer,
                                           UOP_MAX_TRACE_LENGTH,
                                           curr_stackentries, &dependencies);
        if (err <= 0) {
            return err;
        }
    }
    assert(err == 1);
    _PyExecutorObject *executor = make_executor_from_uops(buffer, &dependencies);
    if (executor == NULL) {
        return -1;
    }
    OPT_HIST(Py_SIZE(executor), optimized_trace_length_hist);
    *exec_ptr = executor;
    return 1;
}

static void
uop_opt_dealloc(PyObject *self) {
    PyObject_Free(self);
}

PyTypeObject _PyUOpOptimizer_Type = {
    PyVarObject_HEAD_INIT(&PyType_Type, 0)
    .tp_name = "uop_optimizer",
    .tp_basicsize = sizeof(_PyOptimizerObject),
    .tp_itemsize = 0,
    .tp_flags = Py_TPFLAGS_DEFAULT | Py_TPFLAGS_DISALLOW_INSTANTIATION,
    .tp_dealloc = uop_opt_dealloc,
};

PyObject *
PyUnstable_Optimizer_NewUOpOptimizer(void)
{
    _PyOptimizerObject *opt = PyObject_New(_PyOptimizerObject, &_PyUOpOptimizer_Type);
    if (opt == NULL) {
        return NULL;
    }
    opt->optimize = uop_optimize;
    opt->resume_threshold = INT16_MAX;
    // Need at least 3 iterations to settle specializations.
    // A few lower bits of the counter are reserved for other flags.
    opt->backedge_threshold = 16 << OPTIMIZER_BITS_IN_COUNTER;
    return (PyObject *)opt;
}

static void
counter_dealloc(_PyExecutorObject *self) {
    /* The optimizer is the operand of the first uop. */
    PyObject *opt = (PyObject *)self->trace[1].operand;
    Py_DECREF(opt);
    uop_dealloc(self);
}

PyTypeObject _PyCounterExecutor_Type = {
    PyVarObject_HEAD_INIT(&PyType_Type, 0)
    .tp_name = "counting_executor",
    .tp_basicsize = offsetof(_PyExecutorObject, exits),
    .tp_itemsize = 1,
    .tp_flags = Py_TPFLAGS_DEFAULT | Py_TPFLAGS_DISALLOW_INSTANTIATION | Py_TPFLAGS_HAVE_GC,
    .tp_dealloc = (destructor)counter_dealloc,
    .tp_methods = executor_methods,
    .tp_traverse = executor_traverse,
    .tp_clear = executor_clear,
};

static int
counter_optimize(
    _PyOptimizerObject* self,
    _PyInterpreterFrame *frame,
    _Py_CODEUNIT *instr,
    _PyExecutorObject **exec_ptr,
    int Py_UNUSED(curr_stackentries)
)
{
    PyCodeObject *code = (PyCodeObject *)frame->f_executable;
    int oparg = instr->op.arg;
    while (instr->op.code == EXTENDED_ARG) {
        instr++;
        oparg = (oparg << 8) | instr->op.arg;
    }
    if (instr->op.code != JUMP_BACKWARD) {
        /* Counter optimizer can only handle backward edges */
        return 0;
    }
    _Py_CODEUNIT *target = instr + 1 + _PyOpcode_Caches[JUMP_BACKWARD] - oparg;
    _PyUOpInstruction buffer[4] = {
        { .opcode = _LOAD_CONST_INLINE_BORROW, .operand = (uintptr_t)self },
        { .opcode = _INTERNAL_INCREMENT_OPT_COUNTER },
        { .opcode = _EXIT_TRACE, .target = (uint32_t)(target - _PyCode_CODE(code)) }
    };
    _PyExecutorObject *executor = make_executor_from_uops(buffer, &EMPTY);
    if (executor == NULL) {
        return -1;
    }
    Py_INCREF(self);
    Py_SET_TYPE(executor, &_PyCounterExecutor_Type);
    *exec_ptr = executor;
    return 1;
}

static PyObject *
counter_get_counter(PyObject *self, PyObject *args)
{
    return PyLong_FromLongLong(((_PyCounterOptimizerObject *)self)->count);
}

static PyMethodDef counter_optimizer_methods[] = {
    { "get_count", counter_get_counter, METH_NOARGS, NULL },
    { NULL, NULL },
};

PyTypeObject _PyCounterOptimizer_Type = {
    PyVarObject_HEAD_INIT(&PyType_Type, 0)
    .tp_name = "Counter optimizer",
    .tp_basicsize = sizeof(_PyCounterOptimizerObject),
    .tp_itemsize = 0,
    .tp_flags = Py_TPFLAGS_DEFAULT | Py_TPFLAGS_DISALLOW_INSTANTIATION,
    .tp_methods = counter_optimizer_methods,
    .tp_dealloc = (destructor)PyObject_Del,
};

PyObject *
PyUnstable_Optimizer_NewCounter(void)
{
    _PyCounterOptimizerObject *opt = (_PyCounterOptimizerObject *)_PyObject_New(&_PyCounterOptimizer_Type);
    if (opt == NULL) {
        return NULL;
    }
    opt->base.optimize = counter_optimize;
    opt->base.resume_threshold = INT16_MAX;
    opt->base.backedge_threshold = 0;
    opt->count = 0;
    return (PyObject *)opt;
}


/*****************************************
 *        Executor management
 ****************************************/

/* We use a bloomfilter with k = 6, m = 256
 * The choice of k and the following constants
 * could do with a more rigourous analysis,
 * but here is a simple analysis:
 *
 * We want to keep the false positive rate low.
 * For n = 5 (a trace depends on 5 objects),
 * we expect 30 bits set, giving a false positive
 * rate of (30/256)**6 == 2.5e-6 which is plenty
 * good enough.
 *
 * However with n = 10 we expect 60 bits set (worst case),
 * giving a false positive of (60/256)**6 == 0.0001
 *
 * We choose k = 6, rather than a higher number as
 * it means the false positive rate grows slower for high n.
 *
 * n = 5, k = 6 => fp = 2.6e-6
 * n = 5, k = 8 => fp = 3.5e-7
 * n = 10, k = 6 => fp = 1.6e-4
 * n = 10, k = 8 => fp = 0.9e-4
 * n = 15, k = 6 => fp = 0.18%
 * n = 15, k = 8 => fp = 0.23%
 * n = 20, k = 6 => fp = 1.1%
 * n = 20, k = 8 => fp = 2.3%
 *
 * The above analysis assumes perfect hash functions,
 * but those don't exist, so the real false positive
 * rates may be worse.
 */

#define K 6

#define SEED 20221211

/* TO DO -- Use more modern hash functions with better distribution of bits */
static uint64_t
address_to_hash(void *ptr) {
    assert(ptr != NULL);
    uint64_t uhash = SEED;
    uintptr_t addr = (uintptr_t)ptr;
    for (int i = 0; i < SIZEOF_VOID_P; i++) {
        uhash ^= addr & 255;
        uhash *= (uint64_t)_PyHASH_MULTIPLIER;
        addr >>= 8;
    }
    return uhash;
}

void
_Py_BloomFilter_Init(_PyBloomFilter *bloom)
{
    for (int i = 0; i < BLOOM_FILTER_WORDS; i++) {
        bloom->bits[i] = 0;
    }
}

/* We want K hash functions that each set 1 bit.
 * A hash function that sets 1 bit in M bits can be trivially
 * derived from a log2(M) bit hash function.
 * So we extract 8 (log2(256)) bits at a time from
 * the 64bit hash. */
void
_Py_BloomFilter_Add(_PyBloomFilter *bloom, void *ptr)
{
    uint64_t hash = address_to_hash(ptr);
    assert(K <= 8);
    for (int i = 0; i < K; i++) {
        uint8_t bits = hash & 255;
        bloom->bits[bits >> 5] |= (1 << (bits&31));
        hash >>= 8;
    }
}

static bool
bloom_filter_may_contain(_PyBloomFilter *bloom, _PyBloomFilter *hashes)
{
    for (int i = 0; i < BLOOM_FILTER_WORDS; i++) {
        if ((bloom->bits[i] & hashes->bits[i]) != hashes->bits[i]) {
            return false;
        }
    }
    return true;
}

static void
link_executor(_PyExecutorObject *executor)
{
    PyInterpreterState *interp = _PyInterpreterState_GET();
    _PyExecutorLinkListNode *links = &executor->vm_data.links;
    _PyExecutorObject *head = interp->executor_list_head;
    if (head == NULL) {
        interp->executor_list_head = executor;
        links->previous = NULL;
        links->next = NULL;
    }
    else {
        _PyExecutorObject *next = head->vm_data.links.next;
        links->previous = head;
        links->next = next;
        if (next != NULL) {
            next->vm_data.links.previous = executor;
        }
        head->vm_data.links.next = executor;
    }
    executor->vm_data.valid = true;
    /* executor_list_head must be first in list */
    assert(interp->executor_list_head->vm_data.links.previous == NULL);
}

static void
unlink_executor(_PyExecutorObject *executor)
{
    _PyExecutorLinkListNode *links = &executor->vm_data.links;
    _PyExecutorObject *next = links->next;
    _PyExecutorObject *prev = links->previous;
    if (next != NULL) {
        next->vm_data.links.previous = prev;
    }
    if (prev != NULL) {
        prev->vm_data.links.next = next;
    }
    else {
        // prev == NULL implies that executor is the list head
        PyInterpreterState *interp = PyInterpreterState_Get();
        assert(interp->executor_list_head == executor);
        interp->executor_list_head = next;
    }
    executor->vm_data.valid = false;
}

/* This must be called by optimizers before using the executor */
void
_Py_ExecutorInit(_PyExecutorObject *executor, const _PyBloomFilter *dependency_set)
{
    executor->vm_data.valid = true;
    for (int i = 0; i < BLOOM_FILTER_WORDS; i++) {
        executor->vm_data.bloom.bits[i] = dependency_set->bits[i];
    }
    link_executor(executor);
}

/* This must be called by executors during dealloc */
void
_Py_ExecutorClear(_PyExecutorObject *executor)
{
    if (!executor->vm_data.valid) {
        return;
    }
    unlink_executor(executor);
    PyCodeObject *code = executor->vm_data.code;
    if (code == NULL) {
        return;
    }
    for (uint32_t i = 0; i < executor->exit_count; i++) {
        Py_DECREF(executor->exits[i].executor);
        executor->exits[i].executor = COLD_EXITS[i];
        executor->exits[i].temperature = INT16_MIN;
    }
    _Py_CODEUNIT *instruction = &_PyCode_CODE(code)[executor->vm_data.index];
    assert(instruction->op.code == ENTER_EXECUTOR);
    int index = instruction->op.arg;
    assert(code->co_executors->executors[index] == executor);
    instruction->op.code = executor->vm_data.opcode;
    instruction->op.arg = executor->vm_data.oparg;
    executor->vm_data.code = NULL;
    Py_CLEAR(code->co_executors->executors[index]);
}

void
_Py_Executor_DependsOn(_PyExecutorObject *executor, void *obj)
{
    assert(executor->vm_data.valid);
    _Py_BloomFilter_Add(&executor->vm_data.bloom, obj);
}

/* Invalidate all executors that depend on `obj`
 * May cause other executors to be invalidated as well
 */
void
_Py_Executors_InvalidateDependency(PyInterpreterState *interp, void *obj)
{
    _PyBloomFilter obj_filter;
    _Py_BloomFilter_Init(&obj_filter);
    _Py_BloomFilter_Add(&obj_filter, obj);
    /* Walk the list of executors */
    /* TO DO -- Use a tree to avoid traversing as many objects */
    for (_PyExecutorObject *exec = interp->executor_list_head; exec != NULL;) {
        assert(exec->vm_data.valid);
        _PyExecutorObject *next = exec->vm_data.links.next;
        if (bloom_filter_may_contain(&exec->vm_data.bloom, &obj_filter)) {
            _Py_ExecutorClear(exec);
        }
        exec = next;
    }
}

/* Invalidate all executors */
void
_Py_Executors_InvalidateAll(PyInterpreterState *interp)
{
    while (interp->executor_list_head) {
        _PyExecutorObject *executor = interp->executor_list_head;
        if (executor->vm_data.code) {
            // Clear the entire code object so its co_executors array be freed:
            _PyCode_Clear_Executors(executor->vm_data.code);
        }
        else {
            _Py_ExecutorClear(executor);
        }
    }
}<|MERGE_RESOLUTION|>--- conflicted
+++ resolved
@@ -348,12 +348,7 @@
     [POP_JUMP_IF_NOT_NONE - POP_JUMP_IF_FALSE][1] = _GUARD_IS_NOT_NONE_POP,
 };
 
-<<<<<<< HEAD
-#define TRACE_STACK_SIZE 5
-
-
-=======
->>>>>>> 7cce8576
+
 #define CONFIDENCE_RANGE 1000
 #define CONFIDENCE_CUTOFF 333
 
