--- conflicted
+++ resolved
@@ -701,12 +701,6 @@
     executor->base.execute = _PyUopExecute;
     trace_length = _Py_uop_analyze_and_optimize(trace, trace_length);
     memcpy(executor->trace, trace, trace_length * sizeof(_PyUOpInstruction));
-<<<<<<< HEAD
-    if (trace_length < _Py_UOP_MAX_TRACE_LENGTH) {
-        executor->trace[trace_length].opcode = 0;  // Sentinel
-    }
-=======
->>>>>>> 85e5b1f5
     *exec_ptr = (_PyExecutorObject *)executor;
     return 1;
 }
