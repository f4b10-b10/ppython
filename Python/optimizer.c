--- conflicted
+++ resolved
@@ -701,13 +701,9 @@
                             case OPARG_BOTTOM:  // Second half of super-instr
                                 oparg = orig_oparg & 0xF;
                                 break;
-<<<<<<< HEAD
-                            case OPARG_SET_IP:  // op=_SET_IP; oparg=next instr
-=======
                             case OPARG_SET_IP:  // uop=_SET_IP; oparg=next_instr-1
                                 // The number of caches is smuggled in via offset:
                                 assert(offset == _PyOpcode_Caches[_PyOpcode_Deopt[opcode]]);
->>>>>>> 0db25176
                                 oparg = INSTR_IP(instr + offset, code);
                                 assert(uop == _SET_IP);
                                 break;
