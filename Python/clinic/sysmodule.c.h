/*[clinic input]
preserve
[clinic start generated code]*/

<<<<<<< HEAD
PyDoc_STRVAR(sys__is_interned__doc__,
"_is_interned($module, string, /)\n"
"--\n"
"\n"
"Return True if the given string is \"interned\".");

#define SYS__IS_INTERNED_METHODDEF    \
    {"_is_interned", (PyCFunction)sys__is_interned, METH_O, sys__is_interned__doc__},

static int
sys__is_interned_impl(PyObject *module, PyObject *string);

static PyObject *
sys__is_interned(PyObject *module, PyObject *arg)
{
    PyObject *return_value = NULL;
    PyObject *string;
    int _return_value;

    if (!PyArg_Parse(arg, "U:_is_interned", &string)) {
        goto exit;
    }
    _return_value = sys__is_interned_impl(module, string);
    if ((_return_value == -1) && PyErr_Occurred()) {
        goto exit;
    }
    return_value = PyBool_FromLong((long)_return_value);
=======
PyDoc_STRVAR(sys_addaudithook__doc__,
"addaudithook($module, /, hook)\n"
"--\n"
"\n"
"Adds a new audit hook callback.");

#define SYS_ADDAUDITHOOK_METHODDEF    \
    {"addaudithook", _PyCFunction_CAST(sys_addaudithook), METH_FASTCALL|METH_KEYWORDS, sys_addaudithook__doc__},

static PyObject *
sys_addaudithook_impl(PyObject *module, PyObject *hook);

static PyObject *
sys_addaudithook(PyObject *module, PyObject *const *args, Py_ssize_t nargs, PyObject *kwnames)
{
    PyObject *return_value = NULL;
    static const char * const _keywords[] = {"hook", NULL};
    static _PyArg_Parser _parser = {NULL, _keywords, "addaudithook", 0};
    PyObject *argsbuf[1];
    PyObject *hook;

    args = _PyArg_UnpackKeywords(args, nargs, NULL, kwnames, &_parser, 1, 1, 0, argsbuf);
    if (!args) {
        goto exit;
    }
    hook = args[0];
    return_value = sys_addaudithook_impl(module, hook);

exit:
    return return_value;
}

PyDoc_STRVAR(sys_displayhook__doc__,
"displayhook($module, object, /)\n"
"--\n"
"\n"
"Print an object to sys.stdout and also save it in builtins._");

#define SYS_DISPLAYHOOK_METHODDEF    \
    {"displayhook", (PyCFunction)sys_displayhook, METH_O, sys_displayhook__doc__},

PyDoc_STRVAR(sys_excepthook__doc__,
"excepthook($module, exctype, value, traceback, /)\n"
"--\n"
"\n"
"Handle an exception by displaying it with a traceback on sys.stderr.");

#define SYS_EXCEPTHOOK_METHODDEF    \
    {"excepthook", _PyCFunction_CAST(sys_excepthook), METH_FASTCALL, sys_excepthook__doc__},

static PyObject *
sys_excepthook_impl(PyObject *module, PyObject *exctype, PyObject *value,
                    PyObject *traceback);

static PyObject *
sys_excepthook(PyObject *module, PyObject *const *args, Py_ssize_t nargs)
{
    PyObject *return_value = NULL;
    PyObject *exctype;
    PyObject *value;
    PyObject *traceback;

    if (!_PyArg_CheckPositional("excepthook", nargs, 3, 3)) {
        goto exit;
    }
    exctype = args[0];
    value = args[1];
    traceback = args[2];
    return_value = sys_excepthook_impl(module, exctype, value, traceback);

exit:
    return return_value;
}

PyDoc_STRVAR(sys_exception__doc__,
"exception($module, /)\n"
"--\n"
"\n"
"Return the current exception.\n"
"\n"
"Return the most recent exception caught by an except clause\n"
"in the current stack frame or in an older stack frame, or None\n"
"if no such exception exists.");

#define SYS_EXCEPTION_METHODDEF    \
    {"exception", (PyCFunction)sys_exception, METH_NOARGS, sys_exception__doc__},

static PyObject *
sys_exception_impl(PyObject *module);

static PyObject *
sys_exception(PyObject *module, PyObject *Py_UNUSED(ignored))
{
    return sys_exception_impl(module);
}

PyDoc_STRVAR(sys_exc_info__doc__,
"exc_info($module, /)\n"
"--\n"
"\n"
"Return current exception information: (type, value, traceback).\n"
"\n"
"Return information about the most recent exception caught by an except\n"
"clause in the current stack frame or in an older stack frame.");

#define SYS_EXC_INFO_METHODDEF    \
    {"exc_info", (PyCFunction)sys_exc_info, METH_NOARGS, sys_exc_info__doc__},

static PyObject *
sys_exc_info_impl(PyObject *module);

static PyObject *
sys_exc_info(PyObject *module, PyObject *Py_UNUSED(ignored))
{
    return sys_exc_info_impl(module);
}

PyDoc_STRVAR(sys_unraisablehook__doc__,
"unraisablehook($module, unraisable, /)\n"
"--\n"
"\n"
"Handle an unraisable exception.\n"
"\n"
"The unraisable argument has the following attributes:\n"
"\n"
"* exc_type: Exception type.\n"
"* exc_value: Exception value, can be None.\n"
"* exc_traceback: Exception traceback, can be None.\n"
"* err_msg: Error message, can be None.\n"
"* object: Object causing the exception, can be None.");

#define SYS_UNRAISABLEHOOK_METHODDEF    \
    {"unraisablehook", (PyCFunction)sys_unraisablehook, METH_O, sys_unraisablehook__doc__},

PyDoc_STRVAR(sys_exit__doc__,
"exit($module, status=None, /)\n"
"--\n"
"\n"
"Exit the interpreter by raising SystemExit(status).\n"
"\n"
"If the status is omitted or None, it defaults to zero (i.e., success).\n"
"If the status is an integer, it will be used as the system exit status.\n"
"If it is another kind of object, it will be printed and the system\n"
"exit status will be one (i.e., failure).");

#define SYS_EXIT_METHODDEF    \
    {"exit", _PyCFunction_CAST(sys_exit), METH_FASTCALL, sys_exit__doc__},

static PyObject *
sys_exit_impl(PyObject *module, PyObject *status);

static PyObject *
sys_exit(PyObject *module, PyObject *const *args, Py_ssize_t nargs)
{
    PyObject *return_value = NULL;
    PyObject *status = Py_None;

    if (!_PyArg_CheckPositional("exit", nargs, 0, 1)) {
        goto exit;
    }
    if (nargs < 1) {
        goto skip_optional;
    }
    status = args[0];
skip_optional:
    return_value = sys_exit_impl(module, status);

exit:
    return return_value;
}

PyDoc_STRVAR(sys_getdefaultencoding__doc__,
"getdefaultencoding($module, /)\n"
"--\n"
"\n"
"Return the current default encoding used by the Unicode implementation.");

#define SYS_GETDEFAULTENCODING_METHODDEF    \
    {"getdefaultencoding", (PyCFunction)sys_getdefaultencoding, METH_NOARGS, sys_getdefaultencoding__doc__},

static PyObject *
sys_getdefaultencoding_impl(PyObject *module);

static PyObject *
sys_getdefaultencoding(PyObject *module, PyObject *Py_UNUSED(ignored))
{
    return sys_getdefaultencoding_impl(module);
}

PyDoc_STRVAR(sys_getfilesystemencoding__doc__,
"getfilesystemencoding($module, /)\n"
"--\n"
"\n"
"Return the encoding used to convert Unicode filenames to OS filenames.");

#define SYS_GETFILESYSTEMENCODING_METHODDEF    \
    {"getfilesystemencoding", (PyCFunction)sys_getfilesystemencoding, METH_NOARGS, sys_getfilesystemencoding__doc__},

static PyObject *
sys_getfilesystemencoding_impl(PyObject *module);

static PyObject *
sys_getfilesystemencoding(PyObject *module, PyObject *Py_UNUSED(ignored))
{
    return sys_getfilesystemencoding_impl(module);
}

PyDoc_STRVAR(sys_getfilesystemencodeerrors__doc__,
"getfilesystemencodeerrors($module, /)\n"
"--\n"
"\n"
"Return the error mode used Unicode to OS filename conversion.");

#define SYS_GETFILESYSTEMENCODEERRORS_METHODDEF    \
    {"getfilesystemencodeerrors", (PyCFunction)sys_getfilesystemencodeerrors, METH_NOARGS, sys_getfilesystemencodeerrors__doc__},

static PyObject *
sys_getfilesystemencodeerrors_impl(PyObject *module);

static PyObject *
sys_getfilesystemencodeerrors(PyObject *module, PyObject *Py_UNUSED(ignored))
{
    return sys_getfilesystemencodeerrors_impl(module);
}

PyDoc_STRVAR(sys_intern__doc__,
"intern($module, string, /)\n"
"--\n"
"\n"
"``Intern\'\' the given string.\n"
"\n"
"This enters the string in the (global) table of interned strings whose\n"
"purpose is to speed up dictionary lookups. Return the string itself or\n"
"the previously interned string object with the same value.");

#define SYS_INTERN_METHODDEF    \
    {"intern", (PyCFunction)sys_intern, METH_O, sys_intern__doc__},

static PyObject *
sys_intern_impl(PyObject *module, PyObject *s);

static PyObject *
sys_intern(PyObject *module, PyObject *arg)
{
    PyObject *return_value = NULL;
    PyObject *s;

    if (!PyUnicode_Check(arg)) {
        _PyArg_BadArgument("intern", "argument", "str", arg);
        goto exit;
    }
    if (PyUnicode_READY(arg) == -1) {
        goto exit;
    }
    s = arg;
    return_value = sys_intern_impl(module, s);

exit:
    return return_value;
}

PyDoc_STRVAR(sys_gettrace__doc__,
"gettrace($module, /)\n"
"--\n"
"\n"
"Return the global debug tracing function set with sys.settrace.\n"
"\n"
"See the debugger chapter in the library manual.");

#define SYS_GETTRACE_METHODDEF    \
    {"gettrace", (PyCFunction)sys_gettrace, METH_NOARGS, sys_gettrace__doc__},

static PyObject *
sys_gettrace_impl(PyObject *module);

static PyObject *
sys_gettrace(PyObject *module, PyObject *Py_UNUSED(ignored))
{
    return sys_gettrace_impl(module);
}

PyDoc_STRVAR(sys_getprofile__doc__,
"getprofile($module, /)\n"
"--\n"
"\n"
"Return the profiling function set with sys.setprofile.\n"
"\n"
"See the profiler chapter in the library manual.");

#define SYS_GETPROFILE_METHODDEF    \
    {"getprofile", (PyCFunction)sys_getprofile, METH_NOARGS, sys_getprofile__doc__},

static PyObject *
sys_getprofile_impl(PyObject *module);

static PyObject *
sys_getprofile(PyObject *module, PyObject *Py_UNUSED(ignored))
{
    return sys_getprofile_impl(module);
}

PyDoc_STRVAR(sys_setswitchinterval__doc__,
"setswitchinterval($module, interval, /)\n"
"--\n"
"\n"
"Set the ideal thread switching delay inside the Python interpreter.\n"
"\n"
"The actual frequency of switching threads can be lower if the\n"
"interpreter executes long sequences of uninterruptible code\n"
"(this is implementation-specific and workload-dependent).\n"
"\n"
"The parameter must represent the desired switching delay in seconds\n"
"A typical value is 0.005 (5 milliseconds).");

#define SYS_SETSWITCHINTERVAL_METHODDEF    \
    {"setswitchinterval", (PyCFunction)sys_setswitchinterval, METH_O, sys_setswitchinterval__doc__},

static PyObject *
sys_setswitchinterval_impl(PyObject *module, double interval);

static PyObject *
sys_setswitchinterval(PyObject *module, PyObject *arg)
{
    PyObject *return_value = NULL;
    double interval;

    if (PyFloat_CheckExact(arg)) {
        interval = PyFloat_AS_DOUBLE(arg);
    }
    else
    {
        interval = PyFloat_AsDouble(arg);
        if (interval == -1.0 && PyErr_Occurred()) {
            goto exit;
        }
    }
    return_value = sys_setswitchinterval_impl(module, interval);

exit:
    return return_value;
}

PyDoc_STRVAR(sys_getswitchinterval__doc__,
"getswitchinterval($module, /)\n"
"--\n"
"\n"
"Return the current thread switch interval; see sys.setswitchinterval().");

#define SYS_GETSWITCHINTERVAL_METHODDEF    \
    {"getswitchinterval", (PyCFunction)sys_getswitchinterval, METH_NOARGS, sys_getswitchinterval__doc__},

static double
sys_getswitchinterval_impl(PyObject *module);

static PyObject *
sys_getswitchinterval(PyObject *module, PyObject *Py_UNUSED(ignored))
{
    PyObject *return_value = NULL;
    double _return_value;

    _return_value = sys_getswitchinterval_impl(module);
    if ((_return_value == -1.0) && PyErr_Occurred()) {
        goto exit;
    }
    return_value = PyFloat_FromDouble(_return_value);

exit:
    return return_value;
}

PyDoc_STRVAR(sys_setrecursionlimit__doc__,
"setrecursionlimit($module, limit, /)\n"
"--\n"
"\n"
"Set the maximum depth of the Python interpreter stack to n.\n"
"\n"
"This limit prevents infinite recursion from causing an overflow of the C\n"
"stack and crashing Python.  The highest possible limit is platform-\n"
"dependent.");

#define SYS_SETRECURSIONLIMIT_METHODDEF    \
    {"setrecursionlimit", (PyCFunction)sys_setrecursionlimit, METH_O, sys_setrecursionlimit__doc__},

static PyObject *
sys_setrecursionlimit_impl(PyObject *module, int new_limit);

static PyObject *
sys_setrecursionlimit(PyObject *module, PyObject *arg)
{
    PyObject *return_value = NULL;
    int new_limit;

    new_limit = _PyLong_AsInt(arg);
    if (new_limit == -1 && PyErr_Occurred()) {
        goto exit;
    }
    return_value = sys_setrecursionlimit_impl(module, new_limit);
>>>>>>> 15dbe857

exit:
    return return_value;
}

PyDoc_STRVAR(sys_set_coroutine_origin_tracking_depth__doc__,
"set_coroutine_origin_tracking_depth($module, /, depth)\n"
"--\n"
"\n"
"Enable or disable origin tracking for coroutine objects in this thread.\n"
"\n"
"Coroutine objects will track \'depth\' frames of traceback information\n"
"about where they came from, available in their cr_origin attribute.\n"
"\n"
"Set a depth of 0 to disable.");

#define SYS_SET_COROUTINE_ORIGIN_TRACKING_DEPTH_METHODDEF    \
    {"set_coroutine_origin_tracking_depth", _PyCFunction_CAST(sys_set_coroutine_origin_tracking_depth), METH_FASTCALL|METH_KEYWORDS, sys_set_coroutine_origin_tracking_depth__doc__},

static PyObject *
sys_set_coroutine_origin_tracking_depth_impl(PyObject *module, int depth);

static PyObject *
sys_set_coroutine_origin_tracking_depth(PyObject *module, PyObject *const *args, Py_ssize_t nargs, PyObject *kwnames)
{
    PyObject *return_value = NULL;
    static const char * const _keywords[] = {"depth", NULL};
    static _PyArg_Parser _parser = {NULL, _keywords, "set_coroutine_origin_tracking_depth", 0};
    PyObject *argsbuf[1];
    int depth;

    args = _PyArg_UnpackKeywords(args, nargs, NULL, kwnames, &_parser, 1, 1, 0, argsbuf);
    if (!args) {
        goto exit;
    }
    depth = _PyLong_AsInt(args[0]);
    if (depth == -1 && PyErr_Occurred()) {
        goto exit;
    }
    return_value = sys_set_coroutine_origin_tracking_depth_impl(module, depth);

exit:
    return return_value;
}

PyDoc_STRVAR(sys_get_coroutine_origin_tracking_depth__doc__,
"get_coroutine_origin_tracking_depth($module, /)\n"
"--\n"
"\n"
"Check status of origin tracking for coroutine objects in this thread.");

#define SYS_GET_COROUTINE_ORIGIN_TRACKING_DEPTH_METHODDEF    \
    {"get_coroutine_origin_tracking_depth", (PyCFunction)sys_get_coroutine_origin_tracking_depth, METH_NOARGS, sys_get_coroutine_origin_tracking_depth__doc__},

static int
sys_get_coroutine_origin_tracking_depth_impl(PyObject *module);

static PyObject *
sys_get_coroutine_origin_tracking_depth(PyObject *module, PyObject *Py_UNUSED(ignored))
{
    PyObject *return_value = NULL;
    int _return_value;

    _return_value = sys_get_coroutine_origin_tracking_depth_impl(module);
    if ((_return_value == -1) && PyErr_Occurred()) {
        goto exit;
    }
    return_value = PyLong_FromLong((long)_return_value);

exit:
    return return_value;
}
<<<<<<< HEAD
/*[clinic end generated code: output=95761ded68d29915 input=a9049054013a1b77]*/
=======

PyDoc_STRVAR(sys_get_asyncgen_hooks__doc__,
"get_asyncgen_hooks($module, /)\n"
"--\n"
"\n"
"Return the installed asynchronous generators hooks.\n"
"\n"
"This returns a namedtuple of the form (firstiter, finalizer).");

#define SYS_GET_ASYNCGEN_HOOKS_METHODDEF    \
    {"get_asyncgen_hooks", (PyCFunction)sys_get_asyncgen_hooks, METH_NOARGS, sys_get_asyncgen_hooks__doc__},

static PyObject *
sys_get_asyncgen_hooks_impl(PyObject *module);

static PyObject *
sys_get_asyncgen_hooks(PyObject *module, PyObject *Py_UNUSED(ignored))
{
    return sys_get_asyncgen_hooks_impl(module);
}

PyDoc_STRVAR(sys_getrecursionlimit__doc__,
"getrecursionlimit($module, /)\n"
"--\n"
"\n"
"Return the current value of the recursion limit.\n"
"\n"
"The recursion limit is the maximum depth of the Python interpreter\n"
"stack.  This limit prevents infinite recursion from causing an overflow\n"
"of the C stack and crashing Python.");

#define SYS_GETRECURSIONLIMIT_METHODDEF    \
    {"getrecursionlimit", (PyCFunction)sys_getrecursionlimit, METH_NOARGS, sys_getrecursionlimit__doc__},

static PyObject *
sys_getrecursionlimit_impl(PyObject *module);

static PyObject *
sys_getrecursionlimit(PyObject *module, PyObject *Py_UNUSED(ignored))
{
    return sys_getrecursionlimit_impl(module);
}

#if defined(MS_WINDOWS)

PyDoc_STRVAR(sys_getwindowsversion__doc__,
"getwindowsversion($module, /)\n"
"--\n"
"\n"
"Return info about the running version of Windows as a named tuple.\n"
"\n"
"The members are named: major, minor, build, platform, service_pack,\n"
"service_pack_major, service_pack_minor, suite_mask, product_type and\n"
"platform_version. For backward compatibility, only the first 5 items\n"
"are available by indexing. All elements are numbers, except\n"
"service_pack and platform_type which are strings, and platform_version\n"
"which is a 3-tuple. Platform is always 2. Product_type may be 1 for a\n"
"workstation, 2 for a domain controller, 3 for a server.\n"
"Platform_version is a 3-tuple containing a version number that is\n"
"intended for identifying the OS rather than feature detection.");

#define SYS_GETWINDOWSVERSION_METHODDEF    \
    {"getwindowsversion", (PyCFunction)sys_getwindowsversion, METH_NOARGS, sys_getwindowsversion__doc__},

static PyObject *
sys_getwindowsversion_impl(PyObject *module);

static PyObject *
sys_getwindowsversion(PyObject *module, PyObject *Py_UNUSED(ignored))
{
    return sys_getwindowsversion_impl(module);
}

#endif /* defined(MS_WINDOWS) */

#if defined(MS_WINDOWS)

PyDoc_STRVAR(sys__enablelegacywindowsfsencoding__doc__,
"_enablelegacywindowsfsencoding($module, /)\n"
"--\n"
"\n"
"Changes the default filesystem encoding to mbcs:replace.\n"
"\n"
"This is done for consistency with earlier versions of Python. See PEP\n"
"529 for more information.\n"
"\n"
"This is equivalent to defining the PYTHONLEGACYWINDOWSFSENCODING\n"
"environment variable before launching Python.");

#define SYS__ENABLELEGACYWINDOWSFSENCODING_METHODDEF    \
    {"_enablelegacywindowsfsencoding", (PyCFunction)sys__enablelegacywindowsfsencoding, METH_NOARGS, sys__enablelegacywindowsfsencoding__doc__},

static PyObject *
sys__enablelegacywindowsfsencoding_impl(PyObject *module);

static PyObject *
sys__enablelegacywindowsfsencoding(PyObject *module, PyObject *Py_UNUSED(ignored))
{
    return sys__enablelegacywindowsfsencoding_impl(module);
}

#endif /* defined(MS_WINDOWS) */

#if defined(HAVE_DLOPEN)

PyDoc_STRVAR(sys_setdlopenflags__doc__,
"setdlopenflags($module, flags, /)\n"
"--\n"
"\n"
"Set the flags used by the interpreter for dlopen calls.\n"
"\n"
"This is used, for example, when the interpreter loads extension\n"
"modules. Among other things, this will enable a lazy resolving of\n"
"symbols when importing a module, if called as sys.setdlopenflags(0).\n"
"To share symbols across extension modules, call as\n"
"sys.setdlopenflags(os.RTLD_GLOBAL).  Symbolic names for the flag\n"
"modules can be found in the os module (RTLD_xxx constants, e.g.\n"
"os.RTLD_LAZY).");

#define SYS_SETDLOPENFLAGS_METHODDEF    \
    {"setdlopenflags", (PyCFunction)sys_setdlopenflags, METH_O, sys_setdlopenflags__doc__},

static PyObject *
sys_setdlopenflags_impl(PyObject *module, int new_val);

static PyObject *
sys_setdlopenflags(PyObject *module, PyObject *arg)
{
    PyObject *return_value = NULL;
    int new_val;

    new_val = _PyLong_AsInt(arg);
    if (new_val == -1 && PyErr_Occurred()) {
        goto exit;
    }
    return_value = sys_setdlopenflags_impl(module, new_val);

exit:
    return return_value;
}

#endif /* defined(HAVE_DLOPEN) */

#if defined(HAVE_DLOPEN)

PyDoc_STRVAR(sys_getdlopenflags__doc__,
"getdlopenflags($module, /)\n"
"--\n"
"\n"
"Return the current value of the flags that are used for dlopen calls.\n"
"\n"
"The flag constants are defined in the os module.");

#define SYS_GETDLOPENFLAGS_METHODDEF    \
    {"getdlopenflags", (PyCFunction)sys_getdlopenflags, METH_NOARGS, sys_getdlopenflags__doc__},

static PyObject *
sys_getdlopenflags_impl(PyObject *module);

static PyObject *
sys_getdlopenflags(PyObject *module, PyObject *Py_UNUSED(ignored))
{
    return sys_getdlopenflags_impl(module);
}

#endif /* defined(HAVE_DLOPEN) */

#if defined(USE_MALLOPT)

PyDoc_STRVAR(sys_mdebug__doc__,
"mdebug($module, flag, /)\n"
"--\n"
"\n");

#define SYS_MDEBUG_METHODDEF    \
    {"mdebug", (PyCFunction)sys_mdebug, METH_O, sys_mdebug__doc__},

static PyObject *
sys_mdebug_impl(PyObject *module, int flag);

static PyObject *
sys_mdebug(PyObject *module, PyObject *arg)
{
    PyObject *return_value = NULL;
    int flag;

    flag = _PyLong_AsInt(arg);
    if (flag == -1 && PyErr_Occurred()) {
        goto exit;
    }
    return_value = sys_mdebug_impl(module, flag);

exit:
    return return_value;
}

#endif /* defined(USE_MALLOPT) */

PyDoc_STRVAR(sys_getrefcount__doc__,
"getrefcount($module, object, /)\n"
"--\n"
"\n"
"Return the reference count of object.\n"
"\n"
"The count returned is generally one higher than you might expect,\n"
"because it includes the (temporary) reference as an argument to\n"
"getrefcount().");

#define SYS_GETREFCOUNT_METHODDEF    \
    {"getrefcount", (PyCFunction)sys_getrefcount, METH_O, sys_getrefcount__doc__},

static Py_ssize_t
sys_getrefcount_impl(PyObject *module, PyObject *object);

static PyObject *
sys_getrefcount(PyObject *module, PyObject *object)
{
    PyObject *return_value = NULL;
    Py_ssize_t _return_value;

    _return_value = sys_getrefcount_impl(module, object);
    if ((_return_value == -1) && PyErr_Occurred()) {
        goto exit;
    }
    return_value = PyLong_FromSsize_t(_return_value);

exit:
    return return_value;
}

#if defined(Py_REF_DEBUG)

PyDoc_STRVAR(sys_gettotalrefcount__doc__,
"gettotalrefcount($module, /)\n"
"--\n"
"\n");

#define SYS_GETTOTALREFCOUNT_METHODDEF    \
    {"gettotalrefcount", (PyCFunction)sys_gettotalrefcount, METH_NOARGS, sys_gettotalrefcount__doc__},

static Py_ssize_t
sys_gettotalrefcount_impl(PyObject *module);

static PyObject *
sys_gettotalrefcount(PyObject *module, PyObject *Py_UNUSED(ignored))
{
    PyObject *return_value = NULL;
    Py_ssize_t _return_value;

    _return_value = sys_gettotalrefcount_impl(module);
    if ((_return_value == -1) && PyErr_Occurred()) {
        goto exit;
    }
    return_value = PyLong_FromSsize_t(_return_value);

exit:
    return return_value;
}

#endif /* defined(Py_REF_DEBUG) */

PyDoc_STRVAR(sys__getquickenedcount__doc__,
"_getquickenedcount($module, /)\n"
"--\n"
"\n");

#define SYS__GETQUICKENEDCOUNT_METHODDEF    \
    {"_getquickenedcount", (PyCFunction)sys__getquickenedcount, METH_NOARGS, sys__getquickenedcount__doc__},

static Py_ssize_t
sys__getquickenedcount_impl(PyObject *module);

static PyObject *
sys__getquickenedcount(PyObject *module, PyObject *Py_UNUSED(ignored))
{
    PyObject *return_value = NULL;
    Py_ssize_t _return_value;

    _return_value = sys__getquickenedcount_impl(module);
    if ((_return_value == -1) && PyErr_Occurred()) {
        goto exit;
    }
    return_value = PyLong_FromSsize_t(_return_value);

exit:
    return return_value;
}

PyDoc_STRVAR(sys_getallocatedblocks__doc__,
"getallocatedblocks($module, /)\n"
"--\n"
"\n"
"Return the number of memory blocks currently allocated.");

#define SYS_GETALLOCATEDBLOCKS_METHODDEF    \
    {"getallocatedblocks", (PyCFunction)sys_getallocatedblocks, METH_NOARGS, sys_getallocatedblocks__doc__},

static Py_ssize_t
sys_getallocatedblocks_impl(PyObject *module);

static PyObject *
sys_getallocatedblocks(PyObject *module, PyObject *Py_UNUSED(ignored))
{
    PyObject *return_value = NULL;
    Py_ssize_t _return_value;

    _return_value = sys_getallocatedblocks_impl(module);
    if ((_return_value == -1) && PyErr_Occurred()) {
        goto exit;
    }
    return_value = PyLong_FromSsize_t(_return_value);

exit:
    return return_value;
}

PyDoc_STRVAR(sys__getframe__doc__,
"_getframe($module, depth=0, /)\n"
"--\n"
"\n"
"Return a frame object from the call stack.\n"
"\n"
"If optional integer depth is given, return the frame object that many\n"
"calls below the top of the stack.  If that is deeper than the call\n"
"stack, ValueError is raised.  The default for depth is zero, returning\n"
"the frame at the top of the call stack.\n"
"\n"
"This function should be used for internal and specialized purposes\n"
"only.");

#define SYS__GETFRAME_METHODDEF    \
    {"_getframe", _PyCFunction_CAST(sys__getframe), METH_FASTCALL, sys__getframe__doc__},

static PyObject *
sys__getframe_impl(PyObject *module, int depth);

static PyObject *
sys__getframe(PyObject *module, PyObject *const *args, Py_ssize_t nargs)
{
    PyObject *return_value = NULL;
    int depth = 0;

    if (!_PyArg_CheckPositional("_getframe", nargs, 0, 1)) {
        goto exit;
    }
    if (nargs < 1) {
        goto skip_optional;
    }
    depth = _PyLong_AsInt(args[0]);
    if (depth == -1 && PyErr_Occurred()) {
        goto exit;
    }
skip_optional:
    return_value = sys__getframe_impl(module, depth);

exit:
    return return_value;
}

PyDoc_STRVAR(sys__current_frames__doc__,
"_current_frames($module, /)\n"
"--\n"
"\n"
"Return a dict mapping each thread\'s thread id to its current stack frame.\n"
"\n"
"This function should be used for specialized purposes only.");

#define SYS__CURRENT_FRAMES_METHODDEF    \
    {"_current_frames", (PyCFunction)sys__current_frames, METH_NOARGS, sys__current_frames__doc__},

static PyObject *
sys__current_frames_impl(PyObject *module);

static PyObject *
sys__current_frames(PyObject *module, PyObject *Py_UNUSED(ignored))
{
    return sys__current_frames_impl(module);
}

PyDoc_STRVAR(sys__current_exceptions__doc__,
"_current_exceptions($module, /)\n"
"--\n"
"\n"
"Return a dict mapping each thread\'s identifier to its current raised exception.\n"
"\n"
"This function should be used for specialized purposes only.");

#define SYS__CURRENT_EXCEPTIONS_METHODDEF    \
    {"_current_exceptions", (PyCFunction)sys__current_exceptions, METH_NOARGS, sys__current_exceptions__doc__},

static PyObject *
sys__current_exceptions_impl(PyObject *module);

static PyObject *
sys__current_exceptions(PyObject *module, PyObject *Py_UNUSED(ignored))
{
    return sys__current_exceptions_impl(module);
}

PyDoc_STRVAR(sys_call_tracing__doc__,
"call_tracing($module, func, args, /)\n"
"--\n"
"\n"
"Call func(*args), while tracing is enabled.\n"
"\n"
"The tracing state is saved, and restored afterwards.  This is intended\n"
"to be called from a debugger from a checkpoint, to recursively debug\n"
"some other code.");

#define SYS_CALL_TRACING_METHODDEF    \
    {"call_tracing", _PyCFunction_CAST(sys_call_tracing), METH_FASTCALL, sys_call_tracing__doc__},

static PyObject *
sys_call_tracing_impl(PyObject *module, PyObject *func, PyObject *funcargs);

static PyObject *
sys_call_tracing(PyObject *module, PyObject *const *args, Py_ssize_t nargs)
{
    PyObject *return_value = NULL;
    PyObject *func;
    PyObject *funcargs;

    if (!_PyArg_CheckPositional("call_tracing", nargs, 2, 2)) {
        goto exit;
    }
    func = args[0];
    if (!PyTuple_Check(args[1])) {
        _PyArg_BadArgument("call_tracing", "argument 2", "tuple", args[1]);
        goto exit;
    }
    funcargs = args[1];
    return_value = sys_call_tracing_impl(module, func, funcargs);

exit:
    return return_value;
}

PyDoc_STRVAR(sys__debugmallocstats__doc__,
"_debugmallocstats($module, /)\n"
"--\n"
"\n"
"Print summary info to stderr about the state of pymalloc\'s structures.\n"
"\n"
"In Py_DEBUG mode, also perform some expensive internal consistency\n"
"checks.");

#define SYS__DEBUGMALLOCSTATS_METHODDEF    \
    {"_debugmallocstats", (PyCFunction)sys__debugmallocstats, METH_NOARGS, sys__debugmallocstats__doc__},

static PyObject *
sys__debugmallocstats_impl(PyObject *module);

static PyObject *
sys__debugmallocstats(PyObject *module, PyObject *Py_UNUSED(ignored))
{
    return sys__debugmallocstats_impl(module);
}

PyDoc_STRVAR(sys__clear_type_cache__doc__,
"_clear_type_cache($module, /)\n"
"--\n"
"\n"
"Clear the internal type lookup cache.");

#define SYS__CLEAR_TYPE_CACHE_METHODDEF    \
    {"_clear_type_cache", (PyCFunction)sys__clear_type_cache, METH_NOARGS, sys__clear_type_cache__doc__},

static PyObject *
sys__clear_type_cache_impl(PyObject *module);

static PyObject *
sys__clear_type_cache(PyObject *module, PyObject *Py_UNUSED(ignored))
{
    return sys__clear_type_cache_impl(module);
}

PyDoc_STRVAR(sys_is_finalizing__doc__,
"is_finalizing($module, /)\n"
"--\n"
"\n"
"Return True if Python is exiting.");

#define SYS_IS_FINALIZING_METHODDEF    \
    {"is_finalizing", (PyCFunction)sys_is_finalizing, METH_NOARGS, sys_is_finalizing__doc__},

static PyObject *
sys_is_finalizing_impl(PyObject *module);

static PyObject *
sys_is_finalizing(PyObject *module, PyObject *Py_UNUSED(ignored))
{
    return sys_is_finalizing_impl(module);
}

#if defined(ANDROID_API_LEVEL)

PyDoc_STRVAR(sys_getandroidapilevel__doc__,
"getandroidapilevel($module, /)\n"
"--\n"
"\n"
"Return the build time API version of Android as an integer.");

#define SYS_GETANDROIDAPILEVEL_METHODDEF    \
    {"getandroidapilevel", (PyCFunction)sys_getandroidapilevel, METH_NOARGS, sys_getandroidapilevel__doc__},

static PyObject *
sys_getandroidapilevel_impl(PyObject *module);

static PyObject *
sys_getandroidapilevel(PyObject *module, PyObject *Py_UNUSED(ignored))
{
    return sys_getandroidapilevel_impl(module);
}

#endif /* defined(ANDROID_API_LEVEL) */

#ifndef SYS_GETWINDOWSVERSION_METHODDEF
    #define SYS_GETWINDOWSVERSION_METHODDEF
#endif /* !defined(SYS_GETWINDOWSVERSION_METHODDEF) */

#ifndef SYS__ENABLELEGACYWINDOWSFSENCODING_METHODDEF
    #define SYS__ENABLELEGACYWINDOWSFSENCODING_METHODDEF
#endif /* !defined(SYS__ENABLELEGACYWINDOWSFSENCODING_METHODDEF) */

#ifndef SYS_SETDLOPENFLAGS_METHODDEF
    #define SYS_SETDLOPENFLAGS_METHODDEF
#endif /* !defined(SYS_SETDLOPENFLAGS_METHODDEF) */

#ifndef SYS_GETDLOPENFLAGS_METHODDEF
    #define SYS_GETDLOPENFLAGS_METHODDEF
#endif /* !defined(SYS_GETDLOPENFLAGS_METHODDEF) */

#ifndef SYS_MDEBUG_METHODDEF
    #define SYS_MDEBUG_METHODDEF
#endif /* !defined(SYS_MDEBUG_METHODDEF) */

#ifndef SYS_GETTOTALREFCOUNT_METHODDEF
    #define SYS_GETTOTALREFCOUNT_METHODDEF
#endif /* !defined(SYS_GETTOTALREFCOUNT_METHODDEF) */

#ifndef SYS_GETANDROIDAPILEVEL_METHODDEF
    #define SYS_GETANDROIDAPILEVEL_METHODDEF
#endif /* !defined(SYS_GETANDROIDAPILEVEL_METHODDEF) */
/*[clinic end generated code: output=98efd34fd9b9b6ab input=a9049054013a1b77]*/
>>>>>>> 15dbe857
<|MERGE_RESOLUTION|>--- conflicted
+++ resolved
@@ -2,35 +2,6 @@
 preserve
 [clinic start generated code]*/
 
-<<<<<<< HEAD
-PyDoc_STRVAR(sys__is_interned__doc__,
-"_is_interned($module, string, /)\n"
-"--\n"
-"\n"
-"Return True if the given string is \"interned\".");
-
-#define SYS__IS_INTERNED_METHODDEF    \
-    {"_is_interned", (PyCFunction)sys__is_interned, METH_O, sys__is_interned__doc__},
-
-static int
-sys__is_interned_impl(PyObject *module, PyObject *string);
-
-static PyObject *
-sys__is_interned(PyObject *module, PyObject *arg)
-{
-    PyObject *return_value = NULL;
-    PyObject *string;
-    int _return_value;
-
-    if (!PyArg_Parse(arg, "U:_is_interned", &string)) {
-        goto exit;
-    }
-    _return_value = sys__is_interned_impl(module, string);
-    if ((_return_value == -1) && PyErr_Occurred()) {
-        goto exit;
-    }
-    return_value = PyBool_FromLong((long)_return_value);
-=======
 PyDoc_STRVAR(sys_addaudithook__doc__,
 "addaudithook($module, /, hook)\n"
 "--\n"
@@ -287,6 +258,43 @@
     }
     s = arg;
     return_value = sys_intern_impl(module, s);
+
+exit:
+    return return_value;
+}
+
+PyDoc_STRVAR(sys__is_interned__doc__,
+"_is_interned($module, string, /)\n"
+"--\n"
+"\n"
+"Return True if the given string is \"interned\".");
+
+#define SYS__IS_INTERNED_METHODDEF    \
+    {"_is_interned", (PyCFunction)sys__is_interned, METH_O, sys__is_interned__doc__},
+
+static int
+sys__is_interned_impl(PyObject *module, PyObject *string);
+
+static PyObject *
+sys__is_interned(PyObject *module, PyObject *arg)
+{
+    PyObject *return_value = NULL;
+    PyObject *string;
+    int _return_value;
+
+    if (!PyUnicode_Check(arg)) {
+        _PyArg_BadArgument("_is_interned", "argument", "str", arg);
+        goto exit;
+    }
+    if (PyUnicode_READY(arg) == -1) {
+        goto exit;
+    }
+    string = arg;
+    _return_value = sys__is_interned_impl(module, string);
+    if ((_return_value == -1) && PyErr_Occurred()) {
+        goto exit;
+    }
+    return_value = PyBool_FromLong((long)_return_value);
 
 exit:
     return return_value;
@@ -428,7 +436,6 @@
         goto exit;
     }
     return_value = sys_setrecursionlimit_impl(module, new_limit);
->>>>>>> 15dbe857
 
 exit:
     return return_value;
@@ -501,9 +508,6 @@
 exit:
     return return_value;
 }
-<<<<<<< HEAD
-/*[clinic end generated code: output=95761ded68d29915 input=a9049054013a1b77]*/
-=======
 
 PyDoc_STRVAR(sys_get_asyncgen_hooks__doc__,
 "get_asyncgen_hooks($module, /)\n"
@@ -1047,5 +1051,4 @@
 #ifndef SYS_GETANDROIDAPILEVEL_METHODDEF
     #define SYS_GETANDROIDAPILEVEL_METHODDEF
 #endif /* !defined(SYS_GETANDROIDAPILEVEL_METHODDEF) */
-/*[clinic end generated code: output=98efd34fd9b9b6ab input=a9049054013a1b77]*/
->>>>>>> 15dbe857
+/*[clinic end generated code: output=26ccabba7421d9af input=a9049054013a1b77]*/