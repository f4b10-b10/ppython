// Macros needed by ceval.c and bytecodes.c

/* Computed GOTOs, or
       the-optimization-commonly-but-improperly-known-as-"threaded code"
   using gcc's labels-as-values extension
   (http://gcc.gnu.org/onlinedocs/gcc/Labels-as-Values.html).

   The traditional bytecode evaluation loop uses a "switch" statement, which
   decent compilers will optimize as a single indirect branch instruction
   combined with a lookup table of jump addresses. However, since the
   indirect jump instruction is shared by all opcodes, the CPU will have a
   hard time making the right prediction for where to jump next (actually,
   it will be always wrong except in the uncommon case of a sequence of
   several identical opcodes).

   "Threaded code" in contrast, uses an explicit jump table and an explicit
   indirect jump instruction at the end of each opcode. Since the jump
   instruction is at a different address for each opcode, the CPU will make a
   separate prediction for each of these instructions, which is equivalent to
   predicting the second opcode of each opcode pair. These predictions have
   a much better chance to turn out valid, especially in small bytecode loops.

   A mispredicted branch on a modern CPU flushes the whole pipeline and
   can cost several CPU cycles (depending on the pipeline depth),
   and potentially many more instructions (depending on the pipeline width).
   A correctly predicted branch, however, is nearly free.

   At the time of this writing, the "threaded code" version is up to 15-20%
   faster than the normal "switch" version, depending on the compiler and the
   CPU architecture.

   NOTE: care must be taken that the compiler doesn't try to "optimize" the
   indirect jumps by sharing them between all opcodes. Such optimizations
   can be disabled on gcc by using the -fno-gcse flag (or possibly
   -fno-crossjumping).
*/

/* Use macros rather than inline functions, to make it as clear as possible
 * to the C compiler that the tracing check is a simple test then branch.
 * We want to be sure that the compiler knows this before it generates
 * the CFG.
 */

#ifdef WITH_DTRACE
#define OR_DTRACE_LINE | (PyDTrace_LINE_ENABLED() ? 255 : 0)
#else
#define OR_DTRACE_LINE
#endif

#ifdef HAVE_COMPUTED_GOTOS
    #ifndef USE_COMPUTED_GOTOS
    #define USE_COMPUTED_GOTOS 1
    #endif
#else
    #if defined(USE_COMPUTED_GOTOS) && USE_COMPUTED_GOTOS
    #error "Computed gotos are not supported on this compiler."
    #endif
    #undef USE_COMPUTED_GOTOS
    #define USE_COMPUTED_GOTOS 0
#endif

#ifdef Py_STATS
#define INSTRUCTION_START(op) \
    do { \
        frame->prev_instr = next_instr++; \
        OPCODE_EXE_INC(op); \
        if (_py_stats) _py_stats->opcode_stats[lastopcode].pair_count[op]++; \
        lastopcode = op; \
    } while (0)
#else
#define INSTRUCTION_START(op) (frame->prev_instr = next_instr++)
#endif

#if USE_COMPUTED_GOTOS
#  define TARGET(op) TARGET_##op: INSTRUCTION_START(op);
#  define DISPATCH_GOTO() goto *opcode_targets[opcode]
#else
#  define TARGET(op) case op: TARGET_##op: INSTRUCTION_START(op);
#  define DISPATCH_GOTO() goto dispatch_opcode
#endif

/* PRE_DISPATCH_GOTO() does lltrace if enabled. Normally a no-op */
#ifdef LLTRACE
#define PRE_DISPATCH_GOTO() if (lltrace) { \
    lltrace_instruction(frame, stack_pointer, next_instr); }
#else
#define PRE_DISPATCH_GOTO() ((void)0)
#endif


/* Do interpreter dispatch accounting for tracing and instrumentation */
#define DISPATCH() \
    { \
        NEXTOPARG(); \
        PRE_DISPATCH_GOTO(); \
        assert(cframe.use_tracing == 0 || cframe.use_tracing == 255); \
        opcode |= cframe.use_tracing OR_DTRACE_LINE; \
        DISPATCH_GOTO(); \
    }

#define DISPATCH_SAME_OPARG() \
    { \
        opcode = next_instr->op.code; \
        PRE_DISPATCH_GOTO(); \
        opcode |= cframe.use_tracing OR_DTRACE_LINE; \
        DISPATCH_GOTO(); \
    }

#define DISPATCH_INLINED(NEW_FRAME)                     \
    do {                                                \
        _PyFrame_SetStackPointer(frame, stack_pointer); \
        frame->prev_instr = next_instr - 1;             \
        (NEW_FRAME)->base.previous = &frame->base;      \
        frame = (NEW_FRAME);                            \
        cframe.current_frame = &frame->base;            \
        CALL_STAT_INC(inlined_py_calls);                \
        goto start_frame;                               \
    } while (0)

#define CHECK_EVAL_BREAKER() \
    _Py_CHECK_EMSCRIPTEN_SIGNALS_PERIODICALLY(); \
    if (_Py_atomic_load_relaxed_int32(eval_breaker)) { \
        goto handle_eval_breaker; \
    }


/* Tuple access macros */

#ifndef Py_DEBUG
#define GETITEM(v, i) PyTuple_GET_ITEM((v), (i))
#else
static inline PyObject *
GETITEM(PyObject *v, Py_ssize_t i) {
    assert(PyTuple_Check(v));
    assert(i >= 0);
    assert(i < PyTuple_GET_SIZE(v));
    return PyTuple_GET_ITEM(v, i);
}
#endif

/* Code access macros */

/* The integer overflow is checked by an assertion below. */
#define INSTR_OFFSET() ((int)(next_instr - _PyCode_CODE(_PyFrame_GetCode(frame))))
#define NEXTOPARG()  do { \
        _Py_CODEUNIT word = *next_instr; \
        opcode = word.op.code; \
        oparg = word.op.arg; \
    } while (0)
#define JUMPTO(x)       (next_instr = _PyCode_CODE(_PyFrame_GetCode(frame)) + (x))
#define JUMPBY(x)       (next_instr += (x))

/* OpCode prediction macros
    Some opcodes tend to come in pairs thus making it possible to
    predict the second code when the first is run.  For example,
    COMPARE_OP is often followed by POP_JUMP_IF_FALSE or POP_JUMP_IF_TRUE.

    Verifying the prediction costs a single high-speed test of a register
    variable against a constant.  If the pairing was good, then the
    processor's own internal branch predication has a high likelihood of
    success, resulting in a nearly zero-overhead transition to the
    next opcode.  A successful prediction saves a trip through the eval-loop
    including its unpredictable switch-case branch.  Combined with the
    processor's internal branch prediction, a successful PREDICT has the
    effect of making the two opcodes run as if they were a single new opcode
    with the bodies combined.

    If collecting opcode statistics, your choices are to either keep the
    predictions turned-on and interpret the results as if some opcodes
    had been combined or turn-off predictions so that the opcode frequency
    counter updates for both opcodes.

    Opcode prediction is disabled with threaded code, since the latter allows
    the CPU to record separate branch prediction information for each
    opcode.

*/

#define PREDICT_ID(op)          PRED_##op

#if USE_COMPUTED_GOTOS
#define PREDICT(op)             if (0) goto PREDICT_ID(op)
#else
#define PREDICT(next_op) \
    do { \
        _Py_CODEUNIT word = *next_instr; \
        opcode = word.op.code | cframe.use_tracing OR_DTRACE_LINE; \
        if (opcode == next_op) { \
            oparg = word.op.arg; \
            INSTRUCTION_START(next_op); \
            goto PREDICT_ID(next_op); \
        } \
    } while(0)
#endif
#define PREDICTED(op)           PREDICT_ID(op):


/* Stack manipulation macros */

/* The stack can grow at most MAXINT deep, as co_nlocals and
   co_stacksize are ints. */
#define STACK_LEVEL()     ((int)(stack_pointer - _PyFrame_Stackbase(frame)))
#define STACK_SIZE()      (_PyFrame_GetCode(frame)->co_stacksize)
#define EMPTY()           (STACK_LEVEL() == 0)
#define TOP()             (stack_pointer[-1])
#define SECOND()          (stack_pointer[-2])
#define THIRD()           (stack_pointer[-3])
#define FOURTH()          (stack_pointer[-4])
#define PEEK(n)           (stack_pointer[-(n)])
#define POKE(n, v)        (stack_pointer[-(n)] = (v))
#define SET_TOP(v)        (stack_pointer[-1] = (v))
#define SET_SECOND(v)     (stack_pointer[-2] = (v))
#define BASIC_STACKADJ(n) (stack_pointer += n)
#define BASIC_PUSH(v)     (*stack_pointer++ = (v))
#define BASIC_POP()       (*--stack_pointer)

#ifdef Py_DEBUG
#define PUSH(v)         do { \
                            BASIC_PUSH(v); \
                            assert(STACK_LEVEL() <= STACK_SIZE()); \
                        } while (0)
#define POP()           (assert(STACK_LEVEL() > 0), BASIC_POP())
#define STACK_GROW(n)   do { \
                            assert(n >= 0); \
                            BASIC_STACKADJ(n); \
                            assert(STACK_LEVEL() <= STACK_SIZE()); \
                        } while (0)
#define STACK_SHRINK(n) do { \
                            assert(n >= 0); \
                            assert(STACK_LEVEL() >= n); \
                            BASIC_STACKADJ(-(n)); \
                        } while (0)
#else
#define PUSH(v)                BASIC_PUSH(v)
#define POP()                  BASIC_POP()
#define STACK_GROW(n)          BASIC_STACKADJ(n)
#define STACK_SHRINK(n)        BASIC_STACKADJ(-(n))
#endif

/* Local variable macros */

#define GETLOCAL(i)     (frame->localsplus[i])

/* The SETLOCAL() macro must not DECREF the local variable in-place and
   then store the new value; it must copy the old value to a temporary
   value, then store the new value, and then DECREF the temporary value.
   This is because it is possible that during the DECREF the frame is
   accessed by other code (e.g. a __del__ method or gc.collect()) and the
   variable would be pointing to already-freed memory. */
#define SETLOCAL(i, value)      do { PyObject *tmp = GETLOCAL(i); \
                                     GETLOCAL(i) = value; \
                                     Py_XDECREF(tmp); } while (0)

#define GO_TO_INSTRUCTION(op) goto PREDICT_ID(op)

#ifdef Py_STATS
#define UPDATE_MISS_STATS(INSTNAME)                              \
    do {                                                         \
        STAT_INC(opcode, miss);                                  \
        STAT_INC((INSTNAME), miss);                              \
        /* The counter is always the first cache entry: */       \
        if (ADAPTIVE_COUNTER_IS_ZERO(next_instr->cache)) {       \
            STAT_INC((INSTNAME), deopt);                         \
        }                                                        \
        else {                                                   \
            /* This is about to be (incorrectly) incremented: */ \
            STAT_DEC((INSTNAME), deferred);                      \
        }                                                        \
    } while (0)
#else
#define UPDATE_MISS_STATS(INSTNAME) ((void)0)
#endif

#define DEOPT_IF(COND, INSTNAME)                            \
    if ((COND)) {                                           \
        /* This is only a single jump on release builds! */ \
        UPDATE_MISS_STATS((INSTNAME));                      \
        assert(_PyOpcode_Deopt[opcode] == (INSTNAME));      \
        GO_TO_INSTRUCTION(INSTNAME);                        \
    }


#define GLOBALS() frame->f_globals
#define BUILTINS() frame->f_builtins
#define LOCALS() frame->f_locals
#define CONSTS() ((PyCodeObject *)frame->base.f_executable)->co_consts
#define NAMES() ((PyCodeObject *)frame->base.f_executable)->co_names

/* Shared opcode macros */

#define TRACE_FUNCTION_EXIT() \
    if (cframe.use_tracing) { \
        if (trace_function_exit(tstate, frame, retval)) { \
            Py_DECREF(retval); \
            goto exit_unwind; \
        } \
    }

#define DTRACE_FUNCTION_EXIT() \
    if (PyDTrace_FUNCTION_RETURN_ENABLED()) { \
        dtrace_function_return(frame); \
    }

#define TRACE_FUNCTION_UNWIND()  \
    if (cframe.use_tracing) { \
        /* Since we are already unwinding, \
         * we don't care if this raises */ \
        trace_function_exit(tstate, frame, NULL); \
    }

#define TRACE_FUNCTION_ENTRY() \
    if (cframe.use_tracing) { \
        _PyFrame_SetStackPointer(frame, stack_pointer); \
        int err = trace_function_entry(tstate, frame); \
        stack_pointer = _PyFrame_GetStackPointer(frame); \
        frame->stacktop = -1; \
        if (err) { \
            goto error; \
        } \
    }

#define TRACE_FUNCTION_THROW_ENTRY() \
    if (cframe.use_tracing) { \
        assert(frame->stacktop >= 0); \
        if (trace_function_entry(tstate, frame)) { \
            goto exit_unwind; \
        } \
    }

#define DTRACE_FUNCTION_ENTRY()  \
    if (PyDTrace_FUNCTION_ENTRY_ENABLED()) { \
        dtrace_function_entry(frame); \
    }

#define ADAPTIVE_COUNTER_IS_ZERO(COUNTER) \
    (((COUNTER) >> ADAPTIVE_BACKOFF_BITS) == 0)

#define ADAPTIVE_COUNTER_IS_MAX(COUNTER) \
    (((COUNTER) >> ADAPTIVE_BACKOFF_BITS) == ((1 << MAX_BACKOFF_VALUE) - 1))

#define DECREMENT_ADAPTIVE_COUNTER(COUNTER)           \
    do {                                              \
        assert(!ADAPTIVE_COUNTER_IS_ZERO((COUNTER))); \
        (COUNTER) -= (1 << ADAPTIVE_BACKOFF_BITS);    \
    } while (0);

#define INCREMENT_ADAPTIVE_COUNTER(COUNTER)          \
    do {                                             \
        assert(!ADAPTIVE_COUNTER_IS_MAX((COUNTER))); \
        (COUNTER) += (1 << ADAPTIVE_BACKOFF_BITS);   \
    } while (0);

#define NAME_ERROR_MSG "name '%.200s' is not defined"

#define KWNAMES_LEN() \
    (kwnames == NULL ? 0 : ((int)PyTuple_GET_SIZE(kwnames)))

<<<<<<< HEAD

#define CALL_WITH_NATIVE_FRAME(_callable, _call) \
    do { \
        assert(cframe.current_frame == &frame->base); \
        _PyFrame _bframe; \
        _bframe.f_executable = _callable; \
        _bframe.previous = &frame->base; \
        cframe.current_frame = &_bframe; \
        (_call); \
        cframe.current_frame = &frame->base; \
    } while (0)
=======
#define DECREF_INPUTS_AND_REUSE_FLOAT(left, right, dval, result) \
do { \
    if (Py_REFCNT(left) == 1) { \
        ((PyFloatObject *)left)->ob_fval = (dval); \
        _Py_DECREF_SPECIALIZED(right, _PyFloat_ExactDealloc);\
        result = (left); \
    } \
    else if (Py_REFCNT(right) == 1)  {\
        ((PyFloatObject *)right)->ob_fval = (dval); \
        _Py_DECREF_NO_DEALLOC(left); \
        result = (right); \
    }\
    else { \
        result = PyFloat_FromDouble(dval); \
        if ((result) == NULL) goto error; \
        _Py_DECREF_NO_DEALLOC(left); \
        _Py_DECREF_NO_DEALLOC(right); \
    } \
} while (0)
>>>>>>> d4940919
<|MERGE_RESOLUTION|>--- conflicted
+++ resolved
@@ -355,7 +355,6 @@
 #define KWNAMES_LEN() \
     (kwnames == NULL ? 0 : ((int)PyTuple_GET_SIZE(kwnames)))
 
-<<<<<<< HEAD
 
 #define CALL_WITH_NATIVE_FRAME(_callable, _call) \
     do { \
@@ -367,7 +366,7 @@
         (_call); \
         cframe.current_frame = &frame->base; \
     } while (0)
-=======
+
 #define DECREF_INPUTS_AND_REUSE_FLOAT(left, right, dval, result) \
 do { \
     if (Py_REFCNT(left) == 1) { \
@@ -386,5 +385,4 @@
         _Py_DECREF_NO_DEALLOC(left); \
         _Py_DECREF_NO_DEALLOC(right); \
     } \
-} while (0)
->>>>>>> d4940919
+} while (0)