--- conflicted
+++ resolved
@@ -175,21 +175,6 @@
 
 #define PREDICT_ID(op)          PRED_##op
 #define PREDICT(op)             if (0) goto PREDICT_ID(op)
-<<<<<<< HEAD
-=======
-#else
-#define PREDICT(next_op) \
-    do { \
-        _Py_CODEUNIT word = *next_instr; \
-        opcode = word.op.code; \
-        if (opcode == next_op) { \
-            oparg = word.op.arg; \
-            INSTRUCTION_START(next_op); \
-            goto PREDICT_ID(next_op); \
-        } \
-    } while(0)
-#endif
->>>>>>> f7df1739
 #define PREDICTED(op)           PREDICT_ID(op):
 
 
