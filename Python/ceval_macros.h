// Macros and other things needed by ceval.c, and bytecodes.c

/* Computed GOTOs, or
       the-optimization-commonly-but-improperly-known-as-"threaded code"
   using gcc's labels-as-values extension
   (http://gcc.gnu.org/onlinedocs/gcc/Labels-as-Values.html).

   The traditional bytecode evaluation loop uses a "switch" statement, which
   decent compilers will optimize as a single indirect branch instruction
   combined with a lookup table of jump addresses. However, since the
   indirect jump instruction is shared by all opcodes, the CPU will have a
   hard time making the right prediction for where to jump next (actually,
   it will be always wrong except in the uncommon case of a sequence of
   several identical opcodes).

   "Threaded code" in contrast, uses an explicit jump table and an explicit
   indirect jump instruction at the end of each opcode. Since the jump
   instruction is at a different address for each opcode, the CPU will make a
   separate prediction for each of these instructions, which is equivalent to
   predicting the second opcode of each opcode pair. These predictions have
   a much better chance to turn out valid, especially in small bytecode loops.

   A mispredicted branch on a modern CPU flushes the whole pipeline and
   can cost several CPU cycles (depending on the pipeline depth),
   and potentially many more instructions (depending on the pipeline width).
   A correctly predicted branch, however, is nearly free.

   At the time of this writing, the "threaded code" version is up to 15-20%
   faster than the normal "switch" version, depending on the compiler and the
   CPU architecture.

   NOTE: care must be taken that the compiler doesn't try to "optimize" the
   indirect jumps by sharing them between all opcodes. Such optimizations
   can be disabled on gcc by using the -fno-gcse flag (or possibly
   -fno-crossjumping).
*/

/* Use macros rather than inline functions, to make it as clear as possible
 * to the C compiler that the tracing check is a simple test then branch.
 * We want to be sure that the compiler knows this before it generates
 * the CFG.
 */

#ifdef WITH_DTRACE
#define OR_DTRACE_LINE | (PyDTrace_LINE_ENABLED() ? 255 : 0)
#else
#define OR_DTRACE_LINE
#endif

#ifdef HAVE_COMPUTED_GOTOS
    #ifndef USE_COMPUTED_GOTOS
    #define USE_COMPUTED_GOTOS 1
    #endif
#else
    #if defined(USE_COMPUTED_GOTOS) && USE_COMPUTED_GOTOS
    #error "Computed gotos are not supported on this compiler."
    #endif
    #undef USE_COMPUTED_GOTOS
    #define USE_COMPUTED_GOTOS 0
#endif

#ifdef Py_STATS
#define INSTRUCTION_STATS(op) \
    do { \
        OPCODE_EXE_INC(op); \
        if (_Py_stats) _Py_stats->opcode_stats[lastopcode].pair_count[op]++; \
        lastopcode = op; \
    } while (0)
#else
#define INSTRUCTION_STATS(op) ((void)0)
#endif

#if USE_COMPUTED_GOTOS
#  define TARGET(op) TARGET_##op:
#  define DISPATCH_GOTO() goto *opcode_targets[opcode]
#else
#  define TARGET(op) case op: TARGET_##op:
#  define DISPATCH_GOTO() goto dispatch_opcode
#endif

/* PRE_DISPATCH_GOTO() does lltrace if enabled. Normally a no-op */
#ifdef LLTRACE
#define PRE_DISPATCH_GOTO() if (lltrace >= 5) { \
    lltrace_instruction(frame, stack_pointer, next_instr); }
#else
#define PRE_DISPATCH_GOTO() ((void)0)
#endif


/* Do interpreter dispatch accounting for tracing and instrumentation */
#define DISPATCH() \
    { \
        NEXTOPARG(); \
        PRE_DISPATCH_GOTO(); \
        DISPATCH_GOTO(); \
    }

#define DISPATCH_SAME_OPARG() \
    { \
        opcode = next_instr->op.code; \
        PRE_DISPATCH_GOTO(); \
        DISPATCH_GOTO(); \
    }

#define DISPATCH_INLINED(NEW_FRAME)                     \
    do {                                                \
        assert(tstate->interp->eval_frame == NULL);     \
        _PyFrame_SetStackPointer(frame, stack_pointer); \
        (NEW_FRAME)->previous = frame;                  \
        frame = tstate->current_frame = (NEW_FRAME);     \
        CALL_STAT_INC(inlined_py_calls);                \
        goto start_frame;                               \
    } while (0)

// Use this instead of 'goto error' so Tier 2 can go to a different label
#define GOTO_ERROR(LABEL) goto LABEL

#define CHECK_EVAL_BREAKER() \
    _Py_CHECK_EMSCRIPTEN_SIGNALS_PERIODICALLY(); \
    if (_Py_atomic_load_uintptr_relaxed(&tstate->interp->ceval.eval_breaker) & _PY_EVAL_EVENTS_MASK) { \
        if (_Py_HandlePending(tstate) != 0) { \
            GOTO_ERROR(error); \
        } \
    }


/* Tuple access macros */

#ifndef Py_DEBUG
#define GETITEM(v, i) PyTuple_GET_ITEM((v), (i))
#else
static inline PyObject *
GETITEM(PyObject *v, Py_ssize_t i) {
    assert(PyTuple_Check(v));
    assert(i >= 0);
    assert(i < PyTuple_GET_SIZE(v));
    return PyTuple_GET_ITEM(v, i);
}
#endif

/* Code access macros */

/* The integer overflow is checked by an assertion below. */
#define INSTR_OFFSET() ((int)(next_instr - _PyCode_CODE(_PyFrame_GetCode(frame))))
#define NEXTOPARG()  do { \
        _Py_CODEUNIT word = *next_instr; \
        opcode = word.op.code; \
        oparg = word.op.arg; \
    } while (0)

/* JUMPBY makes the generator identify the instruction as a jump. SKIP_OVER is
 * for advancing to the next instruction, taking into account cache entries
 * and skipped instructions.
 */
#define JUMPBY(x)       (next_instr += (x))
#define SKIP_OVER(x)    (next_instr += (x))

/* OpCode prediction macros
    Some opcodes tend to come in pairs thus making it possible to
    predict the second code when the first is run.  For example,
    COMPARE_OP is often followed by POP_JUMP_IF_FALSE or POP_JUMP_IF_TRUE.

    Verifying the prediction costs a single high-speed test of a register
    variable against a constant.  If the pairing was good, then the
    processor's own internal branch predication has a high likelihood of
    success, resulting in a nearly zero-overhead transition to the
    next opcode.  A successful prediction saves a trip through the eval-loop
    including its unpredictable switch-case branch.  Combined with the
    processor's internal branch prediction, a successful PREDICT has the
    effect of making the two opcodes run as if they were a single new opcode
    with the bodies combined.

    If collecting opcode statistics, your choices are to either keep the
    predictions turned-on and interpret the results as if some opcodes
    had been combined or turn-off predictions so that the opcode frequency
    counter updates for both opcodes.

    Opcode prediction is disabled with threaded code, since the latter allows
    the CPU to record separate branch prediction information for each
    opcode.

*/

#define PREDICT_ID(op)          PRED_##op
#define PREDICTED(op)           PREDICT_ID(op):


/* Stack manipulation macros */

/* The stack can grow at most MAXINT deep, as co_nlocals and
   co_stacksize are ints. */
#define STACK_LEVEL()     ((int)(stack_pointer - _PyFrame_Stackbase(frame)))
#define STACK_SIZE()      (_PyFrame_GetCode(frame)->co_stacksize)
#define EMPTY()           (STACK_LEVEL() == 0)
#define TOP()             (stack_pointer[-1])
#define SECOND()          (stack_pointer[-2])
#define THIRD()           (stack_pointer[-3])
#define FOURTH()          (stack_pointer[-4])
#define PEEK(n)           (stack_pointer[-(n)])
#define POKE(n, v)        (stack_pointer[-(n)] = (v))
#define SET_TOP(v)        (stack_pointer[-1] = (v))
#define SET_SECOND(v)     (stack_pointer[-2] = (v))
#define BASIC_STACKADJ(n) (stack_pointer += n)
#define BASIC_PUSH(v)     (*stack_pointer++ = (v))
#define BASIC_POP()       (*--stack_pointer)

#ifdef Py_DEBUG
#define PUSH(v)         do { \
                            BASIC_PUSH(v); \
                            assert(STACK_LEVEL() <= STACK_SIZE()); \
                        } while (0)
#define POP()           (assert(STACK_LEVEL() > 0), BASIC_POP())
#define STACK_GROW(n)   do { \
                            assert(n >= 0); \
                            BASIC_STACKADJ(n); \
                            assert(STACK_LEVEL() <= STACK_SIZE()); \
                        } while (0)
#define STACK_SHRINK(n) do { \
                            assert(n >= 0); \
                            assert(STACK_LEVEL() >= n); \
                            BASIC_STACKADJ(-(n)); \
                        } while (0)
#else
#define PUSH(v)                BASIC_PUSH(v)
#define POP()                  BASIC_POP()
#define STACK_GROW(n)          BASIC_STACKADJ(n)
#define STACK_SHRINK(n)        BASIC_STACKADJ(-(n))
#endif


/* Data access macros */
#define FRAME_CO_CONSTS (_PyFrame_GetCode(frame)->co_consts)
#define FRAME_CO_NAMES  (_PyFrame_GetCode(frame)->co_names)

/* Local variable macros */

#define LOCALS_ARRAY    (frame->localsplus)
#define GETLOCAL(i)     (frame->localsplus[i])

/* The SETLOCAL() macro must not DECREF the local variable in-place and
   then store the new value; it must copy the old value to a temporary
   value, then store the new value, and then DECREF the temporary value.
   This is because it is possible that during the DECREF the frame is
   accessed by other code (e.g. a __del__ method or gc.collect()) and the
   variable would be pointing to already-freed memory. */
#define SETLOCAL(i, value)      do { PyObject *tmp = GETLOCAL(i); \
                                     GETLOCAL(i) = value; \
                                     Py_XDECREF(tmp); } while (0)

#define GO_TO_INSTRUCTION(op) goto PREDICT_ID(op)

#ifdef Py_STATS
#define UPDATE_MISS_STATS(INSTNAME)                              \
    do {                                                         \
        STAT_INC(opcode, miss);                                  \
        STAT_INC((INSTNAME), miss);                              \
        /* The counter is always the first cache entry: */       \
        if (ADAPTIVE_COUNTER_IS_ZERO(next_instr->cache)) {       \
            STAT_INC((INSTNAME), deopt);                         \
        }                                                        \
        else {                                                   \
            /* This is about to be (incorrectly) incremented: */ \
            STAT_DEC((INSTNAME), deferred);                      \
        }                                                        \
    } while (0)
#else
#define UPDATE_MISS_STATS(INSTNAME) ((void)0)
#endif

#define DEOPT_IF(COND, INSTNAME)                            \
    if ((COND)) {                                           \
        /* This is only a single jump on release builds! */ \
        UPDATE_MISS_STATS((INSTNAME));                      \
        assert(_PyOpcode_Deopt[opcode] == (INSTNAME));      \
        GO_TO_INSTRUCTION(INSTNAME);                        \
    }


#define GLOBALS() frame->f_globals
#define BUILTINS() frame->f_builtins
#define LOCALS() frame->f_locals
#define CONSTS() _PyFrame_GetCode(frame)->co_consts
#define NAMES() _PyFrame_GetCode(frame)->co_names

#define DTRACE_FUNCTION_ENTRY()  \
    if (PyDTrace_FUNCTION_ENTRY_ENABLED()) { \
        dtrace_function_entry(frame); \
    }

#define ADAPTIVE_COUNTER_IS_ZERO(COUNTER) \
    (((COUNTER) >> ADAPTIVE_BACKOFF_BITS) == 0)

#define ADAPTIVE_COUNTER_IS_MAX(COUNTER) \
    (((COUNTER) >> ADAPTIVE_BACKOFF_BITS) == ((1 << MAX_BACKOFF_VALUE) - 1))

#define DECREMENT_ADAPTIVE_COUNTER(COUNTER)           \
    do {                                              \
        assert(!ADAPTIVE_COUNTER_IS_ZERO((COUNTER))); \
        (COUNTER) -= (1 << ADAPTIVE_BACKOFF_BITS);    \
    } while (0);

#define INCREMENT_ADAPTIVE_COUNTER(COUNTER)          \
    do {                                             \
        (COUNTER) += (1 << ADAPTIVE_BACKOFF_BITS);   \
    } while (0);

#define UNBOUNDLOCAL_ERROR_MSG \
    "cannot access local variable '%s' where it is not associated with a value"
#define UNBOUNDFREE_ERROR_MSG \
    "cannot access free variable '%s' where it is not associated with a value" \
    " in enclosing scope"
#define NAME_ERROR_MSG "name '%.200s' is not defined"

#define DECREF_INPUTS_AND_REUSE_FLOAT(left, right, dval, result) \
do { \
    if (Py_REFCNT(left) == 1) { \
        ((PyFloatObject *)left)->ob_fval = (dval); \
        _Py_DECREF_SPECIALIZED(right, _PyFloat_ExactDealloc);\
        result = (left); \
    } \
    else if (Py_REFCNT(right) == 1)  {\
        ((PyFloatObject *)right)->ob_fval = (dval); \
        _Py_DECREF_NO_DEALLOC(left); \
        result = (right); \
    }\
    else { \
        result = PyFloat_FromDouble(dval); \
        if ((result) == NULL) GOTO_ERROR(error); \
        _Py_DECREF_NO_DEALLOC(left); \
        _Py_DECREF_NO_DEALLOC(right); \
    } \
} while (0)

// If a trace function sets a new f_lineno and
// *then* raises, we use the destination when searching
// for an exception handler, displaying the traceback, and so on
#define INSTRUMENTED_JUMP(src, dest, event) \
do { \
    _PyFrame_SetStackPointer(frame, stack_pointer); \
    next_instr = _Py_call_instrumentation_jump(tstate, event, frame, src, dest); \
    stack_pointer = _PyFrame_GetStackPointer(frame); \
    if (next_instr == NULL) { \
        next_instr = (dest)+1; \
        goto error; \
    } \
} while (0);

typedef PyObject *(*convertion_func_ptr)(PyObject *);

static const convertion_func_ptr CONVERSION_FUNCTIONS[4] = {
    [FVC_STR] = PyObject_Str,
    [FVC_REPR] = PyObject_Repr,
    [FVC_ASCII] = PyObject_ASCII
};

// GH-89279: Force inlining by using a macro.
#if defined(_MSC_VER) && SIZEOF_INT == 4
#define _Py_atomic_load_relaxed_int32(ATOMIC_VAL) (assert(sizeof((ATOMIC_VAL)->_value) == 4), *((volatile int*)&((ATOMIC_VAL)->_value)))
#else
#define _Py_atomic_load_relaxed_int32(ATOMIC_VAL) _Py_atomic_load_relaxed(ATOMIC_VAL)
#endif

static inline int _Py_EnterRecursivePy(PyThreadState *tstate) {
    return (tstate->py_recursion_remaining-- <= 0) &&
        _Py_CheckRecursiveCallPy(tstate);
}

static inline void _Py_LeaveRecursiveCallPy(PyThreadState *tstate)  {
    tstate->py_recursion_remaining++;
}

/* Marker to specify tier 1 only instructions */
#define TIER_ONE_ONLY

/* Marker to specify tier 2 only instructions */
#define TIER_TWO_ONLY

/* Implementation of "macros" that modify the instruction pointer,
 * stack pointer, or frame pointer.
 * These need to treated differently by tier 1 and 2.
 * The Tier 1 version is here; Tier 2 is inlined in ceval.c. */

#define LOAD_IP(OFFSET) do { \
        next_instr = frame->instr_ptr + (OFFSET); \
    } while (0)

/* There's no STORE_IP(), it's inlined by the code generator. */

#define STORE_SP() \
_PyFrame_SetStackPointer(frame, stack_pointer)

#define LOAD_SP() \
stack_pointer = _PyFrame_GetStackPointer(frame);

/* Tier-switching macros. */

#define GOTO_TIER_TWO() goto enter_tier_two;

#define GOTO_TIER_ONE() goto exit_trace;

<<<<<<< HEAD
#define JUMP_TO_TOP()                               \
    do {                                            \
        next_uop = current_executor->trace + oparg; \
    } while (0)
=======
#define CURRENT_OPARG() (next_uop[-1].oparg)

#define CURRENT_OPERAND() (next_uop[-1].operand)
>>>>>>> 8deb8bc2
<|MERGE_RESOLUTION|>--- conflicted
+++ resolved
@@ -398,13 +398,11 @@
 
 #define GOTO_TIER_ONE() goto exit_trace;
 
-<<<<<<< HEAD
-#define JUMP_TO_TOP()                               \
-    do {                                            \
-        next_uop = current_executor->trace + oparg; \
-    } while (0)
-=======
 #define CURRENT_OPARG() (next_uop[-1].oparg)
 
 #define CURRENT_OPERAND() (next_uop[-1].operand)
->>>>>>> 8deb8bc2
+
+#define JUMP_TO_TOP()                       \
+    do {                                    \
+        next_uop = current_executor->trace; \
+    } while (0)