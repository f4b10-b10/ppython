
/* Top level execution of Python code (including in __main__) */

/* To help control the interfaces between the startup, execution and
 * shutdown code, the phases are split across separate modules (boostrap,
 * pythonrun, shutdown)
 */

/* TODO: Cull includes following phase split */

#include "Python.h"

#include "Python-ast.h"
#undef Yield /* undefine macro conflicting with winbase.h */
#include "internal/pystate.h"
#include "grammar.h"
#include "node.h"
#include "token.h"
#include "parsetok.h"
#include "errcode.h"
#include "code.h"
#include "symtable.h"
#include "ast.h"
#include "marshal.h"
#include "osdefs.h"
#include <locale.h>

#ifdef HAVE_SIGNAL_H
#include <signal.h>
#endif

#ifdef MS_WINDOWS
#include "malloc.h" /* for alloca */
#endif

#ifdef MS_WINDOWS
#undef BYTE
#include "windows.h"
#endif

_Py_IDENTIFIER(builtins);
_Py_IDENTIFIER(excepthook);
_Py_IDENTIFIER(flush);
_Py_IDENTIFIER(last_traceback);
_Py_IDENTIFIER(last_type);
_Py_IDENTIFIER(last_value);
_Py_IDENTIFIER(ps1);
_Py_IDENTIFIER(ps2);
_Py_IDENTIFIER(stdin);
_Py_IDENTIFIER(stdout);
_Py_IDENTIFIER(stderr);
_Py_static_string(PyId_string, "<string>");

#ifdef __cplusplus
extern "C" {
#endif

extern grammar _PyParser_Grammar; /* From graminit.c */

/* Forward */
static void flush_io(void);
static PyObject *run_mod(mod_ty, PyObject *, PyObject *, PyObject *,
                          PyCompilerFlags *, PyArena *);
static PyObject *run_pyc_file(FILE *, const char *, PyObject *, PyObject *,
                              PyCompilerFlags *);
static void err_input(perrdetail *);
static void err_free(perrdetail *);
static int PyRun_InteractiveOneObjectEx(FILE *, PyObject *, PyCompilerFlags *);

/* Parse input from a file and execute it */
int
PyRun_AnyFileExFlags(FILE *fp, const char *filename, int closeit,
                     PyCompilerFlags *flags)
{
    if (filename == NULL)
        filename = "???";
    if (Py_FdIsInteractive(fp, filename)) {
        int err = PyRun_InteractiveLoopFlags(fp, filename, flags);
        if (closeit)
            fclose(fp);
        return err;
    }
    else
        return PyRun_SimpleFileExFlags(fp, filename, closeit, flags);
}

int
PyRun_InteractiveLoopFlags(FILE *fp, const char *filename_str, PyCompilerFlags *flags)
{
    PyObject *filename, *v;
    int ret, err;
    PyCompilerFlags local_flags;
    int nomem_count = 0;
#ifdef Py_REF_DEBUG
    int show_ref_count = _PyInterpreterState_Get()->core_config.show_ref_count;
#endif

    filename = PyUnicode_DecodeFSDefault(filename_str);
    if (filename == NULL) {
        PyErr_Print();
        return -1;
    }

    if (flags == NULL) {
        flags = &local_flags;
        local_flags.cf_flags = 0;
    }
    v = _PySys_GetObjectId(&PyId_ps1);
    if (v == NULL) {
        _PySys_SetObjectId(&PyId_ps1, v = PyUnicode_FromString(">>> "));
        Py_XDECREF(v);
    }
    v = _PySys_GetObjectId(&PyId_ps2);
    if (v == NULL) {
        _PySys_SetObjectId(&PyId_ps2, v = PyUnicode_FromString("... "));
        Py_XDECREF(v);
    }
    err = 0;
    do {
        ret = PyRun_InteractiveOneObjectEx(fp, filename, flags);
        if (ret == -1 && PyErr_Occurred()) {
            /* Prevent an endless loop after multiple consecutive MemoryErrors
             * while still allowing an interactive command to fail with a
             * MemoryError. */
            if (PyErr_ExceptionMatches(PyExc_MemoryError)) {
                if (++nomem_count > 16) {
                    PyErr_Clear();
                    err = -1;
                    break;
                }
            } else {
                nomem_count = 0;
            }
            PyErr_Print();
            flush_io();
        } else {
            nomem_count = 0;
        }
#ifdef Py_REF_DEBUG
        if (show_ref_count) {
            _PyDebug_PrintTotalRefs();
        }
#endif
    } while (ret != E_EOF);
    Py_DECREF(filename);
    return err;
}

/* compute parser flags based on compiler flags */
static int PARSER_FLAGS(PyCompilerFlags *flags)
{
    int parser_flags = 0;
    if (!flags)
        return 0;
    if (flags->cf_flags & PyCF_DONT_IMPLY_DEDENT)
        parser_flags |= PyPARSE_DONT_IMPLY_DEDENT;
    if (flags->cf_flags & PyCF_IGNORE_COOKIE)
        parser_flags |= PyPARSE_IGNORE_COOKIE;
    if (flags->cf_flags & CO_FUTURE_BARRY_AS_BDFL)
        parser_flags |= PyPARSE_BARRY_AS_BDFL;
    return parser_flags;
}

#if 0
/* Keep an example of flags with future keyword support. */
#define PARSER_FLAGS(flags) \
    ((flags) ? ((((flags)->cf_flags & PyCF_DONT_IMPLY_DEDENT) ? \
                  PyPARSE_DONT_IMPLY_DEDENT : 0) \
                | ((flags)->cf_flags & CO_FUTURE_WITH_STATEMENT ? \
                   PyPARSE_WITH_IS_KEYWORD : 0)) : 0)
#endif

/* A PyRun_InteractiveOneObject() auxiliary function that does not print the
 * error on failure. */
static int
PyRun_InteractiveOneObjectEx(FILE *fp, PyObject *filename,
                             PyCompilerFlags *flags)
{
    PyObject *m, *d, *v, *w, *oenc = NULL, *mod_name;
    mod_ty mod;
    PyArena *arena;
    const char *ps1 = "", *ps2 = "", *enc = NULL;
    int errcode = 0;
    _Py_IDENTIFIER(encoding);
    _Py_IDENTIFIER(__main__);

    mod_name = _PyUnicode_FromId(&PyId___main__); /* borrowed */
    if (mod_name == NULL) {
        return -1;
    }

    if (fp == stdin) {
        /* Fetch encoding from sys.stdin if possible. */
        v = _PySys_GetObjectId(&PyId_stdin);
        if (v && v != Py_None) {
            oenc = _PyObject_GetAttrId(v, &PyId_encoding);
            if (oenc)
                enc = PyUnicode_AsUTF8(oenc);
            if (!enc)
                PyErr_Clear();
        }
    }
    v = _PySys_GetObjectId(&PyId_ps1);
    if (v != NULL) {
        v = PyObject_Str(v);
        if (v == NULL)
            PyErr_Clear();
        else if (PyUnicode_Check(v)) {
            ps1 = PyUnicode_AsUTF8(v);
            if (ps1 == NULL) {
                PyErr_Clear();
                ps1 = "";
            }
        }
    }
    w = _PySys_GetObjectId(&PyId_ps2);
    if (w != NULL) {
        w = PyObject_Str(w);
        if (w == NULL)
            PyErr_Clear();
        else if (PyUnicode_Check(w)) {
            ps2 = PyUnicode_AsUTF8(w);
            if (ps2 == NULL) {
                PyErr_Clear();
                ps2 = "";
            }
        }
    }
    arena = PyArena_New();
    if (arena == NULL) {
        Py_XDECREF(v);
        Py_XDECREF(w);
        Py_XDECREF(oenc);
        return -1;
    }
    mod = PyParser_ASTFromFileObject(fp, filename, enc,
                                     Py_single_input, ps1, ps2,
                                     flags, &errcode, arena);
    Py_XDECREF(v);
    Py_XDECREF(w);
    Py_XDECREF(oenc);
    if (mod == NULL) {
        PyArena_Free(arena);
        if (errcode == E_EOF) {
            PyErr_Clear();
            return E_EOF;
        }
        return -1;
    }
    m = PyImport_AddModuleObject(mod_name);
    if (m == NULL) {
        PyArena_Free(arena);
        return -1;
    }
    d = PyModule_GetDict(m);
    v = run_mod(mod, filename, d, d, flags, arena);
    PyArena_Free(arena);
    if (v == NULL) {
        return -1;
    }
    Py_DECREF(v);
    flush_io();
    return 0;
}

int
PyRun_InteractiveOneObject(FILE *fp, PyObject *filename, PyCompilerFlags *flags)
{
    int res;

    res = PyRun_InteractiveOneObjectEx(fp, filename, flags);
    if (res == -1) {
        PyErr_Print();
        flush_io();
    }
    return res;
}

int
PyRun_InteractiveOneFlags(FILE *fp, const char *filename_str, PyCompilerFlags *flags)
{
    PyObject *filename;
    int res;

    filename = PyUnicode_DecodeFSDefault(filename_str);
    if (filename == NULL) {
        PyErr_Print();
        return -1;
    }
    res = PyRun_InteractiveOneObject(fp, filename, flags);
    Py_DECREF(filename);
    return res;
}


/* Check whether a file maybe a pyc file: Look at the extension,
   the file type, and, if we may close it, at the first few bytes. */

static int
maybe_pyc_file(FILE *fp, const char* filename, const char* ext, int closeit)
{
    if (strcmp(ext, ".pyc") == 0)
        return 1;

    /* Only look into the file if we are allowed to close it, since
       it then should also be seekable. */
    if (closeit) {
        /* Read only two bytes of the magic. If the file was opened in
           text mode, the bytes 3 and 4 of the magic (\r\n) might not
           be read as they are on disk. */
        unsigned int halfmagic = PyImport_GetMagicNumber() & 0xFFFF;
        unsigned char buf[2];
        /* Mess:  In case of -x, the stream is NOT at its start now,
           and ungetc() was used to push back the first newline,
           which makes the current stream position formally undefined,
           and a x-platform nightmare.
           Unfortunately, we have no direct way to know whether -x
           was specified.  So we use a terrible hack:  if the current
           stream position is not 0, we assume -x was specified, and
           give up.  Bug 132850 on SourceForge spells out the
           hopelessness of trying anything else (fseek and ftell
           don't work predictably x-platform for text-mode files).
        */
        int ispyc = 0;
        if (ftell(fp) == 0) {
            if (fread(buf, 1, 2, fp) == 2 &&
                ((unsigned int)buf[1]<<8 | buf[0]) == halfmagic)
                ispyc = 1;
            rewind(fp);
        }
        return ispyc;
    }
    return 0;
}

static int
set_main_loader(PyObject *d, const char *filename, const char *loader_name)
{
    PyObject *filename_obj, *bootstrap, *loader_type = NULL, *loader;
    int result = 0;

    filename_obj = PyUnicode_DecodeFSDefault(filename);
    if (filename_obj == NULL)
        return -1;
    PyInterpreterState *interp = _PyInterpreterState_Get();
    bootstrap = PyObject_GetAttrString(interp->importlib,
                                       "_bootstrap_external");
    if (bootstrap != NULL) {
        loader_type = PyObject_GetAttrString(bootstrap, loader_name);
        Py_DECREF(bootstrap);
    }
    if (loader_type == NULL) {
        Py_DECREF(filename_obj);
        return -1;
    }
    loader = PyObject_CallFunction(loader_type, "sN", "__main__", filename_obj);
    Py_DECREF(loader_type);
    if (loader == NULL) {
        return -1;
    }
    if (PyDict_SetItemString(d, "__loader__", loader) < 0) {
        result = -1;
    }
    Py_DECREF(loader);
    return result;
}

int
PyRun_SimpleFileExFlags(FILE *fp, const char *filename, int closeit,
                        PyCompilerFlags *flags)
{
    PyObject *m, *d, *v;
    const char *ext;
    int set_file_name = 0, ret = -1;
    size_t len;

    m = PyImport_AddModule("__main__");
    if (m == NULL)
        return -1;
    Py_INCREF(m);
    d = PyModule_GetDict(m);
    if (PyDict_GetItemString(d, "__file__") == NULL) {
        PyObject *f;
        f = PyUnicode_DecodeFSDefault(filename);
        if (f == NULL)
            goto done;
        if (PyDict_SetItemString(d, "__file__", f) < 0) {
            Py_DECREF(f);
            goto done;
        }
        if (PyDict_SetItemString(d, "__cached__", Py_None) < 0) {
            Py_DECREF(f);
            goto done;
        }
        set_file_name = 1;
        Py_DECREF(f);
    }
    len = strlen(filename);
    ext = filename + len - (len > 4 ? 4 : 0);
    if (maybe_pyc_file(fp, filename, ext, closeit)) {
        FILE *pyc_fp;
        /* Try to run a pyc file. First, re-open in binary */
        if (closeit)
            fclose(fp);
        if ((pyc_fp = _Py_fopen(filename, "rb")) == NULL) {
            fprintf(stderr, "python: Can't reopen .pyc file\n");
            goto done;
        }

        if (set_main_loader(d, filename, "SourcelessFileLoader") < 0) {
            fprintf(stderr, "python: failed to set __main__.__loader__\n");
            ret = -1;
            fclose(pyc_fp);
            goto done;
        }
        v = run_pyc_file(pyc_fp, filename, d, d, flags);
    } else {
        /* When running from stdin, leave __main__.__loader__ alone */
        if (strcmp(filename, "<stdin>") != 0 &&
            set_main_loader(d, filename, "SourceFileLoader") < 0) {
            fprintf(stderr, "python: failed to set __main__.__loader__\n");
            ret = -1;
            goto done;
        }
        v = PyRun_FileExFlags(fp, filename, Py_file_input, d, d,
                              closeit, flags);
    }
    flush_io();
    if (v == NULL) {
        Py_CLEAR(m);
        PyErr_Print();
        goto done;
    }
    Py_DECREF(v);
    ret = 0;
  done:
<<<<<<< HEAD
    if (set_file_name) {
        if (PyDict_DelItemString(d, "__file__")) {
            PyErr_Clear();
        }
        if (PyDict_DelItemString(d, "__cached__")) {
            PyErr_Clear();
        }
    }
    Py_DECREF(m);
=======
    if (set_file_name && PyDict_DelItemString(d, "__file__"))
        PyErr_Clear();
    Py_XDECREF(m);
>>>>>>> d4c76d96
    return ret;
}

int
PyRun_SimpleStringFlags(const char *command, PyCompilerFlags *flags)
{
    PyObject *m, *d, *v;
    m = PyImport_AddModule("__main__");
    if (m == NULL)
        return -1;
    d = PyModule_GetDict(m);
    v = PyRun_StringFlags(command, Py_file_input, d, d, flags);
    if (v == NULL) {
        PyErr_Print();
        return -1;
    }
    Py_DECREF(v);
    return 0;
}

static int
parse_syntax_error(PyObject *err, PyObject **message, PyObject **filename,
                   int *lineno, int *offset, PyObject **text)
{
    int hold;
    PyObject *v;
    _Py_IDENTIFIER(msg);
    _Py_IDENTIFIER(filename);
    _Py_IDENTIFIER(lineno);
    _Py_IDENTIFIER(offset);
    _Py_IDENTIFIER(text);

    *message = NULL;
    *filename = NULL;

    /* new style errors.  `err' is an instance */
    *message = _PyObject_GetAttrId(err, &PyId_msg);
    if (!*message)
        goto finally;

    v = _PyObject_GetAttrId(err, &PyId_filename);
    if (!v)
        goto finally;
    if (v == Py_None) {
        Py_DECREF(v);
        *filename = _PyUnicode_FromId(&PyId_string);
        if (*filename == NULL)
            goto finally;
        Py_INCREF(*filename);
    }
    else {
        *filename = v;
    }

    v = _PyObject_GetAttrId(err, &PyId_lineno);
    if (!v)
        goto finally;
    hold = _PyLong_AsInt(v);
    Py_DECREF(v);
    if (hold < 0 && PyErr_Occurred())
        goto finally;
    *lineno = hold;

    v = _PyObject_GetAttrId(err, &PyId_offset);
    if (!v)
        goto finally;
    if (v == Py_None) {
        *offset = -1;
        Py_DECREF(v);
    } else {
        hold = _PyLong_AsInt(v);
        Py_DECREF(v);
        if (hold < 0 && PyErr_Occurred())
            goto finally;
        *offset = hold;
    }

    v = _PyObject_GetAttrId(err, &PyId_text);
    if (!v)
        goto finally;
    if (v == Py_None) {
        Py_DECREF(v);
        *text = NULL;
    }
    else {
        *text = v;
    }
    return 1;

finally:
    Py_XDECREF(*message);
    Py_XDECREF(*filename);
    return 0;
}

void
PyErr_Print(void)
{
    PyErr_PrintEx(1);
}

static void
print_error_text(PyObject *f, int offset, PyObject *text_obj)
{
    const char *text;
    const char *nl;

    text = PyUnicode_AsUTF8(text_obj);
    if (text == NULL)
        return;

    if (offset >= 0) {
        if (offset > 0 && (size_t)offset == strlen(text) && text[offset - 1] == '\n')
            offset--;
        for (;;) {
            nl = strchr(text, '\n');
            if (nl == NULL || nl-text >= offset)
                break;
            offset -= (int)(nl+1-text);
            text = nl+1;
        }
        while (*text == ' ' || *text == '\t' || *text == '\f') {
            text++;
            offset--;
        }
    }
    PyFile_WriteString("    ", f);
    PyFile_WriteString(text, f);
    if (*text == '\0' || text[strlen(text)-1] != '\n')
        PyFile_WriteString("\n", f);
    if (offset == -1)
        return;
    PyFile_WriteString("    ", f);
    while (--offset > 0)
        PyFile_WriteString(" ", f);
    PyFile_WriteString("^\n", f);
}

static void
handle_system_exit(void)
{
    PyObject *exception, *value, *tb;
    int exitcode = 0;

    if (Py_InspectFlag)
        /* Don't exit if -i flag was given. This flag is set to 0
         * when entering interactive mode for inspecting. */
        return;

    PyErr_Fetch(&exception, &value, &tb);
    fflush(stdout);
    if (value == NULL || value == Py_None)
        goto done;
    if (PyExceptionInstance_Check(value)) {
        /* The error code should be in the `code' attribute. */
        _Py_IDENTIFIER(code);
        PyObject *code = _PyObject_GetAttrId(value, &PyId_code);
        if (code) {
            Py_DECREF(value);
            value = code;
            if (value == Py_None)
                goto done;
        }
        /* If we failed to dig out the 'code' attribute,
           just let the else clause below print the error. */
    }
    if (PyLong_Check(value))
        exitcode = (int)PyLong_AsLong(value);
    else {
        PyObject *sys_stderr = _PySys_GetObjectId(&PyId_stderr);
        /* We clear the exception here to avoid triggering the assertion
         * in PyObject_Str that ensures it won't silently lose exception
         * details.
         */
        PyErr_Clear();
        if (sys_stderr != NULL && sys_stderr != Py_None) {
            PyFile_WriteObject(value, sys_stderr, Py_PRINT_RAW);
        } else {
            PyObject_Print(value, stderr, Py_PRINT_RAW);
            fflush(stderr);
        }
        PySys_WriteStderr("\n");
        exitcode = 1;
    }
 done:
    /* Restore and clear the exception info, in order to properly decref
     * the exception, value, and traceback.      If we just exit instead,
     * these leak, which confuses PYTHONDUMPREFS output, and may prevent
     * some finalizers from running.
     */
    PyErr_Restore(exception, value, tb);
    PyErr_Clear();
    Py_Exit(exitcode);
    /* NOTREACHED */
}

void
PyErr_PrintEx(int set_sys_last_vars)
{
    PyObject *exception, *v, *tb, *hook;

    if (PyErr_ExceptionMatches(PyExc_SystemExit)) {
        handle_system_exit();
    }
    PyErr_Fetch(&exception, &v, &tb);
    if (exception == NULL)
        return;
    PyErr_NormalizeException(&exception, &v, &tb);
    if (tb == NULL) {
        tb = Py_None;
        Py_INCREF(tb);
    }
    PyException_SetTraceback(v, tb);
    if (exception == NULL)
        return;
    /* Now we know v != NULL too */
    if (set_sys_last_vars) {
        if (_PySys_SetObjectId(&PyId_last_type, exception) < 0) {
            PyErr_Clear();
        }
        if (_PySys_SetObjectId(&PyId_last_value, v) < 0) {
            PyErr_Clear();
        }
        if (_PySys_SetObjectId(&PyId_last_traceback, tb) < 0) {
            PyErr_Clear();
        }
    }
    hook = _PySys_GetObjectId(&PyId_excepthook);
    if (hook) {
        PyObject* stack[3];
        PyObject *result;

        stack[0] = exception;
        stack[1] = v;
        stack[2] = tb;
        result = _PyObject_FastCall(hook, stack, 3);
        if (result == NULL) {
            PyObject *exception2, *v2, *tb2;
            if (PyErr_ExceptionMatches(PyExc_SystemExit)) {
                handle_system_exit();
            }
            PyErr_Fetch(&exception2, &v2, &tb2);
            PyErr_NormalizeException(&exception2, &v2, &tb2);
            /* It should not be possible for exception2 or v2
               to be NULL. However PyErr_Display() can't
               tolerate NULLs, so just be safe. */
            if (exception2 == NULL) {
                exception2 = Py_None;
                Py_INCREF(exception2);
            }
            if (v2 == NULL) {
                v2 = Py_None;
                Py_INCREF(v2);
            }
            fflush(stdout);
            PySys_WriteStderr("Error in sys.excepthook:\n");
            PyErr_Display(exception2, v2, tb2);
            PySys_WriteStderr("\nOriginal exception was:\n");
            PyErr_Display(exception, v, tb);
            Py_DECREF(exception2);
            Py_DECREF(v2);
            Py_XDECREF(tb2);
        }
        Py_XDECREF(result);
    } else {
        PySys_WriteStderr("sys.excepthook is missing\n");
        PyErr_Display(exception, v, tb);
    }
    Py_XDECREF(exception);
    Py_XDECREF(v);
    Py_XDECREF(tb);
}

static void
print_exception(PyObject *f, PyObject *value)
{
    int err = 0;
    PyObject *type, *tb;
    _Py_IDENTIFIER(print_file_and_line);

    if (!PyExceptionInstance_Check(value)) {
        err = PyFile_WriteString("TypeError: print_exception(): Exception expected for value, ", f);
        err += PyFile_WriteString(Py_TYPE(value)->tp_name, f);
        err += PyFile_WriteString(" found\n", f);
        if (err)
            PyErr_Clear();
        return;
    }

    Py_INCREF(value);
    fflush(stdout);
    type = (PyObject *) Py_TYPE(value);
    tb = PyException_GetTraceback(value);
    if (tb && tb != Py_None)
        err = PyTraceBack_Print(tb, f);
    if (err == 0 &&
        _PyObject_HasAttrId(value, &PyId_print_file_and_line))
    {
        PyObject *message, *filename, *text;
        int lineno, offset;
        if (!parse_syntax_error(value, &message, &filename,
                                &lineno, &offset, &text))
            PyErr_Clear();
        else {
            PyObject *line;

            Py_DECREF(value);
            value = message;

            line = PyUnicode_FromFormat("  File \"%U\", line %d\n",
                                          filename, lineno);
            Py_DECREF(filename);
            if (line != NULL) {
                PyFile_WriteObject(line, f, Py_PRINT_RAW);
                Py_DECREF(line);
            }

            if (text != NULL) {
                print_error_text(f, offset, text);
                Py_DECREF(text);
            }

            /* Can't be bothered to check all those
               PyFile_WriteString() calls */
            if (PyErr_Occurred())
                err = -1;
        }
    }
    if (err) {
        /* Don't do anything else */
    }
    else {
        PyObject* moduleName;
        const char *className;
        _Py_IDENTIFIER(__module__);
        assert(PyExceptionClass_Check(type));
        className = PyExceptionClass_Name(type);
        if (className != NULL) {
            const char *dot = strrchr(className, '.');
            if (dot != NULL)
                className = dot+1;
        }

        moduleName = _PyObject_GetAttrId(type, &PyId___module__);
        if (moduleName == NULL || !PyUnicode_Check(moduleName))
        {
            Py_XDECREF(moduleName);
            err = PyFile_WriteString("<unknown>", f);
        }
        else {
            if (!_PyUnicode_EqualToASCIIId(moduleName, &PyId_builtins))
            {
                err = PyFile_WriteObject(moduleName, f, Py_PRINT_RAW);
                err += PyFile_WriteString(".", f);
            }
            Py_DECREF(moduleName);
        }
        if (err == 0) {
            if (className == NULL)
                      err = PyFile_WriteString("<unknown>", f);
            else
                      err = PyFile_WriteString(className, f);
        }
    }
    if (err == 0 && (value != Py_None)) {
        PyObject *s = PyObject_Str(value);
        /* only print colon if the str() of the
           object is not the empty string
        */
        if (s == NULL) {
            PyErr_Clear();
            err = -1;
            PyFile_WriteString(": <exception str() failed>", f);
        }
        else if (!PyUnicode_Check(s) ||
            PyUnicode_GetLength(s) != 0)
            err = PyFile_WriteString(": ", f);
        if (err == 0)
          err = PyFile_WriteObject(s, f, Py_PRINT_RAW);
        Py_XDECREF(s);
    }
    /* try to write a newline in any case */
    if (err < 0) {
        PyErr_Clear();
    }
    err += PyFile_WriteString("\n", f);
    Py_XDECREF(tb);
    Py_DECREF(value);
    /* If an error happened here, don't show it.
       XXX This is wrong, but too many callers rely on this behavior. */
    if (err != 0)
        PyErr_Clear();
}

static const char cause_message[] =
    "\nThe above exception was the direct cause "
    "of the following exception:\n\n";

static const char context_message[] =
    "\nDuring handling of the above exception, "
    "another exception occurred:\n\n";

static void
print_exception_recursive(PyObject *f, PyObject *value, PyObject *seen)
{
    int err = 0, res;
    PyObject *cause, *context;

    if (seen != NULL) {
        /* Exception chaining */
        PyObject *value_id = PyLong_FromVoidPtr(value);
        if (value_id == NULL || PySet_Add(seen, value_id) == -1)
            PyErr_Clear();
        else if (PyExceptionInstance_Check(value)) {
            PyObject *check_id = NULL;
            cause = PyException_GetCause(value);
            context = PyException_GetContext(value);
            if (cause) {
                check_id = PyLong_FromVoidPtr(cause);
                if (check_id == NULL) {
                    res = -1;
                } else {
                    res = PySet_Contains(seen, check_id);
                    Py_DECREF(check_id);
                }
                if (res == -1)
                    PyErr_Clear();
                if (res == 0) {
                    print_exception_recursive(
                        f, cause, seen);
                    err |= PyFile_WriteString(
                        cause_message, f);
                }
            }
            else if (context &&
                !((PyBaseExceptionObject *)value)->suppress_context) {
                check_id = PyLong_FromVoidPtr(context);
                if (check_id == NULL) {
                    res = -1;
                } else {
                    res = PySet_Contains(seen, check_id);
                    Py_DECREF(check_id);
                }
                if (res == -1)
                    PyErr_Clear();
                if (res == 0) {
                    print_exception_recursive(
                        f, context, seen);
                    err |= PyFile_WriteString(
                        context_message, f);
                }
            }
            Py_XDECREF(context);
            Py_XDECREF(cause);
        }
        Py_XDECREF(value_id);
    }
    print_exception(f, value);
    if (err != 0)
        PyErr_Clear();
}

void
PyErr_Display(PyObject *exception, PyObject *value, PyObject *tb)
{
    PyObject *seen;
    PyObject *f = _PySys_GetObjectId(&PyId_stderr);
    if (PyExceptionInstance_Check(value)
        && tb != NULL && PyTraceBack_Check(tb)) {
        /* Put the traceback on the exception, otherwise it won't get
           displayed.  See issue #18776. */
        PyObject *cur_tb = PyException_GetTraceback(value);
        if (cur_tb == NULL)
            PyException_SetTraceback(value, tb);
        else
            Py_DECREF(cur_tb);
    }
    if (f == Py_None) {
        /* pass */
    }
    else if (f == NULL) {
        _PyObject_Dump(value);
        fprintf(stderr, "lost sys.stderr\n");
    }
    else {
        /* We choose to ignore seen being possibly NULL, and report
           at least the main exception (it could be a MemoryError).
        */
        seen = PySet_New(NULL);
        if (seen == NULL)
            PyErr_Clear();
        print_exception_recursive(f, value, seen);
        Py_XDECREF(seen);
    }
}

PyObject *
PyRun_StringFlags(const char *str, int start, PyObject *globals,
                  PyObject *locals, PyCompilerFlags *flags)
{
    PyObject *ret = NULL;
    mod_ty mod;
    PyArena *arena;
    PyObject *filename;

    filename = _PyUnicode_FromId(&PyId_string); /* borrowed */
    if (filename == NULL)
        return NULL;

    arena = PyArena_New();
    if (arena == NULL)
        return NULL;

    mod = PyParser_ASTFromStringObject(str, filename, start, flags, arena);
    if (mod != NULL)
        ret = run_mod(mod, filename, globals, locals, flags, arena);
    PyArena_Free(arena);
    return ret;
}

PyObject *
PyRun_FileExFlags(FILE *fp, const char *filename_str, int start, PyObject *globals,
                  PyObject *locals, int closeit, PyCompilerFlags *flags)
{
    PyObject *ret = NULL;
    mod_ty mod;
    PyArena *arena = NULL;
    PyObject *filename;

    filename = PyUnicode_DecodeFSDefault(filename_str);
    if (filename == NULL)
        goto exit;

    arena = PyArena_New();
    if (arena == NULL)
        goto exit;

    mod = PyParser_ASTFromFileObject(fp, filename, NULL, start, 0, 0,
                                     flags, NULL, arena);
    if (closeit)
        fclose(fp);
    if (mod == NULL) {
        goto exit;
    }
    ret = run_mod(mod, filename, globals, locals, flags, arena);

exit:
    Py_XDECREF(filename);
    if (arena != NULL)
        PyArena_Free(arena);
    return ret;
}

static void
flush_io(void)
{
    PyObject *f, *r;
    PyObject *type, *value, *traceback;

    /* Save the current exception */
    PyErr_Fetch(&type, &value, &traceback);

    f = _PySys_GetObjectId(&PyId_stderr);
    if (f != NULL) {
        r = _PyObject_CallMethodId(f, &PyId_flush, NULL);
        if (r)
            Py_DECREF(r);
        else
            PyErr_Clear();
    }
    f = _PySys_GetObjectId(&PyId_stdout);
    if (f != NULL) {
        r = _PyObject_CallMethodId(f, &PyId_flush, NULL);
        if (r)
            Py_DECREF(r);
        else
            PyErr_Clear();
    }

    PyErr_Restore(type, value, traceback);
}

static PyObject *
run_mod(mod_ty mod, PyObject *filename, PyObject *globals, PyObject *locals,
            PyCompilerFlags *flags, PyArena *arena)
{
    PyCodeObject *co;
    PyObject *v;
    co = PyAST_CompileObject(mod, filename, flags, -1, arena);
    if (co == NULL)
        return NULL;
    v = PyEval_EvalCode((PyObject*)co, globals, locals);
    Py_DECREF(co);
    return v;
}

static PyObject *
run_pyc_file(FILE *fp, const char *filename, PyObject *globals,
             PyObject *locals, PyCompilerFlags *flags)
{
    PyCodeObject *co;
    PyObject *v;
    long magic;
    long PyImport_GetMagicNumber(void);

    magic = PyMarshal_ReadLongFromFile(fp);
    if (magic != PyImport_GetMagicNumber()) {
        if (!PyErr_Occurred())
            PyErr_SetString(PyExc_RuntimeError,
                       "Bad magic number in .pyc file");
        goto error;
    }
    /* Skip the rest of the header. */
    (void) PyMarshal_ReadLongFromFile(fp);
    (void) PyMarshal_ReadLongFromFile(fp);
    (void) PyMarshal_ReadLongFromFile(fp);
    if (PyErr_Occurred()) {
        goto error;
    }
    v = PyMarshal_ReadLastObjectFromFile(fp);
    if (v == NULL || !PyCode_Check(v)) {
        Py_XDECREF(v);
        PyErr_SetString(PyExc_RuntimeError,
                   "Bad code object in .pyc file");
        goto error;
    }
    fclose(fp);
    co = (PyCodeObject *)v;
    v = PyEval_EvalCode((PyObject*)co, globals, locals);
    if (v && flags)
        flags->cf_flags |= (co->co_flags & PyCF_MASK);
    Py_DECREF(co);
    return v;
error:
    fclose(fp);
    return NULL;
}

PyObject *
Py_CompileStringObject(const char *str, PyObject *filename, int start,
                       PyCompilerFlags *flags, int optimize)
{
    PyCodeObject *co;
    mod_ty mod;
    PyArena *arena = PyArena_New();
    if (arena == NULL)
        return NULL;

    mod = PyParser_ASTFromStringObject(str, filename, start, flags, arena);
    if (mod == NULL) {
        PyArena_Free(arena);
        return NULL;
    }
    if (flags && (flags->cf_flags & PyCF_ONLY_AST)) {
        PyObject *result = PyAST_mod2obj(mod);
        PyArena_Free(arena);
        return result;
    }
    co = PyAST_CompileObject(mod, filename, flags, optimize, arena);
    PyArena_Free(arena);
    return (PyObject *)co;
}

PyObject *
Py_CompileStringExFlags(const char *str, const char *filename_str, int start,
                        PyCompilerFlags *flags, int optimize)
{
    PyObject *filename, *co;
    filename = PyUnicode_DecodeFSDefault(filename_str);
    if (filename == NULL)
        return NULL;
    co = Py_CompileStringObject(str, filename, start, flags, optimize);
    Py_DECREF(filename);
    return co;
}

/* For use in Py_LIMITED_API */
#undef Py_CompileString
PyObject *
PyCompileString(const char *str, const char *filename, int start)
{
    return Py_CompileStringFlags(str, filename, start, NULL);
}

struct symtable *
Py_SymtableStringObject(const char *str, PyObject *filename, int start)
{
    struct symtable *st;
    mod_ty mod;
    PyCompilerFlags flags;
    PyArena *arena;

    arena = PyArena_New();
    if (arena == NULL)
        return NULL;

    flags.cf_flags = 0;
    mod = PyParser_ASTFromStringObject(str, filename, start, &flags, arena);
    if (mod == NULL) {
        PyArena_Free(arena);
        return NULL;
    }
    st = PySymtable_BuildObject(mod, filename, 0);
    PyArena_Free(arena);
    return st;
}

struct symtable *
Py_SymtableString(const char *str, const char *filename_str, int start)
{
    PyObject *filename;
    struct symtable *st;

    filename = PyUnicode_DecodeFSDefault(filename_str);
    if (filename == NULL)
        return NULL;
    st = Py_SymtableStringObject(str, filename, start);
    Py_DECREF(filename);
    return st;
}

/* Preferred access to parser is through AST. */
mod_ty
PyParser_ASTFromStringObject(const char *s, PyObject *filename, int start,
                             PyCompilerFlags *flags, PyArena *arena)
{
    mod_ty mod;
    PyCompilerFlags localflags;
    perrdetail err;
    int iflags = PARSER_FLAGS(flags);

    node *n = PyParser_ParseStringObject(s, filename,
                                         &_PyParser_Grammar, start, &err,
                                         &iflags);
    if (flags == NULL) {
        localflags.cf_flags = 0;
        flags = &localflags;
    }
    if (n) {
        flags->cf_flags |= iflags & PyCF_MASK;
        mod = PyAST_FromNodeObject(n, flags, filename, arena);
        PyNode_Free(n);
    }
    else {
        err_input(&err);
        mod = NULL;
    }
    err_free(&err);
    return mod;
}

mod_ty
PyParser_ASTFromString(const char *s, const char *filename_str, int start,
                       PyCompilerFlags *flags, PyArena *arena)
{
    PyObject *filename;
    mod_ty mod;
    filename = PyUnicode_DecodeFSDefault(filename_str);
    if (filename == NULL)
        return NULL;
    mod = PyParser_ASTFromStringObject(s, filename, start, flags, arena);
    Py_DECREF(filename);
    return mod;
}

mod_ty
PyParser_ASTFromFileObject(FILE *fp, PyObject *filename, const char* enc,
                           int start, const char *ps1,
                           const char *ps2, PyCompilerFlags *flags, int *errcode,
                           PyArena *arena)
{
    mod_ty mod;
    PyCompilerFlags localflags;
    perrdetail err;
    int iflags = PARSER_FLAGS(flags);

    node *n = PyParser_ParseFileObject(fp, filename, enc,
                                       &_PyParser_Grammar,
                                       start, ps1, ps2, &err, &iflags);
    if (flags == NULL) {
        localflags.cf_flags = 0;
        flags = &localflags;
    }
    if (n) {
        flags->cf_flags |= iflags & PyCF_MASK;
        mod = PyAST_FromNodeObject(n, flags, filename, arena);
        PyNode_Free(n);
    }
    else {
        err_input(&err);
        if (errcode)
            *errcode = err.error;
        mod = NULL;
    }
    err_free(&err);
    return mod;
}

mod_ty
PyParser_ASTFromFile(FILE *fp, const char *filename_str, const char* enc,
                     int start, const char *ps1,
                     const char *ps2, PyCompilerFlags *flags, int *errcode,
                     PyArena *arena)
{
    mod_ty mod;
    PyObject *filename;
    filename = PyUnicode_DecodeFSDefault(filename_str);
    if (filename == NULL)
        return NULL;
    mod = PyParser_ASTFromFileObject(fp, filename, enc, start, ps1, ps2,
                                     flags, errcode, arena);
    Py_DECREF(filename);
    return mod;
}

/* Simplified interface to parsefile -- return node or set exception */

node *
PyParser_SimpleParseFileFlags(FILE *fp, const char *filename, int start, int flags)
{
    perrdetail err;
    node *n = PyParser_ParseFileFlags(fp, filename, NULL,
                                      &_PyParser_Grammar,
                                      start, NULL, NULL, &err, flags);
    if (n == NULL)
        err_input(&err);
    err_free(&err);

    return n;
}

/* Simplified interface to parsestring -- return node or set exception */

node *
PyParser_SimpleParseStringFlags(const char *str, int start, int flags)
{
    perrdetail err;
    node *n = PyParser_ParseStringFlags(str, &_PyParser_Grammar,
                                        start, &err, flags);
    if (n == NULL)
        err_input(&err);
    err_free(&err);
    return n;
}

node *
PyParser_SimpleParseStringFlagsFilename(const char *str, const char *filename,
                                        int start, int flags)
{
    perrdetail err;
    node *n = PyParser_ParseStringFlagsFilename(str, filename,
                            &_PyParser_Grammar, start, &err, flags);
    if (n == NULL)
        err_input(&err);
    err_free(&err);
    return n;
}

/* May want to move a more generalized form of this to parsetok.c or
   even parser modules. */

void
PyParser_ClearError(perrdetail *err)
{
    err_free(err);
}

void
PyParser_SetError(perrdetail *err)
{
    err_input(err);
}

static void
err_free(perrdetail *err)
{
    Py_CLEAR(err->filename);
}

/* Set the error appropriate to the given input error code (see errcode.h) */

static void
err_input(perrdetail *err)
{
    PyObject *v, *w, *errtype, *errtext;
    PyObject *msg_obj = NULL;
    const char *msg = NULL;
    int offset = err->offset;

    errtype = PyExc_SyntaxError;
    switch (err->error) {
    case E_ERROR:
        goto cleanup;
    case E_SYNTAX:
        errtype = PyExc_IndentationError;
        if (err->expected == INDENT)
            msg = "expected an indented block";
        else if (err->token == INDENT)
            msg = "unexpected indent";
        else if (err->token == DEDENT)
            msg = "unexpected unindent";
        else if (err->expected == NOTEQUAL) {
            errtype = PyExc_SyntaxError;
            msg = "with Barry as BDFL, use '<>' instead of '!='";
        }
        else {
            errtype = PyExc_SyntaxError;
            msg = "invalid syntax";
        }
        break;
    case E_TOKEN:
        msg = "invalid token";
        break;
    case E_EOFS:
        msg = "EOF while scanning triple-quoted string literal";
        break;
    case E_EOLS:
        msg = "EOL while scanning string literal";
        break;
    case E_INTR:
        if (!PyErr_Occurred())
            PyErr_SetNone(PyExc_KeyboardInterrupt);
        goto cleanup;
    case E_NOMEM:
        PyErr_NoMemory();
        goto cleanup;
    case E_EOF:
        msg = "unexpected EOF while parsing";
        break;
    case E_TABSPACE:
        errtype = PyExc_TabError;
        msg = "inconsistent use of tabs and spaces in indentation";
        break;
    case E_OVERFLOW:
        msg = "expression too long";
        break;
    case E_DEDENT:
        errtype = PyExc_IndentationError;
        msg = "unindent does not match any outer indentation level";
        break;
    case E_TOODEEP:
        errtype = PyExc_IndentationError;
        msg = "too many levels of indentation";
        break;
    case E_DECODE: {
        PyObject *type, *value, *tb;
        PyErr_Fetch(&type, &value, &tb);
        msg = "unknown decode error";
        if (value != NULL)
            msg_obj = PyObject_Str(value);
        Py_XDECREF(type);
        Py_XDECREF(value);
        Py_XDECREF(tb);
        break;
    }
    case E_LINECONT:
        msg = "unexpected character after line continuation character";
        break;

    case E_IDENTIFIER:
        msg = "invalid character in identifier";
        break;
    case E_BADSINGLE:
        msg = "multiple statements found while compiling a single statement";
        break;
    default:
        fprintf(stderr, "error=%d\n", err->error);
        msg = "unknown parsing error";
        break;
    }
    /* err->text may not be UTF-8 in case of decoding errors.
       Explicitly convert to an object. */
    if (!err->text) {
        errtext = Py_None;
        Py_INCREF(Py_None);
    } else {
        errtext = PyUnicode_DecodeUTF8(err->text, err->offset,
                                       "replace");
        if (errtext != NULL) {
            Py_ssize_t len = strlen(err->text);
            offset = (int)PyUnicode_GET_LENGTH(errtext);
            if (len != err->offset) {
                Py_DECREF(errtext);
                errtext = PyUnicode_DecodeUTF8(err->text, len,
                                               "replace");
            }
        }
    }
    v = Py_BuildValue("(OiiN)", err->filename,
                      err->lineno, offset, errtext);
    if (v != NULL) {
        if (msg_obj)
            w = Py_BuildValue("(OO)", msg_obj, v);
        else
            w = Py_BuildValue("(sO)", msg, v);
    } else
        w = NULL;
    Py_XDECREF(v);
    PyErr_SetObject(errtype, w);
    Py_XDECREF(w);
cleanup:
    Py_XDECREF(msg_obj);
    if (err->text != NULL) {
        PyObject_FREE(err->text);
        err->text = NULL;
    }
}


#if defined(USE_STACKCHECK)
#if defined(WIN32) && defined(_MSC_VER)

/* Stack checking for Microsoft C */

#include <malloc.h>
#include <excpt.h>

/*
 * Return non-zero when we run out of memory on the stack; zero otherwise.
 */
int
PyOS_CheckStack(void)
{
    __try {
        /* alloca throws a stack overflow exception if there's
           not enough space left on the stack */
        alloca(PYOS_STACK_MARGIN * sizeof(void*));
        return 0;
    } __except (GetExceptionCode() == STATUS_STACK_OVERFLOW ?
                    EXCEPTION_EXECUTE_HANDLER :
            EXCEPTION_CONTINUE_SEARCH) {
        int errcode = _resetstkoflw();
        if (errcode == 0)
        {
            Py_FatalError("Could not reset the stack!");
        }
    }
    return 1;
}

#endif /* WIN32 && _MSC_VER */

/* Alternate implementations can be added here... */

#endif /* USE_STACKCHECK */

/* Deprecated C API functions still provided for binary compatibility */

#undef PyParser_SimpleParseFile
node *
PyParser_SimpleParseFile(FILE *fp, const char *filename, int start)
{
    return PyParser_SimpleParseFileFlags(fp, filename, start, 0);
}

#undef PyParser_SimpleParseString
node *
PyParser_SimpleParseString(const char *str, int start)
{
    return PyParser_SimpleParseStringFlags(str, start, 0);
}

#undef PyRun_AnyFile
int
PyRun_AnyFile(FILE *fp, const char *name)
{
    return PyRun_AnyFileExFlags(fp, name, 0, NULL);
}

#undef PyRun_AnyFileEx
int
PyRun_AnyFileEx(FILE *fp, const char *name, int closeit)
{
    return PyRun_AnyFileExFlags(fp, name, closeit, NULL);
}

#undef PyRun_AnyFileFlags
int
PyRun_AnyFileFlags(FILE *fp, const char *name, PyCompilerFlags *flags)
{
    return PyRun_AnyFileExFlags(fp, name, 0, flags);
}

#undef PyRun_File
PyObject *
PyRun_File(FILE *fp, const char *p, int s, PyObject *g, PyObject *l)
{
    return PyRun_FileExFlags(fp, p, s, g, l, 0, NULL);
}

#undef PyRun_FileEx
PyObject *
PyRun_FileEx(FILE *fp, const char *p, int s, PyObject *g, PyObject *l, int c)
{
    return PyRun_FileExFlags(fp, p, s, g, l, c, NULL);
}

#undef PyRun_FileFlags
PyObject *
PyRun_FileFlags(FILE *fp, const char *p, int s, PyObject *g, PyObject *l,
                PyCompilerFlags *flags)
{
    return PyRun_FileExFlags(fp, p, s, g, l, 0, flags);
}

#undef PyRun_SimpleFile
int
PyRun_SimpleFile(FILE *f, const char *p)
{
    return PyRun_SimpleFileExFlags(f, p, 0, NULL);
}

#undef PyRun_SimpleFileEx
int
PyRun_SimpleFileEx(FILE *f, const char *p, int c)
{
    return PyRun_SimpleFileExFlags(f, p, c, NULL);
}


#undef PyRun_String
PyObject *
PyRun_String(const char *str, int s, PyObject *g, PyObject *l)
{
    return PyRun_StringFlags(str, s, g, l, NULL);
}

#undef PyRun_SimpleString
int
PyRun_SimpleString(const char *s)
{
    return PyRun_SimpleStringFlags(s, NULL);
}

#undef Py_CompileString
PyObject *
Py_CompileString(const char *str, const char *p, int s)
{
    return Py_CompileStringExFlags(str, p, s, NULL, -1);
}

#undef Py_CompileStringFlags
PyObject *
Py_CompileStringFlags(const char *str, const char *p, int s,
                      PyCompilerFlags *flags)
{
    return Py_CompileStringExFlags(str, p, s, flags, -1);
}

#undef PyRun_InteractiveOne
int
PyRun_InteractiveOne(FILE *f, const char *p)
{
    return PyRun_InteractiveOneFlags(f, p, NULL);
}

#undef PyRun_InteractiveLoop
int
PyRun_InteractiveLoop(FILE *f, const char *p)
{
    return PyRun_InteractiveLoopFlags(f, p, NULL);
}

#ifdef __cplusplus
}
#endif<|MERGE_RESOLUTION|>--- conflicted
+++ resolved
@@ -434,7 +434,6 @@
     Py_DECREF(v);
     ret = 0;
   done:
-<<<<<<< HEAD
     if (set_file_name) {
         if (PyDict_DelItemString(d, "__file__")) {
             PyErr_Clear();
@@ -443,12 +442,7 @@
             PyErr_Clear();
         }
     }
-    Py_DECREF(m);
-=======
-    if (set_file_name && PyDict_DelItemString(d, "__file__"))
-        PyErr_Clear();
     Py_XDECREF(m);
->>>>>>> d4c76d96
     return ret;
 }
 
