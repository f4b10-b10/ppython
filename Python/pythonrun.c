--- conflicted
+++ resolved
@@ -372,26 +372,16 @@
     PyObject *tmp;
     _Py_IDENTIFIER(flush);
 
-<<<<<<< HEAD
-    if (fout != NULL && fout != Py_None) {
+    if (fout != NULL && fout != Py_None && !file_is_closed(fout)) {
         tmp = _PyObject_CallMethodId(fout, &PyId_flush, "");
-=======
-    if (fout != NULL && fout != Py_None && !file_is_closed(fout)) {
-        tmp = PyObject_CallMethod(fout, "flush", "");
->>>>>>> d7c8fbf8
         if (tmp == NULL)
             PyErr_WriteUnraisable(fout);
         else
             Py_DECREF(tmp);
     }
 
-<<<<<<< HEAD
-    if (ferr != NULL && ferr != Py_None) {
+    if (ferr != NULL && ferr != Py_None && !file_is_closed(ferr)) {
         tmp = _PyObject_CallMethodId(ferr, &PyId_flush, "");
-=======
-    if (ferr != NULL && ferr != Py_None && !file_is_closed(ferr)) {
-        tmp = PyObject_CallMethod(ferr, "flush", "");
->>>>>>> d7c8fbf8
         if (tmp == NULL)
             PyErr_Clear();
         else
