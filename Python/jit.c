#include "Python.h"

#ifdef _Py_JIT

#include "pycore_abstract.h"
#include "pycore_call.h"
#include "pycore_ceval.h"
#include "pycore_dict.h"
#include "pycore_intrinsics.h"
#include "pycore_long.h"
#include "pycore_opcode_metadata.h"
#include "pycore_opcode_utils.h"
#include "pycore_pyerrors.h"
#include "pycore_setobject.h"
#include "pycore_sliceobject.h"
#include "pycore_uops.h"
#include "pycore_jit.h"

#include "ceval_macros.h"
#include "jit_stencils.h"

#ifndef MS_WINDOWS
    #include <sys/mman.h>
#endif

#define MB (1 << 20)
#define JIT_POOL_SIZE  (128 * MB)

// This next line looks crazy, but it's actually not *that* bad. Yes, we're
// statically allocating a huge empty array in our executable, and mapping
// executable pages inside of it. However, this has a big benefit: we can
// compile our stencils to use the "small" or "medium" code models, since we
// know that all calls (for example, to C-API functions like _PyLong_Add) will
// be less than a relative 32-bit jump away (28 bits on aarch64). If that
// condition didn't hold (for example, if we mmap some memory far away from the
// executable), we would need to use trampolines and/or 64-bit indirect branches
// to extend the range. That's pretty slow and complex, whereas this "just
// works" (though we could certainly switch to a scheme like that without *too*
// much trouble). The OS lazily allocates pages for this array anyways (and it's
// BSS data that's not included in the interpreter executable itself), so it's
// not like we're *actually* making the executable huge at runtime (or on disk):
static unsigned char pool[JIT_POOL_SIZE];
static size_t pool_head;
static size_t page_size;

static int needs_initializing = 1;

static bool
is_page_aligned(void *p)
{
    return (((uintptr_t)p & (page_size - 1)) == 0);
}

static unsigned char *
alloc(size_t pages)
{
    size_t size = pages * page_size;
    if (JIT_POOL_SIZE - page_size < pool_head + size) {
        PyErr_WarnEx(PyExc_RuntimeWarning, "JIT out of memory", 0);
        needs_initializing = -1;
        return NULL;
    }
    unsigned char *memory = pool + pool_head;
    pool_head += size;
    assert(is_page_aligned(pool + pool_head));
    assert(is_page_aligned(memory));
    return memory;
}

static int
mark_executable(unsigned char *memory, size_t pages)
{
    assert(is_page_aligned(memory));
    size_t size = pages * page_size;
    if (size == 0) {
        return 0;
    }
#ifdef MS_WINDOWS
    if (!FlushInstructionCache(GetCurrentProcess(), memory, size)) {
        const char *w = "JIT unable to flush instruction cache (%d)";
        PyErr_WarnFormat(PyExc_RuntimeWarning, 0, w, GetLastError());
        needs_initializing = -1;
        return -1;
    }
    DWORD old;
    if (!VirtualProtect(memory, size, PAGE_EXECUTE, &old)) {
        const char *w = "JIT unable to protect executable memory (%d)";
        PyErr_WarnFormat(PyExc_RuntimeWarning, 0, w, GetLastError());
        needs_initializing = -1;
        return -1;
    }
#else
    __builtin___clear_cache((char *)memory, (char *)memory + size);
    if (mprotect(memory, size, PROT_EXEC)) {
        const char *w = "JIT unable to protect executable memory (%d)";
        PyErr_WarnFormat(PyExc_RuntimeWarning, 0, w, errno);
        needs_initializing = -1;
        return -1;
    }
#endif
    return 0;
}

static int
mark_readable(unsigned char *memory, size_t pages)
{
    assert(is_page_aligned(memory));
    size_t size = pages * page_size;
    if (size == 0) {
        return 0;
    }
#ifdef MS_WINDOWS
    DWORD old;
    if (!VirtualProtect(memory, size, PAGE_READONLY, &old)) {
        const char *w = "JIT unable to protect readable memory (%d)";
        PyErr_WarnFormat(PyExc_RuntimeWarning, 0, w, GetLastError());
        needs_initializing = -1;
        return -1;
    }
#else
    if (mprotect(memory, size, PROT_READ)) {
        const char *w = "JIT unable to protect readable memory (%d)";
        PyErr_WarnFormat(PyExc_RuntimeWarning, 0, w, errno);
        needs_initializing = -1;
        return -1;
    }
#endif
    return 0;
}

static size_t
size_to_pages(size_t size)
{
    return (size + page_size - 1) / page_size;
}

static void
patch(unsigned char *base, const Hole *hole, uint64_t *patches)
{
    unsigned char *location = base + hole->offset;
    uint64_t value = patches[hole->value] + hole->addend;
    uint32_t *addr = (uint32_t *)location;
    switch (hole->kind) {
        case HoleKind_IMAGE_REL_I386_DIR32:
            *addr = (uint32_t)value;
            return;
        case HoleKind_IMAGE_REL_AMD64_REL32:
        case HoleKind_IMAGE_REL_I386_REL32:
        case HoleKind_R_X86_64_PC32:
        case HoleKind_R_X86_64_PLT32:
        case HoleKind_X86_64_RELOC_BRANCH:
        case HoleKind_X86_64_RELOC_GOT:
        case HoleKind_X86_64_RELOC_GOT_LOAD:
            value -= (uintptr_t)location;
            *addr = (uint32_t)value;
            return;
        case HoleKind_ARM64_RELOC_UNSIGNED:
        case HoleKind_IMAGE_REL_AMD64_ADDR64:
        case HoleKind_R_AARCH64_ABS64:
        case HoleKind_R_X86_64_64:
        case HoleKind_X86_64_RELOC_UNSIGNED:
            *(uint64_t *)addr = value;
            return;
        case HoleKind_ARM64_RELOC_GOT_LOAD_PAGE21:
            value = ((value >> 12) << 12) - (((uintptr_t)location >> 12) << 12);
            assert((*addr & 0x9F000000) == 0x90000000);
            assert((value & 0xFFF) == 0);
            uint32_t lo = (value << 17) & 0x60000000;
            uint32_t hi = (value >> 9) & 0x00FFFFE0;
            *addr = (*addr & 0x9F00001F) | hi | lo;
            return;
        case HoleKind_R_AARCH64_CALL26:
        case HoleKind_R_AARCH64_JUMP26:
            value -= (uintptr_t)location;
            assert(((*addr & 0xFC000000) == 0x14000000) ||
                   ((*addr & 0xFC000000) == 0x94000000));
            assert((value & 0x3) == 0);
            *addr = (*addr & 0xFC000000) | ((uint32_t)(value >> 2) & 0x03FFFFFF);
            return;
        case HoleKind_ARM64_RELOC_GOT_LOAD_PAGEOFF12:
            value &= (1 << 12) - 1;
            assert(((*addr & 0x3B000000) == 0x39000000) ||
                   ((*addr & 0x11C00000) == 0x11000000));
            int shift = 0;
            if ((*addr & 0x3B000000) == 0x39000000) {
                shift = ((*addr >> 30) & 0x3);
                if (shift == 0 && (*addr & 0x04800000) == 0x04800000) {
                    shift = 4;
                }
            }
            assert(((value & ((1 << shift) - 1)) == 0));
            *addr = (*addr & 0xFFC003FF) | ((uint32_t)((value >> shift) << 10) & 0x003FFC00);
            return;
        case HoleKind_R_AARCH64_MOVW_UABS_G0_NC:
            assert(((*addr >> 21) & 0x3) == 0);
            *addr = (*addr & 0xFFE0001F) | (((value >>  0) & 0xFFFF) << 5);
            return;
        case HoleKind_R_AARCH64_MOVW_UABS_G1_NC:
            assert(((*addr >> 21) & 0x3) == 1);
            *addr = (*addr & 0xFFE0001F) | (((value >> 16) & 0xFFFF) << 5);
            return;
        case HoleKind_R_AARCH64_MOVW_UABS_G2_NC:
            assert(((*addr >> 21) & 0x3) == 2);
            *addr = (*addr & 0xFFE0001F) | (((value >> 32) & 0xFFFF) << 5);
            return;
        case HoleKind_R_AARCH64_MOVW_UABS_G3:
            assert(((*addr >> 21) & 0x3) == 3);
            *addr = (*addr & 0xFFE0001F) | (((value >> 48) & 0xFFFF) << 5);
            return;
    }
    Py_UNREACHABLE();
}

static void
copy_and_patch(unsigned char *base, const Stencil *stencil, uint64_t *patches)
{
    memcpy(base, stencil->body, stencil->body_size);
    for (size_t i = 0; i < stencil->holes_size; i++) {
        patch(base, &stencil->holes[i], patches);
    }
}

static void
emit(const StencilGroup *stencil_group, uint64_t patches[])
{
    unsigned char *data = (unsigned char *)(uintptr_t)patches[HoleValue_DATA];
    copy_and_patch(data, &stencil_group->data, patches);
    unsigned char *text = (unsigned char *)(uintptr_t)patches[HoleValue_TEXT];
    copy_and_patch(text, &stencil_group->text, patches);
}

static int
initialize_jit(void)
{
    if (needs_initializing <= 0) {
        return needs_initializing;
    }
    // Keep us from re-entering:
    needs_initializing = -1;
    // Find the page_size:
#ifdef MS_WINDOWS
    SYSTEM_INFO si;
    GetSystemInfo(&si);
    page_size = si.dwPageSize;
#else
    page_size = sysconf(_SC_PAGESIZE);
#endif
    assert(page_size);
    assert((page_size & (page_size - 1)) == 0);
    // Adjust the pool_head to the next page boundary:
    pool_head = (page_size - ((uintptr_t)pool & (page_size - 1))) & (page_size - 1);
    assert(is_page_aligned(pool + pool_head));
    // macOS requires mapping memory before mprotecting it, so map memory fixed
    // at our pool's valid address range:
#ifdef __APPLE__
    void *mapped = mmap(pool + pool_head, JIT_POOL_SIZE - pool_head - page_size,
                        PROT_READ | PROT_WRITE,
                        MAP_ANONYMOUS | MAP_FIXED | MAP_PRIVATE, -1, 0);
    if (mapped == MAP_FAILED) {
        const char *w = "JIT unable to map fixed memory (%d)";
        PyErr_WarnFormat(PyExc_RuntimeWarning, 0, w, errno);
        return needs_initializing;
    }
    assert(mapped == pool + pool_head);
#endif
<<<<<<< HEAD
    // Write our deopt stub:
    {
        const StencilGroup *stencil_group = &deoptimize_stencil_group;
        size_t text_pages = size_to_pages(stencil_group->text.body_size);
        unsigned char *text = alloc(text_pages);
        if (text == NULL) {
            return needs_initializing;
        }
        size_t data_pages = size_to_pages(stencil_group->data.body_size);
        unsigned char *data = alloc(data_pages);
        if (data == NULL) {
            return needs_initializing;
        }
        uint64_t patches[] = GET_PATCHES();
        patches[HoleValue_DATA] = (uintptr_t)data;
        patches[HoleValue_TEXT] = (uintptr_t)text;
        patches[HoleValue_ZERO] = 0;
        emit(stencil_group, patches);
        if (mark_executable(text, text_pages) || mark_readable(data, data_pages)) {
            return needs_initializing;
        }
        deoptimize_stub = text;
    }
    // Write our error stub:
    {
        const StencilGroup *stencil_group = &error_stencil_group;
        size_t text_pages = size_to_pages(stencil_group->text.body_size);
        unsigned char *text = alloc(text_pages);
        if (text == NULL) {
            return needs_initializing;
        }
        size_t data_pages = size_to_pages(stencil_group->data.body_size);
        unsigned char *data = alloc(data_pages);
        if (data == NULL) {
            return needs_initializing;
        }
        uint64_t patches[] = GET_PATCHES();
        patches[HoleValue_DATA] = (uintptr_t)data;
        patches[HoleValue_TEXT] = (uintptr_t)text;
        patches[HoleValue_ZERO] = 0;
        emit(stencil_group, patches);
        if (mark_executable(text, text_pages) || mark_readable(data, data_pages)) {
            return needs_initializing;
        }
        error_stub = text;
    }
=======
>>>>>>> 925f1402
    // Done:
    needs_initializing = 0;
    return needs_initializing;
}

// The world's smallest compiler?
_PyJITFunction
_PyJIT_CompileTrace(_PyUOpExecutorObject *executor, _PyUOpInstruction *trace, int size)
{
    if (initialize_jit()) {
        return NULL;
    }
    // First, loop over everything once to find the total compiled size:
    size_t text_size = wrapper_stencil_group.text.body_size;
    size_t data_size = wrapper_stencil_group.data.body_size;
    for (int i = 0; i < size; i++) {
        _PyUOpInstruction *instruction = &trace[i];
        const StencilGroup *stencil_group = &stencil_groups[instruction->opcode];
        text_size += stencil_group->text.body_size;
        data_size += stencil_group->data.body_size;
        assert(stencil_group->text.body_size);
    };
    size_t text_pages = size_to_pages(text_size);
    unsigned char *text = alloc(text_pages);
    if (text == NULL) {
        return NULL;
    }
    size_t data_pages = size_to_pages(data_size);
    unsigned char *data = alloc(data_pages);
    if (data == NULL) {
        return NULL;
    }
    unsigned char *head_text = text;
    unsigned char *head_data = data;
    // First, the wrapper:
    const StencilGroup *stencil_group = &wrapper_stencil_group;
    uint64_t patches[] = GET_PATCHES();
    patches[HoleValue_CONTINUE] = (uintptr_t)head_text + stencil_group->text.body_size;
    patches[HoleValue_DATA] = (uintptr_t)head_data;
    patches[HoleValue_TEXT] = (uintptr_t)head_text;
    patches[HoleValue_ZERO] = 0;
    emit(stencil_group, patches);
    head_text += stencil_group->text.body_size;
    head_data += stencil_group->data.body_size;
    // Then, all of the stencils:
    for (int i = 0; i < size; i++) {
        _PyUOpInstruction *instruction = &trace[i];
        const StencilGroup *stencil_group = &stencil_groups[instruction->opcode];
        uint64_t patches[] = GET_PATCHES();
<<<<<<< HEAD
        patches[HoleValue_CONTINUE] = (uintptr_t)head_text + stencil_group->text.body_size;
        patches[HoleValue_CURRENT_EXECUTOR] = (uintptr_t)executor;
        patches[HoleValue_DEOPTIMIZE] = (uintptr_t)deoptimize_stub;
        patches[HoleValue_ERROR] = (uintptr_t)error_stub;
        patches[HoleValue_OPARG] = instruction->oparg;
        patches[HoleValue_OPERAND] = instruction->operand;
        patches[HoleValue_TARGET] = instruction->target;
        patches[HoleValue_DATA] = (uintptr_t)head_data;
        patches[HoleValue_TEXT] = (uintptr_t)head_text;
        patches[HoleValue_TOP] = (uintptr_t)text + wrapper_stencil_group.text.body_size;
        patches[HoleValue_ZERO] = 0;
=======
        patches[_JIT_BODY] = (uintptr_t)head_text;
        patches[_JIT_DATA] = (uintptr_t)head_data;
        patches[_JIT_CONTINUE] = (uintptr_t)head_text + stencil_group->text.body_size;
        patches[_JIT_CURRENT_EXECUTOR] = (uintptr_t)executor;
        patches[_JIT_OPARG] = instruction->oparg;
        patches[_JIT_OPERAND] = instruction->operand;
        patches[_JIT_TARGET] = instruction->target;
        patches[_JIT_TOP] = (uintptr_t)text + wrapper_stencil_group.text.body_size;
        patches[_JIT_ZERO] = 0;
>>>>>>> 925f1402
        emit(stencil_group, patches);
        head_text += stencil_group->text.body_size;
        head_data += stencil_group->data.body_size;
    };
    if (mark_executable(text, text_pages) || mark_readable(data, data_pages)) {
        return NULL;
    }
    // Wow, done already?
    assert(head_text == text + text_size);
    assert(head_data == data + data_size);
    return (_PyJITFunction)text;
}

#endif<|MERGE_RESOLUTION|>--- conflicted
+++ resolved
@@ -263,55 +263,6 @@
     }
     assert(mapped == pool + pool_head);
 #endif
-<<<<<<< HEAD
-    // Write our deopt stub:
-    {
-        const StencilGroup *stencil_group = &deoptimize_stencil_group;
-        size_t text_pages = size_to_pages(stencil_group->text.body_size);
-        unsigned char *text = alloc(text_pages);
-        if (text == NULL) {
-            return needs_initializing;
-        }
-        size_t data_pages = size_to_pages(stencil_group->data.body_size);
-        unsigned char *data = alloc(data_pages);
-        if (data == NULL) {
-            return needs_initializing;
-        }
-        uint64_t patches[] = GET_PATCHES();
-        patches[HoleValue_DATA] = (uintptr_t)data;
-        patches[HoleValue_TEXT] = (uintptr_t)text;
-        patches[HoleValue_ZERO] = 0;
-        emit(stencil_group, patches);
-        if (mark_executable(text, text_pages) || mark_readable(data, data_pages)) {
-            return needs_initializing;
-        }
-        deoptimize_stub = text;
-    }
-    // Write our error stub:
-    {
-        const StencilGroup *stencil_group = &error_stencil_group;
-        size_t text_pages = size_to_pages(stencil_group->text.body_size);
-        unsigned char *text = alloc(text_pages);
-        if (text == NULL) {
-            return needs_initializing;
-        }
-        size_t data_pages = size_to_pages(stencil_group->data.body_size);
-        unsigned char *data = alloc(data_pages);
-        if (data == NULL) {
-            return needs_initializing;
-        }
-        uint64_t patches[] = GET_PATCHES();
-        patches[HoleValue_DATA] = (uintptr_t)data;
-        patches[HoleValue_TEXT] = (uintptr_t)text;
-        patches[HoleValue_ZERO] = 0;
-        emit(stencil_group, patches);
-        if (mark_executable(text, text_pages) || mark_readable(data, data_pages)) {
-            return needs_initializing;
-        }
-        error_stub = text;
-    }
-=======
->>>>>>> 925f1402
     // Done:
     needs_initializing = 0;
     return needs_initializing;
@@ -361,11 +312,8 @@
         _PyUOpInstruction *instruction = &trace[i];
         const StencilGroup *stencil_group = &stencil_groups[instruction->opcode];
         uint64_t patches[] = GET_PATCHES();
-<<<<<<< HEAD
         patches[HoleValue_CONTINUE] = (uintptr_t)head_text + stencil_group->text.body_size;
         patches[HoleValue_CURRENT_EXECUTOR] = (uintptr_t)executor;
-        patches[HoleValue_DEOPTIMIZE] = (uintptr_t)deoptimize_stub;
-        patches[HoleValue_ERROR] = (uintptr_t)error_stub;
         patches[HoleValue_OPARG] = instruction->oparg;
         patches[HoleValue_OPERAND] = instruction->operand;
         patches[HoleValue_TARGET] = instruction->target;
@@ -373,17 +321,6 @@
         patches[HoleValue_TEXT] = (uintptr_t)head_text;
         patches[HoleValue_TOP] = (uintptr_t)text + wrapper_stencil_group.text.body_size;
         patches[HoleValue_ZERO] = 0;
-=======
-        patches[_JIT_BODY] = (uintptr_t)head_text;
-        patches[_JIT_DATA] = (uintptr_t)head_data;
-        patches[_JIT_CONTINUE] = (uintptr_t)head_text + stencil_group->text.body_size;
-        patches[_JIT_CURRENT_EXECUTOR] = (uintptr_t)executor;
-        patches[_JIT_OPARG] = instruction->oparg;
-        patches[_JIT_OPERAND] = instruction->operand;
-        patches[_JIT_TARGET] = instruction->target;
-        patches[_JIT_TOP] = (uintptr_t)text + wrapper_stencil_group.text.body_size;
-        patches[_JIT_ZERO] = 0;
->>>>>>> 925f1402
         emit(stencil_group, patches);
         head_text += stencil_group->text.body_size;
         head_data += stencil_group->data.body_size;
