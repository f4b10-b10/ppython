--- conflicted
+++ resolved
@@ -1450,10 +1450,6 @@
 
 #define JUMP_TO_INSTRUCTION(op) goto PREDICT_ID(op)
 
-<<<<<<< HEAD
-#define GET_CACHE() \
-    _GetSpecializedCacheEntryForInstruction(first_instr, INSTR_OFFSET(), oparg)
-
 #define MAYBE_QUICKEN() \
     do { \
         int err = _Py_IncrementCountAndMaybeQuicken(frame->f_code); \
@@ -1467,8 +1463,6 @@
             next_instr = first_instr + nexti; \
         } \
     } while (0)
-=======
->>>>>>> b3f2d4c8
 
 #define DEOPT_IF(cond, instname) if (cond) { goto instname ## _miss; }
 
