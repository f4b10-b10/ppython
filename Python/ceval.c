--- conflicted
+++ resolved
@@ -78,17 +78,10 @@
 static void format_exc_unbound(PyThreadState *tstate, PyCodeObject *co, int oparg);
 static PyObject * unicode_concatenate(PyThreadState *, PyObject *, PyObject *,
                                       PyFrameObject *, const _Py_CODEUNIT *);
-<<<<<<< HEAD
-static PyObject * special_lookup(PyObject *, _Py_Identifier *);
-static int check_args_iterable(PyObject *func, PyObject *vararg);
-static void format_kwargs_error(PyObject *func, PyObject *kwargs);
-static void format_awaitable_error(PyTypeObject *, const _Py_CODEUNIT *);
-=======
 static PyObject * special_lookup(PyThreadState *, PyObject *, _Py_Identifier *);
 static int check_args_iterable(PyThreadState *, PyObject *func, PyObject *vararg);
 static void format_kwargs_error(PyThreadState *, PyObject *func, PyObject *kwargs);
-static void format_awaitable_error(PyThreadState *, PyTypeObject *, int);
->>>>>>> d71f3170
+static void format_awaitable_error(PyThreadState *, PyTypeObject *, const _Py_CODEUNIT *);
 
 #define NAME_ERROR_MSG \
     "name '%.200s' is not defined"
@@ -1995,12 +1988,7 @@
             PyObject *iter = _PyCoro_GetAwaitableIter(iterable);
 
             if (iter == NULL) {
-<<<<<<< HEAD
-                format_awaitable_error(Py_TYPE(iterable), next_instr);
-=======
-                format_awaitable_error(tstate, Py_TYPE(iterable),
-                                       _Py_OPCODE(next_instr[-2]));
->>>>>>> d71f3170
+                format_awaitable_error(tstate, Py_TYPE(iterable), next_instr);
             }
 
             Py_DECREF(iterable);
@@ -5335,11 +5323,8 @@
 }
 
 static void
-<<<<<<< HEAD
-format_awaitable_error(PyTypeObject *type, const _Py_CODEUNIT *next_instr)
-=======
-format_awaitable_error(PyThreadState *tstate, PyTypeObject *type, int prevopcode)
->>>>>>> d71f3170
+format_awaitable_error(PyThreadState *tstate, PyTypeObject *type,
+                       const _Py_CODEUNIT *next_instr)
 {
     if (type->tp_as_async == NULL || type->tp_as_async->am_await == NULL) {
         int prevopcode = _Py_OPCODE(next_instr[-2]);
@@ -5349,22 +5334,14 @@
                           "that does not implement __await__: %.100s",
                           type->tp_name);
         }
-<<<<<<< HEAD
         else if (prevopcode == WITH_CLEANUP_START ||
                  (prevopcode == CALL_FUNCTION_EX &&
                   _Py_OPCODE(next_instr[-3]) == POP_BLOCK))
         {
-            PyErr_Format(PyExc_TypeError,
+            _PyErr_Format(tstate, PyExc_TypeError,
                          "'async with' received an object from __aexit__ "
                          "that does not implement __await__: %.100s",
                          type->tp_name);
-=======
-        else if (prevopcode == WITH_CLEANUP_START) {
-            _PyErr_Format(tstate, PyExc_TypeError,
-                          "'async with' received an object from __aexit__ "
-                          "that does not implement __await__: %.100s",
-                          type->tp_name);
->>>>>>> d71f3170
         }
     }
 }
