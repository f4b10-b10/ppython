--- conflicted
+++ resolved
@@ -2241,19 +2241,10 @@
             DEOPT_IF(getitem->func_version != cache->func_version, BINARY_SUBSCR);
             PyCodeObject *code = (PyCodeObject *)getitem->func_code;
             assert(code->co_argcount == 2);
-<<<<<<< HEAD
             DEOPT_IF(!_PyThreadState_HasStackSpace(tstate, code->co_framesize), BINARY_SUBSCR);
+            STAT_INC(BINARY_SUBSCR, hit);
             Py_INCREF(getitem);
             _PyInterpreterFrame *new_frame = _PyFrame_PushUnchecked(tstate, getitem);
-=======
-            STAT_INC(BINARY_SUBSCR, hit);
-
-            Py_INCREF(getitem);
-            _PyInterpreterFrame *new_frame = _PyFrame_Push(tstate, getitem);
-            if (new_frame == NULL) {
-                goto error;
-            }
->>>>>>> ab45c1dd
             CALL_STAT_INC(inlined_py_calls);
             STACK_SHRINK(2);
             new_frame->localsplus[0] = container;
