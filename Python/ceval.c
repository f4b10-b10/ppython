/* Execute compiled code */

/* XXX TO DO:
   XXX speed up searching for keywords by using a dictionary
   XXX document it!
   */

#include "Python.h"
#include "pycore_abstract.h"      // _PyIndex_Check()
#include "pycore_call.h"          // _PyObject_FastCallDictTstate()
#include "pycore_ceval.h"         // _PyEval_SignalAsyncExc()
#include "pycore_code.h"
#include "pycore_function.h"
#include "pycore_initconfig.h"    // _PyStatus_OK()
#include "pycore_long.h"          // _PyLong_GetZero()
#include "pycore_object.h"        // _PyObject_GC_TRACK()
#include "pycore_moduleobject.h"  // PyModuleObject
#include "pycore_pyerrors.h"      // _PyErr_Fetch()
#include "pycore_pylifecycle.h"   // _PyErr_Print()
#include "pycore_pymem.h"         // _PyMem_IsPtrFreed()
#include "pycore_pystate.h"       // _PyInterpreterState_GET()
#include "pycore_sysmodule.h"     // _PySys_Audit()
#include "pycore_tuple.h"         // _PyTuple_ITEMS()
#include "pycore_emscripten_signal.h"  // _Py_CHECK_EMSCRIPTEN_SIGNALS

#include "pycore_dict.h"
#include "dictobject.h"
#include "frameobject.h"
#include "pycore_frame.h"
#include "opcode.h"
#include "pydtrace.h"
#include "setobject.h"
#include "structmember.h"         // struct PyMemberDef, T_OFFSET_EX

#include <ctype.h>
#include <stdbool.h>

#ifdef Py_DEBUG
   /* For debugging the interpreter: */
#  define LLTRACE  1      /* Low-level trace feature */
#endif

#if !defined(Py_BUILD_CORE)
#  error "ceval.c must be build with Py_BUILD_CORE define for best performance"
#endif

/* Forward declarations */
static PyObject *trace_call_function(
    PyThreadState *tstate, PyObject *callable, PyObject **stack,
    Py_ssize_t oparg, PyObject *kwnames);
static PyObject * do_call_core(
    PyThreadState *tstate, PyObject *func,
    PyObject *callargs, PyObject *kwdict, int use_tracing);

#ifdef LLTRACE
static int lltrace;
static void
dump_stack(_PyInterpreterFrame *frame, PyObject **stack_pointer)
{
    PyObject **stack_base = _PyFrame_Stackbase(frame);
    PyObject *type, *value, *traceback;
    PyErr_Fetch(&type, &value, &traceback);
    printf("    stack=[");
    for (PyObject **ptr = stack_base; ptr < stack_pointer; ptr++) {
        if (ptr != stack_base) {
            printf(", ");
        }
        if (PyObject_Print(*ptr, stdout, 0) != 0) {
            PyErr_Clear();
            printf("<%s object at %p>",
                   Py_TYPE(*ptr)->tp_name, (void *)(*ptr));
        }
    }
    printf("]\n");
    fflush(stdout);
    PyErr_Restore(type, value, traceback);
}

static void
lltrace_instruction(_PyInterpreterFrame *frame,
                    PyObject **stack_pointer,
                    _Py_CODEUNIT *next_instr)
{
    dump_stack(frame, stack_pointer);
    int oparg = _Py_OPARG(*next_instr);
    int opcode = _Py_OPCODE(*next_instr);
    const char *opname = _PyOpcode_OpName[opcode];
    assert(opname != NULL);
    int offset = (int)(next_instr - _PyCode_CODE(frame->f_code));
    if (HAS_ARG(opcode)) {
        printf("%d: %s %d\n", offset * 2, opname, oparg);
    }
    else {
        printf("%d: %s\n", offset * 2, opname);
    }
    fflush(stdout);
}
static void
lltrace_resume_frame(_PyInterpreterFrame *frame)
{
    PyFunctionObject *f = frame->f_func;
    if (f == NULL) {
        printf("\nResuming frame.");
        return;
    }
    PyObject *type, *value, *traceback;
    PyErr_Fetch(&type, &value, &traceback);
    PyObject *name = f->func_qualname;
    if (name == NULL) {
        name = f->func_name;
    }
    printf("\nResuming frame");
    if (name) {
        printf(" for ");
        if (PyObject_Print(name, stdout, 0) < 0) {
            PyErr_Clear();
        }
    }
    if (f->func_module) {
        printf(" in module ");
        if (PyObject_Print(f->func_module, stdout, 0) < 0) {
            PyErr_Clear();
        }
    }
    printf("\n");
    fflush(stdout);
    PyErr_Restore(type, value, traceback);
}
#endif
static int call_trace(Py_tracefunc, PyObject *,
                      PyThreadState *, _PyInterpreterFrame *,
                      int, PyObject *);
static int call_trace_protected(Py_tracefunc, PyObject *,
                                PyThreadState *, _PyInterpreterFrame *,
                                int, PyObject *);
static void call_exc_trace(Py_tracefunc, PyObject *,
                           PyThreadState *, _PyInterpreterFrame *);
static int maybe_call_line_trace(Py_tracefunc, PyObject *,
                                 PyThreadState *, _PyInterpreterFrame *, int);
static void maybe_dtrace_line(_PyInterpreterFrame *, PyTraceInfo *, int);
static void dtrace_function_entry(_PyInterpreterFrame *);
static void dtrace_function_return(_PyInterpreterFrame *);

static PyObject * import_name(PyThreadState *, _PyInterpreterFrame *,
                              PyObject *, PyObject *, PyObject *);
static PyObject * import_from(PyThreadState *, PyObject *, PyObject *);
static int import_all_from(PyThreadState *, PyObject *, PyObject *);
static void format_exc_check_arg(PyThreadState *, PyObject *, const char *, PyObject *);
static void format_exc_unbound(PyThreadState *tstate, PyCodeObject *co, int oparg);
static int check_args_iterable(PyThreadState *, PyObject *func, PyObject *vararg);
static int check_except_type_valid(PyThreadState *tstate, PyObject* right);
static int check_except_star_type_valid(PyThreadState *tstate, PyObject* right);
static void format_kwargs_error(PyThreadState *, PyObject *func, PyObject *kwargs);
static void format_awaitable_error(PyThreadState *, PyTypeObject *, int);
static int get_exception_handler(PyCodeObject *, int, int*, int*, int*);
static _PyInterpreterFrame *
_PyEvalFramePushAndInit(PyThreadState *tstate, PyFunctionObject *func,
                        PyObject *locals, PyObject* const* args,
                        size_t argcount, PyObject *kwnames);
static void
_PyEvalFrameClearAndPop(PyThreadState *tstate, _PyInterpreterFrame *frame);

#define NAME_ERROR_MSG \
    "name '%.200s' is not defined"
#define UNBOUNDLOCAL_ERROR_MSG \
    "cannot access local variable '%s' where it is not associated with a value"
#define UNBOUNDFREE_ERROR_MSG \
    "cannot access free variable '%s' where it is not associated with a" \
    " value in enclosing scope"

#ifndef NDEBUG
/* Ensure that tstate is valid: sanity check for PyEval_AcquireThread() and
   PyEval_RestoreThread(). Detect if tstate memory was freed. It can happen
   when a thread continues to run after Python finalization, especially
   daemon threads. */
static int
is_tstate_valid(PyThreadState *tstate)
{
    assert(!_PyMem_IsPtrFreed(tstate));
    assert(!_PyMem_IsPtrFreed(tstate->interp));
    return 1;
}
#endif


/* This can set eval_breaker to 0 even though gil_drop_request became
   1.  We believe this is all right because the eval loop will release
   the GIL eventually anyway. */
static inline void
COMPUTE_EVAL_BREAKER(PyInterpreterState *interp,
                     struct _ceval_runtime_state *ceval,
                     struct _ceval_state *ceval2)
{
    _Py_atomic_store_relaxed(&ceval2->eval_breaker,
        _Py_atomic_load_relaxed(&ceval2->gil_drop_request)
        | (_Py_atomic_load_relaxed(&ceval->signals_pending)
           && _Py_ThreadCanHandleSignals(interp))
        | (_Py_atomic_load_relaxed(&ceval2->pending.calls_to_do)
           && _Py_ThreadCanHandlePendingCalls())
        | ceval2->pending.async_exc);
}


static inline void
SET_GIL_DROP_REQUEST(PyInterpreterState *interp)
{
    struct _ceval_state *ceval2 = &interp->ceval;
    _Py_atomic_store_relaxed(&ceval2->gil_drop_request, 1);
    _Py_atomic_store_relaxed(&ceval2->eval_breaker, 1);
}


static inline void
RESET_GIL_DROP_REQUEST(PyInterpreterState *interp)
{
    struct _ceval_runtime_state *ceval = &interp->runtime->ceval;
    struct _ceval_state *ceval2 = &interp->ceval;
    _Py_atomic_store_relaxed(&ceval2->gil_drop_request, 0);
    COMPUTE_EVAL_BREAKER(interp, ceval, ceval2);
}


static inline void
SIGNAL_PENDING_CALLS(PyInterpreterState *interp)
{
    struct _ceval_runtime_state *ceval = &interp->runtime->ceval;
    struct _ceval_state *ceval2 = &interp->ceval;
    _Py_atomic_store_relaxed(&ceval2->pending.calls_to_do, 1);
    COMPUTE_EVAL_BREAKER(interp, ceval, ceval2);
}


static inline void
UNSIGNAL_PENDING_CALLS(PyInterpreterState *interp)
{
    struct _ceval_runtime_state *ceval = &interp->runtime->ceval;
    struct _ceval_state *ceval2 = &interp->ceval;
    _Py_atomic_store_relaxed(&ceval2->pending.calls_to_do, 0);
    COMPUTE_EVAL_BREAKER(interp, ceval, ceval2);
}


static inline void
SIGNAL_PENDING_SIGNALS(PyInterpreterState *interp, int force)
{
    struct _ceval_runtime_state *ceval = &interp->runtime->ceval;
    struct _ceval_state *ceval2 = &interp->ceval;
    _Py_atomic_store_relaxed(&ceval->signals_pending, 1);
    if (force) {
        _Py_atomic_store_relaxed(&ceval2->eval_breaker, 1);
    }
    else {
        /* eval_breaker is not set to 1 if thread_can_handle_signals() is false */
        COMPUTE_EVAL_BREAKER(interp, ceval, ceval2);
    }
}


static inline void
UNSIGNAL_PENDING_SIGNALS(PyInterpreterState *interp)
{
    struct _ceval_runtime_state *ceval = &interp->runtime->ceval;
    struct _ceval_state *ceval2 = &interp->ceval;
    _Py_atomic_store_relaxed(&ceval->signals_pending, 0);
    COMPUTE_EVAL_BREAKER(interp, ceval, ceval2);
}


static inline void
SIGNAL_ASYNC_EXC(PyInterpreterState *interp)
{
    struct _ceval_state *ceval2 = &interp->ceval;
    ceval2->pending.async_exc = 1;
    _Py_atomic_store_relaxed(&ceval2->eval_breaker, 1);
}


static inline void
UNSIGNAL_ASYNC_EXC(PyInterpreterState *interp)
{
    struct _ceval_runtime_state *ceval = &interp->runtime->ceval;
    struct _ceval_state *ceval2 = &interp->ceval;
    ceval2->pending.async_exc = 0;
    COMPUTE_EVAL_BREAKER(interp, ceval, ceval2);
}


#ifdef HAVE_ERRNO_H
#include <errno.h>
#endif
#include "ceval_gil.h"

void _Py_NO_RETURN
_Py_FatalError_TstateNULL(const char *func)
{
    _Py_FatalErrorFunc(func,
                       "the function must be called with the GIL held, "
                       "but the GIL is released "
                       "(the current Python thread state is NULL)");
}

#ifdef EXPERIMENTAL_ISOLATED_SUBINTERPRETERS
int
_PyEval_ThreadsInitialized(PyInterpreterState *interp)
{
    return gil_created(&interp->ceval.gil);
}

int
PyEval_ThreadsInitialized(void)
{
    // Fatal error if there is no current interpreter
    PyInterpreterState *interp = PyInterpreterState_Get();
    return _PyEval_ThreadsInitialized(interp);
}
#else
int
_PyEval_ThreadsInitialized(_PyRuntimeState *runtime)
{
    return gil_created(&runtime->ceval.gil);
}

int
PyEval_ThreadsInitialized(void)
{
    _PyRuntimeState *runtime = &_PyRuntime;
    return _PyEval_ThreadsInitialized(runtime);
}
#endif

PyStatus
_PyEval_InitGIL(PyThreadState *tstate)
{
#ifndef EXPERIMENTAL_ISOLATED_SUBINTERPRETERS
    if (!_Py_IsMainInterpreter(tstate->interp)) {
        /* Currently, the GIL is shared by all interpreters,
           and only the main interpreter is responsible to create
           and destroy it. */
        return _PyStatus_OK();
    }
#endif

#ifdef EXPERIMENTAL_ISOLATED_SUBINTERPRETERS
    struct _gil_runtime_state *gil = &tstate->interp->ceval.gil;
#else
    struct _gil_runtime_state *gil = &tstate->interp->runtime->ceval.gil;
#endif
    assert(!gil_created(gil));

    PyThread_init_thread();
    create_gil(gil);

    take_gil(tstate);

    assert(gil_created(gil));
    return _PyStatus_OK();
}

void
_PyEval_FiniGIL(PyInterpreterState *interp)
{
#ifndef EXPERIMENTAL_ISOLATED_SUBINTERPRETERS
    if (!_Py_IsMainInterpreter(interp)) {
        /* Currently, the GIL is shared by all interpreters,
           and only the main interpreter is responsible to create
           and destroy it. */
        return;
    }
#endif

#ifdef EXPERIMENTAL_ISOLATED_SUBINTERPRETERS
    struct _gil_runtime_state *gil = &interp->ceval.gil;
#else
    struct _gil_runtime_state *gil = &interp->runtime->ceval.gil;
#endif
    if (!gil_created(gil)) {
        /* First Py_InitializeFromConfig() call: the GIL doesn't exist
           yet: do nothing. */
        return;
    }

    destroy_gil(gil);
    assert(!gil_created(gil));
}

void
PyEval_InitThreads(void)
{
    /* Do nothing: kept for backward compatibility */
}

void
_PyEval_Fini(void)
{
#ifdef Py_STATS
    _Py_PrintSpecializationStats(1);
#endif
}

void
PyEval_AcquireLock(void)
{
    _PyRuntimeState *runtime = &_PyRuntime;
    PyThreadState *tstate = _PyRuntimeState_GetThreadState(runtime);
    _Py_EnsureTstateNotNULL(tstate);

    take_gil(tstate);
}

void
PyEval_ReleaseLock(void)
{
    _PyRuntimeState *runtime = &_PyRuntime;
    PyThreadState *tstate = _PyRuntimeState_GetThreadState(runtime);
    /* This function must succeed when the current thread state is NULL.
       We therefore avoid PyThreadState_Get() which dumps a fatal error
       in debug mode. */
    struct _ceval_runtime_state *ceval = &runtime->ceval;
    struct _ceval_state *ceval2 = &tstate->interp->ceval;
    drop_gil(ceval, ceval2, tstate);
}

void
_PyEval_ReleaseLock(PyThreadState *tstate)
{
    struct _ceval_runtime_state *ceval = &tstate->interp->runtime->ceval;
    struct _ceval_state *ceval2 = &tstate->interp->ceval;
    drop_gil(ceval, ceval2, tstate);
}

void
PyEval_AcquireThread(PyThreadState *tstate)
{
    _Py_EnsureTstateNotNULL(tstate);

    take_gil(tstate);

    struct _gilstate_runtime_state *gilstate = &tstate->interp->runtime->gilstate;
#ifdef EXPERIMENTAL_ISOLATED_SUBINTERPRETERS
    (void)_PyThreadState_Swap(gilstate, tstate);
#else
    if (_PyThreadState_Swap(gilstate, tstate) != NULL) {
        Py_FatalError("non-NULL old thread state");
    }
#endif
}

void
PyEval_ReleaseThread(PyThreadState *tstate)
{
    assert(is_tstate_valid(tstate));

    _PyRuntimeState *runtime = tstate->interp->runtime;
    PyThreadState *new_tstate = _PyThreadState_Swap(&runtime->gilstate, NULL);
    if (new_tstate != tstate) {
        Py_FatalError("wrong thread state");
    }
    struct _ceval_runtime_state *ceval = &runtime->ceval;
    struct _ceval_state *ceval2 = &tstate->interp->ceval;
    drop_gil(ceval, ceval2, tstate);
}

#ifdef HAVE_FORK
/* This function is called from PyOS_AfterFork_Child to destroy all threads
   which are not running in the child process, and clear internal locks
   which might be held by those threads. */
PyStatus
_PyEval_ReInitThreads(PyThreadState *tstate)
{
    _PyRuntimeState *runtime = tstate->interp->runtime;

#ifdef EXPERIMENTAL_ISOLATED_SUBINTERPRETERS
    struct _gil_runtime_state *gil = &tstate->interp->ceval.gil;
#else
    struct _gil_runtime_state *gil = &runtime->ceval.gil;
#endif
    if (!gil_created(gil)) {
        return _PyStatus_OK();
    }
    recreate_gil(gil);

    take_gil(tstate);

    struct _pending_calls *pending = &tstate->interp->ceval.pending;
    if (_PyThread_at_fork_reinit(&pending->lock) < 0) {
        return _PyStatus_ERR("Can't reinitialize pending calls lock");
    }

    /* Destroy all threads except the current one */
    _PyThreadState_DeleteExcept(runtime, tstate);
    return _PyStatus_OK();
}
#endif

/* This function is used to signal that async exceptions are waiting to be
   raised. */

void
_PyEval_SignalAsyncExc(PyInterpreterState *interp)
{
    SIGNAL_ASYNC_EXC(interp);
}

PyThreadState *
PyEval_SaveThread(void)
{
    _PyRuntimeState *runtime = &_PyRuntime;
#ifdef EXPERIMENTAL_ISOLATED_SUBINTERPRETERS
    PyThreadState *old_tstate = _PyThreadState_GET();
    PyThreadState *tstate = _PyThreadState_Swap(&runtime->gilstate, old_tstate);
#else
    PyThreadState *tstate = _PyThreadState_Swap(&runtime->gilstate, NULL);
#endif
    _Py_EnsureTstateNotNULL(tstate);

    struct _ceval_runtime_state *ceval = &runtime->ceval;
    struct _ceval_state *ceval2 = &tstate->interp->ceval;
#ifdef EXPERIMENTAL_ISOLATED_SUBINTERPRETERS
    assert(gil_created(&ceval2->gil));
#else
    assert(gil_created(&ceval->gil));
#endif
    drop_gil(ceval, ceval2, tstate);
    return tstate;
}

void
PyEval_RestoreThread(PyThreadState *tstate)
{
    _Py_EnsureTstateNotNULL(tstate);

    take_gil(tstate);

    struct _gilstate_runtime_state *gilstate = &tstate->interp->runtime->gilstate;
    _PyThreadState_Swap(gilstate, tstate);
}


/* Mechanism whereby asynchronously executing callbacks (e.g. UNIX
   signal handlers or Mac I/O completion routines) can schedule calls
   to a function to be called synchronously.
   The synchronous function is called with one void* argument.
   It should return 0 for success or -1 for failure -- failure should
   be accompanied by an exception.

   If registry succeeds, the registry function returns 0; if it fails
   (e.g. due to too many pending calls) it returns -1 (without setting
   an exception condition).

   Note that because registry may occur from within signal handlers,
   or other asynchronous events, calling malloc() is unsafe!

   Any thread can schedule pending calls, but only the main thread
   will execute them.
   There is no facility to schedule calls to a particular thread, but
   that should be easy to change, should that ever be required.  In
   that case, the static variables here should go into the python
   threadstate.
*/

void
_PyEval_SignalReceived(PyInterpreterState *interp)
{
#ifdef MS_WINDOWS
    // bpo-42296: On Windows, _PyEval_SignalReceived() is called from a signal
    // handler which can run in a thread different than the Python thread, in
    // which case _Py_ThreadCanHandleSignals() is wrong. Ignore
    // _Py_ThreadCanHandleSignals() and always set eval_breaker to 1.
    //
    // The next eval_frame_handle_pending() call will call
    // _Py_ThreadCanHandleSignals() to recompute eval_breaker.
    int force = 1;
#else
    int force = 0;
#endif
    /* bpo-30703: Function called when the C signal handler of Python gets a
       signal. We cannot queue a callback using _PyEval_AddPendingCall() since
       that function is not async-signal-safe. */
    SIGNAL_PENDING_SIGNALS(interp, force);
}

/* Push one item onto the queue while holding the lock. */
static int
_push_pending_call(struct _pending_calls *pending,
                   int (*func)(void *), void *arg)
{
    int i = pending->last;
    int j = (i + 1) % NPENDINGCALLS;
    if (j == pending->first) {
        return -1; /* Queue full */
    }
    pending->calls[i].func = func;
    pending->calls[i].arg = arg;
    pending->last = j;
    return 0;
}

/* Pop one item off the queue while holding the lock. */
static void
_pop_pending_call(struct _pending_calls *pending,
                  int (**func)(void *), void **arg)
{
    int i = pending->first;
    if (i == pending->last) {
        return; /* Queue empty */
    }

    *func = pending->calls[i].func;
    *arg = pending->calls[i].arg;
    pending->first = (i + 1) % NPENDINGCALLS;
}

/* This implementation is thread-safe.  It allows
   scheduling to be made from any thread, and even from an executing
   callback.
 */

int
_PyEval_AddPendingCall(PyInterpreterState *interp,
                       int (*func)(void *), void *arg)
{
    struct _pending_calls *pending = &interp->ceval.pending;

    /* Ensure that _PyEval_InitPendingCalls() was called
       and that _PyEval_FiniPendingCalls() is not called yet. */
    assert(pending->lock != NULL);

    PyThread_acquire_lock(pending->lock, WAIT_LOCK);
    int result = _push_pending_call(pending, func, arg);
    PyThread_release_lock(pending->lock);

    /* signal main loop */
    SIGNAL_PENDING_CALLS(interp);
    return result;
}

int
Py_AddPendingCall(int (*func)(void *), void *arg)
{
    /* Best-effort to support subinterpreters and calls with the GIL released.

       First attempt _PyThreadState_GET() since it supports subinterpreters.

       If the GIL is released, _PyThreadState_GET() returns NULL . In this
       case, use PyGILState_GetThisThreadState() which works even if the GIL
       is released.

       Sadly, PyGILState_GetThisThreadState() doesn't support subinterpreters:
       see bpo-10915 and bpo-15751.

       Py_AddPendingCall() doesn't require the caller to hold the GIL. */
    PyThreadState *tstate = _PyThreadState_GET();
    if (tstate == NULL) {
        tstate = PyGILState_GetThisThreadState();
    }

    PyInterpreterState *interp;
    if (tstate != NULL) {
        interp = tstate->interp;
    }
    else {
        /* Last resort: use the main interpreter */
        interp = _PyInterpreterState_Main();
    }
    return _PyEval_AddPendingCall(interp, func, arg);
}

static int
handle_signals(PyThreadState *tstate)
{
    assert(is_tstate_valid(tstate));
    if (!_Py_ThreadCanHandleSignals(tstate->interp)) {
        return 0;
    }

    UNSIGNAL_PENDING_SIGNALS(tstate->interp);
    if (_PyErr_CheckSignalsTstate(tstate) < 0) {
        /* On failure, re-schedule a call to handle_signals(). */
        SIGNAL_PENDING_SIGNALS(tstate->interp, 0);
        return -1;
    }
    return 0;
}

static int
make_pending_calls(PyInterpreterState *interp)
{
    /* only execute pending calls on main thread */
    if (!_Py_ThreadCanHandlePendingCalls()) {
        return 0;
    }

    /* don't perform recursive pending calls */
    static int busy = 0;
    if (busy) {
        return 0;
    }
    busy = 1;

    /* unsignal before starting to call callbacks, so that any callback
       added in-between re-signals */
    UNSIGNAL_PENDING_CALLS(interp);
    int res = 0;

    /* perform a bounded number of calls, in case of recursion */
    struct _pending_calls *pending = &interp->ceval.pending;
    for (int i=0; i<NPENDINGCALLS; i++) {
        int (*func)(void *) = NULL;
        void *arg = NULL;

        /* pop one item off the queue while holding the lock */
        PyThread_acquire_lock(pending->lock, WAIT_LOCK);
        _pop_pending_call(pending, &func, &arg);
        PyThread_release_lock(pending->lock);

        /* having released the lock, perform the callback */
        if (func == NULL) {
            break;
        }
        res = func(arg);
        if (res) {
            goto error;
        }
    }

    busy = 0;
    return res;

error:
    busy = 0;
    SIGNAL_PENDING_CALLS(interp);
    return res;
}

void
_Py_FinishPendingCalls(PyThreadState *tstate)
{
    assert(PyGILState_Check());
    assert(is_tstate_valid(tstate));

    struct _pending_calls *pending = &tstate->interp->ceval.pending;

    if (!_Py_atomic_load_relaxed(&(pending->calls_to_do))) {
        return;
    }

    if (make_pending_calls(tstate->interp) < 0) {
        PyObject *exc, *val, *tb;
        _PyErr_Fetch(tstate, &exc, &val, &tb);
        PyErr_BadInternalCall();
        _PyErr_ChainExceptions(exc, val, tb);
        _PyErr_Print(tstate);
    }
}

/* Py_MakePendingCalls() is a simple wrapper for the sake
   of backward-compatibility. */
int
Py_MakePendingCalls(void)
{
    assert(PyGILState_Check());

    PyThreadState *tstate = _PyThreadState_GET();
    assert(is_tstate_valid(tstate));

    /* Python signal handler doesn't really queue a callback: it only signals
       that a signal was received, see _PyEval_SignalReceived(). */
    int res = handle_signals(tstate);
    if (res != 0) {
        return res;
    }

    res = make_pending_calls(tstate->interp);
    if (res != 0) {
        return res;
    }

    return 0;
}

/* The interpreter's recursion limit */

void
_PyEval_InitRuntimeState(struct _ceval_runtime_state *ceval)
{
#ifndef EXPERIMENTAL_ISOLATED_SUBINTERPRETERS
    _gil_initialize(&ceval->gil);
#endif
}

void
_PyEval_InitState(struct _ceval_state *ceval, PyThread_type_lock pending_lock)
{
    struct _pending_calls *pending = &ceval->pending;
    assert(pending->lock == NULL);

    pending->lock = pending_lock;

#ifdef EXPERIMENTAL_ISOLATED_SUBINTERPRETERS
    _gil_initialize(&ceval->gil);
#endif
}

void
_PyEval_FiniState(struct _ceval_state *ceval)
{
    struct _pending_calls *pending = &ceval->pending;
    if (pending->lock != NULL) {
        PyThread_free_lock(pending->lock);
        pending->lock = NULL;
    }
}

int
Py_GetRecursionLimit(void)
{
    PyInterpreterState *interp = _PyInterpreterState_GET();
    return interp->ceval.recursion_limit;
}

void
Py_SetRecursionLimit(int new_limit)
{
    PyInterpreterState *interp = _PyInterpreterState_GET();
    interp->ceval.recursion_limit = new_limit;
    for (PyThreadState *p = interp->threads.head; p != NULL; p = p->next) {
        int depth = p->recursion_limit - p->recursion_remaining;
        p->recursion_limit = new_limit;
        p->recursion_remaining = new_limit - depth;
    }
}

/* The function _Py_EnterRecursiveCall() only calls _Py_CheckRecursiveCall()
   if the recursion_depth reaches recursion_limit. */
int
_Py_CheckRecursiveCall(PyThreadState *tstate, const char *where)
{
    /* Check against global limit first. */
    int depth = tstate->recursion_limit - tstate->recursion_remaining;
    if (depth < tstate->interp->ceval.recursion_limit) {
        tstate->recursion_limit = tstate->interp->ceval.recursion_limit;
        tstate->recursion_remaining = tstate->recursion_limit - depth;
        assert(tstate->recursion_remaining > 0);
        return 0;
    }
#ifdef USE_STACKCHECK
    if (PyOS_CheckStack()) {
        ++tstate->recursion_remaining;
        _PyErr_SetString(tstate, PyExc_MemoryError, "Stack overflow");
        return -1;
    }
#endif
    if (tstate->recursion_headroom) {
        if (tstate->recursion_remaining < -50) {
            /* Overflowing while handling an overflow. Give up. */
            Py_FatalError("Cannot recover from stack overflow.");
        }
    }
    else {
        if (tstate->recursion_remaining <= 0) {
            tstate->recursion_headroom++;
            _PyErr_Format(tstate, PyExc_RecursionError,
                        "maximum recursion depth exceeded%s",
                        where);
            tstate->recursion_headroom--;
            ++tstate->recursion_remaining;
            return -1;
        }
    }
    return 0;
}


static const binaryfunc binary_ops[] = {
    [NB_ADD] = PyNumber_Add,
    [NB_AND] = PyNumber_And,
    [NB_FLOOR_DIVIDE] = PyNumber_FloorDivide,
    [NB_LSHIFT] = PyNumber_Lshift,
    [NB_MATRIX_MULTIPLY] = PyNumber_MatrixMultiply,
    [NB_MULTIPLY] = PyNumber_Multiply,
    [NB_REMAINDER] = PyNumber_Remainder,
    [NB_OR] = PyNumber_Or,
    [NB_POWER] = _PyNumber_PowerNoMod,
    [NB_RSHIFT] = PyNumber_Rshift,
    [NB_SUBTRACT] = PyNumber_Subtract,
    [NB_TRUE_DIVIDE] = PyNumber_TrueDivide,
    [NB_XOR] = PyNumber_Xor,
    [NB_INPLACE_ADD] = PyNumber_InPlaceAdd,
    [NB_INPLACE_AND] = PyNumber_InPlaceAnd,
    [NB_INPLACE_FLOOR_DIVIDE] = PyNumber_InPlaceFloorDivide,
    [NB_INPLACE_LSHIFT] = PyNumber_InPlaceLshift,
    [NB_INPLACE_MATRIX_MULTIPLY] = PyNumber_InPlaceMatrixMultiply,
    [NB_INPLACE_MULTIPLY] = PyNumber_InPlaceMultiply,
    [NB_INPLACE_REMAINDER] = PyNumber_InPlaceRemainder,
    [NB_INPLACE_OR] = PyNumber_InPlaceOr,
    [NB_INPLACE_POWER] = _PyNumber_InPlacePowerNoMod,
    [NB_INPLACE_RSHIFT] = PyNumber_InPlaceRshift,
    [NB_INPLACE_SUBTRACT] = PyNumber_InPlaceSubtract,
    [NB_INPLACE_TRUE_DIVIDE] = PyNumber_InPlaceTrueDivide,
    [NB_INPLACE_XOR] = PyNumber_InPlaceXor,
};


// PEP 634: Structural Pattern Matching


// Return a tuple of values corresponding to keys, with error checks for
// duplicate/missing keys.
static PyObject*
match_keys(PyThreadState *tstate, PyObject *map, PyObject *keys)
{
    assert(PyTuple_CheckExact(keys));
    Py_ssize_t nkeys = PyTuple_GET_SIZE(keys);
    if (!nkeys) {
        // No keys means no items.
        return PyTuple_New(0);
    }
    PyObject *seen = NULL;
    PyObject *dummy = NULL;
    PyObject *values = NULL;
    PyObject *get = NULL;
    // We use the two argument form of map.get(key, default) for two reasons:
    // - Atomically check for a key and get its value without error handling.
    // - Don't cause key creation or resizing in dict subclasses like
    //   collections.defaultdict that define __missing__ (or similar).
    int meth_found = _PyObject_GetMethod(map, &_Py_ID(get), &get);
    if (get == NULL) {
        goto fail;
    }
    seen = PySet_New(NULL);
    if (seen == NULL) {
        goto fail;
    }
    // dummy = object()
    dummy = _PyObject_CallNoArgs((PyObject *)&PyBaseObject_Type);
    if (dummy == NULL) {
        goto fail;
    }
    values = PyTuple_New(nkeys);
    if (values == NULL) {
        goto fail;
    }
    for (Py_ssize_t i = 0; i < nkeys; i++) {
        PyObject *key = PyTuple_GET_ITEM(keys, i);
        if (PySet_Contains(seen, key) || PySet_Add(seen, key)) {
            if (!_PyErr_Occurred(tstate)) {
                // Seen it before!
                _PyErr_Format(tstate, PyExc_ValueError,
                              "mapping pattern checks duplicate key (%R)", key);
            }
            goto fail;
        }
        PyObject *args[] = { map, key, dummy };
        PyObject *value = NULL;
        if (meth_found) {
            value = PyObject_Vectorcall(get, args, 3, NULL);
        }
        else {
            value = PyObject_Vectorcall(get, &args[1], 2, NULL);
        }
        if (value == NULL) {
            goto fail;
        }
        if (value == dummy) {
            // key not in map!
            Py_DECREF(value);
            Py_DECREF(values);
            // Return None:
            values = Py_None;
            goto done;
        }
        PyTuple_SET_ITEM(values, i, value);
    }
    // Success:
done:
    Py_DECREF(get);
    Py_DECREF(seen);
    Py_DECREF(dummy);
    return values;
fail:
    Py_XDECREF(get);
    Py_XDECREF(seen);
    Py_XDECREF(dummy);
    Py_XDECREF(values);
    return NULL;
}

// Extract a named attribute from the subject, with additional bookkeeping to
// raise TypeErrors for repeated lookups. On failure, return NULL (with no
// error set). Use _PyErr_Occurred(tstate) to disambiguate.
static PyObject*
match_class_attr(PyThreadState *tstate, PyObject *subject, PyObject *type,
                 PyObject *name, PyObject *seen)
{
    assert(PyUnicode_CheckExact(name));
    assert(PySet_CheckExact(seen));
    if (PySet_Contains(seen, name) || PySet_Add(seen, name)) {
        if (!_PyErr_Occurred(tstate)) {
            // Seen it before!
            _PyErr_Format(tstate, PyExc_TypeError,
                          "%s() got multiple sub-patterns for attribute %R",
                          ((PyTypeObject*)type)->tp_name, name);
        }
        return NULL;
    }
    PyObject *attr = PyObject_GetAttr(subject, name);
    if (attr == NULL && _PyErr_ExceptionMatches(tstate, PyExc_AttributeError)) {
        _PyErr_Clear(tstate);
    }
    return attr;
}

// On success (match), return a tuple of extracted attributes. On failure (no
// match), return NULL. Use _PyErr_Occurred(tstate) to disambiguate.
static PyObject*
match_class(PyThreadState *tstate, PyObject *subject, PyObject *type,
            Py_ssize_t nargs, PyObject *kwargs)
{
    if (!PyType_Check(type)) {
        const char *e = "called match pattern must be a type";
        _PyErr_Format(tstate, PyExc_TypeError, e);
        return NULL;
    }
    assert(PyTuple_CheckExact(kwargs));
    // First, an isinstance check:
    if (PyObject_IsInstance(subject, type) <= 0) {
        return NULL;
    }
    // So far so good:
    PyObject *seen = PySet_New(NULL);
    if (seen == NULL) {
        return NULL;
    }
    PyObject *attrs = PyList_New(0);
    if (attrs == NULL) {
        Py_DECREF(seen);
        return NULL;
    }
    // NOTE: From this point on, goto fail on failure:
    PyObject *match_args = NULL;
    // First, the positional subpatterns:
    if (nargs) {
        int match_self = 0;
        match_args = PyObject_GetAttrString(type, "__match_args__");
        if (match_args) {
            if (!PyTuple_CheckExact(match_args)) {
                const char *e = "%s.__match_args__ must be a tuple (got %s)";
                _PyErr_Format(tstate, PyExc_TypeError, e,
                              ((PyTypeObject *)type)->tp_name,
                              Py_TYPE(match_args)->tp_name);
                goto fail;
            }
        }
        else if (_PyErr_ExceptionMatches(tstate, PyExc_AttributeError)) {
            _PyErr_Clear(tstate);
            // _Py_TPFLAGS_MATCH_SELF is only acknowledged if the type does not
            // define __match_args__. This is natural behavior for subclasses:
            // it's as if __match_args__ is some "magic" value that is lost as
            // soon as they redefine it.
            match_args = PyTuple_New(0);
            match_self = PyType_HasFeature((PyTypeObject*)type,
                                            _Py_TPFLAGS_MATCH_SELF);
        }
        else {
            goto fail;
        }
        assert(PyTuple_CheckExact(match_args));
        Py_ssize_t allowed = match_self ? 1 : PyTuple_GET_SIZE(match_args);
        if (allowed < nargs) {
            const char *plural = (allowed == 1) ? "" : "s";
            _PyErr_Format(tstate, PyExc_TypeError,
                          "%s() accepts %d positional sub-pattern%s (%d given)",
                          ((PyTypeObject*)type)->tp_name,
                          allowed, plural, nargs);
            goto fail;
        }
        if (match_self) {
            // Easy. Copy the subject itself, and move on to kwargs.
            PyList_Append(attrs, subject);
        }
        else {
            for (Py_ssize_t i = 0; i < nargs; i++) {
                PyObject *name = PyTuple_GET_ITEM(match_args, i);
                if (!PyUnicode_CheckExact(name)) {
                    _PyErr_Format(tstate, PyExc_TypeError,
                                  "__match_args__ elements must be strings "
                                  "(got %s)", Py_TYPE(name)->tp_name);
                    goto fail;
                }
                PyObject *attr = match_class_attr(tstate, subject, type, name,
                                                  seen);
                if (attr == NULL) {
                    goto fail;
                }
                PyList_Append(attrs, attr);
                Py_DECREF(attr);
            }
        }
        Py_CLEAR(match_args);
    }
    // Finally, the keyword subpatterns:
    for (Py_ssize_t i = 0; i < PyTuple_GET_SIZE(kwargs); i++) {
        PyObject *name = PyTuple_GET_ITEM(kwargs, i);
        PyObject *attr = match_class_attr(tstate, subject, type, name, seen);
        if (attr == NULL) {
            goto fail;
        }
        PyList_Append(attrs, attr);
        Py_DECREF(attr);
    }
    Py_SETREF(attrs, PyList_AsTuple(attrs));
    Py_DECREF(seen);
    return attrs;
fail:
    // We really don't care whether an error was raised or not... that's our
    // caller's problem. All we know is that the match failed.
    Py_XDECREF(match_args);
    Py_DECREF(seen);
    Py_DECREF(attrs);
    return NULL;
}


static int do_raise(PyThreadState *tstate, PyObject *exc, PyObject *cause);
static int exception_group_match(
    PyObject* exc_value, PyObject *match_type,
    PyObject **match, PyObject **rest);

static int unpack_iterable(PyThreadState *, PyObject *, int, int, PyObject **);

PyObject *
PyEval_EvalCode(PyObject *co, PyObject *globals, PyObject *locals)
{
    PyThreadState *tstate = _PyThreadState_GET();
    if (locals == NULL) {
        locals = globals;
    }
    PyObject *builtins = _PyEval_BuiltinsFromGlobals(tstate, globals); // borrowed ref
    if (builtins == NULL) {
        return NULL;
    }
    PyFrameConstructor desc = {
        .fc_globals = globals,
        .fc_builtins = builtins,
        .fc_name = ((PyCodeObject *)co)->co_name,
        .fc_qualname = ((PyCodeObject *)co)->co_name,
        .fc_code = co,
        .fc_defaults = NULL,
        .fc_kwdefaults = NULL,
        .fc_closure = NULL
    };
    PyFunctionObject *func = _PyFunction_FromConstructor(&desc);
    if (func == NULL) {
        return NULL;
    }
    PyObject *res = _PyEval_Vector(tstate, func, locals, NULL, 0, NULL);
    Py_DECREF(func);
    return res;
}


/* Interpreter main loop */

PyObject *
PyEval_EvalFrame(PyFrameObject *f)
{
    /* Function kept for backward compatibility */
    PyThreadState *tstate = _PyThreadState_GET();
    return _PyEval_EvalFrame(tstate, f->f_frame, 0);
}

PyObject *
PyEval_EvalFrameEx(PyFrameObject *f, int throwflag)
{
    PyThreadState *tstate = _PyThreadState_GET();
    return _PyEval_EvalFrame(tstate, f->f_frame, throwflag);
}


/* Handle signals, pending calls, GIL drop request
   and asynchronous exception */
static int
eval_frame_handle_pending(PyThreadState *tstate)
{
    _PyRuntimeState * const runtime = &_PyRuntime;
    struct _ceval_runtime_state *ceval = &runtime->ceval;

    /* Pending signals */
    if (_Py_atomic_load_relaxed(&ceval->signals_pending)) {
        if (handle_signals(tstate) != 0) {
            return -1;
        }
    }

    /* Pending calls */
    struct _ceval_state *ceval2 = &tstate->interp->ceval;
    if (_Py_atomic_load_relaxed(&ceval2->pending.calls_to_do)) {
        if (make_pending_calls(tstate->interp) != 0) {
            return -1;
        }
    }

    /* GIL drop request */
    if (_Py_atomic_load_relaxed(&ceval2->gil_drop_request)) {
        /* Give another thread a chance */
        if (_PyThreadState_Swap(&runtime->gilstate, NULL) != tstate) {
            Py_FatalError("tstate mix-up");
        }
        drop_gil(ceval, ceval2, tstate);

        /* Other threads may run now */

        take_gil(tstate);

#ifdef EXPERIMENTAL_ISOLATED_SUBINTERPRETERS
        (void)_PyThreadState_Swap(&runtime->gilstate, tstate);
#else
        if (_PyThreadState_Swap(&runtime->gilstate, tstate) != NULL) {
            Py_FatalError("orphan tstate");
        }
#endif
    }

    /* Check for asynchronous exception. */
    if (tstate->async_exc != NULL) {
        PyObject *exc = tstate->async_exc;
        tstate->async_exc = NULL;
        UNSIGNAL_ASYNC_EXC(tstate->interp);
        _PyErr_SetNone(tstate, exc);
        Py_DECREF(exc);
        return -1;
    }

#ifdef MS_WINDOWS
    // bpo-42296: On Windows, _PyEval_SignalReceived() can be called in a
    // different thread than the Python thread, in which case
    // _Py_ThreadCanHandleSignals() is wrong. Recompute eval_breaker in the
    // current Python thread with the correct _Py_ThreadCanHandleSignals()
    // value. It prevents to interrupt the eval loop at every instruction if
    // the current Python thread cannot handle signals (if
    // _Py_ThreadCanHandleSignals() is false).
    COMPUTE_EVAL_BREAKER(tstate->interp, ceval, ceval2);
#endif

    return 0;
}


/* Computed GOTOs, or
       the-optimization-commonly-but-improperly-known-as-"threaded code"
   using gcc's labels-as-values extension
   (http://gcc.gnu.org/onlinedocs/gcc/Labels-as-Values.html).

   The traditional bytecode evaluation loop uses a "switch" statement, which
   decent compilers will optimize as a single indirect branch instruction
   combined with a lookup table of jump addresses. However, since the
   indirect jump instruction is shared by all opcodes, the CPU will have a
   hard time making the right prediction for where to jump next (actually,
   it will be always wrong except in the uncommon case of a sequence of
   several identical opcodes).

   "Threaded code" in contrast, uses an explicit jump table and an explicit
   indirect jump instruction at the end of each opcode. Since the jump
   instruction is at a different address for each opcode, the CPU will make a
   separate prediction for each of these instructions, which is equivalent to
   predicting the second opcode of each opcode pair. These predictions have
   a much better chance to turn out valid, especially in small bytecode loops.

   A mispredicted branch on a modern CPU flushes the whole pipeline and
   can cost several CPU cycles (depending on the pipeline depth),
   and potentially many more instructions (depending on the pipeline width).
   A correctly predicted branch, however, is nearly free.

   At the time of this writing, the "threaded code" version is up to 15-20%
   faster than the normal "switch" version, depending on the compiler and the
   CPU architecture.

   NOTE: care must be taken that the compiler doesn't try to "optimize" the
   indirect jumps by sharing them between all opcodes. Such optimizations
   can be disabled on gcc by using the -fno-gcse flag (or possibly
   -fno-crossjumping).
*/

/* Use macros rather than inline functions, to make it as clear as possible
 * to the C compiler that the tracing check is a simple test then branch.
 * We want to be sure that the compiler knows this before it generates
 * the CFG.
 */

#ifdef WITH_DTRACE
#define OR_DTRACE_LINE | (PyDTrace_LINE_ENABLED() ? 255 : 0)
#else
#define OR_DTRACE_LINE
#endif

#ifdef HAVE_COMPUTED_GOTOS
    #ifndef USE_COMPUTED_GOTOS
    #define USE_COMPUTED_GOTOS 1
    #endif
#else
    #if defined(USE_COMPUTED_GOTOS) && USE_COMPUTED_GOTOS
    #error "Computed gotos are not supported on this compiler."
    #endif
    #undef USE_COMPUTED_GOTOS
    #define USE_COMPUTED_GOTOS 0
#endif

#ifdef Py_STATS
#define INSTRUCTION_START(op) \
    do { \
        frame->prev_instr = next_instr++; \
        OPCODE_EXE_INC(op); \
        _py_stats.opcode_stats[lastopcode].pair_count[op]++; \
        lastopcode = op; \
    } while (0)
#else
#define INSTRUCTION_START(op) (frame->prev_instr = next_instr++)
#endif

#if USE_COMPUTED_GOTOS
#define TARGET(op) TARGET_##op: INSTRUCTION_START(op);
#define DISPATCH_GOTO() goto *opcode_targets[opcode]
#else
#define TARGET(op) case op: INSTRUCTION_START(op);
#define DISPATCH_GOTO() goto dispatch_opcode
#endif

/* PRE_DISPATCH_GOTO() does lltrace if enabled. Normally a no-op */
#ifdef LLTRACE
#define PRE_DISPATCH_GOTO() if (lltrace) { \
    lltrace_instruction(frame, stack_pointer, next_instr); }
#else
#define PRE_DISPATCH_GOTO() ((void)0)
#endif

#define NOTRACE_DISPATCH() \
    { \
        NEXTOPARG(); \
        PRE_DISPATCH_GOTO(); \
        DISPATCH_GOTO(); \
    }

/* Do interpreter dispatch accounting for tracing and instrumentation */
#define DISPATCH() \
    { \
        NEXTOPARG(); \
        PRE_DISPATCH_GOTO(); \
        assert(cframe.use_tracing == 0 || cframe.use_tracing == 255); \
        opcode |= cframe.use_tracing OR_DTRACE_LINE; \
        DISPATCH_GOTO(); \
    }

#define NOTRACE_DISPATCH_SAME_OPARG() \
    { \
        opcode = _Py_OPCODE(*next_instr); \
        PRE_DISPATCH_GOTO(); \
        DISPATCH_GOTO(); \
    }

#define CHECK_EVAL_BREAKER() \
    _Py_CHECK_EMSCRIPTEN_SIGNALS_PERIODICALLY(); \
    if (_Py_atomic_load_relaxed(eval_breaker)) { \
        goto handle_eval_breaker; \
    }


/* Tuple access macros */

#ifndef Py_DEBUG
#define GETITEM(v, i) PyTuple_GET_ITEM((PyTupleObject *)(v), (i))
#else
#define GETITEM(v, i) PyTuple_GetItem((v), (i))
#endif

/* Code access macros */

/* The integer overflow is checked by an assertion below. */
#define INSTR_OFFSET() ((int)(next_instr - first_instr))
#define NEXTOPARG()  do { \
        _Py_CODEUNIT word = *next_instr; \
        opcode = _Py_OPCODE(word); \
        oparg = _Py_OPARG(word); \
    } while (0)
#define JUMPTO(x)       (next_instr = first_instr + (x))
#define JUMPBY(x)       (next_instr += (x))

// Skip from a PRECALL over a CALL to the next instruction:
#define SKIP_CALL() \
    JUMPBY(INLINE_CACHE_ENTRIES_PRECALL + 1 + INLINE_CACHE_ENTRIES_CALL)

/* Get opcode and oparg from original instructions, not quickened form. */
#define TRACING_NEXTOPARG() do { \
        NEXTOPARG(); \
        opcode = _PyOpcode_Deopt[opcode]; \
    } while (0)

/* OpCode prediction macros
    Some opcodes tend to come in pairs thus making it possible to
    predict the second code when the first is run.  For example,
    COMPARE_OP is often followed by POP_JUMP_IF_FALSE or POP_JUMP_IF_TRUE.

    Verifying the prediction costs a single high-speed test of a register
    variable against a constant.  If the pairing was good, then the
    processor's own internal branch predication has a high likelihood of
    success, resulting in a nearly zero-overhead transition to the
    next opcode.  A successful prediction saves a trip through the eval-loop
    including its unpredictable switch-case branch.  Combined with the
    processor's internal branch prediction, a successful PREDICT has the
    effect of making the two opcodes run as if they were a single new opcode
    with the bodies combined.

    If collecting opcode statistics, your choices are to either keep the
    predictions turned-on and interpret the results as if some opcodes
    had been combined or turn-off predictions so that the opcode frequency
    counter updates for both opcodes.

    Opcode prediction is disabled with threaded code, since the latter allows
    the CPU to record separate branch prediction information for each
    opcode.

*/

#define PREDICT_ID(op)          PRED_##op

#if USE_COMPUTED_GOTOS
#define PREDICT(op)             if (0) goto PREDICT_ID(op)
#else
#define PREDICT(op) \
    do { \
        _Py_CODEUNIT word = *next_instr; \
        opcode = _Py_OPCODE(word) | cframe.use_tracing OR_DTRACE_LINE; \
        if (opcode == op) { \
            oparg = _Py_OPARG(word); \
            INSTRUCTION_START(op); \
            goto PREDICT_ID(op); \
        } \
    } while(0)
#endif
#define PREDICTED(op)           PREDICT_ID(op):


/* Stack manipulation macros */

/* The stack can grow at most MAXINT deep, as co_nlocals and
   co_stacksize are ints. */
#define STACK_LEVEL()     ((int)(stack_pointer - _PyFrame_Stackbase(frame)))
#define STACK_SIZE()      (frame->f_code->co_stacksize)
#define EMPTY()           (STACK_LEVEL() == 0)
#define TOP()             (stack_pointer[-1])
#define SECOND()          (stack_pointer[-2])
#define THIRD()           (stack_pointer[-3])
#define FOURTH()          (stack_pointer[-4])
#define PEEK(n)           (stack_pointer[-(n)])
#define SET_TOP(v)        (stack_pointer[-1] = (v))
#define SET_SECOND(v)     (stack_pointer[-2] = (v))
#define BASIC_STACKADJ(n) (stack_pointer += n)
#define BASIC_PUSH(v)     (*stack_pointer++ = (v))
#define BASIC_POP()       (*--stack_pointer)

#ifdef Py_DEBUG
#define PUSH(v)         do { \
                            BASIC_PUSH(v); \
                            assert(STACK_LEVEL() <= STACK_SIZE()); \
                        } while (0)
#define POP()           (assert(STACK_LEVEL() > 0), BASIC_POP())
#define STACK_GROW(n)   do { \
                            assert(n >= 0); \
                            BASIC_STACKADJ(n); \
                            assert(STACK_LEVEL() <= STACK_SIZE()); \
                        } while (0)
#define STACK_SHRINK(n) do { \
                            assert(n >= 0); \
                            assert(STACK_LEVEL() >= n); \
                            BASIC_STACKADJ(-(n)); \
                        } while (0)
#else
#define PUSH(v)                BASIC_PUSH(v)
#define POP()                  BASIC_POP()
#define STACK_GROW(n)          BASIC_STACKADJ(n)
#define STACK_SHRINK(n)        BASIC_STACKADJ(-(n))
#endif

/* Local variable macros */

#define GETLOCAL(i)     (frame->localsplus[i])

/* The SETLOCAL() macro must not DECREF the local variable in-place and
   then store the new value; it must copy the old value to a temporary
   value, then store the new value, and then DECREF the temporary value.
   This is because it is possible that during the DECREF the frame is
   accessed by other code (e.g. a __del__ method or gc.collect()) and the
   variable would be pointing to already-freed memory. */
#define SETLOCAL(i, value)      do { PyObject *tmp = GETLOCAL(i); \
                                     GETLOCAL(i) = value; \
                                     Py_XDECREF(tmp); } while (0)

#define JUMP_TO_INSTRUCTION(op) goto PREDICT_ID(op)


#define DEOPT_IF(cond, instname) if (cond) { goto miss; }


#define GLOBALS() frame->f_globals
#define BUILTINS() frame->f_builtins
#define LOCALS() frame->f_locals

/* Shared opcode macros */

// shared by LOAD_ATTR_MODULE and LOAD_METHOD_MODULE
#define LOAD_MODULE_ATTR_OR_METHOD(attr_or_method) \
    _PyAttrCache *cache = (_PyAttrCache *)next_instr; \
    DEOPT_IF(!PyModule_CheckExact(owner), LOAD_##attr_or_method); \
    PyDictObject *dict = (PyDictObject *)((PyModuleObject *)owner)->md_dict; \
    assert(dict != NULL); \
    DEOPT_IF(dict->ma_keys->dk_version != read_u32(cache->version), \
             LOAD_##attr_or_method); \
    assert(dict->ma_keys->dk_kind == DICT_KEYS_UNICODE); \
    assert(cache->index < dict->ma_keys->dk_nentries); \
    PyDictUnicodeEntry *ep = DK_UNICODE_ENTRIES(dict->ma_keys) + cache->index; \
    res = ep->me_value; \
    DEOPT_IF(res == NULL, LOAD_##attr_or_method); \
    STAT_INC(LOAD_##attr_or_method, hit); \
    Py_INCREF(res);

#define TRACE_FUNCTION_EXIT() \
    if (cframe.use_tracing) { \
        if (trace_function_exit(tstate, frame, retval)) { \
            Py_DECREF(retval); \
            goto exit_unwind; \
        } \
    }

#define DTRACE_FUNCTION_EXIT() \
    if (PyDTrace_FUNCTION_RETURN_ENABLED()) { \
        dtrace_function_return(frame); \
    }

#define TRACE_FUNCTION_UNWIND()  \
    if (cframe.use_tracing) { \
        /* Since we are already unwinding, \
         * we don't care if this raises */ \
        trace_function_exit(tstate, frame, NULL); \
    }

#define TRACE_FUNCTION_ENTRY() \
    if (cframe.use_tracing) { \
        _PyFrame_SetStackPointer(frame, stack_pointer); \
        int err = trace_function_entry(tstate, frame); \
        stack_pointer = _PyFrame_GetStackPointer(frame); \
        if (err) { \
            goto error; \
        } \
    }

#define TRACE_FUNCTION_THROW_ENTRY() \
    if (cframe.use_tracing) { \
        assert(frame->stacktop >= 0); \
        if (trace_function_entry(tstate, frame)) { \
            goto exit_unwind; \
        } \
    }

#define DTRACE_FUNCTION_ENTRY()  \
    if (PyDTrace_FUNCTION_ENTRY_ENABLED()) { \
        dtrace_function_entry(frame); \
    }



static int
trace_function_entry(PyThreadState *tstate, _PyInterpreterFrame *frame)
{
    if (tstate->c_tracefunc != NULL) {
        /* tstate->c_tracefunc, if defined, is a
            function that will be called on *every* entry
            to a code block.  Its return value, if not
            None, is a function that will be called at
            the start of each executed line of code.
            (Actually, the function must return itself
            in order to continue tracing.)  The trace
            functions are called with three arguments:
            a pointer to the current frame, a string
            indicating why the function is called, and
            an argument which depends on the situation.
            The global trace function is also called
            whenever an exception is detected. */
        if (call_trace_protected(tstate->c_tracefunc,
                                    tstate->c_traceobj,
                                    tstate, frame,
                                    PyTrace_CALL, Py_None)) {
            /* Trace function raised an error */
            return -1;
        }
    }
    if (tstate->c_profilefunc != NULL) {
        /* Similar for c_profilefunc, except it needn't
            return itself and isn't called for "line" events */
        if (call_trace_protected(tstate->c_profilefunc,
                                    tstate->c_profileobj,
                                    tstate, frame,
                                    PyTrace_CALL, Py_None)) {
            /* Profile function raised an error */
            return -1;
        }
    }
    return 0;
}

static int
trace_function_exit(PyThreadState *tstate, _PyInterpreterFrame *frame, PyObject *retval)
{
    if (tstate->c_tracefunc) {
        if (call_trace_protected(tstate->c_tracefunc, tstate->c_traceobj,
                                    tstate, frame, PyTrace_RETURN, retval)) {
            return -1;
        }
    }
    if (tstate->c_profilefunc) {
        if (call_trace_protected(tstate->c_profilefunc, tstate->c_profileobj,
                                    tstate, frame, PyTrace_RETURN, retval)) {
            return -1;
        }
    }
    return 0;
}

static _PyInterpreterFrame *
pop_frame(PyThreadState *tstate, _PyInterpreterFrame *frame)
{
    _PyInterpreterFrame *prev_frame = frame->previous;
    _PyEvalFrameClearAndPop(tstate, frame);
    return prev_frame;
}

/* It is only between the PRECALL instruction and the following CALL,
 * that this has any meaning.
 */
typedef struct {
    PyObject *kwnames;
} CallShape;

static inline bool
is_method(PyObject **stack_pointer, int args) {
    return PEEK(args+2) != NULL;
}

#define KWNAMES_LEN() \
    (call_shape.kwnames == NULL ? 0 : ((int)PyTuple_GET_SIZE(call_shape.kwnames)))

PyObject* _Py_HOT_FUNCTION
_PyEval_EvalFrameDefault(PyThreadState *tstate, _PyInterpreterFrame *frame, int throwflag)
{
    _Py_EnsureTstateNotNULL(tstate);
    CALL_STAT_INC(pyeval_calls);

#if USE_COMPUTED_GOTOS
/* Import the static jump table */
#include "opcode_targets.h"
#endif

#ifdef Py_STATS
    int lastopcode = 0;
#endif
    int opcode;        /* Current opcode */
    int oparg;         /* Current opcode argument, if any */
    _Py_atomic_int * const eval_breaker = &tstate->interp->ceval.eval_breaker;

    _PyCFrame cframe;
    CallShape call_shape;
    call_shape.kwnames = NULL; // Borrowed reference. Reset by CALL instructions.

    /* WARNING: Because the _PyCFrame lives on the C stack,
     * but can be accessed from a heap allocated object (tstate)
     * strict stack discipline must be maintained.
     */
    _PyCFrame *prev_cframe = tstate->cframe;
    cframe.use_tracing = prev_cframe->use_tracing;
    cframe.previous = prev_cframe;
    tstate->cframe = &cframe;

    frame->is_entry = true;
    /* Push frame */
    frame->previous = prev_cframe->current_frame;
    cframe.current_frame = frame;

    /* support for generator.throw() */
    if (throwflag) {
        if (_Py_EnterRecursiveCall(tstate, "")) {
            tstate->recursion_remaining--;
            goto exit_unwind;
        }
        TRACE_FUNCTION_THROW_ENTRY();
        DTRACE_FUNCTION_ENTRY();
        goto resume_with_error;
    }

    /* Local "register" variables.
     * These are cached values from the frame and code object.  */

    PyObject *names;
    PyObject *consts;
    _Py_CODEUNIT *first_instr;
    _Py_CODEUNIT *next_instr;
    PyObject **stack_pointer;

/* Sets the above local variables from the frame */
#define SET_LOCALS_FROM_FRAME() \
    { \
        PyCodeObject *co = frame->f_code; \
        names = co->co_names; \
        consts = co->co_consts; \
        first_instr = _PyCode_CODE(co); \
    } \
    assert(_PyInterpreterFrame_LASTI(frame) >= -1); \
    /* Jump back to the last instruction executed... */ \
    next_instr = frame->prev_instr + 1; \
    stack_pointer = _PyFrame_GetStackPointer(frame); \
    /* Set stackdepth to -1. \
        Update when returning or calling trace function. \
        Having stackdepth <= 0 ensures that invalid \
        values are not visible to the cycle GC. \
        We choose -1 rather than 0 to assist debugging. \
        */ \
    frame->stacktop = -1;


start_frame:
    if (_Py_EnterRecursiveCall(tstate, "")) {
        tstate->recursion_remaining--;
        goto exit_unwind;
    }

resume_frame:
    SET_LOCALS_FROM_FRAME();

#ifdef LLTRACE
    {
        int r = PyDict_Contains(GLOBALS(), &_Py_ID(__lltrace__));
        if (r < 0) {
            goto exit_unwind;
        }
        lltrace = r;
    }
    if (lltrace) {
        lltrace_resume_frame(frame);
    }
#endif

#ifdef Py_DEBUG
    /* _PyEval_EvalFrameDefault() must not be called with an exception set,
       because it can clear it (directly or indirectly) and so the
       caller loses its exception */
    assert(!_PyErr_Occurred(tstate));
#endif

    DISPATCH();

handle_eval_breaker:

    /* Do periodic things, like check for signals and async I/0.
     * We need to do reasonably frequently, but not too frequently.
     * All loops should include a check of the eval breaker.
     * We also check on return from any builtin function.
     */
    if (eval_frame_handle_pending(tstate) != 0) {
        goto error;
    }
    DISPATCH();

    {
    /* Start instructions */
#if USE_COMPUTED_GOTOS
    {
#else
    dispatch_opcode:
        switch (opcode) {
#endif

        /* BEWARE!
           It is essential that any operation that fails must goto error
           and that all operation that succeed call DISPATCH() ! */

        TARGET(NOP) {
            DISPATCH();
        }

        TARGET(RESUME) {
            _PyCode_Warmup(frame->f_code);
            JUMP_TO_INSTRUCTION(RESUME_QUICK);
        }

        TARGET(RESUME_QUICK) {
            PREDICTED(RESUME_QUICK);
            assert(tstate->cframe == &cframe);
            assert(frame == cframe.current_frame);
            if (_Py_atomic_load_relaxed(eval_breaker) && oparg < 2) {
                goto handle_eval_breaker;
            }
            DISPATCH();
        }

        TARGET(LOAD_CLOSURE) {
            /* We keep LOAD_CLOSURE so that the bytecode stays more readable. */
            PyObject *value = GETLOCAL(oparg);
            if (value == NULL) {
                goto unbound_local_error;
            }
            Py_INCREF(value);
            PUSH(value);
            DISPATCH();
        }

        TARGET(LOAD_FAST) {
            PyObject *value = GETLOCAL(oparg);
            if (value == NULL) {
                goto unbound_local_error;
            }
            Py_INCREF(value);
            PUSH(value);
            DISPATCH();
        }

        TARGET(LOAD_CONST) {
            PREDICTED(LOAD_CONST);
            PyObject *value = GETITEM(consts, oparg);
            Py_INCREF(value);
            PUSH(value);
            DISPATCH();
        }

        TARGET(STORE_FAST) {
            PREDICTED(STORE_FAST);
            PyObject *value = POP();
            SETLOCAL(oparg, value);
            DISPATCH();
        }

        TARGET(LOAD_FAST__LOAD_FAST) {
            PyObject *value = GETLOCAL(oparg);
            if (value == NULL) {
                goto unbound_local_error;
            }
            NEXTOPARG();
            next_instr++;
            Py_INCREF(value);
            PUSH(value);
            value = GETLOCAL(oparg);
            if (value == NULL) {
                goto unbound_local_error;
            }
            Py_INCREF(value);
            PUSH(value);
            NOTRACE_DISPATCH();
        }

        TARGET(LOAD_FAST__LOAD_CONST) {
            PyObject *value = GETLOCAL(oparg);
            if (value == NULL) {
                goto unbound_local_error;
            }
            NEXTOPARG();
            next_instr++;
            Py_INCREF(value);
            PUSH(value);
            value = GETITEM(consts, oparg);
            Py_INCREF(value);
            PUSH(value);
            NOTRACE_DISPATCH();
        }

        TARGET(STORE_FAST__LOAD_FAST) {
            PyObject *value = POP();
            SETLOCAL(oparg, value);
            NEXTOPARG();
            next_instr++;
            value = GETLOCAL(oparg);
            if (value == NULL) {
                goto unbound_local_error;
            }
            Py_INCREF(value);
            PUSH(value);
            NOTRACE_DISPATCH();
        }

        TARGET(STORE_FAST__STORE_FAST) {
            PyObject *value = POP();
            SETLOCAL(oparg, value);
            NEXTOPARG();
            next_instr++;
            value = POP();
            SETLOCAL(oparg, value);
            NOTRACE_DISPATCH();
        }

        TARGET(LOAD_CONST__LOAD_FAST) {
            PyObject *value = GETITEM(consts, oparg);
            NEXTOPARG();
            next_instr++;
            Py_INCREF(value);
            PUSH(value);
            value = GETLOCAL(oparg);
            if (value == NULL) {
                goto unbound_local_error;
            }
            Py_INCREF(value);
            PUSH(value);
            NOTRACE_DISPATCH();
        }

        TARGET(POP_TOP) {
            PyObject *value = POP();
            Py_DECREF(value);
            DISPATCH();
        }

        TARGET(PUSH_NULL) {
            /* Use BASIC_PUSH as NULL is not a valid object pointer */
            BASIC_PUSH(NULL);
            DISPATCH();
        }

        TARGET(UNARY_POSITIVE) {
            PyObject *value = TOP();
            PyObject *res = PyNumber_Positive(value);
            Py_DECREF(value);
            SET_TOP(res);
            if (res == NULL)
                goto error;
            DISPATCH();
        }

        TARGET(UNARY_NEGATIVE) {
            PyObject *value = TOP();
            PyObject *res = PyNumber_Negative(value);
            Py_DECREF(value);
            SET_TOP(res);
            if (res == NULL)
                goto error;
            DISPATCH();
        }

        TARGET(UNARY_NOT) {
            PyObject *value = TOP();
            int err = PyObject_IsTrue(value);
            Py_DECREF(value);
            if (err == 0) {
                SET_TOP(Py_True);
                DISPATCH();
            }
            else if (err > 0) {
                SET_TOP(Py_False);
                DISPATCH();
            }
            STACK_SHRINK(1);
            goto error;
        }

        TARGET(UNARY_INVERT) {
            PyObject *value = TOP();
            PyObject *res = PyNumber_Invert(value);
            Py_DECREF(value);
            SET_TOP(res);
            if (res == NULL)
                goto error;
            DISPATCH();
        }

        TARGET(BINARY_OP_MULTIPLY_INT) {
            assert(cframe.use_tracing == 0);
            PyObject *left = SECOND();
            PyObject *right = TOP();
            DEOPT_IF(!PyLong_CheckExact(left), BINARY_OP);
            DEOPT_IF(!PyLong_CheckExact(right), BINARY_OP);
            STAT_INC(BINARY_OP, hit);
            PyObject *prod = _PyLong_Multiply((PyLongObject *)left, (PyLongObject *)right);
            SET_SECOND(prod);
            Py_DECREF(right);
            Py_DECREF(left);
            STACK_SHRINK(1);
            if (prod == NULL) {
                goto error;
            }
            JUMPBY(INLINE_CACHE_ENTRIES_BINARY_OP);
            NOTRACE_DISPATCH();
        }

        TARGET(BINARY_OP_MULTIPLY_FLOAT) {
            assert(cframe.use_tracing == 0);
            PyObject *left = SECOND();
            PyObject *right = TOP();
            DEOPT_IF(!PyFloat_CheckExact(left), BINARY_OP);
            DEOPT_IF(!PyFloat_CheckExact(right), BINARY_OP);
            STAT_INC(BINARY_OP, hit);
            double dprod = ((PyFloatObject *)left)->ob_fval *
                ((PyFloatObject *)right)->ob_fval;
            PyObject *prod = PyFloat_FromDouble(dprod);
            SET_SECOND(prod);
            Py_DECREF(right);
            Py_DECREF(left);
            STACK_SHRINK(1);
            if (prod == NULL) {
                goto error;
            }
            JUMPBY(INLINE_CACHE_ENTRIES_BINARY_OP);
            NOTRACE_DISPATCH();
        }

        TARGET(BINARY_OP_SUBTRACT_INT) {
            assert(cframe.use_tracing == 0);
            PyObject *left = SECOND();
            PyObject *right = TOP();
            DEOPT_IF(!PyLong_CheckExact(left), BINARY_OP);
            DEOPT_IF(!PyLong_CheckExact(right), BINARY_OP);
            STAT_INC(BINARY_OP, hit);
            PyObject *sub = _PyLong_Subtract((PyLongObject *)left, (PyLongObject *)right);
            SET_SECOND(sub);
            Py_DECREF(right);
            Py_DECREF(left);
            STACK_SHRINK(1);
            if (sub == NULL) {
                goto error;
            }
            JUMPBY(INLINE_CACHE_ENTRIES_BINARY_OP);
            NOTRACE_DISPATCH();
        }

        TARGET(BINARY_OP_SUBTRACT_FLOAT) {
            assert(cframe.use_tracing == 0);
            PyObject *left = SECOND();
            PyObject *right = TOP();
            DEOPT_IF(!PyFloat_CheckExact(left), BINARY_OP);
            DEOPT_IF(!PyFloat_CheckExact(right), BINARY_OP);
            STAT_INC(BINARY_OP, hit);
            double dsub = ((PyFloatObject *)left)->ob_fval - ((PyFloatObject *)right)->ob_fval;
            PyObject *sub = PyFloat_FromDouble(dsub);
            SET_SECOND(sub);
            Py_DECREF(right);
            Py_DECREF(left);
            STACK_SHRINK(1);
            if (sub == NULL) {
                goto error;
            }
            JUMPBY(INLINE_CACHE_ENTRIES_BINARY_OP);
            NOTRACE_DISPATCH();
        }

        TARGET(BINARY_OP_ADD_UNICODE) {
            assert(cframe.use_tracing == 0);
            PyObject *left = SECOND();
            PyObject *right = TOP();
            DEOPT_IF(!PyUnicode_CheckExact(left), BINARY_OP);
            DEOPT_IF(Py_TYPE(right) != Py_TYPE(left), BINARY_OP);
            STAT_INC(BINARY_OP, hit);
            PyObject *res = PyUnicode_Concat(left, right);
            STACK_SHRINK(1);
            SET_TOP(res);
            Py_DECREF(left);
            Py_DECREF(right);
            if (TOP() == NULL) {
                goto error;
            }
            JUMPBY(INLINE_CACHE_ENTRIES_BINARY_OP);
            NOTRACE_DISPATCH();
        }

        TARGET(BINARY_OP_INPLACE_ADD_UNICODE) {
            assert(cframe.use_tracing == 0);
            PyObject *left = SECOND();
            PyObject *right = TOP();
            DEOPT_IF(!PyUnicode_CheckExact(left), BINARY_OP);
            DEOPT_IF(Py_TYPE(right) != Py_TYPE(left), BINARY_OP);
            _Py_CODEUNIT true_next = next_instr[INLINE_CACHE_ENTRIES_BINARY_OP];
            assert(_Py_OPCODE(true_next) == STORE_FAST ||
                   _Py_OPCODE(true_next) == STORE_FAST__LOAD_FAST);
            PyObject **target_local = &GETLOCAL(_Py_OPARG(true_next));
            DEOPT_IF(*target_local != left, BINARY_OP);
            STAT_INC(BINARY_OP, hit);
            /* Handle `left = left + right` or `left += right` for str.
             *
             * When possible, extend `left` in place rather than
             * allocating a new PyUnicodeObject. This attempts to avoid
             * quadratic behavior when one neglects to use str.join().
             *
             * If `left` has only two references remaining (one from
             * the stack, one in the locals), DECREFing `left` leaves
             * only the locals reference, so PyUnicode_Append knows
             * that the string is safe to mutate.
             */
            assert(Py_REFCNT(left) >= 2);
            Py_DECREF(left); // XXX never need to dealloc
            STACK_SHRINK(2);
            PyUnicode_Append(target_local, right);
            Py_DECREF(right);
            if (*target_local == NULL) {
                goto error;
            }
            // The STORE_FAST is already done.
            JUMPBY(INLINE_CACHE_ENTRIES_BINARY_OP + 1);
            NOTRACE_DISPATCH();
        }

        TARGET(BINARY_OP_ADD_FLOAT) {
            assert(cframe.use_tracing == 0);
            PyObject *left = SECOND();
            PyObject *right = TOP();
            DEOPT_IF(!PyFloat_CheckExact(left), BINARY_OP);
            DEOPT_IF(Py_TYPE(right) != Py_TYPE(left), BINARY_OP);
            STAT_INC(BINARY_OP, hit);
            double dsum = ((PyFloatObject *)left)->ob_fval +
                ((PyFloatObject *)right)->ob_fval;
            PyObject *sum = PyFloat_FromDouble(dsum);
            SET_SECOND(sum);
            Py_DECREF(right);
            Py_DECREF(left);
            STACK_SHRINK(1);
            if (sum == NULL) {
                goto error;
            }
            JUMPBY(INLINE_CACHE_ENTRIES_BINARY_OP);
            NOTRACE_DISPATCH();
        }

        TARGET(BINARY_OP_ADD_INT) {
            assert(cframe.use_tracing == 0);
            PyObject *left = SECOND();
            PyObject *right = TOP();
            DEOPT_IF(!PyLong_CheckExact(left), BINARY_OP);
            DEOPT_IF(Py_TYPE(right) != Py_TYPE(left), BINARY_OP);
            STAT_INC(BINARY_OP, hit);
            PyObject *sum = _PyLong_Add((PyLongObject *)left, (PyLongObject *)right);
            SET_SECOND(sum);
            Py_DECREF(right);
            Py_DECREF(left);
            STACK_SHRINK(1);
            if (sum == NULL) {
                goto error;
            }
            JUMPBY(INLINE_CACHE_ENTRIES_BINARY_OP);
            NOTRACE_DISPATCH();
        }

        TARGET(BINARY_SUBSCR) {
            PREDICTED(BINARY_SUBSCR);
            PyObject *sub = POP();
            PyObject *container = TOP();
            PyObject *res = PyObject_GetItem(container, sub);
            Py_DECREF(container);
            Py_DECREF(sub);
            SET_TOP(res);
            if (res == NULL)
                goto error;
            JUMPBY(INLINE_CACHE_ENTRIES_BINARY_SUBSCR);
            DISPATCH();
        }

        TARGET(BINARY_SUBSCR_ADAPTIVE) {
            _PyBinarySubscrCache *cache = (_PyBinarySubscrCache *)next_instr;
            if (cache->counter == 0) {
                PyObject *sub = TOP();
                PyObject *container = SECOND();
                next_instr--;
                if (_Py_Specialize_BinarySubscr(container, sub, next_instr) < 0) {
                    goto error;
                }
                NOTRACE_DISPATCH_SAME_OPARG();
            }
            else {
                STAT_INC(BINARY_SUBSCR, deferred);
                cache->counter--;
                JUMP_TO_INSTRUCTION(BINARY_SUBSCR);
            }
        }

        TARGET(BINARY_SUBSCR_LIST_INT) {
            assert(cframe.use_tracing == 0);
            PyObject *sub = TOP();
            PyObject *list = SECOND();
            DEOPT_IF(!PyLong_CheckExact(sub), BINARY_SUBSCR);
            DEOPT_IF(!PyList_CheckExact(list), BINARY_SUBSCR);

            // Deopt unless 0 <= sub < PyList_Size(list)
            Py_ssize_t signed_magnitude = Py_SIZE(sub);
            DEOPT_IF(((size_t)signed_magnitude) > 1, BINARY_SUBSCR);
            assert(((PyLongObject *)_PyLong_GetZero())->ob_digit[0] == 0);
            Py_ssize_t index = ((PyLongObject*)sub)->ob_digit[0];
            DEOPT_IF(index >= PyList_GET_SIZE(list), BINARY_SUBSCR);
            STAT_INC(BINARY_SUBSCR, hit);
            PyObject *res = PyList_GET_ITEM(list, index);
            assert(res != NULL);
            Py_INCREF(res);
            STACK_SHRINK(1);
            Py_DECREF(sub);
            SET_TOP(res);
            Py_DECREF(list);
            JUMPBY(INLINE_CACHE_ENTRIES_BINARY_SUBSCR);
            NOTRACE_DISPATCH();
        }

        TARGET(BINARY_SUBSCR_TUPLE_INT) {
            assert(cframe.use_tracing == 0);
            PyObject *sub = TOP();
            PyObject *tuple = SECOND();
            DEOPT_IF(!PyLong_CheckExact(sub), BINARY_SUBSCR);
            DEOPT_IF(!PyTuple_CheckExact(tuple), BINARY_SUBSCR);

            // Deopt unless 0 <= sub < PyTuple_Size(list)
            Py_ssize_t signed_magnitude = Py_SIZE(sub);
            DEOPT_IF(((size_t)signed_magnitude) > 1, BINARY_SUBSCR);
            assert(((PyLongObject *)_PyLong_GetZero())->ob_digit[0] == 0);
            Py_ssize_t index = ((PyLongObject*)sub)->ob_digit[0];
            DEOPT_IF(index >= PyTuple_GET_SIZE(tuple), BINARY_SUBSCR);
            STAT_INC(BINARY_SUBSCR, hit);
            PyObject *res = PyTuple_GET_ITEM(tuple, index);
            assert(res != NULL);
            Py_INCREF(res);
            STACK_SHRINK(1);
            Py_DECREF(sub);
            SET_TOP(res);
            Py_DECREF(tuple);
            JUMPBY(INLINE_CACHE_ENTRIES_BINARY_SUBSCR);
            NOTRACE_DISPATCH();
        }

        TARGET(BINARY_SUBSCR_DICT) {
            assert(cframe.use_tracing == 0);
            PyObject *dict = SECOND();
            DEOPT_IF(!PyDict_CheckExact(SECOND()), BINARY_SUBSCR);
            STAT_INC(BINARY_SUBSCR, hit);
            PyObject *sub = TOP();
            PyObject *res = PyDict_GetItemWithError(dict, sub);
            if (res == NULL) {
                goto binary_subscr_dict_error;
            }
            Py_INCREF(res);
            STACK_SHRINK(1);
            Py_DECREF(sub);
            SET_TOP(res);
            Py_DECREF(dict);
            JUMPBY(INLINE_CACHE_ENTRIES_BINARY_SUBSCR);
            DISPATCH();
        }

        TARGET(BINARY_SUBSCR_GETITEM) {
            PyObject *sub = TOP();
            PyObject *container = SECOND();
            _PyBinarySubscrCache *cache = (_PyBinarySubscrCache *)next_instr;
            uint32_t type_version = read_u32(cache->type_version);
            PyTypeObject *tp = Py_TYPE(container);
            DEOPT_IF(tp->tp_version_tag != type_version, BINARY_SUBSCR);
            assert(tp->tp_flags & Py_TPFLAGS_HEAPTYPE);
            PyObject *cached = ((PyHeapTypeObject *)tp)->_spec_cache.getitem;
            assert(PyFunction_Check(cached));
            PyFunctionObject *getitem = (PyFunctionObject *)cached;
            DEOPT_IF(getitem->func_version != cache->func_version, BINARY_SUBSCR);
            PyCodeObject *code = (PyCodeObject *)getitem->func_code;
            size_t size = code->co_nlocalsplus + code->co_stacksize + FRAME_SPECIALS_SIZE;
            assert(code->co_argcount == 2);
            _PyInterpreterFrame *new_frame = _PyThreadState_BumpFramePointer(tstate, size);
            if (new_frame == NULL) {
                goto error;
            }
            CALL_STAT_INC(frames_pushed);
            Py_INCREF(getitem);
            _PyFrame_InitializeSpecials(new_frame, getitem,
                                        NULL, code->co_nlocalsplus);
            STACK_SHRINK(2);
            new_frame->localsplus[0] = container;
            new_frame->localsplus[1] = sub;
            for (int i = 2; i < code->co_nlocalsplus; i++) {
                new_frame->localsplus[i] = NULL;
            }
            _PyFrame_SetStackPointer(frame, stack_pointer);
            JUMPBY(INLINE_CACHE_ENTRIES_BINARY_SUBSCR);
            frame->prev_instr = next_instr - 1;
            new_frame->previous = frame;
            frame = cframe.current_frame = new_frame;
            CALL_STAT_INC(inlined_py_calls);
            goto start_frame;
        }

        TARGET(LIST_APPEND) {
            PyObject *v = POP();
            PyObject *list = PEEK(oparg);
            if (_PyList_AppendTakeRef((PyListObject *)list, v) < 0)
                goto error;
            PREDICT(JUMP_BACKWARD_QUICK);
            DISPATCH();
        }

        TARGET(SET_ADD) {
            PyObject *v = POP();
            PyObject *set = PEEK(oparg);
            int err;
            err = PySet_Add(set, v);
            Py_DECREF(v);
            if (err != 0)
                goto error;
            PREDICT(JUMP_BACKWARD_QUICK);
            DISPATCH();
        }

        TARGET(STORE_SUBSCR) {
            PREDICTED(STORE_SUBSCR);
            PyObject *sub = TOP();
            PyObject *container = SECOND();
            PyObject *v = THIRD();
            int err;
            STACK_SHRINK(3);
            /* container[sub] = v */
            err = PyObject_SetItem(container, sub, v);
            Py_DECREF(v);
            Py_DECREF(container);
            Py_DECREF(sub);
            if (err != 0) {
                goto error;
            }
            JUMPBY(INLINE_CACHE_ENTRIES_STORE_SUBSCR);
            DISPATCH();
        }

        TARGET(STORE_SUBSCR_ADAPTIVE) {
            _PyStoreSubscrCache *cache = (_PyStoreSubscrCache *)next_instr;
            if (cache->counter == 0) {
                PyObject *sub = TOP();
                PyObject *container = SECOND();
                next_instr--;
                if (_Py_Specialize_StoreSubscr(container, sub, next_instr) < 0) {
                    goto error;
                }
                NOTRACE_DISPATCH_SAME_OPARG();
            }
            else {
                STAT_INC(STORE_SUBSCR, deferred);
                cache->counter--;
                JUMP_TO_INSTRUCTION(STORE_SUBSCR);
            }
        }

        TARGET(STORE_SUBSCR_LIST_INT) {
            assert(cframe.use_tracing == 0);
            PyObject *sub = TOP();
            PyObject *list = SECOND();
            PyObject *value = THIRD();
            DEOPT_IF(!PyLong_CheckExact(sub), STORE_SUBSCR);
            DEOPT_IF(!PyList_CheckExact(list), STORE_SUBSCR);

            // Ensure nonnegative, zero-or-one-digit ints.
            DEOPT_IF(((size_t)Py_SIZE(sub)) > 1, STORE_SUBSCR);
            Py_ssize_t index = ((PyLongObject*)sub)->ob_digit[0];
            // Ensure index < len(list)
            DEOPT_IF(index >= PyList_GET_SIZE(list), STORE_SUBSCR);
            STAT_INC(STORE_SUBSCR, hit);

            PyObject *old_value = PyList_GET_ITEM(list, index);
            PyList_SET_ITEM(list, index, value);
            STACK_SHRINK(3);
            assert(old_value != NULL);
            Py_DECREF(old_value);
            Py_DECREF(sub);
            Py_DECREF(list);
            JUMPBY(INLINE_CACHE_ENTRIES_STORE_SUBSCR);
            NOTRACE_DISPATCH();
        }

        TARGET(STORE_SUBSCR_DICT) {
            assert(cframe.use_tracing == 0);
            PyObject *sub = TOP();
            PyObject *dict = SECOND();
            PyObject *value = THIRD();
            DEOPT_IF(!PyDict_CheckExact(dict), STORE_SUBSCR);
            STACK_SHRINK(3);
            STAT_INC(STORE_SUBSCR, hit);
            int err = _PyDict_SetItem_Take2((PyDictObject *)dict, sub, value);
            Py_DECREF(dict);
            if (err != 0) {
                goto error;
            }
            JUMPBY(INLINE_CACHE_ENTRIES_STORE_SUBSCR);
            DISPATCH();
        }

        TARGET(DELETE_SUBSCR) {
            PyObject *sub = TOP();
            PyObject *container = SECOND();
            int err;
            STACK_SHRINK(2);
            /* del container[sub] */
            err = PyObject_DelItem(container, sub);
            Py_DECREF(container);
            Py_DECREF(sub);
            if (err != 0)
                goto error;
            DISPATCH();
        }

        TARGET(PRINT_EXPR) {
            PyObject *value = POP();
            PyObject *hook = _PySys_GetAttr(tstate, &_Py_ID(displayhook));
            PyObject *res;
            if (hook == NULL) {
                _PyErr_SetString(tstate, PyExc_RuntimeError,
                                 "lost sys.displayhook");
                Py_DECREF(value);
                goto error;
            }
            res = PyObject_CallOneArg(hook, value);
            Py_DECREF(value);
            if (res == NULL)
                goto error;
            Py_DECREF(res);
            DISPATCH();
        }

        TARGET(RAISE_VARARGS) {
            PyObject *cause = NULL, *exc = NULL;
            switch (oparg) {
            case 2:
                cause = POP(); /* cause */
                /* fall through */
            case 1:
                exc = POP(); /* exc */
                /* fall through */
            case 0:
                if (do_raise(tstate, exc, cause)) {
                    goto exception_unwind;
                }
                break;
            default:
                _PyErr_SetString(tstate, PyExc_SystemError,
                                 "bad RAISE_VARARGS oparg");
                break;
            }
            goto error;
        }

        TARGET(RETURN_VALUE) {
            PyObject *retval = POP();
            assert(EMPTY());
            _PyFrame_SetStackPointer(frame, stack_pointer);
            TRACE_FUNCTION_EXIT();
            DTRACE_FUNCTION_EXIT();
            _Py_LeaveRecursiveCall(tstate);
            if (!frame->is_entry) {
                frame = cframe.current_frame = pop_frame(tstate, frame);
                _PyFrame_StackPush(frame, retval);
                goto resume_frame;
            }
            /* Restore previous cframe and return. */
            tstate->cframe = cframe.previous;
            tstate->cframe->use_tracing = cframe.use_tracing;
            assert(tstate->cframe->current_frame == frame->previous);
            assert(!_PyErr_Occurred(tstate));
            return retval;
        }

        TARGET(GET_AITER) {
            unaryfunc getter = NULL;
            PyObject *iter = NULL;
            PyObject *obj = TOP();
            PyTypeObject *type = Py_TYPE(obj);

            if (type->tp_as_async != NULL) {
                getter = type->tp_as_async->am_aiter;
            }

            if (getter != NULL) {
                iter = (*getter)(obj);
                Py_DECREF(obj);
                if (iter == NULL) {
                    SET_TOP(NULL);
                    goto error;
                }
            }
            else {
                SET_TOP(NULL);
                _PyErr_Format(tstate, PyExc_TypeError,
                              "'async for' requires an object with "
                              "__aiter__ method, got %.100s",
                              type->tp_name);
                Py_DECREF(obj);
                goto error;
            }

            if (Py_TYPE(iter)->tp_as_async == NULL ||
                    Py_TYPE(iter)->tp_as_async->am_anext == NULL) {

                SET_TOP(NULL);
                _PyErr_Format(tstate, PyExc_TypeError,
                              "'async for' received an object from __aiter__ "
                              "that does not implement __anext__: %.100s",
                              Py_TYPE(iter)->tp_name);
                Py_DECREF(iter);
                goto error;
            }

            SET_TOP(iter);
            DISPATCH();
        }

        TARGET(GET_ANEXT) {
            unaryfunc getter = NULL;
            PyObject *next_iter = NULL;
            PyObject *awaitable = NULL;
            PyObject *aiter = TOP();
            PyTypeObject *type = Py_TYPE(aiter);

            if (PyAsyncGen_CheckExact(aiter)) {
                awaitable = type->tp_as_async->am_anext(aiter);
                if (awaitable == NULL) {
                    goto error;
                }
            } else {
                if (type->tp_as_async != NULL){
                    getter = type->tp_as_async->am_anext;
                }

                if (getter != NULL) {
                    next_iter = (*getter)(aiter);
                    if (next_iter == NULL) {
                        goto error;
                    }
                }
                else {
                    _PyErr_Format(tstate, PyExc_TypeError,
                                  "'async for' requires an iterator with "
                                  "__anext__ method, got %.100s",
                                  type->tp_name);
                    goto error;
                }

                awaitable = _PyCoro_GetAwaitableIter(next_iter);
                if (awaitable == NULL) {
                    _PyErr_FormatFromCause(
                        PyExc_TypeError,
                        "'async for' received an invalid object "
                        "from __anext__: %.100s",
                        Py_TYPE(next_iter)->tp_name);

                    Py_DECREF(next_iter);
                    goto error;
                } else {
                    Py_DECREF(next_iter);
                }
            }

            PUSH(awaitable);
            PREDICT(LOAD_CONST);
            DISPATCH();
        }

        TARGET(GET_AWAITABLE) {
            PREDICTED(GET_AWAITABLE);
            PyObject *iterable = TOP();
            PyObject *iter = _PyCoro_GetAwaitableIter(iterable);

            if (iter == NULL) {
                format_awaitable_error(tstate, Py_TYPE(iterable), oparg);
            }

            Py_DECREF(iterable);

            if (iter != NULL && PyCoro_CheckExact(iter)) {
                PyObject *yf = _PyGen_yf((PyGenObject*)iter);
                if (yf != NULL) {
                    /* `iter` is a coroutine object that is being
                       awaited, `yf` is a pointer to the current awaitable
                       being awaited on. */
                    Py_DECREF(yf);
                    Py_CLEAR(iter);
                    _PyErr_SetString(tstate, PyExc_RuntimeError,
                                     "coroutine is being awaited already");
                    /* The code below jumps to `error` if `iter` is NULL. */
                }
            }

            SET_TOP(iter); /* Even if it's NULL */

            if (iter == NULL) {
                goto error;
            }

            PREDICT(LOAD_CONST);
            DISPATCH();
        }

        TARGET(SEND) {
            assert(frame->is_entry);
            assert(STACK_LEVEL() >= 2);
            PyObject *v = POP();
            PyObject *receiver = TOP();
            PySendResult gen_status;
            PyObject *retval;
            if (tstate->c_tracefunc == NULL) {
                gen_status = PyIter_Send(receiver, v, &retval);
            } else {
                if (Py_IsNone(v) && PyIter_Check(receiver)) {
                    retval = Py_TYPE(receiver)->tp_iternext(receiver);
                }
                else {
                    retval = PyObject_CallMethodOneArg(receiver, &_Py_ID(send), v);
                }
                if (retval == NULL) {
                    if (tstate->c_tracefunc != NULL
                            && _PyErr_ExceptionMatches(tstate, PyExc_StopIteration))
                        call_exc_trace(tstate->c_tracefunc, tstate->c_traceobj, tstate, frame);
                    if (_PyGen_FetchStopIterationValue(&retval) == 0) {
                        gen_status = PYGEN_RETURN;
                    }
                    else {
                        gen_status = PYGEN_ERROR;
                    }
                }
                else {
                    gen_status = PYGEN_NEXT;
                }
            }
            Py_DECREF(v);
            if (gen_status == PYGEN_ERROR) {
                assert(retval == NULL);
                goto error;
            }
            if (gen_status == PYGEN_RETURN) {
                assert(retval != NULL);
                Py_DECREF(receiver);
                SET_TOP(retval);
                JUMPBY(oparg);
                DISPATCH();
            }
            assert(gen_status == PYGEN_NEXT);
            assert(retval != NULL);
            PUSH(retval);
            DISPATCH();
        }

        TARGET(ASYNC_GEN_WRAP) {
            PyObject *v = TOP();
            assert(frame->f_code->co_flags & CO_ASYNC_GENERATOR);
            PyObject *w = _PyAsyncGenValueWrapperNew(v);
            if (w == NULL) {
                goto error;
            }
            SET_TOP(w);
            Py_DECREF(v);
            DISPATCH();
        }

        TARGET(YIELD_VALUE) {
            assert(frame->is_entry);
            PyObject *retval = POP();
            _PyFrame_GetGenerator(frame)->gi_frame_state = FRAME_SUSPENDED;
            _PyFrame_SetStackPointer(frame, stack_pointer);
            TRACE_FUNCTION_EXIT();
            DTRACE_FUNCTION_EXIT();
            _Py_LeaveRecursiveCall(tstate);
            /* Restore previous cframe and return. */
            tstate->cframe = cframe.previous;
            tstate->cframe->use_tracing = cframe.use_tracing;
            assert(tstate->cframe->current_frame == frame->previous);
            assert(!_PyErr_Occurred(tstate));
            return retval;
        }

        TARGET(POP_EXCEPT) {
            _PyErr_StackItem *exc_info = tstate->exc_info;
            PyObject *value = exc_info->exc_value;
            exc_info->exc_value = POP();
            Py_XDECREF(value);
            DISPATCH();
        }

        TARGET(RERAISE) {
            if (oparg) {
                PyObject *lasti = PEEK(oparg + 1);
                if (PyLong_Check(lasti)) {
                    frame->prev_instr = first_instr + PyLong_AsLong(lasti);
                    assert(!_PyErr_Occurred(tstate));
                }
                else {
                    assert(PyLong_Check(lasti));
                    _PyErr_SetString(tstate, PyExc_SystemError, "lasti is not an int");
                    goto error;
                }
            }
            PyObject *val = POP();
            assert(val && PyExceptionInstance_Check(val));
            PyObject *exc = Py_NewRef(PyExceptionInstance_Class(val));
            PyObject *tb = PyException_GetTraceback(val);
            _PyErr_Restore(tstate, exc, val, tb);
            goto exception_unwind;
        }

        TARGET(PREP_RERAISE_STAR) {
            PyObject *excs = POP();
            assert(PyList_Check(excs));
            PyObject *orig = POP();

            PyObject *val = _PyExc_PrepReraiseStar(orig, excs);
            Py_DECREF(excs);
            Py_DECREF(orig);

            if (val == NULL) {
                goto error;
            }

            PUSH(val);
            DISPATCH();
        }

        TARGET(END_ASYNC_FOR) {
            PyObject *val = POP();
            assert(val && PyExceptionInstance_Check(val));
            if (PyErr_GivenExceptionMatches(val, PyExc_StopAsyncIteration)) {
                Py_DECREF(val);
                Py_DECREF(POP());
                DISPATCH();
            }
            else {
                PyObject *exc = Py_NewRef(PyExceptionInstance_Class(val));
                PyObject *tb = PyException_GetTraceback(val);
                _PyErr_Restore(tstate, exc, val, tb);
                goto exception_unwind;
            }
        }

        TARGET(LOAD_ASSERTION_ERROR) {
            PyObject *value = PyExc_AssertionError;
            Py_INCREF(value);
            PUSH(value);
            DISPATCH();
        }

        TARGET(LOAD_BUILD_CLASS) {
            PyObject *bc;
            if (PyDict_CheckExact(BUILTINS())) {
                bc = _PyDict_GetItemWithError(BUILTINS(),
                                              &_Py_ID(__build_class__));
                if (bc == NULL) {
                    if (!_PyErr_Occurred(tstate)) {
                        _PyErr_SetString(tstate, PyExc_NameError,
                                         "__build_class__ not found");
                    }
                    goto error;
                }
                Py_INCREF(bc);
            }
            else {
                bc = PyObject_GetItem(BUILTINS(), &_Py_ID(__build_class__));
                if (bc == NULL) {
                    if (_PyErr_ExceptionMatches(tstate, PyExc_KeyError))
                        _PyErr_SetString(tstate, PyExc_NameError,
                                         "__build_class__ not found");
                    goto error;
                }
            }
            PUSH(bc);
            DISPATCH();
        }

        TARGET(STORE_NAME) {
            PyObject *name = GETITEM(names, oparg);
            PyObject *v = POP();
            PyObject *ns = LOCALS();
            int err;
            if (ns == NULL) {
                _PyErr_Format(tstate, PyExc_SystemError,
                              "no locals found when storing %R", name);
                Py_DECREF(v);
                goto error;
            }
            if (PyDict_CheckExact(ns))
                err = PyDict_SetItem(ns, name, v);
            else
                err = PyObject_SetItem(ns, name, v);
            Py_DECREF(v);
            if (err != 0)
                goto error;
            DISPATCH();
        }

        TARGET(DELETE_NAME) {
            PyObject *name = GETITEM(names, oparg);
            PyObject *ns = LOCALS();
            int err;
            if (ns == NULL) {
                _PyErr_Format(tstate, PyExc_SystemError,
                              "no locals when deleting %R", name);
                goto error;
            }
            err = PyObject_DelItem(ns, name);
            if (err != 0) {
                format_exc_check_arg(tstate, PyExc_NameError,
                                     NAME_ERROR_MSG,
                                     name);
                goto error;
            }
            DISPATCH();
        }

        TARGET(UNPACK_SEQUENCE) {
            PREDICTED(UNPACK_SEQUENCE);
            PyObject *seq = POP();
            PyObject **top = stack_pointer + oparg;
            if (!unpack_iterable(tstate, seq, oparg, -1, top)) {
                Py_DECREF(seq);
                goto error;
            }
            STACK_GROW(oparg);
            Py_DECREF(seq);
            JUMPBY(INLINE_CACHE_ENTRIES_UNPACK_SEQUENCE);
            DISPATCH();
        }

        TARGET(UNPACK_SEQUENCE_ADAPTIVE) {
            assert(cframe.use_tracing == 0);
            _PyUnpackSequenceCache *cache = (_PyUnpackSequenceCache *)next_instr;
            if (cache->counter == 0) {
                PyObject *seq = TOP();
                next_instr--;
                _Py_Specialize_UnpackSequence(seq, next_instr, oparg);
                NOTRACE_DISPATCH_SAME_OPARG();
            }
            else {
                STAT_INC(UNPACK_SEQUENCE, deferred);
                cache->counter--;
                JUMP_TO_INSTRUCTION(UNPACK_SEQUENCE);
            }
        }

        TARGET(UNPACK_SEQUENCE_TWO_TUPLE) {
            PyObject *seq = TOP();
            DEOPT_IF(!PyTuple_CheckExact(seq), UNPACK_SEQUENCE);
            DEOPT_IF(PyTuple_GET_SIZE(seq) != 2, UNPACK_SEQUENCE);
            STAT_INC(UNPACK_SEQUENCE, hit);
            SET_TOP(Py_NewRef(PyTuple_GET_ITEM(seq, 1)));
            PUSH(Py_NewRef(PyTuple_GET_ITEM(seq, 0)));
            Py_DECREF(seq);
            JUMPBY(INLINE_CACHE_ENTRIES_UNPACK_SEQUENCE);
            NOTRACE_DISPATCH();
        }

        TARGET(UNPACK_SEQUENCE_TUPLE) {
            PyObject *seq = TOP();
            DEOPT_IF(!PyTuple_CheckExact(seq), UNPACK_SEQUENCE);
            DEOPT_IF(PyTuple_GET_SIZE(seq) != oparg, UNPACK_SEQUENCE);
            STAT_INC(UNPACK_SEQUENCE, hit);
            STACK_SHRINK(1);
            PyObject **items = _PyTuple_ITEMS(seq);
            while (oparg--) {
                PUSH(Py_NewRef(items[oparg]));
            }
            Py_DECREF(seq);
            JUMPBY(INLINE_CACHE_ENTRIES_UNPACK_SEQUENCE);
            NOTRACE_DISPATCH();
        }

        TARGET(UNPACK_SEQUENCE_LIST) {
            PyObject *seq = TOP();
            DEOPT_IF(!PyList_CheckExact(seq), UNPACK_SEQUENCE);
            DEOPT_IF(PyList_GET_SIZE(seq) != oparg, UNPACK_SEQUENCE);
            STAT_INC(UNPACK_SEQUENCE, hit);
            STACK_SHRINK(1);
            PyObject **items = _PyList_ITEMS(seq);
            while (oparg--) {
                PUSH(Py_NewRef(items[oparg]));
            }
            Py_DECREF(seq);
            JUMPBY(INLINE_CACHE_ENTRIES_UNPACK_SEQUENCE);
            NOTRACE_DISPATCH();
        }

        TARGET(UNPACK_EX) {
            int totalargs = 1 + (oparg & 0xFF) + (oparg >> 8);
            PyObject *seq = POP();
            PyObject **top = stack_pointer + totalargs;
            if (!unpack_iterable(tstate, seq, oparg & 0xFF, oparg >> 8, top)) {
                Py_DECREF(seq);
                goto error;
            }
            STACK_GROW(totalargs);
            Py_DECREF(seq);
            DISPATCH();
        }

        TARGET(STORE_ATTR) {
            PREDICTED(STORE_ATTR);
            PyObject *name = GETITEM(names, oparg);
            PyObject *owner = TOP();
            PyObject *v = SECOND();
            int err;
            STACK_SHRINK(2);
            err = PyObject_SetAttr(owner, name, v);
            Py_DECREF(v);
            Py_DECREF(owner);
            if (err != 0) {
                goto error;
            }
            JUMPBY(INLINE_CACHE_ENTRIES_STORE_ATTR);
            DISPATCH();
        }

        TARGET(DELETE_ATTR) {
            PyObject *name = GETITEM(names, oparg);
            PyObject *owner = POP();
            int err;
            err = PyObject_SetAttr(owner, name, (PyObject *)NULL);
            Py_DECREF(owner);
            if (err != 0)
                goto error;
            DISPATCH();
        }

        TARGET(STORE_GLOBAL) {
            PyObject *name = GETITEM(names, oparg);
            PyObject *v = POP();
            int err;
            err = PyDict_SetItem(GLOBALS(), name, v);
            Py_DECREF(v);
            if (err != 0)
                goto error;
            DISPATCH();
        }

        TARGET(DELETE_GLOBAL) {
            PyObject *name = GETITEM(names, oparg);
            int err;
            err = PyDict_DelItem(GLOBALS(), name);
            if (err != 0) {
                if (_PyErr_ExceptionMatches(tstate, PyExc_KeyError)) {
                    format_exc_check_arg(tstate, PyExc_NameError,
                                         NAME_ERROR_MSG, name);
                }
                goto error;
            }
            DISPATCH();
        }

        TARGET(LOAD_NAME) {
            PyObject *name = GETITEM(names, oparg);
            PyObject *locals = LOCALS();
            PyObject *v;
            if (locals == NULL) {
                _PyErr_Format(tstate, PyExc_SystemError,
                              "no locals when loading %R", name);
                goto error;
            }
            if (PyDict_CheckExact(locals)) {
                v = PyDict_GetItemWithError(locals, name);
                if (v != NULL) {
                    Py_INCREF(v);
                }
                else if (_PyErr_Occurred(tstate)) {
                    goto error;
                }
            }
            else {
                v = PyObject_GetItem(locals, name);
                if (v == NULL) {
                    if (!_PyErr_ExceptionMatches(tstate, PyExc_KeyError))
                        goto error;
                    _PyErr_Clear(tstate);
                }
            }
            if (v == NULL) {
                v = PyDict_GetItemWithError(GLOBALS(), name);
                if (v != NULL) {
                    Py_INCREF(v);
                }
                else if (_PyErr_Occurred(tstate)) {
                    goto error;
                }
                else {
                    if (PyDict_CheckExact(BUILTINS())) {
                        v = PyDict_GetItemWithError(BUILTINS(), name);
                        if (v == NULL) {
                            if (!_PyErr_Occurred(tstate)) {
                                format_exc_check_arg(
                                        tstate, PyExc_NameError,
                                        NAME_ERROR_MSG, name);
                            }
                            goto error;
                        }
                        Py_INCREF(v);
                    }
                    else {
                        v = PyObject_GetItem(BUILTINS(), name);
                        if (v == NULL) {
                            if (_PyErr_ExceptionMatches(tstate, PyExc_KeyError)) {
                                format_exc_check_arg(
                                            tstate, PyExc_NameError,
                                            NAME_ERROR_MSG, name);
                            }
                            goto error;
                        }
                    }
                }
            }
            PUSH(v);
            DISPATCH();
        }

        TARGET(LOAD_GLOBAL) {
            PREDICTED(LOAD_GLOBAL);
            int push_null = oparg & 1;
            PEEK(0) = NULL;
            PyObject *name = GETITEM(names, oparg>>1);
            PyObject *v;
            if (PyDict_CheckExact(GLOBALS())
                && PyDict_CheckExact(BUILTINS()))
            {
                v = _PyDict_LoadGlobal((PyDictObject *)GLOBALS(),
                                       (PyDictObject *)BUILTINS(),
                                       name);
                if (v == NULL) {
                    if (!_PyErr_Occurred(tstate)) {
                        /* _PyDict_LoadGlobal() returns NULL without raising
                         * an exception if the key doesn't exist */
                        format_exc_check_arg(tstate, PyExc_NameError,
                                             NAME_ERROR_MSG, name);
                    }
                    goto error;
                }
                Py_INCREF(v);
            }
            else {
                /* Slow-path if globals or builtins is not a dict */

                /* namespace 1: globals */
                v = PyObject_GetItem(GLOBALS(), name);
                if (v == NULL) {
                    if (!_PyErr_ExceptionMatches(tstate, PyExc_KeyError)) {
                        goto error;
                    }
                    _PyErr_Clear(tstate);

                    /* namespace 2: builtins */
                    v = PyObject_GetItem(BUILTINS(), name);
                    if (v == NULL) {
                        if (_PyErr_ExceptionMatches(tstate, PyExc_KeyError)) {
                            format_exc_check_arg(
                                        tstate, PyExc_NameError,
                                        NAME_ERROR_MSG, name);
                        }
                        goto error;
                    }
                }
            }
            /* Skip over inline cache */
            JUMPBY(INLINE_CACHE_ENTRIES_LOAD_GLOBAL);
            STACK_GROW(push_null);
            PUSH(v);
            DISPATCH();
        }

        TARGET(LOAD_GLOBAL_ADAPTIVE) {
            assert(cframe.use_tracing == 0);
            _PyLoadGlobalCache *cache = (_PyLoadGlobalCache *)next_instr;
            if (cache->counter == 0) {
                PyObject *name = GETITEM(names, oparg>>1);
                next_instr--;
                if (_Py_Specialize_LoadGlobal(GLOBALS(), BUILTINS(), next_instr, name) < 0) {
                    goto error;
                }
                NOTRACE_DISPATCH_SAME_OPARG();
            }
            else {
                STAT_INC(LOAD_GLOBAL, deferred);
                cache->counter--;
                JUMP_TO_INSTRUCTION(LOAD_GLOBAL);
            }
        }

        TARGET(LOAD_GLOBAL_MODULE) {
            assert(cframe.use_tracing == 0);
            DEOPT_IF(!PyDict_CheckExact(GLOBALS()), LOAD_GLOBAL);
            PyDictObject *dict = (PyDictObject *)GLOBALS();
            _PyLoadGlobalCache *cache = (_PyLoadGlobalCache *)next_instr;
            uint32_t version = read_u32(cache->module_keys_version);
            DEOPT_IF(dict->ma_keys->dk_version != version, LOAD_GLOBAL);
            assert(DK_IS_UNICODE(dict->ma_keys));
            PyDictUnicodeEntry *entries = DK_UNICODE_ENTRIES(dict->ma_keys);
            PyObject *res = entries[cache->index].me_value;
            DEOPT_IF(res == NULL, LOAD_GLOBAL);
            int push_null = oparg & 1;
            PEEK(0) = NULL;
            JUMPBY(INLINE_CACHE_ENTRIES_LOAD_GLOBAL);
            STAT_INC(LOAD_GLOBAL, hit);
            STACK_GROW(push_null+1);
            Py_INCREF(res);
            SET_TOP(res);
            NOTRACE_DISPATCH();
        }

        TARGET(LOAD_GLOBAL_BUILTIN) {
            assert(cframe.use_tracing == 0);
            DEOPT_IF(!PyDict_CheckExact(GLOBALS()), LOAD_GLOBAL);
            DEOPT_IF(!PyDict_CheckExact(BUILTINS()), LOAD_GLOBAL);
            PyDictObject *mdict = (PyDictObject *)GLOBALS();
            PyDictObject *bdict = (PyDictObject *)BUILTINS();
            _PyLoadGlobalCache *cache = (_PyLoadGlobalCache *)next_instr;
            uint32_t mod_version = read_u32(cache->module_keys_version);
            uint16_t bltn_version = cache->builtin_keys_version;
            DEOPT_IF(mdict->ma_keys->dk_version != mod_version, LOAD_GLOBAL);
            DEOPT_IF(bdict->ma_keys->dk_version != bltn_version, LOAD_GLOBAL);
            assert(DK_IS_UNICODE(bdict->ma_keys));
            PyDictUnicodeEntry *entries = DK_UNICODE_ENTRIES(bdict->ma_keys);
            PyObject *res = entries[cache->index].me_value;
            DEOPT_IF(res == NULL, LOAD_GLOBAL);
            int push_null = oparg & 1;
            PEEK(0) = NULL;
            JUMPBY(INLINE_CACHE_ENTRIES_LOAD_GLOBAL);
            STAT_INC(LOAD_GLOBAL, hit);
            STACK_GROW(push_null+1);
            Py_INCREF(res);
            SET_TOP(res);
            NOTRACE_DISPATCH();
        }

        TARGET(DELETE_FAST) {
            PyObject *v = GETLOCAL(oparg);
            if (v != NULL) {
                SETLOCAL(oparg, NULL);
                DISPATCH();
            }
            goto unbound_local_error;
        }

        TARGET(MAKE_CELL) {
            // "initial" is probably NULL but not if it's an arg (or set
            // via PyFrame_LocalsToFast() before MAKE_CELL has run).
            PyObject *initial = GETLOCAL(oparg);
            PyObject *cell = PyCell_New(initial);
            if (cell == NULL) {
                goto resume_with_error;
            }
            SETLOCAL(oparg, cell);
            DISPATCH();
        }

        TARGET(DELETE_DEREF) {
            PyObject *cell = GETLOCAL(oparg);
            PyObject *oldobj = PyCell_GET(cell);
            if (oldobj != NULL) {
                PyCell_SET(cell, NULL);
                Py_DECREF(oldobj);
                DISPATCH();
            }
            format_exc_unbound(tstate, frame->f_code, oparg);
            goto error;
        }

        TARGET(LOAD_CLASSDEREF) {
            PyObject *name, *value, *locals = LOCALS();
            assert(locals);
            assert(oparg >= 0 && oparg < frame->f_code->co_nlocalsplus);
            name = PyTuple_GET_ITEM(frame->f_code->co_localsplusnames, oparg);
            if (PyDict_CheckExact(locals)) {
                value = PyDict_GetItemWithError(locals, name);
                if (value != NULL) {
                    Py_INCREF(value);
                }
                else if (_PyErr_Occurred(tstate)) {
                    goto error;
                }
            }
            else {
                value = PyObject_GetItem(locals, name);
                if (value == NULL) {
                    if (!_PyErr_ExceptionMatches(tstate, PyExc_KeyError)) {
                        goto error;
                    }
                    _PyErr_Clear(tstate);
                }
            }
            if (!value) {
                PyObject *cell = GETLOCAL(oparg);
                value = PyCell_GET(cell);
                if (value == NULL) {
                    format_exc_unbound(tstate, frame->f_code, oparg);
                    goto error;
                }
                Py_INCREF(value);
            }
            PUSH(value);
            DISPATCH();
        }

        TARGET(LOAD_DEREF) {
            PyObject *cell = GETLOCAL(oparg);
            PyObject *value = PyCell_GET(cell);
            if (value == NULL) {
                format_exc_unbound(tstate, frame->f_code, oparg);
                goto error;
            }
            Py_INCREF(value);
            PUSH(value);
            DISPATCH();
        }

        TARGET(STORE_DEREF) {
            PyObject *v = POP();
            PyObject *cell = GETLOCAL(oparg);
            PyObject *oldobj = PyCell_GET(cell);
            PyCell_SET(cell, v);
            Py_XDECREF(oldobj);
            DISPATCH();
        }

        TARGET(COPY_FREE_VARS) {
            /* Copy closure variables to free variables */
            PyCodeObject *co = frame->f_code;
            PyObject *closure = frame->f_func->func_closure;
            int offset = co->co_nlocals + co->co_nplaincellvars;
            assert(oparg == co->co_nfreevars);
            for (int i = 0; i < oparg; ++i) {
                PyObject *o = PyTuple_GET_ITEM(closure, i);
                Py_INCREF(o);
                frame->localsplus[offset + i] = o;
            }
            DISPATCH();
        }

        TARGET(BUILD_STRING) {
            PyObject *str;
            str = _PyUnicode_JoinArray(&_Py_STR(empty),
                                       stack_pointer - oparg, oparg);
            if (str == NULL)
                goto error;
            while (--oparg >= 0) {
                PyObject *item = POP();
                Py_DECREF(item);
            }
            PUSH(str);
            DISPATCH();
        }

        TARGET(BUILD_TUPLE) {
            PyObject *tup = PyTuple_New(oparg);
            if (tup == NULL)
                goto error;
            while (--oparg >= 0) {
                PyObject *item = POP();
                PyTuple_SET_ITEM(tup, oparg, item);
            }
            PUSH(tup);
            DISPATCH();
        }

        TARGET(BUILD_LIST) {
            PyObject *list =  PyList_New(oparg);
            if (list == NULL)
                goto error;
            while (--oparg >= 0) {
                PyObject *item = POP();
                PyList_SET_ITEM(list, oparg, item);
            }
            PUSH(list);
            DISPATCH();
        }

        TARGET(LIST_TO_TUPLE) {
            PyObject *list = POP();
            PyObject *tuple = PyList_AsTuple(list);
            Py_DECREF(list);
            if (tuple == NULL) {
                goto error;
            }
            PUSH(tuple);
            DISPATCH();
        }

        TARGET(LIST_EXTEND) {
            PyObject *iterable = POP();
            PyObject *list = PEEK(oparg);
            PyObject *none_val = _PyList_Extend((PyListObject *)list, iterable);
            if (none_val == NULL) {
                if (_PyErr_ExceptionMatches(tstate, PyExc_TypeError) &&
                   (Py_TYPE(iterable)->tp_iter == NULL && !PySequence_Check(iterable)))
                {
                    _PyErr_Clear(tstate);
                    _PyErr_Format(tstate, PyExc_TypeError,
                          "Value after * must be an iterable, not %.200s",
                          Py_TYPE(iterable)->tp_name);
                }
                Py_DECREF(iterable);
                goto error;
            }
            Py_DECREF(none_val);
            Py_DECREF(iterable);
            DISPATCH();
        }

        TARGET(SET_UPDATE) {
            PyObject *iterable = POP();
            PyObject *set = PEEK(oparg);
            int err = _PySet_Update(set, iterable);
            Py_DECREF(iterable);
            if (err < 0) {
                goto error;
            }
            DISPATCH();
        }

        TARGET(BUILD_SET) {
            PyObject *set = PySet_New(NULL);
            int err = 0;
            int i;
            if (set == NULL)
                goto error;
            for (i = oparg; i > 0; i--) {
                PyObject *item = PEEK(i);
                if (err == 0)
                    err = PySet_Add(set, item);
                Py_DECREF(item);
            }
            STACK_SHRINK(oparg);
            if (err != 0) {
                Py_DECREF(set);
                goto error;
            }
            PUSH(set);
            DISPATCH();
        }

        TARGET(BUILD_MAP) {
            PyObject *map = _PyDict_FromItems(
                    &PEEK(2*oparg), 2,
                    &PEEK(2*oparg - 1), 2,
                    oparg);
            if (map == NULL)
                goto error;

            while (oparg--) {
                Py_DECREF(POP());
                Py_DECREF(POP());
            }
            PUSH(map);
            DISPATCH();
        }

        TARGET(SETUP_ANNOTATIONS) {
            int err;
            PyObject *ann_dict;
            if (LOCALS() == NULL) {
                _PyErr_Format(tstate, PyExc_SystemError,
                              "no locals found when setting up annotations");
                goto error;
            }
            /* check if __annotations__ in locals()... */
            if (PyDict_CheckExact(LOCALS())) {
                ann_dict = _PyDict_GetItemWithError(LOCALS(),
                                                    &_Py_ID(__annotations__));
                if (ann_dict == NULL) {
                    if (_PyErr_Occurred(tstate)) {
                        goto error;
                    }
                    /* ...if not, create a new one */
                    ann_dict = PyDict_New();
                    if (ann_dict == NULL) {
                        goto error;
                    }
                    err = PyDict_SetItem(LOCALS(), &_Py_ID(__annotations__),
                                         ann_dict);
                    Py_DECREF(ann_dict);
                    if (err != 0) {
                        goto error;
                    }
                }
            }
            else {
                /* do the same if locals() is not a dict */
                ann_dict = PyObject_GetItem(LOCALS(), &_Py_ID(__annotations__));
                if (ann_dict == NULL) {
                    if (!_PyErr_ExceptionMatches(tstate, PyExc_KeyError)) {
                        goto error;
                    }
                    _PyErr_Clear(tstate);
                    ann_dict = PyDict_New();
                    if (ann_dict == NULL) {
                        goto error;
                    }
                    err = PyObject_SetItem(LOCALS(), &_Py_ID(__annotations__),
                                           ann_dict);
                    Py_DECREF(ann_dict);
                    if (err != 0) {
                        goto error;
                    }
                }
                else {
                    Py_DECREF(ann_dict);
                }
            }
            DISPATCH();
        }

        TARGET(BUILD_CONST_KEY_MAP) {
            PyObject *map;
            PyObject *keys = TOP();
            if (!PyTuple_CheckExact(keys) ||
                PyTuple_GET_SIZE(keys) != (Py_ssize_t)oparg) {
                _PyErr_SetString(tstate, PyExc_SystemError,
                                 "bad BUILD_CONST_KEY_MAP keys argument");
                goto error;
            }
            map = _PyDict_FromItems(
                    &PyTuple_GET_ITEM(keys, 0), 1,
                    &PEEK(oparg + 1), 1, oparg);
            if (map == NULL) {
                goto error;
            }

            Py_DECREF(POP());
            while (oparg--) {
                Py_DECREF(POP());
            }
            PUSH(map);
            DISPATCH();
        }

        TARGET(DICT_UPDATE) {
            PyObject *update = POP();
            PyObject *dict = PEEK(oparg);
            if (PyDict_Update(dict, update) < 0) {
                if (_PyErr_ExceptionMatches(tstate, PyExc_AttributeError)) {
                    _PyErr_Format(tstate, PyExc_TypeError,
                                    "'%.200s' object is not a mapping",
                                    Py_TYPE(update)->tp_name);
                }
                Py_DECREF(update);
                goto error;
            }
            Py_DECREF(update);
            DISPATCH();
        }

        TARGET(DICT_MERGE) {
            PyObject *update = POP();
            PyObject *dict = PEEK(oparg);

            if (_PyDict_MergeEx(dict, update, 2) < 0) {
                format_kwargs_error(tstate, PEEK(2 + oparg), update);
                Py_DECREF(update);
                goto error;
            }
            Py_DECREF(update);
            PREDICT(CALL_FUNCTION_EX);
            DISPATCH();
        }

        TARGET(MAP_ADD) {
            PyObject *value = TOP();
            PyObject *key = SECOND();
            PyObject *map;
            STACK_SHRINK(2);
            map = PEEK(oparg);                      /* dict */
            assert(PyDict_CheckExact(map));
            /* map[key] = value */
            if (_PyDict_SetItem_Take2((PyDictObject *)map, key, value) != 0) {
                goto error;
            }
            PREDICT(JUMP_BACKWARD_QUICK);
            DISPATCH();
        }

        TARGET(LOAD_ATTR) {
            PREDICTED(LOAD_ATTR);
            PyObject *name = GETITEM(names, oparg);
            PyObject *owner = TOP();
            PyObject *res = PyObject_GetAttr(owner, name);
            if (res == NULL) {
                goto error;
            }
            Py_DECREF(owner);
            SET_TOP(res);
            JUMPBY(INLINE_CACHE_ENTRIES_LOAD_ATTR);
            DISPATCH();
        }

        TARGET(LOAD_ATTR_ADAPTIVE) {
            assert(cframe.use_tracing == 0);
            _PyAttrCache *cache = (_PyAttrCache *)next_instr;
            if (cache->counter == 0) {
                PyObject *owner = TOP();
                PyObject *name = GETITEM(names, oparg);
                next_instr--;
                if (_Py_Specialize_LoadAttr(owner, next_instr, name) < 0) {
                    goto error;
                }
                NOTRACE_DISPATCH_SAME_OPARG();
            }
            else {
                STAT_INC(LOAD_ATTR, deferred);
                cache->counter--;
                JUMP_TO_INSTRUCTION(LOAD_ATTR);
            }
        }

        TARGET(LOAD_ATTR_INSTANCE_VALUE) {
            assert(cframe.use_tracing == 0);
            PyObject *owner = TOP();
            PyObject *res;
            PyTypeObject *tp = Py_TYPE(owner);
            _PyAttrCache *cache = (_PyAttrCache *)next_instr;
            uint32_t type_version = read_u32(cache->version);
            assert(type_version != 0);
            DEOPT_IF(tp->tp_version_tag != type_version, LOAD_ATTR);
            assert(tp->tp_dictoffset < 0);
            assert(tp->tp_flags & Py_TPFLAGS_MANAGED_DICT);
            PyDictValues *values = *_PyObject_ValuesPointer(owner);
            DEOPT_IF(values == NULL, LOAD_ATTR);
            res = values->values[cache->index];
            DEOPT_IF(res == NULL, LOAD_ATTR);
            STAT_INC(LOAD_ATTR, hit);
            Py_INCREF(res);
            SET_TOP(res);
            Py_DECREF(owner);
            JUMPBY(INLINE_CACHE_ENTRIES_LOAD_ATTR);
            NOTRACE_DISPATCH();
        }

        TARGET(LOAD_ATTR_MODULE) {
            assert(cframe.use_tracing == 0);
            // shared with LOAD_METHOD_MODULE
            PyObject *owner = TOP();
            PyObject *res;
            LOAD_MODULE_ATTR_OR_METHOD(ATTR);
            SET_TOP(res);
            Py_DECREF(owner);
            JUMPBY(INLINE_CACHE_ENTRIES_LOAD_ATTR);
            NOTRACE_DISPATCH();
        }

        TARGET(LOAD_ATTR_WITH_HINT) {
            assert(cframe.use_tracing == 0);
            PyObject *owner = TOP();
            PyObject *res;
            PyTypeObject *tp = Py_TYPE(owner);
            _PyAttrCache *cache = (_PyAttrCache *)next_instr;
            uint32_t type_version = read_u32(cache->version);
            assert(type_version != 0);
            DEOPT_IF(tp->tp_version_tag != type_version, LOAD_ATTR);
            assert(tp->tp_flags & Py_TPFLAGS_MANAGED_DICT);
            PyDictObject *dict = *(PyDictObject **)_PyObject_ManagedDictPointer(owner);
            DEOPT_IF(dict == NULL, LOAD_ATTR);
            assert(PyDict_CheckExact((PyObject *)dict));
            PyObject *name = GETITEM(names, oparg);
            uint16_t hint = cache->index;
            DEOPT_IF(hint >= (size_t)dict->ma_keys->dk_nentries, LOAD_ATTR);
            if (DK_IS_UNICODE(dict->ma_keys)) {
                PyDictUnicodeEntry *ep = DK_UNICODE_ENTRIES(dict->ma_keys) + hint;
                DEOPT_IF(ep->me_key != name, LOAD_ATTR);
                res = ep->me_value;
            }
            else {
                PyDictKeyEntry *ep = DK_ENTRIES(dict->ma_keys) + hint;
                DEOPT_IF(ep->me_key != name, LOAD_ATTR);
                res = ep->me_value;
            }
            DEOPT_IF(res == NULL, LOAD_ATTR);
            STAT_INC(LOAD_ATTR, hit);
            Py_INCREF(res);
            SET_TOP(res);
            Py_DECREF(owner);
            JUMPBY(INLINE_CACHE_ENTRIES_LOAD_ATTR);
            NOTRACE_DISPATCH();
        }

        TARGET(LOAD_ATTR_SLOT) {
            assert(cframe.use_tracing == 0);
            PyObject *owner = TOP();
            PyObject *res;
            PyTypeObject *tp = Py_TYPE(owner);
            _PyAttrCache *cache = (_PyAttrCache *)next_instr;
            uint32_t type_version = read_u32(cache->version);
            assert(type_version != 0);
            DEOPT_IF(tp->tp_version_tag != type_version, LOAD_ATTR);
            char *addr = (char *)owner + cache->index;
            res = *(PyObject **)addr;
            DEOPT_IF(res == NULL, LOAD_ATTR);
            STAT_INC(LOAD_ATTR, hit);
            Py_INCREF(res);
            SET_TOP(res);
            Py_DECREF(owner);
            JUMPBY(INLINE_CACHE_ENTRIES_LOAD_ATTR);
            NOTRACE_DISPATCH();
        }

        TARGET(STORE_ATTR_ADAPTIVE) {
            assert(cframe.use_tracing == 0);
            _PyAttrCache *cache = (_PyAttrCache *)next_instr;
            if (cache->counter == 0) {
                PyObject *owner = TOP();
                PyObject *name = GETITEM(names, oparg);
                next_instr--;
                if (_Py_Specialize_StoreAttr(owner, next_instr, name) < 0) {
                    goto error;
                }
                NOTRACE_DISPATCH_SAME_OPARG();
            }
            else {
                STAT_INC(STORE_ATTR, deferred);
                cache->counter--;
                JUMP_TO_INSTRUCTION(STORE_ATTR);
            }
        }

        TARGET(STORE_ATTR_INSTANCE_VALUE) {
            assert(cframe.use_tracing == 0);
            PyObject *owner = TOP();
            PyTypeObject *tp = Py_TYPE(owner);
            _PyAttrCache *cache = (_PyAttrCache *)next_instr;
            uint32_t type_version = read_u32(cache->version);
            assert(type_version != 0);
            DEOPT_IF(tp->tp_version_tag != type_version, STORE_ATTR);
            assert(tp->tp_flags & Py_TPFLAGS_MANAGED_DICT);
            PyDictValues *values = *_PyObject_ValuesPointer(owner);
            DEOPT_IF(values == NULL, STORE_ATTR);
            STAT_INC(STORE_ATTR, hit);
            Py_ssize_t index = cache->index;
            STACK_SHRINK(1);
            PyObject *value = POP();
            PyObject *old_value = values->values[index];
            values->values[index] = value;
            if (old_value == NULL) {
                _PyDictValues_AddToInsertionOrder(values, index);
            }
            else {
                Py_DECREF(old_value);
            }
            Py_DECREF(owner);
            JUMPBY(INLINE_CACHE_ENTRIES_STORE_ATTR);
            NOTRACE_DISPATCH();
        }

        TARGET(STORE_ATTR_WITH_HINT) {
            assert(cframe.use_tracing == 0);
            PyObject *owner = TOP();
            PyTypeObject *tp = Py_TYPE(owner);
            _PyAttrCache *cache = (_PyAttrCache *)next_instr;
            uint32_t type_version = read_u32(cache->version);
            assert(type_version != 0);
            DEOPT_IF(tp->tp_version_tag != type_version, STORE_ATTR);
            assert(tp->tp_flags & Py_TPFLAGS_MANAGED_DICT);
            PyDictObject *dict = *(PyDictObject **)_PyObject_ManagedDictPointer(owner);
            DEOPT_IF(dict == NULL, STORE_ATTR);
            assert(PyDict_CheckExact((PyObject *)dict));
            PyObject *name = GETITEM(names, oparg);
            uint16_t hint = cache->index;
            DEOPT_IF(hint >= (size_t)dict->ma_keys->dk_nentries, STORE_ATTR);
            PyObject *value, *old_value;
            if (DK_IS_UNICODE(dict->ma_keys)) {
                PyDictUnicodeEntry *ep = DK_UNICODE_ENTRIES(dict->ma_keys) + hint;
                DEOPT_IF(ep->me_key != name, STORE_ATTR);
                old_value = ep->me_value;
                DEOPT_IF(old_value == NULL, STORE_ATTR);
                STACK_SHRINK(1);
                value = POP();
                ep->me_value = value;
            }
            else {
                PyDictKeyEntry *ep = DK_ENTRIES(dict->ma_keys) + hint;
                DEOPT_IF(ep->me_key != name, STORE_ATTR);
                old_value = ep->me_value;
                DEOPT_IF(old_value == NULL, STORE_ATTR);
                STACK_SHRINK(1);
                value = POP();
                ep->me_value = value;
            }
            Py_DECREF(old_value);
            STAT_INC(STORE_ATTR, hit);
            /* Ensure dict is GC tracked if it needs to be */
            if (!_PyObject_GC_IS_TRACKED(dict) && _PyObject_GC_MAY_BE_TRACKED(value)) {
                _PyObject_GC_TRACK(dict);
            }
            /* PEP 509 */
            dict->ma_version_tag = DICT_NEXT_VERSION();
            Py_DECREF(owner);
            JUMPBY(INLINE_CACHE_ENTRIES_STORE_ATTR);
            NOTRACE_DISPATCH();
        }

        TARGET(STORE_ATTR_SLOT) {
            assert(cframe.use_tracing == 0);
            PyObject *owner = TOP();
            PyTypeObject *tp = Py_TYPE(owner);
            _PyAttrCache *cache = (_PyAttrCache *)next_instr;
            uint32_t type_version = read_u32(cache->version);
            assert(type_version != 0);
            DEOPT_IF(tp->tp_version_tag != type_version, STORE_ATTR);
            char *addr = (char *)owner + cache->index;
            STAT_INC(STORE_ATTR, hit);
            STACK_SHRINK(1);
            PyObject *value = POP();
            PyObject *old_value = *(PyObject **)addr;
            *(PyObject **)addr = value;
            Py_XDECREF(old_value);
            Py_DECREF(owner);
            JUMPBY(INLINE_CACHE_ENTRIES_STORE_ATTR);
            NOTRACE_DISPATCH();
        }

        TARGET(COMPARE_OP) {
            PREDICTED(COMPARE_OP);
            assert(oparg <= Py_GE);
            PyObject *right = POP();
            PyObject *left = TOP();
            PyObject *res = PyObject_RichCompare(left, right, oparg);
            SET_TOP(res);
            Py_DECREF(left);
            Py_DECREF(right);
            if (res == NULL) {
                goto error;
            }
            JUMPBY(INLINE_CACHE_ENTRIES_COMPARE_OP);
            DISPATCH();
        }

        TARGET(COMPARE_OP_ADAPTIVE) {
            assert(cframe.use_tracing == 0);
            _PyCompareOpCache *cache = (_PyCompareOpCache *)next_instr;
            if (cache->counter == 0) {
                PyObject *right = TOP();
                PyObject *left = SECOND();
                next_instr--;
                _Py_Specialize_CompareOp(left, right, next_instr, oparg);
                NOTRACE_DISPATCH_SAME_OPARG();
            }
            else {
                STAT_INC(COMPARE_OP, deferred);
                cache->counter--;
                JUMP_TO_INSTRUCTION(COMPARE_OP);
            }
        }

        TARGET(COMPARE_OP_FLOAT_JUMP) {
            assert(cframe.use_tracing == 0);
            // Combined: COMPARE_OP (float ? float) + POP_JUMP_(direction)_IF_(true/false)
            _PyCompareOpCache *cache = (_PyCompareOpCache *)next_instr;
            int when_to_jump_mask = cache->mask;
            PyObject *right = TOP();
            PyObject *left = SECOND();
            DEOPT_IF(!PyFloat_CheckExact(left), COMPARE_OP);
            DEOPT_IF(!PyFloat_CheckExact(right), COMPARE_OP);
            double dleft = PyFloat_AS_DOUBLE(left);
            double dright = PyFloat_AS_DOUBLE(right);
            int sign = (dleft > dright) - (dleft < dright);
            DEOPT_IF(isnan(dleft), COMPARE_OP);
            DEOPT_IF(isnan(dright), COMPARE_OP);
            STAT_INC(COMPARE_OP, hit);
            JUMPBY(INLINE_CACHE_ENTRIES_COMPARE_OP);
            NEXTOPARG();
            STACK_SHRINK(2);
            Py_DECREF(left);
            Py_DECREF(right);
            assert(opcode == POP_JUMP_FORWARD_IF_FALSE ||
                   opcode == POP_JUMP_BACKWARD_IF_FALSE ||
                   opcode == POP_JUMP_FORWARD_IF_TRUE ||
                   opcode == POP_JUMP_BACKWARD_IF_TRUE);
            int jump = (9 << (sign + 1)) & when_to_jump_mask;
            if (!jump) {
                next_instr++;
            }
            else if (jump >= 8) {
                assert(opcode == POP_JUMP_BACKWARD_IF_TRUE ||
                       opcode == POP_JUMP_BACKWARD_IF_FALSE);
                JUMPBY(1 - oparg);
                CHECK_EVAL_BREAKER();
            }
            else {
                assert(opcode == POP_JUMP_FORWARD_IF_TRUE ||
                       opcode == POP_JUMP_FORWARD_IF_FALSE);
                JUMPBY(1 + oparg);
            }
            NOTRACE_DISPATCH();
        }

        TARGET(COMPARE_OP_INT_JUMP) {
            assert(cframe.use_tracing == 0);
            // Combined: COMPARE_OP (int ? int) + POP_JUMP_(direction)_IF_(true/false)
            _PyCompareOpCache *cache = (_PyCompareOpCache *)next_instr;
            int when_to_jump_mask = cache->mask;
            PyObject *right = TOP();
            PyObject *left = SECOND();
            DEOPT_IF(!PyLong_CheckExact(left), COMPARE_OP);
            DEOPT_IF(!PyLong_CheckExact(right), COMPARE_OP);
            DEOPT_IF((size_t)(Py_SIZE(left) + 1) > 2, COMPARE_OP);
            DEOPT_IF((size_t)(Py_SIZE(right) + 1) > 2, COMPARE_OP);
            STAT_INC(COMPARE_OP, hit);
            assert(Py_ABS(Py_SIZE(left)) <= 1 && Py_ABS(Py_SIZE(right)) <= 1);
            Py_ssize_t ileft = Py_SIZE(left) * ((PyLongObject *)left)->ob_digit[0];
            Py_ssize_t iright = Py_SIZE(right) * ((PyLongObject *)right)->ob_digit[0];
            int sign = (ileft > iright) - (ileft < iright);
            JUMPBY(INLINE_CACHE_ENTRIES_COMPARE_OP);
            NEXTOPARG();
            STACK_SHRINK(2);
            Py_DECREF(left);
            Py_DECREF(right);
            assert(opcode == POP_JUMP_FORWARD_IF_FALSE ||
                   opcode == POP_JUMP_BACKWARD_IF_FALSE ||
                   opcode == POP_JUMP_FORWARD_IF_TRUE ||
                   opcode == POP_JUMP_BACKWARD_IF_TRUE);
            int jump = (9 << (sign + 1)) & when_to_jump_mask;
            if (!jump) {
                next_instr++;
            }
            else if (jump >= 8) {
                assert(opcode == POP_JUMP_BACKWARD_IF_TRUE ||
                       opcode == POP_JUMP_BACKWARD_IF_FALSE);
                JUMPBY(1 - oparg);
                CHECK_EVAL_BREAKER();
            }
            else {
                assert(opcode == POP_JUMP_FORWARD_IF_TRUE ||
                       opcode == POP_JUMP_FORWARD_IF_FALSE);
                JUMPBY(1 + oparg);
            }
            NOTRACE_DISPATCH();
        }

        TARGET(COMPARE_OP_STR_JUMP) {
            assert(cframe.use_tracing == 0);
            // Combined: COMPARE_OP (str == str or str != str) + POP_JUMP_(direction)_IF_(true/false)
            _PyCompareOpCache *cache = (_PyCompareOpCache *)next_instr;
            int when_to_jump_mask = cache->mask;
            PyObject *right = TOP();
            PyObject *left = SECOND();
            DEOPT_IF(!PyUnicode_CheckExact(left), COMPARE_OP);
            DEOPT_IF(!PyUnicode_CheckExact(right), COMPARE_OP);
            STAT_INC(COMPARE_OP, hit);
            int res = _PyUnicode_Equal(left, right);
            if (res < 0) {
                goto error;
            }
            assert(oparg == Py_EQ || oparg == Py_NE);
            JUMPBY(INLINE_CACHE_ENTRIES_COMPARE_OP);
            NEXTOPARG();
            assert(opcode == POP_JUMP_FORWARD_IF_FALSE ||
                   opcode == POP_JUMP_BACKWARD_IF_FALSE ||
                   opcode == POP_JUMP_FORWARD_IF_TRUE ||
                   opcode == POP_JUMP_BACKWARD_IF_TRUE);
            STACK_SHRINK(2);
            Py_DECREF(left);
            Py_DECREF(right);
            assert(res == 0 || res == 1);
            int sign = 1 - res;
            int jump = (9 << (sign + 1)) & when_to_jump_mask;
            if (!jump) {
                next_instr++;
            }
            else if (jump >= 8) {
                assert(opcode == POP_JUMP_BACKWARD_IF_TRUE ||
                       opcode == POP_JUMP_BACKWARD_IF_FALSE);
                JUMPBY(1 - oparg);
                CHECK_EVAL_BREAKER();
            }
            else {
                assert(opcode == POP_JUMP_FORWARD_IF_TRUE ||
                       opcode == POP_JUMP_FORWARD_IF_FALSE);
                JUMPBY(1 + oparg);
            }
            NOTRACE_DISPATCH();
        }

        TARGET(IS_OP) {
            PyObject *right = POP();
            PyObject *left = TOP();
            int res = Py_Is(left, right) ^ oparg;
            PyObject *b = res ? Py_True : Py_False;
            SET_TOP(b);
            Py_DECREF(left);
            Py_DECREF(right);
            DISPATCH();
        }

        TARGET(CONTAINS_OP) {
            PyObject *right = POP();
            PyObject *left = POP();
            int res = PySequence_Contains(right, left);
            Py_DECREF(left);
            Py_DECREF(right);
            if (res < 0) {
                goto error;
            }
            PyObject *b = (res^oparg) ? Py_True : Py_False;
            PUSH(b);
            DISPATCH();
        }

        TARGET(CHECK_EG_MATCH) {
            PyObject *match_type = POP();
            if (check_except_star_type_valid(tstate, match_type) < 0) {
                Py_DECREF(match_type);
                goto error;
            }

            PyObject *exc_value = TOP();
            PyObject *match = NULL, *rest = NULL;
            int res = exception_group_match(exc_value, match_type,
                                            &match, &rest);
            Py_DECREF(match_type);
            if (res < 0) {
                goto error;
            }

            if (match == NULL || rest == NULL) {
                assert(match == NULL);
                assert(rest == NULL);
                goto error;
            }
            if (Py_IsNone(match)) {
<<<<<<< HEAD
=======
                PUSH(match);
>>>>>>> cec5d858
                Py_XDECREF(rest);
            }
            else {
                /* Total or partial match - update the stack from
                 * [val]
                 * to
                 * [rest, match]
                 * (rest can be Py_None)
                 */

                SET_TOP(rest);
                PUSH(match);
                PyErr_SetExcInfo(NULL, Py_NewRef(match), NULL);
                Py_DECREF(exc_value);
            }
            DISPATCH();
        }

        TARGET(CHECK_EXC_MATCH) {
            PyObject *right = POP();
            PyObject *left = TOP();
            assert(PyExceptionInstance_Check(left));
            if (check_except_type_valid(tstate, right) < 0) {
                 Py_DECREF(right);
                 goto error;
            }

            int res = PyErr_GivenExceptionMatches(left, right);
            Py_DECREF(right);
            PUSH(Py_NewRef(res ? Py_True : Py_False));
            DISPATCH();
        }

        TARGET(IMPORT_NAME) {
            PyObject *name = GETITEM(names, oparg);
            PyObject *fromlist = POP();
            PyObject *level = TOP();
            PyObject *res;
            res = import_name(tstate, frame, name, fromlist, level);
            Py_DECREF(level);
            Py_DECREF(fromlist);
            SET_TOP(res);
            if (res == NULL)
                goto error;
            DISPATCH();
        }

        TARGET(IMPORT_STAR) {
            PyObject *from = POP(), *locals;
            int err;
            if (_PyFrame_FastToLocalsWithError(frame) < 0) {
                Py_DECREF(from);
                goto error;
            }

            locals = LOCALS();
            if (locals == NULL) {
                _PyErr_SetString(tstate, PyExc_SystemError,
                                 "no locals found during 'import *'");
                Py_DECREF(from);
                goto error;
            }
            err = import_all_from(tstate, locals, from);
            _PyFrame_LocalsToFast(frame, 0);
            Py_DECREF(from);
            if (err != 0)
                goto error;
            DISPATCH();
        }

        TARGET(IMPORT_FROM) {
            PyObject *name = GETITEM(names, oparg);
            PyObject *from = TOP();
            PyObject *res;
            res = import_from(tstate, from, name);
            PUSH(res);
            if (res == NULL)
                goto error;
            DISPATCH();
        }

        TARGET(JUMP_FORWARD) {
            JUMPBY(oparg);
            DISPATCH();
        }

        TARGET(JUMP_BACKWARD) {
            _PyCode_Warmup(frame->f_code);
            JUMP_TO_INSTRUCTION(JUMP_BACKWARD_QUICK);
        }

        TARGET(POP_JUMP_BACKWARD_IF_FALSE) {
            PREDICTED(POP_JUMP_BACKWARD_IF_FALSE);
            PyObject *cond = POP();
            if (Py_IsTrue(cond)) {
                DISPATCH();
            }
            if (Py_IsFalse(cond)) {
<<<<<<< HEAD
                JUMPTO(oparg);
=======
                Py_DECREF(cond);
                JUMPBY(-oparg);
>>>>>>> cec5d858
                CHECK_EVAL_BREAKER();
                DISPATCH();
            }
            int err = PyObject_IsTrue(cond);
            Py_DECREF(cond);
            if (err > 0)
                ;
            else if (err == 0) {
                JUMPBY(-oparg);
                CHECK_EVAL_BREAKER();
            }
            else
                goto error;
            DISPATCH();
        }

        TARGET(POP_JUMP_FORWARD_IF_FALSE) {
            PREDICTED(POP_JUMP_FORWARD_IF_FALSE);
            PyObject *cond = POP();
            if (Py_IsTrue(cond)) {
                Py_DECREF(cond);
            }
            else if (Py_IsFalse(cond)) {
                Py_DECREF(cond);
                JUMPBY(oparg);
            }
            else {
                int err = PyObject_IsTrue(cond);
                Py_DECREF(cond);
                if (err > 0)
                    ;
                else if (err == 0) {
                    JUMPBY(oparg);
                }
                else
                    goto error;
            }
            DISPATCH();
        }

        TARGET(POP_JUMP_BACKWARD_IF_TRUE) {
            PyObject *cond = POP();
            if (Py_IsFalse(cond)) {
                DISPATCH();
            }
            if (Py_IsTrue(cond)) {
<<<<<<< HEAD
                JUMPTO(oparg);
=======
                Py_DECREF(cond);
                JUMPBY(-oparg);
>>>>>>> cec5d858
                CHECK_EVAL_BREAKER();
                DISPATCH();
            }
            int err = PyObject_IsTrue(cond);
            Py_DECREF(cond);
            if (err > 0) {
                JUMPBY(-oparg);
                CHECK_EVAL_BREAKER();
            }
            else if (err == 0)
                ;
            else
                goto error;
            DISPATCH();
        }

        TARGET(POP_JUMP_FORWARD_IF_TRUE) {
            PyObject *cond = POP();
            if (Py_IsFalse(cond)) {
                Py_DECREF(cond);
            }
            else if (Py_IsTrue(cond)) {
                Py_DECREF(cond);
                JUMPBY(oparg);
            }
            else {
                int err = PyObject_IsTrue(cond);
                Py_DECREF(cond);
                if (err > 0) {
                    JUMPBY(oparg);
                }
                else if (err == 0)
                    ;
                else
                    goto error;
            }
            DISPATCH();
        }

        TARGET(POP_JUMP_BACKWARD_IF_NOT_NONE) {
            PyObject *value = POP();
            if (!Py_IsNone(value)) {
                Py_DECREF(value);
                JUMPBY(-oparg);
                CHECK_EVAL_BREAKER();
                DISPATCH();
            }
            DISPATCH();
        }

        TARGET(POP_JUMP_FORWARD_IF_NOT_NONE) {
            PyObject *value = POP();
            if (!Py_IsNone(value)) {
                JUMPBY(oparg);
            }
            Py_DECREF(value);
            DISPATCH();
        }

        TARGET(POP_JUMP_BACKWARD_IF_NONE) {
            PyObject *value = POP();
            if (Py_IsNone(value)) {
<<<<<<< HEAD
                JUMPTO(oparg);
=======
                Py_DECREF(value);
                JUMPBY(-oparg);
>>>>>>> cec5d858
                CHECK_EVAL_BREAKER();
                DISPATCH();
            }
            Py_DECREF(value);
            DISPATCH();
        }

        TARGET(POP_JUMP_FORWARD_IF_NONE) {
            PyObject *value = POP();
            if (Py_IsNone(value)) {
                JUMPBY(oparg);
            }
            Py_DECREF(value);
            DISPATCH();
        }

        TARGET(JUMP_IF_FALSE_OR_POP) {
            PyObject *cond = TOP();
            int err;
            if (Py_IsTrue(cond)) {
                STACK_SHRINK(1);
                DISPATCH();
            }
            if (Py_IsFalse(cond)) {
                JUMPBY(oparg);
                DISPATCH();
            }
            err = PyObject_IsTrue(cond);
            if (err > 0) {
                STACK_SHRINK(1);
                Py_DECREF(cond);
            }
            else if (err == 0)
                JUMPBY(oparg);
            else
                goto error;
            DISPATCH();
        }

        TARGET(JUMP_IF_TRUE_OR_POP) {
            PyObject *cond = TOP();
            int err;
            if (Py_IsFalse(cond)) {
                STACK_SHRINK(1);
                DISPATCH();
            }
            if (Py_IsTrue(cond)) {
                JUMPBY(oparg);
                DISPATCH();
            }
            err = PyObject_IsTrue(cond);
            if (err > 0) {
                JUMPBY(oparg);
            }
            else if (err == 0) {
                STACK_SHRINK(1);
                Py_DECREF(cond);
            }
            else
                goto error;
            DISPATCH();
        }

        TARGET(JUMP_BACKWARD_NO_INTERRUPT) {
            /* This bytecode is used in the `yield from` or `await` loop.
             * If there is an interrupt, we want it handled in the innermost
             * generator or coroutine, so we deliberately do not check it here.
             * (see bpo-30039).
             */
            JUMPBY(-oparg);
            DISPATCH();
        }

        TARGET(JUMP_BACKWARD_QUICK) {
            PREDICTED(JUMP_BACKWARD_QUICK);
            assert(oparg < INSTR_OFFSET());
            JUMPBY(-oparg);
            CHECK_EVAL_BREAKER();
            DISPATCH();
        }

        TARGET(GET_LEN) {
            // PUSH(len(TOS))
            Py_ssize_t len_i = PyObject_Length(TOP());
            if (len_i < 0) {
                goto error;
            }
            PyObject *len_o = PyLong_FromSsize_t(len_i);
            if (len_o == NULL) {
                goto error;
            }
            PUSH(len_o);
            DISPATCH();
        }

        TARGET(MATCH_CLASS) {
            // Pop TOS and TOS1. Set TOS to a tuple of attributes on success, or
            // None on failure.
            PyObject *names = POP();
            PyObject *type = POP();
            PyObject *subject = TOP();
            assert(PyTuple_CheckExact(names));
            PyObject *attrs = match_class(tstate, subject, type, oparg, names);
            Py_DECREF(names);
            Py_DECREF(type);
            if (attrs) {
                // Success!
                assert(PyTuple_CheckExact(attrs));
                SET_TOP(attrs);
            }
            else if (_PyErr_Occurred(tstate)) {
                // Error!
                goto error;
            }
            else {
                // Failure!
                SET_TOP(Py_None);
            }
            Py_DECREF(subject);
            DISPATCH();
        }

        TARGET(MATCH_MAPPING) {
            PyObject *subject = TOP();
            int match = Py_TYPE(subject)->tp_flags & Py_TPFLAGS_MAPPING;
            PyObject *res = match ? Py_True : Py_False;
            PUSH(res);
            PREDICT(POP_JUMP_FORWARD_IF_FALSE);
            PREDICT(POP_JUMP_BACKWARD_IF_FALSE);
            DISPATCH();
        }

        TARGET(MATCH_SEQUENCE) {
            PyObject *subject = TOP();
            int match = Py_TYPE(subject)->tp_flags & Py_TPFLAGS_SEQUENCE;
            PyObject *res = match ? Py_True : Py_False;
            PUSH(res);
            PREDICT(POP_JUMP_FORWARD_IF_FALSE);
            PREDICT(POP_JUMP_BACKWARD_IF_FALSE);
            DISPATCH();
        }

        TARGET(MATCH_KEYS) {
            // On successful match, PUSH(values). Otherwise, PUSH(None).
            PyObject *keys = TOP();
            PyObject *subject = SECOND();
            PyObject *values_or_none = match_keys(tstate, subject, keys);
            if (values_or_none == NULL) {
                goto error;
            }
            PUSH(values_or_none);
            DISPATCH();
        }

        TARGET(GET_ITER) {
            /* before: [obj]; after [getiter(obj)] */
            PyObject *iterable = TOP();
            PyObject *iter = PyObject_GetIter(iterable);
            Py_DECREF(iterable);
            SET_TOP(iter);
            if (iter == NULL)
                goto error;
            PREDICT(FOR_ITER);
            DISPATCH();
        }

        TARGET(GET_YIELD_FROM_ITER) {
            /* before: [obj]; after [getiter(obj)] */
            PyObject *iterable = TOP();
            PyObject *iter;
            if (PyCoro_CheckExact(iterable)) {
                /* `iterable` is a coroutine */
                if (!(frame->f_code->co_flags & (CO_COROUTINE | CO_ITERABLE_COROUTINE))) {
                    /* and it is used in a 'yield from' expression of a
                       regular generator. */
                    Py_DECREF(iterable);
                    SET_TOP(NULL);
                    _PyErr_SetString(tstate, PyExc_TypeError,
                                     "cannot 'yield from' a coroutine object "
                                     "in a non-coroutine generator");
                    goto error;
                }
            }
            else if (!PyGen_CheckExact(iterable)) {
                /* `iterable` is not a generator. */
                iter = PyObject_GetIter(iterable);
                Py_DECREF(iterable);
                SET_TOP(iter);
                if (iter == NULL)
                    goto error;
            }
            PREDICT(LOAD_CONST);
            DISPATCH();
        }

        TARGET(FOR_ITER) {
            PREDICTED(FOR_ITER);
            /* before: [iter]; after: [iter, iter()] *or* [] */
            PyObject *iter = TOP();
#ifdef Py_STATS
            extern int _PySpecialization_ClassifyIterator(PyObject *);
            _py_stats.opcode_stats[FOR_ITER].specialization.failure++;
            _py_stats.opcode_stats[FOR_ITER].specialization.failure_kinds[_PySpecialization_ClassifyIterator(iter)]++;
#endif
            PyObject *next = (*Py_TYPE(iter)->tp_iternext)(iter);
            if (next != NULL) {
                PUSH(next);
                PREDICT(STORE_FAST);
                PREDICT(UNPACK_SEQUENCE);
                DISPATCH();
            }
            if (_PyErr_Occurred(tstate)) {
                if (!_PyErr_ExceptionMatches(tstate, PyExc_StopIteration)) {
                    goto error;
                }
                else if (tstate->c_tracefunc != NULL) {
                    call_exc_trace(tstate->c_tracefunc, tstate->c_traceobj, tstate, frame);
                }
                _PyErr_Clear(tstate);
            }
            /* iterator ended normally */
            STACK_SHRINK(1);
            Py_DECREF(iter);
            JUMPBY(oparg);
            DISPATCH();
        }

        TARGET(BEFORE_ASYNC_WITH) {
            PyObject *mgr = TOP();
            PyObject *res;
            PyObject *enter = _PyObject_LookupSpecial(mgr, &_Py_ID(__aenter__));
            if (enter == NULL) {
                if (!_PyErr_Occurred(tstate)) {
                    _PyErr_Format(tstate, PyExc_TypeError,
                                  "'%.200s' object does not support the "
                                  "asynchronous context manager protocol",
                                  Py_TYPE(mgr)->tp_name);
                }
                goto error;
            }
            PyObject *exit = _PyObject_LookupSpecial(mgr, &_Py_ID(__aexit__));
            if (exit == NULL) {
                if (!_PyErr_Occurred(tstate)) {
                    _PyErr_Format(tstate, PyExc_TypeError,
                                  "'%.200s' object does not support the "
                                  "asynchronous context manager protocol "
                                  "(missed __aexit__ method)",
                                  Py_TYPE(mgr)->tp_name);
                }
                Py_DECREF(enter);
                goto error;
            }
            SET_TOP(exit);
            Py_DECREF(mgr);
            res = _PyObject_CallNoArgs(enter);
            Py_DECREF(enter);
            if (res == NULL)
                goto error;
            PUSH(res);
            PREDICT(GET_AWAITABLE);
            DISPATCH();
        }

        TARGET(BEFORE_WITH) {
            PyObject *mgr = TOP();
            PyObject *res;
            PyObject *enter = _PyObject_LookupSpecial(mgr, &_Py_ID(__enter__));
            if (enter == NULL) {
                if (!_PyErr_Occurred(tstate)) {
                    _PyErr_Format(tstate, PyExc_TypeError,
                                  "'%.200s' object does not support the "
                                  "context manager protocol",
                                  Py_TYPE(mgr)->tp_name);
                }
                goto error;
            }
            PyObject *exit = _PyObject_LookupSpecial(mgr, &_Py_ID(__exit__));
            if (exit == NULL) {
                if (!_PyErr_Occurred(tstate)) {
                    _PyErr_Format(tstate, PyExc_TypeError,
                                  "'%.200s' object does not support the "
                                  "context manager protocol "
                                  "(missed __exit__ method)",
                                  Py_TYPE(mgr)->tp_name);
                }
                Py_DECREF(enter);
                goto error;
            }
            SET_TOP(exit);
            Py_DECREF(mgr);
            res = _PyObject_CallNoArgs(enter);
            Py_DECREF(enter);
            if (res == NULL) {
                goto error;
            }
            PUSH(res);
            DISPATCH();
        }

        TARGET(WITH_EXCEPT_START) {
            /* At the top of the stack are 4 values:
               - TOP = exc_info()
               - SECOND = previous exception
               - THIRD: lasti of exception in exc_info()
               - FOURTH: the context.__exit__ bound method
               We call FOURTH(type(TOP), TOP, GetTraceback(TOP)).
               Then we push the __exit__ return value.
            */
            PyObject *exit_func;
            PyObject *exc, *val, *tb, *res;

            val = TOP();
            assert(val && PyExceptionInstance_Check(val));
            exc = PyExceptionInstance_Class(val);
            tb = PyException_GetTraceback(val);
            Py_XDECREF(tb);
            assert(PyLong_Check(PEEK(3)));
            exit_func = PEEK(4);
            PyObject *stack[4] = {NULL, exc, val, tb};
            res = PyObject_Vectorcall(exit_func, stack + 1,
                    3 | PY_VECTORCALL_ARGUMENTS_OFFSET, NULL);
            if (res == NULL)
                goto error;

            PUSH(res);
            DISPATCH();
        }

        TARGET(PUSH_EXC_INFO) {
            PyObject *value = TOP();

            _PyErr_StackItem *exc_info = tstate->exc_info;
            if (exc_info->exc_value != NULL) {
                SET_TOP(exc_info->exc_value);
            }
            else {
                SET_TOP(Py_None);
            }

            Py_INCREF(value);
            PUSH(value);
            assert(PyExceptionInstance_Check(value));
            exc_info->exc_value = value;

            DISPATCH();
        }

        TARGET(LOAD_METHOD) {
            PREDICTED(LOAD_METHOD);
            /* Designed to work in tandem with CALL_METHOD. */
            PyObject *name = GETITEM(names, oparg);
            PyObject *obj = TOP();
            PyObject *meth = NULL;

            int meth_found = _PyObject_GetMethod(obj, name, &meth);

            if (meth == NULL) {
                /* Most likely attribute wasn't found. */
                goto error;
            }

            if (meth_found) {
                /* We can bypass temporary bound method object.
                   meth is unbound method and obj is self.

                   meth | self | arg1 | ... | argN
                 */
                SET_TOP(meth);
                PUSH(obj);  // self
            }
            else {
                /* meth is not an unbound method (but a regular attr, or
                   something was returned by a descriptor protocol).  Set
                   the second element of the stack to NULL, to signal
                   CALL_METHOD that it's not a method call.

                   NULL | meth | arg1 | ... | argN
                */
                SET_TOP(NULL);
                Py_DECREF(obj);
                PUSH(meth);
            }
            JUMPBY(INLINE_CACHE_ENTRIES_LOAD_METHOD);
            DISPATCH();
        }

        TARGET(LOAD_METHOD_ADAPTIVE) {
            assert(cframe.use_tracing == 0);
            _PyLoadMethodCache *cache = (_PyLoadMethodCache *)next_instr;
            if (cache->counter == 0) {
                PyObject *owner = TOP();
                PyObject *name = GETITEM(names, oparg);
                next_instr--;
                if (_Py_Specialize_LoadMethod(owner, next_instr, name) < 0) {
                    goto error;
                }
                NOTRACE_DISPATCH_SAME_OPARG();
            }
            else {
                STAT_INC(LOAD_METHOD, deferred);
                cache->counter--;
                JUMP_TO_INSTRUCTION(LOAD_METHOD);
            }
        }

        TARGET(LOAD_METHOD_WITH_VALUES) {
            /* LOAD_METHOD, with cached method object */
            assert(cframe.use_tracing == 0);
            PyObject *self = TOP();
            PyTypeObject *self_cls = Py_TYPE(self);
            _PyLoadMethodCache *cache = (_PyLoadMethodCache *)next_instr;
            uint32_t type_version = read_u32(cache->type_version);
            assert(type_version != 0);
            DEOPT_IF(self_cls->tp_version_tag != type_version, LOAD_METHOD);
            assert(self_cls->tp_flags & Py_TPFLAGS_MANAGED_DICT);
            PyDictObject *dict = *(PyDictObject**)_PyObject_ManagedDictPointer(self);
            DEOPT_IF(dict != NULL, LOAD_METHOD);
            PyHeapTypeObject *self_heap_type = (PyHeapTypeObject *)self_cls;
            DEOPT_IF(self_heap_type->ht_cached_keys->dk_version !=
                     read_u32(cache->keys_version), LOAD_METHOD);
            STAT_INC(LOAD_METHOD, hit);
            PyObject *res = read_obj(cache->descr);
            assert(res != NULL);
            assert(_PyType_HasFeature(Py_TYPE(res), Py_TPFLAGS_METHOD_DESCRIPTOR));
            Py_INCREF(res);
            SET_TOP(res);
            PUSH(self);
            JUMPBY(INLINE_CACHE_ENTRIES_LOAD_METHOD);
            NOTRACE_DISPATCH();
        }

        TARGET(LOAD_METHOD_WITH_DICT) {
            /* LOAD_METHOD, with a dict
             Can be either a managed dict, or a tp_dictoffset offset.*/
            assert(cframe.use_tracing == 0);
            PyObject *self = TOP();
            PyTypeObject *self_cls = Py_TYPE(self);
            _PyLoadMethodCache *cache = (_PyLoadMethodCache *)next_instr;

            DEOPT_IF(self_cls->tp_version_tag != read_u32(cache->type_version),
                     LOAD_METHOD);
            /* Treat index as a signed 16 bit value */
            int dictoffset = *(int16_t *)&cache->dict_offset;
            PyDictObject **dictptr = (PyDictObject**)(((char *)self)+dictoffset);
            assert(
                dictoffset == MANAGED_DICT_OFFSET ||
                (dictoffset == self_cls->tp_dictoffset && dictoffset > 0)
            );
            PyDictObject *dict = *dictptr;
            DEOPT_IF(dict == NULL, LOAD_METHOD);
            DEOPT_IF(dict->ma_keys->dk_version != read_u32(cache->keys_version),
                     LOAD_METHOD);
            STAT_INC(LOAD_METHOD, hit);
            PyObject *res = read_obj(cache->descr);
            assert(res != NULL);
            assert(_PyType_HasFeature(Py_TYPE(res), Py_TPFLAGS_METHOD_DESCRIPTOR));
            Py_INCREF(res);
            SET_TOP(res);
            PUSH(self);
            JUMPBY(INLINE_CACHE_ENTRIES_LOAD_METHOD);
            NOTRACE_DISPATCH();
        }

        TARGET(LOAD_METHOD_NO_DICT) {
            assert(cframe.use_tracing == 0);
            PyObject *self = TOP();
            PyTypeObject *self_cls = Py_TYPE(self);
            _PyLoadMethodCache *cache = (_PyLoadMethodCache *)next_instr;
            uint32_t type_version = read_u32(cache->type_version);
            DEOPT_IF(self_cls->tp_version_tag != type_version, LOAD_METHOD);
            assert(self_cls->tp_dictoffset == 0);
            STAT_INC(LOAD_METHOD, hit);
            PyObject *res = read_obj(cache->descr);
            assert(res != NULL);
            assert(_PyType_HasFeature(Py_TYPE(res), Py_TPFLAGS_METHOD_DESCRIPTOR));
            Py_INCREF(res);
            SET_TOP(res);
            PUSH(self);
            JUMPBY(INLINE_CACHE_ENTRIES_LOAD_METHOD);
            NOTRACE_DISPATCH();
        }

        TARGET(LOAD_METHOD_MODULE) {
            /* LOAD_METHOD, for module methods */
            assert(cframe.use_tracing == 0);
            PyObject *owner = TOP();
            PyObject *res;
            LOAD_MODULE_ATTR_OR_METHOD(METHOD);
            SET_TOP(NULL);
            Py_DECREF(owner);
            PUSH(res);
            JUMPBY(INLINE_CACHE_ENTRIES_LOAD_METHOD);
            NOTRACE_DISPATCH();
        }

        TARGET(LOAD_METHOD_CLASS) {
            /* LOAD_METHOD, for class methods */
            assert(cframe.use_tracing == 0);
            _PyLoadMethodCache *cache = (_PyLoadMethodCache *)next_instr;

            PyObject *cls = TOP();
            DEOPT_IF(!PyType_Check(cls), LOAD_METHOD);
            uint32_t type_version = read_u32(cache->type_version);
            DEOPT_IF(((PyTypeObject *)cls)->tp_version_tag != type_version,
                     LOAD_METHOD);
            assert(type_version != 0);

            STAT_INC(LOAD_METHOD, hit);
            PyObject *res = read_obj(cache->descr);
            assert(res != NULL);
            Py_INCREF(res);
            SET_TOP(NULL);
            Py_DECREF(cls);
            PUSH(res);
            JUMPBY(INLINE_CACHE_ENTRIES_LOAD_METHOD);
            NOTRACE_DISPATCH();
        }

        TARGET(PRECALL) {
            PREDICTED(PRECALL);
            /* Designed to work in tamdem with LOAD_METHOD. */
            /* `meth` is NULL when LOAD_METHOD thinks that it's not
                a method call.

                Stack layout:

                       ... | NULL | callable | arg1 | ... | argN
                                                            ^- TOP()
                                               ^- (-oparg)
                                    ^- (-oparg-1)
                             ^- (-oparg-2)

                `callable` will be POPed by call_function.
                NULL will will be POPed manually later.
                If `meth` isn't NULL, it's a method call.  Stack layout:

                     ... | method | self | arg1 | ... | argN
                                                        ^- TOP()
                                           ^- (-oparg)
                                    ^- (-oparg-1)
                           ^- (-oparg-2)

               `self` and `method` will be POPed by call_function.
               We'll be passing `oparg + 1` to call_function, to
               make it accept the `self` as a first argument.
            */
            int is_meth = is_method(stack_pointer, oparg);
            int nargs = oparg + is_meth;
            /* Move ownership of reference from stack to call_shape
             * and make sure that NULL is cleared from stack */
            PyObject *function = PEEK(nargs + 1);
            if (!is_meth && Py_TYPE(function) == &PyMethod_Type) {
                PyObject *meth = ((PyMethodObject *)function)->im_func;
                PyObject *self = ((PyMethodObject *)function)->im_self;
                Py_INCREF(meth);
                Py_INCREF(self);
                PEEK(oparg+1) = self;
                PEEK(oparg+2) = meth;
                Py_DECREF(function);
            }
            JUMPBY(INLINE_CACHE_ENTRIES_PRECALL);
            DISPATCH();
        }

        TARGET(PRECALL_BOUND_METHOD) {
            DEOPT_IF(is_method(stack_pointer, oparg), PRECALL);
            PyObject *function = PEEK(oparg + 1);
            DEOPT_IF(Py_TYPE(function) != &PyMethod_Type, PRECALL);
            STAT_INC(PRECALL, hit);
            PyObject *meth = ((PyMethodObject *)function)->im_func;
            PyObject *self = ((PyMethodObject *)function)->im_self;
            Py_INCREF(meth);
            Py_INCREF(self);
            PEEK(oparg + 1) = self;
            PEEK(oparg + 2) = meth;
            Py_DECREF(function);
            JUMPBY(INLINE_CACHE_ENTRIES_PRECALL);
            DISPATCH();
        }

        TARGET(PRECALL_PYFUNC) {
            int nargs = oparg + is_method(stack_pointer, oparg);
            PyObject *function = PEEK(nargs + 1);
            DEOPT_IF(Py_TYPE(function) != &PyFunction_Type, PRECALL);
            STAT_INC(PRECALL, hit);
            JUMPBY(INLINE_CACHE_ENTRIES_PRECALL);
            DISPATCH();
        }

        TARGET(KW_NAMES) {
            assert(call_shape.kwnames == NULL);
            assert(oparg < PyTuple_GET_SIZE(consts));
            call_shape.kwnames = GETITEM(consts, oparg);
            DISPATCH();
        }

        TARGET(CALL) {
            int is_meth;
        call_function:
            is_meth = is_method(stack_pointer, oparg);
            int total_args = oparg + is_meth;
            PyObject *function = PEEK(total_args + 1);
            int positional_args = total_args - KWNAMES_LEN();
            // Check if the call can be inlined or not
            if (Py_TYPE(function) == &PyFunction_Type && tstate->interp->eval_frame == NULL) {
                int code_flags = ((PyCodeObject*)PyFunction_GET_CODE(function))->co_flags;
                PyObject *locals = code_flags & CO_OPTIMIZED ? NULL : PyFunction_GET_GLOBALS(function);
                STACK_SHRINK(total_args);
                _PyInterpreterFrame *new_frame = _PyEvalFramePushAndInit(
                    tstate, (PyFunctionObject *)function, locals,
                    stack_pointer, positional_args, call_shape.kwnames
                );
                call_shape.kwnames = NULL;
                STACK_SHRINK(2-is_meth);
                // The frame has stolen all the arguments from the stack,
                // so there is no need to clean them up.
                if (new_frame == NULL) {
                    goto error;
                }
                _PyFrame_SetStackPointer(frame, stack_pointer);
                JUMPBY(INLINE_CACHE_ENTRIES_CALL);
                frame->prev_instr = next_instr - 1;
                new_frame->previous = frame;
                cframe.current_frame = frame = new_frame;
                CALL_STAT_INC(inlined_py_calls);
                goto start_frame;
            }
            /* Callable is not a normal Python function */
            PyObject *res;
            if (cframe.use_tracing) {
                res = trace_call_function(
                    tstate, function, stack_pointer-total_args,
                    positional_args, call_shape.kwnames);
            }
            else {
                res = PyObject_Vectorcall(
                    function, stack_pointer-total_args,
                    positional_args | PY_VECTORCALL_ARGUMENTS_OFFSET,
                    call_shape.kwnames);
            }
            call_shape.kwnames = NULL;
            assert((res != NULL) ^ (_PyErr_Occurred(tstate) != NULL));
            Py_DECREF(function);
            /* Clear the stack */
            STACK_SHRINK(total_args);
            for (int i = 0; i < total_args; i++) {
                Py_DECREF(stack_pointer[i]);
            }
            STACK_SHRINK(2-is_meth);
            PUSH(res);
            if (res == NULL) {
                goto error;
            }
            JUMPBY(INLINE_CACHE_ENTRIES_CALL);
            CHECK_EVAL_BREAKER();
            DISPATCH();
        }

        TARGET(PRECALL_ADAPTIVE) {
            _PyPrecallCache *cache = (_PyPrecallCache *)next_instr;
            if (cache->counter == 0) {
                next_instr--;
                int is_meth = is_method(stack_pointer, oparg);
                int nargs = oparg + is_meth;
                PyObject *callable = PEEK(nargs + 1);
                int err = _Py_Specialize_Precall(callable, next_instr, nargs,
                                                 call_shape.kwnames, oparg);
                if (err < 0) {
                    goto error;
                }
                NOTRACE_DISPATCH_SAME_OPARG();
            }
            else {
                STAT_INC(PRECALL, deferred);
                cache->counter--;
                JUMP_TO_INSTRUCTION(PRECALL);
            }
        }

        TARGET(CALL_ADAPTIVE) {
            _PyCallCache *cache = (_PyCallCache *)next_instr;
            if (cache->counter == 0) {
                next_instr--;
                int is_meth = is_method(stack_pointer, oparg);
                int nargs = oparg + is_meth;
                PyObject *callable = PEEK(nargs + 1);
                int err = _Py_Specialize_Call(callable, next_instr, nargs,
                                              call_shape.kwnames);
                if (err < 0) {
                    goto error;
                }
                NOTRACE_DISPATCH_SAME_OPARG();
            }
            else {
                STAT_INC(CALL, deferred);
                cache->counter--;
                goto call_function;
            }
        }

        TARGET(CALL_PY_EXACT_ARGS) {
            assert(call_shape.kwnames == NULL);
            _PyCallCache *cache = (_PyCallCache *)next_instr;
            int is_meth = is_method(stack_pointer, oparg);
            int argcount = oparg + is_meth;
            PyObject *callable = PEEK(argcount + 1);
            DEOPT_IF(!PyFunction_Check(callable), CALL);
            PyFunctionObject *func = (PyFunctionObject *)callable;
            DEOPT_IF(func->func_version != read_u32(cache->func_version), CALL);
            PyCodeObject *code = (PyCodeObject *)func->func_code;
            DEOPT_IF(code->co_argcount != argcount, CALL);
            STAT_INC(CALL, hit);
            _PyInterpreterFrame *new_frame = _PyFrame_Push(tstate, func);
            if (new_frame == NULL) {
                goto error;
            }
            CALL_STAT_INC(inlined_py_calls);
            STACK_SHRINK(argcount);
            for (int i = 0; i < argcount; i++) {
                new_frame->localsplus[i] = stack_pointer[i];
            }
            for (int i = argcount; i < code->co_nlocalsplus; i++) {
                new_frame->localsplus[i] = NULL;
            }
            STACK_SHRINK(2-is_meth);
            _PyFrame_SetStackPointer(frame, stack_pointer);
            JUMPBY(INLINE_CACHE_ENTRIES_CALL);
            frame->prev_instr = next_instr - 1;
            new_frame->previous = frame;
            frame = cframe.current_frame = new_frame;
            goto start_frame;
        }

        TARGET(CALL_PY_WITH_DEFAULTS) {
            assert(call_shape.kwnames == NULL);
            _PyCallCache *cache = (_PyCallCache *)next_instr;
            int is_meth = is_method(stack_pointer, oparg);
            int argcount = oparg + is_meth;
            PyObject *callable = PEEK(argcount + 1);
            DEOPT_IF(!PyFunction_Check(callable), CALL);
            PyFunctionObject *func = (PyFunctionObject *)callable;
            DEOPT_IF(func->func_version != read_u32(cache->func_version), CALL);
            PyCodeObject *code = (PyCodeObject *)func->func_code;
            DEOPT_IF(argcount > code->co_argcount, CALL);
            int minargs = cache->min_args;
            DEOPT_IF(argcount < minargs, CALL);
            STAT_INC(CALL, hit);
            _PyInterpreterFrame *new_frame = _PyFrame_Push(tstate, func);
            if (new_frame == NULL) {
                goto error;
            }
            CALL_STAT_INC(inlined_py_calls);
            STACK_SHRINK(argcount);
            for (int i = 0; i < argcount; i++) {
                new_frame->localsplus[i] = stack_pointer[i];
            }
            for (int i = argcount; i < code->co_argcount; i++) {
                PyObject *def = PyTuple_GET_ITEM(func->func_defaults,
                                                 i - minargs);
                Py_INCREF(def);
                new_frame->localsplus[i] = def;
            }
            for (int i = code->co_argcount; i < code->co_nlocalsplus; i++) {
                new_frame->localsplus[i] = NULL;
            }
            STACK_SHRINK(2-is_meth);
            _PyFrame_SetStackPointer(frame, stack_pointer);
            JUMPBY(INLINE_CACHE_ENTRIES_CALL);
            frame->prev_instr = next_instr - 1;
            new_frame->previous = frame;
            frame = cframe.current_frame = new_frame;
            goto start_frame;
        }

        TARGET(PRECALL_NO_KW_TYPE_1) {
            assert(call_shape.kwnames == NULL);
            assert(cframe.use_tracing == 0);
            assert(oparg == 1);
            DEOPT_IF(is_method(stack_pointer, 1), PRECALL);
            PyObject *obj = TOP();
            PyObject *callable = SECOND();
            DEOPT_IF(callable != (PyObject *)&PyType_Type, PRECALL);
            STAT_INC(PRECALL, hit);
            SKIP_CALL();
            PyObject *res = Py_NewRef(Py_TYPE(obj));
            Py_DECREF(callable);
            Py_DECREF(obj);
            STACK_SHRINK(2);
            SET_TOP(res);
            NOTRACE_DISPATCH();
        }

        TARGET(PRECALL_NO_KW_STR_1) {
            assert(call_shape.kwnames == NULL);
            assert(cframe.use_tracing == 0);
            assert(oparg == 1);
            DEOPT_IF(is_method(stack_pointer, 1), PRECALL);
            PyObject *callable = PEEK(2);
            DEOPT_IF(callable != (PyObject *)&PyUnicode_Type, PRECALL);
            STAT_INC(PRECALL, hit);
            SKIP_CALL();
            PyObject *arg = TOP();
            PyObject *res = PyObject_Str(arg);
            Py_DECREF(arg);
            Py_DECREF(&PyUnicode_Type);
            STACK_SHRINK(2);
            SET_TOP(res);
            if (res == NULL) {
                goto error;
            }
            CHECK_EVAL_BREAKER();
            DISPATCH();
        }

        TARGET(PRECALL_NO_KW_TUPLE_1) {
            assert(call_shape.kwnames == NULL);
            assert(oparg == 1);
            DEOPT_IF(is_method(stack_pointer, 1), PRECALL);
            PyObject *callable = PEEK(2);
            DEOPT_IF(callable != (PyObject *)&PyTuple_Type, PRECALL);
            STAT_INC(PRECALL, hit);
            SKIP_CALL();
            PyObject *arg = TOP();
            PyObject *res = PySequence_Tuple(arg);
            Py_DECREF(arg);
            Py_DECREF(&PyTuple_Type);
            STACK_SHRINK(2);
            SET_TOP(res);
            if (res == NULL) {
                goto error;
            }
            CHECK_EVAL_BREAKER();
            DISPATCH();
        }

        TARGET(PRECALL_BUILTIN_CLASS) {
            int is_meth = is_method(stack_pointer, oparg);
            int total_args = oparg + is_meth;
            int kwnames_len = KWNAMES_LEN();
            PyObject *callable = PEEK(total_args + 1);
            DEOPT_IF(!PyType_Check(callable), PRECALL);
            PyTypeObject *tp = (PyTypeObject *)callable;
            DEOPT_IF(tp->tp_vectorcall == NULL, PRECALL);
            STAT_INC(PRECALL, hit);
            SKIP_CALL();
            STACK_SHRINK(total_args);
            PyObject *res = tp->tp_vectorcall((PyObject *)tp, stack_pointer,
                                              total_args-kwnames_len, call_shape.kwnames);
            call_shape.kwnames = NULL;
            /* Free the arguments. */
            for (int i = 0; i < total_args; i++) {
                Py_DECREF(stack_pointer[i]);
            }
            Py_DECREF(tp);
            STACK_SHRINK(1-is_meth);
            SET_TOP(res);
            if (res == NULL) {
                goto error;
            }
            CHECK_EVAL_BREAKER();
            DISPATCH();
        }

        TARGET(PRECALL_NO_KW_BUILTIN_O) {
            assert(cframe.use_tracing == 0);
            /* Builtin METH_O functions */
            assert(call_shape.kwnames == NULL);
            int is_meth = is_method(stack_pointer, oparg);
            int total_args = oparg + is_meth;
            DEOPT_IF(total_args != 1, PRECALL);
            PyObject *callable = PEEK(total_args + 1);
            DEOPT_IF(!PyCFunction_CheckExact(callable), PRECALL);
            DEOPT_IF(PyCFunction_GET_FLAGS(callable) != METH_O, PRECALL);
            STAT_INC(PRECALL, hit);
            SKIP_CALL();
            PyCFunction cfunc = PyCFunction_GET_FUNCTION(callable);
            // This is slower but CPython promises to check all non-vectorcall
            // function calls.
            if (_Py_EnterRecursiveCall(tstate, " while calling a Python object")) {
                goto error;
            }
            PyObject *arg = TOP();
            PyObject *res = cfunc(PyCFunction_GET_SELF(callable), arg);
            _Py_LeaveRecursiveCall(tstate);
            assert((res != NULL) ^ (_PyErr_Occurred(tstate) != NULL));

            Py_DECREF(arg);
            Py_DECREF(callable);
            STACK_SHRINK(2-is_meth);
            SET_TOP(res);
            if (res == NULL) {
                goto error;
            }
            CHECK_EVAL_BREAKER();
            DISPATCH();
        }

        TARGET(PRECALL_NO_KW_BUILTIN_FAST) {
            assert(cframe.use_tracing == 0);
            /* Builtin METH_FASTCALL functions, without keywords */
            assert(call_shape.kwnames == NULL);
            int is_meth = is_method(stack_pointer, oparg);
            int total_args = oparg + is_meth;
            PyObject *callable = PEEK(total_args + 1);
            DEOPT_IF(!PyCFunction_CheckExact(callable), PRECALL);
            DEOPT_IF(PyCFunction_GET_FLAGS(callable) != METH_FASTCALL,
                PRECALL);
            STAT_INC(PRECALL, hit);
            SKIP_CALL();
            PyCFunction cfunc = PyCFunction_GET_FUNCTION(callable);
            STACK_SHRINK(total_args);
            /* res = func(self, args, nargs) */
            PyObject *res = ((_PyCFunctionFast)(void(*)(void))cfunc)(
                PyCFunction_GET_SELF(callable),
                stack_pointer,
                total_args);
            assert((res != NULL) ^ (_PyErr_Occurred(tstate) != NULL));

            /* Free the arguments. */
            for (int i = 0; i < total_args; i++) {
                Py_DECREF(stack_pointer[i]);
            }
            STACK_SHRINK(2-is_meth);
            PUSH(res);
            Py_DECREF(callable);
            if (res == NULL) {
                /* Not deopting because this doesn't mean our optimization was
                   wrong. `res` can be NULL for valid reasons. Eg. getattr(x,
                   'invalid'). In those cases an exception is set, so we must
                   handle it.
                */
                goto error;
            }
            CHECK_EVAL_BREAKER();
            DISPATCH();
        }

        TARGET(PRECALL_BUILTIN_FAST_WITH_KEYWORDS) {
            assert(cframe.use_tracing == 0);
            /* Builtin METH_FASTCALL | METH_KEYWORDS functions */
            int is_meth = is_method(stack_pointer, oparg);
            int total_args = oparg + is_meth;
            PyObject *callable = PEEK(total_args + 1);
            DEOPT_IF(!PyCFunction_CheckExact(callable), PRECALL);
            DEOPT_IF(PyCFunction_GET_FLAGS(callable) !=
                (METH_FASTCALL | METH_KEYWORDS), PRECALL);
            STAT_INC(PRECALL, hit);
            SKIP_CALL();
            STACK_SHRINK(total_args);
            /* res = func(self, args, nargs, kwnames) */
            _PyCFunctionFastWithKeywords cfunc =
                (_PyCFunctionFastWithKeywords)(void(*)(void))
                PyCFunction_GET_FUNCTION(callable);
            PyObject *res = cfunc(
                PyCFunction_GET_SELF(callable),
                stack_pointer,
                total_args - KWNAMES_LEN(),
                call_shape.kwnames
            );
            assert((res != NULL) ^ (_PyErr_Occurred(tstate) != NULL));
            call_shape.kwnames = NULL;

            /* Free the arguments. */
            for (int i = 0; i < total_args; i++) {
                Py_DECREF(stack_pointer[i]);
            }
            STACK_SHRINK(2-is_meth);
            PUSH(res);
            Py_DECREF(callable);
            if (res == NULL) {
                goto error;
            }
            CHECK_EVAL_BREAKER();
            DISPATCH();
        }

        TARGET(PRECALL_NO_KW_LEN) {
            assert(cframe.use_tracing == 0);
            assert(call_shape.kwnames == NULL);
            /* len(o) */
            int is_meth = is_method(stack_pointer, oparg);
            int total_args = oparg + is_meth;
            DEOPT_IF(total_args != 1, PRECALL);
            PyObject *callable = PEEK(total_args + 1);
            PyInterpreterState *interp = _PyInterpreterState_GET();
            DEOPT_IF(callable != interp->callable_cache.len, PRECALL);
            STAT_INC(PRECALL, hit);
            SKIP_CALL();
            PyObject *arg = TOP();
            Py_ssize_t len_i = PyObject_Length(arg);
            if (len_i < 0) {
                goto error;
            }
            PyObject *res = PyLong_FromSsize_t(len_i);
            assert((res != NULL) ^ (_PyErr_Occurred(tstate) != NULL));

            STACK_SHRINK(2-is_meth);
            SET_TOP(res);
            Py_DECREF(callable);
            Py_DECREF(arg);
            if (res == NULL) {
                goto error;
            }
            DISPATCH();
        }

        TARGET(PRECALL_NO_KW_ISINSTANCE) {
            assert(cframe.use_tracing == 0);
            assert(call_shape.kwnames == NULL);
            /* isinstance(o, o2) */
            int is_meth = is_method(stack_pointer, oparg);
            int total_args = oparg + is_meth;
            PyObject *callable = PEEK(total_args + 1);
            DEOPT_IF(total_args != 2, PRECALL);
            PyInterpreterState *interp = _PyInterpreterState_GET();
            DEOPT_IF(callable != interp->callable_cache.isinstance, PRECALL);
            STAT_INC(PRECALL, hit);
            SKIP_CALL();
            PyObject *cls = POP();
            PyObject *inst = TOP();
            int retval = PyObject_IsInstance(inst, cls);
            if (retval < 0) {
                Py_DECREF(cls);
                goto error;
            }
            PyObject *res = PyBool_FromLong(retval);
            assert((res != NULL) ^ (_PyErr_Occurred(tstate) != NULL));

            STACK_SHRINK(2-is_meth);
            SET_TOP(res);
            Py_DECREF(inst);
            Py_DECREF(cls);
            Py_DECREF(callable);
            if (res == NULL) {
                goto error;
            }
            DISPATCH();
        }

        TARGET(PRECALL_NO_KW_LIST_APPEND) {
            assert(cframe.use_tracing == 0);
            assert(call_shape.kwnames == NULL);
            assert(oparg == 1);
            PyObject *callable = PEEK(3);
            PyInterpreterState *interp = _PyInterpreterState_GET();
            DEOPT_IF(callable != interp->callable_cache.list_append, PRECALL);
            PyObject *list = SECOND();
            DEOPT_IF(!PyList_Check(list), PRECALL);
            STAT_INC(PRECALL, hit);
            // PRECALL + CALL + POP_TOP
            JUMPBY(INLINE_CACHE_ENTRIES_PRECALL + 1 + INLINE_CACHE_ENTRIES_CALL + 1);
            assert(_Py_OPCODE(next_instr[-1]) == POP_TOP);
            PyObject *arg = POP();
            if (_PyList_AppendTakeRef((PyListObject *)list, arg) < 0) {
                goto error;
            }
            STACK_SHRINK(2);
<<<<<<< HEAD
            SET_TOP(Py_None);
=======
            Py_DECREF(list);
>>>>>>> cec5d858
            Py_DECREF(callable);
            NOTRACE_DISPATCH();
        }

        TARGET(PRECALL_NO_KW_METHOD_DESCRIPTOR_O) {
            assert(call_shape.kwnames == NULL);
            int is_meth = is_method(stack_pointer, oparg);
            int total_args = oparg + is_meth;
            PyObject *callable = PEEK(total_args + 1);
            DEOPT_IF(total_args != 2, PRECALL);
            DEOPT_IF(!Py_IS_TYPE(callable, &PyMethodDescr_Type), PRECALL);
            PyMethodDef *meth = ((PyMethodDescrObject *)callable)->d_method;
            DEOPT_IF(meth->ml_flags != METH_O, PRECALL);
            STAT_INC(PRECALL, hit);
            SKIP_CALL();
            PyCFunction cfunc = meth->ml_meth;
            // This is slower but CPython promises to check all non-vectorcall
            // function calls.
            if (_Py_EnterRecursiveCall(tstate, " while calling a Python object")) {
                goto error;
            }
            PyObject *arg = TOP();
            PyObject *self = SECOND();
            PyObject *res = cfunc(self, arg);
            _Py_LeaveRecursiveCall(tstate);
            assert((res != NULL) ^ (_PyErr_Occurred(tstate) != NULL));
            Py_DECREF(self);
            Py_DECREF(arg);
            STACK_SHRINK(oparg + 1);
            SET_TOP(res);
            Py_DECREF(callable);
            if (res == NULL) {
                goto error;
            }
            CHECK_EVAL_BREAKER();
            DISPATCH();
        }

        TARGET(PRECALL_METHOD_DESCRIPTOR_FAST_WITH_KEYWORDS) {
            int is_meth = is_method(stack_pointer, oparg);
            int total_args = oparg + is_meth;
            PyObject *callable = PEEK(total_args + 1);
            DEOPT_IF(!Py_IS_TYPE(callable, &PyMethodDescr_Type), PRECALL);
            PyMethodDef *meth = ((PyMethodDescrObject *)callable)->d_method;
            DEOPT_IF(meth->ml_flags != (METH_FASTCALL|METH_KEYWORDS), PRECALL);
            STAT_INC(PRECALL, hit);
            SKIP_CALL();
            int nargs = total_args-1;
            STACK_SHRINK(nargs);
            _PyCFunctionFastWithKeywords cfunc = (_PyCFunctionFastWithKeywords)(void(*)(void))meth->ml_meth;
            PyObject *self = TOP();
            PyObject *res = cfunc(self, stack_pointer, nargs - KWNAMES_LEN(), call_shape.kwnames);
            assert((res != NULL) ^ (_PyErr_Occurred(tstate) != NULL));
            call_shape.kwnames = NULL;

            /* Free the arguments. */
            for (int i = 0; i < nargs; i++) {
                Py_DECREF(stack_pointer[i]);
            }
            Py_DECREF(self);
            STACK_SHRINK(2-is_meth);
            SET_TOP(res);
            Py_DECREF(callable);
            if (res == NULL) {
                goto error;
            }
            CHECK_EVAL_BREAKER();
            DISPATCH();
        }

        TARGET(PRECALL_NO_KW_METHOD_DESCRIPTOR_NOARGS) {
            assert(call_shape.kwnames == NULL);
            assert(oparg == 0 || oparg == 1);
            int is_meth = is_method(stack_pointer, oparg);
            int total_args = oparg + is_meth;
            DEOPT_IF(total_args != 1, PRECALL);
            PyObject *callable = SECOND();
            DEOPT_IF(!Py_IS_TYPE(callable, &PyMethodDescr_Type), PRECALL);
            PyMethodDef *meth = ((PyMethodDescrObject *)callable)->d_method;
            DEOPT_IF(meth->ml_flags != METH_NOARGS, PRECALL);
            STAT_INC(PRECALL, hit);
            SKIP_CALL();
            PyCFunction cfunc = meth->ml_meth;
            // This is slower but CPython promises to check all non-vectorcall
            // function calls.
            if (_Py_EnterRecursiveCall(tstate, " while calling a Python object")) {
                goto error;
            }
            PyObject *self = TOP();
            PyObject *res = cfunc(self, NULL);
            _Py_LeaveRecursiveCall(tstate);
            assert((res != NULL) ^ (_PyErr_Occurred(tstate) != NULL));
            Py_DECREF(self);
            STACK_SHRINK(oparg + 1);
            SET_TOP(res);
            Py_DECREF(callable);
            if (res == NULL) {
                goto error;
            }
            CHECK_EVAL_BREAKER();
            DISPATCH();
        }

        TARGET(PRECALL_NO_KW_METHOD_DESCRIPTOR_FAST) {
            assert(call_shape.kwnames == NULL);
            int is_meth = is_method(stack_pointer, oparg);
            int total_args = oparg + is_meth;
            PyObject *callable = PEEK(total_args + 1);
            /* Builtin METH_FASTCALL methods, without keywords */
            DEOPT_IF(!Py_IS_TYPE(callable, &PyMethodDescr_Type), PRECALL);
            PyMethodDef *meth = ((PyMethodDescrObject *)callable)->d_method;
            DEOPT_IF(meth->ml_flags != METH_FASTCALL, PRECALL);
            STAT_INC(PRECALL, hit);
            SKIP_CALL();
            _PyCFunctionFast cfunc = (_PyCFunctionFast)(void(*)(void))meth->ml_meth;
            int nargs = total_args-1;
            STACK_SHRINK(nargs);
            PyObject *self = TOP();
            PyObject *res = cfunc(self, stack_pointer, nargs);
            assert((res != NULL) ^ (_PyErr_Occurred(tstate) != NULL));
            /* Clear the stack of the arguments. */
            for (int i = 0; i < nargs; i++) {
                Py_DECREF(stack_pointer[i]);
            }
            Py_DECREF(self);
            STACK_SHRINK(2-is_meth);
            SET_TOP(res);
            Py_DECREF(callable);
            if (res == NULL) {
                goto error;
            }
            CHECK_EVAL_BREAKER();
            DISPATCH();
        }

        TARGET(CALL_FUNCTION_EX) {
            PREDICTED(CALL_FUNCTION_EX);
            PyObject *func, *callargs, *kwargs = NULL, *result;
            if (oparg & 0x01) {
                kwargs = POP();
                if (!PyDict_CheckExact(kwargs)) {
                    PyObject *d = PyDict_New();
                    if (d == NULL)
                        goto error;
                    if (_PyDict_MergeEx(d, kwargs, 2) < 0) {
                        Py_DECREF(d);
                        format_kwargs_error(tstate, SECOND(), kwargs);
                        Py_DECREF(kwargs);
                        goto error;
                    }
                    Py_DECREF(kwargs);
                    kwargs = d;
                }
                assert(PyDict_CheckExact(kwargs));
            }
            callargs = POP();
            func = TOP();
            if (!PyTuple_CheckExact(callargs)) {
                if (check_args_iterable(tstate, func, callargs) < 0) {
                    Py_DECREF(callargs);
                    goto error;
                }
                Py_SETREF(callargs, PySequence_Tuple(callargs));
                if (callargs == NULL) {
                    goto error;
                }
            }
            assert(PyTuple_CheckExact(callargs));

            result = do_call_core(tstate, func, callargs, kwargs, cframe.use_tracing);
            Py_DECREF(func);
            Py_DECREF(callargs);
            Py_XDECREF(kwargs);

            STACK_SHRINK(1);
            assert(TOP() == NULL);
            SET_TOP(result);
            if (result == NULL) {
                goto error;
            }
            CHECK_EVAL_BREAKER();
            DISPATCH();
        }

        TARGET(MAKE_FUNCTION) {
            PyObject *codeobj = POP();
            PyFunctionObject *func = (PyFunctionObject *)
                PyFunction_New(codeobj, GLOBALS());

            Py_DECREF(codeobj);
            if (func == NULL) {
                goto error;
            }

            if (oparg & 0x08) {
                assert(PyTuple_CheckExact(TOP()));
                func->func_closure = POP();
            }
            if (oparg & 0x04) {
                assert(PyTuple_CheckExact(TOP()));
                func->func_annotations = POP();
            }
            if (oparg & 0x02) {
                assert(PyDict_CheckExact(TOP()));
                func->func_kwdefaults = POP();
            }
            if (oparg & 0x01) {
                assert(PyTuple_CheckExact(TOP()));
                func->func_defaults = POP();
            }

            PUSH((PyObject *)func);
            DISPATCH();
        }

        TARGET(RETURN_GENERATOR) {
            PyGenObject *gen = (PyGenObject *)_Py_MakeCoro(frame->f_func);
            if (gen == NULL) {
                goto error;
            }
            assert(EMPTY());
            _PyFrame_SetStackPointer(frame, stack_pointer);
            _PyInterpreterFrame *gen_frame = (_PyInterpreterFrame *)gen->gi_iframe;
            _PyFrame_Copy(frame, gen_frame);
            assert(frame->frame_obj == NULL);
            gen->gi_frame_state = FRAME_CREATED;
            gen_frame->owner = FRAME_OWNED_BY_GENERATOR;
            _Py_LeaveRecursiveCall(tstate);
            if (!frame->is_entry) {
                _PyInterpreterFrame *prev = frame->previous;
                _PyThreadState_PopFrame(tstate, frame);
                frame = cframe.current_frame = prev;
                _PyFrame_StackPush(frame, (PyObject *)gen);
                goto resume_frame;
            }
            /* Make sure that frame is in a valid state */
            frame->stacktop = 0;
            frame->f_locals = NULL;
            Py_INCREF(frame->f_func);
            Py_INCREF(frame->f_code);
            /* Restore previous cframe and return. */
            tstate->cframe = cframe.previous;
            tstate->cframe->use_tracing = cframe.use_tracing;
            assert(tstate->cframe->current_frame == frame->previous);
            assert(!_PyErr_Occurred(tstate));
            return (PyObject *)gen;
        }

        TARGET(BUILD_SLICE) {
            PyObject *start, *stop, *step, *slice;
            if (oparg == 3)
                step = POP();
            else
                step = NULL;
            stop = POP();
            start = TOP();
            slice = PySlice_New(start, stop, step);
            Py_DECREF(start);
            Py_DECREF(stop);
            Py_XDECREF(step);
            SET_TOP(slice);
            if (slice == NULL)
                goto error;
            DISPATCH();
        }

        TARGET(FORMAT_VALUE) {
            /* Handles f-string value formatting. */
            PyObject *result;
            PyObject *fmt_spec;
            PyObject *value;
            PyObject *(*conv_fn)(PyObject *);
            int which_conversion = oparg & FVC_MASK;
            int have_fmt_spec = (oparg & FVS_MASK) == FVS_HAVE_SPEC;

            fmt_spec = have_fmt_spec ? POP() : NULL;
            value = POP();

            /* See if any conversion is specified. */
            switch (which_conversion) {
            case FVC_NONE:  conv_fn = NULL;           break;
            case FVC_STR:   conv_fn = PyObject_Str;   break;
            case FVC_REPR:  conv_fn = PyObject_Repr;  break;
            case FVC_ASCII: conv_fn = PyObject_ASCII; break;
            default:
                _PyErr_Format(tstate, PyExc_SystemError,
                              "unexpected conversion flag %d",
                              which_conversion);
                goto error;
            }

            /* If there's a conversion function, call it and replace
               value with that result. Otherwise, just use value,
               without conversion. */
            if (conv_fn != NULL) {
                result = conv_fn(value);
                Py_DECREF(value);
                if (result == NULL) {
                    Py_XDECREF(fmt_spec);
                    goto error;
                }
                value = result;
            }

            /* If value is a unicode object, and there's no fmt_spec,
               then we know the result of format(value) is value
               itself. In that case, skip calling format(). I plan to
               move this optimization in to PyObject_Format()
               itself. */
            if (PyUnicode_CheckExact(value) && fmt_spec == NULL) {
                /* Do nothing, just transfer ownership to result. */
                result = value;
            } else {
                /* Actually call format(). */
                result = PyObject_Format(value, fmt_spec);
                Py_DECREF(value);
                Py_XDECREF(fmt_spec);
                if (result == NULL) {
                    goto error;
                }
            }

            PUSH(result);
            DISPATCH();
        }

        TARGET(COPY) {
            assert(oparg != 0);
            PyObject *peek = PEEK(oparg);
            Py_INCREF(peek);
            PUSH(peek);
            DISPATCH();
        }

        TARGET(BINARY_OP) {
            PREDICTED(BINARY_OP);
            PyObject *rhs = POP();
            PyObject *lhs = TOP();
            assert(0 <= oparg);
            assert((unsigned)oparg < Py_ARRAY_LENGTH(binary_ops));
            assert(binary_ops[oparg]);
            PyObject *res = binary_ops[oparg](lhs, rhs);
            Py_DECREF(lhs);
            Py_DECREF(rhs);
            SET_TOP(res);
            if (res == NULL) {
                goto error;
            }
            JUMPBY(INLINE_CACHE_ENTRIES_BINARY_OP);
            DISPATCH();
        }

        TARGET(BINARY_OP_ADAPTIVE) {
            assert(cframe.use_tracing == 0);
            _PyBinaryOpCache *cache = (_PyBinaryOpCache *)next_instr;
            if (cache->counter == 0) {
                PyObject *lhs = SECOND();
                PyObject *rhs = TOP();
                next_instr--;
                _Py_Specialize_BinaryOp(lhs, rhs, next_instr, oparg, &GETLOCAL(0));
                NOTRACE_DISPATCH_SAME_OPARG();
            }
            else {
                STAT_INC(BINARY_OP, deferred);
                cache->counter--;
                JUMP_TO_INSTRUCTION(BINARY_OP);
            }
        }

        TARGET(SWAP) {
            assert(oparg != 0);
            PyObject *top = TOP();
            SET_TOP(PEEK(oparg));
            PEEK(oparg) = top;
            DISPATCH();
        }

        TARGET(EXTENDED_ARG) {
            assert(oparg);
            oparg <<= 8;
            oparg |= _Py_OPARG(*next_instr);
            NOTRACE_DISPATCH_SAME_OPARG();
        }

        TARGET(CACHE) {
            Py_UNREACHABLE();
        }

#if USE_COMPUTED_GOTOS
        TARGET_DO_TRACING:
#else
        case DO_TRACING:
#endif
    {
        if (tstate->tracing == 0) {
            int instr_prev = _PyInterpreterFrame_LASTI(frame);
            frame->prev_instr = next_instr;
            TRACING_NEXTOPARG();
            switch(opcode) {
                case COPY_FREE_VARS:
                case MAKE_CELL:
                case RETURN_GENERATOR:
                    /* Frame not fully initialized */
                    break;
                case RESUME:
                    if (oparg < 2) {
                        CHECK_EVAL_BREAKER();
                    }
                    /* Call tracing */
                    TRACE_FUNCTION_ENTRY();
                    DTRACE_FUNCTION_ENTRY();
                    break;
                default:
                    /* line-by-line tracing support */
                    if (PyDTrace_LINE_ENABLED()) {
                        maybe_dtrace_line(frame, &tstate->trace_info, instr_prev);
                    }

                    if (cframe.use_tracing &&
                        tstate->c_tracefunc != NULL && !tstate->tracing) {
                        int err;
                        /* see maybe_call_line_trace()
                        for expository comments */
                        _PyFrame_SetStackPointer(frame, stack_pointer);

                        err = maybe_call_line_trace(tstate->c_tracefunc,
                                                    tstate->c_traceobj,
                                                    tstate, frame, instr_prev);
                        if (err) {
                            /* trace function raised an exception */
                            next_instr++;
                            goto error;
                        }
                        /* Reload possibly changed frame fields */
                        next_instr = frame->prev_instr;

                        stack_pointer = _PyFrame_GetStackPointer(frame);
                        frame->stacktop = -1;
                    }
            }
        }
        TRACING_NEXTOPARG();
        PRE_DISPATCH_GOTO();
        DISPATCH_GOTO();
    }

#if USE_COMPUTED_GOTOS
        _unknown_opcode:
#else
        default:
#endif
            fprintf(stderr, "XXX lineno: %d, opcode: %d\n",
                    _PyInterpreterFrame_GetLine(frame),  opcode);
            _PyErr_SetString(tstate, PyExc_SystemError, "unknown opcode");
            goto error;

        } /* End instructions */

        /* This should never be reached. Every opcode should end with DISPATCH()
           or goto error. */
        Py_UNREACHABLE();

/* Specialization misses */

miss:
    {
        STAT_INC(opcode, miss);
        opcode = _PyOpcode_Deopt[opcode];
        STAT_INC(opcode, miss);
        /* The counter is always the first cache entry: */
        _Py_CODEUNIT *counter = (_Py_CODEUNIT *)next_instr;
        *counter -= 1;
        if (*counter == 0) {
            int adaptive_opcode = _PyOpcode_Adaptive[opcode];
            assert(adaptive_opcode);
            _Py_SET_OPCODE(next_instr[-1], adaptive_opcode);
            STAT_INC(opcode, deopt);
            *counter = ADAPTIVE_CACHE_BACKOFF;
        }
        next_instr--;
        DISPATCH_GOTO();
    }

binary_subscr_dict_error:
        {
            PyObject *sub = POP();
            if (!_PyErr_Occurred(tstate)) {
                _PyErr_SetKeyError(sub);
            }
            Py_DECREF(sub);
            goto error;
        }

unbound_local_error:
        {
            format_exc_check_arg(tstate, PyExc_UnboundLocalError,
                UNBOUNDLOCAL_ERROR_MSG,
                PyTuple_GetItem(frame->f_code->co_localsplusnames, oparg)
            );
            goto error;
        }

error:
        call_shape.kwnames = NULL;
        /* Double-check exception status. */
#ifdef NDEBUG
        if (!_PyErr_Occurred(tstate)) {
            _PyErr_SetString(tstate, PyExc_SystemError,
                             "error return without exception set");
        }
#else
        assert(_PyErr_Occurred(tstate));
#endif

        /* Log traceback info. */
        PyFrameObject *f = _PyFrame_GetFrameObject(frame);
        if (f != NULL) {
            PyTraceBack_Here(f);
        }

        if (tstate->c_tracefunc != NULL) {
            /* Make sure state is set to FRAME_UNWINDING for tracing */
            call_exc_trace(tstate->c_tracefunc, tstate->c_traceobj,
                           tstate, frame);
        }

exception_unwind:
        {
            /* We can't use frame->f_lasti here, as RERAISE may have set it */
            int offset = INSTR_OFFSET()-1;
            int level, handler, lasti;
            if (get_exception_handler(frame->f_code, offset, &level, &handler, &lasti) == 0) {
                // No handlers, so exit.
                assert(_PyErr_Occurred(tstate));

                /* Pop remaining stack entries. */
                PyObject **stackbase = _PyFrame_Stackbase(frame);
                while (stack_pointer > stackbase) {
                    PyObject *o = POP();
                    Py_XDECREF(o);
                }
                assert(STACK_LEVEL() == 0);
                _PyFrame_SetStackPointer(frame, stack_pointer);
                TRACE_FUNCTION_UNWIND();
                DTRACE_FUNCTION_EXIT();
                goto exit_unwind;
            }

            assert(STACK_LEVEL() >= level);
            PyObject **new_top = _PyFrame_Stackbase(frame) + level;
            while (stack_pointer > new_top) {
                PyObject *v = POP();
                Py_XDECREF(v);
            }
            PyObject *exc, *val, *tb;
            if (lasti) {
                int frame_lasti = _PyInterpreterFrame_LASTI(frame);
                PyObject *lasti = PyLong_FromLong(frame_lasti);
                if (lasti == NULL) {
                    goto exception_unwind;
                }
                PUSH(lasti);
            }
            _PyErr_Fetch(tstate, &exc, &val, &tb);
            /* Make the raw exception data
                available to the handler,
                so a program can emulate the
                Python main loop. */
            _PyErr_NormalizeException(tstate, &exc, &val, &tb);
            if (tb != NULL)
                PyException_SetTraceback(val, tb);
            else
                PyException_SetTraceback(val, Py_None);
            Py_XDECREF(tb);
            Py_XDECREF(exc);
            PUSH(val);
            JUMPTO(handler);
            /* Resume normal execution */
            DISPATCH();
        }
    }

exit_unwind:
    assert(_PyErr_Occurred(tstate));
    _Py_LeaveRecursiveCall(tstate);
    if (frame->is_entry) {
        /* Restore previous cframe and exit */
        tstate->cframe = cframe.previous;
        tstate->cframe->use_tracing = cframe.use_tracing;
        assert(tstate->cframe->current_frame == frame->previous);
        return NULL;
    }
    frame = cframe.current_frame = pop_frame(tstate, frame);

resume_with_error:
    SET_LOCALS_FROM_FRAME();
    goto error;

}

static void
format_missing(PyThreadState *tstate, const char *kind,
               PyCodeObject *co, PyObject *names, PyObject *qualname)
{
    int err;
    Py_ssize_t len = PyList_GET_SIZE(names);
    PyObject *name_str, *comma, *tail, *tmp;

    assert(PyList_CheckExact(names));
    assert(len >= 1);
    /* Deal with the joys of natural language. */
    switch (len) {
    case 1:
        name_str = PyList_GET_ITEM(names, 0);
        Py_INCREF(name_str);
        break;
    case 2:
        name_str = PyUnicode_FromFormat("%U and %U",
                                        PyList_GET_ITEM(names, len - 2),
                                        PyList_GET_ITEM(names, len - 1));
        break;
    default:
        tail = PyUnicode_FromFormat(", %U, and %U",
                                    PyList_GET_ITEM(names, len - 2),
                                    PyList_GET_ITEM(names, len - 1));
        if (tail == NULL)
            return;
        /* Chop off the last two objects in the list. This shouldn't actually
           fail, but we can't be too careful. */
        err = PyList_SetSlice(names, len - 2, len, NULL);
        if (err == -1) {
            Py_DECREF(tail);
            return;
        }
        /* Stitch everything up into a nice comma-separated list. */
        comma = PyUnicode_FromString(", ");
        if (comma == NULL) {
            Py_DECREF(tail);
            return;
        }
        tmp = PyUnicode_Join(comma, names);
        Py_DECREF(comma);
        if (tmp == NULL) {
            Py_DECREF(tail);
            return;
        }
        name_str = PyUnicode_Concat(tmp, tail);
        Py_DECREF(tmp);
        Py_DECREF(tail);
        break;
    }
    if (name_str == NULL)
        return;
    _PyErr_Format(tstate, PyExc_TypeError,
                  "%U() missing %i required %s argument%s: %U",
                  qualname,
                  len,
                  kind,
                  len == 1 ? "" : "s",
                  name_str);
    Py_DECREF(name_str);
}

static void
missing_arguments(PyThreadState *tstate, PyCodeObject *co,
                  Py_ssize_t missing, Py_ssize_t defcount,
                  PyObject **localsplus, PyObject *qualname)
{
    Py_ssize_t i, j = 0;
    Py_ssize_t start, end;
    int positional = (defcount != -1);
    const char *kind = positional ? "positional" : "keyword-only";
    PyObject *missing_names;

    /* Compute the names of the arguments that are missing. */
    missing_names = PyList_New(missing);
    if (missing_names == NULL)
        return;
    if (positional) {
        start = 0;
        end = co->co_argcount - defcount;
    }
    else {
        start = co->co_argcount;
        end = start + co->co_kwonlyargcount;
    }
    for (i = start; i < end; i++) {
        if (localsplus[i] == NULL) {
            PyObject *raw = PyTuple_GET_ITEM(co->co_localsplusnames, i);
            PyObject *name = PyObject_Repr(raw);
            if (name == NULL) {
                Py_DECREF(missing_names);
                return;
            }
            PyList_SET_ITEM(missing_names, j++, name);
        }
    }
    assert(j == missing);
    format_missing(tstate, kind, co, missing_names, qualname);
    Py_DECREF(missing_names);
}

static void
too_many_positional(PyThreadState *tstate, PyCodeObject *co,
                    Py_ssize_t given, PyObject *defaults,
                    PyObject **localsplus, PyObject *qualname)
{
    int plural;
    Py_ssize_t kwonly_given = 0;
    Py_ssize_t i;
    PyObject *sig, *kwonly_sig;
    Py_ssize_t co_argcount = co->co_argcount;

    assert((co->co_flags & CO_VARARGS) == 0);
    /* Count missing keyword-only args. */
    for (i = co_argcount; i < co_argcount + co->co_kwonlyargcount; i++) {
        if (localsplus[i] != NULL) {
            kwonly_given++;
        }
    }
    Py_ssize_t defcount = defaults == NULL ? 0 : PyTuple_GET_SIZE(defaults);
    if (defcount) {
        Py_ssize_t atleast = co_argcount - defcount;
        plural = 1;
        sig = PyUnicode_FromFormat("from %zd to %zd", atleast, co_argcount);
    }
    else {
        plural = (co_argcount != 1);
        sig = PyUnicode_FromFormat("%zd", co_argcount);
    }
    if (sig == NULL)
        return;
    if (kwonly_given) {
        const char *format = " positional argument%s (and %zd keyword-only argument%s)";
        kwonly_sig = PyUnicode_FromFormat(format,
                                          given != 1 ? "s" : "",
                                          kwonly_given,
                                          kwonly_given != 1 ? "s" : "");
        if (kwonly_sig == NULL) {
            Py_DECREF(sig);
            return;
        }
    }
    else {
        /* This will not fail. */
        kwonly_sig = PyUnicode_FromString("");
        assert(kwonly_sig != NULL);
    }
    _PyErr_Format(tstate, PyExc_TypeError,
                  "%U() takes %U positional argument%s but %zd%U %s given",
                  qualname,
                  sig,
                  plural ? "s" : "",
                  given,
                  kwonly_sig,
                  given == 1 && !kwonly_given ? "was" : "were");
    Py_DECREF(sig);
    Py_DECREF(kwonly_sig);
}

static int
positional_only_passed_as_keyword(PyThreadState *tstate, PyCodeObject *co,
                                  Py_ssize_t kwcount, PyObject* kwnames,
                                  PyObject *qualname)
{
    int posonly_conflicts = 0;
    PyObject* posonly_names = PyList_New(0);

    for(int k=0; k < co->co_posonlyargcount; k++){
        PyObject* posonly_name = PyTuple_GET_ITEM(co->co_localsplusnames, k);

        for (int k2=0; k2<kwcount; k2++){
            /* Compare the pointers first and fallback to PyObject_RichCompareBool*/
            PyObject* kwname = PyTuple_GET_ITEM(kwnames, k2);
            if (kwname == posonly_name){
                if(PyList_Append(posonly_names, kwname) != 0) {
                    goto fail;
                }
                posonly_conflicts++;
                continue;
            }

            int cmp = PyObject_RichCompareBool(posonly_name, kwname, Py_EQ);

            if ( cmp > 0) {
                if(PyList_Append(posonly_names, kwname) != 0) {
                    goto fail;
                }
                posonly_conflicts++;
            } else if (cmp < 0) {
                goto fail;
            }

        }
    }
    if (posonly_conflicts) {
        PyObject* comma = PyUnicode_FromString(", ");
        if (comma == NULL) {
            goto fail;
        }
        PyObject* error_names = PyUnicode_Join(comma, posonly_names);
        Py_DECREF(comma);
        if (error_names == NULL) {
            goto fail;
        }
        _PyErr_Format(tstate, PyExc_TypeError,
                      "%U() got some positional-only arguments passed"
                      " as keyword arguments: '%U'",
                      qualname, error_names);
        Py_DECREF(error_names);
        goto fail;
    }

    Py_DECREF(posonly_names);
    return 0;

fail:
    Py_XDECREF(posonly_names);
    return 1;

}

/* Exception table parsing code.
 * See Objects/exception_table_notes.txt for details.
 */

static inline unsigned char *
parse_varint(unsigned char *p, int *result) {
    int val = p[0] & 63;
    while (p[0] & 64) {
        p++;
        val = (val << 6) | (p[0] & 63);
    }
    *result = val;
    return p+1;
}

static inline unsigned char *
scan_back_to_entry_start(unsigned char *p) {
    for (; (p[0]&128) == 0; p--);
    return p;
}

static inline unsigned char *
skip_to_next_entry(unsigned char *p, unsigned char *end) {
    while (p < end && ((p[0] & 128) == 0)) {
        p++;
    }
    return p;
}


#define MAX_LINEAR_SEARCH 40

static int
get_exception_handler(PyCodeObject *code, int index, int *level, int *handler, int *lasti)
{
    unsigned char *start = (unsigned char *)PyBytes_AS_STRING(code->co_exceptiontable);
    unsigned char *end = start + PyBytes_GET_SIZE(code->co_exceptiontable);
    /* Invariants:
     * start_table == end_table OR
     * start_table points to a legal entry and end_table points
     * beyond the table or to a legal entry that is after index.
     */
    if (end - start > MAX_LINEAR_SEARCH) {
        int offset;
        parse_varint(start, &offset);
        if (offset > index) {
            return 0;
        }
        do {
            unsigned char * mid = start + ((end-start)>>1);
            mid = scan_back_to_entry_start(mid);
            parse_varint(mid, &offset);
            if (offset > index) {
                end = mid;
            }
            else {
                start = mid;
            }

        } while (end - start > MAX_LINEAR_SEARCH);
    }
    unsigned char *scan = start;
    while (scan < end) {
        int start_offset, size;
        scan = parse_varint(scan, &start_offset);
        if (start_offset > index) {
            break;
        }
        scan = parse_varint(scan, &size);
        if (start_offset + size > index) {
            scan = parse_varint(scan, handler);
            int depth_and_lasti;
            parse_varint(scan, &depth_and_lasti);
            *level = depth_and_lasti >> 1;
            *lasti = depth_and_lasti & 1;
            return 1;
        }
        scan = skip_to_next_entry(scan, end);
    }
    return 0;
}

static int
initialize_locals(PyThreadState *tstate, PyFunctionObject *func,
    PyObject **localsplus, PyObject *const *args,
    Py_ssize_t argcount, PyObject *kwnames)
{
    PyCodeObject *co = (PyCodeObject*)func->func_code;
    const Py_ssize_t total_args = co->co_argcount + co->co_kwonlyargcount;

    /* Create a dictionary for keyword parameters (**kwags) */
    PyObject *kwdict;
    Py_ssize_t i;
    if (co->co_flags & CO_VARKEYWORDS) {
        kwdict = PyDict_New();
        if (kwdict == NULL) {
            goto fail_pre_positional;
        }
        i = total_args;
        if (co->co_flags & CO_VARARGS) {
            i++;
        }
        assert(localsplus[i] == NULL);
        localsplus[i] = kwdict;
    }
    else {
        kwdict = NULL;
    }

    /* Copy all positional arguments into local variables */
    Py_ssize_t j, n;
    if (argcount > co->co_argcount) {
        n = co->co_argcount;
    }
    else {
        n = argcount;
    }
    for (j = 0; j < n; j++) {
        PyObject *x = args[j];
        assert(localsplus[j] == NULL);
        localsplus[j] = x;
    }

    /* Pack other positional arguments into the *args argument */
    if (co->co_flags & CO_VARARGS) {
        PyObject *u = NULL;
        u = _PyTuple_FromArraySteal(args + n, argcount - n);
        if (u == NULL) {
            goto fail_post_positional;
        }
        assert(localsplus[total_args] == NULL);
        localsplus[total_args] = u;
    }
    else if (argcount > n) {
        /* Too many postional args. Error is reported later */
        for (j = n; j < argcount; j++) {
            Py_DECREF(args[j]);
        }
    }

    /* Handle keyword arguments */
    if (kwnames != NULL) {
        Py_ssize_t kwcount = PyTuple_GET_SIZE(kwnames);
        for (i = 0; i < kwcount; i++) {
            PyObject **co_varnames;
            PyObject *keyword = PyTuple_GET_ITEM(kwnames, i);
            PyObject *value = args[i+argcount];
            Py_ssize_t j;

            if (keyword == NULL || !PyUnicode_Check(keyword)) {
                _PyErr_Format(tstate, PyExc_TypeError,
                            "%U() keywords must be strings",
                          func->func_qualname);
                goto kw_fail;
            }

            /* Speed hack: do raw pointer compares. As names are
            normally interned this should almost always hit. */
            co_varnames = ((PyTupleObject *)(co->co_localsplusnames))->ob_item;
            for (j = co->co_posonlyargcount; j < total_args; j++) {
                PyObject *varname = co_varnames[j];
                if (varname == keyword) {
                    goto kw_found;
                }
            }

            /* Slow fallback, just in case */
            for (j = co->co_posonlyargcount; j < total_args; j++) {
                PyObject *varname = co_varnames[j];
                int cmp = PyObject_RichCompareBool( keyword, varname, Py_EQ);
                if (cmp > 0) {
                    goto kw_found;
                }
                else if (cmp < 0) {
                    goto kw_fail;
                }
            }

            assert(j >= total_args);
            if (kwdict == NULL) {

                if (co->co_posonlyargcount
                    && positional_only_passed_as_keyword(tstate, co,
                                                        kwcount, kwnames,
                                                        func->func_qualname))
                {
                    goto kw_fail;
                }

                _PyErr_Format(tstate, PyExc_TypeError,
                            "%U() got an unexpected keyword argument '%S'",
                          func->func_qualname, keyword);
                goto kw_fail;
            }

            if (PyDict_SetItem(kwdict, keyword, value) == -1) {
                goto kw_fail;
            }
            Py_DECREF(value);
            continue;

        kw_fail:
            for (;i < kwcount; i++) {
                PyObject *value = args[i+argcount];
                Py_DECREF(value);
            }
            goto fail_post_args;

        kw_found:
            if (localsplus[j] != NULL) {
                _PyErr_Format(tstate, PyExc_TypeError,
                            "%U() got multiple values for argument '%S'",
                          func->func_qualname, keyword);
                goto kw_fail;
            }
            localsplus[j] = value;
        }
    }

    /* Check the number of positional arguments */
    if ((argcount > co->co_argcount) && !(co->co_flags & CO_VARARGS)) {
        too_many_positional(tstate, co, argcount, func->func_defaults, localsplus,
                            func->func_qualname);
        goto fail_post_args;
    }

    /* Add missing positional arguments (copy default values from defs) */
    if (argcount < co->co_argcount) {
        Py_ssize_t defcount = func->func_defaults == NULL ? 0 : PyTuple_GET_SIZE(func->func_defaults);
        Py_ssize_t m = co->co_argcount - defcount;
        Py_ssize_t missing = 0;
        for (i = argcount; i < m; i++) {
            if (localsplus[i] == NULL) {
                missing++;
            }
        }
        if (missing) {
            missing_arguments(tstate, co, missing, defcount, localsplus,
                              func->func_qualname);
            goto fail_post_args;
        }
        if (n > m)
            i = n - m;
        else
            i = 0;
        if (defcount) {
            PyObject **defs = &PyTuple_GET_ITEM(func->func_defaults, 0);
            for (; i < defcount; i++) {
                if (localsplus[m+i] == NULL) {
                    PyObject *def = defs[i];
                    Py_INCREF(def);
                    localsplus[m+i] = def;
                }
            }
        }
    }

    /* Add missing keyword arguments (copy default values from kwdefs) */
    if (co->co_kwonlyargcount > 0) {
        Py_ssize_t missing = 0;
        for (i = co->co_argcount; i < total_args; i++) {
            if (localsplus[i] != NULL)
                continue;
            PyObject *varname = PyTuple_GET_ITEM(co->co_localsplusnames, i);
            if (func->func_kwdefaults != NULL) {
                PyObject *def = PyDict_GetItemWithError(func->func_kwdefaults, varname);
                if (def) {
                    Py_INCREF(def);
                    localsplus[i] = def;
                    continue;
                }
                else if (_PyErr_Occurred(tstate)) {
                    goto fail_post_args;
                }
            }
            missing++;
        }
        if (missing) {
            missing_arguments(tstate, co, missing, -1, localsplus,
                              func->func_qualname);
            goto fail_post_args;
        }
    }
    return 0;

fail_pre_positional:
    for (j = 0; j < argcount; j++) {
        Py_DECREF(args[j]);
    }
    /* fall through */
fail_post_positional:
    if (kwnames) {
        Py_ssize_t kwcount = PyTuple_GET_SIZE(kwnames);
        for (j = argcount; j < argcount+kwcount; j++) {
            Py_DECREF(args[j]);
        }
    }
    /* fall through */
fail_post_args:
    return -1;
}

/* Consumes references to func and all the args */
static _PyInterpreterFrame *
_PyEvalFramePushAndInit(PyThreadState *tstate, PyFunctionObject *func,
                        PyObject *locals, PyObject* const* args,
                        size_t argcount, PyObject *kwnames)
{
    PyCodeObject * code = (PyCodeObject *)func->func_code;
    size_t size = code->co_nlocalsplus + code->co_stacksize + FRAME_SPECIALS_SIZE;
    CALL_STAT_INC(frames_pushed);
    _PyInterpreterFrame *frame = _PyThreadState_BumpFramePointer(tstate, size);
    if (frame == NULL) {
        goto fail;
    }
    _PyFrame_InitializeSpecials(frame, func, locals, code->co_nlocalsplus);
    PyObject **localsarray = &frame->localsplus[0];
    for (int i = 0; i < code->co_nlocalsplus; i++) {
        localsarray[i] = NULL;
    }
    if (initialize_locals(tstate, func, localsarray, args, argcount, kwnames)) {
        assert(frame->owner != FRAME_OWNED_BY_GENERATOR);
        _PyFrame_Clear(frame);
        return NULL;
    }
    return frame;
fail:
    /* Consume the references */
    for (size_t i = 0; i < argcount; i++) {
        Py_DECREF(args[i]);
    }
    if (kwnames) {
        Py_ssize_t kwcount = PyTuple_GET_SIZE(kwnames);
        for (Py_ssize_t i = 0; i < kwcount; i++) {
            Py_DECREF(args[i+argcount]);
        }
    }
    PyErr_NoMemory();
    return NULL;
}

static void
_PyEvalFrameClearAndPop(PyThreadState *tstate, _PyInterpreterFrame * frame)
{
    tstate->recursion_remaining--;
    assert(frame->frame_obj == NULL || frame->frame_obj->f_frame == frame);
    assert(frame->owner == FRAME_OWNED_BY_THREAD);
    _PyFrame_Clear(frame);
    tstate->recursion_remaining++;
    _PyThreadState_PopFrame(tstate, frame);
}

PyObject *
_PyEval_Vector(PyThreadState *tstate, PyFunctionObject *func,
               PyObject *locals,
               PyObject* const* args, size_t argcount,
               PyObject *kwnames)
{
    /* _PyEvalFramePushAndInit consumes the references
     * to func and all its arguments */
    Py_INCREF(func);
    for (size_t i = 0; i < argcount; i++) {
        Py_INCREF(args[i]);
    }
    if (kwnames) {
        Py_ssize_t kwcount = PyTuple_GET_SIZE(kwnames);
        for (Py_ssize_t i = 0; i < kwcount; i++) {
            Py_INCREF(args[i+argcount]);
        }
    }
    _PyInterpreterFrame *frame = _PyEvalFramePushAndInit(
        tstate, func, locals, args, argcount, kwnames);
    if (frame == NULL) {
        return NULL;
    }
    PyObject *retval = _PyEval_EvalFrame(tstate, frame, 0);
    assert(
        _PyFrame_GetStackPointer(frame) == _PyFrame_Stackbase(frame) ||
        _PyFrame_GetStackPointer(frame) == frame->localsplus
    );
    _PyEvalFrameClearAndPop(tstate, frame);
    return retval;
}

/* Legacy API */
PyObject *
PyEval_EvalCodeEx(PyObject *_co, PyObject *globals, PyObject *locals,
                  PyObject *const *args, int argcount,
                  PyObject *const *kws, int kwcount,
                  PyObject *const *defs, int defcount,
                  PyObject *kwdefs, PyObject *closure)
{
    PyThreadState *tstate = _PyThreadState_GET();
    PyObject *res = NULL;
    PyObject *defaults = _PyTuple_FromArray(defs, defcount);
    if (defaults == NULL) {
        return NULL;
    }
    PyObject *builtins = _PyEval_BuiltinsFromGlobals(tstate, globals); // borrowed ref
    if (builtins == NULL) {
        Py_DECREF(defaults);
        return NULL;
    }
    if (locals == NULL) {
        locals = globals;
    }
    PyObject *kwnames = NULL;
    PyObject *const *allargs;
    PyObject **newargs = NULL;
    PyFunctionObject *func = NULL;
    if (kwcount == 0) {
        allargs = args;
    }
    else {
        kwnames = PyTuple_New(kwcount);
        if (kwnames == NULL) {
            goto fail;
        }
        newargs = PyMem_Malloc(sizeof(PyObject *)*(kwcount+argcount));
        if (newargs == NULL) {
            goto fail;
        }
        for (int i = 0; i < argcount; i++) {
            newargs[i] = args[i];
        }
        for (int i = 0; i < kwcount; i++) {
            Py_INCREF(kws[2*i]);
            PyTuple_SET_ITEM(kwnames, i, kws[2*i]);
            newargs[argcount+i] = kws[2*i+1];
        }
        allargs = newargs;
    }
    for (int i = 0; i < kwcount; i++) {
        Py_INCREF(kws[2*i]);
        PyTuple_SET_ITEM(kwnames, i, kws[2*i]);
    }
    PyFrameConstructor constr = {
        .fc_globals = globals,
        .fc_builtins = builtins,
        .fc_name = ((PyCodeObject *)_co)->co_name,
        .fc_qualname = ((PyCodeObject *)_co)->co_name,
        .fc_code = _co,
        .fc_defaults = defaults,
        .fc_kwdefaults = kwdefs,
        .fc_closure = closure
    };
    func = _PyFunction_FromConstructor(&constr);
    if (func == NULL) {
        goto fail;
    }
    res = _PyEval_Vector(tstate, func, locals,
                         allargs, argcount,
                         kwnames);
fail:
    Py_XDECREF(func);
    Py_XDECREF(kwnames);
    PyMem_Free(newargs);
    Py_DECREF(defaults);
    return res;
}


/* Logic for the raise statement (too complicated for inlining).
   This *consumes* a reference count to each of its arguments. */
static int
do_raise(PyThreadState *tstate, PyObject *exc, PyObject *cause)
{
    PyObject *type = NULL, *value = NULL;

    if (exc == NULL) {
        /* Reraise */
        _PyErr_StackItem *exc_info = _PyErr_GetTopmostException(tstate);
        value = exc_info->exc_value;
        if (Py_IsNone(value) || value == NULL) {
            _PyErr_SetString(tstate, PyExc_RuntimeError,
                             "No active exception to reraise");
            return 0;
        }
        assert(PyExceptionInstance_Check(value));
        type = PyExceptionInstance_Class(value);
        Py_XINCREF(type);
        Py_XINCREF(value);
        PyObject *tb = PyException_GetTraceback(value); /* new ref */
        _PyErr_Restore(tstate, type, value, tb);
        return 1;
    }

    /* We support the following forms of raise:
       raise
       raise <instance>
       raise <type> */

    if (PyExceptionClass_Check(exc)) {
        type = exc;
        value = _PyObject_CallNoArgs(exc);
        if (value == NULL)
            goto raise_error;
        if (!PyExceptionInstance_Check(value)) {
            _PyErr_Format(tstate, PyExc_TypeError,
                          "calling %R should have returned an instance of "
                          "BaseException, not %R",
                          type, Py_TYPE(value));
             goto raise_error;
        }
    }
    else if (PyExceptionInstance_Check(exc)) {
        value = exc;
        type = PyExceptionInstance_Class(exc);
        Py_INCREF(type);
    }
    else {
        /* Not something you can raise.  You get an exception
           anyway, just not what you specified :-) */
        Py_DECREF(exc);
        _PyErr_SetString(tstate, PyExc_TypeError,
                         "exceptions must derive from BaseException");
        goto raise_error;
    }

    assert(type != NULL);
    assert(value != NULL);

    if (cause) {
        PyObject *fixed_cause;
        if (PyExceptionClass_Check(cause)) {
            fixed_cause = _PyObject_CallNoArgs(cause);
            if (fixed_cause == NULL)
                goto raise_error;
            Py_DECREF(cause);
        }
        else if (PyExceptionInstance_Check(cause)) {
            fixed_cause = cause;
        }
        else if (Py_IsNone(cause)) {
            fixed_cause = NULL;
        }
        else {
            _PyErr_SetString(tstate, PyExc_TypeError,
                             "exception causes must derive from "
                             "BaseException");
            goto raise_error;
        }
        PyException_SetCause(value, fixed_cause);
    }

    _PyErr_SetObject(tstate, type, value);
    /* _PyErr_SetObject incref's its arguments */
    Py_DECREF(value);
    Py_DECREF(type);
    return 0;

raise_error:
    Py_XDECREF(value);
    Py_XDECREF(type);
    Py_XDECREF(cause);
    return 0;
}

/* Logic for matching an exception in an except* clause (too
   complicated for inlining).
*/

static int
exception_group_match(PyObject* exc_value, PyObject *match_type,
                      PyObject **match, PyObject **rest)
{
    if (Py_IsNone(exc_value)) {
        *match = Py_None;
        *rest = Py_None;
        return 0;
    }
    assert(PyExceptionInstance_Check(exc_value));

    if (PyErr_GivenExceptionMatches(exc_value, match_type)) {
        /* Full match of exc itself */
        bool is_eg = _PyBaseExceptionGroup_Check(exc_value);
        if (is_eg) {
            *match = Py_NewRef(exc_value);
        }
        else {
            /* naked exception - wrap it */
            PyObject *excs = PyTuple_Pack(1, exc_value);
            if (excs == NULL) {
                return -1;
            }
            PyObject *wrapped = _PyExc_CreateExceptionGroup("", excs);
            Py_DECREF(excs);
            if (wrapped == NULL) {
                return -1;
            }
            *match = wrapped;
        }
        *rest = Py_None;
        return 0;
    }

    /* exc_value does not match match_type.
     * Check for partial match if it's an exception group.
     */
    if (_PyBaseExceptionGroup_Check(exc_value)) {
        PyObject *pair = PyObject_CallMethod(exc_value, "split", "(O)",
                                             match_type);
        if (pair == NULL) {
            return -1;
        }
        assert(PyTuple_CheckExact(pair));
        assert(PyTuple_GET_SIZE(pair) == 2);
        *match = Py_NewRef(PyTuple_GET_ITEM(pair, 0));
        *rest = Py_NewRef(PyTuple_GET_ITEM(pair, 1));
        Py_DECREF(pair);
        return 0;
    }
    /* no match */
    *match = Py_None;
    *rest = Py_None;
    return 0;
}

/* Iterate v argcnt times and store the results on the stack (via decreasing
   sp).  Return 1 for success, 0 if error.

   If argcntafter == -1, do a simple unpack. If it is >= 0, do an unpack
   with a variable target.
*/

static int
unpack_iterable(PyThreadState *tstate, PyObject *v,
                int argcnt, int argcntafter, PyObject **sp)
{
    int i = 0, j = 0;
    Py_ssize_t ll = 0;
    PyObject *it;  /* iter(v) */
    PyObject *w;
    PyObject *l = NULL; /* variable list */

    assert(v != NULL);

    it = PyObject_GetIter(v);
    if (it == NULL) {
        if (_PyErr_ExceptionMatches(tstate, PyExc_TypeError) &&
            Py_TYPE(v)->tp_iter == NULL && !PySequence_Check(v))
        {
            _PyErr_Format(tstate, PyExc_TypeError,
                          "cannot unpack non-iterable %.200s object",
                          Py_TYPE(v)->tp_name);
        }
        return 0;
    }

    for (; i < argcnt; i++) {
        w = PyIter_Next(it);
        if (w == NULL) {
            /* Iterator done, via error or exhaustion. */
            if (!_PyErr_Occurred(tstate)) {
                if (argcntafter == -1) {
                    _PyErr_Format(tstate, PyExc_ValueError,
                                  "not enough values to unpack "
                                  "(expected %d, got %d)",
                                  argcnt, i);
                }
                else {
                    _PyErr_Format(tstate, PyExc_ValueError,
                                  "not enough values to unpack "
                                  "(expected at least %d, got %d)",
                                  argcnt + argcntafter, i);
                }
            }
            goto Error;
        }
        *--sp = w;
    }

    if (argcntafter == -1) {
        /* We better have exhausted the iterator now. */
        w = PyIter_Next(it);
        if (w == NULL) {
            if (_PyErr_Occurred(tstate))
                goto Error;
            Py_DECREF(it);
            return 1;
        }
        Py_DECREF(w);
        _PyErr_Format(tstate, PyExc_ValueError,
                      "too many values to unpack (expected %d)",
                      argcnt);
        goto Error;
    }

    l = PySequence_List(it);
    if (l == NULL)
        goto Error;
    *--sp = l;
    i++;

    ll = PyList_GET_SIZE(l);
    if (ll < argcntafter) {
        _PyErr_Format(tstate, PyExc_ValueError,
            "not enough values to unpack (expected at least %d, got %zd)",
            argcnt + argcntafter, argcnt + ll);
        goto Error;
    }

    /* Pop the "after-variable" args off the list. */
    for (j = argcntafter; j > 0; j--, i++) {
        *--sp = PyList_GET_ITEM(l, ll - j);
    }
    /* Resize the list. */
    Py_SET_SIZE(l, ll - argcntafter);
    Py_DECREF(it);
    return 1;

Error:
    for (; i > 0; i--, sp++)
        Py_DECREF(*sp);
    Py_XDECREF(it);
    return 0;
}

static void
call_exc_trace(Py_tracefunc func, PyObject *self,
               PyThreadState *tstate,
               _PyInterpreterFrame *f)
{
    PyObject *type, *value, *traceback, *orig_traceback, *arg;
    int err;
    _PyErr_Fetch(tstate, &type, &value, &orig_traceback);
    if (value == NULL) {
        value = Py_None;
    }
    _PyErr_NormalizeException(tstate, &type, &value, &orig_traceback);
    traceback = (orig_traceback != NULL) ? orig_traceback : Py_None;
    arg = PyTuple_Pack(3, type, value, traceback);
    if (arg == NULL) {
        _PyErr_Restore(tstate, type, value, orig_traceback);
        return;
    }
    err = call_trace(func, self, tstate, f, PyTrace_EXCEPTION, arg);
    Py_DECREF(arg);
    if (err == 0) {
        _PyErr_Restore(tstate, type, value, orig_traceback);
    }
    else {
        Py_XDECREF(type);
        Py_XDECREF(value);
        Py_XDECREF(orig_traceback);
    }
}

static int
call_trace_protected(Py_tracefunc func, PyObject *obj,
                     PyThreadState *tstate, _PyInterpreterFrame *frame,
                     int what, PyObject *arg)
{
    PyObject *type, *value, *traceback;
    int err;
    _PyErr_Fetch(tstate, &type, &value, &traceback);
    err = call_trace(func, obj, tstate, frame, what, arg);
    if (err == 0)
    {
        _PyErr_Restore(tstate, type, value, traceback);
        return 0;
    }
    else {
        Py_XDECREF(type);
        Py_XDECREF(value);
        Py_XDECREF(traceback);
        return -1;
    }
}

static void
initialize_trace_info(PyTraceInfo *trace_info, _PyInterpreterFrame *frame)
{
    PyCodeObject *code = frame->f_code;
    if (trace_info->code != code) {
        trace_info->code = code;
        _PyCode_InitAddressRange(code, &trace_info->bounds);
    }
}

void
PyThreadState_EnterTracing(PyThreadState *tstate)
{
    tstate->tracing++;
}

void
PyThreadState_LeaveTracing(PyThreadState *tstate)
{
    tstate->tracing--;
}

static int
call_trace(Py_tracefunc func, PyObject *obj,
           PyThreadState *tstate, _PyInterpreterFrame *frame,
           int what, PyObject *arg)
{
    int result;
    if (tstate->tracing) {
        return 0;
    }
    PyFrameObject *f = _PyFrame_GetFrameObject(frame);
    if (f == NULL) {
        return -1;
    }
    int old_what = tstate->tracing_what;
    tstate->tracing_what = what;
    PyThreadState_EnterTracing(tstate);
    assert(_PyInterpreterFrame_LASTI(frame) >= 0);
    initialize_trace_info(&tstate->trace_info, frame);
    int addr = _PyInterpreterFrame_LASTI(frame) * sizeof(_Py_CODEUNIT);
    f->f_lineno = _PyCode_CheckLineNumber(addr, &tstate->trace_info.bounds);
    result = func(obj, f, what, arg);
    f->f_lineno = 0;
    PyThreadState_LeaveTracing(tstate);
    tstate->tracing_what = old_what;
    return result;
}

PyObject*
_PyEval_CallTracing(PyObject *func, PyObject *args)
{
    // Save and disable tracing
    PyThreadState *tstate = _PyThreadState_GET();
    int save_tracing = tstate->tracing;
    int save_use_tracing = tstate->cframe->use_tracing;
    tstate->tracing = 0;

    // Call the tracing function
    PyObject *result = PyObject_Call(func, args, NULL);

    // Restore tracing
    tstate->tracing = save_tracing;
    tstate->cframe->use_tracing = save_use_tracing;
    return result;
}

/* See Objects/lnotab_notes.txt for a description of how tracing works. */
static int
maybe_call_line_trace(Py_tracefunc func, PyObject *obj,
                      PyThreadState *tstate, _PyInterpreterFrame *frame, int instr_prev)
{
    int result = 0;

    /* If the last instruction falls at the start of a line or if it
       represents a jump backwards, update the frame's line number and
       then call the trace function if we're tracing source lines.
    */
    initialize_trace_info(&tstate->trace_info, frame);
    int entry_point = 0;
    _Py_CODEUNIT *code = _PyCode_CODE(frame->f_code);
    while (_PyOpcode_Deopt[_Py_OPCODE(code[entry_point])] != RESUME) {
        entry_point++;
    }
    int lastline;
    if (instr_prev <= entry_point) {
        lastline = -1;
    }
    else {
        lastline = _PyCode_CheckLineNumber(instr_prev*sizeof(_Py_CODEUNIT), &tstate->trace_info.bounds);
    }
    int addr = _PyInterpreterFrame_LASTI(frame) * sizeof(_Py_CODEUNIT);
    int line = _PyCode_CheckLineNumber(addr, &tstate->trace_info.bounds);
    PyFrameObject *f = _PyFrame_GetFrameObject(frame);
    if (f == NULL) {
        return -1;
    }
    if (line != -1 && f->f_trace_lines) {
        /* Trace backward edges (except in 'yield from') or if line number has changed */
        int trace = line != lastline ||
            (_PyInterpreterFrame_LASTI(frame) < instr_prev &&
             // SEND has no quickened forms, so no need to use _PyOpcode_Deopt
             // here:
             _Py_OPCODE(*frame->prev_instr) != SEND);
        if (trace) {
            result = call_trace(func, obj, tstate, frame, PyTrace_LINE, Py_None);
        }
    }
    /* Always emit an opcode event if we're tracing all opcodes. */
    if (f->f_trace_opcodes) {
        result = call_trace(func, obj, tstate, frame, PyTrace_OPCODE, Py_None);
    }
    return result;
}

int
_PyEval_SetProfile(PyThreadState *tstate, Py_tracefunc func, PyObject *arg)
{
    assert(is_tstate_valid(tstate));
    /* The caller must hold the GIL */
    assert(PyGILState_Check());

    /* Call _PySys_Audit() in the context of the current thread state,
       even if tstate is not the current thread state. */
    PyThreadState *current_tstate = _PyThreadState_GET();
    if (_PySys_Audit(current_tstate, "sys.setprofile", NULL) < 0) {
        return -1;
    }

    PyObject *profileobj = tstate->c_profileobj;

    tstate->c_profilefunc = NULL;
    tstate->c_profileobj = NULL;
    /* Must make sure that tracing is not ignored if 'profileobj' is freed */
    _PyThreadState_UpdateTracingState(tstate);
    Py_XDECREF(profileobj);

    Py_XINCREF(arg);
    tstate->c_profileobj = arg;
    tstate->c_profilefunc = func;

    /* Flag that tracing or profiling is turned on */
    _PyThreadState_UpdateTracingState(tstate);
    return 0;
}

void
PyEval_SetProfile(Py_tracefunc func, PyObject *arg)
{
    PyThreadState *tstate = _PyThreadState_GET();
    if (_PyEval_SetProfile(tstate, func, arg) < 0) {
        /* Log _PySys_Audit() error */
        _PyErr_WriteUnraisableMsg("in PyEval_SetProfile", NULL);
    }
}

int
_PyEval_SetTrace(PyThreadState *tstate, Py_tracefunc func, PyObject *arg)
{
    assert(is_tstate_valid(tstate));
    /* The caller must hold the GIL */
    assert(PyGILState_Check());

    /* Call _PySys_Audit() in the context of the current thread state,
       even if tstate is not the current thread state. */
    PyThreadState *current_tstate = _PyThreadState_GET();
    if (_PySys_Audit(current_tstate, "sys.settrace", NULL) < 0) {
        return -1;
    }

    PyObject *traceobj = tstate->c_traceobj;

    tstate->c_tracefunc = NULL;
    tstate->c_traceobj = NULL;
    /* Must make sure that profiling is not ignored if 'traceobj' is freed */
    _PyThreadState_UpdateTracingState(tstate);
    Py_XDECREF(traceobj);

    Py_XINCREF(arg);
    tstate->c_traceobj = arg;
    tstate->c_tracefunc = func;

    /* Flag that tracing or profiling is turned on */
    _PyThreadState_UpdateTracingState(tstate);

    return 0;
}

void
PyEval_SetTrace(Py_tracefunc func, PyObject *arg)
{
    PyThreadState *tstate = _PyThreadState_GET();
    if (_PyEval_SetTrace(tstate, func, arg) < 0) {
        /* Log _PySys_Audit() error */
        _PyErr_WriteUnraisableMsg("in PyEval_SetTrace", NULL);
    }
}


int
_PyEval_SetCoroutineOriginTrackingDepth(int depth)
{
    PyThreadState *tstate = _PyThreadState_GET();
    if (depth < 0) {
        _PyErr_SetString(tstate, PyExc_ValueError, "depth must be >= 0");
        return -1;
    }
    tstate->coroutine_origin_tracking_depth = depth;
    return 0;
}


int
_PyEval_GetCoroutineOriginTrackingDepth(void)
{
    PyThreadState *tstate = _PyThreadState_GET();
    return tstate->coroutine_origin_tracking_depth;
}

int
_PyEval_SetAsyncGenFirstiter(PyObject *firstiter)
{
    PyThreadState *tstate = _PyThreadState_GET();

    if (_PySys_Audit(tstate, "sys.set_asyncgen_hook_firstiter", NULL) < 0) {
        return -1;
    }

    Py_XINCREF(firstiter);
    Py_XSETREF(tstate->async_gen_firstiter, firstiter);
    return 0;
}

PyObject *
_PyEval_GetAsyncGenFirstiter(void)
{
    PyThreadState *tstate = _PyThreadState_GET();
    return tstate->async_gen_firstiter;
}

int
_PyEval_SetAsyncGenFinalizer(PyObject *finalizer)
{
    PyThreadState *tstate = _PyThreadState_GET();

    if (_PySys_Audit(tstate, "sys.set_asyncgen_hook_finalizer", NULL) < 0) {
        return -1;
    }

    Py_XINCREF(finalizer);
    Py_XSETREF(tstate->async_gen_finalizer, finalizer);
    return 0;
}

PyObject *
_PyEval_GetAsyncGenFinalizer(void)
{
    PyThreadState *tstate = _PyThreadState_GET();
    return tstate->async_gen_finalizer;
}

_PyInterpreterFrame *
_PyEval_GetFrame(void)
{
    PyThreadState *tstate = _PyThreadState_GET();
    return tstate->cframe->current_frame;
}

PyFrameObject *
PyEval_GetFrame(void)
{
    PyThreadState *tstate = _PyThreadState_GET();
    if (tstate->cframe->current_frame == NULL) {
        return NULL;
    }
    PyFrameObject *f = _PyFrame_GetFrameObject(tstate->cframe->current_frame);
    if (f == NULL) {
        PyErr_Clear();
    }
    return f;
}

PyObject *
_PyEval_GetBuiltins(PyThreadState *tstate)
{
    _PyInterpreterFrame *frame = tstate->cframe->current_frame;
    if (frame != NULL) {
        return frame->f_builtins;
    }
    return tstate->interp->builtins;
}

PyObject *
PyEval_GetBuiltins(void)
{
    PyThreadState *tstate = _PyThreadState_GET();
    return _PyEval_GetBuiltins(tstate);
}

/* Convenience function to get a builtin from its name */
PyObject *
_PyEval_GetBuiltin(PyObject *name)
{
    PyThreadState *tstate = _PyThreadState_GET();
    PyObject *attr = PyDict_GetItemWithError(PyEval_GetBuiltins(), name);
    if (attr) {
        Py_INCREF(attr);
    }
    else if (!_PyErr_Occurred(tstate)) {
        _PyErr_SetObject(tstate, PyExc_AttributeError, name);
    }
    return attr;
}

PyObject *
_PyEval_GetBuiltinId(_Py_Identifier *name)
{
    return _PyEval_GetBuiltin(_PyUnicode_FromId(name));
}

PyObject *
PyEval_GetLocals(void)
{
    PyThreadState *tstate = _PyThreadState_GET();
     _PyInterpreterFrame *current_frame = tstate->cframe->current_frame;
    if (current_frame == NULL) {
        _PyErr_SetString(tstate, PyExc_SystemError, "frame does not exist");
        return NULL;
    }

    if (_PyFrame_FastToLocalsWithError(current_frame) < 0) {
        return NULL;
    }

    PyObject *locals = current_frame->f_locals;
    assert(locals != NULL);
    return locals;
}

PyObject *
PyEval_GetGlobals(void)
{
    PyThreadState *tstate = _PyThreadState_GET();
    _PyInterpreterFrame *current_frame = tstate->cframe->current_frame;
    if (current_frame == NULL) {
        return NULL;
    }
    return current_frame->f_globals;
}

int
PyEval_MergeCompilerFlags(PyCompilerFlags *cf)
{
    PyThreadState *tstate = _PyThreadState_GET();
    _PyInterpreterFrame *current_frame = tstate->cframe->current_frame;
    int result = cf->cf_flags != 0;

    if (current_frame != NULL) {
        const int codeflags = current_frame->f_code->co_flags;
        const int compilerflags = codeflags & PyCF_MASK;
        if (compilerflags) {
            result = 1;
            cf->cf_flags |= compilerflags;
        }
    }
    return result;
}


const char *
PyEval_GetFuncName(PyObject *func)
{
    if (PyMethod_Check(func))
        return PyEval_GetFuncName(PyMethod_GET_FUNCTION(func));
    else if (PyFunction_Check(func))
        return PyUnicode_AsUTF8(((PyFunctionObject*)func)->func_name);
    else if (PyCFunction_Check(func))
        return ((PyCFunctionObject*)func)->m_ml->ml_name;
    else
        return Py_TYPE(func)->tp_name;
}

const char *
PyEval_GetFuncDesc(PyObject *func)
{
    if (PyMethod_Check(func))
        return "()";
    else if (PyFunction_Check(func))
        return "()";
    else if (PyCFunction_Check(func))
        return "()";
    else
        return " object";
}

#define C_TRACE(x, call) \
if (use_tracing && tstate->c_profilefunc) { \
    if (call_trace(tstate->c_profilefunc, tstate->c_profileobj, \
        tstate, tstate->cframe->current_frame, \
        PyTrace_C_CALL, func)) { \
        x = NULL; \
    } \
    else { \
        x = call; \
        if (tstate->c_profilefunc != NULL) { \
            if (x == NULL) { \
                call_trace_protected(tstate->c_profilefunc, \
                    tstate->c_profileobj, \
                    tstate, tstate->cframe->current_frame, \
                    PyTrace_C_EXCEPTION, func); \
                /* XXX should pass (type, value, tb) */ \
            } else { \
                if (call_trace(tstate->c_profilefunc, \
                    tstate->c_profileobj, \
                    tstate, tstate->cframe->current_frame, \
                    PyTrace_C_RETURN, func)) { \
                    Py_DECREF(x); \
                    x = NULL; \
                } \
            } \
        } \
    } \
} else { \
    x = call; \
    }


static PyObject *
trace_call_function(PyThreadState *tstate,
                    PyObject *func,
                    PyObject **args, Py_ssize_t nargs,
                    PyObject *kwnames)
{
    int use_tracing = 1;
    PyObject *x;
    if (PyCFunction_CheckExact(func) || PyCMethod_CheckExact(func)) {
        C_TRACE(x, PyObject_Vectorcall(func, args, nargs, kwnames));
        return x;
    }
    else if (Py_IS_TYPE(func, &PyMethodDescr_Type) && nargs > 0) {
        /* We need to create a temporary bound method as argument
           for profiling.

           If nargs == 0, then this cannot work because we have no
           "self". In any case, the call itself would raise
           TypeError (foo needs an argument), so we just skip
           profiling. */
        PyObject *self = args[0];
        func = Py_TYPE(func)->tp_descr_get(func, self, (PyObject*)Py_TYPE(self));
        if (func == NULL) {
            return NULL;
        }
        C_TRACE(x, PyObject_Vectorcall(func,
                                        args+1, nargs-1,
                                        kwnames));
        Py_DECREF(func);
        return x;
    }
    return PyObject_Vectorcall(func, args, nargs | PY_VECTORCALL_ARGUMENTS_OFFSET, kwnames);
}

static PyObject *
do_call_core(PyThreadState *tstate,
             PyObject *func,
             PyObject *callargs,
             PyObject *kwdict,
             int use_tracing
            )
{
    PyObject *result;

    if (PyCFunction_CheckExact(func) || PyCMethod_CheckExact(func)) {
        C_TRACE(result, PyObject_Call(func, callargs, kwdict));
        return result;
    }
    else if (Py_IS_TYPE(func, &PyMethodDescr_Type)) {
        Py_ssize_t nargs = PyTuple_GET_SIZE(callargs);
        if (nargs > 0 && use_tracing) {
            /* We need to create a temporary bound method as argument
               for profiling.

               If nargs == 0, then this cannot work because we have no
               "self". In any case, the call itself would raise
               TypeError (foo needs an argument), so we just skip
               profiling. */
            PyObject *self = PyTuple_GET_ITEM(callargs, 0);
            func = Py_TYPE(func)->tp_descr_get(func, self, (PyObject*)Py_TYPE(self));
            if (func == NULL) {
                return NULL;
            }

            C_TRACE(result, _PyObject_FastCallDictTstate(
                                    tstate, func,
                                    &_PyTuple_ITEMS(callargs)[1],
                                    nargs - 1,
                                    kwdict));
            Py_DECREF(func);
            return result;
        }
    }
    return PyObject_Call(func, callargs, kwdict);
}

/* Extract a slice index from a PyLong or an object with the
   nb_index slot defined, and store in *pi.
   Silently reduce values larger than PY_SSIZE_T_MAX to PY_SSIZE_T_MAX,
   and silently boost values less than PY_SSIZE_T_MIN to PY_SSIZE_T_MIN.
   Return 0 on error, 1 on success.
*/
int
_PyEval_SliceIndex(PyObject *v, Py_ssize_t *pi)
{
    PyThreadState *tstate = _PyThreadState_GET();
    if (!Py_IsNone(v)) {
        Py_ssize_t x;
        if (_PyIndex_Check(v)) {
            x = PyNumber_AsSsize_t(v, NULL);
            if (x == -1 && _PyErr_Occurred(tstate))
                return 0;
        }
        else {
            _PyErr_SetString(tstate, PyExc_TypeError,
                             "slice indices must be integers or "
                             "None or have an __index__ method");
            return 0;
        }
        *pi = x;
    }
    return 1;
}

int
_PyEval_SliceIndexNotNone(PyObject *v, Py_ssize_t *pi)
{
    PyThreadState *tstate = _PyThreadState_GET();
    Py_ssize_t x;
    if (_PyIndex_Check(v)) {
        x = PyNumber_AsSsize_t(v, NULL);
        if (x == -1 && _PyErr_Occurred(tstate))
            return 0;
    }
    else {
        _PyErr_SetString(tstate, PyExc_TypeError,
                         "slice indices must be integers or "
                         "have an __index__ method");
        return 0;
    }
    *pi = x;
    return 1;
}

static PyObject *
import_name(PyThreadState *tstate, _PyInterpreterFrame *frame,
            PyObject *name, PyObject *fromlist, PyObject *level)
{
    PyObject *import_func, *res;
    PyObject* stack[5];

    import_func = _PyDict_GetItemWithError(frame->f_builtins, &_Py_ID(__import__));
    if (import_func == NULL) {
        if (!_PyErr_Occurred(tstate)) {
            _PyErr_SetString(tstate, PyExc_ImportError, "__import__ not found");
        }
        return NULL;
    }
    PyObject *locals = frame->f_locals;
    /* Fast path for not overloaded __import__. */
    if (import_func == tstate->interp->import_func) {
        int ilevel = _PyLong_AsInt(level);
        if (ilevel == -1 && _PyErr_Occurred(tstate)) {
            return NULL;
        }
        res = PyImport_ImportModuleLevelObject(
                        name,
                        frame->f_globals,
                        locals == NULL ? Py_None :locals,
                        fromlist,
                        ilevel);
        return res;
    }

    Py_INCREF(import_func);

    stack[0] = name;
    stack[1] = frame->f_globals;
    stack[2] = locals == NULL ? Py_None : locals;
    stack[3] = fromlist;
    stack[4] = level;
    res = _PyObject_FastCall(import_func, stack, 5);
    Py_DECREF(import_func);
    return res;
}

static PyObject *
import_from(PyThreadState *tstate, PyObject *v, PyObject *name)
{
    PyObject *x;
    PyObject *fullmodname, *pkgname, *pkgpath, *pkgname_or_unknown, *errmsg;

    if (_PyObject_LookupAttr(v, name, &x) != 0) {
        return x;
    }
    /* Issue #17636: in case this failed because of a circular relative
       import, try to fallback on reading the module directly from
       sys.modules. */
    pkgname = PyObject_GetAttr(v, &_Py_ID(__name__));
    if (pkgname == NULL) {
        goto error;
    }
    if (!PyUnicode_Check(pkgname)) {
        Py_CLEAR(pkgname);
        goto error;
    }
    fullmodname = PyUnicode_FromFormat("%U.%U", pkgname, name);
    if (fullmodname == NULL) {
        Py_DECREF(pkgname);
        return NULL;
    }
    x = PyImport_GetModule(fullmodname);
    Py_DECREF(fullmodname);
    if (x == NULL && !_PyErr_Occurred(tstate)) {
        goto error;
    }
    Py_DECREF(pkgname);
    return x;
 error:
    pkgpath = PyModule_GetFilenameObject(v);
    if (pkgname == NULL) {
        pkgname_or_unknown = PyUnicode_FromString("<unknown module name>");
        if (pkgname_or_unknown == NULL) {
            Py_XDECREF(pkgpath);
            return NULL;
        }
    } else {
        pkgname_or_unknown = pkgname;
    }

    if (pkgpath == NULL || !PyUnicode_Check(pkgpath)) {
        _PyErr_Clear(tstate);
        errmsg = PyUnicode_FromFormat(
            "cannot import name %R from %R (unknown location)",
            name, pkgname_or_unknown
        );
        /* NULL checks for errmsg and pkgname done by PyErr_SetImportError. */
        PyErr_SetImportError(errmsg, pkgname, NULL);
    }
    else {
        PyObject *spec = PyObject_GetAttr(v, &_Py_ID(__spec__));
        const char *fmt =
            _PyModuleSpec_IsInitializing(spec) ?
            "cannot import name %R from partially initialized module %R "
            "(most likely due to a circular import) (%S)" :
            "cannot import name %R from %R (%S)";
        Py_XDECREF(spec);

        errmsg = PyUnicode_FromFormat(fmt, name, pkgname_or_unknown, pkgpath);
        /* NULL checks for errmsg and pkgname done by PyErr_SetImportError. */
        PyErr_SetImportError(errmsg, pkgname, pkgpath);
    }

    Py_XDECREF(errmsg);
    Py_XDECREF(pkgname_or_unknown);
    Py_XDECREF(pkgpath);
    return NULL;
}

static int
import_all_from(PyThreadState *tstate, PyObject *locals, PyObject *v)
{
    PyObject *all, *dict, *name, *value;
    int skip_leading_underscores = 0;
    int pos, err;

    if (_PyObject_LookupAttr(v, &_Py_ID(__all__), &all) < 0) {
        return -1; /* Unexpected error */
    }
    if (all == NULL) {
        if (_PyObject_LookupAttr(v, &_Py_ID(__dict__), &dict) < 0) {
            return -1;
        }
        if (dict == NULL) {
            _PyErr_SetString(tstate, PyExc_ImportError,
                    "from-import-* object has no __dict__ and no __all__");
            return -1;
        }
        all = PyMapping_Keys(dict);
        Py_DECREF(dict);
        if (all == NULL)
            return -1;
        skip_leading_underscores = 1;
    }

    for (pos = 0, err = 0; ; pos++) {
        name = PySequence_GetItem(all, pos);
        if (name == NULL) {
            if (!_PyErr_ExceptionMatches(tstate, PyExc_IndexError)) {
                err = -1;
            }
            else {
                _PyErr_Clear(tstate);
            }
            break;
        }
        if (!PyUnicode_Check(name)) {
            PyObject *modname = PyObject_GetAttr(v, &_Py_ID(__name__));
            if (modname == NULL) {
                Py_DECREF(name);
                err = -1;
                break;
            }
            if (!PyUnicode_Check(modname)) {
                _PyErr_Format(tstate, PyExc_TypeError,
                              "module __name__ must be a string, not %.100s",
                              Py_TYPE(modname)->tp_name);
            }
            else {
                _PyErr_Format(tstate, PyExc_TypeError,
                              "%s in %U.%s must be str, not %.100s",
                              skip_leading_underscores ? "Key" : "Item",
                              modname,
                              skip_leading_underscores ? "__dict__" : "__all__",
                              Py_TYPE(name)->tp_name);
            }
            Py_DECREF(modname);
            Py_DECREF(name);
            err = -1;
            break;
        }
        if (skip_leading_underscores) {
            if (PyUnicode_READY(name) == -1) {
                Py_DECREF(name);
                err = -1;
                break;
            }
            if (PyUnicode_READ_CHAR(name, 0) == '_') {
                Py_DECREF(name);
                continue;
            }
        }
        value = PyObject_GetAttr(v, name);
        if (value == NULL)
            err = -1;
        else if (PyDict_CheckExact(locals))
            err = PyDict_SetItem(locals, name, value);
        else
            err = PyObject_SetItem(locals, name, value);
        Py_DECREF(name);
        Py_XDECREF(value);
        if (err != 0)
            break;
    }
    Py_DECREF(all);
    return err;
}

#define CANNOT_CATCH_MSG "catching classes that do not inherit from "\
                         "BaseException is not allowed"

#define CANNOT_EXCEPT_STAR_EG "catching ExceptionGroup with except* "\
                              "is not allowed. Use except instead."

static int
check_except_type_valid(PyThreadState *tstate, PyObject* right)
{
    if (PyTuple_Check(right)) {
        Py_ssize_t i, length;
        length = PyTuple_GET_SIZE(right);
        for (i = 0; i < length; i++) {
            PyObject *exc = PyTuple_GET_ITEM(right, i);
            if (!PyExceptionClass_Check(exc)) {
                _PyErr_SetString(tstate, PyExc_TypeError,
                    CANNOT_CATCH_MSG);
                return -1;
            }
        }
    }
    else {
        if (!PyExceptionClass_Check(right)) {
            _PyErr_SetString(tstate, PyExc_TypeError,
                CANNOT_CATCH_MSG);
            return -1;
        }
    }
    return 0;
}

static int
check_except_star_type_valid(PyThreadState *tstate, PyObject* right)
{
    if (check_except_type_valid(tstate, right) < 0) {
        return -1;
    }

    /* reject except *ExceptionGroup */

    int is_subclass = 0;
    if (PyTuple_Check(right)) {
        Py_ssize_t length = PyTuple_GET_SIZE(right);
        for (Py_ssize_t i = 0; i < length; i++) {
            PyObject *exc = PyTuple_GET_ITEM(right, i);
            is_subclass = PyObject_IsSubclass(exc, PyExc_BaseExceptionGroup);
            if (is_subclass < 0) {
                return -1;
            }
            if (is_subclass) {
                break;
            }
        }
    }
    else {
        is_subclass = PyObject_IsSubclass(right, PyExc_BaseExceptionGroup);
        if (is_subclass < 0) {
            return -1;
        }
    }
    if (is_subclass) {
        _PyErr_SetString(tstate, PyExc_TypeError,
            CANNOT_EXCEPT_STAR_EG);
            return -1;
    }
    return 0;
}

static int
check_args_iterable(PyThreadState *tstate, PyObject *func, PyObject *args)
{
    if (Py_TYPE(args)->tp_iter == NULL && !PySequence_Check(args)) {
        /* check_args_iterable() may be called with a live exception:
         * clear it to prevent calling _PyObject_FunctionStr() with an
         * exception set. */
        _PyErr_Clear(tstate);
        PyObject *funcstr = _PyObject_FunctionStr(func);
        if (funcstr != NULL) {
            _PyErr_Format(tstate, PyExc_TypeError,
                          "%U argument after * must be an iterable, not %.200s",
                          funcstr, Py_TYPE(args)->tp_name);
            Py_DECREF(funcstr);
        }
        return -1;
    }
    return 0;
}

static void
format_kwargs_error(PyThreadState *tstate, PyObject *func, PyObject *kwargs)
{
    /* _PyDict_MergeEx raises attribute
     * error (percolated from an attempt
     * to get 'keys' attribute) instead of
     * a type error if its second argument
     * is not a mapping.
     */
    if (_PyErr_ExceptionMatches(tstate, PyExc_AttributeError)) {
        _PyErr_Clear(tstate);
        PyObject *funcstr = _PyObject_FunctionStr(func);
        if (funcstr != NULL) {
            _PyErr_Format(
                tstate, PyExc_TypeError,
                "%U argument after ** must be a mapping, not %.200s",
                funcstr, Py_TYPE(kwargs)->tp_name);
            Py_DECREF(funcstr);
        }
    }
    else if (_PyErr_ExceptionMatches(tstate, PyExc_KeyError)) {
        PyObject *exc, *val, *tb;
        _PyErr_Fetch(tstate, &exc, &val, &tb);
        if (val && PyTuple_Check(val) && PyTuple_GET_SIZE(val) == 1) {
            _PyErr_Clear(tstate);
            PyObject *funcstr = _PyObject_FunctionStr(func);
            if (funcstr != NULL) {
                PyObject *key = PyTuple_GET_ITEM(val, 0);
                _PyErr_Format(
                    tstate, PyExc_TypeError,
                    "%U got multiple values for keyword argument '%S'",
                    funcstr, key);
                Py_DECREF(funcstr);
            }
            Py_XDECREF(exc);
            Py_XDECREF(val);
            Py_XDECREF(tb);
        }
        else {
            _PyErr_Restore(tstate, exc, val, tb);
        }
    }
}

static void
format_exc_check_arg(PyThreadState *tstate, PyObject *exc,
                     const char *format_str, PyObject *obj)
{
    const char *obj_str;

    if (!obj)
        return;

    obj_str = PyUnicode_AsUTF8(obj);
    if (!obj_str)
        return;

    _PyErr_Format(tstate, exc, format_str, obj_str);

    if (exc == PyExc_NameError) {
        // Include the name in the NameError exceptions to offer suggestions later.
        PyObject *type, *value, *traceback;
        PyErr_Fetch(&type, &value, &traceback);
        PyErr_NormalizeException(&type, &value, &traceback);
        if (PyErr_GivenExceptionMatches(value, PyExc_NameError)) {
            PyNameErrorObject* exc = (PyNameErrorObject*) value;
            if (exc->name == NULL) {
                // We do not care if this fails because we are going to restore the
                // NameError anyway.
                (void)PyObject_SetAttr(value, &_Py_ID(name), obj);
            }
        }
        PyErr_Restore(type, value, traceback);
    }
}

static void
format_exc_unbound(PyThreadState *tstate, PyCodeObject *co, int oparg)
{
    PyObject *name;
    /* Don't stomp existing exception */
    if (_PyErr_Occurred(tstate))
        return;
    name = PyTuple_GET_ITEM(co->co_localsplusnames, oparg);
    if (oparg < co->co_nplaincellvars + co->co_nlocals) {
        format_exc_check_arg(tstate, PyExc_UnboundLocalError,
                             UNBOUNDLOCAL_ERROR_MSG, name);
    } else {
        format_exc_check_arg(tstate, PyExc_NameError,
                             UNBOUNDFREE_ERROR_MSG, name);
    }
}

static void
format_awaitable_error(PyThreadState *tstate, PyTypeObject *type, int oparg)
{
    if (type->tp_as_async == NULL || type->tp_as_async->am_await == NULL) {
        if (oparg == 1) {
            _PyErr_Format(tstate, PyExc_TypeError,
                          "'async with' received an object from __aenter__ "
                          "that does not implement __await__: %.100s",
                          type->tp_name);
        }
        else if (oparg == 2) {
            _PyErr_Format(tstate, PyExc_TypeError,
                          "'async with' received an object from __aexit__ "
                          "that does not implement __await__: %.100s",
                          type->tp_name);
        }
    }
}

#ifdef Py_STATS

static PyObject *
getarray(uint64_t a[256])
{
    int i;
    PyObject *l = PyList_New(256);
    if (l == NULL) return NULL;
    for (i = 0; i < 256; i++) {
        PyObject *x = PyLong_FromUnsignedLongLong(a[i]);
        if (x == NULL) {
            Py_DECREF(l);
            return NULL;
        }
        PyList_SET_ITEM(l, i, x);
    }
    for (i = 0; i < 256; i++)
        a[i] = 0;
    return l;
}

PyObject *
_Py_GetDXProfile(PyObject *self, PyObject *args)
{
    int i;
    PyObject *l = PyList_New(257);
    if (l == NULL) return NULL;
    for (i = 0; i < 256; i++) {
        PyObject *x = getarray(_py_stats.opcode_stats[i].pair_count);
        if (x == NULL) {
            Py_DECREF(l);
            return NULL;
        }
        PyList_SET_ITEM(l, i, x);
    }
    PyObject *counts = PyList_New(256);
    if (counts == NULL) {
        Py_DECREF(l);
        return NULL;
    }
    for (i = 0; i < 256; i++) {
        PyObject *x = PyLong_FromUnsignedLongLong(
            _py_stats.opcode_stats[i].execution_count);
        if (x == NULL) {
            Py_DECREF(counts);
            Py_DECREF(l);
            return NULL;
        }
        PyList_SET_ITEM(counts, i, x);
    }
    PyList_SET_ITEM(l, 256, counts);
    return l;
}

#endif

Py_ssize_t
_PyEval_RequestCodeExtraIndex(freefunc free)
{
    PyInterpreterState *interp = _PyInterpreterState_GET();
    Py_ssize_t new_index;

    if (interp->co_extra_user_count == MAX_CO_EXTRA_USERS - 1) {
        return -1;
    }
    new_index = interp->co_extra_user_count++;
    interp->co_extra_freefuncs[new_index] = free;
    return new_index;
}

static void
dtrace_function_entry(_PyInterpreterFrame *frame)
{
    const char *filename;
    const char *funcname;
    int lineno;

    PyCodeObject *code = frame->f_code;
    filename = PyUnicode_AsUTF8(code->co_filename);
    funcname = PyUnicode_AsUTF8(code->co_name);
    lineno = _PyInterpreterFrame_GetLine(frame);

    PyDTrace_FUNCTION_ENTRY(filename, funcname, lineno);
}

static void
dtrace_function_return(_PyInterpreterFrame *frame)
{
    const char *filename;
    const char *funcname;
    int lineno;

    PyCodeObject *code = frame->f_code;
    filename = PyUnicode_AsUTF8(code->co_filename);
    funcname = PyUnicode_AsUTF8(code->co_name);
    lineno = _PyInterpreterFrame_GetLine(frame);

    PyDTrace_FUNCTION_RETURN(filename, funcname, lineno);
}

/* DTrace equivalent of maybe_call_line_trace. */
static void
maybe_dtrace_line(_PyInterpreterFrame *frame,
                  PyTraceInfo *trace_info,
                  int instr_prev)
{
    const char *co_filename, *co_name;

    /* If the last instruction executed isn't in the current
       instruction window, reset the window.
    */
    initialize_trace_info(trace_info, frame);
    int lastline = _PyCode_CheckLineNumber(instr_prev*sizeof(_Py_CODEUNIT), &trace_info->bounds);
    int addr = _PyInterpreterFrame_LASTI(frame) * sizeof(_Py_CODEUNIT);
    int line = _PyCode_CheckLineNumber(addr, &trace_info->bounds);
    if (line != -1) {
        /* Trace backward edges or first instruction of a new line */
        if (_PyInterpreterFrame_LASTI(frame) < instr_prev ||
            (line != lastline && addr == trace_info->bounds.ar_start))
        {
            co_filename = PyUnicode_AsUTF8(frame->f_code->co_filename);
            if (!co_filename) {
                co_filename = "?";
            }
            co_name = PyUnicode_AsUTF8(frame->f_code->co_name);
            if (!co_name) {
                co_name = "?";
            }
            PyDTrace_LINE(co_filename, co_name, line);
        }
    }
}

/* Implement Py_EnterRecursiveCall() and Py_LeaveRecursiveCall() as functions
   for the limited API. */

#undef Py_EnterRecursiveCall

int Py_EnterRecursiveCall(const char *where)
{
    return _Py_EnterRecursiveCall_inline(where);
}

#undef Py_LeaveRecursiveCall

void Py_LeaveRecursiveCall(void)
{
    _Py_LeaveRecursiveCall_inline();
}<|MERGE_RESOLUTION|>--- conflicted
+++ resolved
@@ -3907,10 +3907,7 @@
                 goto error;
             }
             if (Py_IsNone(match)) {
-<<<<<<< HEAD
-=======
                 PUSH(match);
->>>>>>> cec5d858
                 Py_XDECREF(rest);
             }
             else {
@@ -4009,12 +4006,7 @@
                 DISPATCH();
             }
             if (Py_IsFalse(cond)) {
-<<<<<<< HEAD
-                JUMPTO(oparg);
-=======
-                Py_DECREF(cond);
                 JUMPBY(-oparg);
->>>>>>> cec5d858
                 CHECK_EVAL_BREAKER();
                 DISPATCH();
             }
@@ -4061,12 +4053,7 @@
                 DISPATCH();
             }
             if (Py_IsTrue(cond)) {
-<<<<<<< HEAD
-                JUMPTO(oparg);
-=======
-                Py_DECREF(cond);
                 JUMPBY(-oparg);
->>>>>>> cec5d858
                 CHECK_EVAL_BREAKER();
                 DISPATCH();
             }
@@ -4129,12 +4116,7 @@
         TARGET(POP_JUMP_BACKWARD_IF_NONE) {
             PyObject *value = POP();
             if (Py_IsNone(value)) {
-<<<<<<< HEAD
-                JUMPTO(oparg);
-=======
-                Py_DECREF(value);
                 JUMPBY(-oparg);
->>>>>>> cec5d858
                 CHECK_EVAL_BREAKER();
                 DISPATCH();
             }
@@ -5192,11 +5174,7 @@
                 goto error;
             }
             STACK_SHRINK(2);
-<<<<<<< HEAD
-            SET_TOP(Py_None);
-=======
             Py_DECREF(list);
->>>>>>> cec5d858
             Py_DECREF(callable);
             NOTRACE_DISPATCH();
         }
