--- conflicted
+++ resolved
@@ -60,15 +60,15 @@
 #ifdef LLTRACE
 static int lltrace;
 static int prtrace(PyThreadState *, PyObject *, const char *);
-static void lltrace_instruction(InterpreterFrame *frame, int opcode, int oparg)
+static void lltrace_instruction(_Py_framedata *fdata, int opcode, int oparg)
 {
     if (HAS_ARG(opcode)) {
         printf("%d: %d, %d\n",
-                frame->f_lasti, opcode, oparg);
+                fdata->lasti, opcode, oparg);
     }
     else {
         printf("%d: %d\n",
-                frame->f_lasti, opcode);
+                fdata->lasti, opcode);
     }
 }
 #endif
@@ -1435,7 +1435,7 @@
 #define LOCALS() fdata->locals
 
 static int
-trace_function_entry(PyThreadState *tstate, InterpreterFrame *frame)
+trace_function_entry(PyThreadState *tstate, _Py_framedata *fdata)
 {
     if (tstate->c_tracefunc != NULL) {
         /* tstate->c_tracefunc, if defined, is a
@@ -1453,7 +1453,7 @@
             whenever an exception is detected. */
         if (call_trace_protected(tstate->c_tracefunc,
                                     tstate->c_traceobj,
-                                    tstate, frame,
+                                    tstate, fdata,
                                     PyTrace_CALL, Py_None)) {
             /* Trace function raised an error */
             return -1;
@@ -1464,7 +1464,7 @@
             return itself and isn't called for "line" events */
         if (call_trace_protected(tstate->c_profilefunc,
                                     tstate->c_profileobj,
-                                    tstate, frame,
+                                    tstate, fdata,
                                     PyTrace_CALL, Py_None)) {
             /* Profile function raised an error */
             return -1;
@@ -1506,59 +1506,19 @@
     cframe.previous = prev_cframe;
     tstate->cframe = &cframe;
 
-<<<<<<< HEAD
-    /* push execution frame */
+    /* push frame */
     tstate->fdata = fdata;
-    co = fdata->code;
 
     if (cframe.use_tracing) {
-        if (tstate->c_tracefunc != NULL) {
-            /* tstate->c_tracefunc, if defined, is a
-               function that will be called on *every* entry
-               to a code block.  Its return value, if not
-               None, is a function that will be called at
-               the start of each executed line of code.
-               (Actually, the function must return itself
-               in order to continue tracing.)  The trace
-               functions are called with three arguments:
-               a pointer to the current frame, a string
-               indicating why the function is called, and
-               an argument which depends on the situation.
-               The global trace function is also called
-               whenever an exception is detected. */
-            if (call_trace_protected(tstate->c_tracefunc,
-                                     tstate->c_traceobj,
-                                     tstate, fdata,
-                                     PyTrace_CALL, Py_None)) {
-                /* Trace function raised an error */
-                goto exit_eval_frame;
-            }
-        }
-        if (tstate->c_profilefunc != NULL) {
-            /* Similar for c_profilefunc, except it needn't
-               return itself and isn't called for "line" events */
-            if (call_trace_protected(tstate->c_profilefunc,
-                                     tstate->c_profileobj,
-                                     tstate, fdata,
-                                     PyTrace_CALL, Py_None)) {
-                /* Profile function raised an error */
-                goto exit_eval_frame;
-            }
-=======
-    /* push frame */
-    tstate->frame = frame;
-
-    if (cframe.use_tracing) {
-        if (trace_function_entry(tstate, frame)) {
+        if (trace_function_entry(tstate, fdata)) {
             goto exit_eval_frame;
->>>>>>> ed524b45
         }
     }
 
     if (PyDTrace_FUNCTION_ENTRY_ENABLED())
         dtrace_function_entry(fdata);
 
-    PyCodeObject *co = frame->f_code;
+    PyCodeObject *co = fdata->code;
     /* Increment the warmup counter and quicken if warm enough
      * _Py_Quicken is idempotent so we don't worry about overflow */
     if (!PyCodeObject_IsWarmedUp(co)) {
@@ -1571,17 +1531,10 @@
     }
 
 
-<<<<<<< HEAD
-    names = co->co_names;
-    consts = co->co_consts;
-    localsplus = _Py_framedata_GetLocalsArray(fdata);
-    first_instr = co->co_firstinstr;
-=======
     PyObject *names = co->co_names;
     PyObject *consts = co->co_consts;
-    PyObject **localsplus = _PyFrame_GetLocalsArray(frame);
+    PyObject **localsplus = _Py_framedata_GetLocalsArray(fdata);
     _Py_CODEUNIT *first_instr = co->co_firstinstr;
->>>>>>> ed524b45
     /*
        fdata->lasti refers to the index of the last instruction,
        unless it's -1 in which case next_instr should be first_instr.
@@ -1597,15 +1550,9 @@
        FOR_ITER is effectively a single opcode and fdata->lasti will point
        to the beginning of the combined pair.)
     */
-<<<<<<< HEAD
     assert(fdata->lasti >= -1);
-    next_instr = first_instr + fdata->lasti + 1;
-    stack_pointer = fdata->stack + fdata->stackdepth;
-=======
-    assert(frame->f_lasti >= -1);
-    _Py_CODEUNIT *next_instr = first_instr + frame->f_lasti + 1;
-    PyObject **stack_pointer = frame->stack + frame->stackdepth;
->>>>>>> ed524b45
+    _Py_CODEUNIT *next_instr = first_instr + fdata->lasti + 1;
+    PyObject **stack_pointer = fdata->stack + fdata->stackdepth;
     /* Set stackdepth to -1.
      * Update when returning or calling trace function.
        Having f_stackdepth <= 0 ensures that invalid
@@ -1714,28 +1661,10 @@
         DISPATCH_GOTO();
     }
 
-<<<<<<< HEAD
-#ifdef LLTRACE
-        /* Instruction tracing */
-
-        if (lltrace) {
-            if (HAS_ARG(opcode)) {
-                printf("%d: %d, %d\n",
-                       fdata->lasti, opcode, oparg);
-            }
-            else {
-                printf("%d: %d\n",
-                       fdata->lasti, opcode);
-            }
-        }
-#endif
-
-=======
     /* Start instructions */
 #if USE_COMPUTED_GOTOS
     {
 #else
->>>>>>> ed524b45
     dispatch_opcode:
         switch (opcode) {
 #endif
@@ -4703,8 +4632,8 @@
                 PyObject *o = POP();
                 Py_XDECREF(o);
             }
-            frame->stackdepth = 0;
-            frame->f_state = FRAME_RAISED;
+            fdata->stackdepth = 0;
+            fdata->state = FRAME_RAISED;
             goto exiting;
         }
 
@@ -4746,12 +4675,6 @@
         PRE_DISPATCH_GOTO();
         DISPATCH_GOTO();
     }
-<<<<<<< HEAD
-    fdata->stackdepth = 0;
-    fdata->state = FRAME_RAISED;
-=======
-
->>>>>>> ed524b45
 exiting:
     if (cframe.use_tracing) {
         if (tstate->c_tracefunc) {
