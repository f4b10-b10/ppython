--- conflicted
+++ resolved
@@ -2748,11 +2748,8 @@
     int pc = 0;
     int opcode;
     int oparg;
-<<<<<<< HEAD
     uint64_t operand;
-=======
-
->>>>>>> 2b94a05a
+
     for (;;) {
         opcode = self->trace[pc].opcode;
         oparg = self->trace[pc].oparg;
