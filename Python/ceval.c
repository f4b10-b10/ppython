/* Execute compiled code */

/* XXX TO DO:
   XXX speed up searching for keywords by using a dictionary
   XXX document it!
   */

/* enable more aggressive intra-module optimizations, where available */
/* affects both release and debug builds - see bpo-43271 */
#define PY_LOCAL_AGGRESSIVE

#include "Python.h"
#include "pycore_abstract.h"      // _PyIndex_Check()
#include "pycore_call.h"          // _PyObject_FastCallDictTstate()
#include "pycore_ceval.h"         // _PyEval_SignalAsyncExc()
#include "pycore_code.h"
#include "pycore_function.h"
#include "pycore_initconfig.h"    // _PyStatus_OK()
#include "pycore_long.h"          // _PyLong_GetZero()
#include "pycore_object.h"        // _PyObject_GC_TRACK()
#include "pycore_moduleobject.h"  // PyModuleObject
#include "pycore_pyerrors.h"      // _PyErr_Fetch()
#include "pycore_pylifecycle.h"   // _PyErr_Print()
#include "pycore_pymem.h"         // _PyMem_IsPtrFreed()
#include "pycore_pystate.h"       // _PyInterpreterState_GET()
#include "pycore_sysmodule.h"     // _PySys_Audit()
#include "pycore_tuple.h"         // _PyTuple_ITEMS()

#include "code.h"
#include "pycore_dict.h"
#include "dictobject.h"
#include "frameobject.h"
#include "pycore_frame.h"
#include "opcode.h"
#include "pydtrace.h"
#include "setobject.h"
#include "structmember.h"         // struct PyMemberDef, T_OFFSET_EX

#include <ctype.h>
#include <stdbool.h>

#ifdef Py_DEBUG
   /* For debugging the interpreter: */
#  define LLTRACE  1      /* Low-level trace feature */
#endif

#if !defined(Py_BUILD_CORE)
#  error "ceval.c must be build with Py_BUILD_CORE define for best performance"
#endif

/* Forward declarations */
static PyObject *trace_call_function(
    PyThreadState *tstate, PyObject *callable, PyObject **stack,
    Py_ssize_t oparg, PyObject *kwnames);
static PyObject * do_call_core(
    PyThreadState *tstate, PyObject *func,
    PyObject *callargs, PyObject *kwdict, int use_tracing);

#ifdef LLTRACE
static int lltrace;
static int prtrace(PyThreadState *, PyObject *, const char *);
static void lltrace_instruction(_PyInterpreterFrame *frame, int opcode, int oparg)
{
    if (HAS_ARG(opcode)) {
        printf("%d: %d, %d\n",
                frame->f_lasti, opcode, oparg);
    }
    else {
        printf("%d: %d\n",
                frame->f_lasti, opcode);
    }
}
#endif
static int call_trace(Py_tracefunc, PyObject *,
                      PyThreadState *, _PyInterpreterFrame *,
                      int, PyObject *);
static int call_trace_protected(Py_tracefunc, PyObject *,
                                PyThreadState *, _PyInterpreterFrame *,
                                int, PyObject *);
static void call_exc_trace(Py_tracefunc, PyObject *,
                           PyThreadState *, _PyInterpreterFrame *);
static int maybe_call_line_trace(Py_tracefunc, PyObject *,
                                 PyThreadState *, _PyInterpreterFrame *, int);
static void maybe_dtrace_line(_PyInterpreterFrame *, PyTraceInfo *, int);
static void dtrace_function_entry(_PyInterpreterFrame *);
static void dtrace_function_return(_PyInterpreterFrame *);

static PyObject * import_name(PyThreadState *, _PyInterpreterFrame *,
                              PyObject *, PyObject *, PyObject *);
static PyObject * import_from(PyThreadState *, PyObject *, PyObject *);
static int import_all_from(PyThreadState *, PyObject *, PyObject *);
static void format_exc_check_arg(PyThreadState *, PyObject *, const char *, PyObject *);
static void format_exc_unbound(PyThreadState *tstate, PyCodeObject *co, int oparg);
static int check_args_iterable(PyThreadState *, PyObject *func, PyObject *vararg);
static int check_except_type_valid(PyThreadState *tstate, PyObject* right);
static int check_except_star_type_valid(PyThreadState *tstate, PyObject* right);
static void format_kwargs_error(PyThreadState *, PyObject *func, PyObject *kwargs);
static void format_awaitable_error(PyThreadState *, PyTypeObject *, int);
static int get_exception_handler(PyCodeObject *, int, int*, int*, int*);
static _PyInterpreterFrame *
_PyEvalFramePushAndInit(PyThreadState *tstate, PyFunctionObject *func,
                        PyObject *locals, PyObject* const* args,
                        size_t argcount, PyObject *kwnames);
static void
_PyEvalFrameClearAndPop(PyThreadState *tstate, _PyInterpreterFrame *frame);

#define NAME_ERROR_MSG \
    "name '%.200s' is not defined"
#define UNBOUNDLOCAL_ERROR_MSG \
    "cannot access local variable '%s' where it is not associated with a value"
#define UNBOUNDFREE_ERROR_MSG \
    "cannot access free variable '%s' where it is not associated with a" \
    " value in enclosing scope"

#ifndef NDEBUG
/* Ensure that tstate is valid: sanity check for PyEval_AcquireThread() and
   PyEval_RestoreThread(). Detect if tstate memory was freed. It can happen
   when a thread continues to run after Python finalization, especially
   daemon threads. */
static int
is_tstate_valid(PyThreadState *tstate)
{
    assert(!_PyMem_IsPtrFreed(tstate));
    assert(!_PyMem_IsPtrFreed(tstate->interp));
    return 1;
}
#endif


/* This can set eval_breaker to 0 even though gil_drop_request became
   1.  We believe this is all right because the eval loop will release
   the GIL eventually anyway. */
static inline void
COMPUTE_EVAL_BREAKER(PyInterpreterState *interp,
                     struct _ceval_runtime_state *ceval,
                     struct _ceval_state *ceval2)
{
    _Py_atomic_store_relaxed(&ceval2->eval_breaker,
        _Py_atomic_load_relaxed(&ceval2->gil_drop_request)
        | (_Py_atomic_load_relaxed(&ceval->signals_pending)
           && _Py_ThreadCanHandleSignals(interp))
        | (_Py_atomic_load_relaxed(&ceval2->pending.calls_to_do)
           && _Py_ThreadCanHandlePendingCalls())
        | ceval2->pending.async_exc);
}


static inline void
SET_GIL_DROP_REQUEST(PyInterpreterState *interp)
{
    struct _ceval_state *ceval2 = &interp->ceval;
    _Py_atomic_store_relaxed(&ceval2->gil_drop_request, 1);
    _Py_atomic_store_relaxed(&ceval2->eval_breaker, 1);
}


static inline void
RESET_GIL_DROP_REQUEST(PyInterpreterState *interp)
{
    struct _ceval_runtime_state *ceval = &interp->runtime->ceval;
    struct _ceval_state *ceval2 = &interp->ceval;
    _Py_atomic_store_relaxed(&ceval2->gil_drop_request, 0);
    COMPUTE_EVAL_BREAKER(interp, ceval, ceval2);
}


static inline void
SIGNAL_PENDING_CALLS(PyInterpreterState *interp)
{
    struct _ceval_runtime_state *ceval = &interp->runtime->ceval;
    struct _ceval_state *ceval2 = &interp->ceval;
    _Py_atomic_store_relaxed(&ceval2->pending.calls_to_do, 1);
    COMPUTE_EVAL_BREAKER(interp, ceval, ceval2);
}


static inline void
UNSIGNAL_PENDING_CALLS(PyInterpreterState *interp)
{
    struct _ceval_runtime_state *ceval = &interp->runtime->ceval;
    struct _ceval_state *ceval2 = &interp->ceval;
    _Py_atomic_store_relaxed(&ceval2->pending.calls_to_do, 0);
    COMPUTE_EVAL_BREAKER(interp, ceval, ceval2);
}


static inline void
SIGNAL_PENDING_SIGNALS(PyInterpreterState *interp, int force)
{
    struct _ceval_runtime_state *ceval = &interp->runtime->ceval;
    struct _ceval_state *ceval2 = &interp->ceval;
    _Py_atomic_store_relaxed(&ceval->signals_pending, 1);
    if (force) {
        _Py_atomic_store_relaxed(&ceval2->eval_breaker, 1);
    }
    else {
        /* eval_breaker is not set to 1 if thread_can_handle_signals() is false */
        COMPUTE_EVAL_BREAKER(interp, ceval, ceval2);
    }
}


static inline void
UNSIGNAL_PENDING_SIGNALS(PyInterpreterState *interp)
{
    struct _ceval_runtime_state *ceval = &interp->runtime->ceval;
    struct _ceval_state *ceval2 = &interp->ceval;
    _Py_atomic_store_relaxed(&ceval->signals_pending, 0);
    COMPUTE_EVAL_BREAKER(interp, ceval, ceval2);
}


static inline void
SIGNAL_ASYNC_EXC(PyInterpreterState *interp)
{
    struct _ceval_state *ceval2 = &interp->ceval;
    ceval2->pending.async_exc = 1;
    _Py_atomic_store_relaxed(&ceval2->eval_breaker, 1);
}


static inline void
UNSIGNAL_ASYNC_EXC(PyInterpreterState *interp)
{
    struct _ceval_runtime_state *ceval = &interp->runtime->ceval;
    struct _ceval_state *ceval2 = &interp->ceval;
    ceval2->pending.async_exc = 0;
    COMPUTE_EVAL_BREAKER(interp, ceval, ceval2);
}


#ifdef HAVE_ERRNO_H
#include <errno.h>
#endif
#include "ceval_gil.h"

void _Py_NO_RETURN
_Py_FatalError_TstateNULL(const char *func)
{
    _Py_FatalErrorFunc(func,
                       "the function must be called with the GIL held, "
                       "but the GIL is released "
                       "(the current Python thread state is NULL)");
}

#ifdef EXPERIMENTAL_ISOLATED_SUBINTERPRETERS
int
_PyEval_ThreadsInitialized(PyInterpreterState *interp)
{
    return gil_created(&interp->ceval.gil);
}

int
PyEval_ThreadsInitialized(void)
{
    // Fatal error if there is no current interpreter
    PyInterpreterState *interp = PyInterpreterState_Get();
    return _PyEval_ThreadsInitialized(interp);
}
#else
int
_PyEval_ThreadsInitialized(_PyRuntimeState *runtime)
{
    return gil_created(&runtime->ceval.gil);
}

int
PyEval_ThreadsInitialized(void)
{
    _PyRuntimeState *runtime = &_PyRuntime;
    return _PyEval_ThreadsInitialized(runtime);
}
#endif

PyStatus
_PyEval_InitGIL(PyThreadState *tstate)
{
#ifndef EXPERIMENTAL_ISOLATED_SUBINTERPRETERS
    if (!_Py_IsMainInterpreter(tstate->interp)) {
        /* Currently, the GIL is shared by all interpreters,
           and only the main interpreter is responsible to create
           and destroy it. */
        return _PyStatus_OK();
    }
#endif

#ifdef EXPERIMENTAL_ISOLATED_SUBINTERPRETERS
    struct _gil_runtime_state *gil = &tstate->interp->ceval.gil;
#else
    struct _gil_runtime_state *gil = &tstate->interp->runtime->ceval.gil;
#endif
    assert(!gil_created(gil));

    PyThread_init_thread();
    create_gil(gil);

    take_gil(tstate);

    assert(gil_created(gil));
    return _PyStatus_OK();
}

void
_PyEval_FiniGIL(PyInterpreterState *interp)
{
#ifndef EXPERIMENTAL_ISOLATED_SUBINTERPRETERS
    if (!_Py_IsMainInterpreter(interp)) {
        /* Currently, the GIL is shared by all interpreters,
           and only the main interpreter is responsible to create
           and destroy it. */
        return;
    }
#endif

#ifdef EXPERIMENTAL_ISOLATED_SUBINTERPRETERS
    struct _gil_runtime_state *gil = &interp->ceval.gil;
#else
    struct _gil_runtime_state *gil = &interp->runtime->ceval.gil;
#endif
    if (!gil_created(gil)) {
        /* First Py_InitializeFromConfig() call: the GIL doesn't exist
           yet: do nothing. */
        return;
    }

    destroy_gil(gil);
    assert(!gil_created(gil));
}

void
PyEval_InitThreads(void)
{
    /* Do nothing: kept for backward compatibility */
}

void
_PyEval_Fini(void)
{
#ifdef Py_STATS
    _Py_PrintSpecializationStats(1);
#endif
}

void
PyEval_AcquireLock(void)
{
    _PyRuntimeState *runtime = &_PyRuntime;
    PyThreadState *tstate = _PyRuntimeState_GetThreadState(runtime);
    _Py_EnsureTstateNotNULL(tstate);

    take_gil(tstate);
}

void
PyEval_ReleaseLock(void)
{
    _PyRuntimeState *runtime = &_PyRuntime;
    PyThreadState *tstate = _PyRuntimeState_GetThreadState(runtime);
    /* This function must succeed when the current thread state is NULL.
       We therefore avoid PyThreadState_Get() which dumps a fatal error
       in debug mode. */
    struct _ceval_runtime_state *ceval = &runtime->ceval;
    struct _ceval_state *ceval2 = &tstate->interp->ceval;
    drop_gil(ceval, ceval2, tstate);
}

void
_PyEval_ReleaseLock(PyThreadState *tstate)
{
    struct _ceval_runtime_state *ceval = &tstate->interp->runtime->ceval;
    struct _ceval_state *ceval2 = &tstate->interp->ceval;
    drop_gil(ceval, ceval2, tstate);
}

void
PyEval_AcquireThread(PyThreadState *tstate)
{
    _Py_EnsureTstateNotNULL(tstate);

    take_gil(tstate);

    struct _gilstate_runtime_state *gilstate = &tstate->interp->runtime->gilstate;
#ifdef EXPERIMENTAL_ISOLATED_SUBINTERPRETERS
    (void)_PyThreadState_Swap(gilstate, tstate);
#else
    if (_PyThreadState_Swap(gilstate, tstate) != NULL) {
        Py_FatalError("non-NULL old thread state");
    }
#endif
}

void
PyEval_ReleaseThread(PyThreadState *tstate)
{
    assert(is_tstate_valid(tstate));

    _PyRuntimeState *runtime = tstate->interp->runtime;
    PyThreadState *new_tstate = _PyThreadState_Swap(&runtime->gilstate, NULL);
    if (new_tstate != tstate) {
        Py_FatalError("wrong thread state");
    }
    struct _ceval_runtime_state *ceval = &runtime->ceval;
    struct _ceval_state *ceval2 = &tstate->interp->ceval;
    drop_gil(ceval, ceval2, tstate);
}

#ifdef HAVE_FORK
/* This function is called from PyOS_AfterFork_Child to destroy all threads
   which are not running in the child process, and clear internal locks
   which might be held by those threads. */
PyStatus
_PyEval_ReInitThreads(PyThreadState *tstate)
{
    _PyRuntimeState *runtime = tstate->interp->runtime;

#ifdef EXPERIMENTAL_ISOLATED_SUBINTERPRETERS
    struct _gil_runtime_state *gil = &tstate->interp->ceval.gil;
#else
    struct _gil_runtime_state *gil = &runtime->ceval.gil;
#endif
    if (!gil_created(gil)) {
        return _PyStatus_OK();
    }
    recreate_gil(gil);

    take_gil(tstate);

    struct _pending_calls *pending = &tstate->interp->ceval.pending;
    if (_PyThread_at_fork_reinit(&pending->lock) < 0) {
        return _PyStatus_ERR("Can't reinitialize pending calls lock");
    }

    /* Destroy all threads except the current one */
    _PyThreadState_DeleteExcept(runtime, tstate);
    return _PyStatus_OK();
}
#endif

/* This function is used to signal that async exceptions are waiting to be
   raised. */

void
_PyEval_SignalAsyncExc(PyInterpreterState *interp)
{
    SIGNAL_ASYNC_EXC(interp);
}

PyThreadState *
PyEval_SaveThread(void)
{
    _PyRuntimeState *runtime = &_PyRuntime;
#ifdef EXPERIMENTAL_ISOLATED_SUBINTERPRETERS
    PyThreadState *old_tstate = _PyThreadState_GET();
    PyThreadState *tstate = _PyThreadState_Swap(&runtime->gilstate, old_tstate);
#else
    PyThreadState *tstate = _PyThreadState_Swap(&runtime->gilstate, NULL);
#endif
    _Py_EnsureTstateNotNULL(tstate);

    struct _ceval_runtime_state *ceval = &runtime->ceval;
    struct _ceval_state *ceval2 = &tstate->interp->ceval;
#ifdef EXPERIMENTAL_ISOLATED_SUBINTERPRETERS
    assert(gil_created(&ceval2->gil));
#else
    assert(gil_created(&ceval->gil));
#endif
    drop_gil(ceval, ceval2, tstate);
    return tstate;
}

void
PyEval_RestoreThread(PyThreadState *tstate)
{
    _Py_EnsureTstateNotNULL(tstate);

    take_gil(tstate);

    struct _gilstate_runtime_state *gilstate = &tstate->interp->runtime->gilstate;
    _PyThreadState_Swap(gilstate, tstate);
}


/* Mechanism whereby asynchronously executing callbacks (e.g. UNIX
   signal handlers or Mac I/O completion routines) can schedule calls
   to a function to be called synchronously.
   The synchronous function is called with one void* argument.
   It should return 0 for success or -1 for failure -- failure should
   be accompanied by an exception.

   If registry succeeds, the registry function returns 0; if it fails
   (e.g. due to too many pending calls) it returns -1 (without setting
   an exception condition).

   Note that because registry may occur from within signal handlers,
   or other asynchronous events, calling malloc() is unsafe!

   Any thread can schedule pending calls, but only the main thread
   will execute them.
   There is no facility to schedule calls to a particular thread, but
   that should be easy to change, should that ever be required.  In
   that case, the static variables here should go into the python
   threadstate.
*/

void
_PyEval_SignalReceived(PyInterpreterState *interp)
{
#ifdef MS_WINDOWS
    // bpo-42296: On Windows, _PyEval_SignalReceived() is called from a signal
    // handler which can run in a thread different than the Python thread, in
    // which case _Py_ThreadCanHandleSignals() is wrong. Ignore
    // _Py_ThreadCanHandleSignals() and always set eval_breaker to 1.
    //
    // The next eval_frame_handle_pending() call will call
    // _Py_ThreadCanHandleSignals() to recompute eval_breaker.
    int force = 1;
#else
    int force = 0;
#endif
    /* bpo-30703: Function called when the C signal handler of Python gets a
       signal. We cannot queue a callback using _PyEval_AddPendingCall() since
       that function is not async-signal-safe. */
    SIGNAL_PENDING_SIGNALS(interp, force);
}

/* Push one item onto the queue while holding the lock. */
static int
_push_pending_call(struct _pending_calls *pending,
                   int (*func)(void *), void *arg)
{
    int i = pending->last;
    int j = (i + 1) % NPENDINGCALLS;
    if (j == pending->first) {
        return -1; /* Queue full */
    }
    pending->calls[i].func = func;
    pending->calls[i].arg = arg;
    pending->last = j;
    return 0;
}

/* Pop one item off the queue while holding the lock. */
static void
_pop_pending_call(struct _pending_calls *pending,
                  int (**func)(void *), void **arg)
{
    int i = pending->first;
    if (i == pending->last) {
        return; /* Queue empty */
    }

    *func = pending->calls[i].func;
    *arg = pending->calls[i].arg;
    pending->first = (i + 1) % NPENDINGCALLS;
}

/* This implementation is thread-safe.  It allows
   scheduling to be made from any thread, and even from an executing
   callback.
 */

int
_PyEval_AddPendingCall(PyInterpreterState *interp,
                       int (*func)(void *), void *arg)
{
    struct _pending_calls *pending = &interp->ceval.pending;

    /* Ensure that _PyEval_InitPendingCalls() was called
       and that _PyEval_FiniPendingCalls() is not called yet. */
    assert(pending->lock != NULL);

    PyThread_acquire_lock(pending->lock, WAIT_LOCK);
    int result = _push_pending_call(pending, func, arg);
    PyThread_release_lock(pending->lock);

    /* signal main loop */
    SIGNAL_PENDING_CALLS(interp);
    return result;
}

int
Py_AddPendingCall(int (*func)(void *), void *arg)
{
    /* Best-effort to support subinterpreters and calls with the GIL released.

       First attempt _PyThreadState_GET() since it supports subinterpreters.

       If the GIL is released, _PyThreadState_GET() returns NULL . In this
       case, use PyGILState_GetThisThreadState() which works even if the GIL
       is released.

       Sadly, PyGILState_GetThisThreadState() doesn't support subinterpreters:
       see bpo-10915 and bpo-15751.

       Py_AddPendingCall() doesn't require the caller to hold the GIL. */
    PyThreadState *tstate = _PyThreadState_GET();
    if (tstate == NULL) {
        tstate = PyGILState_GetThisThreadState();
    }

    PyInterpreterState *interp;
    if (tstate != NULL) {
        interp = tstate->interp;
    }
    else {
        /* Last resort: use the main interpreter */
        interp = _PyInterpreterState_Main();
    }
    return _PyEval_AddPendingCall(interp, func, arg);
}

static int
handle_signals(PyThreadState *tstate)
{
    assert(is_tstate_valid(tstate));
    if (!_Py_ThreadCanHandleSignals(tstate->interp)) {
        return 0;
    }

    UNSIGNAL_PENDING_SIGNALS(tstate->interp);
    if (_PyErr_CheckSignalsTstate(tstate) < 0) {
        /* On failure, re-schedule a call to handle_signals(). */
        SIGNAL_PENDING_SIGNALS(tstate->interp, 0);
        return -1;
    }
    return 0;
}

static int
make_pending_calls(PyInterpreterState *interp)
{
    /* only execute pending calls on main thread */
    if (!_Py_ThreadCanHandlePendingCalls()) {
        return 0;
    }

    /* don't perform recursive pending calls */
    static int busy = 0;
    if (busy) {
        return 0;
    }
    busy = 1;

    /* unsignal before starting to call callbacks, so that any callback
       added in-between re-signals */
    UNSIGNAL_PENDING_CALLS(interp);
    int res = 0;

    /* perform a bounded number of calls, in case of recursion */
    struct _pending_calls *pending = &interp->ceval.pending;
    for (int i=0; i<NPENDINGCALLS; i++) {
        int (*func)(void *) = NULL;
        void *arg = NULL;

        /* pop one item off the queue while holding the lock */
        PyThread_acquire_lock(pending->lock, WAIT_LOCK);
        _pop_pending_call(pending, &func, &arg);
        PyThread_release_lock(pending->lock);

        /* having released the lock, perform the callback */
        if (func == NULL) {
            break;
        }
        res = func(arg);
        if (res) {
            goto error;
        }
    }

    busy = 0;
    return res;

error:
    busy = 0;
    SIGNAL_PENDING_CALLS(interp);
    return res;
}

void
_Py_FinishPendingCalls(PyThreadState *tstate)
{
    assert(PyGILState_Check());
    assert(is_tstate_valid(tstate));

    struct _pending_calls *pending = &tstate->interp->ceval.pending;

    if (!_Py_atomic_load_relaxed(&(pending->calls_to_do))) {
        return;
    }

    if (make_pending_calls(tstate->interp) < 0) {
        PyObject *exc, *val, *tb;
        _PyErr_Fetch(tstate, &exc, &val, &tb);
        PyErr_BadInternalCall();
        _PyErr_ChainExceptions(exc, val, tb);
        _PyErr_Print(tstate);
    }
}

/* Py_MakePendingCalls() is a simple wrapper for the sake
   of backward-compatibility. */
int
Py_MakePendingCalls(void)
{
    assert(PyGILState_Check());

    PyThreadState *tstate = _PyThreadState_GET();
    assert(is_tstate_valid(tstate));

    /* Python signal handler doesn't really queue a callback: it only signals
       that a signal was received, see _PyEval_SignalReceived(). */
    int res = handle_signals(tstate);
    if (res != 0) {
        return res;
    }

    res = make_pending_calls(tstate->interp);
    if (res != 0) {
        return res;
    }

    return 0;
}

/* The interpreter's recursion limit */

void
_PyEval_InitRuntimeState(struct _ceval_runtime_state *ceval)
{
#ifndef EXPERIMENTAL_ISOLATED_SUBINTERPRETERS
    _gil_initialize(&ceval->gil);
#endif
}

void
_PyEval_InitState(struct _ceval_state *ceval, PyThread_type_lock pending_lock)
{
    struct _pending_calls *pending = &ceval->pending;
    assert(pending->lock == NULL);

    pending->lock = pending_lock;

#ifdef EXPERIMENTAL_ISOLATED_SUBINTERPRETERS
    _gil_initialize(&ceval->gil);
#endif
}

void
_PyEval_FiniState(struct _ceval_state *ceval)
{
    struct _pending_calls *pending = &ceval->pending;
    if (pending->lock != NULL) {
        PyThread_free_lock(pending->lock);
        pending->lock = NULL;
    }
}

int
Py_GetRecursionLimit(void)
{
    PyInterpreterState *interp = _PyInterpreterState_GET();
    return interp->ceval.recursion_limit;
}

void
Py_SetRecursionLimit(int new_limit)
{
    PyInterpreterState *interp = _PyInterpreterState_GET();
    interp->ceval.recursion_limit = new_limit;
    for (PyThreadState *p = interp->threads.head; p != NULL; p = p->next) {
        int depth = p->recursion_limit - p->recursion_remaining;
        p->recursion_limit = new_limit;
        p->recursion_remaining = new_limit - depth;
    }
}

/* The function _Py_EnterRecursiveCall() only calls _Py_CheckRecursiveCall()
   if the recursion_depth reaches recursion_limit. */
int
_Py_CheckRecursiveCall(PyThreadState *tstate, const char *where)
{
    /* Check against global limit first. */
    int depth = tstate->recursion_limit - tstate->recursion_remaining;
    if (depth < tstate->interp->ceval.recursion_limit) {
        tstate->recursion_limit = tstate->interp->ceval.recursion_limit;
        tstate->recursion_remaining = tstate->recursion_limit - depth;
        assert(tstate->recursion_remaining > 0);
        return 0;
    }
#ifdef USE_STACKCHECK
    if (PyOS_CheckStack()) {
        ++tstate->recursion_remaining;
        _PyErr_SetString(tstate, PyExc_MemoryError, "Stack overflow");
        return -1;
    }
#endif
    if (tstate->recursion_headroom) {
        if (tstate->recursion_remaining < -50) {
            /* Overflowing while handling an overflow. Give up. */
            Py_FatalError("Cannot recover from stack overflow.");
        }
    }
    else {
        if (tstate->recursion_remaining <= 0) {
            tstate->recursion_headroom++;
            _PyErr_Format(tstate, PyExc_RecursionError,
                        "maximum recursion depth exceeded%s",
                        where);
            tstate->recursion_headroom--;
            ++tstate->recursion_remaining;
            return -1;
        }
    }
    return 0;
}


static const binaryfunc binary_ops[] = {
    [NB_ADD] = PyNumber_Add,
    [NB_AND] = PyNumber_And,
    [NB_FLOOR_DIVIDE] = PyNumber_FloorDivide,
    [NB_LSHIFT] = PyNumber_Lshift,
    [NB_MATRIX_MULTIPLY] = PyNumber_MatrixMultiply,
    [NB_MULTIPLY] = PyNumber_Multiply,
    [NB_REMAINDER] = PyNumber_Remainder,
    [NB_OR] = PyNumber_Or,
    [NB_POWER] = _PyNumber_PowerNoMod,
    [NB_RSHIFT] = PyNumber_Rshift,
    [NB_SUBTRACT] = PyNumber_Subtract,
    [NB_TRUE_DIVIDE] = PyNumber_TrueDivide,
    [NB_XOR] = PyNumber_Xor,
    [NB_INPLACE_ADD] = PyNumber_InPlaceAdd,
    [NB_INPLACE_AND] = PyNumber_InPlaceAnd,
    [NB_INPLACE_FLOOR_DIVIDE] = PyNumber_InPlaceFloorDivide,
    [NB_INPLACE_LSHIFT] = PyNumber_InPlaceLshift,
    [NB_INPLACE_MATRIX_MULTIPLY] = PyNumber_InPlaceMatrixMultiply,
    [NB_INPLACE_MULTIPLY] = PyNumber_InPlaceMultiply,
    [NB_INPLACE_REMAINDER] = PyNumber_InPlaceRemainder,
    [NB_INPLACE_OR] = PyNumber_InPlaceOr,
    [NB_INPLACE_POWER] = _PyNumber_InPlacePowerNoMod,
    [NB_INPLACE_RSHIFT] = PyNumber_InPlaceRshift,
    [NB_INPLACE_SUBTRACT] = PyNumber_InPlaceSubtract,
    [NB_INPLACE_TRUE_DIVIDE] = PyNumber_InPlaceTrueDivide,
    [NB_INPLACE_XOR] = PyNumber_InPlaceXor,
};


// PEP 634: Structural Pattern Matching


// Return a tuple of values corresponding to keys, with error checks for
// duplicate/missing keys.
static PyObject*
match_keys(PyThreadState *tstate, PyObject *map, PyObject *keys)
{
    assert(PyTuple_CheckExact(keys));
    Py_ssize_t nkeys = PyTuple_GET_SIZE(keys);
    if (!nkeys) {
        // No keys means no items.
        return PyTuple_New(0);
    }
    PyObject *seen = NULL;
    PyObject *dummy = NULL;
    PyObject *values = NULL;
    PyObject *get = NULL;
    // We use the two argument form of map.get(key, default) for two reasons:
    // - Atomically check for a key and get its value without error handling.
    // - Don't cause key creation or resizing in dict subclasses like
    //   collections.defaultdict that define __missing__ (or similar).
    int meth_found = _PyObject_GetMethod(map, &_Py_ID(get), &get);
    if (get == NULL) {
        goto fail;
    }
    seen = PySet_New(NULL);
    if (seen == NULL) {
        goto fail;
    }
    // dummy = object()
    dummy = _PyObject_CallNoArgs((PyObject *)&PyBaseObject_Type);
    if (dummy == NULL) {
        goto fail;
    }
    values = PyTuple_New(nkeys);
    if (values == NULL) {
        goto fail;
    }
    for (Py_ssize_t i = 0; i < nkeys; i++) {
        PyObject *key = PyTuple_GET_ITEM(keys, i);
        if (PySet_Contains(seen, key) || PySet_Add(seen, key)) {
            if (!_PyErr_Occurred(tstate)) {
                // Seen it before!
                _PyErr_Format(tstate, PyExc_ValueError,
                              "mapping pattern checks duplicate key (%R)", key);
            }
            goto fail;
        }
        PyObject *args[] = { map, key, dummy };
        PyObject *value = NULL;
        if (meth_found) {
            value = PyObject_Vectorcall(get, args, 3, NULL);
        }
        else {
            value = PyObject_Vectorcall(get, &args[1], 2, NULL);
        }
        if (value == NULL) {
            goto fail;
        }
        if (value == dummy) {
            // key not in map!
            Py_DECREF(value);
            Py_DECREF(values);
            // Return None:
            Py_INCREF(Py_None);
            values = Py_None;
            goto done;
        }
        PyTuple_SET_ITEM(values, i, value);
    }
    // Success:
done:
    Py_DECREF(get);
    Py_DECREF(seen);
    Py_DECREF(dummy);
    return values;
fail:
    Py_XDECREF(get);
    Py_XDECREF(seen);
    Py_XDECREF(dummy);
    Py_XDECREF(values);
    return NULL;
}

// Extract a named attribute from the subject, with additional bookkeeping to
// raise TypeErrors for repeated lookups. On failure, return NULL (with no
// error set). Use _PyErr_Occurred(tstate) to disambiguate.
static PyObject*
match_class_attr(PyThreadState *tstate, PyObject *subject, PyObject *type,
                 PyObject *name, PyObject *seen)
{
    assert(PyUnicode_CheckExact(name));
    assert(PySet_CheckExact(seen));
    if (PySet_Contains(seen, name) || PySet_Add(seen, name)) {
        if (!_PyErr_Occurred(tstate)) {
            // Seen it before!
            _PyErr_Format(tstate, PyExc_TypeError,
                          "%s() got multiple sub-patterns for attribute %R",
                          ((PyTypeObject*)type)->tp_name, name);
        }
        return NULL;
    }
    PyObject *attr = PyObject_GetAttr(subject, name);
    if (attr == NULL && _PyErr_ExceptionMatches(tstate, PyExc_AttributeError)) {
        _PyErr_Clear(tstate);
    }
    return attr;
}

// On success (match), return a tuple of extracted attributes. On failure (no
// match), return NULL. Use _PyErr_Occurred(tstate) to disambiguate.
static PyObject*
match_class(PyThreadState *tstate, PyObject *subject, PyObject *type,
            Py_ssize_t nargs, PyObject *kwargs)
{
    if (!PyType_Check(type)) {
        const char *e = "called match pattern must be a type";
        _PyErr_Format(tstate, PyExc_TypeError, e);
        return NULL;
    }
    assert(PyTuple_CheckExact(kwargs));
    // First, an isinstance check:
    if (PyObject_IsInstance(subject, type) <= 0) {
        return NULL;
    }
    // So far so good:
    PyObject *seen = PySet_New(NULL);
    if (seen == NULL) {
        return NULL;
    }
    PyObject *attrs = PyList_New(0);
    if (attrs == NULL) {
        Py_DECREF(seen);
        return NULL;
    }
    // NOTE: From this point on, goto fail on failure:
    PyObject *match_args = NULL;
    // First, the positional subpatterns:
    if (nargs) {
        int match_self = 0;
        match_args = PyObject_GetAttrString(type, "__match_args__");
        if (match_args) {
            if (!PyTuple_CheckExact(match_args)) {
                const char *e = "%s.__match_args__ must be a tuple (got %s)";
                _PyErr_Format(tstate, PyExc_TypeError, e,
                              ((PyTypeObject *)type)->tp_name,
                              Py_TYPE(match_args)->tp_name);
                goto fail;
            }
        }
        else if (_PyErr_ExceptionMatches(tstate, PyExc_AttributeError)) {
            _PyErr_Clear(tstate);
            // _Py_TPFLAGS_MATCH_SELF is only acknowledged if the type does not
            // define __match_args__. This is natural behavior for subclasses:
            // it's as if __match_args__ is some "magic" value that is lost as
            // soon as they redefine it.
            match_args = PyTuple_New(0);
            match_self = PyType_HasFeature((PyTypeObject*)type,
                                            _Py_TPFLAGS_MATCH_SELF);
        }
        else {
            goto fail;
        }
        assert(PyTuple_CheckExact(match_args));
        Py_ssize_t allowed = match_self ? 1 : PyTuple_GET_SIZE(match_args);
        if (allowed < nargs) {
            const char *plural = (allowed == 1) ? "" : "s";
            _PyErr_Format(tstate, PyExc_TypeError,
                          "%s() accepts %d positional sub-pattern%s (%d given)",
                          ((PyTypeObject*)type)->tp_name,
                          allowed, plural, nargs);
            goto fail;
        }
        if (match_self) {
            // Easy. Copy the subject itself, and move on to kwargs.
            PyList_Append(attrs, subject);
        }
        else {
            for (Py_ssize_t i = 0; i < nargs; i++) {
                PyObject *name = PyTuple_GET_ITEM(match_args, i);
                if (!PyUnicode_CheckExact(name)) {
                    _PyErr_Format(tstate, PyExc_TypeError,
                                  "__match_args__ elements must be strings "
                                  "(got %s)", Py_TYPE(name)->tp_name);
                    goto fail;
                }
                PyObject *attr = match_class_attr(tstate, subject, type, name,
                                                  seen);
                if (attr == NULL) {
                    goto fail;
                }
                PyList_Append(attrs, attr);
                Py_DECREF(attr);
            }
        }
        Py_CLEAR(match_args);
    }
    // Finally, the keyword subpatterns:
    for (Py_ssize_t i = 0; i < PyTuple_GET_SIZE(kwargs); i++) {
        PyObject *name = PyTuple_GET_ITEM(kwargs, i);
        PyObject *attr = match_class_attr(tstate, subject, type, name, seen);
        if (attr == NULL) {
            goto fail;
        }
        PyList_Append(attrs, attr);
        Py_DECREF(attr);
    }
    Py_SETREF(attrs, PyList_AsTuple(attrs));
    Py_DECREF(seen);
    return attrs;
fail:
    // We really don't care whether an error was raised or not... that's our
    // caller's problem. All we know is that the match failed.
    Py_XDECREF(match_args);
    Py_DECREF(seen);
    Py_DECREF(attrs);
    return NULL;
}


static int do_raise(PyThreadState *tstate, PyObject *exc, PyObject *cause);
static int exception_group_match(
    PyObject* exc_value, PyObject *match_type,
    PyObject **match, PyObject **rest);

static int unpack_iterable(PyThreadState *, PyObject *, int, int, PyObject **);

PyObject *
PyEval_EvalCode(PyObject *co, PyObject *globals, PyObject *locals)
{
    PyThreadState *tstate = _PyThreadState_GET();
    if (locals == NULL) {
        locals = globals;
    }
    PyObject *builtins = _PyEval_BuiltinsFromGlobals(tstate, globals); // borrowed ref
    if (builtins == NULL) {
        return NULL;
    }
    PyFrameConstructor desc = {
        .fc_globals = globals,
        .fc_builtins = builtins,
        .fc_name = ((PyCodeObject *)co)->co_name,
        .fc_qualname = ((PyCodeObject *)co)->co_name,
        .fc_code = co,
        .fc_defaults = NULL,
        .fc_kwdefaults = NULL,
        .fc_closure = NULL
    };
    PyFunctionObject *func = _PyFunction_FromConstructor(&desc);
    if (func == NULL) {
        return NULL;
    }
    PyObject *res = _PyEval_Vector(tstate, func, locals, NULL, 0, NULL);
    Py_DECREF(func);
    return res;
}


/* Interpreter main loop */

PyObject *
PyEval_EvalFrame(PyFrameObject *f)
{
    /* Function kept for backward compatibility */
    PyThreadState *tstate = _PyThreadState_GET();
    return _PyEval_EvalFrame(tstate, f->f_frame, 0);
}

PyObject *
PyEval_EvalFrameEx(PyFrameObject *f, int throwflag)
{
    PyThreadState *tstate = _PyThreadState_GET();
    return _PyEval_EvalFrame(tstate, f->f_frame, throwflag);
}


/* Handle signals, pending calls, GIL drop request
   and asynchronous exception */
static int
eval_frame_handle_pending(PyThreadState *tstate)
{
    _PyRuntimeState * const runtime = &_PyRuntime;
    struct _ceval_runtime_state *ceval = &runtime->ceval;

    /* Pending signals */
    if (_Py_atomic_load_relaxed(&ceval->signals_pending)) {
        if (handle_signals(tstate) != 0) {
            return -1;
        }
    }

    /* Pending calls */
    struct _ceval_state *ceval2 = &tstate->interp->ceval;
    if (_Py_atomic_load_relaxed(&ceval2->pending.calls_to_do)) {
        if (make_pending_calls(tstate->interp) != 0) {
            return -1;
        }
    }

    /* GIL drop request */
    if (_Py_atomic_load_relaxed(&ceval2->gil_drop_request)) {
        /* Give another thread a chance */
        if (_PyThreadState_Swap(&runtime->gilstate, NULL) != tstate) {
            Py_FatalError("tstate mix-up");
        }
        drop_gil(ceval, ceval2, tstate);

        /* Other threads may run now */

        take_gil(tstate);

#ifdef EXPERIMENTAL_ISOLATED_SUBINTERPRETERS
        (void)_PyThreadState_Swap(&runtime->gilstate, tstate);
#else
        if (_PyThreadState_Swap(&runtime->gilstate, tstate) != NULL) {
            Py_FatalError("orphan tstate");
        }
#endif
    }

    /* Check for asynchronous exception. */
    if (tstate->async_exc != NULL) {
        PyObject *exc = tstate->async_exc;
        tstate->async_exc = NULL;
        UNSIGNAL_ASYNC_EXC(tstate->interp);
        _PyErr_SetNone(tstate, exc);
        Py_DECREF(exc);
        return -1;
    }

#ifdef MS_WINDOWS
    // bpo-42296: On Windows, _PyEval_SignalReceived() can be called in a
    // different thread than the Python thread, in which case
    // _Py_ThreadCanHandleSignals() is wrong. Recompute eval_breaker in the
    // current Python thread with the correct _Py_ThreadCanHandleSignals()
    // value. It prevents to interrupt the eval loop at every instruction if
    // the current Python thread cannot handle signals (if
    // _Py_ThreadCanHandleSignals() is false).
    COMPUTE_EVAL_BREAKER(tstate->interp, ceval, ceval2);
#endif

    return 0;
}


/* Computed GOTOs, or
       the-optimization-commonly-but-improperly-known-as-"threaded code"
   using gcc's labels-as-values extension
   (http://gcc.gnu.org/onlinedocs/gcc/Labels-as-Values.html).

   The traditional bytecode evaluation loop uses a "switch" statement, which
   decent compilers will optimize as a single indirect branch instruction
   combined with a lookup table of jump addresses. However, since the
   indirect jump instruction is shared by all opcodes, the CPU will have a
   hard time making the right prediction for where to jump next (actually,
   it will be always wrong except in the uncommon case of a sequence of
   several identical opcodes).

   "Threaded code" in contrast, uses an explicit jump table and an explicit
   indirect jump instruction at the end of each opcode. Since the jump
   instruction is at a different address for each opcode, the CPU will make a
   separate prediction for each of these instructions, which is equivalent to
   predicting the second opcode of each opcode pair. These predictions have
   a much better chance to turn out valid, especially in small bytecode loops.

   A mispredicted branch on a modern CPU flushes the whole pipeline and
   can cost several CPU cycles (depending on the pipeline depth),
   and potentially many more instructions (depending on the pipeline width).
   A correctly predicted branch, however, is nearly free.

   At the time of this writing, the "threaded code" version is up to 15-20%
   faster than the normal "switch" version, depending on the compiler and the
   CPU architecture.

   NOTE: care must be taken that the compiler doesn't try to "optimize" the
   indirect jumps by sharing them between all opcodes. Such optimizations
   can be disabled on gcc by using the -fno-gcse flag (or possibly
   -fno-crossjumping).
*/

/* Use macros rather than inline functions, to make it as clear as possible
 * to the C compiler that the tracing check is a simple test then branch.
 * We want to be sure that the compiler knows this before it generates
 * the CFG.
 */

#ifdef WITH_DTRACE
#define OR_DTRACE_LINE | (PyDTrace_LINE_ENABLED() ? 255 : 0)
#else
#define OR_DTRACE_LINE
#endif

#ifdef HAVE_COMPUTED_GOTOS
    #ifndef USE_COMPUTED_GOTOS
    #define USE_COMPUTED_GOTOS 1
    #endif
#else
    #if defined(USE_COMPUTED_GOTOS) && USE_COMPUTED_GOTOS
    #error "Computed gotos are not supported on this compiler."
    #endif
    #undef USE_COMPUTED_GOTOS
    #define USE_COMPUTED_GOTOS 0
#endif

#ifdef Py_STATS
#define INSTRUCTION_START(op) \
    do { \
        frame->f_lasti = INSTR_OFFSET(); \
        next_instr++; \
        OPCODE_EXE_INC(op); \
        _py_stats.opcode_stats[lastopcode].pair_count[op]++; \
        lastopcode = op; \
    } while (0)
#else
#define INSTRUCTION_START(op) frame->f_lasti = INSTR_OFFSET(); next_instr++
#endif

#if USE_COMPUTED_GOTOS
#define TARGET(op) TARGET_##op: INSTRUCTION_START(op);
#define DISPATCH_GOTO() goto *opcode_targets[opcode]
#else
#define TARGET(op) case op: INSTRUCTION_START(op);
#define DISPATCH_GOTO() goto dispatch_opcode
#endif

/* PRE_DISPATCH_GOTO() does lltrace if enabled. Normally a no-op */
#ifdef LLTRACE
#define PRE_DISPATCH_GOTO() if (lltrace) { lltrace_instruction(frame, opcode, oparg); }
#else
#define PRE_DISPATCH_GOTO() ((void)0)
#endif

#define NOTRACE_DISPATCH() \
    { \
        NEXTOPARG(); \
        PRE_DISPATCH_GOTO(); \
        DISPATCH_GOTO(); \
    }

/* Do interpreter dispatch accounting for tracing and instrumentation */
#define DISPATCH() \
    { \
        NEXTOPARG(); \
        PRE_DISPATCH_GOTO(); \
        assert(cframe.use_tracing == 0 || cframe.use_tracing == 255); \
        opcode |= cframe.use_tracing OR_DTRACE_LINE; \
        DISPATCH_GOTO(); \
    }

#define CHECK_EVAL_BREAKER() \
    if (_Py_atomic_load_relaxed(eval_breaker)) { \
        goto handle_eval_breaker; \
    }


/* Tuple access macros */

#ifndef Py_DEBUG
#define GETITEM(v, i) PyTuple_GET_ITEM((PyTupleObject *)(v), (i))
#else
#define GETITEM(v, i) PyTuple_GetItem((v), (i))
#endif

/* Code access macros */

/* The integer overflow is checked by an assertion below. */
#define INSTR_OFFSET() ((int)(next_instr - first_instr))
#define NEXTOPARG()  do { \
        _Py_CODEUNIT word = *next_instr; \
        opcode = _Py_OPCODE(word); \
        oparg = _Py_OPARG(word); \
    } while (0)
#define JUMPTO(x)       (next_instr = first_instr + (x))
#define JUMPBY(x)       (next_instr += (x))

// Skip from a PRECALL over a CALL to the next instruction:
#define SKIP_CALL() \
    JUMPBY(INLINE_CACHE_ENTRIES_PRECALL + 1 + INLINE_CACHE_ENTRIES_CALL)

/* Get opcode and oparg from original instructions, not quickened form. */
#define TRACING_NEXTOPARG() do { \
        NEXTOPARG(); \
        opcode = _PyOpcode_Deopt[opcode]; \
    } while (0)

/* OpCode prediction macros
    Some opcodes tend to come in pairs thus making it possible to
    predict the second code when the first is run.  For example,
    COMPARE_OP is often followed by POP_JUMP_IF_FALSE or POP_JUMP_IF_TRUE.

    Verifying the prediction costs a single high-speed test of a register
    variable against a constant.  If the pairing was good, then the
    processor's own internal branch predication has a high likelihood of
    success, resulting in a nearly zero-overhead transition to the
    next opcode.  A successful prediction saves a trip through the eval-loop
    including its unpredictable switch-case branch.  Combined with the
    processor's internal branch prediction, a successful PREDICT has the
    effect of making the two opcodes run as if they were a single new opcode
    with the bodies combined.

    If collecting opcode statistics, your choices are to either keep the
    predictions turned-on and interpret the results as if some opcodes
    had been combined or turn-off predictions so that the opcode frequency
    counter updates for both opcodes.

    Opcode prediction is disabled with threaded code, since the latter allows
    the CPU to record separate branch prediction information for each
    opcode.

*/

#define PREDICT_ID(op)          PRED_##op

#if USE_COMPUTED_GOTOS
#define PREDICT(op)             if (0) goto PREDICT_ID(op)
#else
#define PREDICT(op) \
    do { \
        _Py_CODEUNIT word = *next_instr; \
        opcode = _Py_OPCODE(word) | cframe.use_tracing OR_DTRACE_LINE; \
        if (opcode == op) { \
            oparg = _Py_OPARG(word); \
            INSTRUCTION_START(op); \
            goto PREDICT_ID(op); \
        } \
    } while(0)
#endif
#define PREDICTED(op)           PREDICT_ID(op):


/* Stack manipulation macros */

/* The stack can grow at most MAXINT deep, as co_nlocals and
   co_stacksize are ints. */
#define STACK_LEVEL()     ((int)(stack_pointer - _PyFrame_Stackbase(frame)))
#define EMPTY()           (STACK_LEVEL() == 0)
#define TOP()             (stack_pointer[-1])
#define SECOND()          (stack_pointer[-2])
#define THIRD()           (stack_pointer[-3])
#define FOURTH()          (stack_pointer[-4])
#define PEEK(n)           (stack_pointer[-(n)])
#define SET_TOP(v)        (stack_pointer[-1] = (v))
#define SET_SECOND(v)     (stack_pointer[-2] = (v))
#define BASIC_STACKADJ(n) (stack_pointer += n)
#define BASIC_PUSH(v)     (*stack_pointer++ = (v))
#define BASIC_POP()       (*--stack_pointer)

#ifdef LLTRACE
#define PUSH(v)         { (void)(BASIC_PUSH(v), \
                          lltrace && prtrace(tstate, TOP(), "push")); \
                          assert(STACK_LEVEL() <= frame->f_code->co_stacksize); }
#define POP()           ((void)(lltrace && prtrace(tstate, TOP(), "pop")), \
                         BASIC_POP())
#define STACK_GROW(n)   do { \
                          assert(n >= 0); \
                          (void)(BASIC_STACKADJ(n), \
                          lltrace && prtrace(tstate, TOP(), "stackadj")); \
                          assert(STACK_LEVEL() <= frame->f_code->co_stacksize); \
                        } while (0)
#define STACK_SHRINK(n) do { \
                            assert(n >= 0); \
                            (void)(lltrace && prtrace(tstate, TOP(), "stackadj")); \
                            (void)(BASIC_STACKADJ(-(n))); \
                            assert(STACK_LEVEL() <= frame->f_code->co_stacksize); \
                        } while (0)
#else
#define PUSH(v)                BASIC_PUSH(v)
#define POP()                  BASIC_POP()
#define STACK_GROW(n)          BASIC_STACKADJ(n)
#define STACK_SHRINK(n)        BASIC_STACKADJ(-(n))
#endif

/* Local variable macros */

#define GETLOCAL(i)     (frame->localsplus[i])

/* The SETLOCAL() macro must not DECREF the local variable in-place and
   then store the new value; it must copy the old value to a temporary
   value, then store the new value, and then DECREF the temporary value.
   This is because it is possible that during the DECREF the frame is
   accessed by other code (e.g. a __del__ method or gc.collect()) and the
   variable would be pointing to already-freed memory. */
#define SETLOCAL(i, value)      do { PyObject *tmp = GETLOCAL(i); \
                                     GETLOCAL(i) = value; \
                                     Py_XDECREF(tmp); } while (0)

#define JUMP_TO_INSTRUCTION(op) goto PREDICT_ID(op)


#define DEOPT_IF(cond, instname) if (cond) { goto instname ## _miss; }

#define UPDATE_PREV_INSTR_OPARG(instr, oparg) ((uint8_t*)(instr))[-1] = (oparg)


#define GLOBALS() frame->f_globals
#define BUILTINS() frame->f_builtins
#define LOCALS() frame->f_locals

/* Shared opcode macros */

// shared by LOAD_ATTR_MODULE and LOAD_METHOD_MODULE
#define LOAD_MODULE_ATTR_OR_METHOD(attr_or_method) \
    _PyAttrCache *cache = (_PyAttrCache *)next_instr; \
    DEOPT_IF(!PyModule_CheckExact(owner), LOAD_##attr_or_method); \
    PyDictObject *dict = (PyDictObject *)((PyModuleObject *)owner)->md_dict; \
    assert(dict != NULL); \
    DEOPT_IF(dict->ma_keys->dk_version != read_u32(cache->version), \
             LOAD_##attr_or_method); \
    assert(dict->ma_keys->dk_kind == DICT_KEYS_UNICODE); \
    assert(cache->index < dict->ma_keys->dk_nentries); \
    PyDictUnicodeEntry *ep = DK_UNICODE_ENTRIES(dict->ma_keys) + cache->index; \
    res = ep->me_value; \
    DEOPT_IF(res == NULL, LOAD_##attr_or_method); \
    STAT_INC(LOAD_##attr_or_method, hit); \
    Py_INCREF(res);

#define TRACE_FUNCTION_EXIT() \
    if (cframe.use_tracing) { \
        if (trace_function_exit(tstate, frame, retval)) { \
            Py_DECREF(retval); \
            goto exit_unwind; \
        } \
    }

#define DTRACE_FUNCTION_EXIT() \
    if (PyDTrace_FUNCTION_RETURN_ENABLED()) { \
        dtrace_function_return(frame); \
    }

#define TRACE_FUNCTION_UNWIND()  \
    if (cframe.use_tracing) { \
        /* Since we are already unwinding, \
         * we dont't care if this raises */ \
        trace_function_exit(tstate, frame, NULL); \
    }

#define TRACE_FUNCTION_ENTRY() \
    if (cframe.use_tracing) { \
        _PyFrame_SetStackPointer(frame, stack_pointer); \
        int err = trace_function_entry(tstate, frame); \
        stack_pointer = _PyFrame_GetStackPointer(frame); \
        if (err) { \
            goto error; \
        } \
    }

#define TRACE_FUNCTION_THROW_ENTRY() \
    if (cframe.use_tracing) { \
        assert(frame->stacktop >= 0); \
        if (trace_function_entry(tstate, frame)) { \
            goto exit_unwind; \
        } \
    }

#define DTRACE_FUNCTION_ENTRY()  \
    if (PyDTrace_FUNCTION_ENTRY_ENABLED()) { \
        dtrace_function_entry(frame); \
    }



static int
trace_function_entry(PyThreadState *tstate, _PyInterpreterFrame *frame)
{
    if (tstate->c_tracefunc != NULL) {
        /* tstate->c_tracefunc, if defined, is a
            function that will be called on *every* entry
            to a code block.  Its return value, if not
            None, is a function that will be called at
            the start of each executed line of code.
            (Actually, the function must return itself
            in order to continue tracing.)  The trace
            functions are called with three arguments:
            a pointer to the current frame, a string
            indicating why the function is called, and
            an argument which depends on the situation.
            The global trace function is also called
            whenever an exception is detected. */
        if (call_trace_protected(tstate->c_tracefunc,
                                    tstate->c_traceobj,
                                    tstate, frame,
                                    PyTrace_CALL, Py_None)) {
            /* Trace function raised an error */
            return -1;
        }
    }
    if (tstate->c_profilefunc != NULL) {
        /* Similar for c_profilefunc, except it needn't
            return itself and isn't called for "line" events */
        if (call_trace_protected(tstate->c_profilefunc,
                                    tstate->c_profileobj,
                                    tstate, frame,
                                    PyTrace_CALL, Py_None)) {
            /* Profile function raised an error */
            return -1;
        }
    }
    return 0;
}

static int
trace_function_exit(PyThreadState *tstate, _PyInterpreterFrame *frame, PyObject *retval)
{
    if (tstate->c_tracefunc) {
        if (call_trace_protected(tstate->c_tracefunc, tstate->c_traceobj,
                                    tstate, frame, PyTrace_RETURN, retval)) {
            return -1;
        }
    }
    if (tstate->c_profilefunc) {
        if (call_trace_protected(tstate->c_profilefunc, tstate->c_profileobj,
                                    tstate, frame, PyTrace_RETURN, retval)) {
            return -1;
        }
    }
    return 0;
}

static _PyInterpreterFrame *
pop_frame(PyThreadState *tstate, _PyInterpreterFrame *frame)
{
    _PyInterpreterFrame *prev_frame = frame->previous;
    _PyEvalFrameClearAndPop(tstate, frame);
    return prev_frame;
}

/* It is only between the PRECALL instruction and the following CALL,
 * that this has any meaning.
 */
typedef struct {
    PyObject *kwnames;
} CallShape;

static inline bool
is_method(PyObject **stack_pointer, int args) {
    return PEEK(args+2) != NULL;
}

#define KWNAMES_LEN() \
    (call_shape.kwnames == NULL ? 0 : ((int)PyTuple_GET_SIZE(call_shape.kwnames)))

PyObject* _Py_HOT_FUNCTION
_PyEval_EvalFrameDefault(PyThreadState *tstate, _PyInterpreterFrame *frame, int throwflag)
{
    _Py_EnsureTstateNotNULL(tstate);
    CALL_STAT_INC(pyeval_calls);

#if USE_COMPUTED_GOTOS
/* Import the static jump table */
#include "opcode_targets.h"
#endif

#ifdef Py_STATS
    int lastopcode = 0;
#endif
    int opcode;        /* Current opcode */
    int oparg;         /* Current opcode argument, if any */
    _Py_atomic_int * const eval_breaker = &tstate->interp->ceval.eval_breaker;

    _PyCFrame cframe;
    CallShape call_shape;
    call_shape.kwnames = NULL; // Borrowed reference. Reset by CALL instructions.

    /* WARNING: Because the _PyCFrame lives on the C stack,
     * but can be accessed from a heap allocated object (tstate)
     * strict stack discipline must be maintained.
     */
    _PyCFrame *prev_cframe = tstate->cframe;
    cframe.use_tracing = prev_cframe->use_tracing;
    cframe.previous = prev_cframe;
    tstate->cframe = &cframe;

    frame->is_entry = true;
    /* Push frame */
    frame->previous = prev_cframe->current_frame;
    cframe.current_frame = frame;

    /* support for generator.throw() */
    if (throwflag) {
        if (_Py_EnterRecursiveCall(tstate, "")) {
            tstate->recursion_remaining--;
            goto exit_unwind;
        }
        TRACE_FUNCTION_THROW_ENTRY();
        DTRACE_FUNCTION_ENTRY();
        goto resume_with_error;
    }

    /* Local "register" variables.
     * These are cached values from the frame and code object.  */

    PyObject *names;
    PyObject *consts;
    _Py_CODEUNIT *first_instr;
    _Py_CODEUNIT *next_instr;
    PyObject **stack_pointer;

/* Sets the above local variables from the frame */
#define SET_LOCALS_FROM_FRAME() \
    { \
        PyCodeObject *co = frame->f_code; \
        names = co->co_names; \
        consts = co->co_consts; \
        first_instr = _PyCode_CODE(co); \
    } \
    assert(frame->f_lasti >= -1); \
    /* Jump back to the last instruction executed... */ \
    next_instr = first_instr + frame->f_lasti + 1; \
    stack_pointer = _PyFrame_GetStackPointer(frame); \
    /* Set stackdepth to -1. \
        Update when returning or calling trace function. \
        Having stackdepth <= 0 ensures that invalid \
        values are not visible to the cycle GC. \
        We choose -1 rather than 0 to assist debugging. \
        */ \
    frame->stacktop = -1;


start_frame:
    if (_Py_EnterRecursiveCall(tstate, "")) {
        tstate->recursion_remaining--;
        goto exit_unwind;
    }

resume_frame:
    SET_LOCALS_FROM_FRAME();

#ifdef LLTRACE
    {
        int r = PyDict_Contains(GLOBALS(), &_Py_ID(__ltrace__));
        if (r < 0) {
            goto exit_unwind;
        }
        lltrace = r;
    }
#endif

#ifdef Py_DEBUG
    /* _PyEval_EvalFrameDefault() must not be called with an exception set,
       because it can clear it (directly or indirectly) and so the
       caller loses its exception */
    assert(!_PyErr_Occurred(tstate));
#endif

    DISPATCH();

handle_eval_breaker:

    /* Do periodic things, like check for signals and async I/0.
     * We need to do reasonably frequently, but not too frequently.
     * All loops should include a check of the eval breaker.
     * We also check on return from any builtin function.
     */
    if (eval_frame_handle_pending(tstate) != 0) {
        goto error;
    }
    DISPATCH();

    {
    /* Start instructions */
#if USE_COMPUTED_GOTOS
    {
#else
    dispatch_opcode:
        switch (opcode) {
#endif

        /* BEWARE!
           It is essential that any operation that fails must goto error
           and that all operation that succeed call DISPATCH() ! */

        TARGET(NOP) {
            DISPATCH();
        }

        TARGET(RESUME) {
            _PyCode_Warmup(frame->f_code);
            JUMP_TO_INSTRUCTION(RESUME_QUICK);
        }

        TARGET(RESUME_QUICK) {
            PREDICTED(RESUME_QUICK);
            assert(tstate->cframe == &cframe);
            assert(frame == cframe.current_frame);
            frame->f_state = FRAME_EXECUTING;
            if (_Py_atomic_load_relaxed(eval_breaker) && oparg < 2) {
                goto handle_eval_breaker;
            }
            DISPATCH();
        }

        TARGET(LOAD_CLOSURE) {
            /* We keep LOAD_CLOSURE so that the bytecode stays more readable. */
            PyObject *value = GETLOCAL(oparg);
            if (value == NULL) {
                goto unbound_local_error;
            }
            Py_INCREF(value);
            PUSH(value);
            DISPATCH();
        }

        TARGET(LOAD_FAST) {
            PyObject *value = GETLOCAL(oparg);
            if (value == NULL) {
                goto unbound_local_error;
            }
            Py_INCREF(value);
            PUSH(value);
            DISPATCH();
        }

        TARGET(LOAD_CONST) {
            PREDICTED(LOAD_CONST);
            PyObject *value = GETITEM(consts, oparg);
            Py_INCREF(value);
            PUSH(value);
            DISPATCH();
        }

        TARGET(STORE_FAST) {
            PREDICTED(STORE_FAST);
            PyObject *value = POP();
            SETLOCAL(oparg, value);
            DISPATCH();
        }

        TARGET(LOAD_FAST__LOAD_FAST) {
            PyObject *value = GETLOCAL(oparg);
            if (value == NULL) {
                goto unbound_local_error;
            }
            NEXTOPARG();
            next_instr++;
            Py_INCREF(value);
            PUSH(value);
            value = GETLOCAL(oparg);
            if (value == NULL) {
                goto unbound_local_error;
            }
            Py_INCREF(value);
            PUSH(value);
            NOTRACE_DISPATCH();
        }

        TARGET(LOAD_FAST__LOAD_CONST) {
            PyObject *value = GETLOCAL(oparg);
            if (value == NULL) {
                goto unbound_local_error;
            }
            NEXTOPARG();
            next_instr++;
            Py_INCREF(value);
            PUSH(value);
            value = GETITEM(consts, oparg);
            Py_INCREF(value);
            PUSH(value);
            NOTRACE_DISPATCH();
        }

        TARGET(STORE_FAST__LOAD_FAST) {
            PyObject *value = POP();
            SETLOCAL(oparg, value);
            NEXTOPARG();
            next_instr++;
            value = GETLOCAL(oparg);
            if (value == NULL) {
                goto unbound_local_error;
            }
            Py_INCREF(value);
            PUSH(value);
            NOTRACE_DISPATCH();
        }

        TARGET(STORE_FAST__STORE_FAST) {
            PyObject *value = POP();
            SETLOCAL(oparg, value);
            NEXTOPARG();
            next_instr++;
            value = POP();
            SETLOCAL(oparg, value);
            NOTRACE_DISPATCH();
        }

        TARGET(LOAD_CONST__LOAD_FAST) {
            PyObject *value = GETITEM(consts, oparg);
            NEXTOPARG();
            next_instr++;
            Py_INCREF(value);
            PUSH(value);
            value = GETLOCAL(oparg);
            if (value == NULL) {
                goto unbound_local_error;
            }
            Py_INCREF(value);
            PUSH(value);
            NOTRACE_DISPATCH();
        }

        TARGET(POP_TOP) {
            PyObject *value = POP();
            Py_DECREF(value);
            DISPATCH();
        }

        TARGET(PUSH_NULL) {
            /* Use BASIC_PUSH as NULL is not a valid object pointer */
            BASIC_PUSH(NULL);
            DISPATCH();
        }

        TARGET(UNARY_POSITIVE) {
            PyObject *value = TOP();
            PyObject *res = PyNumber_Positive(value);
            Py_DECREF(value);
            SET_TOP(res);
            if (res == NULL)
                goto error;
            DISPATCH();
        }

        TARGET(UNARY_NEGATIVE) {
            PyObject *value = TOP();
            PyObject *res = PyNumber_Negative(value);
            Py_DECREF(value);
            SET_TOP(res);
            if (res == NULL)
                goto error;
            DISPATCH();
        }

        TARGET(UNARY_NOT) {
            PyObject *value = TOP();
            int err = PyObject_IsTrue(value);
            Py_DECREF(value);
            if (err == 0) {
                Py_INCREF(Py_True);
                SET_TOP(Py_True);
                DISPATCH();
            }
            else if (err > 0) {
                Py_INCREF(Py_False);
                SET_TOP(Py_False);
                DISPATCH();
            }
            STACK_SHRINK(1);
            goto error;
        }

        TARGET(UNARY_INVERT) {
            PyObject *value = TOP();
            PyObject *res = PyNumber_Invert(value);
            Py_DECREF(value);
            SET_TOP(res);
            if (res == NULL)
                goto error;
            DISPATCH();
        }

        TARGET(BINARY_OP_MULTIPLY_INT) {
            assert(cframe.use_tracing == 0);
            PyObject *left = SECOND();
            PyObject *right = TOP();
            DEOPT_IF(!PyLong_CheckExact(left), BINARY_OP);
            DEOPT_IF(!PyLong_CheckExact(right), BINARY_OP);
            STAT_INC(BINARY_OP, hit);
            PyObject *prod = _PyLong_Multiply((PyLongObject *)left, (PyLongObject *)right);
            SET_SECOND(prod);
            Py_DECREF(right);
            Py_DECREF(left);
            STACK_SHRINK(1);
            if (prod == NULL) {
                goto error;
            }
            JUMPBY(INLINE_CACHE_ENTRIES_BINARY_OP);
            NOTRACE_DISPATCH();
        }

        TARGET(BINARY_OP_MULTIPLY_FLOAT) {
            assert(cframe.use_tracing == 0);
            PyObject *left = SECOND();
            PyObject *right = TOP();
            DEOPT_IF(!PyFloat_CheckExact(left), BINARY_OP);
            DEOPT_IF(!PyFloat_CheckExact(right), BINARY_OP);
            STAT_INC(BINARY_OP, hit);
            double dprod = ((PyFloatObject *)left)->ob_fval *
                ((PyFloatObject *)right)->ob_fval;
            PyObject *prod = PyFloat_FromDouble(dprod);
            SET_SECOND(prod);
            Py_DECREF(right);
            Py_DECREF(left);
            STACK_SHRINK(1);
            if (prod == NULL) {
                goto error;
            }
            JUMPBY(INLINE_CACHE_ENTRIES_BINARY_OP);
            NOTRACE_DISPATCH();
        }

        TARGET(BINARY_OP_SUBTRACT_INT) {
            assert(cframe.use_tracing == 0);
            PyObject *left = SECOND();
            PyObject *right = TOP();
            DEOPT_IF(!PyLong_CheckExact(left), BINARY_OP);
            DEOPT_IF(!PyLong_CheckExact(right), BINARY_OP);
            STAT_INC(BINARY_OP, hit);
            PyObject *sub = _PyLong_Subtract((PyLongObject *)left, (PyLongObject *)right);
            SET_SECOND(sub);
            Py_DECREF(right);
            Py_DECREF(left);
            STACK_SHRINK(1);
            if (sub == NULL) {
                goto error;
            }
            JUMPBY(INLINE_CACHE_ENTRIES_BINARY_OP);
            NOTRACE_DISPATCH();
        }

        TARGET(BINARY_OP_SUBTRACT_FLOAT) {
            assert(cframe.use_tracing == 0);
            PyObject *left = SECOND();
            PyObject *right = TOP();
            DEOPT_IF(!PyFloat_CheckExact(left), BINARY_OP);
            DEOPT_IF(!PyFloat_CheckExact(right), BINARY_OP);
            STAT_INC(BINARY_OP, hit);
            double dsub = ((PyFloatObject *)left)->ob_fval - ((PyFloatObject *)right)->ob_fval;
            PyObject *sub = PyFloat_FromDouble(dsub);
            SET_SECOND(sub);
            Py_DECREF(right);
            Py_DECREF(left);
            STACK_SHRINK(1);
            if (sub == NULL) {
                goto error;
            }
            JUMPBY(INLINE_CACHE_ENTRIES_BINARY_OP);
            NOTRACE_DISPATCH();
        }

        TARGET(BINARY_OP_ADD_UNICODE) {
            assert(cframe.use_tracing == 0);
            PyObject *left = SECOND();
            PyObject *right = TOP();
            DEOPT_IF(!PyUnicode_CheckExact(left), BINARY_OP);
            DEOPT_IF(Py_TYPE(right) != Py_TYPE(left), BINARY_OP);
            STAT_INC(BINARY_OP, hit);
            PyObject *res = PyUnicode_Concat(left, right);
            STACK_SHRINK(1);
            SET_TOP(res);
            Py_DECREF(left);
            Py_DECREF(right);
            if (TOP() == NULL) {
                goto error;
            }
            JUMPBY(INLINE_CACHE_ENTRIES_BINARY_OP);
            NOTRACE_DISPATCH();
        }

        TARGET(BINARY_OP_INPLACE_ADD_UNICODE) {
            assert(cframe.use_tracing == 0);
            PyObject *left = SECOND();
            PyObject *right = TOP();
            DEOPT_IF(!PyUnicode_CheckExact(left), BINARY_OP);
            DEOPT_IF(Py_TYPE(right) != Py_TYPE(left), BINARY_OP);
            DEOPT_IF(Py_REFCNT(left) != 2, BINARY_OP);
            _Py_CODEUNIT true_next = next_instr[INLINE_CACHE_ENTRIES_BINARY_OP];
            int next_oparg = _Py_OPARG(true_next);
            assert(_Py_OPCODE(true_next) == STORE_FAST);
            /* In the common case, there are 2 references to the value
            * stored in 'variable' when the v = v + ... is performed: one
            * on the value stack (in 'v') and one still stored in the
            * 'variable'.  We try to delete the variable now to reduce
            * the refcnt to 1.
            */
            PyObject *var = GETLOCAL(next_oparg);
            DEOPT_IF(var != left, BINARY_OP);
            STAT_INC(BINARY_OP, hit);
            GETLOCAL(next_oparg) = NULL;
            Py_DECREF(left);
            STACK_SHRINK(1);
            PyUnicode_Append(&TOP(), right);
            Py_DECREF(right);
            if (TOP() == NULL) {
                goto error;
            }
            JUMPBY(INLINE_CACHE_ENTRIES_BINARY_OP);
            NOTRACE_DISPATCH();
        }

        TARGET(BINARY_OP_ADD_FLOAT) {
            assert(cframe.use_tracing == 0);
            PyObject *left = SECOND();
            PyObject *right = TOP();
            DEOPT_IF(!PyFloat_CheckExact(left), BINARY_OP);
            DEOPT_IF(Py_TYPE(right) != Py_TYPE(left), BINARY_OP);
            STAT_INC(BINARY_OP, hit);
            double dsum = ((PyFloatObject *)left)->ob_fval +
                ((PyFloatObject *)right)->ob_fval;
            PyObject *sum = PyFloat_FromDouble(dsum);
            SET_SECOND(sum);
            Py_DECREF(right);
            Py_DECREF(left);
            STACK_SHRINK(1);
            if (sum == NULL) {
                goto error;
            }
            JUMPBY(INLINE_CACHE_ENTRIES_BINARY_OP);
            NOTRACE_DISPATCH();
        }

        TARGET(BINARY_OP_ADD_INT) {
            assert(cframe.use_tracing == 0);
            PyObject *left = SECOND();
            PyObject *right = TOP();
            DEOPT_IF(!PyLong_CheckExact(left), BINARY_OP);
            DEOPT_IF(Py_TYPE(right) != Py_TYPE(left), BINARY_OP);
            STAT_INC(BINARY_OP, hit);
            PyObject *sum = _PyLong_Add((PyLongObject *)left, (PyLongObject *)right);
            SET_SECOND(sum);
            Py_DECREF(right);
            Py_DECREF(left);
            STACK_SHRINK(1);
            if (sum == NULL) {
                goto error;
            }
            JUMPBY(INLINE_CACHE_ENTRIES_BINARY_OP);
            NOTRACE_DISPATCH();
        }

        TARGET(BINARY_SUBSCR) {
            PREDICTED(BINARY_SUBSCR);
            PyObject *sub = POP();
            PyObject *container = TOP();
            PyObject *res = PyObject_GetItem(container, sub);
            Py_DECREF(container);
            Py_DECREF(sub);
            SET_TOP(res);
            if (res == NULL)
                goto error;
            JUMPBY(INLINE_CACHE_ENTRIES_BINARY_SUBSCR);
            DISPATCH();
        }

        TARGET(BINARY_SUBSCR_ADAPTIVE) {
            _PyBinarySubscrCache *cache = (_PyBinarySubscrCache *)next_instr;
            if (cache->counter == 0) {
                PyObject *sub = TOP();
                PyObject *container = SECOND();
                next_instr--;
                if (_Py_Specialize_BinarySubscr(container, sub, next_instr) < 0) {
                    goto error;
                }
                DISPATCH();
            }
            else {
                STAT_INC(BINARY_SUBSCR, deferred);
                cache->counter--;
                JUMP_TO_INSTRUCTION(BINARY_SUBSCR);
            }
        }

        TARGET(BINARY_SUBSCR_LIST_INT) {
            assert(cframe.use_tracing == 0);
            PyObject *sub = TOP();
            PyObject *list = SECOND();
            DEOPT_IF(!PyLong_CheckExact(sub), BINARY_SUBSCR);
            DEOPT_IF(!PyList_CheckExact(list), BINARY_SUBSCR);

            // Deopt unless 0 <= sub < PyList_Size(list)
            Py_ssize_t signed_magnitude = Py_SIZE(sub);
            DEOPT_IF(((size_t)signed_magnitude) > 1, BINARY_SUBSCR);
            assert(((PyLongObject *)_PyLong_GetZero())->ob_digit[0] == 0);
            Py_ssize_t index = ((PyLongObject*)sub)->ob_digit[0];
            DEOPT_IF(index >= PyList_GET_SIZE(list), BINARY_SUBSCR);
            STAT_INC(BINARY_SUBSCR, hit);
            PyObject *res = PyList_GET_ITEM(list, index);
            assert(res != NULL);
            Py_INCREF(res);
            STACK_SHRINK(1);
            Py_DECREF(sub);
            SET_TOP(res);
            Py_DECREF(list);
            JUMPBY(INLINE_CACHE_ENTRIES_BINARY_SUBSCR);
            NOTRACE_DISPATCH();
        }

        TARGET(BINARY_SUBSCR_TUPLE_INT) {
            assert(cframe.use_tracing == 0);
            PyObject *sub = TOP();
            PyObject *tuple = SECOND();
            DEOPT_IF(!PyLong_CheckExact(sub), BINARY_SUBSCR);
            DEOPT_IF(!PyTuple_CheckExact(tuple), BINARY_SUBSCR);

            // Deopt unless 0 <= sub < PyTuple_Size(list)
            Py_ssize_t signed_magnitude = Py_SIZE(sub);
            DEOPT_IF(((size_t)signed_magnitude) > 1, BINARY_SUBSCR);
            assert(((PyLongObject *)_PyLong_GetZero())->ob_digit[0] == 0);
            Py_ssize_t index = ((PyLongObject*)sub)->ob_digit[0];
            DEOPT_IF(index >= PyTuple_GET_SIZE(tuple), BINARY_SUBSCR);
            STAT_INC(BINARY_SUBSCR, hit);
            PyObject *res = PyTuple_GET_ITEM(tuple, index);
            assert(res != NULL);
            Py_INCREF(res);
            STACK_SHRINK(1);
            Py_DECREF(sub);
            SET_TOP(res);
            Py_DECREF(tuple);
            JUMPBY(INLINE_CACHE_ENTRIES_BINARY_SUBSCR);
            NOTRACE_DISPATCH();
        }

        TARGET(BINARY_SUBSCR_DICT) {
            assert(cframe.use_tracing == 0);
            PyObject *dict = SECOND();
            DEOPT_IF(!PyDict_CheckExact(SECOND()), BINARY_SUBSCR);
            STAT_INC(BINARY_SUBSCR, hit);
            PyObject *sub = TOP();
            PyObject *res = PyDict_GetItemWithError(dict, sub);
            if (res == NULL) {
                goto binary_subscr_dict_error;
            }
            Py_INCREF(res);
            STACK_SHRINK(1);
            Py_DECREF(sub);
            SET_TOP(res);
            Py_DECREF(dict);
            JUMPBY(INLINE_CACHE_ENTRIES_BINARY_SUBSCR);
            DISPATCH();
        }

        TARGET(BINARY_SUBSCR_GETITEM) {
            PyObject *sub = TOP();
            PyObject *container = SECOND();
            _PyBinarySubscrCache *cache = (_PyBinarySubscrCache *)next_instr;
            uint32_t type_version = read_u32(cache->type_version);
            PyTypeObject *tp = Py_TYPE(container);
            DEOPT_IF(tp->tp_version_tag != type_version, BINARY_SUBSCR);
            assert(tp->tp_flags & Py_TPFLAGS_HEAPTYPE);
            PyObject *cached = ((PyHeapTypeObject *)tp)->_spec_cache.getitem;
            assert(PyFunction_Check(cached));
            PyFunctionObject *getitem = (PyFunctionObject *)cached;
            DEOPT_IF(getitem->func_version != cache->func_version, BINARY_SUBSCR);
            PyCodeObject *code = (PyCodeObject *)getitem->func_code;
            size_t size = code->co_nlocalsplus + code->co_stacksize + FRAME_SPECIALS_SIZE;
            assert(code->co_argcount == 2);
            _PyInterpreterFrame *new_frame = _PyThreadState_BumpFramePointer(tstate, size);
            if (new_frame == NULL) {
                goto error;
            }
            CALL_STAT_INC(frames_pushed);
            Py_INCREF(getitem);
            _PyFrame_InitializeSpecials(new_frame, getitem,
                                        NULL, code->co_nlocalsplus);
            STACK_SHRINK(2);
            new_frame->localsplus[0] = container;
            new_frame->localsplus[1] = sub;
            for (int i = 2; i < code->co_nlocalsplus; i++) {
                new_frame->localsplus[i] = NULL;
            }
            _PyFrame_SetStackPointer(frame, stack_pointer);
            frame->f_lasti += INLINE_CACHE_ENTRIES_BINARY_SUBSCR;
            new_frame->previous = frame;
            frame = cframe.current_frame = new_frame;
            CALL_STAT_INC(inlined_py_calls);
            goto start_frame;
        }

        TARGET(LIST_APPEND) {
            PyObject *v = POP();
            PyObject *list = PEEK(oparg);
            int err;
            err = PyList_Append(list, v);
            Py_DECREF(v);
            if (err != 0)
                goto error;
            PREDICT(JUMP_ABSOLUTE);
            DISPATCH();
        }

        TARGET(SET_ADD) {
            PyObject *v = POP();
            PyObject *set = PEEK(oparg);
            int err;
            err = PySet_Add(set, v);
            Py_DECREF(v);
            if (err != 0)
                goto error;
            PREDICT(JUMP_ABSOLUTE);
            DISPATCH();
        }

        TARGET(STORE_SUBSCR) {
            PREDICTED(STORE_SUBSCR);
            PyObject *sub = TOP();
            PyObject *container = SECOND();
            PyObject *v = THIRD();
            int err;
            STACK_SHRINK(3);
            /* container[sub] = v */
            err = PyObject_SetItem(container, sub, v);
            Py_DECREF(v);
            Py_DECREF(container);
            Py_DECREF(sub);
            if (err != 0) {
                goto error;
            }
            JUMPBY(INLINE_CACHE_ENTRIES_STORE_SUBSCR);
            DISPATCH();
        }

        TARGET(STORE_SUBSCR_ADAPTIVE) {
            _PyStoreSubscrCache *cache = (_PyStoreSubscrCache *)next_instr;
            if (cache->counter == 0) {
                PyObject *sub = TOP();
                PyObject *container = SECOND();
                next_instr--;
                if (_Py_Specialize_StoreSubscr(container, sub, next_instr) < 0) {
                    goto error;
                }
                DISPATCH();
            }
            else {
                STAT_INC(STORE_SUBSCR, deferred);
                cache->counter--;
                JUMP_TO_INSTRUCTION(STORE_SUBSCR);
            }
        }

        TARGET(STORE_SUBSCR_LIST_INT) {
            assert(cframe.use_tracing == 0);
            PyObject *sub = TOP();
            PyObject *list = SECOND();
            PyObject *value = THIRD();
            DEOPT_IF(!PyLong_CheckExact(sub), STORE_SUBSCR);
            DEOPT_IF(!PyList_CheckExact(list), STORE_SUBSCR);

            // Ensure nonnegative, zero-or-one-digit ints.
            DEOPT_IF(((size_t)Py_SIZE(sub)) > 1, STORE_SUBSCR);
            Py_ssize_t index = ((PyLongObject*)sub)->ob_digit[0];
            // Ensure index < len(list)
            DEOPT_IF(index >= PyList_GET_SIZE(list), STORE_SUBSCR);
            STAT_INC(STORE_SUBSCR, hit);

            PyObject *old_value = PyList_GET_ITEM(list, index);
            PyList_SET_ITEM(list, index, value);
            STACK_SHRINK(3);
            assert(old_value != NULL);
            Py_DECREF(old_value);
            Py_DECREF(sub);
            Py_DECREF(list);
            JUMPBY(INLINE_CACHE_ENTRIES_STORE_SUBSCR);
            NOTRACE_DISPATCH();
        }

        TARGET(STORE_SUBSCR_DICT) {
            assert(cframe.use_tracing == 0);
            PyObject *sub = TOP();
            PyObject *dict = SECOND();
            PyObject *value = THIRD();
            DEOPT_IF(!PyDict_CheckExact(dict), STORE_SUBSCR);
            STACK_SHRINK(3);
            STAT_INC(STORE_SUBSCR, hit);
            int err = _PyDict_SetItem_Take2((PyDictObject *)dict, sub, value);
            Py_DECREF(dict);
            if (err != 0) {
                goto error;
            }
            JUMPBY(INLINE_CACHE_ENTRIES_STORE_SUBSCR);
            DISPATCH();
        }

        TARGET(DELETE_SUBSCR) {
            PyObject *sub = TOP();
            PyObject *container = SECOND();
            int err;
            STACK_SHRINK(2);
            /* del container[sub] */
            err = PyObject_DelItem(container, sub);
            Py_DECREF(container);
            Py_DECREF(sub);
            if (err != 0)
                goto error;
            DISPATCH();
        }

        TARGET(PRINT_EXPR) {
            PyObject *value = POP();
            PyObject *hook = _PySys_GetAttr(tstate, &_Py_ID(displayhook));
            PyObject *res;
            if (hook == NULL) {
                _PyErr_SetString(tstate, PyExc_RuntimeError,
                                 "lost sys.displayhook");
                Py_DECREF(value);
                goto error;
            }
            res = PyObject_CallOneArg(hook, value);
            Py_DECREF(value);
            if (res == NULL)
                goto error;
            Py_DECREF(res);
            DISPATCH();
        }

        TARGET(RAISE_VARARGS) {
            PyObject *cause = NULL, *exc = NULL;
            switch (oparg) {
            case 2:
                cause = POP(); /* cause */
                /* fall through */
            case 1:
                exc = POP(); /* exc */
                /* fall through */
            case 0:
                if (do_raise(tstate, exc, cause)) {
                    goto exception_unwind;
                }
                break;
            default:
                _PyErr_SetString(tstate, PyExc_SystemError,
                                 "bad RAISE_VARARGS oparg");
                break;
            }
            goto error;
        }

        TARGET(RETURN_VALUE) {
            PyObject *retval = POP();
            assert(EMPTY());
            frame->f_state = FRAME_RETURNED;
            _PyFrame_SetStackPointer(frame, stack_pointer);
            TRACE_FUNCTION_EXIT();
            DTRACE_FUNCTION_EXIT();
            _Py_LeaveRecursiveCall(tstate);
            if (!frame->is_entry) {
                frame = cframe.current_frame = pop_frame(tstate, frame);
                _PyFrame_StackPush(frame, retval);
                goto resume_frame;
            }
            /* Restore previous cframe and return. */
            tstate->cframe = cframe.previous;
            tstate->cframe->use_tracing = cframe.use_tracing;
            assert(tstate->cframe->current_frame == frame->previous);
            assert(!_PyErr_Occurred(tstate));
            return retval;
        }

        TARGET(GET_AITER) {
            unaryfunc getter = NULL;
            PyObject *iter = NULL;
            PyObject *obj = TOP();
            PyTypeObject *type = Py_TYPE(obj);

            if (type->tp_as_async != NULL) {
                getter = type->tp_as_async->am_aiter;
            }

            if (getter != NULL) {
                iter = (*getter)(obj);
                Py_DECREF(obj);
                if (iter == NULL) {
                    SET_TOP(NULL);
                    goto error;
                }
            }
            else {
                SET_TOP(NULL);
                _PyErr_Format(tstate, PyExc_TypeError,
                              "'async for' requires an object with "
                              "__aiter__ method, got %.100s",
                              type->tp_name);
                Py_DECREF(obj);
                goto error;
            }

            if (Py_TYPE(iter)->tp_as_async == NULL ||
                    Py_TYPE(iter)->tp_as_async->am_anext == NULL) {

                SET_TOP(NULL);
                _PyErr_Format(tstate, PyExc_TypeError,
                              "'async for' received an object from __aiter__ "
                              "that does not implement __anext__: %.100s",
                              Py_TYPE(iter)->tp_name);
                Py_DECREF(iter);
                goto error;
            }

            SET_TOP(iter);
            DISPATCH();
        }

        TARGET(GET_ANEXT) {
            unaryfunc getter = NULL;
            PyObject *next_iter = NULL;
            PyObject *awaitable = NULL;
            PyObject *aiter = TOP();
            PyTypeObject *type = Py_TYPE(aiter);

            if (PyAsyncGen_CheckExact(aiter)) {
                awaitable = type->tp_as_async->am_anext(aiter);
                if (awaitable == NULL) {
                    goto error;
                }
            } else {
                if (type->tp_as_async != NULL){
                    getter = type->tp_as_async->am_anext;
                }

                if (getter != NULL) {
                    next_iter = (*getter)(aiter);
                    if (next_iter == NULL) {
                        goto error;
                    }
                }
                else {
                    _PyErr_Format(tstate, PyExc_TypeError,
                                  "'async for' requires an iterator with "
                                  "__anext__ method, got %.100s",
                                  type->tp_name);
                    goto error;
                }

                awaitable = _PyCoro_GetAwaitableIter(next_iter);
                if (awaitable == NULL) {
                    _PyErr_FormatFromCause(
                        PyExc_TypeError,
                        "'async for' received an invalid object "
                        "from __anext__: %.100s",
                        Py_TYPE(next_iter)->tp_name);

                    Py_DECREF(next_iter);
                    goto error;
                } else {
                    Py_DECREF(next_iter);
                }
            }

            PUSH(awaitable);
            PREDICT(LOAD_CONST);
            DISPATCH();
        }

        TARGET(GET_AWAITABLE) {
            PREDICTED(GET_AWAITABLE);
            PyObject *iterable = TOP();
            PyObject *iter = _PyCoro_GetAwaitableIter(iterable);

            if (iter == NULL) {
                format_awaitable_error(tstate, Py_TYPE(iterable), oparg);
            }

            Py_DECREF(iterable);

            if (iter != NULL && PyCoro_CheckExact(iter)) {
                PyObject *yf = _PyGen_yf((PyGenObject*)iter);
                if (yf != NULL) {
                    /* `iter` is a coroutine object that is being
                       awaited, `yf` is a pointer to the current awaitable
                       being awaited on. */
                    Py_DECREF(yf);
                    Py_CLEAR(iter);
                    _PyErr_SetString(tstate, PyExc_RuntimeError,
                                     "coroutine is being awaited already");
                    /* The code below jumps to `error` if `iter` is NULL. */
                }
            }

            SET_TOP(iter); /* Even if it's NULL */

            if (iter == NULL) {
                goto error;
            }

            PREDICT(LOAD_CONST);
            DISPATCH();
        }

        TARGET(SEND) {
            assert(frame->is_entry);
            assert(STACK_LEVEL() >= 2);
            PyObject *v = POP();
            PyObject *receiver = TOP();
            PySendResult gen_status;
            PyObject *retval;
            if (tstate->c_tracefunc == NULL) {
                gen_status = PyIter_Send(receiver, v, &retval);
            } else {
                if (Py_IsNone(v) && PyIter_Check(receiver)) {
                    retval = Py_TYPE(receiver)->tp_iternext(receiver);
                }
                else {
                    retval = PyObject_CallMethodOneArg(receiver, &_Py_ID(send), v);
                }
                if (retval == NULL) {
                    if (tstate->c_tracefunc != NULL
                            && _PyErr_ExceptionMatches(tstate, PyExc_StopIteration))
                        call_exc_trace(tstate->c_tracefunc, tstate->c_traceobj, tstate, frame);
                    if (_PyGen_FetchStopIterationValue(&retval) == 0) {
                        gen_status = PYGEN_RETURN;
                    }
                    else {
                        gen_status = PYGEN_ERROR;
                    }
                }
                else {
                    gen_status = PYGEN_NEXT;
                }
            }
            Py_DECREF(v);
            if (gen_status == PYGEN_ERROR) {
                assert (retval == NULL);
                goto error;
            }
            if (gen_status == PYGEN_RETURN) {
                assert (retval != NULL);
                Py_DECREF(receiver);
                SET_TOP(retval);
                JUMPBY(oparg);
                DISPATCH();
            }
            assert (gen_status == PYGEN_NEXT);
            assert (retval != NULL);
            PUSH(retval);
            DISPATCH();
        }

        TARGET(ASYNC_GEN_WRAP) {
            PyObject *v = TOP();
            assert(frame->f_code->co_flags & CO_ASYNC_GENERATOR);
            PyObject *w = _PyAsyncGenValueWrapperNew(v);
            if (w == NULL) {
                goto error;
            }
            SET_TOP(w);
            Py_DECREF(v);
            DISPATCH();
        }

        TARGET(YIELD_VALUE) {
            assert(frame->is_entry);
            PyObject *retval = POP();
            frame->f_state = FRAME_SUSPENDED;
            _PyFrame_SetStackPointer(frame, stack_pointer);
            TRACE_FUNCTION_EXIT();
            DTRACE_FUNCTION_EXIT();
            _Py_LeaveRecursiveCall(tstate);
            /* Restore previous cframe and return. */
            tstate->cframe = cframe.previous;
            tstate->cframe->use_tracing = cframe.use_tracing;
            assert(tstate->cframe->current_frame == frame->previous);
            assert(!_PyErr_Occurred(tstate));
            return retval;
        }

        TARGET(POP_EXCEPT) {
            _PyErr_StackItem *exc_info = tstate->exc_info;
            PyObject *value = exc_info->exc_value;
            exc_info->exc_value = POP();
            Py_XDECREF(value);
            DISPATCH();
        }

        TARGET(RERAISE) {
            if (oparg) {
                PyObject *lasti = PEEK(oparg + 1);
                if (PyLong_Check(lasti)) {
                    frame->f_lasti = PyLong_AsLong(lasti);
                    assert(!_PyErr_Occurred(tstate));
                }
                else {
                    assert(PyLong_Check(lasti));
                    _PyErr_SetString(tstate, PyExc_SystemError, "lasti is not an int");
                    goto error;
                }
            }
            PyObject *val = POP();
            assert(val && PyExceptionInstance_Check(val));
            PyObject *exc = Py_NewRef(PyExceptionInstance_Class(val));
            PyObject *tb = PyException_GetTraceback(val);
            _PyErr_Restore(tstate, exc, val, tb);
            goto exception_unwind;
        }

        TARGET(PREP_RERAISE_STAR) {
            PyObject *excs = POP();
            assert(PyList_Check(excs));
            PyObject *orig = POP();

            PyObject *val = _PyExc_PrepReraiseStar(orig, excs);
            Py_DECREF(excs);
            Py_DECREF(orig);

            if (val == NULL) {
                goto error;
            }

            PUSH(val);
            DISPATCH();
        }

        TARGET(END_ASYNC_FOR) {
            PyObject *val = POP();
            assert(val && PyExceptionInstance_Check(val));
            if (PyErr_GivenExceptionMatches(val, PyExc_StopAsyncIteration)) {
                Py_DECREF(val);
                Py_DECREF(POP());
                DISPATCH();
            }
            else {
                PyObject *exc = Py_NewRef(PyExceptionInstance_Class(val));
                PyObject *tb = PyException_GetTraceback(val);
                _PyErr_Restore(tstate, exc, val, tb);
                goto exception_unwind;
            }
        }

        TARGET(LOAD_ASSERTION_ERROR) {
            PyObject *value = PyExc_AssertionError;
            Py_INCREF(value);
            PUSH(value);
            DISPATCH();
        }

        TARGET(LOAD_BUILD_CLASS) {
            PyObject *bc;
            if (PyDict_CheckExact(BUILTINS())) {
                bc = _PyDict_GetItemWithError(BUILTINS(),
                                              &_Py_ID(__build_class__));
                if (bc == NULL) {
                    if (!_PyErr_Occurred(tstate)) {
                        _PyErr_SetString(tstate, PyExc_NameError,
                                         "__build_class__ not found");
                    }
                    goto error;
                }
                Py_INCREF(bc);
            }
            else {
                bc = PyObject_GetItem(BUILTINS(), &_Py_ID(__build_class__));
                if (bc == NULL) {
                    if (_PyErr_ExceptionMatches(tstate, PyExc_KeyError))
                        _PyErr_SetString(tstate, PyExc_NameError,
                                         "__build_class__ not found");
                    goto error;
                }
            }
            PUSH(bc);
            DISPATCH();
        }

        TARGET(STORE_NAME) {
            PyObject *name = GETITEM(names, oparg);
            PyObject *v = POP();
            PyObject *ns = LOCALS();
            int err;
            if (ns == NULL) {
                _PyErr_Format(tstate, PyExc_SystemError,
                              "no locals found when storing %R", name);
                Py_DECREF(v);
                goto error;
            }
            if (PyDict_CheckExact(ns))
                err = PyDict_SetItem(ns, name, v);
            else
                err = PyObject_SetItem(ns, name, v);
            Py_DECREF(v);
            if (err != 0)
                goto error;
            DISPATCH();
        }

        TARGET(DELETE_NAME) {
            PyObject *name = GETITEM(names, oparg);
            PyObject *ns = LOCALS();
            int err;
            if (ns == NULL) {
                _PyErr_Format(tstate, PyExc_SystemError,
                              "no locals when deleting %R", name);
                goto error;
            }
            err = PyObject_DelItem(ns, name);
            if (err != 0) {
                format_exc_check_arg(tstate, PyExc_NameError,
                                     NAME_ERROR_MSG,
                                     name);
                goto error;
            }
            DISPATCH();
        }

        TARGET(UNPACK_SEQUENCE) {
            PREDICTED(UNPACK_SEQUENCE);
            PyObject *seq = POP();
            PyObject **top = stack_pointer + oparg;
            if (!unpack_iterable(tstate, seq, oparg, -1, top)) {
                Py_DECREF(seq);
                goto error;
            }
            STACK_GROW(oparg);
            Py_DECREF(seq);
            JUMPBY(INLINE_CACHE_ENTRIES_UNPACK_SEQUENCE);
            DISPATCH();
        }

        TARGET(UNPACK_SEQUENCE_ADAPTIVE) {
            assert(cframe.use_tracing == 0);
            _PyUnpackSequenceCache *cache = (_PyUnpackSequenceCache *)next_instr;
            if (cache->counter == 0) {
                PyObject *seq = TOP();
                next_instr--;
                _Py_Specialize_UnpackSequence(seq, next_instr, oparg);
                DISPATCH();
            }
            else {
                STAT_INC(UNPACK_SEQUENCE, deferred);
                cache->counter--;
                JUMP_TO_INSTRUCTION(UNPACK_SEQUENCE);
            }
        }

        TARGET(UNPACK_SEQUENCE_TWO_TUPLE) {
            PyObject *seq = TOP();
            DEOPT_IF(!PyTuple_CheckExact(seq), UNPACK_SEQUENCE);
            DEOPT_IF(PyTuple_GET_SIZE(seq) != 2, UNPACK_SEQUENCE);
            STAT_INC(UNPACK_SEQUENCE, hit);
            SET_TOP(Py_NewRef(PyTuple_GET_ITEM(seq, 1)));
            PUSH(Py_NewRef(PyTuple_GET_ITEM(seq, 0)));
            Py_DECREF(seq);
            JUMPBY(INLINE_CACHE_ENTRIES_UNPACK_SEQUENCE);
            NOTRACE_DISPATCH();
        }

        TARGET(UNPACK_SEQUENCE_TUPLE) {
            PyObject *seq = TOP();
            DEOPT_IF(!PyTuple_CheckExact(seq), UNPACK_SEQUENCE);
            DEOPT_IF(PyTuple_GET_SIZE(seq) != oparg, UNPACK_SEQUENCE);
            STAT_INC(UNPACK_SEQUENCE, hit);
            STACK_SHRINK(1);
            PyObject **items = _PyTuple_ITEMS(seq);
            while (oparg--) {
                PUSH(Py_NewRef(items[oparg]));
            }
            Py_DECREF(seq);
            JUMPBY(INLINE_CACHE_ENTRIES_UNPACK_SEQUENCE);
            NOTRACE_DISPATCH();
        }

        TARGET(UNPACK_SEQUENCE_LIST) {
            PyObject *seq = TOP();
            DEOPT_IF(!PyList_CheckExact(seq), UNPACK_SEQUENCE);
            DEOPT_IF(PyList_GET_SIZE(seq) != oparg, UNPACK_SEQUENCE);
            STAT_INC(UNPACK_SEQUENCE, hit);
            STACK_SHRINK(1);
            PyObject **items = _PyList_ITEMS(seq);
            while (oparg--) {
                PUSH(Py_NewRef(items[oparg]));
            }
            Py_DECREF(seq);
            JUMPBY(INLINE_CACHE_ENTRIES_UNPACK_SEQUENCE);
            NOTRACE_DISPATCH();
        }

        TARGET(UNPACK_EX) {
            int totalargs = 1 + (oparg & 0xFF) + (oparg >> 8);
            PyObject *seq = POP();
            PyObject **top = stack_pointer + totalargs;
            if (!unpack_iterable(tstate, seq, oparg & 0xFF, oparg >> 8, top)) {
                Py_DECREF(seq);
                goto error;
            }
            STACK_GROW(totalargs);
            Py_DECREF(seq);
            DISPATCH();
        }

        TARGET(STORE_ATTR) {
            PREDICTED(STORE_ATTR);
            PyObject *name = GETITEM(names, oparg);
            PyObject *owner = TOP();
            PyObject *v = SECOND();
            int err;
            STACK_SHRINK(2);
            err = PyObject_SetAttr(owner, name, v);
            Py_DECREF(v);
            Py_DECREF(owner);
            if (err != 0) {
                goto error;
            }
            JUMPBY(INLINE_CACHE_ENTRIES_STORE_ATTR);
            DISPATCH();
        }

        TARGET(DELETE_ATTR) {
            PyObject *name = GETITEM(names, oparg);
            PyObject *owner = POP();
            int err;
            err = PyObject_SetAttr(owner, name, (PyObject *)NULL);
            Py_DECREF(owner);
            if (err != 0)
                goto error;
            DISPATCH();
        }

        TARGET(STORE_GLOBAL) {
            PyObject *name = GETITEM(names, oparg);
            PyObject *v = POP();
            int err;
            err = PyDict_SetItem(GLOBALS(), name, v);
            Py_DECREF(v);
            if (err != 0)
                goto error;
            DISPATCH();
        }

        TARGET(DELETE_GLOBAL) {
            PyObject *name = GETITEM(names, oparg);
            int err;
            err = PyDict_DelItem(GLOBALS(), name);
            if (err != 0) {
                if (_PyErr_ExceptionMatches(tstate, PyExc_KeyError)) {
                    format_exc_check_arg(tstate, PyExc_NameError,
                                         NAME_ERROR_MSG, name);
                }
                goto error;
            }
            DISPATCH();
        }

        TARGET(LOAD_NAME) {
            PyObject *name = GETITEM(names, oparg);
            PyObject *locals = LOCALS();
            PyObject *v;
            if (locals == NULL) {
                _PyErr_Format(tstate, PyExc_SystemError,
                              "no locals when loading %R", name);
                goto error;
            }
            if (PyDict_CheckExact(locals)) {
                v = PyDict_GetItemWithError(locals, name);
                if (v != NULL) {
                    Py_INCREF(v);
                }
                else if (_PyErr_Occurred(tstate)) {
                    goto error;
                }
            }
            else {
                v = PyObject_GetItem(locals, name);
                if (v == NULL) {
                    if (!_PyErr_ExceptionMatches(tstate, PyExc_KeyError))
                        goto error;
                    _PyErr_Clear(tstate);
                }
            }
            if (v == NULL) {
                v = PyDict_GetItemWithError(GLOBALS(), name);
                if (v != NULL) {
                    Py_INCREF(v);
                }
                else if (_PyErr_Occurred(tstate)) {
                    goto error;
                }
                else {
                    if (PyDict_CheckExact(BUILTINS())) {
                        v = PyDict_GetItemWithError(BUILTINS(), name);
                        if (v == NULL) {
                            if (!_PyErr_Occurred(tstate)) {
                                format_exc_check_arg(
                                        tstate, PyExc_NameError,
                                        NAME_ERROR_MSG, name);
                            }
                            goto error;
                        }
                        Py_INCREF(v);
                    }
                    else {
                        v = PyObject_GetItem(BUILTINS(), name);
                        if (v == NULL) {
                            if (_PyErr_ExceptionMatches(tstate, PyExc_KeyError)) {
                                format_exc_check_arg(
                                            tstate, PyExc_NameError,
                                            NAME_ERROR_MSG, name);
                            }
                            goto error;
                        }
                    }
                }
            }
            PUSH(v);
            DISPATCH();
        }

        TARGET(LOAD_GLOBAL) {
            PREDICTED(LOAD_GLOBAL);
            PyObject *name = GETITEM(names, oparg);
            PyObject *v;
            if (PyDict_CheckExact(GLOBALS())
                && PyDict_CheckExact(BUILTINS()))
            {
                v = _PyDict_LoadGlobal((PyDictObject *)GLOBALS(),
                                       (PyDictObject *)BUILTINS(),
                                       name);
                if (v == NULL) {
                    if (!_PyErr_Occurred(tstate)) {
                        /* _PyDict_LoadGlobal() returns NULL without raising
                         * an exception if the key doesn't exist */
                        format_exc_check_arg(tstate, PyExc_NameError,
                                             NAME_ERROR_MSG, name);
                    }
                    goto error;
                }
                Py_INCREF(v);
            }
            else {
                /* Slow-path if globals or builtins is not a dict */

                /* namespace 1: globals */
                name = GETITEM(names, oparg);
                v = PyObject_GetItem(GLOBALS(), name);
                if (v == NULL) {
                    if (!_PyErr_ExceptionMatches(tstate, PyExc_KeyError)) {
                        goto error;
                    }
                    _PyErr_Clear(tstate);

                    /* namespace 2: builtins */
                    v = PyObject_GetItem(BUILTINS(), name);
                    if (v == NULL) {
                        if (_PyErr_ExceptionMatches(tstate, PyExc_KeyError)) {
                            format_exc_check_arg(
                                        tstate, PyExc_NameError,
                                        NAME_ERROR_MSG, name);
                        }
                        goto error;
                    }
                }
            }
            /* Skip over inline cache */
            JUMPBY(INLINE_CACHE_ENTRIES_LOAD_GLOBAL);
            PUSH(v);
            DISPATCH();
        }

        TARGET(LOAD_GLOBAL_ADAPTIVE) {
            assert(cframe.use_tracing == 0);
            _PyLoadGlobalCache *cache = (_PyLoadGlobalCache *)next_instr;
            if (cache->counter == 0) {
                PyObject *name = GETITEM(names, oparg);
                next_instr--;
                if (_Py_Specialize_LoadGlobal(GLOBALS(), BUILTINS(), next_instr, name) < 0) {
                    goto error;
                }
                DISPATCH();
            }
            else {
                STAT_INC(LOAD_GLOBAL, deferred);
                cache->counter--;
                JUMP_TO_INSTRUCTION(LOAD_GLOBAL);
            }
        }

        TARGET(LOAD_GLOBAL_MODULE) {
            assert(cframe.use_tracing == 0);
            DEOPT_IF(!PyDict_CheckExact(GLOBALS()), LOAD_GLOBAL);
            PyDictObject *dict = (PyDictObject *)GLOBALS();
            _PyLoadGlobalCache *cache = (_PyLoadGlobalCache *)next_instr;
            uint32_t version = read_u32(cache->module_keys_version);
            DEOPT_IF(dict->ma_keys->dk_version != version, LOAD_GLOBAL);
            assert(DK_IS_UNICODE(dict->ma_keys));
            PyDictUnicodeEntry *entries = DK_UNICODE_ENTRIES(dict->ma_keys);
            PyObject *res = entries[cache->index].me_value;
            DEOPT_IF(res == NULL, LOAD_GLOBAL);
            JUMPBY(INLINE_CACHE_ENTRIES_LOAD_GLOBAL);
            STAT_INC(LOAD_GLOBAL, hit);
            Py_INCREF(res);
            PUSH(res);
            NOTRACE_DISPATCH();
        }

        TARGET(LOAD_GLOBAL_BUILTIN) {
            assert(cframe.use_tracing == 0);
            DEOPT_IF(!PyDict_CheckExact(GLOBALS()), LOAD_GLOBAL);
            DEOPT_IF(!PyDict_CheckExact(BUILTINS()), LOAD_GLOBAL);
            PyDictObject *mdict = (PyDictObject *)GLOBALS();
            PyDictObject *bdict = (PyDictObject *)BUILTINS();
            _PyLoadGlobalCache *cache = (_PyLoadGlobalCache *)next_instr;
            uint32_t mod_version = read_u32(cache->module_keys_version);
            uint16_t bltn_version = cache->builtin_keys_version;
            DEOPT_IF(mdict->ma_keys->dk_version != mod_version, LOAD_GLOBAL);
            DEOPT_IF(bdict->ma_keys->dk_version != bltn_version, LOAD_GLOBAL);
            assert(DK_IS_UNICODE(bdict->ma_keys));
            PyDictUnicodeEntry *entries = DK_UNICODE_ENTRIES(bdict->ma_keys);
            PyObject *res = entries[cache->index].me_value;
            DEOPT_IF(res == NULL, LOAD_GLOBAL);
            JUMPBY(INLINE_CACHE_ENTRIES_LOAD_GLOBAL);
            STAT_INC(LOAD_GLOBAL, hit);
            Py_INCREF(res);
            PUSH(res);
            NOTRACE_DISPATCH();
        }

        TARGET(DELETE_FAST) {
            PyObject *v = GETLOCAL(oparg);
            if (v != NULL) {
                SETLOCAL(oparg, NULL);
                DISPATCH();
            }
            goto unbound_local_error;
        }

        TARGET(MAKE_CELL) {
            // "initial" is probably NULL but not if it's an arg (or set
            // via PyFrame_LocalsToFast() before MAKE_CELL has run).
            PyObject *initial = GETLOCAL(oparg);
            PyObject *cell = PyCell_New(initial);
            if (cell == NULL) {
                goto resume_with_error;
            }
            SETLOCAL(oparg, cell);
            DISPATCH();
        }

        TARGET(DELETE_DEREF) {
            PyObject *cell = GETLOCAL(oparg);
            PyObject *oldobj = PyCell_GET(cell);
            if (oldobj != NULL) {
                PyCell_SET(cell, NULL);
                Py_DECREF(oldobj);
                DISPATCH();
            }
            format_exc_unbound(tstate, frame->f_code, oparg);
            goto error;
        }

        TARGET(LOAD_CLASSDEREF) {
            PyObject *name, *value, *locals = LOCALS();
            assert(locals);
            assert(oparg >= 0 && oparg < frame->f_code->co_nlocalsplus);
            name = PyTuple_GET_ITEM(frame->f_code->co_localsplusnames, oparg);
            if (PyDict_CheckExact(locals)) {
                value = PyDict_GetItemWithError(locals, name);
                if (value != NULL) {
                    Py_INCREF(value);
                }
                else if (_PyErr_Occurred(tstate)) {
                    goto error;
                }
            }
            else {
                value = PyObject_GetItem(locals, name);
                if (value == NULL) {
                    if (!_PyErr_ExceptionMatches(tstate, PyExc_KeyError)) {
                        goto error;
                    }
                    _PyErr_Clear(tstate);
                }
            }
            if (!value) {
                PyObject *cell = GETLOCAL(oparg);
                value = PyCell_GET(cell);
                if (value == NULL) {
                    format_exc_unbound(tstate, frame->f_code, oparg);
                    goto error;
                }
                Py_INCREF(value);
            }
            PUSH(value);
            DISPATCH();
        }

        TARGET(LOAD_DEREF) {
            PyObject *cell = GETLOCAL(oparg);
            PyObject *value = PyCell_GET(cell);
            if (value == NULL) {
                format_exc_unbound(tstate, frame->f_code, oparg);
                goto error;
            }
            Py_INCREF(value);
            PUSH(value);
            DISPATCH();
        }

        TARGET(STORE_DEREF) {
            PyObject *v = POP();
            PyObject *cell = GETLOCAL(oparg);
            PyObject *oldobj = PyCell_GET(cell);
            PyCell_SET(cell, v);
            Py_XDECREF(oldobj);
            DISPATCH();
        }

        TARGET(COPY_FREE_VARS) {
            /* Copy closure variables to free variables */
            PyCodeObject *co = frame->f_code;
            PyObject *closure = frame->f_func->func_closure;
            int offset = co->co_nlocals + co->co_nplaincellvars;
            assert(oparg == co->co_nfreevars);
            for (int i = 0; i < oparg; ++i) {
                PyObject *o = PyTuple_GET_ITEM(closure, i);
                Py_INCREF(o);
                frame->localsplus[offset + i] = o;
            }
            DISPATCH();
        }

        TARGET(BUILD_STRING) {
            PyObject *str;
            PyObject *empty = PyUnicode_New(0, 0);
            if (empty == NULL) {
                goto error;
            }
            str = _PyUnicode_JoinArray(empty, stack_pointer - oparg, oparg);
            Py_DECREF(empty);
            if (str == NULL)
                goto error;
            while (--oparg >= 0) {
                PyObject *item = POP();
                Py_DECREF(item);
            }
            PUSH(str);
            DISPATCH();
        }

        TARGET(BUILD_TUPLE) {
            PyObject *tup = PyTuple_New(oparg);
            if (tup == NULL)
                goto error;
            while (--oparg >= 0) {
                PyObject *item = POP();
                PyTuple_SET_ITEM(tup, oparg, item);
            }
            PUSH(tup);
            DISPATCH();
        }

        TARGET(BUILD_LIST) {
            PyObject *list =  PyList_New(oparg);
            if (list == NULL)
                goto error;
            while (--oparg >= 0) {
                PyObject *item = POP();
                PyList_SET_ITEM(list, oparg, item);
            }
            PUSH(list);
            DISPATCH();
        }

        TARGET(LIST_TO_TUPLE) {
            PyObject *list = POP();
            PyObject *tuple = PyList_AsTuple(list);
            Py_DECREF(list);
            if (tuple == NULL) {
                goto error;
            }
            PUSH(tuple);
            DISPATCH();
        }

        TARGET(LIST_EXTEND) {
            PyObject *iterable = POP();
            PyObject *list = PEEK(oparg);
            PyObject *none_val = _PyList_Extend((PyListObject *)list, iterable);
            if (none_val == NULL) {
                if (_PyErr_ExceptionMatches(tstate, PyExc_TypeError) &&
                   (Py_TYPE(iterable)->tp_iter == NULL && !PySequence_Check(iterable)))
                {
                    _PyErr_Clear(tstate);
                    _PyErr_Format(tstate, PyExc_TypeError,
                          "Value after * must be an iterable, not %.200s",
                          Py_TYPE(iterable)->tp_name);
                }
                Py_DECREF(iterable);
                goto error;
            }
            Py_DECREF(none_val);
            Py_DECREF(iterable);
            DISPATCH();
        }

        TARGET(SET_UPDATE) {
            PyObject *iterable = POP();
            PyObject *set = PEEK(oparg);
            int err = _PySet_Update(set, iterable);
            Py_DECREF(iterable);
            if (err < 0) {
                goto error;
            }
            DISPATCH();
        }

        TARGET(BUILD_SET) {
            PyObject *set = PySet_New(NULL);
            int err = 0;
            int i;
            if (set == NULL)
                goto error;
            for (i = oparg; i > 0; i--) {
                PyObject *item = PEEK(i);
                if (err == 0)
                    err = PySet_Add(set, item);
                Py_DECREF(item);
            }
            STACK_SHRINK(oparg);
            if (err != 0) {
                Py_DECREF(set);
                goto error;
            }
            PUSH(set);
            DISPATCH();
        }

        TARGET(BUILD_MAP) {
            PyObject *map = _PyDict_FromItems(
                    &PEEK(2*oparg), 2,
                    &PEEK(2*oparg - 1), 2,
                    oparg);
            if (map == NULL)
                goto error;

            while (oparg--) {
                Py_DECREF(POP());
                Py_DECREF(POP());
            }
            PUSH(map);
            DISPATCH();
        }

        TARGET(SETUP_ANNOTATIONS) {
            int err;
            PyObject *ann_dict;
            if (LOCALS() == NULL) {
                _PyErr_Format(tstate, PyExc_SystemError,
                              "no locals found when setting up annotations");
                goto error;
            }
            /* check if __annotations__ in locals()... */
            if (PyDict_CheckExact(LOCALS())) {
                ann_dict = _PyDict_GetItemWithError(LOCALS(),
                                                    &_Py_ID(__annotations__));
                if (ann_dict == NULL) {
                    if (_PyErr_Occurred(tstate)) {
                        goto error;
                    }
                    /* ...if not, create a new one */
                    ann_dict = PyDict_New();
                    if (ann_dict == NULL) {
                        goto error;
                    }
                    err = PyDict_SetItem(LOCALS(), &_Py_ID(__annotations__),
                                         ann_dict);
                    Py_DECREF(ann_dict);
                    if (err != 0) {
                        goto error;
                    }
                }
            }
            else {
                /* do the same if locals() is not a dict */
                ann_dict = PyObject_GetItem(LOCALS(), &_Py_ID(__annotations__));
                if (ann_dict == NULL) {
                    if (!_PyErr_ExceptionMatches(tstate, PyExc_KeyError)) {
                        goto error;
                    }
                    _PyErr_Clear(tstate);
                    ann_dict = PyDict_New();
                    if (ann_dict == NULL) {
                        goto error;
                    }
                    err = PyObject_SetItem(LOCALS(), &_Py_ID(__annotations__),
                                           ann_dict);
                    Py_DECREF(ann_dict);
                    if (err != 0) {
                        goto error;
                    }
                }
                else {
                    Py_DECREF(ann_dict);
                }
            }
            DISPATCH();
        }

        TARGET(BUILD_CONST_KEY_MAP) {
            PyObject *map;
            PyObject *keys = TOP();
            if (!PyTuple_CheckExact(keys) ||
                PyTuple_GET_SIZE(keys) != (Py_ssize_t)oparg) {
                _PyErr_SetString(tstate, PyExc_SystemError,
                                 "bad BUILD_CONST_KEY_MAP keys argument");
                goto error;
            }
            map = _PyDict_FromItems(
                    &PyTuple_GET_ITEM(keys, 0), 1,
                    &PEEK(oparg + 1), 1, oparg);
            if (map == NULL) {
                goto error;
            }

            Py_DECREF(POP());
            while (oparg--) {
                Py_DECREF(POP());
            }
            PUSH(map);
            DISPATCH();
        }

        TARGET(DICT_UPDATE) {
            PyObject *update = POP();
            PyObject *dict = PEEK(oparg);
            if (PyDict_Update(dict, update) < 0) {
                if (_PyErr_ExceptionMatches(tstate, PyExc_AttributeError)) {
                    _PyErr_Format(tstate, PyExc_TypeError,
                                    "'%.200s' object is not a mapping",
                                    Py_TYPE(update)->tp_name);
                }
                Py_DECREF(update);
                goto error;
            }
            Py_DECREF(update);
            DISPATCH();
        }

        TARGET(DICT_MERGE) {
            PyObject *update = POP();
            PyObject *dict = PEEK(oparg);

            if (_PyDict_MergeEx(dict, update, 2) < 0) {
                format_kwargs_error(tstate, PEEK(2 + oparg), update);
                Py_DECREF(update);
                goto error;
            }
            Py_DECREF(update);
            PREDICT(CALL_FUNCTION_EX);
            DISPATCH();
        }

        TARGET(MAP_ADD) {
            PyObject *value = TOP();
            PyObject *key = SECOND();
            PyObject *map;
            STACK_SHRINK(2);
            map = PEEK(oparg);                      /* dict */
            assert(PyDict_CheckExact(map));
            /* map[key] = value */
            if (_PyDict_SetItem_Take2((PyDictObject *)map, key, value) != 0) {
                goto error;
            }
            PREDICT(JUMP_ABSOLUTE);
            DISPATCH();
        }

        TARGET(LOAD_ATTR) {
            PREDICTED(LOAD_ATTR);
            PyObject *name = GETITEM(names, oparg);
            PyObject *owner = TOP();
            PyObject *res = PyObject_GetAttr(owner, name);
            if (res == NULL) {
                goto error;
            }
            Py_DECREF(owner);
            SET_TOP(res);
            JUMPBY(INLINE_CACHE_ENTRIES_LOAD_ATTR);
            DISPATCH();
        }

        TARGET(LOAD_ATTR_ADAPTIVE) {
            assert(cframe.use_tracing == 0);
            _PyAttrCache *cache = (_PyAttrCache *)next_instr;
            if (cache->counter == 0) {
                PyObject *owner = TOP();
                PyObject *name = GETITEM(names, oparg);
                next_instr--;
                if (_Py_Specialize_LoadAttr(owner, next_instr, name) < 0) {
                    goto error;
                }
                DISPATCH();
            }
            else {
                STAT_INC(LOAD_ATTR, deferred);
                cache->counter--;
                JUMP_TO_INSTRUCTION(LOAD_ATTR);
            }
        }

        TARGET(LOAD_ATTR_INSTANCE_VALUE) {
            assert(cframe.use_tracing == 0);
            PyObject *owner = TOP();
            PyObject *res;
            PyTypeObject *tp = Py_TYPE(owner);
            _PyAttrCache *cache = (_PyAttrCache *)next_instr;
            uint32_t type_version = read_u32(cache->version);
            assert(type_version != 0);
            DEOPT_IF(tp->tp_version_tag != type_version, LOAD_ATTR);
            assert(tp->tp_dictoffset < 0);
            assert(tp->tp_flags & Py_TPFLAGS_MANAGED_DICT);
            PyDictValues *values = *_PyObject_ValuesPointer(owner);
            DEOPT_IF(values == NULL, LOAD_ATTR);
            res = values->values[cache->index];
            DEOPT_IF(res == NULL, LOAD_ATTR);
            STAT_INC(LOAD_ATTR, hit);
            Py_INCREF(res);
            SET_TOP(res);
            Py_DECREF(owner);
            JUMPBY(INLINE_CACHE_ENTRIES_LOAD_ATTR);
            NOTRACE_DISPATCH();
        }

        TARGET(LOAD_ATTR_MODULE) {
            assert(cframe.use_tracing == 0);
            // shared with LOAD_METHOD_MODULE
            PyObject *owner = TOP();
            PyObject *res;
            LOAD_MODULE_ATTR_OR_METHOD(ATTR);
            SET_TOP(res);
            Py_DECREF(owner);
            JUMPBY(INLINE_CACHE_ENTRIES_LOAD_ATTR);
            NOTRACE_DISPATCH();
        }

        TARGET(LOAD_ATTR_WITH_HINT) {
            assert(cframe.use_tracing == 0);
            PyObject *owner = TOP();
            PyObject *res;
            PyTypeObject *tp = Py_TYPE(owner);
            _PyAttrCache *cache = (_PyAttrCache *)next_instr;
            uint32_t type_version = read_u32(cache->version);
            assert(type_version != 0);
            DEOPT_IF(tp->tp_version_tag != type_version, LOAD_ATTR);
            assert(tp->tp_flags & Py_TPFLAGS_MANAGED_DICT);
            PyDictObject *dict = *(PyDictObject **)_PyObject_ManagedDictPointer(owner);
            DEOPT_IF(dict == NULL, LOAD_ATTR);
            assert(PyDict_CheckExact((PyObject *)dict));
            PyObject *name = GETITEM(names, oparg);
            uint16_t hint = cache->index;
            DEOPT_IF(hint >= (size_t)dict->ma_keys->dk_nentries, LOAD_ATTR);
            if (DK_IS_UNICODE(dict->ma_keys)) {
                PyDictUnicodeEntry *ep = DK_UNICODE_ENTRIES(dict->ma_keys) + hint;
                DEOPT_IF(ep->me_key != name, LOAD_ATTR);
                res = ep->me_value;
            }
            else {
                PyDictKeyEntry *ep = DK_ENTRIES(dict->ma_keys) + hint;
                DEOPT_IF(ep->me_key != name, LOAD_ATTR);
                res = ep->me_value;
            }
            DEOPT_IF(res == NULL, LOAD_ATTR);
            STAT_INC(LOAD_ATTR, hit);
            Py_INCREF(res);
            SET_TOP(res);
            Py_DECREF(owner);
            JUMPBY(INLINE_CACHE_ENTRIES_LOAD_ATTR);
            NOTRACE_DISPATCH();
        }

        TARGET(LOAD_ATTR_SLOT) {
            assert(cframe.use_tracing == 0);
            PyObject *owner = TOP();
            PyObject *res;
            PyTypeObject *tp = Py_TYPE(owner);
            _PyAttrCache *cache = (_PyAttrCache *)next_instr;
            uint32_t type_version = read_u32(cache->version);
            assert(type_version != 0);
            DEOPT_IF(tp->tp_version_tag != type_version, LOAD_ATTR);
            char *addr = (char *)owner + cache->index;
            res = *(PyObject **)addr;
            DEOPT_IF(res == NULL, LOAD_ATTR);
            STAT_INC(LOAD_ATTR, hit);
            Py_INCREF(res);
            SET_TOP(res);
            Py_DECREF(owner);
            JUMPBY(INLINE_CACHE_ENTRIES_LOAD_ATTR);
            NOTRACE_DISPATCH();
        }

        TARGET(STORE_ATTR_ADAPTIVE) {
            assert(cframe.use_tracing == 0);
            _PyAttrCache *cache = (_PyAttrCache *)next_instr;
            if (cache->counter == 0) {
                PyObject *owner = TOP();
                PyObject *name = GETITEM(names, oparg);
                next_instr--;
                if (_Py_Specialize_StoreAttr(owner, next_instr, name) < 0) {
                    goto error;
                }
                DISPATCH();
            }
            else {
                STAT_INC(STORE_ATTR, deferred);
                cache->counter--;
                JUMP_TO_INSTRUCTION(STORE_ATTR);
            }
        }

        TARGET(STORE_ATTR_INSTANCE_VALUE) {
            assert(cframe.use_tracing == 0);
            PyObject *owner = TOP();
            PyTypeObject *tp = Py_TYPE(owner);
            _PyAttrCache *cache = (_PyAttrCache *)next_instr;
            uint32_t type_version = read_u32(cache->version);
            assert(type_version != 0);
            DEOPT_IF(tp->tp_version_tag != type_version, STORE_ATTR);
            assert(tp->tp_flags & Py_TPFLAGS_MANAGED_DICT);
            PyDictValues *values = *_PyObject_ValuesPointer(owner);
            DEOPT_IF(values == NULL, STORE_ATTR);
            STAT_INC(STORE_ATTR, hit);
            Py_ssize_t index = cache->index;
            STACK_SHRINK(1);
            PyObject *value = POP();
            PyObject *old_value = values->values[index];
            values->values[index] = value;
            if (old_value == NULL) {
                _PyDictValues_AddToInsertionOrder(values, index);
            }
            else {
                Py_DECREF(old_value);
            }
            Py_DECREF(owner);
            JUMPBY(INLINE_CACHE_ENTRIES_STORE_ATTR);
            NOTRACE_DISPATCH();
        }

        TARGET(STORE_ATTR_WITH_HINT) {
            assert(cframe.use_tracing == 0);
            PyObject *owner = TOP();
            PyTypeObject *tp = Py_TYPE(owner);
            _PyAttrCache *cache = (_PyAttrCache *)next_instr;
            uint32_t type_version = read_u32(cache->version);
            assert(type_version != 0);
            DEOPT_IF(tp->tp_version_tag != type_version, STORE_ATTR);
            assert(tp->tp_flags & Py_TPFLAGS_MANAGED_DICT);
            PyDictObject *dict = *(PyDictObject **)_PyObject_ManagedDictPointer(owner);
            DEOPT_IF(dict == NULL, STORE_ATTR);
            assert(PyDict_CheckExact((PyObject *)dict));
            PyObject *name = GETITEM(names, oparg);
            uint16_t hint = cache->index;
            DEOPT_IF(hint >= (size_t)dict->ma_keys->dk_nentries, STORE_ATTR);
            PyObject *value, *old_value;
            if (DK_IS_UNICODE(dict->ma_keys)) {
                PyDictUnicodeEntry *ep = DK_UNICODE_ENTRIES(dict->ma_keys) + hint;
                DEOPT_IF(ep->me_key != name, STORE_ATTR);
                old_value = ep->me_value;
                DEOPT_IF(old_value == NULL, STORE_ATTR);
                STACK_SHRINK(1);
                value = POP();
                ep->me_value = value;
            }
            else {
                PyDictKeyEntry *ep = DK_ENTRIES(dict->ma_keys) + hint;
                DEOPT_IF(ep->me_key != name, STORE_ATTR);
                old_value = ep->me_value;
                DEOPT_IF(old_value == NULL, STORE_ATTR);
                STACK_SHRINK(1);
                value = POP();
                ep->me_value = value;
            }
            Py_DECREF(old_value);
            STAT_INC(STORE_ATTR, hit);
            /* Ensure dict is GC tracked if it needs to be */
            if (!_PyObject_GC_IS_TRACKED(dict) && _PyObject_GC_MAY_BE_TRACKED(value)) {
                _PyObject_GC_TRACK(dict);
            }
            /* PEP 509 */
            dict->ma_version_tag = DICT_NEXT_VERSION();
            Py_DECREF(owner);
            JUMPBY(INLINE_CACHE_ENTRIES_STORE_ATTR);
            NOTRACE_DISPATCH();
        }

        TARGET(STORE_ATTR_SLOT) {
            assert(cframe.use_tracing == 0);
            PyObject *owner = TOP();
            PyTypeObject *tp = Py_TYPE(owner);
            _PyAttrCache *cache = (_PyAttrCache *)next_instr;
            uint32_t type_version = read_u32(cache->version);
            assert(type_version != 0);
            DEOPT_IF(tp->tp_version_tag != type_version, STORE_ATTR);
            char *addr = (char *)owner + cache->index;
            STAT_INC(STORE_ATTR, hit);
            STACK_SHRINK(1);
            PyObject *value = POP();
            PyObject *old_value = *(PyObject **)addr;
            *(PyObject **)addr = value;
            Py_XDECREF(old_value);
            Py_DECREF(owner);
            JUMPBY(INLINE_CACHE_ENTRIES_STORE_ATTR);
            NOTRACE_DISPATCH();
        }

        TARGET(COMPARE_OP) {
            PREDICTED(COMPARE_OP);
            assert(oparg <= Py_GE);
            PyObject *right = POP();
            PyObject *left = TOP();
            PyObject *res = PyObject_RichCompare(left, right, oparg);
            SET_TOP(res);
            Py_DECREF(left);
            Py_DECREF(right);
            if (res == NULL) {
                goto error;
            }
            JUMPBY(INLINE_CACHE_ENTRIES_COMPARE_OP);
            PREDICT(POP_JUMP_IF_FALSE);
            PREDICT(POP_JUMP_IF_TRUE);
            DISPATCH();
        }

        TARGET(COMPARE_OP_ADAPTIVE) {
            assert(cframe.use_tracing == 0);
            _PyCompareOpCache *cache = (_PyCompareOpCache *)next_instr;
            if (cache->counter == 0) {
                PyObject *right = TOP();
                PyObject *left = SECOND();
                next_instr--;
                _Py_Specialize_CompareOp(left, right, next_instr, oparg);
                DISPATCH();
            }
            else {
                STAT_INC(COMPARE_OP, deferred);
                cache->counter--;
                JUMP_TO_INSTRUCTION(COMPARE_OP);
            }
        }

        TARGET(COMPARE_OP_FLOAT_JUMP) {
            assert(cframe.use_tracing == 0);
            // Combined: COMPARE_OP (float ? float) + POP_JUMP_IF_(true/false)
            _PyCompareOpCache *cache = (_PyCompareOpCache *)next_instr;
            int when_to_jump_mask = cache->mask;
            PyObject *right = TOP();
            PyObject *left = SECOND();
            DEOPT_IF(!PyFloat_CheckExact(left), COMPARE_OP);
            DEOPT_IF(!PyFloat_CheckExact(right), COMPARE_OP);
            double dleft = PyFloat_AS_DOUBLE(left);
            double dright = PyFloat_AS_DOUBLE(right);
            int sign = (dleft > dright) - (dleft < dright);
            DEOPT_IF(isnan(dleft), COMPARE_OP);
            DEOPT_IF(isnan(dright), COMPARE_OP);
            STAT_INC(COMPARE_OP, hit);
            JUMPBY(INLINE_CACHE_ENTRIES_COMPARE_OP);
            NEXTOPARG();
            STACK_SHRINK(2);
            Py_DECREF(left);
            Py_DECREF(right);
            assert(opcode == POP_JUMP_IF_TRUE || opcode == POP_JUMP_IF_FALSE);
            int jump = (1 << (sign + 1)) & when_to_jump_mask;
            if (!jump) {
                next_instr++;
                NOTRACE_DISPATCH();
            }
            else {
                JUMPTO(oparg);
                CHECK_EVAL_BREAKER();
                NOTRACE_DISPATCH();
            }
        }

        TARGET(COMPARE_OP_INT_JUMP) {
            assert(cframe.use_tracing == 0);
            // Combined: COMPARE_OP (int ? int) + POP_JUMP_IF_(true/false)
            _PyCompareOpCache *cache = (_PyCompareOpCache *)next_instr;
            int when_to_jump_mask = cache->mask;
            PyObject *right = TOP();
            PyObject *left = SECOND();
            DEOPT_IF(!PyLong_CheckExact(left), COMPARE_OP);
            DEOPT_IF(!PyLong_CheckExact(right), COMPARE_OP);
            DEOPT_IF((size_t)(Py_SIZE(left) + 1) > 2, COMPARE_OP);
            DEOPT_IF((size_t)(Py_SIZE(right) + 1) > 2, COMPARE_OP);
            STAT_INC(COMPARE_OP, hit);
            assert(Py_ABS(Py_SIZE(left)) <= 1 && Py_ABS(Py_SIZE(right)) <= 1);
            Py_ssize_t ileft = Py_SIZE(left) * ((PyLongObject *)left)->ob_digit[0];
            Py_ssize_t iright = Py_SIZE(right) * ((PyLongObject *)right)->ob_digit[0];
            int sign = (ileft > iright) - (ileft < iright);
            JUMPBY(INLINE_CACHE_ENTRIES_COMPARE_OP);
            NEXTOPARG();
            STACK_SHRINK(2);
            Py_DECREF(left);
            Py_DECREF(right);
            assert(opcode == POP_JUMP_IF_TRUE || opcode == POP_JUMP_IF_FALSE);
            int jump = (1 << (sign + 1)) & when_to_jump_mask;
            if (!jump) {
                next_instr++;
                NOTRACE_DISPATCH();
            }
            else {
                JUMPTO(oparg);
                CHECK_EVAL_BREAKER();
                NOTRACE_DISPATCH();
            }
        }

        TARGET(COMPARE_OP_STR_JUMP) {
            assert(cframe.use_tracing == 0);
            // Combined: COMPARE_OP (str == str or str != str) + POP_JUMP_IF_(true/false)
            _PyCompareOpCache *cache = (_PyCompareOpCache *)next_instr;
            int invert = cache->mask;
            PyObject *right = TOP();
            PyObject *left = SECOND();
            DEOPT_IF(!PyUnicode_CheckExact(left), COMPARE_OP);
            DEOPT_IF(!PyUnicode_CheckExact(right), COMPARE_OP);
            STAT_INC(COMPARE_OP, hit);
            int res = _PyUnicode_Equal(left, right);
            if (res < 0) {
                goto error;
            }
            assert(oparg == Py_EQ || oparg == Py_NE);
            JUMPBY(INLINE_CACHE_ENTRIES_COMPARE_OP);
            NEXTOPARG();
            assert(opcode == POP_JUMP_IF_TRUE || opcode == POP_JUMP_IF_FALSE);
            STACK_SHRINK(2);
            Py_DECREF(left);
            Py_DECREF(right);
            assert(res == 0 || res == 1);
            assert(invert == 0 || invert == 1);
            int jump = res ^ invert;
            if (!jump) {
                next_instr++;
                NOTRACE_DISPATCH();
            }
            else {
                JUMPTO(oparg);
                CHECK_EVAL_BREAKER();
                NOTRACE_DISPATCH();
            }
        }

        TARGET(IS_OP) {
            PyObject *right = POP();
            PyObject *left = TOP();
            int res = Py_Is(left, right) ^ oparg;
            PyObject *b = res ? Py_True : Py_False;
            Py_INCREF(b);
            SET_TOP(b);
            Py_DECREF(left);
            Py_DECREF(right);
            PREDICT(POP_JUMP_IF_FALSE);
            PREDICT(POP_JUMP_IF_TRUE);
            DISPATCH();
        }

        TARGET(CONTAINS_OP) {
            PyObject *right = POP();
            PyObject *left = POP();
            int res = PySequence_Contains(right, left);
            Py_DECREF(left);
            Py_DECREF(right);
            if (res < 0) {
                goto error;
            }
            PyObject *b = (res^oparg) ? Py_True : Py_False;
            Py_INCREF(b);
            PUSH(b);
            PREDICT(POP_JUMP_IF_FALSE);
            PREDICT(POP_JUMP_IF_TRUE);
            DISPATCH();
        }

        TARGET(JUMP_IF_NOT_EG_MATCH) {
            PyObject *match_type = POP();
            if (check_except_star_type_valid(tstate, match_type) < 0) {
                Py_DECREF(match_type);
                goto error;
            }

            PyObject *exc_value = TOP();
            PyObject *match = NULL, *rest = NULL;
            int res = exception_group_match(exc_value, match_type,
                                            &match, &rest);
            Py_DECREF(match_type);
            if (res < 0) {
                goto error;
            }

            if (match == NULL || rest == NULL) {
                assert(match == NULL);
                assert(rest == NULL);
                goto error;
            }

            if (Py_IsNone(match)) {
                Py_DECREF(match);
                Py_XDECREF(rest);
                /* no match - jump to target */
                JUMPTO(oparg);
            }
            else {

                /* Total or partial match - update the stack from
                 * [val]
                 * to
                 * [rest, match]
                 * (rest can be Py_None)
                 */

                PyObject *exc = TOP();

                SET_TOP(rest);
                PUSH(match);

                PyErr_SetExcInfo(NULL, Py_NewRef(match), NULL);

                Py_DECREF(exc);

            }

            DISPATCH();
        }

        TARGET(JUMP_IF_NOT_EXC_MATCH) {
            PyObject *right = POP();
            PyObject *left = TOP();
            assert(PyExceptionInstance_Check(left));
            if (check_except_type_valid(tstate, right) < 0) {
                 Py_DECREF(right);
                 goto error;
            }

            int res = PyErr_GivenExceptionMatches(left, right);
            Py_DECREF(right);
            if (res == 0) {
                JUMPTO(oparg);
            }
            DISPATCH();
        }

        TARGET(IMPORT_NAME) {
            PyObject *name = GETITEM(names, oparg);
            PyObject *fromlist = POP();
            PyObject *level = TOP();
            PyObject *res;
            res = import_name(tstate, frame, name, fromlist, level);
            Py_DECREF(level);
            Py_DECREF(fromlist);
            SET_TOP(res);
            if (res == NULL)
                goto error;
            DISPATCH();
        }

        TARGET(IMPORT_STAR) {
            PyObject *from = POP(), *locals;
            int err;
            if (_PyFrame_FastToLocalsWithError(frame) < 0) {
                Py_DECREF(from);
                goto error;
            }

            locals = LOCALS();
            if (locals == NULL) {
                _PyErr_SetString(tstate, PyExc_SystemError,
                                 "no locals found during 'import *'");
                Py_DECREF(from);
                goto error;
            }
            err = import_all_from(tstate, locals, from);
            _PyFrame_LocalsToFast(frame, 0);
            Py_DECREF(from);
            if (err != 0)
                goto error;
            DISPATCH();
        }

        TARGET(IMPORT_FROM) {
            PyObject *name = GETITEM(names, oparg);
            PyObject *from = TOP();
            PyObject *res;
            res = import_from(tstate, from, name);
            PUSH(res);
            if (res == NULL)
                goto error;
            DISPATCH();
        }

        TARGET(JUMP_FORWARD) {
            JUMPBY(oparg);
            DISPATCH();
        }

        TARGET(POP_JUMP_IF_FALSE) {
            PREDICTED(POP_JUMP_IF_FALSE);
            PyObject *cond = POP();
            int err;
            if (Py_IsTrue(cond)) {
                Py_DECREF(cond);
                DISPATCH();
            }
            if (Py_IsFalse(cond)) {
                Py_DECREF(cond);
                JUMPTO(oparg);
                CHECK_EVAL_BREAKER();
                DISPATCH();
            }
            err = PyObject_IsTrue(cond);
            Py_DECREF(cond);
            if (err > 0)
                ;
            else if (err == 0) {
                JUMPTO(oparg);
                CHECK_EVAL_BREAKER();
            }
            else
                goto error;
            DISPATCH();
        }

        TARGET(POP_JUMP_IF_TRUE) {
            PREDICTED(POP_JUMP_IF_TRUE);
            PyObject *cond = POP();
            int err;
            if (Py_IsFalse(cond)) {
                Py_DECREF(cond);
                DISPATCH();
            }
            if (Py_IsTrue(cond)) {
                Py_DECREF(cond);
                JUMPTO(oparg);
                CHECK_EVAL_BREAKER();
                DISPATCH();
            }
            err = PyObject_IsTrue(cond);
            Py_DECREF(cond);
            if (err > 0) {
                JUMPTO(oparg);
                CHECK_EVAL_BREAKER();
            }
            else if (err == 0)
                ;
            else
                goto error;
            DISPATCH();
        }

        TARGET(POP_JUMP_IF_NOT_NONE) {
            PyObject *value = POP();
            if (!Py_IsNone(value)) {
                Py_DECREF(value);
                JUMPTO(oparg);
                CHECK_EVAL_BREAKER();
                DISPATCH();
            }
            Py_DECREF(value);
            DISPATCH();
        }

        TARGET(POP_JUMP_IF_NONE) {
            PyObject *value = POP();
            if (Py_IsNone(value)) {
                Py_DECREF(value);
                JUMPTO(oparg);
                CHECK_EVAL_BREAKER();
                DISPATCH();
            }
            Py_DECREF(value);
            DISPATCH();
        }

        TARGET(JUMP_IF_FALSE_OR_POP) {
            PyObject *cond = TOP();
            int err;
            if (Py_IsTrue(cond)) {
                STACK_SHRINK(1);
                Py_DECREF(cond);
                DISPATCH();
            }
            if (Py_IsFalse(cond)) {
                JUMPTO(oparg);
                DISPATCH();
            }
            err = PyObject_IsTrue(cond);
            if (err > 0) {
                STACK_SHRINK(1);
                Py_DECREF(cond);
            }
            else if (err == 0)
                JUMPTO(oparg);
            else
                goto error;
            DISPATCH();
        }

        TARGET(JUMP_IF_TRUE_OR_POP) {
            PyObject *cond = TOP();
            int err;
            if (Py_IsFalse(cond)) {
                STACK_SHRINK(1);
                Py_DECREF(cond);
                DISPATCH();
            }
            if (Py_IsTrue(cond)) {
                JUMPTO(oparg);
                DISPATCH();
            }
            err = PyObject_IsTrue(cond);
            if (err > 0) {
                JUMPTO(oparg);
            }
            else if (err == 0) {
                STACK_SHRINK(1);
                Py_DECREF(cond);
            }
            else
                goto error;
            DISPATCH();
        }

        TARGET(JUMP_ABSOLUTE) {
            PREDICTED(JUMP_ABSOLUTE);
            _PyCode_Warmup(frame->f_code);
            JUMP_TO_INSTRUCTION(JUMP_ABSOLUTE_QUICK);
        }

        TARGET(JUMP_NO_INTERRUPT) {
            /* This bytecode is used in the `yield from` or `await` loop.
             * If there is an interrupt, we want it handled in the innermost
             * generator or coroutine, so we deliberately do not check it here.
             * (see bpo-30039).
             */
            frame->f_state = FRAME_EXECUTING;
            JUMPTO(oparg);
            DISPATCH();
        }

        TARGET(JUMP_ABSOLUTE_QUICK) {
            PREDICTED(JUMP_ABSOLUTE_QUICK);
            assert(oparg < INSTR_OFFSET());
            JUMPTO(oparg);
            CHECK_EVAL_BREAKER();
            DISPATCH();
        }

        TARGET(GET_LEN) {
            // PUSH(len(TOS))
            Py_ssize_t len_i = PyObject_Length(TOP());
            if (len_i < 0) {
                goto error;
            }
            PyObject *len_o = PyLong_FromSsize_t(len_i);
            if (len_o == NULL) {
                goto error;
            }
            PUSH(len_o);
            DISPATCH();
        }

        TARGET(MATCH_CLASS) {
            // Pop TOS and TOS1. Set TOS to a tuple of attributes on success, or
            // None on failure.
            PyObject *names = POP();
            PyObject *type = POP();
            PyObject *subject = TOP();
            assert(PyTuple_CheckExact(names));
            PyObject *attrs = match_class(tstate, subject, type, oparg, names);
            Py_DECREF(names);
            Py_DECREF(type);
            if (attrs) {
                // Success!
                assert(PyTuple_CheckExact(attrs));
                SET_TOP(attrs);
            }
            else if (_PyErr_Occurred(tstate)) {
                // Error!
                goto error;
            }
            else {
                // Failure!
                Py_INCREF(Py_None);
                SET_TOP(Py_None);
            }
            Py_DECREF(subject);
            DISPATCH();
        }

        TARGET(MATCH_MAPPING) {
            PyObject *subject = TOP();
            int match = Py_TYPE(subject)->tp_flags & Py_TPFLAGS_MAPPING;
            PyObject *res = match ? Py_True : Py_False;
            Py_INCREF(res);
            PUSH(res);
            PREDICT(POP_JUMP_IF_FALSE);
            DISPATCH();
        }

        TARGET(MATCH_SEQUENCE) {
            PyObject *subject = TOP();
            int match = Py_TYPE(subject)->tp_flags & Py_TPFLAGS_SEQUENCE;
            PyObject *res = match ? Py_True : Py_False;
            Py_INCREF(res);
            PUSH(res);
            PREDICT(POP_JUMP_IF_FALSE);
            DISPATCH();
        }

        TARGET(MATCH_KEYS) {
            // On successful match, PUSH(values). Otherwise, PUSH(None).
            PyObject *keys = TOP();
            PyObject *subject = SECOND();
            PyObject *values_or_none = match_keys(tstate, subject, keys);
            if (values_or_none == NULL) {
                goto error;
            }
            PUSH(values_or_none);
            DISPATCH();
        }

        TARGET(GET_ITER) {
            /* before: [obj]; after [getiter(obj)] */
            PyObject *iterable = TOP();
            PyObject *iter = PyObject_GetIter(iterable);
            Py_DECREF(iterable);
            SET_TOP(iter);
            if (iter == NULL)
                goto error;
            PREDICT(FOR_ITER);
            DISPATCH();
        }

        TARGET(GET_YIELD_FROM_ITER) {
            /* before: [obj]; after [getiter(obj)] */
            PyObject *iterable = TOP();
            PyObject *iter;
            if (PyCoro_CheckExact(iterable)) {
                /* `iterable` is a coroutine */
                if (!(frame->f_code->co_flags & (CO_COROUTINE | CO_ITERABLE_COROUTINE))) {
                    /* and it is used in a 'yield from' expression of a
                       regular generator. */
                    Py_DECREF(iterable);
                    SET_TOP(NULL);
                    _PyErr_SetString(tstate, PyExc_TypeError,
                                     "cannot 'yield from' a coroutine object "
                                     "in a non-coroutine generator");
                    goto error;
                }
            }
            else if (!PyGen_CheckExact(iterable)) {
                /* `iterable` is not a generator. */
                iter = PyObject_GetIter(iterable);
                Py_DECREF(iterable);
                SET_TOP(iter);
                if (iter == NULL)
                    goto error;
            }
            PREDICT(LOAD_CONST);
            DISPATCH();
        }

        TARGET(FOR_ITER) {
            PREDICTED(FOR_ITER);
            /* before: [iter]; after: [iter, iter()] *or* [] */
            PyObject *iter = TOP();
#ifdef Py_STATS
            extern int _PySpecialization_ClassifyIterator(PyObject *);
            _py_stats.opcode_stats[FOR_ITER].specialization.failure++;
            _py_stats.opcode_stats[FOR_ITER].specialization.failure_kinds[_PySpecialization_ClassifyIterator(iter)]++;
#endif
            PyObject *next = (*Py_TYPE(iter)->tp_iternext)(iter);
            if (next != NULL) {
                PUSH(next);
                PREDICT(STORE_FAST);
                PREDICT(UNPACK_SEQUENCE);
                DISPATCH();
            }
            if (_PyErr_Occurred(tstate)) {
                if (!_PyErr_ExceptionMatches(tstate, PyExc_StopIteration)) {
                    goto error;
                }
                else if (tstate->c_tracefunc != NULL) {
                    call_exc_trace(tstate->c_tracefunc, tstate->c_traceobj, tstate, frame);
                }
                _PyErr_Clear(tstate);
            }
            /* iterator ended normally */
            STACK_SHRINK(1);
            Py_DECREF(iter);
            JUMPBY(oparg);
            DISPATCH();
        }

        TARGET(BEFORE_ASYNC_WITH) {
            PyObject *mgr = TOP();
            PyObject *res;
            PyObject *enter = _PyObject_LookupSpecial(mgr, &_Py_ID(__aenter__));
            if (enter == NULL) {
                if (!_PyErr_Occurred(tstate)) {
                    _PyErr_Format(tstate, PyExc_TypeError,
                                  "'%.200s' object does not support the "
                                  "asynchronous context manager protocol",
                                  Py_TYPE(mgr)->tp_name);
                }
                goto error;
            }
            PyObject *exit = _PyObject_LookupSpecial(mgr, &_Py_ID(__aexit__));
            if (exit == NULL) {
                if (!_PyErr_Occurred(tstate)) {
                    _PyErr_Format(tstate, PyExc_TypeError,
                                  "'%.200s' object does not support the "
                                  "asynchronous context manager protocol "
                                  "(missed __aexit__ method)",
                                  Py_TYPE(mgr)->tp_name);
                }
                Py_DECREF(enter);
                goto error;
            }
            SET_TOP(exit);
            Py_DECREF(mgr);
            res = _PyObject_CallNoArgs(enter);
            Py_DECREF(enter);
            if (res == NULL)
                goto error;
            PUSH(res);
            PREDICT(GET_AWAITABLE);
            DISPATCH();
        }

        TARGET(BEFORE_WITH) {
            PyObject *mgr = TOP();
            PyObject *res;
            PyObject *enter = _PyObject_LookupSpecial(mgr, &_Py_ID(__enter__));
            if (enter == NULL) {
                if (!_PyErr_Occurred(tstate)) {
                    _PyErr_Format(tstate, PyExc_TypeError,
                                  "'%.200s' object does not support the "
                                  "context manager protocol",
                                  Py_TYPE(mgr)->tp_name);
                }
                goto error;
            }
            PyObject *exit = _PyObject_LookupSpecial(mgr, &_Py_ID(__exit__));
            if (exit == NULL) {
                if (!_PyErr_Occurred(tstate)) {
                    _PyErr_Format(tstate, PyExc_TypeError,
                                  "'%.200s' object does not support the "
                                  "context manager protocol "
                                  "(missed __exit__ method)",
                                  Py_TYPE(mgr)->tp_name);
                }
                Py_DECREF(enter);
                goto error;
            }
            SET_TOP(exit);
            Py_DECREF(mgr);
            res = _PyObject_CallNoArgs(enter);
            Py_DECREF(enter);
            if (res == NULL) {
                goto error;
            }
            PUSH(res);
            DISPATCH();
        }

        TARGET(WITH_EXCEPT_START) {
            /* At the top of the stack are 4 values:
               - TOP = exc_info()
               - SECOND = previous exception
               - THIRD: lasti of exception in exc_info()
               - FOURTH: the context.__exit__ bound method
               We call FOURTH(type(TOP), TOP, GetTraceback(TOP)).
               Then we push the __exit__ return value.
            */
            PyObject *exit_func;
            PyObject *exc, *val, *tb, *res;

            val = TOP();
            assert(val && PyExceptionInstance_Check(val));
            exc = PyExceptionInstance_Class(val);
            tb = PyException_GetTraceback(val);
            Py_XDECREF(tb);
            assert(PyLong_Check(PEEK(3)));
            exit_func = PEEK(4);
            PyObject *stack[4] = {NULL, exc, val, tb};
            res = PyObject_Vectorcall(exit_func, stack + 1,
                    3 | PY_VECTORCALL_ARGUMENTS_OFFSET, NULL);
            if (res == NULL)
                goto error;

            PUSH(res);
            DISPATCH();
        }

        TARGET(PUSH_EXC_INFO) {
            PyObject *value = TOP();

            _PyErr_StackItem *exc_info = tstate->exc_info;
            if (exc_info->exc_value != NULL) {
                SET_TOP(exc_info->exc_value);
            }
            else {
                Py_INCREF(Py_None);
                SET_TOP(Py_None);
            }

            Py_INCREF(value);
            PUSH(value);
            assert(PyExceptionInstance_Check(value));
            exc_info->exc_value = value;

            DISPATCH();
        }

        TARGET(LOAD_METHOD) {
            PREDICTED(LOAD_METHOD);
            /* Designed to work in tandem with CALL_METHOD. */
            PyObject *name = GETITEM(names, oparg);
            PyObject *obj = TOP();
            PyObject *meth = NULL;

            int meth_found = _PyObject_GetMethod(obj, name, &meth);

            if (meth == NULL) {
                /* Most likely attribute wasn't found. */
                goto error;
            }

            if (meth_found) {
                /* We can bypass temporary bound method object.
                   meth is unbound method and obj is self.

                   meth | self | arg1 | ... | argN
                 */
                SET_TOP(meth);
                PUSH(obj);  // self
            }
            else {
                /* meth is not an unbound method (but a regular attr, or
                   something was returned by a descriptor protocol).  Set
                   the second element of the stack to NULL, to signal
                   CALL_METHOD that it's not a method call.

                   NULL | meth | arg1 | ... | argN
                */
                SET_TOP(NULL);
                Py_DECREF(obj);
                PUSH(meth);
            }
            JUMPBY(INLINE_CACHE_ENTRIES_LOAD_METHOD);
            DISPATCH();
        }

        TARGET(LOAD_METHOD_ADAPTIVE) {
            assert(cframe.use_tracing == 0);
            _PyLoadMethodCache *cache = (_PyLoadMethodCache *)next_instr;
            if (cache->counter == 0) {
                PyObject *owner = TOP();
                PyObject *name = GETITEM(names, oparg);
                next_instr--;
                if (_Py_Specialize_LoadMethod(owner, next_instr, name) < 0) {
                    goto error;
                }
                DISPATCH();
            }
            else {
                STAT_INC(LOAD_METHOD, deferred);
                cache->counter--;
                JUMP_TO_INSTRUCTION(LOAD_METHOD);
            }
        }

        TARGET(LOAD_METHOD_WITH_VALUES) {
            /* LOAD_METHOD, with cached method object */
            assert(cframe.use_tracing == 0);
            PyObject *self = TOP();
            PyTypeObject *self_cls = Py_TYPE(self);
            _PyLoadMethodCache *cache = (_PyLoadMethodCache *)next_instr;
            uint32_t type_version = read_u32(cache->type_version);
            assert(type_version != 0);
            DEOPT_IF(self_cls->tp_version_tag != type_version, LOAD_METHOD);
            assert(self_cls->tp_flags & Py_TPFLAGS_MANAGED_DICT);
            PyDictObject *dict = *(PyDictObject**)_PyObject_ManagedDictPointer(self);
            DEOPT_IF(dict != NULL, LOAD_METHOD);
            PyHeapTypeObject *self_heap_type = (PyHeapTypeObject *)self_cls;
            DEOPT_IF(self_heap_type->ht_cached_keys->dk_version !=
                     read_u32(cache->keys_version), LOAD_METHOD);
            STAT_INC(LOAD_METHOD, hit);
            PyObject *res = read_obj(cache->descr);
            assert(res != NULL);
            assert(_PyType_HasFeature(Py_TYPE(res), Py_TPFLAGS_METHOD_DESCRIPTOR));
            Py_INCREF(res);
            SET_TOP(res);
            PUSH(self);
            JUMPBY(INLINE_CACHE_ENTRIES_LOAD_METHOD);
            NOTRACE_DISPATCH();
        }

        TARGET(LOAD_METHOD_WITH_DICT) {
            /* LOAD_METHOD, with a dict
             Can be either a managed dict, or a tp_dictoffset offset.*/
            assert(cframe.use_tracing == 0);
            PyObject *self = TOP();
            PyTypeObject *self_cls = Py_TYPE(self);
            _PyLoadMethodCache *cache = (_PyLoadMethodCache *)next_instr;

            DEOPT_IF(self_cls->tp_version_tag != read_u32(cache->type_version),
                     LOAD_METHOD);
            /* Treat index as a signed 16 bit value */
            int dictoffset = *(int16_t *)&cache->dict_offset;
            PyDictObject **dictptr = (PyDictObject**)(((char *)self)+dictoffset);
            assert(
                dictoffset == MANAGED_DICT_OFFSET ||
                (dictoffset == self_cls->tp_dictoffset && dictoffset > 0)
            );
            PyDictObject *dict = *dictptr;
            DEOPT_IF(dict == NULL, LOAD_METHOD);
            DEOPT_IF(dict->ma_keys->dk_version != read_u32(cache->keys_version),
                     LOAD_METHOD);
            STAT_INC(LOAD_METHOD, hit);
            PyObject *res = read_obj(cache->descr);
            assert(res != NULL);
            assert(_PyType_HasFeature(Py_TYPE(res), Py_TPFLAGS_METHOD_DESCRIPTOR));
            Py_INCREF(res);
            SET_TOP(res);
            PUSH(self);
            JUMPBY(INLINE_CACHE_ENTRIES_LOAD_METHOD);
            NOTRACE_DISPATCH();
        }

        TARGET(LOAD_METHOD_NO_DICT) {
            assert(cframe.use_tracing == 0);
            PyObject *self = TOP();
            PyTypeObject *self_cls = Py_TYPE(self);
            _PyLoadMethodCache *cache = (_PyLoadMethodCache *)next_instr;
            uint32_t type_version = read_u32(cache->type_version);
            DEOPT_IF(self_cls->tp_version_tag != type_version, LOAD_METHOD);
            assert(self_cls->tp_dictoffset == 0);
            STAT_INC(LOAD_METHOD, hit);
            PyObject *res = read_obj(cache->descr);
            assert(res != NULL);
            assert(_PyType_HasFeature(Py_TYPE(res), Py_TPFLAGS_METHOD_DESCRIPTOR));
            Py_INCREF(res);
            SET_TOP(res);
            PUSH(self);
            JUMPBY(INLINE_CACHE_ENTRIES_LOAD_METHOD);
            NOTRACE_DISPATCH();
        }

        TARGET(LOAD_METHOD_MODULE) {
            /* LOAD_METHOD, for module methods */
            assert(cframe.use_tracing == 0);
            PyObject *owner = TOP();
            PyObject *res;
            LOAD_MODULE_ATTR_OR_METHOD(METHOD);
            SET_TOP(NULL);
            Py_DECREF(owner);
            PUSH(res);
            JUMPBY(INLINE_CACHE_ENTRIES_LOAD_METHOD);
            NOTRACE_DISPATCH();
        }

        TARGET(LOAD_METHOD_CLASS) {
            /* LOAD_METHOD, for class methods */
            assert(cframe.use_tracing == 0);
            _PyLoadMethodCache *cache = (_PyLoadMethodCache *)next_instr;

            PyObject *cls = TOP();
            DEOPT_IF(!PyType_Check(cls), LOAD_METHOD);
            uint32_t type_version = read_u32(cache->type_version);
            DEOPT_IF(((PyTypeObject *)cls)->tp_version_tag != type_version,
                     LOAD_METHOD);
            assert(type_version != 0);

            STAT_INC(LOAD_METHOD, hit);
            PyObject *res = read_obj(cache->descr);
            assert(res != NULL);
            Py_INCREF(res);
            SET_TOP(NULL);
            Py_DECREF(cls);
            PUSH(res);
            JUMPBY(INLINE_CACHE_ENTRIES_LOAD_METHOD);
            NOTRACE_DISPATCH();
        }

        TARGET(PRECALL) {
            PREDICTED(PRECALL);
            /* Designed to work in tamdem with LOAD_METHOD. */
            /* `meth` is NULL when LOAD_METHOD thinks that it's not
                a method call.

                Stack layout:

                       ... | NULL | callable | arg1 | ... | argN
                                                            ^- TOP()
                                               ^- (-oparg)
                                    ^- (-oparg-1)
                             ^- (-oparg-2)

                `callable` will be POPed by call_function.
                NULL will will be POPed manually later.
                If `meth` isn't NULL, it's a method call.  Stack layout:

                     ... | method | self | arg1 | ... | argN
                                                        ^- TOP()
                                           ^- (-oparg)
                                    ^- (-oparg-1)
                           ^- (-oparg-2)

               `self` and `method` will be POPed by call_function.
               We'll be passing `oparg + 1` to call_function, to
               make it accept the `self` as a first argument.
            */
            int is_meth = is_method(stack_pointer, oparg);
            int nargs = oparg + is_meth;
            /* Move ownership of reference from stack to call_shape
             * and make sure that NULL is cleared from stack */
            PyObject *function = PEEK(nargs + 1);
            if (!is_meth && Py_TYPE(function) == &PyMethod_Type) {
                PyObject *meth = ((PyMethodObject *)function)->im_func;
                PyObject *self = ((PyMethodObject *)function)->im_self;
                Py_INCREF(meth);
                Py_INCREF(self);
                PEEK(oparg+1) = self;
                PEEK(oparg+2) = meth;
                Py_DECREF(function);
            }
            JUMPBY(INLINE_CACHE_ENTRIES_PRECALL);
            DISPATCH();
        }

        TARGET(PRECALL_BOUND_METHOD) {
            DEOPT_IF(is_method(stack_pointer, oparg), PRECALL);
            PyObject *function = PEEK(oparg + 1);
            DEOPT_IF(Py_TYPE(function) != &PyMethod_Type, PRECALL);
            STAT_INC(PRECALL, hit);
            PyObject *meth = ((PyMethodObject *)function)->im_func;
            PyObject *self = ((PyMethodObject *)function)->im_self;
            Py_INCREF(meth);
            Py_INCREF(self);
            PEEK(oparg + 1) = self;
            PEEK(oparg + 2) = meth;
            Py_DECREF(function);
            JUMPBY(INLINE_CACHE_ENTRIES_PRECALL);
            DISPATCH();
        }

        TARGET(PRECALL_PYFUNC) {
            int nargs = oparg + is_method(stack_pointer, oparg);
            PyObject *function = PEEK(nargs + 1);
            DEOPT_IF(Py_TYPE(function) != &PyFunction_Type, PRECALL);
            STAT_INC(PRECALL, hit);
            JUMPBY(INLINE_CACHE_ENTRIES_PRECALL);
            DISPATCH();
        }

        TARGET(KW_NAMES) {
            assert(call_shape.kwnames == NULL);
            assert(oparg < PyTuple_GET_SIZE(consts));
            call_shape.kwnames = GETITEM(consts, oparg);
            DISPATCH();
        }

        TARGET(CALL) {
            PREDICTED(CALL);
            int is_meth;
        call_function:
            is_meth = is_method(stack_pointer, oparg);
            int total_args = oparg + is_meth;
            PyObject *function = PEEK(total_args + 1);
            int positional_args = total_args - KWNAMES_LEN();
            // Check if the call can be inlined or not
            if (Py_TYPE(function) == &PyFunction_Type && tstate->interp->eval_frame == NULL) {
                int code_flags = ((PyCodeObject*)PyFunction_GET_CODE(function))->co_flags;
                PyObject *locals = code_flags & CO_OPTIMIZED ? NULL : PyFunction_GET_GLOBALS(function);
                STACK_SHRINK(total_args);
                _PyInterpreterFrame *new_frame = _PyEvalFramePushAndInit(
                    tstate, (PyFunctionObject *)function, locals,
                    stack_pointer, positional_args, call_shape.kwnames
                );
                call_shape.kwnames = NULL;
                STACK_SHRINK(2-is_meth);
                // The frame has stolen all the arguments from the stack,
                // so there is no need to clean them up.
                if (new_frame == NULL) {
                    goto error;
                }
                _PyFrame_SetStackPointer(frame, stack_pointer);
                frame->f_lasti += INLINE_CACHE_ENTRIES_CALL;
                new_frame->previous = frame;
                cframe.current_frame = frame = new_frame;
                CALL_STAT_INC(inlined_py_calls);
                goto start_frame;
            }
            /* Callable is not a normal Python function */
            PyObject *res;
            if (cframe.use_tracing) {
                res = trace_call_function(
                    tstate, function, stack_pointer-total_args,
                    positional_args, call_shape.kwnames);
            }
            else {
                res = PyObject_Vectorcall(
                    function, stack_pointer-total_args,
                    positional_args | PY_VECTORCALL_ARGUMENTS_OFFSET,
                    call_shape.kwnames);
            }
            call_shape.kwnames = NULL;
            assert((res != NULL) ^ (_PyErr_Occurred(tstate) != NULL));
            Py_DECREF(function);
            /* Clear the stack */
            STACK_SHRINK(total_args);
            for (int i = 0; i < total_args; i++) {
                Py_DECREF(stack_pointer[i]);
            }
            STACK_SHRINK(2-is_meth);
            PUSH(res);
            if (res == NULL) {
                goto error;
            }
            JUMPBY(INLINE_CACHE_ENTRIES_CALL);
            CHECK_EVAL_BREAKER();
            DISPATCH();
        }

        TARGET(PRECALL_ADAPTIVE) {
            _PyPrecallCache *cache = (_PyPrecallCache *)next_instr;
            if (cache->counter == 0) {
                next_instr--;
                int is_meth = is_method(stack_pointer, oparg);
                int nargs = oparg + is_meth;
                PyObject *callable = PEEK(nargs + 1);
                int err = _Py_Specialize_Precall(callable, next_instr, nargs,
                                                 call_shape.kwnames, oparg);
                if (err < 0) {
                    goto error;
                }
                DISPATCH();
            }
            else {
                STAT_INC(PRECALL, deferred);
                cache->counter--;
                JUMP_TO_INSTRUCTION(PRECALL);
            }
        }

        TARGET(CALL_ADAPTIVE) {
            _PyCallCache *cache = (_PyCallCache *)next_instr;
            if (cache->counter == 0) {
                next_instr--;
                int is_meth = is_method(stack_pointer, oparg);
                int nargs = oparg + is_meth;
                PyObject *callable = PEEK(nargs + 1);
                int err = _Py_Specialize_Call(callable, next_instr, nargs,
                                              call_shape.kwnames);
                if (err < 0) {
                    goto error;
                }
                DISPATCH();
            }
            else {
                STAT_INC(CALL, deferred);
                cache->counter--;
                goto call_function;
            }
        }

        TARGET(CALL_PY_EXACT_ARGS) {
            assert(call_shape.kwnames == NULL);
            _PyCallCache *cache = (_PyCallCache *)next_instr;
            int is_meth = is_method(stack_pointer, oparg);
            int argcount = oparg + is_meth;
            PyObject *callable = PEEK(argcount + 1);
            DEOPT_IF(!PyFunction_Check(callable), CALL);
            PyFunctionObject *func = (PyFunctionObject *)callable;
            DEOPT_IF(func->func_version != read_u32(cache->func_version), CALL);
            PyCodeObject *code = (PyCodeObject *)func->func_code;
            DEOPT_IF(code->co_argcount != argcount, CALL);
            STAT_INC(CALL, hit);
            _PyInterpreterFrame *new_frame = _PyFrame_Push(tstate, func);
            if (new_frame == NULL) {
                goto error;
            }
            CALL_STAT_INC(inlined_py_calls);
            STACK_SHRINK(argcount);
            for (int i = 0; i < argcount; i++) {
                new_frame->localsplus[i] = stack_pointer[i];
            }
            for (int i = argcount; i < code->co_nlocalsplus; i++) {
                new_frame->localsplus[i] = NULL;
            }
            STACK_SHRINK(2-is_meth);
            _PyFrame_SetStackPointer(frame, stack_pointer);
            frame->f_lasti += INLINE_CACHE_ENTRIES_CALL;
            new_frame->previous = frame;
            frame = cframe.current_frame = new_frame;
            goto start_frame;
        }

        TARGET(CALL_PY_WITH_DEFAULTS) {
            assert(call_shape.kwnames == NULL);
            _PyCallCache *cache = (_PyCallCache *)next_instr;
            int is_meth = is_method(stack_pointer, oparg);
            int argcount = oparg + is_meth;
            PyObject *callable = PEEK(argcount + 1);
            DEOPT_IF(!PyFunction_Check(callable), CALL);
            PyFunctionObject *func = (PyFunctionObject *)callable;
            DEOPT_IF(func->func_version != read_u32(cache->func_version), CALL);
            PyCodeObject *code = (PyCodeObject *)func->func_code;
            DEOPT_IF(argcount > code->co_argcount, CALL);
            int minargs = cache->min_args;
            DEOPT_IF(argcount < minargs, CALL);
            STAT_INC(CALL, hit);
            _PyInterpreterFrame *new_frame = _PyFrame_Push(tstate, func);
            if (new_frame == NULL) {
                goto error;
            }
            CALL_STAT_INC(inlined_py_calls);
            STACK_SHRINK(argcount);
            for (int i = 0; i < argcount; i++) {
                new_frame->localsplus[i] = stack_pointer[i];
            }
            for (int i = argcount; i < code->co_argcount; i++) {
                PyObject *def = PyTuple_GET_ITEM(func->func_defaults,
                                                 i - minargs);
                Py_INCREF(def);
                new_frame->localsplus[i] = def;
            }
            for (int i = code->co_argcount; i < code->co_nlocalsplus; i++) {
                new_frame->localsplus[i] = NULL;
            }
            STACK_SHRINK(2-is_meth);
            _PyFrame_SetStackPointer(frame, stack_pointer);
            frame->f_lasti += INLINE_CACHE_ENTRIES_CALL;
            new_frame->previous = frame;
            frame = cframe.current_frame = new_frame;
            goto start_frame;
        }

        TARGET(PRECALL_NO_KW_TYPE_1) {
            assert(call_shape.kwnames == NULL);
            assert(cframe.use_tracing == 0);
            assert(oparg == 1);
            DEOPT_IF(is_method(stack_pointer, 1), PRECALL);
            PyObject *obj = TOP();
            PyObject *callable = SECOND();
            DEOPT_IF(callable != (PyObject *)&PyType_Type, PRECALL);
            STAT_INC(PRECALL, hit);
            SKIP_CALL();
            PyObject *res = Py_NewRef(Py_TYPE(obj));
            Py_DECREF(callable);
            Py_DECREF(obj);
            STACK_SHRINK(2);
            SET_TOP(res);
            NOTRACE_DISPATCH();
        }

        TARGET(PRECALL_NO_KW_STR_1) {
            assert(call_shape.kwnames == NULL);
            assert(cframe.use_tracing == 0);
            assert(oparg == 1);
            DEOPT_IF(is_method(stack_pointer, 1), PRECALL);
            PyObject *callable = PEEK(2);
            DEOPT_IF(callable != (PyObject *)&PyUnicode_Type, PRECALL);
            STAT_INC(PRECALL, hit);
            SKIP_CALL();
            PyObject *arg = TOP();
            PyObject *res = PyObject_Str(arg);
            Py_DECREF(arg);
            Py_DECREF(&PyUnicode_Type);
            STACK_SHRINK(2);
            SET_TOP(res);
            if (res == NULL) {
                goto error;
            }
            CHECK_EVAL_BREAKER();
            DISPATCH();
        }

        TARGET(PRECALL_NO_KW_TUPLE_1) {
            assert(call_shape.kwnames == NULL);
            assert(oparg == 1);
            DEOPT_IF(is_method(stack_pointer, 1), PRECALL);
            PyObject *callable = PEEK(2);
            DEOPT_IF(callable != (PyObject *)&PyTuple_Type, PRECALL);
            STAT_INC(PRECALL, hit);
            SKIP_CALL();
            PyObject *arg = TOP();
            PyObject *res = PySequence_Tuple(arg);
            Py_DECREF(arg);
            Py_DECREF(&PyTuple_Type);
            STACK_SHRINK(2);
            SET_TOP(res);
            if (res == NULL) {
                goto error;
            }
            CHECK_EVAL_BREAKER();
            DISPATCH();
        }

        TARGET(PRECALL_BUILTIN_CLASS) {
            int is_meth = is_method(stack_pointer, oparg);
            int total_args = oparg + is_meth;
            int kwnames_len = KWNAMES_LEN();
            PyObject *callable = PEEK(total_args + 1);
            DEOPT_IF(!PyType_Check(callable), PRECALL);
            PyTypeObject *tp = (PyTypeObject *)callable;
            DEOPT_IF(tp->tp_vectorcall == NULL, PRECALL);
            STAT_INC(PRECALL, hit);
            SKIP_CALL();
            STACK_SHRINK(total_args);
            PyObject *res = tp->tp_vectorcall((PyObject *)tp, stack_pointer,
                                              total_args-kwnames_len, call_shape.kwnames);
            call_shape.kwnames = NULL;
            /* Free the arguments. */
            for (int i = 0; i < total_args; i++) {
                Py_DECREF(stack_pointer[i]);
            }
            Py_DECREF(tp);
            STACK_SHRINK(1-is_meth);
            SET_TOP(res);
            if (res == NULL) {
                goto error;
            }
            CHECK_EVAL_BREAKER();
            DISPATCH();
        }

        TARGET(PRECALL_NO_KW_BUILTIN_O) {
            assert(cframe.use_tracing == 0);
            /* Builtin METH_O functions */
            assert(call_shape.kwnames == NULL);
            int is_meth = is_method(stack_pointer, oparg);
            int total_args = oparg + is_meth;
            DEOPT_IF(total_args != 1, PRECALL);
            PyObject *callable = PEEK(total_args + 1);
            DEOPT_IF(!PyCFunction_CheckExact(callable), PRECALL);
            DEOPT_IF(PyCFunction_GET_FLAGS(callable) != METH_O, PRECALL);
            STAT_INC(PRECALL, hit);
            SKIP_CALL();
            PyCFunction cfunc = PyCFunction_GET_FUNCTION(callable);
            // This is slower but CPython promises to check all non-vectorcall
            // function calls.
            if (_Py_EnterRecursiveCall(tstate, " while calling a Python object")) {
                goto error;
            }
            PyObject *arg = TOP();
            PyObject *res = cfunc(PyCFunction_GET_SELF(callable), arg);
            _Py_LeaveRecursiveCall(tstate);
            assert((res != NULL) ^ (_PyErr_Occurred(tstate) != NULL));

            Py_DECREF(arg);
            Py_DECREF(callable);
            STACK_SHRINK(2-is_meth);
            SET_TOP(res);
            if (res == NULL) {
                goto error;
            }
            CHECK_EVAL_BREAKER();
            DISPATCH();
        }

        TARGET(PRECALL_NO_KW_BUILTIN_FAST) {
            assert(cframe.use_tracing == 0);
            /* Builtin METH_FASTCALL functions, without keywords */
            assert(call_shape.kwnames == NULL);
            int is_meth = is_method(stack_pointer, oparg);
            int total_args = oparg + is_meth;
            PyObject *callable = PEEK(total_args + 1);
            DEOPT_IF(!PyCFunction_CheckExact(callable), PRECALL);
            DEOPT_IF(PyCFunction_GET_FLAGS(callable) != METH_FASTCALL,
                PRECALL);
            STAT_INC(PRECALL, hit);
            SKIP_CALL();
            PyCFunction cfunc = PyCFunction_GET_FUNCTION(callable);
            STACK_SHRINK(total_args);
            /* res = func(self, args, nargs) */
            PyObject *res = ((_PyCFunctionFast)(void(*)(void))cfunc)(
                PyCFunction_GET_SELF(callable),
                stack_pointer,
                total_args);
            assert((res != NULL) ^ (_PyErr_Occurred(tstate) != NULL));

            /* Free the arguments. */
            for (int i = 0; i < total_args; i++) {
                Py_DECREF(stack_pointer[i]);
            }
            STACK_SHRINK(2-is_meth);
            PUSH(res);
            Py_DECREF(callable);
            if (res == NULL) {
                /* Not deopting because this doesn't mean our optimization was
                   wrong. `res` can be NULL for valid reasons. Eg. getattr(x,
                   'invalid'). In those cases an exception is set, so we must
                   handle it.
                */
                goto error;
            }
            CHECK_EVAL_BREAKER();
            DISPATCH();
        }

        TARGET(PRECALL_BUILTIN_FAST_WITH_KEYWORDS) {
            assert(cframe.use_tracing == 0);
            /* Builtin METH_FASTCALL | METH_KEYWORDS functions */
            int is_meth = is_method(stack_pointer, oparg);
            int total_args = oparg + is_meth;
            PyObject *callable = PEEK(total_args + 1);
            DEOPT_IF(!PyCFunction_CheckExact(callable), PRECALL);
            DEOPT_IF(PyCFunction_GET_FLAGS(callable) !=
                (METH_FASTCALL | METH_KEYWORDS), PRECALL);
            STAT_INC(PRECALL, hit);
            SKIP_CALL();
            STACK_SHRINK(total_args);
            /* res = func(self, args, nargs, kwnames) */
            _PyCFunctionFastWithKeywords cfunc =
                (_PyCFunctionFastWithKeywords)(void(*)(void))
                PyCFunction_GET_FUNCTION(callable);
            PyObject *res = cfunc(
                PyCFunction_GET_SELF(callable),
                stack_pointer,
                total_args - KWNAMES_LEN(),
                call_shape.kwnames
            );
            assert((res != NULL) ^ (_PyErr_Occurred(tstate) != NULL));
            call_shape.kwnames = NULL;

            /* Free the arguments. */
            for (int i = 0; i < total_args; i++) {
                Py_DECREF(stack_pointer[i]);
            }
            STACK_SHRINK(2-is_meth);
            PUSH(res);
            Py_DECREF(callable);
            if (res == NULL) {
                goto error;
            }
            CHECK_EVAL_BREAKER();
            DISPATCH();
        }

        TARGET(PRECALL_NO_KW_LEN) {
            assert(cframe.use_tracing == 0);
            assert(call_shape.kwnames == NULL);
            /* len(o) */
            int is_meth = is_method(stack_pointer, oparg);
            int total_args = oparg + is_meth;
            DEOPT_IF(total_args != 1, PRECALL);
            PyObject *callable = PEEK(total_args + 1);
            PyInterpreterState *interp = _PyInterpreterState_GET();
            DEOPT_IF(callable != interp->callable_cache.len, PRECALL);
            STAT_INC(PRECALL, hit);
            SKIP_CALL();
            PyObject *arg = TOP();
            Py_ssize_t len_i = PyObject_Length(arg);
            if (len_i < 0) {
                goto error;
            }
            PyObject *res = PyLong_FromSsize_t(len_i);
            assert((res != NULL) ^ (_PyErr_Occurred(tstate) != NULL));

            STACK_SHRINK(2-is_meth);
            SET_TOP(res);
            Py_DECREF(callable);
            Py_DECREF(arg);
            if (res == NULL) {
                goto error;
            }
            DISPATCH();
        }

        TARGET(PRECALL_NO_KW_ISINSTANCE) {
            assert(cframe.use_tracing == 0);
            assert(call_shape.kwnames == NULL);
            /* isinstance(o, o2) */
            int is_meth = is_method(stack_pointer, oparg);
            int total_args = oparg + is_meth;
            PyObject *callable = PEEK(total_args + 1);
            DEOPT_IF(total_args != 2, PRECALL);
            PyInterpreterState *interp = _PyInterpreterState_GET();
            DEOPT_IF(callable != interp->callable_cache.isinstance, PRECALL);
            STAT_INC(PRECALL, hit);
            SKIP_CALL();
            PyObject *cls = POP();
            PyObject *inst = TOP();
            int retval = PyObject_IsInstance(inst, cls);
            if (retval < 0) {
                Py_DECREF(cls);
                goto error;
            }
            PyObject *res = PyBool_FromLong(retval);
            assert((res != NULL) ^ (_PyErr_Occurred(tstate) != NULL));

            STACK_SHRINK(2-is_meth);
            SET_TOP(res);
            Py_DECREF(inst);
            Py_DECREF(cls);
            Py_DECREF(callable);
            if (res == NULL) {
                goto error;
            }
            DISPATCH();
        }

        TARGET(PRECALL_NO_KW_LIST_APPEND) {
            assert(cframe.use_tracing == 0);
            assert(call_shape.kwnames == NULL);
            assert(oparg == 1);
            PyObject *callable = PEEK(3);
            PyInterpreterState *interp = _PyInterpreterState_GET();
            DEOPT_IF(callable != interp->callable_cache.list_append, PRECALL);
            PyObject *list = SECOND();
            DEOPT_IF(!PyList_Check(list), PRECALL);
            STAT_INC(PRECALL, hit);
            SKIP_CALL();
            PyObject *arg = TOP();
            int err = PyList_Append(list, arg);
            if (err) {
                goto error;
            }
            Py_DECREF(arg);
            Py_DECREF(list);
            STACK_SHRINK(2);
            Py_INCREF(Py_None);
            SET_TOP(Py_None);
            Py_DECREF(callable);
            NOTRACE_DISPATCH();
        }

        TARGET(PRECALL_NO_KW_METHOD_DESCRIPTOR_O) {
            assert(call_shape.kwnames == NULL);
            int is_meth = is_method(stack_pointer, oparg);
            int total_args = oparg + is_meth;
            PyObject *callable = PEEK(total_args + 1);
            DEOPT_IF(total_args != 2, PRECALL);
            DEOPT_IF(!Py_IS_TYPE(callable, &PyMethodDescr_Type), PRECALL);
            PyMethodDef *meth = ((PyMethodDescrObject *)callable)->d_method;
            DEOPT_IF(meth->ml_flags != METH_O, PRECALL);
            STAT_INC(PRECALL, hit);
            SKIP_CALL();
            PyCFunction cfunc = meth->ml_meth;
            // This is slower but CPython promises to check all non-vectorcall
            // function calls.
            if (_Py_EnterRecursiveCall(tstate, " while calling a Python object")) {
                goto error;
            }
            PyObject *arg = TOP();
            PyObject *self = SECOND();
            PyObject *res = cfunc(self, arg);
            _Py_LeaveRecursiveCall(tstate);
            assert((res != NULL) ^ (_PyErr_Occurred(tstate) != NULL));
            Py_DECREF(self);
            Py_DECREF(arg);
            STACK_SHRINK(oparg + 1);
            SET_TOP(res);
            Py_DECREF(callable);
            if (res == NULL) {
                goto error;
            }
            CHECK_EVAL_BREAKER();
            DISPATCH();
        }

        TARGET(PRECALL_NO_KW_METHOD_DESCRIPTOR_NOARGS) {
            assert(call_shape.kwnames == NULL);
            assert(oparg == 0 || oparg == 1);
            int is_meth = is_method(stack_pointer, oparg);
            int total_args = oparg + is_meth;
            DEOPT_IF(total_args != 1, PRECALL);
            PyObject *callable = SECOND();
            DEOPT_IF(!Py_IS_TYPE(callable, &PyMethodDescr_Type), PRECALL);
            PyMethodDef *meth = ((PyMethodDescrObject *)callable)->d_method;
            DEOPT_IF(meth->ml_flags != METH_NOARGS, PRECALL);
            STAT_INC(PRECALL, hit);
            SKIP_CALL();
            PyCFunction cfunc = meth->ml_meth;
            // This is slower but CPython promises to check all non-vectorcall
            // function calls.
            if (_Py_EnterRecursiveCall(tstate, " while calling a Python object")) {
                goto error;
            }
            PyObject *self = TOP();
            PyObject *res = cfunc(self, NULL);
            _Py_LeaveRecursiveCall(tstate);
            assert((res != NULL) ^ (_PyErr_Occurred(tstate) != NULL));
            Py_DECREF(self);
            STACK_SHRINK(oparg + 1);
            SET_TOP(res);
            Py_DECREF(callable);
            if (res == NULL) {
                goto error;
            }
            CHECK_EVAL_BREAKER();
            DISPATCH();
        }

        TARGET(PRECALL_NO_KW_METHOD_DESCRIPTOR_FAST) {
            assert(call_shape.kwnames == NULL);
            int is_meth = is_method(stack_pointer, oparg);
            int total_args = oparg + is_meth;
            PyObject *callable = PEEK(total_args + 1);
            /* Builtin METH_FASTCALL methods, without keywords */
            DEOPT_IF(!Py_IS_TYPE(callable, &PyMethodDescr_Type), PRECALL);
            PyMethodDef *meth = ((PyMethodDescrObject *)callable)->d_method;
            DEOPT_IF(meth->ml_flags != METH_FASTCALL, PRECALL);
            STAT_INC(PRECALL, hit);
            SKIP_CALL();
            _PyCFunctionFast cfunc = (_PyCFunctionFast)(void(*)(void))meth->ml_meth;
            int nargs = total_args-1;
            STACK_SHRINK(nargs);
            PyObject *self = TOP();
            PyObject *res = cfunc(self, stack_pointer, nargs);
            assert((res != NULL) ^ (_PyErr_Occurred(tstate) != NULL));
            /* Clear the stack of the arguments. */
            for (int i = 0; i < nargs; i++) {
                Py_DECREF(stack_pointer[i]);
            }
            Py_DECREF(self);
            STACK_SHRINK(2-is_meth);
            SET_TOP(res);
            Py_DECREF(callable);
            if (res == NULL) {
                goto error;
            }
            CHECK_EVAL_BREAKER();
            DISPATCH();
        }

        TARGET(CALL_FUNCTION_EX) {
            PREDICTED(CALL_FUNCTION_EX);
            PyObject *func, *callargs, *kwargs = NULL, *result;
            if (oparg & 0x01) {
                kwargs = POP();
                if (!PyDict_CheckExact(kwargs)) {
                    PyObject *d = PyDict_New();
                    if (d == NULL)
                        goto error;
                    if (_PyDict_MergeEx(d, kwargs, 2) < 0) {
                        Py_DECREF(d);
                        format_kwargs_error(tstate, SECOND(), kwargs);
                        Py_DECREF(kwargs);
                        goto error;
                    }
                    Py_DECREF(kwargs);
                    kwargs = d;
                }
                assert(PyDict_CheckExact(kwargs));
            }
            callargs = POP();
            func = TOP();
            if (!PyTuple_CheckExact(callargs)) {
                if (check_args_iterable(tstate, func, callargs) < 0) {
                    Py_DECREF(callargs);
                    goto error;
                }
                Py_SETREF(callargs, PySequence_Tuple(callargs));
                if (callargs == NULL) {
                    goto error;
                }
            }
            assert(PyTuple_CheckExact(callargs));

            result = do_call_core(tstate, func, callargs, kwargs, cframe.use_tracing);
            Py_DECREF(func);
            Py_DECREF(callargs);
            Py_XDECREF(kwargs);

            STACK_SHRINK(1);
            assert(TOP() == NULL);
            SET_TOP(result);
            if (result == NULL) {
                goto error;
            }
            CHECK_EVAL_BREAKER();
            DISPATCH();
        }

        TARGET(MAKE_FUNCTION) {
            PyObject *codeobj = POP();
            PyFunctionObject *func = (PyFunctionObject *)
                PyFunction_New(codeobj, GLOBALS());

            Py_DECREF(codeobj);
            if (func == NULL) {
                goto error;
            }

            if (oparg & 0x08) {
                assert(PyTuple_CheckExact(TOP()));
                func->func_closure = POP();
            }
            if (oparg & 0x04) {
                assert(PyTuple_CheckExact(TOP()));
                func->func_annotations = POP();
            }
            if (oparg & 0x02) {
                assert(PyDict_CheckExact(TOP()));
                func->func_kwdefaults = POP();
            }
            if (oparg & 0x01) {
                assert(PyTuple_CheckExact(TOP()));
                func->func_defaults = POP();
            }

            PUSH((PyObject *)func);
            DISPATCH();
        }

        TARGET(RETURN_GENERATOR) {
            PyGenObject *gen = (PyGenObject *)_Py_MakeCoro(frame->f_func);
            if (gen == NULL) {
                goto error;
            }
            assert(EMPTY());
            _PyFrame_SetStackPointer(frame, stack_pointer);
            _PyInterpreterFrame *gen_frame = (_PyInterpreterFrame *)gen->gi_iframe;
            _PyFrame_Copy(frame, gen_frame);
            assert(frame->frame_obj == NULL);
            gen->gi_frame_valid = 1;
            gen_frame->is_generator = true;
            gen_frame->f_state = FRAME_CREATED;
            _Py_LeaveRecursiveCall(tstate);
            if (!frame->is_entry) {
                _PyInterpreterFrame *prev = frame->previous;
                _PyThreadState_PopFrame(tstate, frame);
                frame = cframe.current_frame = prev;
                _PyFrame_StackPush(frame, (PyObject *)gen);
                goto resume_frame;
            }
            /* Make sure that frame is in a valid state */
            frame->stacktop = 0;
            frame->f_locals = NULL;
            Py_INCREF(frame->f_func);
            Py_INCREF(frame->f_code);
            /* Restore previous cframe and return. */
            tstate->cframe = cframe.previous;
            tstate->cframe->use_tracing = cframe.use_tracing;
            assert(tstate->cframe->current_frame == frame->previous);
            assert(!_PyErr_Occurred(tstate));
            return (PyObject *)gen;
        }

        TARGET(BUILD_SLICE) {
            PyObject *start, *stop, *step, *slice;
            if (oparg == 3)
                step = POP();
            else
                step = NULL;
            stop = POP();
            start = TOP();
            slice = PySlice_New(start, stop, step);
            Py_DECREF(start);
            Py_DECREF(stop);
            Py_XDECREF(step);
            SET_TOP(slice);
            if (slice == NULL)
                goto error;
            DISPATCH();
        }

        TARGET(FORMAT_VALUE) {
            /* Handles f-string value formatting. */
            PyObject *result;
            PyObject *fmt_spec;
            PyObject *value;
            PyObject *(*conv_fn)(PyObject *);
            int which_conversion = oparg & FVC_MASK;
            int have_fmt_spec = (oparg & FVS_MASK) == FVS_HAVE_SPEC;

            fmt_spec = have_fmt_spec ? POP() : NULL;
            value = POP();

            /* See if any conversion is specified. */
            switch (which_conversion) {
            case FVC_NONE:  conv_fn = NULL;           break;
            case FVC_STR:   conv_fn = PyObject_Str;   break;
            case FVC_REPR:  conv_fn = PyObject_Repr;  break;
            case FVC_ASCII: conv_fn = PyObject_ASCII; break;
            default:
                _PyErr_Format(tstate, PyExc_SystemError,
                              "unexpected conversion flag %d",
                              which_conversion);
                goto error;
            }

            /* If there's a conversion function, call it and replace
               value with that result. Otherwise, just use value,
               without conversion. */
            if (conv_fn != NULL) {
                result = conv_fn(value);
                Py_DECREF(value);
                if (result == NULL) {
                    Py_XDECREF(fmt_spec);
                    goto error;
                }
                value = result;
            }

            /* If value is a unicode object, and there's no fmt_spec,
               then we know the result of format(value) is value
               itself. In that case, skip calling format(). I plan to
               move this optimization in to PyObject_Format()
               itself. */
            if (PyUnicode_CheckExact(value) && fmt_spec == NULL) {
                /* Do nothing, just transfer ownership to result. */
                result = value;
            } else {
                /* Actually call format(). */
                result = PyObject_Format(value, fmt_spec);
                Py_DECREF(value);
                Py_XDECREF(fmt_spec);
                if (result == NULL) {
                    goto error;
                }
            }

            PUSH(result);
            DISPATCH();
        }

        TARGET(COPY) {
            assert(oparg != 0);
            PyObject *peek = PEEK(oparg);
            Py_INCREF(peek);
            PUSH(peek);
            DISPATCH();
        }

        TARGET(BINARY_OP) {
            PREDICTED(BINARY_OP);
            PyObject *rhs = POP();
            PyObject *lhs = TOP();
            assert(0 <= oparg);
            assert((unsigned)oparg < Py_ARRAY_LENGTH(binary_ops));
            assert(binary_ops[oparg]);
            PyObject *res = binary_ops[oparg](lhs, rhs);
            Py_DECREF(lhs);
            Py_DECREF(rhs);
            SET_TOP(res);
            if (res == NULL) {
                goto error;
            }
            JUMPBY(INLINE_CACHE_ENTRIES_BINARY_OP);
            DISPATCH();
        }

        TARGET(BINARY_OP_ADAPTIVE) {
            assert(cframe.use_tracing == 0);
            _PyBinaryOpCache *cache = (_PyBinaryOpCache *)next_instr;
            if (cache->counter == 0) {
                PyObject *lhs = SECOND();
                PyObject *rhs = TOP();
                next_instr--;
                _Py_Specialize_BinaryOp(lhs, rhs, next_instr, oparg);
                DISPATCH();
            }
            else {
                STAT_INC(BINARY_OP, deferred);
                cache->counter--;
                JUMP_TO_INSTRUCTION(BINARY_OP);
            }
        }

        TARGET(SWAP) {
            assert(oparg != 0);
            PyObject *top = TOP();
            SET_TOP(PEEK(oparg));
            PEEK(oparg) = top;
            DISPATCH();
        }

        TARGET(EXTENDED_ARG) {
            assert(oparg);
            int oldoparg = oparg;
            NEXTOPARG();
            oparg |= oldoparg << 8;
            PRE_DISPATCH_GOTO();
            DISPATCH_GOTO();
        }

        TARGET(CACHE) {
            Py_UNREACHABLE();
        }

#if USE_COMPUTED_GOTOS
        TARGET_DO_TRACING:
#else
        case DO_TRACING:
#endif
<<<<<<< HEAD
=======
    {
        if (tstate->tracing == 0) {
>>>>>>> 49e1e1e1
            int instr_prev = frame->f_lasti;
            frame->f_lasti = INSTR_OFFSET();
            TRACING_NEXTOPARG();
            if (opcode == RESUME) {
                if (oparg < 2) {
                    CHECK_EVAL_BREAKER();
                }
                /* Call tracing */
                TRACE_FUNCTION_ENTRY();
                DTRACE_FUNCTION_ENTRY();
            }
            else if (frame->f_state > FRAME_CREATED) {
                /* line-by-line tracing support */
                if (PyDTrace_LINE_ENABLED()) {
                    maybe_dtrace_line(frame, &tstate->trace_info, instr_prev);
                }

                if (cframe.use_tracing &&
                    tstate->c_tracefunc != NULL && !tstate->tracing) {
                    int err;
                    /* see maybe_call_line_trace()
                    for expository comments */
                    _PyFrame_SetStackPointer(frame, stack_pointer);

                    err = maybe_call_line_trace(tstate->c_tracefunc,
                                                tstate->c_traceobj,
                                                tstate, frame, instr_prev);
                    if (err) {
                        /* trace function raised an exception */
                        next_instr++;
                        goto error;
                    }
                    /* Reload possibly changed frame fields */
                    JUMPTO(frame->f_lasti);

                    stack_pointer = _PyFrame_GetStackPointer(frame);
                    frame->stacktop = -1;
                }
            }
        }
        TRACING_NEXTOPARG();
        PRE_DISPATCH_GOTO();
        DISPATCH_GOTO();
    }

#if USE_COMPUTED_GOTOS
        _unknown_opcode:
#else
        default:
#endif
            fprintf(stderr,
                "XXX lineno: %d, opcode: %d\n",
                PyCode_Addr2Line(frame->f_code, frame->f_lasti*sizeof(_Py_CODEUNIT)),
                opcode);
            _PyErr_SetString(tstate, PyExc_SystemError, "unknown opcode");
            goto error;

        } /* End instructions */

        /* This should never be reached. Every opcode should end with DISPATCH()
           or goto error. */
        Py_UNREACHABLE();

/* Specialization misses */

#define MISS_WITH_INLINE_CACHE(opname) \
opname ## _miss: \
    { \
        STAT_INC(opcode, miss); \
        STAT_INC(opname, miss); \
        /* The counter is always the first cache entry: */ \
        _Py_CODEUNIT *counter = (_Py_CODEUNIT *)next_instr; \
        *counter -= 1; \
        if (*counter == 0) { \
            _Py_SET_OPCODE(next_instr[-1], opname ## _ADAPTIVE); \
            STAT_INC(opname, deopt); \
            *counter = ADAPTIVE_CACHE_BACKOFF; \
        } \
        JUMP_TO_INSTRUCTION(opname); \
    }

MISS_WITH_INLINE_CACHE(LOAD_ATTR)
MISS_WITH_INLINE_CACHE(STORE_ATTR)
MISS_WITH_INLINE_CACHE(LOAD_GLOBAL)
MISS_WITH_INLINE_CACHE(LOAD_METHOD)
MISS_WITH_INLINE_CACHE(PRECALL)
MISS_WITH_INLINE_CACHE(CALL)
MISS_WITH_INLINE_CACHE(BINARY_OP)
MISS_WITH_INLINE_CACHE(COMPARE_OP)
MISS_WITH_INLINE_CACHE(BINARY_SUBSCR)
MISS_WITH_INLINE_CACHE(UNPACK_SEQUENCE)
MISS_WITH_INLINE_CACHE(STORE_SUBSCR)

binary_subscr_dict_error:
        {
            PyObject *sub = POP();
            if (!_PyErr_Occurred(tstate)) {
                _PyErr_SetKeyError(sub);
            }
            Py_DECREF(sub);
            goto error;
        }

unbound_local_error:
        {
            format_exc_check_arg(tstate, PyExc_UnboundLocalError,
                UNBOUNDLOCAL_ERROR_MSG,
                PyTuple_GetItem(frame->f_code->co_localsplusnames, oparg)
            );
            goto error;
        }

error:
        call_shape.kwnames = NULL;
        /* Double-check exception status. */
#ifdef NDEBUG
        if (!_PyErr_Occurred(tstate)) {
            _PyErr_SetString(tstate, PyExc_SystemError,
                             "error return without exception set");
        }
#else
        assert(_PyErr_Occurred(tstate));
#endif

        /* Log traceback info. */
        PyFrameObject *f = _PyFrame_GetFrameObject(frame);
        if (f != NULL) {
            PyTraceBack_Here(f);
        }

        if (tstate->c_tracefunc != NULL) {
            /* Make sure state is set to FRAME_UNWINDING for tracing */
            frame->f_state = FRAME_UNWINDING;
            call_exc_trace(tstate->c_tracefunc, tstate->c_traceobj,
                           tstate, frame);
        }

exception_unwind:
        frame->f_state = FRAME_UNWINDING;
        /* We can't use frame->f_lasti here, as RERAISE may have set it */
        int offset = INSTR_OFFSET()-1;
        int level, handler, lasti;
        if (get_exception_handler(frame->f_code, offset, &level, &handler, &lasti) == 0) {
            // No handlers, so exit.
            assert(_PyErr_Occurred(tstate));

            /* Pop remaining stack entries. */
            PyObject **stackbase = _PyFrame_Stackbase(frame);
            while (stack_pointer > stackbase) {
                PyObject *o = POP();
                Py_XDECREF(o);
            }
            assert(STACK_LEVEL() == 0);
            _PyFrame_SetStackPointer(frame, stack_pointer);
            frame->f_state = FRAME_RAISED;
            TRACE_FUNCTION_UNWIND();
            DTRACE_FUNCTION_EXIT();
            goto exit_unwind;
        }

        assert(STACK_LEVEL() >= level);
        PyObject **new_top = _PyFrame_Stackbase(frame) + level;
        while (stack_pointer > new_top) {
            PyObject *v = POP();
            Py_XDECREF(v);
        }
        PyObject *exc, *val, *tb;
        if (lasti) {
            PyObject *lasti = PyLong_FromLong(frame->f_lasti);
            if (lasti == NULL) {
                goto exception_unwind;
            }
            PUSH(lasti);
        }
        _PyErr_Fetch(tstate, &exc, &val, &tb);
        /* Make the raw exception data
            available to the handler,
            so a program can emulate the
            Python main loop. */
        _PyErr_NormalizeException(tstate, &exc, &val, &tb);
        if (tb != NULL)
            PyException_SetTraceback(val, tb);
        else
            PyException_SetTraceback(val, Py_None);
        Py_XDECREF(tb);
        Py_XDECREF(exc);
        PUSH(val);
        JUMPTO(handler);
        /* Resume normal execution */
        frame->f_state = FRAME_EXECUTING;
        DISPATCH();
    }

exit_unwind:
    assert(_PyErr_Occurred(tstate));
    _Py_LeaveRecursiveCall(tstate);
    if (frame->is_entry) {
        /* Restore previous cframe and exit */
        tstate->cframe = cframe.previous;
        tstate->cframe->use_tracing = cframe.use_tracing;
        assert(tstate->cframe->current_frame == frame->previous);
        return NULL;
    }
    frame = cframe.current_frame = pop_frame(tstate, frame);

resume_with_error:
    SET_LOCALS_FROM_FRAME();
    goto error;

}

static void
format_missing(PyThreadState *tstate, const char *kind,
               PyCodeObject *co, PyObject *names, PyObject *qualname)
{
    int err;
    Py_ssize_t len = PyList_GET_SIZE(names);
    PyObject *name_str, *comma, *tail, *tmp;

    assert(PyList_CheckExact(names));
    assert(len >= 1);
    /* Deal with the joys of natural language. */
    switch (len) {
    case 1:
        name_str = PyList_GET_ITEM(names, 0);
        Py_INCREF(name_str);
        break;
    case 2:
        name_str = PyUnicode_FromFormat("%U and %U",
                                        PyList_GET_ITEM(names, len - 2),
                                        PyList_GET_ITEM(names, len - 1));
        break;
    default:
        tail = PyUnicode_FromFormat(", %U, and %U",
                                    PyList_GET_ITEM(names, len - 2),
                                    PyList_GET_ITEM(names, len - 1));
        if (tail == NULL)
            return;
        /* Chop off the last two objects in the list. This shouldn't actually
           fail, but we can't be too careful. */
        err = PyList_SetSlice(names, len - 2, len, NULL);
        if (err == -1) {
            Py_DECREF(tail);
            return;
        }
        /* Stitch everything up into a nice comma-separated list. */
        comma = PyUnicode_FromString(", ");
        if (comma == NULL) {
            Py_DECREF(tail);
            return;
        }
        tmp = PyUnicode_Join(comma, names);
        Py_DECREF(comma);
        if (tmp == NULL) {
            Py_DECREF(tail);
            return;
        }
        name_str = PyUnicode_Concat(tmp, tail);
        Py_DECREF(tmp);
        Py_DECREF(tail);
        break;
    }
    if (name_str == NULL)
        return;
    _PyErr_Format(tstate, PyExc_TypeError,
                  "%U() missing %i required %s argument%s: %U",
                  qualname,
                  len,
                  kind,
                  len == 1 ? "" : "s",
                  name_str);
    Py_DECREF(name_str);
}

static void
missing_arguments(PyThreadState *tstate, PyCodeObject *co,
                  Py_ssize_t missing, Py_ssize_t defcount,
                  PyObject **localsplus, PyObject *qualname)
{
    Py_ssize_t i, j = 0;
    Py_ssize_t start, end;
    int positional = (defcount != -1);
    const char *kind = positional ? "positional" : "keyword-only";
    PyObject *missing_names;

    /* Compute the names of the arguments that are missing. */
    missing_names = PyList_New(missing);
    if (missing_names == NULL)
        return;
    if (positional) {
        start = 0;
        end = co->co_argcount - defcount;
    }
    else {
        start = co->co_argcount;
        end = start + co->co_kwonlyargcount;
    }
    for (i = start; i < end; i++) {
        if (localsplus[i] == NULL) {
            PyObject *raw = PyTuple_GET_ITEM(co->co_localsplusnames, i);
            PyObject *name = PyObject_Repr(raw);
            if (name == NULL) {
                Py_DECREF(missing_names);
                return;
            }
            PyList_SET_ITEM(missing_names, j++, name);
        }
    }
    assert(j == missing);
    format_missing(tstate, kind, co, missing_names, qualname);
    Py_DECREF(missing_names);
}

static void
too_many_positional(PyThreadState *tstate, PyCodeObject *co,
                    Py_ssize_t given, PyObject *defaults,
                    PyObject **localsplus, PyObject *qualname)
{
    int plural;
    Py_ssize_t kwonly_given = 0;
    Py_ssize_t i;
    PyObject *sig, *kwonly_sig;
    Py_ssize_t co_argcount = co->co_argcount;

    assert((co->co_flags & CO_VARARGS) == 0);
    /* Count missing keyword-only args. */
    for (i = co_argcount; i < co_argcount + co->co_kwonlyargcount; i++) {
        if (localsplus[i] != NULL) {
            kwonly_given++;
        }
    }
    Py_ssize_t defcount = defaults == NULL ? 0 : PyTuple_GET_SIZE(defaults);
    if (defcount) {
        Py_ssize_t atleast = co_argcount - defcount;
        plural = 1;
        sig = PyUnicode_FromFormat("from %zd to %zd", atleast, co_argcount);
    }
    else {
        plural = (co_argcount != 1);
        sig = PyUnicode_FromFormat("%zd", co_argcount);
    }
    if (sig == NULL)
        return;
    if (kwonly_given) {
        const char *format = " positional argument%s (and %zd keyword-only argument%s)";
        kwonly_sig = PyUnicode_FromFormat(format,
                                          given != 1 ? "s" : "",
                                          kwonly_given,
                                          kwonly_given != 1 ? "s" : "");
        if (kwonly_sig == NULL) {
            Py_DECREF(sig);
            return;
        }
    }
    else {
        /* This will not fail. */
        kwonly_sig = PyUnicode_FromString("");
        assert(kwonly_sig != NULL);
    }
    _PyErr_Format(tstate, PyExc_TypeError,
                  "%U() takes %U positional argument%s but %zd%U %s given",
                  qualname,
                  sig,
                  plural ? "s" : "",
                  given,
                  kwonly_sig,
                  given == 1 && !kwonly_given ? "was" : "were");
    Py_DECREF(sig);
    Py_DECREF(kwonly_sig);
}

static int
positional_only_passed_as_keyword(PyThreadState *tstate, PyCodeObject *co,
                                  Py_ssize_t kwcount, PyObject* kwnames,
                                  PyObject *qualname)
{
    int posonly_conflicts = 0;
    PyObject* posonly_names = PyList_New(0);

    for(int k=0; k < co->co_posonlyargcount; k++){
        PyObject* posonly_name = PyTuple_GET_ITEM(co->co_localsplusnames, k);

        for (int k2=0; k2<kwcount; k2++){
            /* Compare the pointers first and fallback to PyObject_RichCompareBool*/
            PyObject* kwname = PyTuple_GET_ITEM(kwnames, k2);
            if (kwname == posonly_name){
                if(PyList_Append(posonly_names, kwname) != 0) {
                    goto fail;
                }
                posonly_conflicts++;
                continue;
            }

            int cmp = PyObject_RichCompareBool(posonly_name, kwname, Py_EQ);

            if ( cmp > 0) {
                if(PyList_Append(posonly_names, kwname) != 0) {
                    goto fail;
                }
                posonly_conflicts++;
            } else if (cmp < 0) {
                goto fail;
            }

        }
    }
    if (posonly_conflicts) {
        PyObject* comma = PyUnicode_FromString(", ");
        if (comma == NULL) {
            goto fail;
        }
        PyObject* error_names = PyUnicode_Join(comma, posonly_names);
        Py_DECREF(comma);
        if (error_names == NULL) {
            goto fail;
        }
        _PyErr_Format(tstate, PyExc_TypeError,
                      "%U() got some positional-only arguments passed"
                      " as keyword arguments: '%U'",
                      qualname, error_names);
        Py_DECREF(error_names);
        goto fail;
    }

    Py_DECREF(posonly_names);
    return 0;

fail:
    Py_XDECREF(posonly_names);
    return 1;

}

/* Exception table parsing code.
 * See Objects/exception_table_notes.txt for details.
 */

static inline unsigned char *
parse_varint(unsigned char *p, int *result) {
    int val = p[0] & 63;
    while (p[0] & 64) {
        p++;
        val = (val << 6) | (p[0] & 63);
    }
    *result = val;
    return p+1;
}

static inline unsigned char *
scan_back_to_entry_start(unsigned char *p) {
    for (; (p[0]&128) == 0; p--);
    return p;
}

static inline unsigned char *
skip_to_next_entry(unsigned char *p, unsigned char *end) {
    while (p < end && ((p[0] & 128) == 0)) {
        p++;
    }
    return p;
}


#define MAX_LINEAR_SEARCH 40

static int
get_exception_handler(PyCodeObject *code, int index, int *level, int *handler, int *lasti)
{
    unsigned char *start = (unsigned char *)PyBytes_AS_STRING(code->co_exceptiontable);
    unsigned char *end = start + PyBytes_GET_SIZE(code->co_exceptiontable);
    /* Invariants:
     * start_table == end_table OR
     * start_table points to a legal entry and end_table points
     * beyond the table or to a legal entry that is after index.
     */
    if (end - start > MAX_LINEAR_SEARCH) {
        int offset;
        parse_varint(start, &offset);
        if (offset > index) {
            return 0;
        }
        do {
            unsigned char * mid = start + ((end-start)>>1);
            mid = scan_back_to_entry_start(mid);
            parse_varint(mid, &offset);
            if (offset > index) {
                end = mid;
            }
            else {
                start = mid;
            }

        } while (end - start > MAX_LINEAR_SEARCH);
    }
    unsigned char *scan = start;
    while (scan < end) {
        int start_offset, size;
        scan = parse_varint(scan, &start_offset);
        if (start_offset > index) {
            break;
        }
        scan = parse_varint(scan, &size);
        if (start_offset + size > index) {
            scan = parse_varint(scan, handler);
            int depth_and_lasti;
            parse_varint(scan, &depth_and_lasti);
            *level = depth_and_lasti >> 1;
            *lasti = depth_and_lasti & 1;
            return 1;
        }
        scan = skip_to_next_entry(scan, end);
    }
    return 0;
}

static int
initialize_locals(PyThreadState *tstate, PyFunctionObject *func,
    PyObject **localsplus, PyObject *const *args,
    Py_ssize_t argcount, PyObject *kwnames)
{
    PyCodeObject *co = (PyCodeObject*)func->func_code;
    const Py_ssize_t total_args = co->co_argcount + co->co_kwonlyargcount;

    /* Create a dictionary for keyword parameters (**kwags) */
    PyObject *kwdict;
    Py_ssize_t i;
    if (co->co_flags & CO_VARKEYWORDS) {
        kwdict = PyDict_New();
        if (kwdict == NULL) {
            goto fail_pre_positional;
        }
        i = total_args;
        if (co->co_flags & CO_VARARGS) {
            i++;
        }
        assert(localsplus[i] == NULL);
        localsplus[i] = kwdict;
    }
    else {
        kwdict = NULL;
    }

    /* Copy all positional arguments into local variables */
    Py_ssize_t j, n;
    if (argcount > co->co_argcount) {
        n = co->co_argcount;
    }
    else {
        n = argcount;
    }
    for (j = 0; j < n; j++) {
        PyObject *x = args[j];
        assert(localsplus[j] == NULL);
        localsplus[j] = x;
    }

    /* Pack other positional arguments into the *args argument */
    if (co->co_flags & CO_VARARGS) {
        PyObject *u = NULL;
        u = _PyTuple_FromArraySteal(args + n, argcount - n);
        if (u == NULL) {
            goto fail_post_positional;
        }
        assert(localsplus[total_args] == NULL);
        localsplus[total_args] = u;
    }
    else if (argcount > n) {
        /* Too many postional args. Error is reported later */
        for (j = n; j < argcount; j++) {
            Py_DECREF(args[j]);
        }
    }

    /* Handle keyword arguments */
    if (kwnames != NULL) {
        Py_ssize_t kwcount = PyTuple_GET_SIZE(kwnames);
        for (i = 0; i < kwcount; i++) {
            PyObject **co_varnames;
            PyObject *keyword = PyTuple_GET_ITEM(kwnames, i);
            PyObject *value = args[i+argcount];
            Py_ssize_t j;

            if (keyword == NULL || !PyUnicode_Check(keyword)) {
                _PyErr_Format(tstate, PyExc_TypeError,
                            "%U() keywords must be strings",
                          func->func_qualname);
                goto kw_fail;
            }

            /* Speed hack: do raw pointer compares. As names are
            normally interned this should almost always hit. */
            co_varnames = ((PyTupleObject *)(co->co_localsplusnames))->ob_item;
            for (j = co->co_posonlyargcount; j < total_args; j++) {
                PyObject *varname = co_varnames[j];
                if (varname == keyword) {
                    goto kw_found;
                }
            }

            /* Slow fallback, just in case */
            for (j = co->co_posonlyargcount; j < total_args; j++) {
                PyObject *varname = co_varnames[j];
                int cmp = PyObject_RichCompareBool( keyword, varname, Py_EQ);
                if (cmp > 0) {
                    goto kw_found;
                }
                else if (cmp < 0) {
                    goto kw_fail;
                }
            }

            assert(j >= total_args);
            if (kwdict == NULL) {

                if (co->co_posonlyargcount
                    && positional_only_passed_as_keyword(tstate, co,
                                                        kwcount, kwnames,
                                                        func->func_qualname))
                {
                    goto kw_fail;
                }

                _PyErr_Format(tstate, PyExc_TypeError,
                            "%U() got an unexpected keyword argument '%S'",
                          func->func_qualname, keyword);
                goto kw_fail;
            }

            if (PyDict_SetItem(kwdict, keyword, value) == -1) {
                goto kw_fail;
            }
            Py_DECREF(value);
            continue;

        kw_fail:
            for (;i < kwcount; i++) {
                PyObject *value = args[i+argcount];
                Py_DECREF(value);
            }
            goto fail_post_args;

        kw_found:
            if (localsplus[j] != NULL) {
                _PyErr_Format(tstate, PyExc_TypeError,
                            "%U() got multiple values for argument '%S'",
                          func->func_qualname, keyword);
                goto kw_fail;
            }
            localsplus[j] = value;
        }
    }

    /* Check the number of positional arguments */
    if ((argcount > co->co_argcount) && !(co->co_flags & CO_VARARGS)) {
        too_many_positional(tstate, co, argcount, func->func_defaults, localsplus,
                            func->func_qualname);
        goto fail_post_args;
    }

    /* Add missing positional arguments (copy default values from defs) */
    if (argcount < co->co_argcount) {
        Py_ssize_t defcount = func->func_defaults == NULL ? 0 : PyTuple_GET_SIZE(func->func_defaults);
        Py_ssize_t m = co->co_argcount - defcount;
        Py_ssize_t missing = 0;
        for (i = argcount; i < m; i++) {
            if (localsplus[i] == NULL) {
                missing++;
            }
        }
        if (missing) {
            missing_arguments(tstate, co, missing, defcount, localsplus,
                              func->func_qualname);
            goto fail_post_args;
        }
        if (n > m)
            i = n - m;
        else
            i = 0;
        if (defcount) {
            PyObject **defs = &PyTuple_GET_ITEM(func->func_defaults, 0);
            for (; i < defcount; i++) {
                if (localsplus[m+i] == NULL) {
                    PyObject *def = defs[i];
                    Py_INCREF(def);
                    localsplus[m+i] = def;
                }
            }
        }
    }

    /* Add missing keyword arguments (copy default values from kwdefs) */
    if (co->co_kwonlyargcount > 0) {
        Py_ssize_t missing = 0;
        for (i = co->co_argcount; i < total_args; i++) {
            if (localsplus[i] != NULL)
                continue;
            PyObject *varname = PyTuple_GET_ITEM(co->co_localsplusnames, i);
            if (func->func_kwdefaults != NULL) {
                PyObject *def = PyDict_GetItemWithError(func->func_kwdefaults, varname);
                if (def) {
                    Py_INCREF(def);
                    localsplus[i] = def;
                    continue;
                }
                else if (_PyErr_Occurred(tstate)) {
                    goto fail_post_args;
                }
            }
            missing++;
        }
        if (missing) {
            missing_arguments(tstate, co, missing, -1, localsplus,
                              func->func_qualname);
            goto fail_post_args;
        }
    }
    return 0;

fail_pre_positional:
    for (j = 0; j < argcount; j++) {
        Py_DECREF(args[j]);
    }
    /* fall through */
fail_post_positional:
    if (kwnames) {
        Py_ssize_t kwcount = PyTuple_GET_SIZE(kwnames);
        for (j = argcount; j < argcount+kwcount; j++) {
            Py_DECREF(args[j]);
        }
    }
    /* fall through */
fail_post_args:
    return -1;
}

/* Consumes references to func and all the args */
static _PyInterpreterFrame *
_PyEvalFramePushAndInit(PyThreadState *tstate, PyFunctionObject *func,
                        PyObject *locals, PyObject* const* args,
                        size_t argcount, PyObject *kwnames)
{
    PyCodeObject * code = (PyCodeObject *)func->func_code;
    size_t size = code->co_nlocalsplus + code->co_stacksize + FRAME_SPECIALS_SIZE;
    CALL_STAT_INC(frames_pushed);
    _PyInterpreterFrame *frame = _PyThreadState_BumpFramePointer(tstate, size);
    if (frame == NULL) {
        goto fail;
    }
    _PyFrame_InitializeSpecials(frame, func, locals, code->co_nlocalsplus);
    PyObject **localsarray = &frame->localsplus[0];
    for (int i = 0; i < code->co_nlocalsplus; i++) {
        localsarray[i] = NULL;
    }
    if (initialize_locals(tstate, func, localsarray, args, argcount, kwnames)) {
        _PyFrame_Clear(frame);
        return NULL;
    }
    return frame;
fail:
    /* Consume the references */
    for (size_t i = 0; i < argcount; i++) {
        Py_DECREF(args[i]);
    }
    if (kwnames) {
        Py_ssize_t kwcount = PyTuple_GET_SIZE(kwnames);
        for (Py_ssize_t i = 0; i < kwcount; i++) {
            Py_DECREF(args[i+argcount]);
        }
    }
    PyErr_NoMemory();
    return NULL;
}

static void
_PyEvalFrameClearAndPop(PyThreadState *tstate, _PyInterpreterFrame * frame)
{
    tstate->recursion_remaining--;
    assert(frame->frame_obj == NULL || frame->frame_obj->f_owns_frame == 0);
    _PyFrame_Clear(frame);
    tstate->recursion_remaining++;
    _PyThreadState_PopFrame(tstate, frame);
}

PyObject *
_PyEval_Vector(PyThreadState *tstate, PyFunctionObject *func,
               PyObject *locals,
               PyObject* const* args, size_t argcount,
               PyObject *kwnames)
{
    /* _PyEvalFramePushAndInit consumes the references
     * to func and all its arguments */
    Py_INCREF(func);
    for (size_t i = 0; i < argcount; i++) {
        Py_INCREF(args[i]);
    }
    if (kwnames) {
        Py_ssize_t kwcount = PyTuple_GET_SIZE(kwnames);
        for (Py_ssize_t i = 0; i < kwcount; i++) {
            Py_INCREF(args[i+argcount]);
        }
    }
    _PyInterpreterFrame *frame = _PyEvalFramePushAndInit(
        tstate, func, locals, args, argcount, kwnames);
    if (frame == NULL) {
        return NULL;
    }
    PyObject *retval = _PyEval_EvalFrame(tstate, frame, 0);
    assert(
        _PyFrame_GetStackPointer(frame) == _PyFrame_Stackbase(frame) ||
        _PyFrame_GetStackPointer(frame) == frame->localsplus
    );
    _PyEvalFrameClearAndPop(tstate, frame);
    return retval;
}

/* Legacy API */
PyObject *
PyEval_EvalCodeEx(PyObject *_co, PyObject *globals, PyObject *locals,
                  PyObject *const *args, int argcount,
                  PyObject *const *kws, int kwcount,
                  PyObject *const *defs, int defcount,
                  PyObject *kwdefs, PyObject *closure)
{
    PyThreadState *tstate = _PyThreadState_GET();
    PyObject *res = NULL;
    PyObject *defaults = _PyTuple_FromArray(defs, defcount);
    if (defaults == NULL) {
        return NULL;
    }
    PyObject *builtins = _PyEval_BuiltinsFromGlobals(tstate, globals); // borrowed ref
    if (builtins == NULL) {
        Py_DECREF(defaults);
        return NULL;
    }
    if (locals == NULL) {
        locals = globals;
    }
    PyObject *kwnames = NULL;
    PyObject *const *allargs;
    PyObject **newargs = NULL;
    PyFunctionObject *func = NULL;
    if (kwcount == 0) {
        allargs = args;
    }
    else {
        kwnames = PyTuple_New(kwcount);
        if (kwnames == NULL) {
            goto fail;
        }
        newargs = PyMem_Malloc(sizeof(PyObject *)*(kwcount+argcount));
        if (newargs == NULL) {
            goto fail;
        }
        for (int i = 0; i < argcount; i++) {
            newargs[i] = args[i];
        }
        for (int i = 0; i < kwcount; i++) {
            Py_INCREF(kws[2*i]);
            PyTuple_SET_ITEM(kwnames, i, kws[2*i]);
            newargs[argcount+i] = kws[2*i+1];
        }
        allargs = newargs;
    }
    for (int i = 0; i < kwcount; i++) {
        Py_INCREF(kws[2*i]);
        PyTuple_SET_ITEM(kwnames, i, kws[2*i]);
    }
    PyFrameConstructor constr = {
        .fc_globals = globals,
        .fc_builtins = builtins,
        .fc_name = ((PyCodeObject *)_co)->co_name,
        .fc_qualname = ((PyCodeObject *)_co)->co_name,
        .fc_code = _co,
        .fc_defaults = defaults,
        .fc_kwdefaults = kwdefs,
        .fc_closure = closure
    };
    func = _PyFunction_FromConstructor(&constr);
    if (func == NULL) {
        goto fail;
    }
    res = _PyEval_Vector(tstate, func, locals,
                         allargs, argcount,
                         kwnames);
fail:
    Py_XDECREF(func);
    Py_XDECREF(kwnames);
    PyMem_Free(newargs);
    Py_DECREF(defaults);
    return res;
}


/* Logic for the raise statement (too complicated for inlining).
   This *consumes* a reference count to each of its arguments. */
static int
do_raise(PyThreadState *tstate, PyObject *exc, PyObject *cause)
{
    PyObject *type = NULL, *value = NULL;

    if (exc == NULL) {
        /* Reraise */
        _PyErr_StackItem *exc_info = _PyErr_GetTopmostException(tstate);
        value = exc_info->exc_value;
        if (Py_IsNone(value) || value == NULL) {
            _PyErr_SetString(tstate, PyExc_RuntimeError,
                             "No active exception to reraise");
            return 0;
        }
        assert(PyExceptionInstance_Check(value));
        type = PyExceptionInstance_Class(value);
        Py_XINCREF(type);
        Py_XINCREF(value);
        PyObject *tb = PyException_GetTraceback(value); /* new ref */
        _PyErr_Restore(tstate, type, value, tb);
        return 1;
    }

    /* We support the following forms of raise:
       raise
       raise <instance>
       raise <type> */

    if (PyExceptionClass_Check(exc)) {
        type = exc;
        value = _PyObject_CallNoArgs(exc);
        if (value == NULL)
            goto raise_error;
        if (!PyExceptionInstance_Check(value)) {
            _PyErr_Format(tstate, PyExc_TypeError,
                          "calling %R should have returned an instance of "
                          "BaseException, not %R",
                          type, Py_TYPE(value));
             goto raise_error;
        }
    }
    else if (PyExceptionInstance_Check(exc)) {
        value = exc;
        type = PyExceptionInstance_Class(exc);
        Py_INCREF(type);
    }
    else {
        /* Not something you can raise.  You get an exception
           anyway, just not what you specified :-) */
        Py_DECREF(exc);
        _PyErr_SetString(tstate, PyExc_TypeError,
                         "exceptions must derive from BaseException");
        goto raise_error;
    }

    assert(type != NULL);
    assert(value != NULL);

    if (cause) {
        PyObject *fixed_cause;
        if (PyExceptionClass_Check(cause)) {
            fixed_cause = _PyObject_CallNoArgs(cause);
            if (fixed_cause == NULL)
                goto raise_error;
            Py_DECREF(cause);
        }
        else if (PyExceptionInstance_Check(cause)) {
            fixed_cause = cause;
        }
        else if (Py_IsNone(cause)) {
            Py_DECREF(cause);
            fixed_cause = NULL;
        }
        else {
            _PyErr_SetString(tstate, PyExc_TypeError,
                             "exception causes must derive from "
                             "BaseException");
            goto raise_error;
        }
        PyException_SetCause(value, fixed_cause);
    }

    _PyErr_SetObject(tstate, type, value);
    /* _PyErr_SetObject incref's its arguments */
    Py_DECREF(value);
    Py_DECREF(type);
    return 0;

raise_error:
    Py_XDECREF(value);
    Py_XDECREF(type);
    Py_XDECREF(cause);
    return 0;
}

/* Logic for matching an exception in an except* clause (too
   complicated for inlining).
*/

static int
exception_group_match(PyObject* exc_value, PyObject *match_type,
                      PyObject **match, PyObject **rest)
{
    if (Py_IsNone(exc_value)) {
        *match = Py_NewRef(Py_None);
        *rest = Py_NewRef(Py_None);
        return 0;
    }
    assert(PyExceptionInstance_Check(exc_value));

    if (PyErr_GivenExceptionMatches(exc_value, match_type)) {
        /* Full match of exc itself */
        bool is_eg = _PyBaseExceptionGroup_Check(exc_value);
        if (is_eg) {
            *match = Py_NewRef(exc_value);
        }
        else {
            /* naked exception - wrap it */
            PyObject *excs = PyTuple_Pack(1, exc_value);
            if (excs == NULL) {
                return -1;
            }
            PyObject *wrapped = _PyExc_CreateExceptionGroup("", excs);
            Py_DECREF(excs);
            if (wrapped == NULL) {
                return -1;
            }
            *match = wrapped;
        }
        *rest = Py_NewRef(Py_None);
        return 0;
    }

    /* exc_value does not match match_type.
     * Check for partial match if it's an exception group.
     */
    if (_PyBaseExceptionGroup_Check(exc_value)) {
        PyObject *pair = PyObject_CallMethod(exc_value, "split", "(O)",
                                             match_type);
        if (pair == NULL) {
            return -1;
        }
        assert(PyTuple_CheckExact(pair));
        assert(PyTuple_GET_SIZE(pair) == 2);
        *match = Py_NewRef(PyTuple_GET_ITEM(pair, 0));
        *rest = Py_NewRef(PyTuple_GET_ITEM(pair, 1));
        Py_DECREF(pair);
        return 0;
    }
    /* no match */
    *match = Py_NewRef(Py_None);
    *rest = Py_NewRef(Py_None);
    return 0;
}

/* Iterate v argcnt times and store the results on the stack (via decreasing
   sp).  Return 1 for success, 0 if error.

   If argcntafter == -1, do a simple unpack. If it is >= 0, do an unpack
   with a variable target.
*/

static int
unpack_iterable(PyThreadState *tstate, PyObject *v,
                int argcnt, int argcntafter, PyObject **sp)
{
    int i = 0, j = 0;
    Py_ssize_t ll = 0;
    PyObject *it;  /* iter(v) */
    PyObject *w;
    PyObject *l = NULL; /* variable list */

    assert(v != NULL);

    it = PyObject_GetIter(v);
    if (it == NULL) {
        if (_PyErr_ExceptionMatches(tstate, PyExc_TypeError) &&
            Py_TYPE(v)->tp_iter == NULL && !PySequence_Check(v))
        {
            _PyErr_Format(tstate, PyExc_TypeError,
                          "cannot unpack non-iterable %.200s object",
                          Py_TYPE(v)->tp_name);
        }
        return 0;
    }

    for (; i < argcnt; i++) {
        w = PyIter_Next(it);
        if (w == NULL) {
            /* Iterator done, via error or exhaustion. */
            if (!_PyErr_Occurred(tstate)) {
                if (argcntafter == -1) {
                    _PyErr_Format(tstate, PyExc_ValueError,
                                  "not enough values to unpack "
                                  "(expected %d, got %d)",
                                  argcnt, i);
                }
                else {
                    _PyErr_Format(tstate, PyExc_ValueError,
                                  "not enough values to unpack "
                                  "(expected at least %d, got %d)",
                                  argcnt + argcntafter, i);
                }
            }
            goto Error;
        }
        *--sp = w;
    }

    if (argcntafter == -1) {
        /* We better have exhausted the iterator now. */
        w = PyIter_Next(it);
        if (w == NULL) {
            if (_PyErr_Occurred(tstate))
                goto Error;
            Py_DECREF(it);
            return 1;
        }
        Py_DECREF(w);
        _PyErr_Format(tstate, PyExc_ValueError,
                      "too many values to unpack (expected %d)",
                      argcnt);
        goto Error;
    }

    l = PySequence_List(it);
    if (l == NULL)
        goto Error;
    *--sp = l;
    i++;

    ll = PyList_GET_SIZE(l);
    if (ll < argcntafter) {
        _PyErr_Format(tstate, PyExc_ValueError,
            "not enough values to unpack (expected at least %d, got %zd)",
            argcnt + argcntafter, argcnt + ll);
        goto Error;
    }

    /* Pop the "after-variable" args off the list. */
    for (j = argcntafter; j > 0; j--, i++) {
        *--sp = PyList_GET_ITEM(l, ll - j);
    }
    /* Resize the list. */
    Py_SET_SIZE(l, ll - argcntafter);
    Py_DECREF(it);
    return 1;

Error:
    for (; i > 0; i--, sp++)
        Py_DECREF(*sp);
    Py_XDECREF(it);
    return 0;
}

#ifdef LLTRACE
static int
prtrace(PyThreadState *tstate, PyObject *v, const char *str)
{
    printf("%s ", str);
    PyObject *type, *value, *traceback;
    PyErr_Fetch(&type, &value, &traceback);
    if (PyObject_Print(v, stdout, 0) != 0) {
        /* Don't know what else to do */
        _PyErr_Clear(tstate);
    }
    printf("\n");
    PyErr_Restore(type, value, traceback);
    return 1;
}
#endif

static void
call_exc_trace(Py_tracefunc func, PyObject *self,
               PyThreadState *tstate,
               _PyInterpreterFrame *f)
{
    PyObject *type, *value, *traceback, *orig_traceback, *arg;
    int err;
    _PyErr_Fetch(tstate, &type, &value, &orig_traceback);
    if (value == NULL) {
        value = Py_None;
        Py_INCREF(value);
    }
    _PyErr_NormalizeException(tstate, &type, &value, &orig_traceback);
    traceback = (orig_traceback != NULL) ? orig_traceback : Py_None;
    arg = PyTuple_Pack(3, type, value, traceback);
    if (arg == NULL) {
        _PyErr_Restore(tstate, type, value, orig_traceback);
        return;
    }
    err = call_trace(func, self, tstate, f, PyTrace_EXCEPTION, arg);
    Py_DECREF(arg);
    if (err == 0) {
        _PyErr_Restore(tstate, type, value, orig_traceback);
    }
    else {
        Py_XDECREF(type);
        Py_XDECREF(value);
        Py_XDECREF(orig_traceback);
    }
}

static int
call_trace_protected(Py_tracefunc func, PyObject *obj,
                     PyThreadState *tstate, _PyInterpreterFrame *frame,
                     int what, PyObject *arg)
{
    PyObject *type, *value, *traceback;
    int err;
    _PyErr_Fetch(tstate, &type, &value, &traceback);
    err = call_trace(func, obj, tstate, frame, what, arg);
    if (err == 0)
    {
        _PyErr_Restore(tstate, type, value, traceback);
        return 0;
    }
    else {
        Py_XDECREF(type);
        Py_XDECREF(value);
        Py_XDECREF(traceback);
        return -1;
    }
}

static void
initialize_trace_info(PyTraceInfo *trace_info, _PyInterpreterFrame *frame)
{
    PyCodeObject *code = frame->f_code;
    if (trace_info->code != code) {
        trace_info->code = code;
        _PyCode_InitAddressRange(code, &trace_info->bounds);
    }
}

void
PyThreadState_EnterTracing(PyThreadState *tstate)
{
    tstate->tracing++;
}

void
PyThreadState_LeaveTracing(PyThreadState *tstate)
{
    tstate->tracing--;
}

static int
call_trace(Py_tracefunc func, PyObject *obj,
           PyThreadState *tstate, _PyInterpreterFrame *frame,
           int what, PyObject *arg)
{
    int result;
    if (tstate->tracing) {
        return 0;
    }
    PyFrameObject *f = _PyFrame_GetFrameObject(frame);
    if (f == NULL) {
        return -1;
    }
    PyThreadState_EnterTracing(tstate);
    assert (frame->f_lasti >= 0);
    initialize_trace_info(&tstate->trace_info, frame);
    f->f_lineno = _PyCode_CheckLineNumber(frame->f_lasti*sizeof(_Py_CODEUNIT), &tstate->trace_info.bounds);
    result = func(obj, f, what, arg);
    f->f_lineno = 0;
    PyThreadState_LeaveTracing(tstate);
    return result;
}

PyObject *
_PyEval_CallTracing(PyObject *func, PyObject *args)
{
    PyThreadState *tstate = _PyThreadState_GET();
    int save_tracing = tstate->tracing;
    int save_use_tracing = tstate->cframe->use_tracing;
    PyObject *result;

    tstate->tracing = 0;
    result = PyObject_Call(func, args, NULL);
    tstate->tracing = save_tracing;
    tstate->cframe->use_tracing = save_use_tracing;
    return result;
}

/* See Objects/lnotab_notes.txt for a description of how tracing works. */
static int
maybe_call_line_trace(Py_tracefunc func, PyObject *obj,
                      PyThreadState *tstate, _PyInterpreterFrame *frame, int instr_prev)
{
    int result = 0;

    /* If the last instruction falls at the start of a line or if it
       represents a jump backwards, update the frame's line number and
       then call the trace function if we're tracing source lines.
    */
    initialize_trace_info(&tstate->trace_info, frame);
<<<<<<< HEAD
    // XXX!
    int prev = _PyCode_CODE(frame->f_code)[instr_prev];
    int lastline;
    if (_PyOpcode_Deopt[_Py_OPCODE(prev)] == RESUME && _Py_OPARG(prev) == 0) {
=======
    int entry_point = 0;
    _Py_CODEUNIT *code = (_Py_CODEUNIT *)PyBytes_AS_STRING(frame->f_code->co_code);
    while (_Py_OPCODE(code[entry_point]) != RESUME) {
        entry_point++;
    }
    int lastline;
    if (instr_prev <= entry_point) {
>>>>>>> 49e1e1e1
        lastline = -1;
    }
    else {
        lastline = _PyCode_CheckLineNumber(instr_prev*sizeof(_Py_CODEUNIT), &tstate->trace_info.bounds);
    }
    int line = _PyCode_CheckLineNumber(frame->f_lasti*sizeof(_Py_CODEUNIT), &tstate->trace_info.bounds);
    PyFrameObject *f = _PyFrame_GetFrameObject(frame);
    if (f == NULL) {
        return -1;
    }
    if (line != -1 && f->f_trace_lines) {
        /* Trace backward edges (except in 'yield from') or if line number has changed */
        int trace = line != lastline ||
            (frame->f_lasti < instr_prev &&
            // SEND has no quickened forms, so no need to use _PyOpcode_Deopt
            // here:
            _Py_OPCODE(_PyCode_CODE(frame->f_code)[frame->f_lasti]) != SEND);
        if (trace) {
            result = call_trace(func, obj, tstate, frame, PyTrace_LINE, Py_None);
        }
    }
    /* Always emit an opcode event if we're tracing all opcodes. */
    if (f->f_trace_opcodes) {
        result = call_trace(func, obj, tstate, frame, PyTrace_OPCODE, Py_None);
    }
    return result;
}

int
_PyEval_SetProfile(PyThreadState *tstate, Py_tracefunc func, PyObject *arg)
{
    assert(is_tstate_valid(tstate));
    /* The caller must hold the GIL */
    assert(PyGILState_Check());

    /* Call _PySys_Audit() in the context of the current thread state,
       even if tstate is not the current thread state. */
    PyThreadState *current_tstate = _PyThreadState_GET();
    if (_PySys_Audit(current_tstate, "sys.setprofile", NULL) < 0) {
        return -1;
    }

    PyObject *profileobj = tstate->c_profileobj;

    tstate->c_profilefunc = NULL;
    tstate->c_profileobj = NULL;
    /* Must make sure that tracing is not ignored if 'profileobj' is freed */
    _PyThreadState_UpdateTracingState(tstate);
    Py_XDECREF(profileobj);

    Py_XINCREF(arg);
    tstate->c_profileobj = arg;
    tstate->c_profilefunc = func;

    /* Flag that tracing or profiling is turned on */
    _PyThreadState_UpdateTracingState(tstate);
    return 0;
}

void
PyEval_SetProfile(Py_tracefunc func, PyObject *arg)
{
    PyThreadState *tstate = _PyThreadState_GET();
    if (_PyEval_SetProfile(tstate, func, arg) < 0) {
        /* Log _PySys_Audit() error */
        _PyErr_WriteUnraisableMsg("in PyEval_SetProfile", NULL);
    }
}

int
_PyEval_SetTrace(PyThreadState *tstate, Py_tracefunc func, PyObject *arg)
{
    assert(is_tstate_valid(tstate));
    /* The caller must hold the GIL */
    assert(PyGILState_Check());

    /* Call _PySys_Audit() in the context of the current thread state,
       even if tstate is not the current thread state. */
    PyThreadState *current_tstate = _PyThreadState_GET();
    if (_PySys_Audit(current_tstate, "sys.settrace", NULL) < 0) {
        return -1;
    }

    PyObject *traceobj = tstate->c_traceobj;

    tstate->c_tracefunc = NULL;
    tstate->c_traceobj = NULL;
    /* Must make sure that profiling is not ignored if 'traceobj' is freed */
    _PyThreadState_UpdateTracingState(tstate);
    Py_XDECREF(traceobj);

    Py_XINCREF(arg);
    tstate->c_traceobj = arg;
    tstate->c_tracefunc = func;

    /* Flag that tracing or profiling is turned on */
    _PyThreadState_UpdateTracingState(tstate);

    return 0;
}

void
PyEval_SetTrace(Py_tracefunc func, PyObject *arg)
{
    PyThreadState *tstate = _PyThreadState_GET();
    if (_PyEval_SetTrace(tstate, func, arg) < 0) {
        /* Log _PySys_Audit() error */
        _PyErr_WriteUnraisableMsg("in PyEval_SetTrace", NULL);
    }
}


void
_PyEval_SetCoroutineOriginTrackingDepth(PyThreadState *tstate, int new_depth)
{
    assert(new_depth >= 0);
    tstate->coroutine_origin_tracking_depth = new_depth;
}

int
_PyEval_GetCoroutineOriginTrackingDepth(void)
{
    PyThreadState *tstate = _PyThreadState_GET();
    return tstate->coroutine_origin_tracking_depth;
}

int
_PyEval_SetAsyncGenFirstiter(PyObject *firstiter)
{
    PyThreadState *tstate = _PyThreadState_GET();

    if (_PySys_Audit(tstate, "sys.set_asyncgen_hook_firstiter", NULL) < 0) {
        return -1;
    }

    Py_XINCREF(firstiter);
    Py_XSETREF(tstate->async_gen_firstiter, firstiter);
    return 0;
}

PyObject *
_PyEval_GetAsyncGenFirstiter(void)
{
    PyThreadState *tstate = _PyThreadState_GET();
    return tstate->async_gen_firstiter;
}

int
_PyEval_SetAsyncGenFinalizer(PyObject *finalizer)
{
    PyThreadState *tstate = _PyThreadState_GET();

    if (_PySys_Audit(tstate, "sys.set_asyncgen_hook_finalizer", NULL) < 0) {
        return -1;
    }

    Py_XINCREF(finalizer);
    Py_XSETREF(tstate->async_gen_finalizer, finalizer);
    return 0;
}

PyObject *
_PyEval_GetAsyncGenFinalizer(void)
{
    PyThreadState *tstate = _PyThreadState_GET();
    return tstate->async_gen_finalizer;
}

_PyInterpreterFrame *
_PyEval_GetFrame(void)
{
    PyThreadState *tstate = _PyThreadState_GET();
    return tstate->cframe->current_frame;
}

PyFrameObject *
PyEval_GetFrame(void)
{
    PyThreadState *tstate = _PyThreadState_GET();
    if (tstate->cframe->current_frame == NULL) {
        return NULL;
    }
    PyFrameObject *f = _PyFrame_GetFrameObject(tstate->cframe->current_frame);
    if (f == NULL) {
        PyErr_Clear();
    }
    return f;
}

PyObject *
_PyEval_GetBuiltins(PyThreadState *tstate)
{
    _PyInterpreterFrame *frame = tstate->cframe->current_frame;
    if (frame != NULL) {
        return frame->f_builtins;
    }
    return tstate->interp->builtins;
}

PyObject *
PyEval_GetBuiltins(void)
{
    PyThreadState *tstate = _PyThreadState_GET();
    return _PyEval_GetBuiltins(tstate);
}

/* Convenience function to get a builtin from its name */
PyObject *
_PyEval_GetBuiltin(PyObject *name)
{
    PyThreadState *tstate = _PyThreadState_GET();
    PyObject *attr = PyDict_GetItemWithError(PyEval_GetBuiltins(), name);
    if (attr) {
        Py_INCREF(attr);
    }
    else if (!_PyErr_Occurred(tstate)) {
        _PyErr_SetObject(tstate, PyExc_AttributeError, name);
    }
    return attr;
}

PyObject *
_PyEval_GetBuiltinId(_Py_Identifier *name)
{
    return _PyEval_GetBuiltin(_PyUnicode_FromId(name));
}

PyObject *
PyEval_GetLocals(void)
{
    PyThreadState *tstate = _PyThreadState_GET();
     _PyInterpreterFrame *current_frame = tstate->cframe->current_frame;
    if (current_frame == NULL) {
        _PyErr_SetString(tstate, PyExc_SystemError, "frame does not exist");
        return NULL;
    }

    if (_PyFrame_FastToLocalsWithError(current_frame) < 0) {
        return NULL;
    }

    PyObject *locals = current_frame->f_locals;
    assert(locals != NULL);
    return locals;
}

PyObject *
PyEval_GetGlobals(void)
{
    PyThreadState *tstate = _PyThreadState_GET();
    _PyInterpreterFrame *current_frame = tstate->cframe->current_frame;
    if (current_frame == NULL) {
        return NULL;
    }
    return current_frame->f_globals;
}

int
PyEval_MergeCompilerFlags(PyCompilerFlags *cf)
{
    PyThreadState *tstate = _PyThreadState_GET();
    _PyInterpreterFrame *current_frame = tstate->cframe->current_frame;
    int result = cf->cf_flags != 0;

    if (current_frame != NULL) {
        const int codeflags = current_frame->f_code->co_flags;
        const int compilerflags = codeflags & PyCF_MASK;
        if (compilerflags) {
            result = 1;
            cf->cf_flags |= compilerflags;
        }
    }
    return result;
}


const char *
PyEval_GetFuncName(PyObject *func)
{
    if (PyMethod_Check(func))
        return PyEval_GetFuncName(PyMethod_GET_FUNCTION(func));
    else if (PyFunction_Check(func))
        return PyUnicode_AsUTF8(((PyFunctionObject*)func)->func_name);
    else if (PyCFunction_Check(func))
        return ((PyCFunctionObject*)func)->m_ml->ml_name;
    else
        return Py_TYPE(func)->tp_name;
}

const char *
PyEval_GetFuncDesc(PyObject *func)
{
    if (PyMethod_Check(func))
        return "()";
    else if (PyFunction_Check(func))
        return "()";
    else if (PyCFunction_Check(func))
        return "()";
    else
        return " object";
}

#define C_TRACE(x, call) \
if (use_tracing && tstate->c_profilefunc) { \
    if (call_trace(tstate->c_profilefunc, tstate->c_profileobj, \
        tstate, tstate->cframe->current_frame, \
        PyTrace_C_CALL, func)) { \
        x = NULL; \
    } \
    else { \
        x = call; \
        if (tstate->c_profilefunc != NULL) { \
            if (x == NULL) { \
                call_trace_protected(tstate->c_profilefunc, \
                    tstate->c_profileobj, \
                    tstate, tstate->cframe->current_frame, \
                    PyTrace_C_EXCEPTION, func); \
                /* XXX should pass (type, value, tb) */ \
            } else { \
                if (call_trace(tstate->c_profilefunc, \
                    tstate->c_profileobj, \
                    tstate, tstate->cframe->current_frame, \
                    PyTrace_C_RETURN, func)) { \
                    Py_DECREF(x); \
                    x = NULL; \
                } \
            } \
        } \
    } \
} else { \
    x = call; \
    }


static PyObject *
trace_call_function(PyThreadState *tstate,
                    PyObject *func,
                    PyObject **args, Py_ssize_t nargs,
                    PyObject *kwnames)
{
    int use_tracing = 1;
    PyObject *x;
    if (PyCFunction_CheckExact(func) || PyCMethod_CheckExact(func)) {
        C_TRACE(x, PyObject_Vectorcall(func, args, nargs, kwnames));
        return x;
    }
    else if (Py_IS_TYPE(func, &PyMethodDescr_Type) && nargs > 0) {
        /* We need to create a temporary bound method as argument
           for profiling.

           If nargs == 0, then this cannot work because we have no
           "self". In any case, the call itself would raise
           TypeError (foo needs an argument), so we just skip
           profiling. */
        PyObject *self = args[0];
        func = Py_TYPE(func)->tp_descr_get(func, self, (PyObject*)Py_TYPE(self));
        if (func == NULL) {
            return NULL;
        }
        C_TRACE(x, PyObject_Vectorcall(func,
                                        args+1, nargs-1,
                                        kwnames));
        Py_DECREF(func);
        return x;
    }
    return PyObject_Vectorcall(func, args, nargs | PY_VECTORCALL_ARGUMENTS_OFFSET, kwnames);
}

static PyObject *
do_call_core(PyThreadState *tstate,
             PyObject *func,
             PyObject *callargs,
             PyObject *kwdict,
             int use_tracing
            )
{
    PyObject *result;

    if (PyCFunction_CheckExact(func) || PyCMethod_CheckExact(func)) {
        C_TRACE(result, PyObject_Call(func, callargs, kwdict));
        return result;
    }
    else if (Py_IS_TYPE(func, &PyMethodDescr_Type)) {
        Py_ssize_t nargs = PyTuple_GET_SIZE(callargs);
        if (nargs > 0 && use_tracing) {
            /* We need to create a temporary bound method as argument
               for profiling.

               If nargs == 0, then this cannot work because we have no
               "self". In any case, the call itself would raise
               TypeError (foo needs an argument), so we just skip
               profiling. */
            PyObject *self = PyTuple_GET_ITEM(callargs, 0);
            func = Py_TYPE(func)->tp_descr_get(func, self, (PyObject*)Py_TYPE(self));
            if (func == NULL) {
                return NULL;
            }

            C_TRACE(result, _PyObject_FastCallDictTstate(
                                    tstate, func,
                                    &_PyTuple_ITEMS(callargs)[1],
                                    nargs - 1,
                                    kwdict));
            Py_DECREF(func);
            return result;
        }
    }
    return PyObject_Call(func, callargs, kwdict);
}

/* Extract a slice index from a PyLong or an object with the
   nb_index slot defined, and store in *pi.
   Silently reduce values larger than PY_SSIZE_T_MAX to PY_SSIZE_T_MAX,
   and silently boost values less than PY_SSIZE_T_MIN to PY_SSIZE_T_MIN.
   Return 0 on error, 1 on success.
*/
int
_PyEval_SliceIndex(PyObject *v, Py_ssize_t *pi)
{
    PyThreadState *tstate = _PyThreadState_GET();
    if (!Py_IsNone(v)) {
        Py_ssize_t x;
        if (_PyIndex_Check(v)) {
            x = PyNumber_AsSsize_t(v, NULL);
            if (x == -1 && _PyErr_Occurred(tstate))
                return 0;
        }
        else {
            _PyErr_SetString(tstate, PyExc_TypeError,
                             "slice indices must be integers or "
                             "None or have an __index__ method");
            return 0;
        }
        *pi = x;
    }
    return 1;
}

int
_PyEval_SliceIndexNotNone(PyObject *v, Py_ssize_t *pi)
{
    PyThreadState *tstate = _PyThreadState_GET();
    Py_ssize_t x;
    if (_PyIndex_Check(v)) {
        x = PyNumber_AsSsize_t(v, NULL);
        if (x == -1 && _PyErr_Occurred(tstate))
            return 0;
    }
    else {
        _PyErr_SetString(tstate, PyExc_TypeError,
                         "slice indices must be integers or "
                         "have an __index__ method");
        return 0;
    }
    *pi = x;
    return 1;
}

static PyObject *
import_name(PyThreadState *tstate, _PyInterpreterFrame *frame,
            PyObject *name, PyObject *fromlist, PyObject *level)
{
    PyObject *import_func, *res;
    PyObject* stack[5];

    import_func = _PyDict_GetItemWithError(frame->f_builtins, &_Py_ID(__import__));
    if (import_func == NULL) {
        if (!_PyErr_Occurred(tstate)) {
            _PyErr_SetString(tstate, PyExc_ImportError, "__import__ not found");
        }
        return NULL;
    }
    PyObject *locals = frame->f_locals;
    /* Fast path for not overloaded __import__. */
    if (import_func == tstate->interp->import_func) {
        int ilevel = _PyLong_AsInt(level);
        if (ilevel == -1 && _PyErr_Occurred(tstate)) {
            return NULL;
        }
        res = PyImport_ImportModuleLevelObject(
                        name,
                        frame->f_globals,
                        locals == NULL ? Py_None :locals,
                        fromlist,
                        ilevel);
        return res;
    }

    Py_INCREF(import_func);

    stack[0] = name;
    stack[1] = frame->f_globals;
    stack[2] = locals == NULL ? Py_None : locals;
    stack[3] = fromlist;
    stack[4] = level;
    res = _PyObject_FastCall(import_func, stack, 5);
    Py_DECREF(import_func);
    return res;
}

static PyObject *
import_from(PyThreadState *tstate, PyObject *v, PyObject *name)
{
    PyObject *x;
    PyObject *fullmodname, *pkgname, *pkgpath, *pkgname_or_unknown, *errmsg;

    if (_PyObject_LookupAttr(v, name, &x) != 0) {
        return x;
    }
    /* Issue #17636: in case this failed because of a circular relative
       import, try to fallback on reading the module directly from
       sys.modules. */
    pkgname = PyObject_GetAttr(v, &_Py_ID(__name__));
    if (pkgname == NULL) {
        goto error;
    }
    if (!PyUnicode_Check(pkgname)) {
        Py_CLEAR(pkgname);
        goto error;
    }
    fullmodname = PyUnicode_FromFormat("%U.%U", pkgname, name);
    if (fullmodname == NULL) {
        Py_DECREF(pkgname);
        return NULL;
    }
    x = PyImport_GetModule(fullmodname);
    Py_DECREF(fullmodname);
    if (x == NULL && !_PyErr_Occurred(tstate)) {
        goto error;
    }
    Py_DECREF(pkgname);
    return x;
 error:
    pkgpath = PyModule_GetFilenameObject(v);
    if (pkgname == NULL) {
        pkgname_or_unknown = PyUnicode_FromString("<unknown module name>");
        if (pkgname_or_unknown == NULL) {
            Py_XDECREF(pkgpath);
            return NULL;
        }
    } else {
        pkgname_or_unknown = pkgname;
    }

    if (pkgpath == NULL || !PyUnicode_Check(pkgpath)) {
        _PyErr_Clear(tstate);
        errmsg = PyUnicode_FromFormat(
            "cannot import name %R from %R (unknown location)",
            name, pkgname_or_unknown
        );
        /* NULL checks for errmsg and pkgname done by PyErr_SetImportError. */
        PyErr_SetImportError(errmsg, pkgname, NULL);
    }
    else {
        PyObject *spec = PyObject_GetAttr(v, &_Py_ID(__spec__));
        const char *fmt =
            _PyModuleSpec_IsInitializing(spec) ?
            "cannot import name %R from partially initialized module %R "
            "(most likely due to a circular import) (%S)" :
            "cannot import name %R from %R (%S)";
        Py_XDECREF(spec);

        errmsg = PyUnicode_FromFormat(fmt, name, pkgname_or_unknown, pkgpath);
        /* NULL checks for errmsg and pkgname done by PyErr_SetImportError. */
        PyErr_SetImportError(errmsg, pkgname, pkgpath);
    }

    Py_XDECREF(errmsg);
    Py_XDECREF(pkgname_or_unknown);
    Py_XDECREF(pkgpath);
    return NULL;
}

static int
import_all_from(PyThreadState *tstate, PyObject *locals, PyObject *v)
{
    PyObject *all, *dict, *name, *value;
    int skip_leading_underscores = 0;
    int pos, err;

    if (_PyObject_LookupAttr(v, &_Py_ID(__all__), &all) < 0) {
        return -1; /* Unexpected error */
    }
    if (all == NULL) {
        if (_PyObject_LookupAttr(v, &_Py_ID(__dict__), &dict) < 0) {
            return -1;
        }
        if (dict == NULL) {
            _PyErr_SetString(tstate, PyExc_ImportError,
                    "from-import-* object has no __dict__ and no __all__");
            return -1;
        }
        all = PyMapping_Keys(dict);
        Py_DECREF(dict);
        if (all == NULL)
            return -1;
        skip_leading_underscores = 1;
    }

    for (pos = 0, err = 0; ; pos++) {
        name = PySequence_GetItem(all, pos);
        if (name == NULL) {
            if (!_PyErr_ExceptionMatches(tstate, PyExc_IndexError)) {
                err = -1;
            }
            else {
                _PyErr_Clear(tstate);
            }
            break;
        }
        if (!PyUnicode_Check(name)) {
            PyObject *modname = PyObject_GetAttr(v, &_Py_ID(__name__));
            if (modname == NULL) {
                Py_DECREF(name);
                err = -1;
                break;
            }
            if (!PyUnicode_Check(modname)) {
                _PyErr_Format(tstate, PyExc_TypeError,
                              "module __name__ must be a string, not %.100s",
                              Py_TYPE(modname)->tp_name);
            }
            else {
                _PyErr_Format(tstate, PyExc_TypeError,
                              "%s in %U.%s must be str, not %.100s",
                              skip_leading_underscores ? "Key" : "Item",
                              modname,
                              skip_leading_underscores ? "__dict__" : "__all__",
                              Py_TYPE(name)->tp_name);
            }
            Py_DECREF(modname);
            Py_DECREF(name);
            err = -1;
            break;
        }
        if (skip_leading_underscores) {
            if (PyUnicode_READY(name) == -1) {
                Py_DECREF(name);
                err = -1;
                break;
            }
            if (PyUnicode_READ_CHAR(name, 0) == '_') {
                Py_DECREF(name);
                continue;
            }
        }
        value = PyObject_GetAttr(v, name);
        if (value == NULL)
            err = -1;
        else if (PyDict_CheckExact(locals))
            err = PyDict_SetItem(locals, name, value);
        else
            err = PyObject_SetItem(locals, name, value);
        Py_DECREF(name);
        Py_XDECREF(value);
        if (err != 0)
            break;
    }
    Py_DECREF(all);
    return err;
}

#define CANNOT_CATCH_MSG "catching classes that do not inherit from "\
                         "BaseException is not allowed"

#define CANNOT_EXCEPT_STAR_EG "catching ExceptionGroup with except* "\
                              "is not allowed. Use except instead."

static int
check_except_type_valid(PyThreadState *tstate, PyObject* right)
{
    if (PyTuple_Check(right)) {
        Py_ssize_t i, length;
        length = PyTuple_GET_SIZE(right);
        for (i = 0; i < length; i++) {
            PyObject *exc = PyTuple_GET_ITEM(right, i);
            if (!PyExceptionClass_Check(exc)) {
                _PyErr_SetString(tstate, PyExc_TypeError,
                    CANNOT_CATCH_MSG);
                return -1;
            }
        }
    }
    else {
        if (!PyExceptionClass_Check(right)) {
            _PyErr_SetString(tstate, PyExc_TypeError,
                CANNOT_CATCH_MSG);
            return -1;
        }
    }
    return 0;
}

static int
check_except_star_type_valid(PyThreadState *tstate, PyObject* right)
{
    if (check_except_type_valid(tstate, right) < 0) {
        return -1;
    }

    /* reject except *ExceptionGroup */

    int is_subclass = 0;
    if (PyTuple_Check(right)) {
        Py_ssize_t length = PyTuple_GET_SIZE(right);
        for (Py_ssize_t i = 0; i < length; i++) {
            PyObject *exc = PyTuple_GET_ITEM(right, i);
            is_subclass = PyObject_IsSubclass(exc, PyExc_BaseExceptionGroup);
            if (is_subclass < 0) {
                return -1;
            }
            if (is_subclass) {
                break;
            }
        }
    }
    else {
        is_subclass = PyObject_IsSubclass(right, PyExc_BaseExceptionGroup);
        if (is_subclass < 0) {
            return -1;
        }
    }
    if (is_subclass) {
        _PyErr_SetString(tstate, PyExc_TypeError,
            CANNOT_EXCEPT_STAR_EG);
            return -1;
    }
    return 0;
}

static int
check_args_iterable(PyThreadState *tstate, PyObject *func, PyObject *args)
{
    if (Py_TYPE(args)->tp_iter == NULL && !PySequence_Check(args)) {
        /* check_args_iterable() may be called with a live exception:
         * clear it to prevent calling _PyObject_FunctionStr() with an
         * exception set. */
        _PyErr_Clear(tstate);
        PyObject *funcstr = _PyObject_FunctionStr(func);
        if (funcstr != NULL) {
            _PyErr_Format(tstate, PyExc_TypeError,
                          "%U argument after * must be an iterable, not %.200s",
                          funcstr, Py_TYPE(args)->tp_name);
            Py_DECREF(funcstr);
        }
        return -1;
    }
    return 0;
}

static void
format_kwargs_error(PyThreadState *tstate, PyObject *func, PyObject *kwargs)
{
    /* _PyDict_MergeEx raises attribute
     * error (percolated from an attempt
     * to get 'keys' attribute) instead of
     * a type error if its second argument
     * is not a mapping.
     */
    if (_PyErr_ExceptionMatches(tstate, PyExc_AttributeError)) {
        _PyErr_Clear(tstate);
        PyObject *funcstr = _PyObject_FunctionStr(func);
        if (funcstr != NULL) {
            _PyErr_Format(
                tstate, PyExc_TypeError,
                "%U argument after ** must be a mapping, not %.200s",
                funcstr, Py_TYPE(kwargs)->tp_name);
            Py_DECREF(funcstr);
        }
    }
    else if (_PyErr_ExceptionMatches(tstate, PyExc_KeyError)) {
        PyObject *exc, *val, *tb;
        _PyErr_Fetch(tstate, &exc, &val, &tb);
        if (val && PyTuple_Check(val) && PyTuple_GET_SIZE(val) == 1) {
            _PyErr_Clear(tstate);
            PyObject *funcstr = _PyObject_FunctionStr(func);
            if (funcstr != NULL) {
                PyObject *key = PyTuple_GET_ITEM(val, 0);
                _PyErr_Format(
                    tstate, PyExc_TypeError,
                    "%U got multiple values for keyword argument '%S'",
                    funcstr, key);
                Py_DECREF(funcstr);
            }
            Py_XDECREF(exc);
            Py_XDECREF(val);
            Py_XDECREF(tb);
        }
        else {
            _PyErr_Restore(tstate, exc, val, tb);
        }
    }
}

static void
format_exc_check_arg(PyThreadState *tstate, PyObject *exc,
                     const char *format_str, PyObject *obj)
{
    const char *obj_str;

    if (!obj)
        return;

    obj_str = PyUnicode_AsUTF8(obj);
    if (!obj_str)
        return;

    _PyErr_Format(tstate, exc, format_str, obj_str);

    if (exc == PyExc_NameError) {
        // Include the name in the NameError exceptions to offer suggestions later.
        PyObject *type, *value, *traceback;
        PyErr_Fetch(&type, &value, &traceback);
        PyErr_NormalizeException(&type, &value, &traceback);
        if (PyErr_GivenExceptionMatches(value, PyExc_NameError)) {
            PyNameErrorObject* exc = (PyNameErrorObject*) value;
            if (exc->name == NULL) {
                // We do not care if this fails because we are going to restore the
                // NameError anyway.
                (void)PyObject_SetAttr(value, &_Py_ID(name), obj);
            }
        }
        PyErr_Restore(type, value, traceback);
    }
}

static void
format_exc_unbound(PyThreadState *tstate, PyCodeObject *co, int oparg)
{
    PyObject *name;
    /* Don't stomp existing exception */
    if (_PyErr_Occurred(tstate))
        return;
    name = PyTuple_GET_ITEM(co->co_localsplusnames, oparg);
    if (oparg < co->co_nplaincellvars + co->co_nlocals) {
        format_exc_check_arg(tstate, PyExc_UnboundLocalError,
                             UNBOUNDLOCAL_ERROR_MSG, name);
    } else {
        format_exc_check_arg(tstate, PyExc_NameError,
                             UNBOUNDFREE_ERROR_MSG, name);
    }
}

static void
format_awaitable_error(PyThreadState *tstate, PyTypeObject *type, int oparg)
{
    if (type->tp_as_async == NULL || type->tp_as_async->am_await == NULL) {
        if (oparg == 1) {
            _PyErr_Format(tstate, PyExc_TypeError,
                          "'async with' received an object from __aenter__ "
                          "that does not implement __await__: %.100s",
                          type->tp_name);
        }
        else if (oparg == 2) {
            _PyErr_Format(tstate, PyExc_TypeError,
                          "'async with' received an object from __aexit__ "
                          "that does not implement __await__: %.100s",
                          type->tp_name);
        }
    }
}

#ifdef Py_STATS

static PyObject *
getarray(uint64_t a[256])
{
    int i;
    PyObject *l = PyList_New(256);
    if (l == NULL) return NULL;
    for (i = 0; i < 256; i++) {
        PyObject *x = PyLong_FromUnsignedLongLong(a[i]);
        if (x == NULL) {
            Py_DECREF(l);
            return NULL;
        }
        PyList_SET_ITEM(l, i, x);
    }
    for (i = 0; i < 256; i++)
        a[i] = 0;
    return l;
}

PyObject *
_Py_GetDXProfile(PyObject *self, PyObject *args)
{
    int i;
    PyObject *l = PyList_New(257);
    if (l == NULL) return NULL;
    for (i = 0; i < 256; i++) {
        PyObject *x = getarray(_py_stats.opcode_stats[i].pair_count);
        if (x == NULL) {
            Py_DECREF(l);
            return NULL;
        }
        PyList_SET_ITEM(l, i, x);
    }
    PyObject *counts = PyList_New(256);
    if (counts == NULL) {
        Py_DECREF(l);
        return NULL;
    }
    for (i = 0; i < 256; i++) {
        PyObject *x = PyLong_FromUnsignedLongLong(
            _py_stats.opcode_stats[i].execution_count);
        if (x == NULL) {
            Py_DECREF(counts);
            Py_DECREF(l);
            return NULL;
        }
        PyList_SET_ITEM(counts, i, x);
    }
    PyList_SET_ITEM(l, 256, counts);
    return l;
}

#endif

Py_ssize_t
_PyEval_RequestCodeExtraIndex(freefunc free)
{
    PyInterpreterState *interp = _PyInterpreterState_GET();
    Py_ssize_t new_index;

    if (interp->co_extra_user_count == MAX_CO_EXTRA_USERS - 1) {
        return -1;
    }
    new_index = interp->co_extra_user_count++;
    interp->co_extra_freefuncs[new_index] = free;
    return new_index;
}

static void
dtrace_function_entry(_PyInterpreterFrame *frame)
{
    const char *filename;
    const char *funcname;
    int lineno;

    PyCodeObject *code = frame->f_code;
    filename = PyUnicode_AsUTF8(code->co_filename);
    funcname = PyUnicode_AsUTF8(code->co_name);
    lineno = PyCode_Addr2Line(frame->f_code, frame->f_lasti*sizeof(_Py_CODEUNIT));

    PyDTrace_FUNCTION_ENTRY(filename, funcname, lineno);
}

static void
dtrace_function_return(_PyInterpreterFrame *frame)
{
    const char *filename;
    const char *funcname;
    int lineno;

    PyCodeObject *code = frame->f_code;
    filename = PyUnicode_AsUTF8(code->co_filename);
    funcname = PyUnicode_AsUTF8(code->co_name);
    lineno = PyCode_Addr2Line(frame->f_code, frame->f_lasti*sizeof(_Py_CODEUNIT));

    PyDTrace_FUNCTION_RETURN(filename, funcname, lineno);
}

/* DTrace equivalent of maybe_call_line_trace. */
static void
maybe_dtrace_line(_PyInterpreterFrame *frame,
                  PyTraceInfo *trace_info,
                  int instr_prev)
{
    const char *co_filename, *co_name;

    /* If the last instruction executed isn't in the current
       instruction window, reset the window.
    */
    initialize_trace_info(trace_info, frame);
    int lastline = _PyCode_CheckLineNumber(instr_prev*sizeof(_Py_CODEUNIT), &trace_info->bounds);
    int line = _PyCode_CheckLineNumber(frame->f_lasti*sizeof(_Py_CODEUNIT), &trace_info->bounds);
    if (line != -1) {
        /* Trace backward edges or first instruction of a new line */
        if (frame->f_lasti < instr_prev ||
            (line != lastline && frame->f_lasti*sizeof(_Py_CODEUNIT) == (unsigned int)trace_info->bounds.ar_start))
        {
            co_filename = PyUnicode_AsUTF8(frame->f_code->co_filename);
            if (!co_filename) {
                co_filename = "?";
            }
            co_name = PyUnicode_AsUTF8(frame->f_code->co_name);
            if (!co_name) {
                co_name = "?";
            }
            PyDTrace_LINE(co_filename, co_name, line);
        }
    }
}

/* Implement Py_EnterRecursiveCall() and Py_LeaveRecursiveCall() as functions
   for the limited API. */

#undef Py_EnterRecursiveCall

int Py_EnterRecursiveCall(const char *where)
{
    return _Py_EnterRecursiveCall_inline(where);
}

#undef Py_LeaveRecursiveCall

void Py_LeaveRecursiveCall(void)
{
    _Py_LeaveRecursiveCall_inline();
}<|MERGE_RESOLUTION|>--- conflicted
+++ resolved
@@ -5416,11 +5416,8 @@
 #else
         case DO_TRACING:
 #endif
-<<<<<<< HEAD
-=======
     {
         if (tstate->tracing == 0) {
->>>>>>> 49e1e1e1
             int instr_prev = frame->f_lasti;
             frame->f_lasti = INSTR_OFFSET();
             TRACING_NEXTOPARG();
@@ -6713,20 +6710,13 @@
        then call the trace function if we're tracing source lines.
     */
     initialize_trace_info(&tstate->trace_info, frame);
-<<<<<<< HEAD
-    // XXX!
-    int prev = _PyCode_CODE(frame->f_code)[instr_prev];
-    int lastline;
-    if (_PyOpcode_Deopt[_Py_OPCODE(prev)] == RESUME && _Py_OPARG(prev) == 0) {
-=======
     int entry_point = 0;
-    _Py_CODEUNIT *code = (_Py_CODEUNIT *)PyBytes_AS_STRING(frame->f_code->co_code);
-    while (_Py_OPCODE(code[entry_point]) != RESUME) {
+    _Py_CODEUNIT *code = _PyCode_CODE(frame->f_code);
+    while (_PyOpcode_Deopt[_Py_OPCODE(code[entry_point])] != RESUME) {
         entry_point++;
     }
     int lastline;
     if (instr_prev <= entry_point) {
->>>>>>> 49e1e1e1
         lastline = -1;
     }
     else {
