--- conflicted
+++ resolved
@@ -682,8 +682,6 @@
     cframe.previous = prev_cframe;
     tstate->cframe = &cframe;
 
-<<<<<<< HEAD
-    assert(tstate->interp->interpreter_trampoline != NULL);
     if (tstate->interp->finalize_list == NULL) {
         tstate->interp->finalize_list = (PyListObject *)PyList_New(0);
         if (tstate->interp->finalize_list == NULL) {
@@ -691,8 +689,6 @@
         }
         tstate->interp->finalization_deferred = true;
     }
-=======
->>>>>>> 80f1c6c4
 #ifdef Py_DEBUG
     /* Set these to invalid but identifiable values for debugging. */
     entry_frame.f_funcobj = (PyObject*)0xaaa0;
