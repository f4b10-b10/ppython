/* Execute compiled code */

#define _PY_INTERPRETER

#include "Python.h"
#include "pycore_abstract.h"      // _PyIndex_Check()
#include "pycore_call.h"          // _PyObject_CallNoArgs()
#include "pycore_ceval.h"         // _PyEval_SignalAsyncExc()
#include "pycore_code.h"
#include "pycore_emscripten_signal.h"  // _Py_CHECK_EMSCRIPTEN_SIGNALS
#include "pycore_function.h"
#include "pycore_instruments.h"
#include "pycore_intrinsics.h"
#include "pycore_jit.h"
#include "pycore_long.h"          // _PyLong_GetZero()
#include "pycore_moduleobject.h"  // PyModuleObject
#include "pycore_object.h"        // _PyObject_GC_TRACK()
#include "pycore_opcode_metadata.h" // EXTRA_CASES
#include "pycore_optimizer.h"     // _PyUOpExecutor_Type
#include "pycore_opcode_utils.h"  // MAKE_FUNCTION_*
#include "pycore_pyerrors.h"      // _PyErr_GetRaisedException()
#include "pycore_pystate.h"       // _PyInterpreterState_GET()
#include "pycore_range.h"         // _PyRangeIterObject
#include "pycore_setobject.h"     // _PySet_Update()
#include "pycore_sliceobject.h"   // _PyBuildSlice_ConsumeRefs
#include "pycore_sysmodule.h"     // _PySys_Audit()
#include "pycore_tuple.h"         // _PyTuple_ITEMS()
#include "pycore_typeobject.h"    // _PySuper_Lookup()
#include "pycore_uop_ids.h"       // Uops
#include "pycore_pyerrors.h"

#include "pycore_dict.h"
#include "dictobject.h"
#include "pycore_frame.h"
#include "frameobject.h"          // _PyInterpreterFrame_GetLine
#include "opcode.h"
#include "pydtrace.h"
#include "setobject.h"

#include <stdbool.h>              // bool

#ifdef Py_DEBUG
   /* For debugging the interpreter: */
#  define LLTRACE  1      /* Low-level trace feature */
#endif

#if !defined(Py_BUILD_CORE)
#  error "ceval.c must be build with Py_BUILD_CORE define for best performance"
#endif

#if !defined(Py_DEBUG) && !defined(Py_TRACE_REFS) && !defined(Py_GIL_DISABLED)
// GH-89279: The MSVC compiler does not inline these static inline functions
// in PGO build in _PyEval_EvalFrameDefault(), because this function is over
// the limit of PGO, and that limit cannot be configured.
// Define them as macros to make sure that they are always inlined by the
// preprocessor.
// TODO: implement Py_DECREF macro for Py_GIL_DISABLED

#undef Py_DECREF
#define Py_DECREF(arg) \
    do { \
        PyObject *op = _PyObject_CAST(arg); \
        if (_Py_IsImmortal(op)) { \
            break; \
        } \
        _Py_DECREF_STAT_INC(); \
        if (--op->ob_refcnt == 0) { \
            destructor dealloc = Py_TYPE(op)->tp_dealloc; \
            (*dealloc)(op); \
        } \
    } while (0)

#undef Py_XDECREF
#define Py_XDECREF(arg) \
    do { \
        PyObject *xop = _PyObject_CAST(arg); \
        if (xop != NULL) { \
            Py_DECREF(xop); \
        } \
    } while (0)

#undef Py_IS_TYPE
#define Py_IS_TYPE(ob, type) \
    (_PyObject_CAST(ob)->ob_type == (type))

#undef _Py_DECREF_SPECIALIZED
#define _Py_DECREF_SPECIALIZED(arg, dealloc) \
    do { \
        PyObject *op = _PyObject_CAST(arg); \
        if (_Py_IsImmortal(op)) { \
            break; \
        } \
        _Py_DECREF_STAT_INC(); \
        if (--op->ob_refcnt == 0) { \
            destructor d = (destructor)(dealloc); \
            d(op); \
        } \
    } while (0)
#endif


#ifdef LLTRACE
static void
dump_stack(_PyInterpreterFrame *frame, PyObject **stack_pointer)
{
    PyObject **stack_base = _PyFrame_Stackbase(frame);
    PyObject *exc = PyErr_GetRaisedException();
    printf("    stack=[");
    for (PyObject **ptr = stack_base; ptr < stack_pointer; ptr++) {
        if (ptr != stack_base) {
            printf(", ");
        }
        if (*ptr == NULL) {
            printf("<nil>");
            continue;
        }
        if (
            *ptr == Py_None
            || PyBool_Check(*ptr)
            || PyLong_CheckExact(*ptr)
            || PyFloat_CheckExact(*ptr)
            || PyUnicode_CheckExact(*ptr)
        ) {
            if (PyObject_Print(*ptr, stdout, 0) == 0) {
                continue;
            }
            PyErr_Clear();
        }
        // Don't call __repr__(), it might recurse into the interpreter.
        printf("<%s at %p>", Py_TYPE(*ptr)->tp_name, (void *)(*ptr));
    }
    printf("]\n");
    fflush(stdout);
    PyErr_SetRaisedException(exc);
}

static void
lltrace_instruction(_PyInterpreterFrame *frame,
                    PyObject **stack_pointer,
                    _Py_CODEUNIT *next_instr,
                    int opcode,
                    int oparg)
{
    if (frame->owner == FRAME_OWNED_BY_CSTACK) {
        return;
    }
    dump_stack(frame, stack_pointer);
    const char *opname = _PyOpcode_OpName[opcode];
    assert(opname != NULL);
    int offset = (int)(next_instr - _PyCode_CODE(_PyFrame_GetCode(frame)));
    if (OPCODE_HAS_ARG((int)_PyOpcode_Deopt[opcode])) {
        printf("%d: %s %d\n", offset * 2, opname, oparg);
    }
    else {
        printf("%d: %s\n", offset * 2, opname);
    }
    fflush(stdout);
}
static void
lltrace_resume_frame(_PyInterpreterFrame *frame)
{
    PyObject *fobj = frame->f_funcobj;
    if (!PyCode_Check(frame->f_executable) ||
        fobj == NULL ||
        !PyFunction_Check(fobj)
    ) {
        printf("\nResuming frame.\n");
        return;
    }
    PyFunctionObject *f = (PyFunctionObject *)fobj;
    PyObject *exc = PyErr_GetRaisedException();
    PyObject *name = f->func_qualname;
    if (name == NULL) {
        name = f->func_name;
    }
    printf("\nResuming frame");
    if (name) {
        printf(" for ");
        if (PyObject_Print(name, stdout, 0) < 0) {
            PyErr_Clear();
        }
    }
    if (f->func_module) {
        printf(" in module ");
        if (PyObject_Print(f->func_module, stdout, 0) < 0) {
            PyErr_Clear();
        }
    }
    printf("\n");
    fflush(stdout);
    PyErr_SetRaisedException(exc);
}

static int
maybe_lltrace_resume_frame(_PyInterpreterFrame *frame, _PyInterpreterFrame *skip_frame, PyObject *globals)
{
    if (globals == NULL) {
        return 0;
    }
    if (frame == skip_frame) {
        return 0;
    }
    int r = PyDict_Contains(globals, &_Py_ID(__lltrace__));
    if (r < 0) {
        return -1;
    }
    int lltrace = r * 5;  // Levels 1-4 only trace uops
    if (!lltrace) {
        // Can also be controlled by environment variable
        char *python_lltrace = Py_GETENV("PYTHON_LLTRACE");
        if (python_lltrace != NULL && *python_lltrace >= '0') {
            lltrace = *python_lltrace - '0';  // TODO: Parse an int and all that
        }
    }
    if (lltrace >= 5) {
        lltrace_resume_frame(frame);
    }
    return lltrace;
}

#endif

static void monitor_raise(PyThreadState *tstate,
                 _PyInterpreterFrame *frame,
                 _Py_CODEUNIT *instr);
static void monitor_reraise(PyThreadState *tstate,
                 _PyInterpreterFrame *frame,
                 _Py_CODEUNIT *instr);
static int monitor_stop_iteration(PyThreadState *tstate,
                 _PyInterpreterFrame *frame,
                 _Py_CODEUNIT *instr);
static void monitor_unwind(PyThreadState *tstate,
                 _PyInterpreterFrame *frame,
                 _Py_CODEUNIT *instr);
static int monitor_handled(PyThreadState *tstate,
                 _PyInterpreterFrame *frame,
                 _Py_CODEUNIT *instr, PyObject *exc);
static void monitor_throw(PyThreadState *tstate,
                 _PyInterpreterFrame *frame,
                 _Py_CODEUNIT *instr);

static PyObject * import_name(PyThreadState *, _PyInterpreterFrame *,
                              PyObject *, PyObject *, PyObject *);
static PyObject * import_from(PyThreadState *, PyObject *, PyObject *);
static int check_args_iterable(PyThreadState *, PyObject *func, PyObject *vararg);
static int get_exception_handler(PyCodeObject *, int, int*, int*, int*);
static _PyInterpreterFrame *
_PyEvalFramePushAndInit(PyThreadState *tstate, PyFunctionObject *func,
                        PyObject *locals, PyObject* const* args,
                        size_t argcount, PyObject *kwnames);
static  _PyInterpreterFrame *
_PyEvalFramePushAndInit_Ex(PyThreadState *tstate, PyFunctionObject *func,
    PyObject *locals, Py_ssize_t nargs, PyObject *callargs, PyObject *kwargs);

#ifdef HAVE_ERRNO_H
#include <errno.h>
#endif

int
Py_GetRecursionLimit(void)
{
    PyInterpreterState *interp = _PyInterpreterState_GET();
    return interp->ceval.recursion_limit;
}

void
Py_SetRecursionLimit(int new_limit)
{
    PyInterpreterState *interp = _PyInterpreterState_GET();
    interp->ceval.recursion_limit = new_limit;
    for (PyThreadState *p = interp->threads.head; p != NULL; p = p->next) {
        int depth = p->py_recursion_limit - p->py_recursion_remaining;
        p->py_recursion_limit = new_limit;
        p->py_recursion_remaining = new_limit - depth;
    }
}

/* The function _Py_EnterRecursiveCallTstate() only calls _Py_CheckRecursiveCall()
   if the recursion_depth reaches recursion_limit. */
int
_Py_CheckRecursiveCall(PyThreadState *tstate, const char *where)
{
#ifdef USE_STACKCHECK
    if (PyOS_CheckStack()) {
        ++tstate->c_recursion_remaining;
        _PyErr_SetString(tstate, PyExc_MemoryError, "Stack overflow");
        return -1;
    }
#endif
    if (tstate->recursion_headroom) {
        if (tstate->c_recursion_remaining < -50) {
            /* Overflowing while handling an overflow. Give up. */
            Py_FatalError("Cannot recover from stack overflow.");
        }
    }
    else {
        if (tstate->c_recursion_remaining <= 0) {
            tstate->recursion_headroom++;
            _PyErr_Format(tstate, PyExc_RecursionError,
                        "maximum recursion depth exceeded%s",
                        where);
            tstate->recursion_headroom--;
            ++tstate->c_recursion_remaining;
            return -1;
        }
    }
    return 0;
}


const binaryfunc _PyEval_BinaryOps[] = {
    [NB_ADD] = PyNumber_Add,
    [NB_AND] = PyNumber_And,
    [NB_FLOOR_DIVIDE] = PyNumber_FloorDivide,
    [NB_LSHIFT] = PyNumber_Lshift,
    [NB_MATRIX_MULTIPLY] = PyNumber_MatrixMultiply,
    [NB_MULTIPLY] = PyNumber_Multiply,
    [NB_REMAINDER] = PyNumber_Remainder,
    [NB_OR] = PyNumber_Or,
    [NB_POWER] = _PyNumber_PowerNoMod,
    [NB_RSHIFT] = PyNumber_Rshift,
    [NB_SUBTRACT] = PyNumber_Subtract,
    [NB_TRUE_DIVIDE] = PyNumber_TrueDivide,
    [NB_XOR] = PyNumber_Xor,
    [NB_INPLACE_ADD] = PyNumber_InPlaceAdd,
    [NB_INPLACE_AND] = PyNumber_InPlaceAnd,
    [NB_INPLACE_FLOOR_DIVIDE] = PyNumber_InPlaceFloorDivide,
    [NB_INPLACE_LSHIFT] = PyNumber_InPlaceLshift,
    [NB_INPLACE_MATRIX_MULTIPLY] = PyNumber_InPlaceMatrixMultiply,
    [NB_INPLACE_MULTIPLY] = PyNumber_InPlaceMultiply,
    [NB_INPLACE_REMAINDER] = PyNumber_InPlaceRemainder,
    [NB_INPLACE_OR] = PyNumber_InPlaceOr,
    [NB_INPLACE_POWER] = _PyNumber_InPlacePowerNoMod,
    [NB_INPLACE_RSHIFT] = PyNumber_InPlaceRshift,
    [NB_INPLACE_SUBTRACT] = PyNumber_InPlaceSubtract,
    [NB_INPLACE_TRUE_DIVIDE] = PyNumber_InPlaceTrueDivide,
    [NB_INPLACE_XOR] = PyNumber_InPlaceXor,
};


// PEP 634: Structural Pattern Matching


// Return a tuple of values corresponding to keys, with error checks for
// duplicate/missing keys.
PyObject *
_PyEval_MatchKeys(PyThreadState *tstate, PyObject *map, PyObject *keys)
{
    assert(PyTuple_CheckExact(keys));
    Py_ssize_t nkeys = PyTuple_GET_SIZE(keys);
    if (!nkeys) {
        // No keys means no items.
        return PyTuple_New(0);
    }
    PyObject *seen = NULL;
    PyObject *dummy = NULL;
    PyObject *values = NULL;
    PyObject *get = NULL;
    // We use the two argument form of map.get(key, default) for two reasons:
    // - Atomically check for a key and get its value without error handling.
    // - Don't cause key creation or resizing in dict subclasses like
    //   collections.defaultdict that define __missing__ (or similar).
    int meth_found = _PyObject_GetMethod(map, &_Py_ID(get), &get);
    if (get == NULL) {
        goto fail;
    }
    seen = PySet_New(NULL);
    if (seen == NULL) {
        goto fail;
    }
    // dummy = object()
    dummy = _PyObject_CallNoArgs((PyObject *)&PyBaseObject_Type);
    if (dummy == NULL) {
        goto fail;
    }
    values = PyTuple_New(nkeys);
    if (values == NULL) {
        goto fail;
    }
    for (Py_ssize_t i = 0; i < nkeys; i++) {
        PyObject *key = PyTuple_GET_ITEM(keys, i);
        if (PySet_Contains(seen, key) || PySet_Add(seen, key)) {
            if (!_PyErr_Occurred(tstate)) {
                // Seen it before!
                _PyErr_Format(tstate, PyExc_ValueError,
                              "mapping pattern checks duplicate key (%R)", key);
            }
            goto fail;
        }
        PyObject *args[] = { map, key, dummy };
        PyObject *value = NULL;
        if (meth_found) {
            value = PyObject_Vectorcall(get, args, 3, NULL);
        }
        else {
            value = PyObject_Vectorcall(get, &args[1], 2, NULL);
        }
        if (value == NULL) {
            goto fail;
        }
        if (value == dummy) {
            // key not in map!
            Py_DECREF(value);
            Py_DECREF(values);
            // Return None:
            values = Py_NewRef(Py_None);
            goto done;
        }
        PyTuple_SET_ITEM(values, i, value);
    }
    // Success:
done:
    Py_DECREF(get);
    Py_DECREF(seen);
    Py_DECREF(dummy);
    return values;
fail:
    Py_XDECREF(get);
    Py_XDECREF(seen);
    Py_XDECREF(dummy);
    Py_XDECREF(values);
    return NULL;
}

// Extract a named attribute from the subject, with additional bookkeeping to
// raise TypeErrors for repeated lookups. On failure, return NULL (with no
// error set). Use _PyErr_Occurred(tstate) to disambiguate.
static PyObject *
match_class_attr(PyThreadState *tstate, PyObject *subject, PyObject *type,
                 PyObject *name, PyObject *seen)
{
    assert(PyUnicode_CheckExact(name));
    assert(PySet_CheckExact(seen));
    if (PySet_Contains(seen, name) || PySet_Add(seen, name)) {
        if (!_PyErr_Occurred(tstate)) {
            // Seen it before!
            _PyErr_Format(tstate, PyExc_TypeError,
                          "%s() got multiple sub-patterns for attribute %R",
                          ((PyTypeObject*)type)->tp_name, name);
        }
        return NULL;
    }
    PyObject *attr;
    (void)PyObject_GetOptionalAttr(subject, name, &attr);
    return attr;
}

// On success (match), return a tuple of extracted attributes. On failure (no
// match), return NULL. Use _PyErr_Occurred(tstate) to disambiguate.
PyObject*
_PyEval_MatchClass(PyThreadState *tstate, PyObject *subject, PyObject *type,
                   Py_ssize_t nargs, PyObject *kwargs)
{
    if (!PyType_Check(type)) {
        const char *e = "called match pattern must be a class";
        _PyErr_Format(tstate, PyExc_TypeError, e);
        return NULL;
    }
    assert(PyTuple_CheckExact(kwargs));
    // First, an isinstance check:
    if (PyObject_IsInstance(subject, type) <= 0) {
        return NULL;
    }
    // So far so good:
    PyObject *seen = PySet_New(NULL);
    if (seen == NULL) {
        return NULL;
    }
    PyObject *attrs = PyList_New(0);
    if (attrs == NULL) {
        Py_DECREF(seen);
        return NULL;
    }
    // NOTE: From this point on, goto fail on failure:
    PyObject *match_args = NULL;
    // First, the positional subpatterns:
    if (nargs) {
        int match_self = 0;
        if (PyObject_GetOptionalAttr(type, &_Py_ID(__match_args__), &match_args) < 0) {
            goto fail;
        }
        if (match_args) {
            if (!PyTuple_CheckExact(match_args)) {
                const char *e = "%s.__match_args__ must be a tuple (got %s)";
                _PyErr_Format(tstate, PyExc_TypeError, e,
                              ((PyTypeObject *)type)->tp_name,
                              Py_TYPE(match_args)->tp_name);
                goto fail;
            }
        }
        else {
            // _Py_TPFLAGS_MATCH_SELF is only acknowledged if the type does not
            // define __match_args__. This is natural behavior for subclasses:
            // it's as if __match_args__ is some "magic" value that is lost as
            // soon as they redefine it.
            match_args = PyTuple_New(0);
            match_self = PyType_HasFeature((PyTypeObject*)type,
                                            _Py_TPFLAGS_MATCH_SELF);
        }
        assert(PyTuple_CheckExact(match_args));
        Py_ssize_t allowed = match_self ? 1 : PyTuple_GET_SIZE(match_args);
        if (allowed < nargs) {
            const char *plural = (allowed == 1) ? "" : "s";
            _PyErr_Format(tstate, PyExc_TypeError,
                          "%s() accepts %d positional sub-pattern%s (%d given)",
                          ((PyTypeObject*)type)->tp_name,
                          allowed, plural, nargs);
            goto fail;
        }
        if (match_self) {
            // Easy. Copy the subject itself, and move on to kwargs.
            if (PyList_Append(attrs, subject) < 0) {
                goto fail;
            }
        }
        else {
            for (Py_ssize_t i = 0; i < nargs; i++) {
                PyObject *name = PyTuple_GET_ITEM(match_args, i);
                if (!PyUnicode_CheckExact(name)) {
                    _PyErr_Format(tstate, PyExc_TypeError,
                                  "__match_args__ elements must be strings "
                                  "(got %s)", Py_TYPE(name)->tp_name);
                    goto fail;
                }
                PyObject *attr = match_class_attr(tstate, subject, type, name,
                                                  seen);
                if (attr == NULL) {
                    goto fail;
                }
                if (PyList_Append(attrs, attr) < 0) {
                    Py_DECREF(attr);
                    goto fail;
                }
                Py_DECREF(attr);
            }
        }
        Py_CLEAR(match_args);
    }
    // Finally, the keyword subpatterns:
    for (Py_ssize_t i = 0; i < PyTuple_GET_SIZE(kwargs); i++) {
        PyObject *name = PyTuple_GET_ITEM(kwargs, i);
        PyObject *attr = match_class_attr(tstate, subject, type, name, seen);
        if (attr == NULL) {
            goto fail;
        }
        if (PyList_Append(attrs, attr) < 0) {
            Py_DECREF(attr);
            goto fail;
        }
        Py_DECREF(attr);
    }
    Py_SETREF(attrs, PyList_AsTuple(attrs));
    Py_DECREF(seen);
    return attrs;
fail:
    // We really don't care whether an error was raised or not... that's our
    // caller's problem. All we know is that the match failed.
    Py_XDECREF(match_args);
    Py_DECREF(seen);
    Py_DECREF(attrs);
    return NULL;
}


static int do_raise(PyThreadState *tstate, PyObject *exc, PyObject *cause);

PyObject *
PyEval_EvalCode(PyObject *co, PyObject *globals, PyObject *locals)
{
    PyThreadState *tstate = _PyThreadState_GET();
    if (locals == NULL) {
        locals = globals;
    }
    PyObject *builtins = _PyEval_BuiltinsFromGlobals(tstate, globals); // borrowed ref
    if (builtins == NULL) {
        return NULL;
    }
    PyFrameConstructor desc = {
        .fc_globals = globals,
        .fc_builtins = builtins,
        .fc_name = ((PyCodeObject *)co)->co_name,
        .fc_qualname = ((PyCodeObject *)co)->co_name,
        .fc_code = co,
        .fc_defaults = NULL,
        .fc_kwdefaults = NULL,
        .fc_closure = NULL
    };
    PyFunctionObject *func = _PyFunction_FromConstructor(&desc);
    if (func == NULL) {
        return NULL;
    }
    EVAL_CALL_STAT_INC(EVAL_CALL_LEGACY);
    PyObject *res = _PyEval_Vector(tstate, func, locals, NULL, 0, NULL);
    Py_DECREF(func);
    return res;
}


/* Interpreter main loop */

PyObject *
PyEval_EvalFrame(PyFrameObject *f)
{
    /* Function kept for backward compatibility */
    PyThreadState *tstate = _PyThreadState_GET();
    return _PyEval_EvalFrame(tstate, f->f_frame, 0);
}

PyObject *
PyEval_EvalFrameEx(PyFrameObject *f, int throwflag)
{
    PyThreadState *tstate = _PyThreadState_GET();
    return _PyEval_EvalFrame(tstate, f->f_frame, throwflag);
}

#include "ceval_macros.h"

int _Py_CheckRecursiveCallPy(
    PyThreadState *tstate)
{
    if (tstate->recursion_headroom) {
        if (tstate->py_recursion_remaining < -50) {
            /* Overflowing while handling an overflow. Give up. */
            Py_FatalError("Cannot recover from Python stack overflow.");
        }
    }
    else {
        if (tstate->py_recursion_remaining <= 0) {
            tstate->recursion_headroom++;
            _PyErr_Format(tstate, PyExc_RecursionError,
                        "maximum recursion depth exceeded");
            tstate->recursion_headroom--;
            return -1;
        }
    }
    return 0;
}


static const _Py_CODEUNIT _Py_INTERPRETER_TRAMPOLINE_INSTRUCTIONS[] = {
    /* Put a NOP at the start, so that the IP points into
    * the code, rather than before it */
    { .op.code = NOP, .op.arg = 0 },
    { .op.code = INTERPRETER_EXIT, .op.arg = 0 },  /* reached on return */
    { .op.code = NOP, .op.arg = 0 },
    { .op.code = INTERPRETER_EXIT, .op.arg = 0 },  /* reached on yield */
    { .op.code = RESUME, .op.arg = RESUME_OPARG_DEPTH1_MASK | RESUME_AT_FUNC_START }
};

extern const struct _PyCode_DEF(8) _Py_InitCleanup;

extern const char *_PyUOpName(int index);

/* Disable unused label warnings.  They are handy for debugging, even
   if computed gotos aren't used. */

/* TBD - what about other compilers? */
#if defined(__GNUC__)
#  pragma GCC diagnostic push
#  pragma GCC diagnostic ignored "-Wunused-label"
#elif defined(_MSC_VER) /* MS_WINDOWS */
#  pragma warning(push)
#  pragma warning(disable:4102)
#endif


/* _PyEval_EvalFrameDefault() is a *big* function,
 * so consume 3 units of C stack */
#define PY_EVAL_C_STACK_UNITS 2

#if defined(_MSC_VER) && defined(_Py_USING_PGO)
/* gh-111786: _PyEval_EvalFrameDefault is too large to optimize for speed with
   PGO on MSVC. Disable that optimization temporarily. If this is fixed
   upstream, we should gate this on the version of MSVC.
 */
#  pragma optimize("t", off)
/* This setting is reversed below following _PyEval_EvalFrameDefault */
#endif

PyObject* _Py_HOT_FUNCTION
_PyEval_EvalFrameDefault(PyThreadState *tstate, _PyInterpreterFrame *frame, int throwflag)
{
    _Py_EnsureTstateNotNULL(tstate);
    CALL_STAT_INC(pyeval_calls);

#if USE_COMPUTED_GOTOS
/* Import the static jump table */
#include "opcode_targets.h"
#endif

#ifdef Py_STATS
    int lastopcode = 0;
#endif
    uint8_t opcode;    /* Current opcode */
    int oparg;         /* Current opcode argument, if any */
#ifdef LLTRACE
    int lltrace = 0;
#endif

    _PyInterpreterFrame  entry_frame;



#ifdef Py_DEBUG
    /* Set these to invalid but identifiable values for debugging. */
    entry_frame.f_funcobj = (PyObject*)0xaaa0;
    entry_frame.f_locals = (PyObject*)0xaaa1;
    entry_frame.frame_obj = (PyFrameObject*)0xaaa2;
    entry_frame.f_globals = (PyObject*)0xaaa3;
    entry_frame.f_builtins = (PyObject*)0xaaa4;
#endif
    entry_frame.f_executable = Py_None;
    entry_frame.instr_ptr = (_Py_CODEUNIT *)_Py_INTERPRETER_TRAMPOLINE_INSTRUCTIONS + 1;
    entry_frame.stacktop = 0;
    entry_frame.owner = FRAME_OWNED_BY_CSTACK;
    entry_frame.return_offset = 0;
    /* Push frame */
    entry_frame.previous = tstate->current_frame;
    frame->previous = &entry_frame;
    tstate->current_frame = frame;

    tstate->c_recursion_remaining -= (PY_EVAL_C_STACK_UNITS - 1);
    if (_Py_EnterRecursiveCallTstate(tstate, "")) {
        tstate->c_recursion_remaining--;
        tstate->py_recursion_remaining--;
        goto exit_unwind;
    }

    /* support for generator.throw() */
    if (throwflag) {
        if (_Py_EnterRecursivePy(tstate)) {
            goto exit_unwind;
        }
        /* Because this avoids the RESUME,
         * we need to update instrumentation */
        _Py_Instrument(_PyFrame_GetCode(frame), tstate->interp);
        monitor_throw(tstate, frame, frame->instr_ptr);
        /* TO DO -- Monitor throw entry. */
        goto resume_with_error;
    }

    /* State shared between Tier 1 and Tier 2 interpreter */
    _PyExecutorObject *current_executor = NULL;

    /* Local "register" variables.
     * These are cached values from the frame and code object.  */

    _Py_CODEUNIT *next_instr;
    PyObject **stack_pointer;
    const _PyUOpInstruction *next_uop = NULL;


start_frame:
    if (_Py_EnterRecursivePy(tstate)) {
        goto exit_unwind;
    }

    next_instr = frame->instr_ptr;
resume_frame:
    stack_pointer = _PyFrame_GetStackPointer(frame);

#ifdef LLTRACE
    lltrace = maybe_lltrace_resume_frame(frame, &entry_frame, GLOBALS());
    if (lltrace < 0) {
        goto exit_unwind;
    }
#endif

#ifdef Py_DEBUG
    /* _PyEval_EvalFrameDefault() must not be called with an exception set,
       because it can clear it (directly or indirectly) and so the
       caller loses its exception */
    assert(!_PyErr_Occurred(tstate));
#endif

    DISPATCH();

    {
    /* Start instructions */
#if !USE_COMPUTED_GOTOS
    dispatch_opcode:
        switch (opcode)
#endif
        {

#include "generated_cases.c.h"

    /* INSTRUMENTED_LINE has to be here, rather than in bytecodes.c,
     * because it needs to capture frame->instr_ptr before it is updated,
     * as happens in the standard instruction prologue.
     */
#if USE_COMPUTED_GOTOS
        TARGET_INSTRUMENTED_LINE:
#else
        case INSTRUMENTED_LINE:
#endif
    {
        _Py_CODEUNIT *prev = frame->instr_ptr;
        _Py_CODEUNIT *here = frame->instr_ptr = next_instr;
        _PyFrame_SetStackPointer(frame, stack_pointer);
        int original_opcode = _Py_call_instrumentation_line(
                tstate, frame, here, prev);
        stack_pointer = _PyFrame_GetStackPointer(frame);
        if (original_opcode < 0) {
            next_instr = here+1;
            goto error;
        }
        next_instr = frame->instr_ptr;
        if (next_instr != here) {
            DISPATCH();
        }
        if (_PyOpcode_Caches[original_opcode]) {
            _PyBinaryOpCache *cache = (_PyBinaryOpCache *)(next_instr+1);
            /* Prevent the underlying instruction from specializing
             * and overwriting the instrumentation. */
            INCREMENT_ADAPTIVE_COUNTER(cache->counter);
        }
        opcode = original_opcode;
        DISPATCH_GOTO();
    }


#if USE_COMPUTED_GOTOS
        _unknown_opcode:
#else
        EXTRA_CASES  // From pycore_opcode_metadata.h, a 'case' for each unused opcode
#endif
            /* Tell C compilers not to hold the opcode variable in the loop.
               next_instr points the current instruction without TARGET(). */
            opcode = next_instr->op.code;
            _PyErr_Format(tstate, PyExc_SystemError,
                          "%U:%d: unknown opcode %d",
                          _PyFrame_GetCode(frame)->co_filename,
                          PyUnstable_InterpreterFrame_GetLine(frame),
                          opcode);
            goto error;

        } /* End instructions */

        /* This should never be reached. Every opcode should end with DISPATCH()
           or goto error. */
        Py_UNREACHABLE();

unbound_local_error:
        {
            _PyEval_FormatExcCheckArg(tstate, PyExc_UnboundLocalError,
                UNBOUNDLOCAL_ERROR_MSG,
                PyTuple_GetItem(_PyFrame_GetCode(frame)->co_localsplusnames, oparg)
            );
            goto error;
        }

pop_4_error:
    STACK_SHRINK(1);
pop_3_error:
    STACK_SHRINK(1);
pop_2_error:
    STACK_SHRINK(1);
pop_1_error:
    STACK_SHRINK(1);
error:
        /* Double-check exception status. */
#ifdef NDEBUG
        if (!_PyErr_Occurred(tstate)) {
            _PyErr_SetString(tstate, PyExc_SystemError,
                             "error return without exception set");
        }
#else
        assert(_PyErr_Occurred(tstate));
#endif

        /* Log traceback info. */
        assert(frame != &entry_frame);
        if (!_PyFrame_IsIncomplete(frame)) {
            PyFrameObject *f = _PyFrame_GetFrameObject(frame);
            if (f != NULL) {
                PyTraceBack_Here(f);
            }
        }
        monitor_raise(tstate, frame, next_instr-1);
exception_unwind:
        {
            /* We can't use frame->instr_ptr here, as RERAISE may have set it */
            int offset = INSTR_OFFSET()-1;
            int level, handler, lasti;
            if (get_exception_handler(_PyFrame_GetCode(frame), offset, &level, &handler, &lasti) == 0) {
                // No handlers, so exit.
                assert(_PyErr_Occurred(tstate));

                /* Pop remaining stack entries. */
                PyObject **stackbase = _PyFrame_Stackbase(frame);
                while (stack_pointer > stackbase) {
                    PyObject *o = POP();
                    Py_XDECREF(o);
                }
                assert(STACK_LEVEL() == 0);
                _PyFrame_SetStackPointer(frame, stack_pointer);
                monitor_unwind(tstate, frame, next_instr-1);
                goto exit_unwind;
            }

            assert(STACK_LEVEL() >= level);
            PyObject **new_top = _PyFrame_Stackbase(frame) + level;
            while (stack_pointer > new_top) {
                PyObject *v = POP();
                Py_XDECREF(v);
            }
            if (lasti) {
                int frame_lasti = _PyInterpreterFrame_LASTI(frame);
                PyObject *lasti = PyLong_FromLong(frame_lasti);
                if (lasti == NULL) {
                    goto exception_unwind;
                }
                PUSH(lasti);
            }

            /* Make the raw exception data
                available to the handler,
                so a program can emulate the
                Python main loop. */
            PyObject *exc = _PyErr_GetRaisedException(tstate);
            PUSH(exc);
            next_instr = _PyCode_CODE(_PyFrame_GetCode(frame)) + handler;

            if (monitor_handled(tstate, frame, next_instr, exc) < 0) {
                goto exception_unwind;
            }
            /* Resume normal execution */
#ifdef LLTRACE
            if (lltrace >= 5) {
                lltrace_resume_frame(frame);
            }
#endif
            DISPATCH();
        }
    }

exit_unwind:
    assert(_PyErr_Occurred(tstate));
    _Py_LeaveRecursiveCallPy(tstate);
    assert(frame != &entry_frame);
    // GH-99729: We need to unlink the frame *before* clearing it:
    _PyInterpreterFrame *dying = frame;
    frame = tstate->current_frame = dying->previous;
    _PyEval_FrameClearAndPop(tstate, dying);
    frame->return_offset = 0;
    if (frame == &entry_frame) {
        /* Restore previous frame and exit */
        tstate->current_frame = frame->previous;
        tstate->c_recursion_remaining += PY_EVAL_C_STACK_UNITS;
        return NULL;
    }

resume_with_error:
    next_instr = frame->instr_ptr;
    stack_pointer = _PyFrame_GetStackPointer(frame);
    goto error;



// Tier 2 is also here!
enter_tier_two:

#ifdef _Py_JIT

    ;  // ;)
    jit_func jitted = current_executor->jit_code;
    next_instr = jitted(frame, stack_pointer, tstate);
    frame = tstate->current_frame;
    Py_DECREF(current_executor);
    if (next_instr == NULL) {
        goto resume_with_error;
    }
    stack_pointer = _PyFrame_GetStackPointer(frame);
    DISPATCH();

#else

#undef LOAD_IP
#define LOAD_IP(UNUSED) (void)0

#undef GOTO_ERROR
#define GOTO_ERROR(LABEL) goto LABEL ## _tier_two

#undef DEOPT_IF
#define DEOPT_IF(COND, INSTNAME) \
    if ((COND)) {                \
        goto deoptimize;\
    }

#ifdef Py_STATS
// Disable these macros that apply to Tier 1 stats when we are in Tier 2
#undef STAT_INC
#define STAT_INC(opname, name) ((void)0)
#undef STAT_DEC
#define STAT_DEC(opname, name) ((void)0)
#undef CALL_STAT_INC
#define CALL_STAT_INC(name) ((void)0)
#endif

#undef ENABLE_SPECIALIZATION
#define ENABLE_SPECIALIZATION 0

#ifdef Py_DEBUG
    #define DPRINTF(level, ...) \
        if (lltrace >= (level)) { printf(__VA_ARGS__); }
#else
    #define DPRINTF(level, ...)
#endif

    OPT_STAT_INC(traces_executed);
    uint16_t uopcode;
#ifdef Py_STATS
    uint64_t trace_uop_execution_counter = 0;
#endif

    assert(next_uop->opcode == _START_EXECUTOR || next_uop->opcode == _COLD_EXIT);
    for (;;) {
        uopcode = next_uop->opcode;
        DPRINTF(3,
                "%4d: uop %s, oparg %d, operand %" PRIu64 ", target %d, stack_level %d\n",
                (int)(next_uop - current_executor->trace),
                _PyUOpName(uopcode),
                next_uop->oparg,
                next_uop->operand,
                next_uop->target,
                (int)(stack_pointer - _PyFrame_Stackbase(frame)));
        next_uop++;
        OPT_STAT_INC(uops_executed);
        UOP_STAT_INC(uopcode, execution_count);
#ifdef Py_STATS
        trace_uop_execution_counter++;
#endif

        switch (uopcode) {

#include "executor_cases.c.h"

            default:
#ifdef Py_DEBUG
            {
                fprintf(stderr, "Unknown uop %d, oparg %d, operand %" PRIu64 " @ %d\n",
                        opcode, next_uop[-1].oparg, next_uop[-1].operand,
                        (int)(next_uop - current_executor->trace - 1));
                Py_FatalError("Unknown uop");
            }
#else
            Py_UNREACHABLE();
#endif

        }
    }

// Jump here from ERROR_IF(..., unbound_local_error)
unbound_local_error_tier_two:
    _PyEval_FormatExcCheckArg(tstate, PyExc_UnboundLocalError,
        UNBOUNDLOCAL_ERROR_MSG,
        PyTuple_GetItem(_PyFrame_GetCode(frame)->co_localsplusnames, oparg)
    );
    goto error_tier_two;

// JUMP to any of these from ERROR_IF(..., error)
pop_4_error_tier_two:
    STACK_SHRINK(1);
pop_3_error_tier_two:
    STACK_SHRINK(1);
pop_2_error_tier_two:
    STACK_SHRINK(1);
pop_1_error_tier_two:
    STACK_SHRINK(1);
error_tier_two:
    DPRINTF(2, "Error: [UOp %d (%s), oparg %d, operand %" PRIu64 ", target %d @ %d -> %s]\n",
            uopcode, _PyUOpName(uopcode), next_uop[-1].oparg, next_uop[-1].operand, next_uop[-1].target,
            (int)(next_uop - current_executor->trace - 1),
            _PyOpcode_OpName[frame->instr_ptr->op.code]);
    OPT_HIST(trace_uop_execution_counter, trace_run_length_hist);
    frame->return_offset = 0;  // Don't leave this random
    _PyFrame_SetStackPointer(frame, stack_pointer);
    Py_DECREF(current_executor);
    tstate->previous_executor = NULL;
    goto resume_with_error;

// Jump here from DEOPT_IF()
deoptimize:
    next_instr = next_uop[-1].target + _PyCode_CODE(_PyFrame_GetCode(frame));
    DPRINTF(2, "DEOPT: [UOp %d (%s), oparg %d, operand %" PRIu64 ", target %d -> %s]\n",
            uopcode, _PyUOpName(uopcode), next_uop[-1].oparg, next_uop[-1].operand, next_uop[-1].target,
            _PyOpcode_OpName[next_instr->op.code]);
    OPT_HIST(trace_uop_execution_counter, trace_run_length_hist);
    UOP_STAT_INC(uopcode, miss);
    Py_DECREF(current_executor);
    tstate->previous_executor = NULL;
    DISPATCH();

<<<<<<< HEAD
// Jump here from EXIT_IF()
side_exit:
    OPT_HIST(trace_uop_execution_counter, trace_run_length_hist);
    UOP_STAT_INC(uopcode, miss);
    uint16_t exit_index = next_uop[-1].exit_index;
    _PyExitData *exit = &current_executor->exits[exit_index];
    DPRINTF(2, "SIDE EXIT: [UOp %d (%s), oparg %d, operand %" PRIu64 ", exit %u, temp %d, target %d -> %s]\n",
            uopcode, _PyUOpName(uopcode), next_uop[-1].oparg, next_uop[-1].operand, exit_index, exit->temperature, exit->target,
            _PyOpcode_OpName[_PyCode_CODE(_PyFrame_GetCode(frame))[exit->target].op.code]);
    Py_INCREF(exit->executor);
    tstate->previous_executor = (PyObject *)current_executor;
    GOTO_TIER_TWO(exit->executor);
=======
#endif  // _Py_JIT
>>>>>>> ed1a8daf

}

#if defined(__GNUC__)
#  pragma GCC diagnostic pop
#elif defined(_MSC_VER) /* MS_WINDOWS */
#  pragma warning(pop)
#  pragma optimize("", on)
#endif

static void
format_missing(PyThreadState *tstate, const char *kind,
               PyCodeObject *co, PyObject *names, PyObject *qualname)
{
    int err;
    Py_ssize_t len = PyList_GET_SIZE(names);
    PyObject *name_str, *comma, *tail, *tmp;

    assert(PyList_CheckExact(names));
    assert(len >= 1);
    /* Deal with the joys of natural language. */
    switch (len) {
    case 1:
        name_str = PyList_GET_ITEM(names, 0);
        Py_INCREF(name_str);
        break;
    case 2:
        name_str = PyUnicode_FromFormat("%U and %U",
                                        PyList_GET_ITEM(names, len - 2),
                                        PyList_GET_ITEM(names, len - 1));
        break;
    default:
        tail = PyUnicode_FromFormat(", %U, and %U",
                                    PyList_GET_ITEM(names, len - 2),
                                    PyList_GET_ITEM(names, len - 1));
        if (tail == NULL)
            return;
        /* Chop off the last two objects in the list. This shouldn't actually
           fail, but we can't be too careful. */
        err = PyList_SetSlice(names, len - 2, len, NULL);
        if (err == -1) {
            Py_DECREF(tail);
            return;
        }
        /* Stitch everything up into a nice comma-separated list. */
        comma = PyUnicode_FromString(", ");
        if (comma == NULL) {
            Py_DECREF(tail);
            return;
        }
        tmp = PyUnicode_Join(comma, names);
        Py_DECREF(comma);
        if (tmp == NULL) {
            Py_DECREF(tail);
            return;
        }
        name_str = PyUnicode_Concat(tmp, tail);
        Py_DECREF(tmp);
        Py_DECREF(tail);
        break;
    }
    if (name_str == NULL)
        return;
    _PyErr_Format(tstate, PyExc_TypeError,
                  "%U() missing %i required %s argument%s: %U",
                  qualname,
                  len,
                  kind,
                  len == 1 ? "" : "s",
                  name_str);
    Py_DECREF(name_str);
}

static void
missing_arguments(PyThreadState *tstate, PyCodeObject *co,
                  Py_ssize_t missing, Py_ssize_t defcount,
                  PyObject **localsplus, PyObject *qualname)
{
    Py_ssize_t i, j = 0;
    Py_ssize_t start, end;
    int positional = (defcount != -1);
    const char *kind = positional ? "positional" : "keyword-only";
    PyObject *missing_names;

    /* Compute the names of the arguments that are missing. */
    missing_names = PyList_New(missing);
    if (missing_names == NULL)
        return;
    if (positional) {
        start = 0;
        end = co->co_argcount - defcount;
    }
    else {
        start = co->co_argcount;
        end = start + co->co_kwonlyargcount;
    }
    for (i = start; i < end; i++) {
        if (localsplus[i] == NULL) {
            PyObject *raw = PyTuple_GET_ITEM(co->co_localsplusnames, i);
            PyObject *name = PyObject_Repr(raw);
            if (name == NULL) {
                Py_DECREF(missing_names);
                return;
            }
            PyList_SET_ITEM(missing_names, j++, name);
        }
    }
    assert(j == missing);
    format_missing(tstate, kind, co, missing_names, qualname);
    Py_DECREF(missing_names);
}

static void
too_many_positional(PyThreadState *tstate, PyCodeObject *co,
                    Py_ssize_t given, PyObject *defaults,
                    PyObject **localsplus, PyObject *qualname)
{
    int plural;
    Py_ssize_t kwonly_given = 0;
    Py_ssize_t i;
    PyObject *sig, *kwonly_sig;
    Py_ssize_t co_argcount = co->co_argcount;

    assert((co->co_flags & CO_VARARGS) == 0);
    /* Count missing keyword-only args. */
    for (i = co_argcount; i < co_argcount + co->co_kwonlyargcount; i++) {
        if (localsplus[i] != NULL) {
            kwonly_given++;
        }
    }
    Py_ssize_t defcount = defaults == NULL ? 0 : PyTuple_GET_SIZE(defaults);
    if (defcount) {
        Py_ssize_t atleast = co_argcount - defcount;
        plural = 1;
        sig = PyUnicode_FromFormat("from %zd to %zd", atleast, co_argcount);
    }
    else {
        plural = (co_argcount != 1);
        sig = PyUnicode_FromFormat("%zd", co_argcount);
    }
    if (sig == NULL)
        return;
    if (kwonly_given) {
        const char *format = " positional argument%s (and %zd keyword-only argument%s)";
        kwonly_sig = PyUnicode_FromFormat(format,
                                          given != 1 ? "s" : "",
                                          kwonly_given,
                                          kwonly_given != 1 ? "s" : "");
        if (kwonly_sig == NULL) {
            Py_DECREF(sig);
            return;
        }
    }
    else {
        /* This will not fail. */
        kwonly_sig = PyUnicode_FromString("");
        assert(kwonly_sig != NULL);
    }
    _PyErr_Format(tstate, PyExc_TypeError,
                  "%U() takes %U positional argument%s but %zd%U %s given",
                  qualname,
                  sig,
                  plural ? "s" : "",
                  given,
                  kwonly_sig,
                  given == 1 && !kwonly_given ? "was" : "were");
    Py_DECREF(sig);
    Py_DECREF(kwonly_sig);
}

static int
positional_only_passed_as_keyword(PyThreadState *tstate, PyCodeObject *co,
                                  Py_ssize_t kwcount, PyObject* kwnames,
                                  PyObject *qualname)
{
    int posonly_conflicts = 0;
    PyObject* posonly_names = PyList_New(0);
    if (posonly_names == NULL) {
        goto fail;
    }
    for(int k=0; k < co->co_posonlyargcount; k++){
        PyObject* posonly_name = PyTuple_GET_ITEM(co->co_localsplusnames, k);

        for (int k2=0; k2<kwcount; k2++){
            /* Compare the pointers first and fallback to PyObject_RichCompareBool*/
            PyObject* kwname = PyTuple_GET_ITEM(kwnames, k2);
            if (kwname == posonly_name){
                if(PyList_Append(posonly_names, kwname) != 0) {
                    goto fail;
                }
                posonly_conflicts++;
                continue;
            }

            int cmp = PyObject_RichCompareBool(posonly_name, kwname, Py_EQ);

            if ( cmp > 0) {
                if(PyList_Append(posonly_names, kwname) != 0) {
                    goto fail;
                }
                posonly_conflicts++;
            } else if (cmp < 0) {
                goto fail;
            }

        }
    }
    if (posonly_conflicts) {
        PyObject* comma = PyUnicode_FromString(", ");
        if (comma == NULL) {
            goto fail;
        }
        PyObject* error_names = PyUnicode_Join(comma, posonly_names);
        Py_DECREF(comma);
        if (error_names == NULL) {
            goto fail;
        }
        _PyErr_Format(tstate, PyExc_TypeError,
                      "%U() got some positional-only arguments passed"
                      " as keyword arguments: '%U'",
                      qualname, error_names);
        Py_DECREF(error_names);
        goto fail;
    }

    Py_DECREF(posonly_names);
    return 0;

fail:
    Py_XDECREF(posonly_names);
    return 1;

}


static inline unsigned char *
scan_back_to_entry_start(unsigned char *p) {
    for (; (p[0]&128) == 0; p--);
    return p;
}

static inline unsigned char *
skip_to_next_entry(unsigned char *p, unsigned char *end) {
    while (p < end && ((p[0] & 128) == 0)) {
        p++;
    }
    return p;
}


#define MAX_LINEAR_SEARCH 40

static int
get_exception_handler(PyCodeObject *code, int index, int *level, int *handler, int *lasti)
{
    unsigned char *start = (unsigned char *)PyBytes_AS_STRING(code->co_exceptiontable);
    unsigned char *end = start + PyBytes_GET_SIZE(code->co_exceptiontable);
    /* Invariants:
     * start_table == end_table OR
     * start_table points to a legal entry and end_table points
     * beyond the table or to a legal entry that is after index.
     */
    if (end - start > MAX_LINEAR_SEARCH) {
        int offset;
        parse_varint(start, &offset);
        if (offset > index) {
            return 0;
        }
        do {
            unsigned char * mid = start + ((end-start)>>1);
            mid = scan_back_to_entry_start(mid);
            parse_varint(mid, &offset);
            if (offset > index) {
                end = mid;
            }
            else {
                start = mid;
            }

        } while (end - start > MAX_LINEAR_SEARCH);
    }
    unsigned char *scan = start;
    while (scan < end) {
        int start_offset, size;
        scan = parse_varint(scan, &start_offset);
        if (start_offset > index) {
            break;
        }
        scan = parse_varint(scan, &size);
        if (start_offset + size > index) {
            scan = parse_varint(scan, handler);
            int depth_and_lasti;
            parse_varint(scan, &depth_and_lasti);
            *level = depth_and_lasti >> 1;
            *lasti = depth_and_lasti & 1;
            return 1;
        }
        scan = skip_to_next_entry(scan, end);
    }
    return 0;
}

static int
initialize_locals(PyThreadState *tstate, PyFunctionObject *func,
    PyObject **localsplus, PyObject *const *args,
    Py_ssize_t argcount, PyObject *kwnames)
{
    PyCodeObject *co = (PyCodeObject*)func->func_code;
    const Py_ssize_t total_args = co->co_argcount + co->co_kwonlyargcount;

    /* Create a dictionary for keyword parameters (**kwags) */
    PyObject *kwdict;
    Py_ssize_t i;
    if (co->co_flags & CO_VARKEYWORDS) {
        kwdict = PyDict_New();
        if (kwdict == NULL) {
            goto fail_pre_positional;
        }
        i = total_args;
        if (co->co_flags & CO_VARARGS) {
            i++;
        }
        assert(localsplus[i] == NULL);
        localsplus[i] = kwdict;
    }
    else {
        kwdict = NULL;
    }

    /* Copy all positional arguments into local variables */
    Py_ssize_t j, n;
    if (argcount > co->co_argcount) {
        n = co->co_argcount;
    }
    else {
        n = argcount;
    }
    for (j = 0; j < n; j++) {
        PyObject *x = args[j];
        assert(localsplus[j] == NULL);
        localsplus[j] = x;
    }

    /* Pack other positional arguments into the *args argument */
    if (co->co_flags & CO_VARARGS) {
        PyObject *u = NULL;
        if (argcount == n) {
            u = (PyObject *)&_Py_SINGLETON(tuple_empty);
        }
        else {
            assert(args != NULL);
            u = _PyTuple_FromArraySteal(args + n, argcount - n);
        }
        if (u == NULL) {
            goto fail_post_positional;
        }
        assert(localsplus[total_args] == NULL);
        localsplus[total_args] = u;
    }
    else if (argcount > n) {
        /* Too many postional args. Error is reported later */
        for (j = n; j < argcount; j++) {
            Py_DECREF(args[j]);
        }
    }

    /* Handle keyword arguments */
    if (kwnames != NULL) {
        Py_ssize_t kwcount = PyTuple_GET_SIZE(kwnames);
        for (i = 0; i < kwcount; i++) {
            PyObject **co_varnames;
            PyObject *keyword = PyTuple_GET_ITEM(kwnames, i);
            PyObject *value = args[i+argcount];
            Py_ssize_t j;

            if (keyword == NULL || !PyUnicode_Check(keyword)) {
                _PyErr_Format(tstate, PyExc_TypeError,
                            "%U() keywords must be strings",
                          func->func_qualname);
                goto kw_fail;
            }

            /* Speed hack: do raw pointer compares. As names are
            normally interned this should almost always hit. */
            co_varnames = ((PyTupleObject *)(co->co_localsplusnames))->ob_item;
            for (j = co->co_posonlyargcount; j < total_args; j++) {
                PyObject *varname = co_varnames[j];
                if (varname == keyword) {
                    goto kw_found;
                }
            }

            /* Slow fallback, just in case */
            for (j = co->co_posonlyargcount; j < total_args; j++) {
                PyObject *varname = co_varnames[j];
                int cmp = PyObject_RichCompareBool( keyword, varname, Py_EQ);
                if (cmp > 0) {
                    goto kw_found;
                }
                else if (cmp < 0) {
                    goto kw_fail;
                }
            }

            assert(j >= total_args);
            if (kwdict == NULL) {

                if (co->co_posonlyargcount
                    && positional_only_passed_as_keyword(tstate, co,
                                                        kwcount, kwnames,
                                                        func->func_qualname))
                {
                    goto kw_fail;
                }

                PyObject* suggestion_keyword = NULL;
                if (total_args > co->co_posonlyargcount) {
                    PyObject* possible_keywords = PyList_New(total_args - co->co_posonlyargcount);

                    if (!possible_keywords) {
                        PyErr_Clear();
                    } else {
                        for (Py_ssize_t k = co->co_posonlyargcount; k < total_args; k++) {
                            PyList_SET_ITEM(possible_keywords, k - co->co_posonlyargcount, co_varnames[k]);
                        }

                        suggestion_keyword = _Py_CalculateSuggestions(possible_keywords, keyword);
                        Py_DECREF(possible_keywords);
                    }
                }

                if (suggestion_keyword) {
                    _PyErr_Format(tstate, PyExc_TypeError,
                                "%U() got an unexpected keyword argument '%S'. Did you mean '%S'?",
                                func->func_qualname, keyword, suggestion_keyword);
                    Py_DECREF(suggestion_keyword);
                } else {
                    _PyErr_Format(tstate, PyExc_TypeError,
                                "%U() got an unexpected keyword argument '%S'",
                                func->func_qualname, keyword);
                }

                goto kw_fail;
            }

            if (PyDict_SetItem(kwdict, keyword, value) == -1) {
                goto kw_fail;
            }
            Py_DECREF(value);
            continue;

        kw_fail:
            for (;i < kwcount; i++) {
                PyObject *value = args[i+argcount];
                Py_DECREF(value);
            }
            goto fail_post_args;

        kw_found:
            if (localsplus[j] != NULL) {
                _PyErr_Format(tstate, PyExc_TypeError,
                            "%U() got multiple values for argument '%S'",
                          func->func_qualname, keyword);
                goto kw_fail;
            }
            localsplus[j] = value;
        }
    }

    /* Check the number of positional arguments */
    if ((argcount > co->co_argcount) && !(co->co_flags & CO_VARARGS)) {
        too_many_positional(tstate, co, argcount, func->func_defaults, localsplus,
                            func->func_qualname);
        goto fail_post_args;
    }

    /* Add missing positional arguments (copy default values from defs) */
    if (argcount < co->co_argcount) {
        Py_ssize_t defcount = func->func_defaults == NULL ? 0 : PyTuple_GET_SIZE(func->func_defaults);
        Py_ssize_t m = co->co_argcount - defcount;
        Py_ssize_t missing = 0;
        for (i = argcount; i < m; i++) {
            if (localsplus[i] == NULL) {
                missing++;
            }
        }
        if (missing) {
            missing_arguments(tstate, co, missing, defcount, localsplus,
                              func->func_qualname);
            goto fail_post_args;
        }
        if (n > m)
            i = n - m;
        else
            i = 0;
        if (defcount) {
            PyObject **defs = &PyTuple_GET_ITEM(func->func_defaults, 0);
            for (; i < defcount; i++) {
                if (localsplus[m+i] == NULL) {
                    PyObject *def = defs[i];
                    localsplus[m+i] = Py_NewRef(def);
                }
            }
        }
    }

    /* Add missing keyword arguments (copy default values from kwdefs) */
    if (co->co_kwonlyargcount > 0) {
        Py_ssize_t missing = 0;
        for (i = co->co_argcount; i < total_args; i++) {
            if (localsplus[i] != NULL)
                continue;
            PyObject *varname = PyTuple_GET_ITEM(co->co_localsplusnames, i);
            if (func->func_kwdefaults != NULL) {
                PyObject *def;
                if (PyDict_GetItemRef(func->func_kwdefaults, varname, &def) < 0) {
                    goto fail_post_args;
                }
                if (def) {
                    localsplus[i] = def;
                    continue;
                }
            }
            missing++;
        }
        if (missing) {
            missing_arguments(tstate, co, missing, -1, localsplus,
                              func->func_qualname);
            goto fail_post_args;
        }
    }
    return 0;

fail_pre_positional:
    for (j = 0; j < argcount; j++) {
        Py_DECREF(args[j]);
    }
    /* fall through */
fail_post_positional:
    if (kwnames) {
        Py_ssize_t kwcount = PyTuple_GET_SIZE(kwnames);
        for (j = argcount; j < argcount+kwcount; j++) {
            Py_DECREF(args[j]);
        }
    }
    /* fall through */
fail_post_args:
    return -1;
}

static void
clear_thread_frame(PyThreadState *tstate, _PyInterpreterFrame * frame)
{
    assert(frame->owner == FRAME_OWNED_BY_THREAD);
    // Make sure that this is, indeed, the top frame. We can't check this in
    // _PyThreadState_PopFrame, since f_code is already cleared at that point:
    assert((PyObject **)frame + _PyFrame_GetCode(frame)->co_framesize ==
        tstate->datastack_top);
    tstate->c_recursion_remaining--;
    assert(frame->frame_obj == NULL || frame->frame_obj->f_frame == frame);
    _PyFrame_ClearExceptCode(frame);
    Py_DECREF(frame->f_executable);
    tstate->c_recursion_remaining++;
    _PyThreadState_PopFrame(tstate, frame);
}

static void
clear_gen_frame(PyThreadState *tstate, _PyInterpreterFrame * frame)
{
    assert(frame->owner == FRAME_OWNED_BY_GENERATOR);
    PyGenObject *gen = _PyFrame_GetGenerator(frame);
    gen->gi_frame_state = FRAME_CLEARED;
    assert(tstate->exc_info == &gen->gi_exc_state);
    tstate->exc_info = gen->gi_exc_state.previous_item;
    gen->gi_exc_state.previous_item = NULL;
    tstate->c_recursion_remaining--;
    assert(frame->frame_obj == NULL || frame->frame_obj->f_frame == frame);
    _PyFrame_ClearExceptCode(frame);
    _PyErr_ClearExcState(&gen->gi_exc_state);
    tstate->c_recursion_remaining++;
    frame->previous = NULL;
}

void
_PyEval_FrameClearAndPop(PyThreadState *tstate, _PyInterpreterFrame * frame)
{
    if (frame->owner == FRAME_OWNED_BY_THREAD) {
        clear_thread_frame(tstate, frame);
    }
    else {
        clear_gen_frame(tstate, frame);
    }
}

/* Consumes references to func, locals and all the args */
static _PyInterpreterFrame *
_PyEvalFramePushAndInit(PyThreadState *tstate, PyFunctionObject *func,
                        PyObject *locals, PyObject* const* args,
                        size_t argcount, PyObject *kwnames)
{
    PyCodeObject * code = (PyCodeObject *)func->func_code;
    CALL_STAT_INC(frames_pushed);
    _PyInterpreterFrame *frame = _PyThreadState_PushFrame(tstate, code->co_framesize);
    if (frame == NULL) {
        goto fail;
    }
    _PyFrame_Initialize(frame, func, locals, code, 0);
    if (initialize_locals(tstate, func, frame->localsplus, args, argcount, kwnames)) {
        assert(frame->owner == FRAME_OWNED_BY_THREAD);
        clear_thread_frame(tstate, frame);
        return NULL;
    }
    return frame;
fail:
    /* Consume the references */
    for (size_t i = 0; i < argcount; i++) {
        Py_DECREF(args[i]);
    }
    if (kwnames) {
        Py_ssize_t kwcount = PyTuple_GET_SIZE(kwnames);
        for (Py_ssize_t i = 0; i < kwcount; i++) {
            Py_DECREF(args[i+argcount]);
        }
    }
    PyErr_NoMemory();
    return NULL;
}

/* Same as _PyEvalFramePushAndInit but takes an args tuple and kwargs dict.
   Steals references to func, callargs and kwargs.
*/
static _PyInterpreterFrame *
_PyEvalFramePushAndInit_Ex(PyThreadState *tstate, PyFunctionObject *func,
    PyObject *locals, Py_ssize_t nargs, PyObject *callargs, PyObject *kwargs)
{
    bool has_dict = (kwargs != NULL && PyDict_GET_SIZE(kwargs) > 0);
    PyObject *kwnames = NULL;
    PyObject *const *newargs;
    if (has_dict) {
        newargs = _PyStack_UnpackDict(tstate, _PyTuple_ITEMS(callargs), nargs, kwargs, &kwnames);
        if (newargs == NULL) {
            Py_DECREF(func);
            goto error;
        }
    }
    else {
        newargs = &PyTuple_GET_ITEM(callargs, 0);
        /* We need to incref all our args since the new frame steals the references. */
        for (Py_ssize_t i = 0; i < nargs; ++i) {
            Py_INCREF(PyTuple_GET_ITEM(callargs, i));
        }
    }
    _PyInterpreterFrame *new_frame = _PyEvalFramePushAndInit(
        tstate, (PyFunctionObject *)func, locals,
        newargs, nargs, kwnames
    );
    if (has_dict) {
        _PyStack_UnpackDict_FreeNoDecRef(newargs, kwnames);
    }
    /* No need to decref func here because the reference has been stolen by
       _PyEvalFramePushAndInit.
    */
    Py_DECREF(callargs);
    Py_XDECREF(kwargs);
    return new_frame;
error:
    Py_DECREF(callargs);
    Py_XDECREF(kwargs);
    return NULL;
}

PyObject *
_PyEval_Vector(PyThreadState *tstate, PyFunctionObject *func,
               PyObject *locals,
               PyObject* const* args, size_t argcount,
               PyObject *kwnames)
{
    /* _PyEvalFramePushAndInit consumes the references
     * to func, locals and all its arguments */
    Py_INCREF(func);
    Py_XINCREF(locals);
    for (size_t i = 0; i < argcount; i++) {
        Py_INCREF(args[i]);
    }
    if (kwnames) {
        Py_ssize_t kwcount = PyTuple_GET_SIZE(kwnames);
        for (Py_ssize_t i = 0; i < kwcount; i++) {
            Py_INCREF(args[i+argcount]);
        }
    }
    _PyInterpreterFrame *frame = _PyEvalFramePushAndInit(
        tstate, func, locals, args, argcount, kwnames);
    if (frame == NULL) {
        return NULL;
    }
    EVAL_CALL_STAT_INC(EVAL_CALL_VECTOR);
    return _PyEval_EvalFrame(tstate, frame, 0);
}

/* Legacy API */
PyObject *
PyEval_EvalCodeEx(PyObject *_co, PyObject *globals, PyObject *locals,
                  PyObject *const *args, int argcount,
                  PyObject *const *kws, int kwcount,
                  PyObject *const *defs, int defcount,
                  PyObject *kwdefs, PyObject *closure)
{
    PyThreadState *tstate = _PyThreadState_GET();
    PyObject *res = NULL;
    PyObject *defaults = _PyTuple_FromArray(defs, defcount);
    if (defaults == NULL) {
        return NULL;
    }
    PyObject *builtins = _PyEval_BuiltinsFromGlobals(tstate, globals); // borrowed ref
    if (builtins == NULL) {
        Py_DECREF(defaults);
        return NULL;
    }
    if (locals == NULL) {
        locals = globals;
    }
    PyObject *kwnames = NULL;
    PyObject *const *allargs;
    PyObject **newargs = NULL;
    PyFunctionObject *func = NULL;
    if (kwcount == 0) {
        allargs = args;
    }
    else {
        kwnames = PyTuple_New(kwcount);
        if (kwnames == NULL) {
            goto fail;
        }
        newargs = PyMem_Malloc(sizeof(PyObject *)*(kwcount+argcount));
        if (newargs == NULL) {
            goto fail;
        }
        for (int i = 0; i < argcount; i++) {
            newargs[i] = args[i];
        }
        for (int i = 0; i < kwcount; i++) {
            PyTuple_SET_ITEM(kwnames, i, Py_NewRef(kws[2*i]));
            newargs[argcount+i] = kws[2*i+1];
        }
        allargs = newargs;
    }
    PyFrameConstructor constr = {
        .fc_globals = globals,
        .fc_builtins = builtins,
        .fc_name = ((PyCodeObject *)_co)->co_name,
        .fc_qualname = ((PyCodeObject *)_co)->co_name,
        .fc_code = _co,
        .fc_defaults = defaults,
        .fc_kwdefaults = kwdefs,
        .fc_closure = closure
    };
    func = _PyFunction_FromConstructor(&constr);
    if (func == NULL) {
        goto fail;
    }
    EVAL_CALL_STAT_INC(EVAL_CALL_LEGACY);
    res = _PyEval_Vector(tstate, func, locals,
                         allargs, argcount,
                         kwnames);
fail:
    Py_XDECREF(func);
    Py_XDECREF(kwnames);
    PyMem_Free(newargs);
    Py_DECREF(defaults);
    return res;
}


/* Logic for the raise statement (too complicated for inlining).
   This *consumes* a reference count to each of its arguments. */
static int
do_raise(PyThreadState *tstate, PyObject *exc, PyObject *cause)
{
    PyObject *type = NULL, *value = NULL;

    if (exc == NULL) {
        /* Reraise */
        _PyErr_StackItem *exc_info = _PyErr_GetTopmostException(tstate);
        exc = exc_info->exc_value;
        if (Py_IsNone(exc) || exc == NULL) {
            _PyErr_SetString(tstate, PyExc_RuntimeError,
                             "No active exception to reraise");
            return 0;
        }
        Py_INCREF(exc);
        assert(PyExceptionInstance_Check(exc));
        _PyErr_SetRaisedException(tstate, exc);
        return 1;
    }

    /* We support the following forms of raise:
       raise
       raise <instance>
       raise <type> */

    if (PyExceptionClass_Check(exc)) {
        type = exc;
        value = _PyObject_CallNoArgs(exc);
        if (value == NULL)
            goto raise_error;
        if (!PyExceptionInstance_Check(value)) {
            _PyErr_Format(tstate, PyExc_TypeError,
                          "calling %R should have returned an instance of "
                          "BaseException, not %R",
                          type, Py_TYPE(value));
             goto raise_error;
        }
    }
    else if (PyExceptionInstance_Check(exc)) {
        value = exc;
        type = PyExceptionInstance_Class(exc);
        Py_INCREF(type);
    }
    else {
        /* Not something you can raise.  You get an exception
           anyway, just not what you specified :-) */
        Py_DECREF(exc);
        _PyErr_SetString(tstate, PyExc_TypeError,
                         "exceptions must derive from BaseException");
        goto raise_error;
    }

    assert(type != NULL);
    assert(value != NULL);

    if (cause) {
        PyObject *fixed_cause;
        if (PyExceptionClass_Check(cause)) {
            fixed_cause = _PyObject_CallNoArgs(cause);
            if (fixed_cause == NULL)
                goto raise_error;
            if (!PyExceptionInstance_Check(fixed_cause)) {
                _PyErr_Format(tstate, PyExc_TypeError,
                              "calling %R should have returned an instance of "
                              "BaseException, not %R",
                              cause, Py_TYPE(fixed_cause));
                goto raise_error;
            }
            Py_DECREF(cause);
        }
        else if (PyExceptionInstance_Check(cause)) {
            fixed_cause = cause;
        }
        else if (Py_IsNone(cause)) {
            Py_DECREF(cause);
            fixed_cause = NULL;
        }
        else {
            _PyErr_SetString(tstate, PyExc_TypeError,
                             "exception causes must derive from "
                             "BaseException");
            goto raise_error;
        }
        PyException_SetCause(value, fixed_cause);
    }

    _PyErr_SetObject(tstate, type, value);
    /* _PyErr_SetObject incref's its arguments */
    Py_DECREF(value);
    Py_DECREF(type);
    return 0;

raise_error:
    Py_XDECREF(value);
    Py_XDECREF(type);
    Py_XDECREF(cause);
    return 0;
}

/* Logic for matching an exception in an except* clause (too
   complicated for inlining).
*/

int
_PyEval_ExceptionGroupMatch(PyObject* exc_value, PyObject *match_type,
                            PyObject **match, PyObject **rest)
{
    if (Py_IsNone(exc_value)) {
        *match = Py_NewRef(Py_None);
        *rest = Py_NewRef(Py_None);
        return 0;
    }
    assert(PyExceptionInstance_Check(exc_value));

    if (PyErr_GivenExceptionMatches(exc_value, match_type)) {
        /* Full match of exc itself */
        bool is_eg = _PyBaseExceptionGroup_Check(exc_value);
        if (is_eg) {
            *match = Py_NewRef(exc_value);
        }
        else {
            /* naked exception - wrap it */
            PyObject *excs = PyTuple_Pack(1, exc_value);
            if (excs == NULL) {
                return -1;
            }
            PyObject *wrapped = _PyExc_CreateExceptionGroup("", excs);
            Py_DECREF(excs);
            if (wrapped == NULL) {
                return -1;
            }
            *match = wrapped;
        }
        *rest = Py_NewRef(Py_None);
        return 0;
    }

    /* exc_value does not match match_type.
     * Check for partial match if it's an exception group.
     */
    if (_PyBaseExceptionGroup_Check(exc_value)) {
        PyObject *pair = PyObject_CallMethod(exc_value, "split", "(O)",
                                             match_type);
        if (pair == NULL) {
            return -1;
        }
        assert(PyTuple_CheckExact(pair));
        assert(PyTuple_GET_SIZE(pair) == 2);
        *match = Py_NewRef(PyTuple_GET_ITEM(pair, 0));
        *rest = Py_NewRef(PyTuple_GET_ITEM(pair, 1));
        Py_DECREF(pair);
        return 0;
    }
    /* no match */
    *match = Py_NewRef(Py_None);
    *rest = Py_NewRef(exc_value);
    return 0;
}

/* Iterate v argcnt times and store the results on the stack (via decreasing
   sp).  Return 1 for success, 0 if error.

   If argcntafter == -1, do a simple unpack. If it is >= 0, do an unpack
   with a variable target.
*/

int
_PyEval_UnpackIterable(PyThreadState *tstate, PyObject *v,
                       int argcnt, int argcntafter, PyObject **sp)
{
    int i = 0, j = 0;
    Py_ssize_t ll = 0;
    PyObject *it;  /* iter(v) */
    PyObject *w;
    PyObject *l = NULL; /* variable list */

    assert(v != NULL);

    it = PyObject_GetIter(v);
    if (it == NULL) {
        if (_PyErr_ExceptionMatches(tstate, PyExc_TypeError) &&
            Py_TYPE(v)->tp_iter == NULL && !PySequence_Check(v))
        {
            _PyErr_Format(tstate, PyExc_TypeError,
                          "cannot unpack non-iterable %.200s object",
                          Py_TYPE(v)->tp_name);
        }
        return 0;
    }

    for (; i < argcnt; i++) {
        w = PyIter_Next(it);
        if (w == NULL) {
            /* Iterator done, via error or exhaustion. */
            if (!_PyErr_Occurred(tstate)) {
                if (argcntafter == -1) {
                    _PyErr_Format(tstate, PyExc_ValueError,
                                  "not enough values to unpack "
                                  "(expected %d, got %d)",
                                  argcnt, i);
                }
                else {
                    _PyErr_Format(tstate, PyExc_ValueError,
                                  "not enough values to unpack "
                                  "(expected at least %d, got %d)",
                                  argcnt + argcntafter, i);
                }
            }
            goto Error;
        }
        *--sp = w;
    }

    if (argcntafter == -1) {
        /* We better have exhausted the iterator now. */
        w = PyIter_Next(it);
        if (w == NULL) {
            if (_PyErr_Occurred(tstate))
                goto Error;
            Py_DECREF(it);
            return 1;
        }
        Py_DECREF(w);
        _PyErr_Format(tstate, PyExc_ValueError,
                      "too many values to unpack (expected %d)",
                      argcnt);
        goto Error;
    }

    l = PySequence_List(it);
    if (l == NULL)
        goto Error;
    *--sp = l;
    i++;

    ll = PyList_GET_SIZE(l);
    if (ll < argcntafter) {
        _PyErr_Format(tstate, PyExc_ValueError,
            "not enough values to unpack (expected at least %d, got %zd)",
            argcnt + argcntafter, argcnt + ll);
        goto Error;
    }

    /* Pop the "after-variable" args off the list. */
    for (j = argcntafter; j > 0; j--, i++) {
        *--sp = PyList_GET_ITEM(l, ll - j);
    }
    /* Resize the list. */
    Py_SET_SIZE(l, ll - argcntafter);
    Py_DECREF(it);
    return 1;

Error:
    for (; i > 0; i--, sp++)
        Py_DECREF(*sp);
    Py_XDECREF(it);
    return 0;
}

static int
do_monitor_exc(PyThreadState *tstate, _PyInterpreterFrame *frame,
               _Py_CODEUNIT *instr, int event)
{
    assert(event < _PY_MONITORING_UNGROUPED_EVENTS);
    if (_PyFrame_GetCode(frame)->co_flags & CO_NO_MONITORING_EVENTS) {
        return 0;
    }
    PyObject *exc = PyErr_GetRaisedException();
    assert(exc != NULL);
    int err = _Py_call_instrumentation_arg(tstate, event, frame, instr, exc);
    if (err == 0) {
        PyErr_SetRaisedException(exc);
    }
    else {
        assert(PyErr_Occurred());
        Py_DECREF(exc);
    }
    return err;
}

static inline bool
no_tools_for_global_event(PyThreadState *tstate, int event)
{
    return tstate->interp->monitors.tools[event] == 0;
}

static inline bool
no_tools_for_local_event(PyThreadState *tstate, _PyInterpreterFrame *frame, int event)
{
    assert(event < _PY_MONITORING_LOCAL_EVENTS);
    _PyCoMonitoringData *data = _PyFrame_GetCode(frame)->_co_monitoring;
    if (data) {
        return data->active_monitors.tools[event] == 0;
    }
    else {
        return no_tools_for_global_event(tstate, event);
    }
}

static void
monitor_raise(PyThreadState *tstate, _PyInterpreterFrame *frame,
              _Py_CODEUNIT *instr)
{
    if (no_tools_for_global_event(tstate, PY_MONITORING_EVENT_RAISE)) {
        return;
    }
    do_monitor_exc(tstate, frame, instr, PY_MONITORING_EVENT_RAISE);
}

static void
monitor_reraise(PyThreadState *tstate, _PyInterpreterFrame *frame,
              _Py_CODEUNIT *instr)
{
    if (no_tools_for_global_event(tstate, PY_MONITORING_EVENT_RERAISE)) {
        return;
    }
    do_monitor_exc(tstate, frame, instr, PY_MONITORING_EVENT_RERAISE);
}

static int
monitor_stop_iteration(PyThreadState *tstate, _PyInterpreterFrame *frame,
                       _Py_CODEUNIT *instr)
{
    if (no_tools_for_local_event(tstate, frame, PY_MONITORING_EVENT_STOP_ITERATION)) {
        return 0;
    }
    return do_monitor_exc(tstate, frame, instr, PY_MONITORING_EVENT_STOP_ITERATION);
}

static void
monitor_unwind(PyThreadState *tstate,
               _PyInterpreterFrame *frame,
               _Py_CODEUNIT *instr)
{
    if (no_tools_for_global_event(tstate, PY_MONITORING_EVENT_PY_UNWIND)) {
        return;
    }
    do_monitor_exc(tstate, frame, instr, PY_MONITORING_EVENT_PY_UNWIND);
}


static int
monitor_handled(PyThreadState *tstate,
                _PyInterpreterFrame *frame,
                _Py_CODEUNIT *instr, PyObject *exc)
{
    if (no_tools_for_global_event(tstate, PY_MONITORING_EVENT_EXCEPTION_HANDLED)) {
        return 0;
    }
    return _Py_call_instrumentation_arg(tstate, PY_MONITORING_EVENT_EXCEPTION_HANDLED, frame, instr, exc);
}

static void
monitor_throw(PyThreadState *tstate,
              _PyInterpreterFrame *frame,
              _Py_CODEUNIT *instr)
{
    if (no_tools_for_global_event(tstate, PY_MONITORING_EVENT_PY_THROW)) {
        return;
    }
    do_monitor_exc(tstate, frame, instr, PY_MONITORING_EVENT_PY_THROW);
}

void
PyThreadState_EnterTracing(PyThreadState *tstate)
{
    assert(tstate->tracing >= 0);
    tstate->tracing++;
}

void
PyThreadState_LeaveTracing(PyThreadState *tstate)
{
    assert(tstate->tracing > 0);
    tstate->tracing--;
}


PyObject*
_PyEval_CallTracing(PyObject *func, PyObject *args)
{
    // Save and disable tracing
    PyThreadState *tstate = _PyThreadState_GET();
    int save_tracing = tstate->tracing;
    tstate->tracing = 0;

    // Call the tracing function
    PyObject *result = PyObject_Call(func, args, NULL);

    // Restore tracing
    tstate->tracing = save_tracing;
    return result;
}

void
PyEval_SetProfile(Py_tracefunc func, PyObject *arg)
{
    PyThreadState *tstate = _PyThreadState_GET();
    if (_PyEval_SetProfile(tstate, func, arg) < 0) {
        /* Log _PySys_Audit() error */
        PyErr_FormatUnraisable("Exception ignored in PyEval_SetProfile");
    }
}

void
PyEval_SetProfileAllThreads(Py_tracefunc func, PyObject *arg)
{
    PyThreadState *this_tstate = _PyThreadState_GET();
    PyInterpreterState* interp = this_tstate->interp;

    _PyRuntimeState *runtime = &_PyRuntime;
    HEAD_LOCK(runtime);
    PyThreadState* ts = PyInterpreterState_ThreadHead(interp);
    HEAD_UNLOCK(runtime);

    while (ts) {
        if (_PyEval_SetProfile(ts, func, arg) < 0) {
            PyErr_FormatUnraisable("Exception ignored in PyEval_SetProfileAllThreads");
        }
        HEAD_LOCK(runtime);
        ts = PyThreadState_Next(ts);
        HEAD_UNLOCK(runtime);
    }
}

void
PyEval_SetTrace(Py_tracefunc func, PyObject *arg)
{
    PyThreadState *tstate = _PyThreadState_GET();
    if (_PyEval_SetTrace(tstate, func, arg) < 0) {
        /* Log _PySys_Audit() error */
        PyErr_FormatUnraisable("Exception ignored in PyEval_SetTrace");
    }
}

void
PyEval_SetTraceAllThreads(Py_tracefunc func, PyObject *arg)
{
    PyThreadState *this_tstate = _PyThreadState_GET();
    PyInterpreterState* interp = this_tstate->interp;

    _PyRuntimeState *runtime = &_PyRuntime;
    HEAD_LOCK(runtime);
    PyThreadState* ts = PyInterpreterState_ThreadHead(interp);
    HEAD_UNLOCK(runtime);

    while (ts) {
        if (_PyEval_SetTrace(ts, func, arg) < 0) {
            PyErr_FormatUnraisable("Exception ignored in PyEval_SetTraceAllThreads");
        }
        HEAD_LOCK(runtime);
        ts = PyThreadState_Next(ts);
        HEAD_UNLOCK(runtime);
    }
}

int
_PyEval_SetCoroutineOriginTrackingDepth(int depth)
{
    PyThreadState *tstate = _PyThreadState_GET();
    if (depth < 0) {
        _PyErr_SetString(tstate, PyExc_ValueError, "depth must be >= 0");
        return -1;
    }
    tstate->coroutine_origin_tracking_depth = depth;
    return 0;
}


int
_PyEval_GetCoroutineOriginTrackingDepth(void)
{
    PyThreadState *tstate = _PyThreadState_GET();
    return tstate->coroutine_origin_tracking_depth;
}

int
_PyEval_SetAsyncGenFirstiter(PyObject *firstiter)
{
    PyThreadState *tstate = _PyThreadState_GET();

    if (_PySys_Audit(tstate, "sys.set_asyncgen_hook_firstiter", NULL) < 0) {
        return -1;
    }

    Py_XSETREF(tstate->async_gen_firstiter, Py_XNewRef(firstiter));
    return 0;
}

PyObject *
_PyEval_GetAsyncGenFirstiter(void)
{
    PyThreadState *tstate = _PyThreadState_GET();
    return tstate->async_gen_firstiter;
}

int
_PyEval_SetAsyncGenFinalizer(PyObject *finalizer)
{
    PyThreadState *tstate = _PyThreadState_GET();

    if (_PySys_Audit(tstate, "sys.set_asyncgen_hook_finalizer", NULL) < 0) {
        return -1;
    }

    Py_XSETREF(tstate->async_gen_finalizer, Py_XNewRef(finalizer));
    return 0;
}

PyObject *
_PyEval_GetAsyncGenFinalizer(void)
{
    PyThreadState *tstate = _PyThreadState_GET();
    return tstate->async_gen_finalizer;
}

_PyInterpreterFrame *
_PyEval_GetFrame(void)
{
    PyThreadState *tstate = _PyThreadState_GET();
    return _PyThreadState_GetFrame(tstate);
}

PyFrameObject *
PyEval_GetFrame(void)
{
    _PyInterpreterFrame *frame = _PyEval_GetFrame();
    if (frame == NULL) {
        return NULL;
    }
    PyFrameObject *f = _PyFrame_GetFrameObject(frame);
    if (f == NULL) {
        PyErr_Clear();
    }
    return f;
}

PyObject *
_PyEval_GetBuiltins(PyThreadState *tstate)
{
    _PyInterpreterFrame *frame = _PyThreadState_GetFrame(tstate);
    if (frame != NULL) {
        return frame->f_builtins;
    }
    return tstate->interp->builtins;
}

PyObject *
PyEval_GetBuiltins(void)
{
    PyThreadState *tstate = _PyThreadState_GET();
    return _PyEval_GetBuiltins(tstate);
}

/* Convenience function to get a builtin from its name */
PyObject *
_PyEval_GetBuiltin(PyObject *name)
{
    PyObject *attr;
    if (PyMapping_GetOptionalItem(PyEval_GetBuiltins(), name, &attr) == 0) {
        PyErr_SetObject(PyExc_AttributeError, name);
    }
    return attr;
}

PyObject *
_PyEval_GetBuiltinId(_Py_Identifier *name)
{
    return _PyEval_GetBuiltin(_PyUnicode_FromId(name));
}

PyObject *
PyEval_GetLocals(void)
{
    PyThreadState *tstate = _PyThreadState_GET();
     _PyInterpreterFrame *current_frame = _PyThreadState_GetFrame(tstate);
    if (current_frame == NULL) {
        _PyErr_SetString(tstate, PyExc_SystemError, "frame does not exist");
        return NULL;
    }

    if (_PyFrame_FastToLocalsWithError(current_frame) < 0) {
        return NULL;
    }

    PyObject *locals = current_frame->f_locals;
    assert(locals != NULL);
    return locals;
}

PyObject *
_PyEval_GetFrameLocals(void)
{
    PyThreadState *tstate = _PyThreadState_GET();
     _PyInterpreterFrame *current_frame = _PyThreadState_GetFrame(tstate);
    if (current_frame == NULL) {
        _PyErr_SetString(tstate, PyExc_SystemError, "frame does not exist");
        return NULL;
    }

    return _PyFrame_GetLocals(current_frame, 1);
}

PyObject *
PyEval_GetGlobals(void)
{
    PyThreadState *tstate = _PyThreadState_GET();
    _PyInterpreterFrame *current_frame = _PyThreadState_GetFrame(tstate);
    if (current_frame == NULL) {
        return NULL;
    }
    return current_frame->f_globals;
}

int
PyEval_MergeCompilerFlags(PyCompilerFlags *cf)
{
    PyThreadState *tstate = _PyThreadState_GET();
    _PyInterpreterFrame *current_frame = tstate->current_frame;
    int result = cf->cf_flags != 0;

    if (current_frame != NULL) {
        const int codeflags = _PyFrame_GetCode(current_frame)->co_flags;
        const int compilerflags = codeflags & PyCF_MASK;
        if (compilerflags) {
            result = 1;
            cf->cf_flags |= compilerflags;
        }
    }
    return result;
}


const char *
PyEval_GetFuncName(PyObject *func)
{
    if (PyMethod_Check(func))
        return PyEval_GetFuncName(PyMethod_GET_FUNCTION(func));
    else if (PyFunction_Check(func))
        return PyUnicode_AsUTF8(((PyFunctionObject*)func)->func_name);
    else if (PyCFunction_Check(func))
        return ((PyCFunctionObject*)func)->m_ml->ml_name;
    else
        return Py_TYPE(func)->tp_name;
}

const char *
PyEval_GetFuncDesc(PyObject *func)
{
    if (PyMethod_Check(func))
        return "()";
    else if (PyFunction_Check(func))
        return "()";
    else if (PyCFunction_Check(func))
        return "()";
    else
        return " object";
}

/* Extract a slice index from a PyLong or an object with the
   nb_index slot defined, and store in *pi.
   Silently reduce values larger than PY_SSIZE_T_MAX to PY_SSIZE_T_MAX,
   and silently boost values less than PY_SSIZE_T_MIN to PY_SSIZE_T_MIN.
   Return 0 on error, 1 on success.
*/
int
_PyEval_SliceIndex(PyObject *v, Py_ssize_t *pi)
{
    PyThreadState *tstate = _PyThreadState_GET();
    if (!Py_IsNone(v)) {
        Py_ssize_t x;
        if (_PyIndex_Check(v)) {
            x = PyNumber_AsSsize_t(v, NULL);
            if (x == -1 && _PyErr_Occurred(tstate))
                return 0;
        }
        else {
            _PyErr_SetString(tstate, PyExc_TypeError,
                             "slice indices must be integers or "
                             "None or have an __index__ method");
            return 0;
        }
        *pi = x;
    }
    return 1;
}

int
_PyEval_SliceIndexNotNone(PyObject *v, Py_ssize_t *pi)
{
    PyThreadState *tstate = _PyThreadState_GET();
    Py_ssize_t x;
    if (_PyIndex_Check(v)) {
        x = PyNumber_AsSsize_t(v, NULL);
        if (x == -1 && _PyErr_Occurred(tstate))
            return 0;
    }
    else {
        _PyErr_SetString(tstate, PyExc_TypeError,
                         "slice indices must be integers or "
                         "have an __index__ method");
        return 0;
    }
    *pi = x;
    return 1;
}

static PyObject *
import_name(PyThreadState *tstate, _PyInterpreterFrame *frame,
            PyObject *name, PyObject *fromlist, PyObject *level)
{
    PyObject *import_func;
    if (PyMapping_GetOptionalItem(frame->f_builtins, &_Py_ID(__import__), &import_func) < 0) {
        return NULL;
    }
    if (import_func == NULL) {
        _PyErr_SetString(tstate, PyExc_ImportError, "__import__ not found");
        return NULL;
    }

    PyObject *locals = frame->f_locals;
    if (locals == NULL) {
        locals = Py_None;
    }

    /* Fast path for not overloaded __import__. */
    if (_PyImport_IsDefaultImportFunc(tstate->interp, import_func)) {
        Py_DECREF(import_func);
        int ilevel = PyLong_AsInt(level);
        if (ilevel == -1 && _PyErr_Occurred(tstate)) {
            return NULL;
        }
        return PyImport_ImportModuleLevelObject(
                        name,
                        frame->f_globals,
                        locals,
                        fromlist,
                        ilevel);
    }

    PyObject* args[5] = {name, frame->f_globals, locals, fromlist, level};
    PyObject *res = PyObject_Vectorcall(import_func, args, 5, NULL);
    Py_DECREF(import_func);
    return res;
}

static PyObject *
import_from(PyThreadState *tstate, PyObject *v, PyObject *name)
{
    PyObject *x;
    PyObject *fullmodname, *pkgname, *pkgpath, *pkgname_or_unknown, *errmsg;

    if (PyObject_GetOptionalAttr(v, name, &x) != 0) {
        return x;
    }
    /* Issue #17636: in case this failed because of a circular relative
       import, try to fallback on reading the module directly from
       sys.modules. */
    if (PyObject_GetOptionalAttr(v, &_Py_ID(__name__), &pkgname) < 0) {
        return NULL;
    }
    if (pkgname == NULL || !PyUnicode_Check(pkgname)) {
        Py_CLEAR(pkgname);
        goto error;
    }
    fullmodname = PyUnicode_FromFormat("%U.%U", pkgname, name);
    if (fullmodname == NULL) {
        Py_DECREF(pkgname);
        return NULL;
    }
    x = PyImport_GetModule(fullmodname);
    Py_DECREF(fullmodname);
    if (x == NULL && !_PyErr_Occurred(tstate)) {
        goto error;
    }
    Py_DECREF(pkgname);
    return x;
 error:
    if (pkgname == NULL) {
        pkgname_or_unknown = PyUnicode_FromString("<unknown module name>");
        if (pkgname_or_unknown == NULL) {
            return NULL;
        }
    } else {
        pkgname_or_unknown = pkgname;
    }

    pkgpath = NULL;
    if (PyModule_Check(v)) {
        pkgpath = PyModule_GetFilenameObject(v);
        if (pkgpath == NULL) {
            if (!PyErr_ExceptionMatches(PyExc_SystemError)) {
                Py_DECREF(pkgname_or_unknown);
                return NULL;
            }
            // module filename missing
            _PyErr_Clear(tstate);
        }
    }
    if (pkgpath == NULL || !PyUnicode_Check(pkgpath)) {
        Py_CLEAR(pkgpath);
        errmsg = PyUnicode_FromFormat(
            "cannot import name %R from %R (unknown location)",
            name, pkgname_or_unknown
        );
    }
    else {
        PyObject *spec;
        int rc = PyObject_GetOptionalAttr(v, &_Py_ID(__spec__), &spec);
        if (rc > 0) {
            rc = _PyModuleSpec_IsInitializing(spec);
            Py_DECREF(spec);
        }
        if (rc < 0) {
            Py_DECREF(pkgname_or_unknown);
            Py_DECREF(pkgpath);
            return NULL;
        }
        const char *fmt =
            rc ?
            "cannot import name %R from partially initialized module %R "
            "(most likely due to a circular import) (%S)" :
            "cannot import name %R from %R (%S)";

        errmsg = PyUnicode_FromFormat(fmt, name, pkgname_or_unknown, pkgpath);
    }
    /* NULL checks for errmsg and pkgname done by PyErr_SetImportError. */
    _PyErr_SetImportErrorWithNameFrom(errmsg, pkgname, pkgpath, name);

    Py_XDECREF(errmsg);
    Py_DECREF(pkgname_or_unknown);
    Py_XDECREF(pkgpath);
    return NULL;
}

#define CANNOT_CATCH_MSG "catching classes that do not inherit from "\
                         "BaseException is not allowed"

#define CANNOT_EXCEPT_STAR_EG "catching ExceptionGroup with except* "\
                              "is not allowed. Use except instead."

int
_PyEval_CheckExceptTypeValid(PyThreadState *tstate, PyObject* right)
{
    if (PyTuple_Check(right)) {
        Py_ssize_t i, length;
        length = PyTuple_GET_SIZE(right);
        for (i = 0; i < length; i++) {
            PyObject *exc = PyTuple_GET_ITEM(right, i);
            if (!PyExceptionClass_Check(exc)) {
                _PyErr_SetString(tstate, PyExc_TypeError,
                    CANNOT_CATCH_MSG);
                return -1;
            }
        }
    }
    else {
        if (!PyExceptionClass_Check(right)) {
            _PyErr_SetString(tstate, PyExc_TypeError,
                CANNOT_CATCH_MSG);
            return -1;
        }
    }
    return 0;
}

int
_PyEval_CheckExceptStarTypeValid(PyThreadState *tstate, PyObject* right)
{
    if (_PyEval_CheckExceptTypeValid(tstate, right) < 0) {
        return -1;
    }

    /* reject except *ExceptionGroup */

    int is_subclass = 0;
    if (PyTuple_Check(right)) {
        Py_ssize_t length = PyTuple_GET_SIZE(right);
        for (Py_ssize_t i = 0; i < length; i++) {
            PyObject *exc = PyTuple_GET_ITEM(right, i);
            is_subclass = PyObject_IsSubclass(exc, PyExc_BaseExceptionGroup);
            if (is_subclass < 0) {
                return -1;
            }
            if (is_subclass) {
                break;
            }
        }
    }
    else {
        is_subclass = PyObject_IsSubclass(right, PyExc_BaseExceptionGroup);
        if (is_subclass < 0) {
            return -1;
        }
    }
    if (is_subclass) {
        _PyErr_SetString(tstate, PyExc_TypeError,
            CANNOT_EXCEPT_STAR_EG);
            return -1;
    }
    return 0;
}

static int
check_args_iterable(PyThreadState *tstate, PyObject *func, PyObject *args)
{
    if (Py_TYPE(args)->tp_iter == NULL && !PySequence_Check(args)) {
        /* check_args_iterable() may be called with a live exception:
         * clear it to prevent calling _PyObject_FunctionStr() with an
         * exception set. */
        _PyErr_Clear(tstate);
        PyObject *funcstr = _PyObject_FunctionStr(func);
        if (funcstr != NULL) {
            _PyErr_Format(tstate, PyExc_TypeError,
                          "%U argument after * must be an iterable, not %.200s",
                          funcstr, Py_TYPE(args)->tp_name);
            Py_DECREF(funcstr);
        }
        return -1;
    }
    return 0;
}

void
_PyEval_FormatKwargsError(PyThreadState *tstate, PyObject *func, PyObject *kwargs)
{
    /* _PyDict_MergeEx raises attribute
     * error (percolated from an attempt
     * to get 'keys' attribute) instead of
     * a type error if its second argument
     * is not a mapping.
     */
    if (_PyErr_ExceptionMatches(tstate, PyExc_AttributeError)) {
        _PyErr_Clear(tstate);
        PyObject *funcstr = _PyObject_FunctionStr(func);
        if (funcstr != NULL) {
            _PyErr_Format(
                tstate, PyExc_TypeError,
                "%U argument after ** must be a mapping, not %.200s",
                funcstr, Py_TYPE(kwargs)->tp_name);
            Py_DECREF(funcstr);
        }
    }
    else if (_PyErr_ExceptionMatches(tstate, PyExc_KeyError)) {
        PyObject *exc = _PyErr_GetRaisedException(tstate);
        PyObject *args = ((PyBaseExceptionObject *)exc)->args;
        if (exc && PyTuple_Check(args) && PyTuple_GET_SIZE(args) == 1) {
            _PyErr_Clear(tstate);
            PyObject *funcstr = _PyObject_FunctionStr(func);
            if (funcstr != NULL) {
                PyObject *key = PyTuple_GET_ITEM(args, 0);
                _PyErr_Format(
                    tstate, PyExc_TypeError,
                    "%U got multiple values for keyword argument '%S'",
                    funcstr, key);
                Py_DECREF(funcstr);
            }
            Py_XDECREF(exc);
        }
        else {
            _PyErr_SetRaisedException(tstate, exc);
        }
    }
}

void
_PyEval_FormatExcCheckArg(PyThreadState *tstate, PyObject *exc,
                          const char *format_str, PyObject *obj)
{
    const char *obj_str;

    if (!obj)
        return;

    obj_str = PyUnicode_AsUTF8(obj);
    if (!obj_str)
        return;

    _PyErr_Format(tstate, exc, format_str, obj_str);

    if (exc == PyExc_NameError) {
        // Include the name in the NameError exceptions to offer suggestions later.
        PyObject *exc = PyErr_GetRaisedException();
        if (PyErr_GivenExceptionMatches(exc, PyExc_NameError)) {
            if (((PyNameErrorObject*)exc)->name == NULL) {
                // We do not care if this fails because we are going to restore the
                // NameError anyway.
                (void)PyObject_SetAttr(exc, &_Py_ID(name), obj);
            }
        }
        PyErr_SetRaisedException(exc);
    }
}

void
_PyEval_FormatExcUnbound(PyThreadState *tstate, PyCodeObject *co, int oparg)
{
    PyObject *name;
    /* Don't stomp existing exception */
    if (_PyErr_Occurred(tstate))
        return;
    name = PyTuple_GET_ITEM(co->co_localsplusnames, oparg);
    if (oparg < PyCode_GetFirstFree(co)) {
        _PyEval_FormatExcCheckArg(tstate, PyExc_UnboundLocalError,
                                  UNBOUNDLOCAL_ERROR_MSG, name);
    } else {
        _PyEval_FormatExcCheckArg(tstate, PyExc_NameError,
                                  UNBOUNDFREE_ERROR_MSG, name);
    }
}

void
_PyEval_FormatAwaitableError(PyThreadState *tstate, PyTypeObject *type, int oparg)
{
    if (type->tp_as_async == NULL || type->tp_as_async->am_await == NULL) {
        if (oparg == 1) {
            _PyErr_Format(tstate, PyExc_TypeError,
                          "'async with' received an object from __aenter__ "
                          "that does not implement __await__: %.100s",
                          type->tp_name);
        }
        else if (oparg == 2) {
            _PyErr_Format(tstate, PyExc_TypeError,
                          "'async with' received an object from __aexit__ "
                          "that does not implement __await__: %.100s",
                          type->tp_name);
        }
    }
}


Py_ssize_t
PyUnstable_Eval_RequestCodeExtraIndex(freefunc free)
{
    PyInterpreterState *interp = _PyInterpreterState_GET();
    Py_ssize_t new_index;

    if (interp->co_extra_user_count == MAX_CO_EXTRA_USERS - 1) {
        return -1;
    }
    new_index = interp->co_extra_user_count++;
    interp->co_extra_freefuncs[new_index] = free;
    return new_index;
}

/* Implement Py_EnterRecursiveCall() and Py_LeaveRecursiveCall() as functions
   for the limited API. */

int Py_EnterRecursiveCall(const char *where)
{
    return _Py_EnterRecursiveCall(where);
}

void Py_LeaveRecursiveCall(void)
{
    _Py_LeaveRecursiveCall();
}<|MERGE_RESOLUTION|>--- conflicted
+++ resolved
@@ -1092,7 +1092,8 @@
     tstate->previous_executor = NULL;
     DISPATCH();
 
-<<<<<<< HEAD
+#endif  // _Py_JIT
+
 // Jump here from EXIT_IF()
 side_exit:
     OPT_HIST(trace_uop_execution_counter, trace_run_length_hist);
@@ -1105,9 +1106,6 @@
     Py_INCREF(exit->executor);
     tstate->previous_executor = (PyObject *)current_executor;
     GOTO_TIER_TWO(exit->executor);
-=======
-#endif  // _Py_JIT
->>>>>>> ed1a8daf
 
 }
 
