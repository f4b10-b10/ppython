--- conflicted
+++ resolved
@@ -1619,17 +1619,10 @@
                 goto error;
             }
             /* Reload possibly changed frame fields */
-<<<<<<< HEAD
             JUMPTO(frame->lasti);
             stack_pointer = frame->stack+frame->stackdepth;
             frame->stackdepth = -1;
-            NEXTOPARG();
-=======
-            JUMPTO(f->f_lasti);
-            stack_pointer = f->f_valuestack+f->f_stackdepth;
-            f->f_stackdepth = -1;
             TRACING_NEXTOPARG();
->>>>>>> 7b211084
         }
     }
 
@@ -5551,23 +5544,14 @@
     */
     initialize_trace_info(&tstate->trace_info, frame);
     int lastline = _PyCode_CheckLineNumber(instr_prev*2, &tstate->trace_info.bounds);
-<<<<<<< HEAD
     int line = _PyCode_CheckLineNumber(frame->lasti*2, &tstate->trace_info.bounds);
     PyFrameObject *f = _PyFrame_GetFrameObject(frame);
     if (f == NULL) {
         return -1;
     }
     if (line != -1 && f->f_trace_lines) {
-        /* Trace backward edges or first instruction of a new line */
-        if (frame->lasti < instr_prev ||
-            (line != lastline && frame->lasti*2 == tstate->trace_info.bounds.ar_start))
-        {
-=======
-    int line = _PyCode_CheckLineNumber(frame->f_lasti*2, &tstate->trace_info.bounds);
-    if (line != -1 && frame->f_trace_lines) {
         /* Trace backward edges or if line number has changed */
-        if (frame->f_lasti < instr_prev || line != lastline) {
->>>>>>> 7b211084
+        if (frame->lasti < instr_prev || line != lastline) {
             result = call_trace(func, obj, tstate, frame, PyTrace_LINE, Py_None);
         }
     }
