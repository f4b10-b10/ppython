--- conflicted
+++ resolved
@@ -1009,21 +1009,11 @@
     assert(next_uop->opcode == _START_EXECUTOR || next_uop->opcode == _COLD_EXIT);
     for (;;) {
         uopcode = next_uop->opcode;
-<<<<<<< HEAD
 #ifdef Py_DEBUG
         if (lltrace >= 3) {
-            printf("%4d uop: ", (int)(next_uop - current_executor->trace));
+            printf("%4d uop: ", (int)(next_uop - (current_executor == NULL ? next_uop : current_executor->trace)));
             _PyUOpPrint(next_uop);
             printf(" stack_level=%d\n",
-=======
-        DPRINTF(3,
-                "%4d: uop %s, oparg %d, operand %" PRIu64 ", target %d, stack_level %d\n",
-                (int)(next_uop - (current_executor == NULL ? next_uop : current_executor->trace)),
-                _PyUOpName(uopcode),
-                next_uop->oparg,
-                next_uop->operand,
-                next_uop->target,
->>>>>>> 7a8c3ed4
                 (int)(stack_pointer - _PyFrame_Stackbase(frame)));
         }
 #endif
@@ -1041,15 +1031,9 @@
             default:
 #ifdef Py_DEBUG
             {
-<<<<<<< HEAD
                 printf("Unknown uop: ");
                 _PyUOpPrint(&next_uop[-1]);
                 printf(" @ %d\n", (int)(next_uop - current_executor->trace - 1));
-=======
-                fprintf(stderr, "Unknown uop %d, oparg %d, operand %" PRIu64 " @ %d\n",
-                        next_uop[-1].opcode, next_uop[-1].oparg, next_uop[-1].operand,
-                        (int)(next_uop - (current_executor == NULL ? next_uop : current_executor->trace) - 1));
->>>>>>> 7a8c3ed4
                 Py_FatalError("Unknown uop");
             }
 #else
@@ -1096,21 +1080,14 @@
 // Jump here from DEOPT_IF()
 deoptimize:
     next_instr = next_uop[-1].target + _PyCode_CODE(_PyFrame_GetCode(frame));
-<<<<<<< HEAD
 #ifdef Py_DEBUG
     if (lltrace >= 2) {
         printf("DEOPT: [UOp ");
         _PyUOpPrint(&next_uop[-1]);
-        printf(" @ %d -> %s]\n",
-               (int)(next_uop - current_executor->trace - 1),
+        printf(" -> %s]\n",
                _PyOpcode_OpName[frame->instr_ptr->op.code]);
     }
 #endif
-=======
-    DPRINTF(2, "DEOPT: [UOp %d (%s), oparg %d, operand %" PRIu64 ", target %d -> %s]\n",
-            uopcode, _PyUOpName(uopcode), next_uop[-1].oparg, next_uop[-1].operand, next_uop[-1].target,
-            _PyOpcode_OpName[next_instr->op.code]);
->>>>>>> 7a8c3ed4
     OPT_HIST(trace_uop_execution_counter, trace_run_length_hist);
     UOP_STAT_INC(uopcode, miss);
     Py_DECREF(current_executor);
