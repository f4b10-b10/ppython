--- conflicted
+++ resolved
@@ -2006,14 +2006,6 @@
             PyObject **target_local = &GETLOCAL(_Py_OPARG(true_next));
             DEOPT_IF(*target_local != left, BINARY_OP);
             STAT_INC(BINARY_OP, hit);
-<<<<<<< HEAD
-            GETLOCAL(next_oparg) = NULL;
-            _Py_DECREF_SPECIALIZED(left, _PyUnicode_ExactDealloc);
-            STACK_SHRINK(1);
-            PyUnicode_Append(&TOP(), right);
-            _Py_DECREF_SPECIALIZED(right, _PyUnicode_ExactDealloc);
-            if (TOP() == NULL) {
-=======
             /* Handle `left = left + right` or `left += right` for str.
              *
              * When possible, extend `left` in place rather than
@@ -2029,9 +2021,8 @@
             Py_DECREF(left); // XXX never need to dealloc
             STACK_SHRINK(2);
             PyUnicode_Append(target_local, right);
-            Py_DECREF(right);
+            _Py_DECREF_SPECIALIZED(right, _PyUnicode_ExactDealloc);
             if (*target_local == NULL) {
->>>>>>> f45aa8f3
                 goto error;
             }
             // The STORE_FAST is already done.
@@ -3693,20 +3684,13 @@
             JUMPBY(INLINE_CACHE_ENTRIES_COMPARE_OP);
             NEXTOPARG();
             STACK_SHRINK(2);
-<<<<<<< HEAD
             _Py_DECREF_SPECIALIZED(left, _PyFloat_ExactDealloc);
             _Py_DECREF_SPECIALIZED(right, _PyFloat_ExactDealloc);
-            assert(opcode == POP_JUMP_IF_TRUE || opcode == POP_JUMP_IF_FALSE);
-            int jump = (1 << (sign + 1)) & when_to_jump_mask;
-=======
-            Py_DECREF(left);
-            Py_DECREF(right);
             assert(opcode == POP_JUMP_FORWARD_IF_FALSE ||
                    opcode == POP_JUMP_BACKWARD_IF_FALSE ||
                    opcode == POP_JUMP_FORWARD_IF_TRUE ||
                    opcode == POP_JUMP_BACKWARD_IF_TRUE);
             int jump = (9 << (sign + 1)) & when_to_jump_mask;
->>>>>>> f45aa8f3
             if (!jump) {
                 next_instr++;
             }
@@ -3743,20 +3727,13 @@
             JUMPBY(INLINE_CACHE_ENTRIES_COMPARE_OP);
             NEXTOPARG();
             STACK_SHRINK(2);
-<<<<<<< HEAD
             _Py_DECREF_SPECIALIZED(left, _PyLong_ExactDealloc);
             _Py_DECREF_SPECIALIZED(right, _PyLong_ExactDealloc);
-            assert(opcode == POP_JUMP_IF_TRUE || opcode == POP_JUMP_IF_FALSE);
-            int jump = (1 << (sign + 1)) & when_to_jump_mask;
-=======
-            Py_DECREF(left);
-            Py_DECREF(right);
             assert(opcode == POP_JUMP_FORWARD_IF_FALSE ||
                    opcode == POP_JUMP_BACKWARD_IF_FALSE ||
                    opcode == POP_JUMP_FORWARD_IF_TRUE ||
                    opcode == POP_JUMP_BACKWARD_IF_TRUE);
             int jump = (9 << (sign + 1)) & when_to_jump_mask;
->>>>>>> f45aa8f3
             if (!jump) {
                 next_instr++;
             }
@@ -3867,11 +3844,7 @@
                 goto error;
             }
             if (Py_IsNone(match)) {
-<<<<<<< HEAD
-                _Py_DECREF_IMMORTAL(match);
-=======
                 PUSH(match);
->>>>>>> f45aa8f3
                 Py_XDECREF(rest);
             }
             else {
@@ -3971,13 +3944,8 @@
                 DISPATCH();
             }
             if (Py_IsFalse(cond)) {
-<<<<<<< HEAD
                 _Py_DECREF_IMMORTAL(cond);
-                JUMPTO(oparg);
-=======
-                Py_DECREF(cond);
                 JUMPBY(-oparg);
->>>>>>> f45aa8f3
                 CHECK_EVAL_BREAKER();
                 DISPATCH();
             }
@@ -3998,10 +3966,10 @@
             PREDICTED(POP_JUMP_FORWARD_IF_FALSE);
             PyObject *cond = POP();
             if (Py_IsTrue(cond)) {
-                Py_DECREF(cond);
+                _Py_DECREF_IMMORTAL(cond);
             }
             else if (Py_IsFalse(cond)) {
-                Py_DECREF(cond);
+                _Py_DECREF_IMMORTAL(cond);
                 JUMPBY(oparg);
             }
             else {
@@ -4025,13 +3993,8 @@
                 DISPATCH();
             }
             if (Py_IsTrue(cond)) {
-<<<<<<< HEAD
                 _Py_DECREF_IMMORTAL(cond);
-                JUMPTO(oparg);
-=======
-                Py_DECREF(cond);
                 JUMPBY(-oparg);
->>>>>>> f45aa8f3
                 CHECK_EVAL_BREAKER();
                 DISPATCH();
             }
@@ -4051,10 +4014,10 @@
         TARGET(POP_JUMP_FORWARD_IF_TRUE) {
             PyObject *cond = POP();
             if (Py_IsFalse(cond)) {
-                Py_DECREF(cond);
+                _Py_DECREF_IMMORTAL(cond);
             }
             else if (Py_IsTrue(cond)) {
-                Py_DECREF(cond);
+                _Py_DECREF_IMMORTAL(cond);
                 JUMPBY(oparg);
             }
             else {
@@ -4095,26 +4058,25 @@
         TARGET(POP_JUMP_BACKWARD_IF_NONE) {
             PyObject *value = POP();
             if (Py_IsNone(value)) {
-<<<<<<< HEAD
                 _Py_DECREF_IMMORTAL(value);
-                JUMPTO(oparg);
-=======
+                JUMPBY(-oparg);
+                CHECK_EVAL_BREAKER();
+            }
+            else {
                 Py_DECREF(value);
-                JUMPBY(-oparg);
->>>>>>> f45aa8f3
-                CHECK_EVAL_BREAKER();
-                DISPATCH();
-            }
-            Py_DECREF(value);
+            }
             DISPATCH();
         }
 
         TARGET(POP_JUMP_FORWARD_IF_NONE) {
             PyObject *value = POP();
             if (Py_IsNone(value)) {
+                _Py_DECREF_IMMORTAL(value);
                 JUMPBY(oparg);
             }
-            Py_DECREF(value);
+            else {
+                Py_DECREF(value);
+            }
             DISPATCH();
         }
 
