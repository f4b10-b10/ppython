/* Execute compiled code */

/* XXX TO DO:
   XXX speed up searching for keywords by using a dictionary
   XXX document it!
   */

/* enable more aggressive intra-module optimizations, where available */
/* affects both release and debug builds - see bpo-43271 */
#define PY_LOCAL_AGGRESSIVE

#include "Python.h"
#include "pycore_abstract.h"      // _PyIndex_Check()
#include "pycore_call.h"          // _PyObject_FastCallDictTstate()
#include "pycore_ceval.h"         // _PyEval_SignalAsyncExc()
#include "pycore_code.h"
#include "pycore_initconfig.h"    // _PyStatus_OK()
#include "pycore_long.h"          // _PyLong_GetZero()
#include "pycore_object.h"        // _PyObject_GC_TRACK()
#include "pycore_moduleobject.h"
#include "pycore_pyerrors.h"      // _PyErr_Fetch()
#include "pycore_pylifecycle.h"   // _PyErr_Print()
#include "pycore_pymem.h"         // _PyMem_IsPtrFreed()
#include "pycore_pystate.h"       // _PyInterpreterState_GET()
#include "pycore_sysmodule.h"     // _PySys_Audit()
#include "pycore_tuple.h"         // _PyTuple_ITEMS()

#include "code.h"
#include "pycore_dict.h"
#include "dictobject.h"
#include "frameobject.h"
#include "pycore_frame.h"
#include "opcode.h"
#include "pydtrace.h"
#include "setobject.h"
#include "structmember.h"         // struct PyMemberDef, T_OFFSET_EX

#include <ctype.h>

#ifdef Py_DEBUG
/* For debugging the interpreter: */
#define LLTRACE  1      /* Low-level trace feature */
#define CHECKEXC 1      /* Double-check exception checking */
#endif

#if !defined(Py_BUILD_CORE)
#  error "ceval.c must be build with Py_BUILD_CORE define for best performance"
#endif

_Py_IDENTIFIER(__name__);

/* Forward declarations */
Py_LOCAL_INLINE(PyObject *) call_function(
    PyThreadState *tstate, PyObject ***pp_stack,
    Py_ssize_t oparg, PyObject *kwnames, int use_tracing);
static PyObject * do_call_core(
    PyThreadState *tstate, PyObject *func,
    PyObject *callargs, PyObject *kwdict, int use_tracing);

#ifdef LLTRACE
static int lltrace;
static int prtrace(PyThreadState *, PyObject *, const char *);
static void lltrace_instruction(InterpreterFrame *frame, int opcode, int oparg)
{
    if (HAS_ARG(opcode)) {
        printf("%d: %d, %d\n",
                frame->f_lasti, opcode, oparg);
    }
    else {
        printf("%d: %d\n",
                frame->f_lasti, opcode);
    }
}
#endif
static int call_trace(Py_tracefunc, PyObject *,
                      PyThreadState *, InterpreterFrame *,
                      int, PyObject *);
static int call_trace_protected(Py_tracefunc, PyObject *,
                                PyThreadState *, InterpreterFrame *,
                                int, PyObject *);
static void call_exc_trace(Py_tracefunc, PyObject *,
                           PyThreadState *, InterpreterFrame *);
static int maybe_call_line_trace(Py_tracefunc, PyObject *,
                                 PyThreadState *, InterpreterFrame *, int);
static void maybe_dtrace_line(InterpreterFrame *, PyTraceInfo *, int);
static void dtrace_function_entry(InterpreterFrame *);
static void dtrace_function_return(InterpreterFrame *);

static PyObject * import_name(PyThreadState *, InterpreterFrame *,
                              PyObject *, PyObject *, PyObject *);
static PyObject * import_from(PyThreadState *, PyObject *, PyObject *);
static int import_all_from(PyThreadState *, PyObject *, PyObject *);
static void format_exc_check_arg(PyThreadState *, PyObject *, const char *, PyObject *);
static void format_exc_unbound(PyThreadState *tstate, PyCodeObject *co, int oparg);
static PyObject * unicode_concatenate(PyThreadState *, PyObject *, PyObject *,
                                      InterpreterFrame *, const _Py_CODEUNIT *);
static int check_args_iterable(PyThreadState *, PyObject *func, PyObject *vararg);
static void format_kwargs_error(PyThreadState *, PyObject *func, PyObject *kwargs);
static void format_awaitable_error(PyThreadState *, PyTypeObject *, int, int);
static int get_exception_handler(PyCodeObject *, int, int*, int*, int*);

#define NAME_ERROR_MSG \
    "name '%.200s' is not defined"
#define UNBOUNDLOCAL_ERROR_MSG \
    "cannot access local variable '%s' where it is not associated with a value"
#define UNBOUNDFREE_ERROR_MSG \
    "cannot access free variable '%s' where it is not associated with a" \
    " value in enclosing scope"

/* Dynamic execution profile */
#ifdef DYNAMIC_EXECUTION_PROFILE
#ifdef DXPAIRS
static long dxpairs[257][256];
#define dxp dxpairs[256]
#else
static long dxp[256];
#endif
#endif

#ifndef NDEBUG
/* Ensure that tstate is valid: sanity check for PyEval_AcquireThread() and
   PyEval_RestoreThread(). Detect if tstate memory was freed. It can happen
   when a thread continues to run after Python finalization, especially
   daemon threads. */
static int
is_tstate_valid(PyThreadState *tstate)
{
    assert(!_PyMem_IsPtrFreed(tstate));
    assert(!_PyMem_IsPtrFreed(tstate->interp));
    return 1;
}
#endif


/* This can set eval_breaker to 0 even though gil_drop_request became
   1.  We believe this is all right because the eval loop will release
   the GIL eventually anyway. */
static inline void
COMPUTE_EVAL_BREAKER(PyInterpreterState *interp,
                     struct _ceval_runtime_state *ceval,
                     struct _ceval_state *ceval2)
{
    _Py_atomic_store_relaxed(&ceval2->eval_breaker,
        _Py_atomic_load_relaxed(&ceval2->gil_drop_request)
        | (_Py_atomic_load_relaxed(&ceval->signals_pending)
           && _Py_ThreadCanHandleSignals(interp))
        | (_Py_atomic_load_relaxed(&ceval2->pending.calls_to_do)
           && _Py_ThreadCanHandlePendingCalls())
        | ceval2->pending.async_exc);
}


static inline void
SET_GIL_DROP_REQUEST(PyInterpreterState *interp)
{
    struct _ceval_state *ceval2 = &interp->ceval;
    _Py_atomic_store_relaxed(&ceval2->gil_drop_request, 1);
    _Py_atomic_store_relaxed(&ceval2->eval_breaker, 1);
}


static inline void
RESET_GIL_DROP_REQUEST(PyInterpreterState *interp)
{
    struct _ceval_runtime_state *ceval = &interp->runtime->ceval;
    struct _ceval_state *ceval2 = &interp->ceval;
    _Py_atomic_store_relaxed(&ceval2->gil_drop_request, 0);
    COMPUTE_EVAL_BREAKER(interp, ceval, ceval2);
}


static inline void
SIGNAL_PENDING_CALLS(PyInterpreterState *interp)
{
    struct _ceval_runtime_state *ceval = &interp->runtime->ceval;
    struct _ceval_state *ceval2 = &interp->ceval;
    _Py_atomic_store_relaxed(&ceval2->pending.calls_to_do, 1);
    COMPUTE_EVAL_BREAKER(interp, ceval, ceval2);
}


static inline void
UNSIGNAL_PENDING_CALLS(PyInterpreterState *interp)
{
    struct _ceval_runtime_state *ceval = &interp->runtime->ceval;
    struct _ceval_state *ceval2 = &interp->ceval;
    _Py_atomic_store_relaxed(&ceval2->pending.calls_to_do, 0);
    COMPUTE_EVAL_BREAKER(interp, ceval, ceval2);
}


static inline void
SIGNAL_PENDING_SIGNALS(PyInterpreterState *interp, int force)
{
    struct _ceval_runtime_state *ceval = &interp->runtime->ceval;
    struct _ceval_state *ceval2 = &interp->ceval;
    _Py_atomic_store_relaxed(&ceval->signals_pending, 1);
    if (force) {
        _Py_atomic_store_relaxed(&ceval2->eval_breaker, 1);
    }
    else {
        /* eval_breaker is not set to 1 if thread_can_handle_signals() is false */
        COMPUTE_EVAL_BREAKER(interp, ceval, ceval2);
    }
}


static inline void
UNSIGNAL_PENDING_SIGNALS(PyInterpreterState *interp)
{
    struct _ceval_runtime_state *ceval = &interp->runtime->ceval;
    struct _ceval_state *ceval2 = &interp->ceval;
    _Py_atomic_store_relaxed(&ceval->signals_pending, 0);
    COMPUTE_EVAL_BREAKER(interp, ceval, ceval2);
}


static inline void
SIGNAL_ASYNC_EXC(PyInterpreterState *interp)
{
    struct _ceval_state *ceval2 = &interp->ceval;
    ceval2->pending.async_exc = 1;
    _Py_atomic_store_relaxed(&ceval2->eval_breaker, 1);
}


static inline void
UNSIGNAL_ASYNC_EXC(PyInterpreterState *interp)
{
    struct _ceval_runtime_state *ceval = &interp->runtime->ceval;
    struct _ceval_state *ceval2 = &interp->ceval;
    ceval2->pending.async_exc = 0;
    COMPUTE_EVAL_BREAKER(interp, ceval, ceval2);
}


#ifdef HAVE_ERRNO_H
#include <errno.h>
#endif
#include "ceval_gil.h"

void _Py_NO_RETURN
_Py_FatalError_TstateNULL(const char *func)
{
    _Py_FatalErrorFunc(func,
                       "the function must be called with the GIL held, "
                       "but the GIL is released "
                       "(the current Python thread state is NULL)");
}

#ifdef EXPERIMENTAL_ISOLATED_SUBINTERPRETERS
int
_PyEval_ThreadsInitialized(PyInterpreterState *interp)
{
    return gil_created(&interp->ceval.gil);
}

int
PyEval_ThreadsInitialized(void)
{
    // Fatal error if there is no current interpreter
    PyInterpreterState *interp = PyInterpreterState_Get();
    return _PyEval_ThreadsInitialized(interp);
}
#else
int
_PyEval_ThreadsInitialized(_PyRuntimeState *runtime)
{
    return gil_created(&runtime->ceval.gil);
}

int
PyEval_ThreadsInitialized(void)
{
    _PyRuntimeState *runtime = &_PyRuntime;
    return _PyEval_ThreadsInitialized(runtime);
}
#endif

PyStatus
_PyEval_InitGIL(PyThreadState *tstate)
{
#ifndef EXPERIMENTAL_ISOLATED_SUBINTERPRETERS
    if (!_Py_IsMainInterpreter(tstate->interp)) {
        /* Currently, the GIL is shared by all interpreters,
           and only the main interpreter is responsible to create
           and destroy it. */
        return _PyStatus_OK();
    }
#endif

#ifdef EXPERIMENTAL_ISOLATED_SUBINTERPRETERS
    struct _gil_runtime_state *gil = &tstate->interp->ceval.gil;
#else
    struct _gil_runtime_state *gil = &tstate->interp->runtime->ceval.gil;
#endif
    assert(!gil_created(gil));

    PyThread_init_thread();
    create_gil(gil);

    take_gil(tstate);

    assert(gil_created(gil));
    return _PyStatus_OK();
}

void
_PyEval_FiniGIL(PyInterpreterState *interp)
{
#ifndef EXPERIMENTAL_ISOLATED_SUBINTERPRETERS
    if (!_Py_IsMainInterpreter(interp)) {
        /* Currently, the GIL is shared by all interpreters,
           and only the main interpreter is responsible to create
           and destroy it. */
        return;
    }
#endif

#ifdef EXPERIMENTAL_ISOLATED_SUBINTERPRETERS
    struct _gil_runtime_state *gil = &interp->ceval.gil;
#else
    struct _gil_runtime_state *gil = &interp->runtime->ceval.gil;
#endif
    if (!gil_created(gil)) {
        /* First Py_InitializeFromConfig() call: the GIL doesn't exist
           yet: do nothing. */
        return;
    }

    destroy_gil(gil);
    assert(!gil_created(gil));
}

void
PyEval_InitThreads(void)
{
    /* Do nothing: kept for backward compatibility */
}

void
_PyEval_Fini(void)
{
#if SPECIALIZATION_STATS
    _Py_PrintSpecializationStats();
#endif
}

void
PyEval_AcquireLock(void)
{
    _PyRuntimeState *runtime = &_PyRuntime;
    PyThreadState *tstate = _PyRuntimeState_GetThreadState(runtime);
    _Py_EnsureTstateNotNULL(tstate);

    take_gil(tstate);
}

void
PyEval_ReleaseLock(void)
{
    _PyRuntimeState *runtime = &_PyRuntime;
    PyThreadState *tstate = _PyRuntimeState_GetThreadState(runtime);
    /* This function must succeed when the current thread state is NULL.
       We therefore avoid PyThreadState_Get() which dumps a fatal error
       in debug mode. */
    struct _ceval_runtime_state *ceval = &runtime->ceval;
    struct _ceval_state *ceval2 = &tstate->interp->ceval;
    drop_gil(ceval, ceval2, tstate);
}

void
_PyEval_ReleaseLock(PyThreadState *tstate)
{
    struct _ceval_runtime_state *ceval = &tstate->interp->runtime->ceval;
    struct _ceval_state *ceval2 = &tstate->interp->ceval;
    drop_gil(ceval, ceval2, tstate);
}

void
PyEval_AcquireThread(PyThreadState *tstate)
{
    _Py_EnsureTstateNotNULL(tstate);

    take_gil(tstate);

    struct _gilstate_runtime_state *gilstate = &tstate->interp->runtime->gilstate;
#ifdef EXPERIMENTAL_ISOLATED_SUBINTERPRETERS
    (void)_PyThreadState_Swap(gilstate, tstate);
#else
    if (_PyThreadState_Swap(gilstate, tstate) != NULL) {
        Py_FatalError("non-NULL old thread state");
    }
#endif
}

void
PyEval_ReleaseThread(PyThreadState *tstate)
{
    assert(is_tstate_valid(tstate));

    _PyRuntimeState *runtime = tstate->interp->runtime;
    PyThreadState *new_tstate = _PyThreadState_Swap(&runtime->gilstate, NULL);
    if (new_tstate != tstate) {
        Py_FatalError("wrong thread state");
    }
    struct _ceval_runtime_state *ceval = &runtime->ceval;
    struct _ceval_state *ceval2 = &tstate->interp->ceval;
    drop_gil(ceval, ceval2, tstate);
}

#ifdef HAVE_FORK
/* This function is called from PyOS_AfterFork_Child to destroy all threads
   which are not running in the child process, and clear internal locks
   which might be held by those threads. */
PyStatus
_PyEval_ReInitThreads(PyThreadState *tstate)
{
    _PyRuntimeState *runtime = tstate->interp->runtime;

#ifdef EXPERIMENTAL_ISOLATED_SUBINTERPRETERS
    struct _gil_runtime_state *gil = &tstate->interp->ceval.gil;
#else
    struct _gil_runtime_state *gil = &runtime->ceval.gil;
#endif
    if (!gil_created(gil)) {
        return _PyStatus_OK();
    }
    recreate_gil(gil);

    take_gil(tstate);

    struct _pending_calls *pending = &tstate->interp->ceval.pending;
    if (_PyThread_at_fork_reinit(&pending->lock) < 0) {
        return _PyStatus_ERR("Can't reinitialize pending calls lock");
    }

    /* Destroy all threads except the current one */
    _PyThreadState_DeleteExcept(runtime, tstate);
    return _PyStatus_OK();
}
#endif

/* This function is used to signal that async exceptions are waiting to be
   raised. */

void
_PyEval_SignalAsyncExc(PyInterpreterState *interp)
{
    SIGNAL_ASYNC_EXC(interp);
}

PyThreadState *
PyEval_SaveThread(void)
{
    _PyRuntimeState *runtime = &_PyRuntime;
#ifdef EXPERIMENTAL_ISOLATED_SUBINTERPRETERS
    PyThreadState *old_tstate = _PyThreadState_GET();
    PyThreadState *tstate = _PyThreadState_Swap(&runtime->gilstate, old_tstate);
#else
    PyThreadState *tstate = _PyThreadState_Swap(&runtime->gilstate, NULL);
#endif
    _Py_EnsureTstateNotNULL(tstate);

    struct _ceval_runtime_state *ceval = &runtime->ceval;
    struct _ceval_state *ceval2 = &tstate->interp->ceval;
#ifdef EXPERIMENTAL_ISOLATED_SUBINTERPRETERS
    assert(gil_created(&ceval2->gil));
#else
    assert(gil_created(&ceval->gil));
#endif
    drop_gil(ceval, ceval2, tstate);
    return tstate;
}

void
PyEval_RestoreThread(PyThreadState *tstate)
{
    _Py_EnsureTstateNotNULL(tstate);

    take_gil(tstate);

    struct _gilstate_runtime_state *gilstate = &tstate->interp->runtime->gilstate;
    _PyThreadState_Swap(gilstate, tstate);
}


/* Mechanism whereby asynchronously executing callbacks (e.g. UNIX
   signal handlers or Mac I/O completion routines) can schedule calls
   to a function to be called synchronously.
   The synchronous function is called with one void* argument.
   It should return 0 for success or -1 for failure -- failure should
   be accompanied by an exception.

   If registry succeeds, the registry function returns 0; if it fails
   (e.g. due to too many pending calls) it returns -1 (without setting
   an exception condition).

   Note that because registry may occur from within signal handlers,
   or other asynchronous events, calling malloc() is unsafe!

   Any thread can schedule pending calls, but only the main thread
   will execute them.
   There is no facility to schedule calls to a particular thread, but
   that should be easy to change, should that ever be required.  In
   that case, the static variables here should go into the python
   threadstate.
*/

void
_PyEval_SignalReceived(PyInterpreterState *interp)
{
#ifdef MS_WINDOWS
    // bpo-42296: On Windows, _PyEval_SignalReceived() is called from a signal
    // handler which can run in a thread different than the Python thread, in
    // which case _Py_ThreadCanHandleSignals() is wrong. Ignore
    // _Py_ThreadCanHandleSignals() and always set eval_breaker to 1.
    //
    // The next eval_frame_handle_pending() call will call
    // _Py_ThreadCanHandleSignals() to recompute eval_breaker.
    int force = 1;
#else
    int force = 0;
#endif
    /* bpo-30703: Function called when the C signal handler of Python gets a
       signal. We cannot queue a callback using _PyEval_AddPendingCall() since
       that function is not async-signal-safe. */
    SIGNAL_PENDING_SIGNALS(interp, force);
}

/* Push one item onto the queue while holding the lock. */
static int
_push_pending_call(struct _pending_calls *pending,
                   int (*func)(void *), void *arg)
{
    int i = pending->last;
    int j = (i + 1) % NPENDINGCALLS;
    if (j == pending->first) {
        return -1; /* Queue full */
    }
    pending->calls[i].func = func;
    pending->calls[i].arg = arg;
    pending->last = j;
    return 0;
}

/* Pop one item off the queue while holding the lock. */
static void
_pop_pending_call(struct _pending_calls *pending,
                  int (**func)(void *), void **arg)
{
    int i = pending->first;
    if (i == pending->last) {
        return; /* Queue empty */
    }

    *func = pending->calls[i].func;
    *arg = pending->calls[i].arg;
    pending->first = (i + 1) % NPENDINGCALLS;
}

/* This implementation is thread-safe.  It allows
   scheduling to be made from any thread, and even from an executing
   callback.
 */

int
_PyEval_AddPendingCall(PyInterpreterState *interp,
                       int (*func)(void *), void *arg)
{
    struct _pending_calls *pending = &interp->ceval.pending;

    /* Ensure that _PyEval_InitPendingCalls() was called
       and that _PyEval_FiniPendingCalls() is not called yet. */
    assert(pending->lock != NULL);

    PyThread_acquire_lock(pending->lock, WAIT_LOCK);
    int result = _push_pending_call(pending, func, arg);
    PyThread_release_lock(pending->lock);

    /* signal main loop */
    SIGNAL_PENDING_CALLS(interp);
    return result;
}

int
Py_AddPendingCall(int (*func)(void *), void *arg)
{
    /* Best-effort to support subinterpreters and calls with the GIL released.

       First attempt _PyThreadState_GET() since it supports subinterpreters.

       If the GIL is released, _PyThreadState_GET() returns NULL . In this
       case, use PyGILState_GetThisThreadState() which works even if the GIL
       is released.

       Sadly, PyGILState_GetThisThreadState() doesn't support subinterpreters:
       see bpo-10915 and bpo-15751.

       Py_AddPendingCall() doesn't require the caller to hold the GIL. */
    PyThreadState *tstate = _PyThreadState_GET();
    if (tstate == NULL) {
        tstate = PyGILState_GetThisThreadState();
    }

    PyInterpreterState *interp;
    if (tstate != NULL) {
        interp = tstate->interp;
    }
    else {
        /* Last resort: use the main interpreter */
        interp = _PyRuntime.interpreters.main;
    }
    return _PyEval_AddPendingCall(interp, func, arg);
}

static int
handle_signals(PyThreadState *tstate)
{
    assert(is_tstate_valid(tstate));
    if (!_Py_ThreadCanHandleSignals(tstate->interp)) {
        return 0;
    }

    UNSIGNAL_PENDING_SIGNALS(tstate->interp);
    if (_PyErr_CheckSignalsTstate(tstate) < 0) {
        /* On failure, re-schedule a call to handle_signals(). */
        SIGNAL_PENDING_SIGNALS(tstate->interp, 0);
        return -1;
    }
    return 0;
}

static int
make_pending_calls(PyInterpreterState *interp)
{
    /* only execute pending calls on main thread */
    if (!_Py_ThreadCanHandlePendingCalls()) {
        return 0;
    }

    /* don't perform recursive pending calls */
    static int busy = 0;
    if (busy) {
        return 0;
    }
    busy = 1;

    /* unsignal before starting to call callbacks, so that any callback
       added in-between re-signals */
    UNSIGNAL_PENDING_CALLS(interp);
    int res = 0;

    /* perform a bounded number of calls, in case of recursion */
    struct _pending_calls *pending = &interp->ceval.pending;
    for (int i=0; i<NPENDINGCALLS; i++) {
        int (*func)(void *) = NULL;
        void *arg = NULL;

        /* pop one item off the queue while holding the lock */
        PyThread_acquire_lock(pending->lock, WAIT_LOCK);
        _pop_pending_call(pending, &func, &arg);
        PyThread_release_lock(pending->lock);

        /* having released the lock, perform the callback */
        if (func == NULL) {
            break;
        }
        res = func(arg);
        if (res) {
            goto error;
        }
    }

    busy = 0;
    return res;

error:
    busy = 0;
    SIGNAL_PENDING_CALLS(interp);
    return res;
}

void
_Py_FinishPendingCalls(PyThreadState *tstate)
{
    assert(PyGILState_Check());
    assert(is_tstate_valid(tstate));

    struct _pending_calls *pending = &tstate->interp->ceval.pending;

    if (!_Py_atomic_load_relaxed(&(pending->calls_to_do))) {
        return;
    }

    if (make_pending_calls(tstate->interp) < 0) {
        PyObject *exc, *val, *tb;
        _PyErr_Fetch(tstate, &exc, &val, &tb);
        PyErr_BadInternalCall();
        _PyErr_ChainExceptions(exc, val, tb);
        _PyErr_Print(tstate);
    }
}

/* Py_MakePendingCalls() is a simple wrapper for the sake
   of backward-compatibility. */
int
Py_MakePendingCalls(void)
{
    assert(PyGILState_Check());

    PyThreadState *tstate = _PyThreadState_GET();
    assert(is_tstate_valid(tstate));

    /* Python signal handler doesn't really queue a callback: it only signals
       that a signal was received, see _PyEval_SignalReceived(). */
    int res = handle_signals(tstate);
    if (res != 0) {
        return res;
    }

    res = make_pending_calls(tstate->interp);
    if (res != 0) {
        return res;
    }

    return 0;
}

/* The interpreter's recursion limit */

#ifndef Py_DEFAULT_RECURSION_LIMIT
#  define Py_DEFAULT_RECURSION_LIMIT 1000
#endif

void
_PyEval_InitRuntimeState(struct _ceval_runtime_state *ceval)
{
#ifndef EXPERIMENTAL_ISOLATED_SUBINTERPRETERS
    _gil_initialize(&ceval->gil);
#endif
}

int
_PyEval_InitState(struct _ceval_state *ceval)
{
    ceval->recursion_limit = Py_DEFAULT_RECURSION_LIMIT;

    struct _pending_calls *pending = &ceval->pending;
    assert(pending->lock == NULL);

    pending->lock = PyThread_allocate_lock();
    if (pending->lock == NULL) {
        return -1;
    }

#ifdef EXPERIMENTAL_ISOLATED_SUBINTERPRETERS
    _gil_initialize(&ceval->gil);
#endif

    return 0;
}

void
_PyEval_FiniState(struct _ceval_state *ceval)
{
    struct _pending_calls *pending = &ceval->pending;
    if (pending->lock != NULL) {
        PyThread_free_lock(pending->lock);
        pending->lock = NULL;
    }
}

int
Py_GetRecursionLimit(void)
{
    PyInterpreterState *interp = _PyInterpreterState_GET();
    return interp->ceval.recursion_limit;
}

void
Py_SetRecursionLimit(int new_limit)
{
    PyThreadState *tstate = _PyThreadState_GET();
    tstate->interp->ceval.recursion_limit = new_limit;
}

/* The function _Py_EnterRecursiveCall() only calls _Py_CheckRecursiveCall()
   if the recursion_depth reaches recursion_limit.
   If USE_STACKCHECK, the macro decrements recursion_limit
   to guarantee that _Py_CheckRecursiveCall() is regularly called.
   Without USE_STACKCHECK, there is no need for this. */
int
_Py_CheckRecursiveCall(PyThreadState *tstate, const char *where)
{
    int recursion_limit = tstate->interp->ceval.recursion_limit;

#ifdef USE_STACKCHECK
    tstate->stackcheck_counter = 0;
    if (PyOS_CheckStack()) {
        --tstate->recursion_depth;
        _PyErr_SetString(tstate, PyExc_MemoryError, "Stack overflow");
        return -1;
    }
#endif
    if (tstate->recursion_headroom) {
        if (tstate->recursion_depth > recursion_limit + 50) {
            /* Overflowing while handling an overflow. Give up. */
            Py_FatalError("Cannot recover from stack overflow.");
        }
    }
    else {
        if (tstate->recursion_depth > recursion_limit) {
            tstate->recursion_headroom++;
            _PyErr_Format(tstate, PyExc_RecursionError,
                        "maximum recursion depth exceeded%s",
                        where);
            tstate->recursion_headroom--;
            --tstate->recursion_depth;
            return -1;
        }
    }
    return 0;
}


// PEP 634: Structural Pattern Matching


// Return a tuple of values corresponding to keys, with error checks for
// duplicate/missing keys.
static PyObject*
match_keys(PyThreadState *tstate, PyObject *map, PyObject *keys)
{
    assert(PyTuple_CheckExact(keys));
    Py_ssize_t nkeys = PyTuple_GET_SIZE(keys);
    if (!nkeys) {
        // No keys means no items.
        return PyTuple_New(0);
    }
    PyObject *seen = NULL;
    PyObject *dummy = NULL;
    PyObject *values = NULL;
    // We use the two argument form of map.get(key, default) for two reasons:
    // - Atomically check for a key and get its value without error handling.
    // - Don't cause key creation or resizing in dict subclasses like
    //   collections.defaultdict that define __missing__ (or similar).
    _Py_IDENTIFIER(get);
    PyObject *get = _PyObject_GetAttrId(map, &PyId_get);
    if (get == NULL) {
        goto fail;
    }
    seen = PySet_New(NULL);
    if (seen == NULL) {
        goto fail;
    }
    // dummy = object()
    dummy = _PyObject_CallNoArg((PyObject *)&PyBaseObject_Type);
    if (dummy == NULL) {
        goto fail;
    }
    values = PyList_New(0);
    if (values == NULL) {
        goto fail;
    }
    for (Py_ssize_t i = 0; i < nkeys; i++) {
        PyObject *key = PyTuple_GET_ITEM(keys, i);
        if (PySet_Contains(seen, key) || PySet_Add(seen, key)) {
            if (!_PyErr_Occurred(tstate)) {
                // Seen it before!
                _PyErr_Format(tstate, PyExc_ValueError,
                              "mapping pattern checks duplicate key (%R)", key);
            }
            goto fail;
        }
        PyObject *value = PyObject_CallFunctionObjArgs(get, key, dummy, NULL);
        if (value == NULL) {
            goto fail;
        }
        if (value == dummy) {
            // key not in map!
            Py_DECREF(value);
            Py_DECREF(values);
            // Return None:
            Py_INCREF(Py_None);
            values = Py_None;
            goto done;
        }
        PyList_Append(values, value);
        Py_DECREF(value);
    }
    Py_SETREF(values, PyList_AsTuple(values));
    // Success:
done:
    Py_DECREF(get);
    Py_DECREF(seen);
    Py_DECREF(dummy);
    return values;
fail:
    Py_XDECREF(get);
    Py_XDECREF(seen);
    Py_XDECREF(dummy);
    Py_XDECREF(values);
    return NULL;
}

// Extract a named attribute from the subject, with additional bookkeeping to
// raise TypeErrors for repeated lookups. On failure, return NULL (with no
// error set). Use _PyErr_Occurred(tstate) to disambiguate.
static PyObject*
match_class_attr(PyThreadState *tstate, PyObject *subject, PyObject *type,
                 PyObject *name, PyObject *seen)
{
    assert(PyUnicode_CheckExact(name));
    assert(PySet_CheckExact(seen));
    if (PySet_Contains(seen, name) || PySet_Add(seen, name)) {
        if (!_PyErr_Occurred(tstate)) {
            // Seen it before!
            _PyErr_Format(tstate, PyExc_TypeError,
                          "%s() got multiple sub-patterns for attribute %R",
                          ((PyTypeObject*)type)->tp_name, name);
        }
        return NULL;
    }
    PyObject *attr = PyObject_GetAttr(subject, name);
    if (attr == NULL && _PyErr_ExceptionMatches(tstate, PyExc_AttributeError)) {
        _PyErr_Clear(tstate);
    }
    return attr;
}

// On success (match), return a tuple of extracted attributes. On failure (no
// match), return NULL. Use _PyErr_Occurred(tstate) to disambiguate.
static PyObject*
match_class(PyThreadState *tstate, PyObject *subject, PyObject *type,
            Py_ssize_t nargs, PyObject *kwargs)
{
    if (!PyType_Check(type)) {
        const char *e = "called match pattern must be a type";
        _PyErr_Format(tstate, PyExc_TypeError, e);
        return NULL;
    }
    assert(PyTuple_CheckExact(kwargs));
    // First, an isinstance check:
    if (PyObject_IsInstance(subject, type) <= 0) {
        return NULL;
    }
    // So far so good:
    PyObject *seen = PySet_New(NULL);
    if (seen == NULL) {
        return NULL;
    }
    PyObject *attrs = PyList_New(0);
    if (attrs == NULL) {
        Py_DECREF(seen);
        return NULL;
    }
    // NOTE: From this point on, goto fail on failure:
    PyObject *match_args = NULL;
    // First, the positional subpatterns:
    if (nargs) {
        int match_self = 0;
        match_args = PyObject_GetAttrString(type, "__match_args__");
        if (match_args) {
            if (!PyTuple_CheckExact(match_args)) {
                const char *e = "%s.__match_args__ must be a tuple (got %s)";
                _PyErr_Format(tstate, PyExc_TypeError, e,
                              ((PyTypeObject *)type)->tp_name,
                              Py_TYPE(match_args)->tp_name);
                goto fail;
            }
        }
        else if (_PyErr_ExceptionMatches(tstate, PyExc_AttributeError)) {
            _PyErr_Clear(tstate);
            // _Py_TPFLAGS_MATCH_SELF is only acknowledged if the type does not
            // define __match_args__. This is natural behavior for subclasses:
            // it's as if __match_args__ is some "magic" value that is lost as
            // soon as they redefine it.
            match_args = PyTuple_New(0);
            match_self = PyType_HasFeature((PyTypeObject*)type,
                                            _Py_TPFLAGS_MATCH_SELF);
        }
        else {
            goto fail;
        }
        assert(PyTuple_CheckExact(match_args));
        Py_ssize_t allowed = match_self ? 1 : PyTuple_GET_SIZE(match_args);
        if (allowed < nargs) {
            const char *plural = (allowed == 1) ? "" : "s";
            _PyErr_Format(tstate, PyExc_TypeError,
                          "%s() accepts %d positional sub-pattern%s (%d given)",
                          ((PyTypeObject*)type)->tp_name,
                          allowed, plural, nargs);
            goto fail;
        }
        if (match_self) {
            // Easy. Copy the subject itself, and move on to kwargs.
            PyList_Append(attrs, subject);
        }
        else {
            for (Py_ssize_t i = 0; i < nargs; i++) {
                PyObject *name = PyTuple_GET_ITEM(match_args, i);
                if (!PyUnicode_CheckExact(name)) {
                    _PyErr_Format(tstate, PyExc_TypeError,
                                  "__match_args__ elements must be strings "
                                  "(got %s)", Py_TYPE(name)->tp_name);
                    goto fail;
                }
                PyObject *attr = match_class_attr(tstate, subject, type, name,
                                                  seen);
                if (attr == NULL) {
                    goto fail;
                }
                PyList_Append(attrs, attr);
                Py_DECREF(attr);
            }
        }
        Py_CLEAR(match_args);
    }
    // Finally, the keyword subpatterns:
    for (Py_ssize_t i = 0; i < PyTuple_GET_SIZE(kwargs); i++) {
        PyObject *name = PyTuple_GET_ITEM(kwargs, i);
        PyObject *attr = match_class_attr(tstate, subject, type, name, seen);
        if (attr == NULL) {
            goto fail;
        }
        PyList_Append(attrs, attr);
        Py_DECREF(attr);
    }
    Py_SETREF(attrs, PyList_AsTuple(attrs));
    Py_DECREF(seen);
    return attrs;
fail:
    // We really don't care whether an error was raised or not... that's our
    // caller's problem. All we know is that the match failed.
    Py_XDECREF(match_args);
    Py_DECREF(seen);
    Py_DECREF(attrs);
    return NULL;
}


static int do_raise(PyThreadState *tstate, PyObject *exc, PyObject *cause);
static int unpack_iterable(PyThreadState *, PyObject *, int, int, PyObject **);


PyObject *
PyEval_EvalCode(PyObject *co, PyObject *globals, PyObject *locals)
{
    PyThreadState *tstate = PyThreadState_GET();
    if (locals == NULL) {
        locals = globals;
    }
    PyObject *builtins = _PyEval_BuiltinsFromGlobals(tstate, globals); // borrowed ref
    if (builtins == NULL) {
        return NULL;
    }
    PyFrameConstructor desc = {
        .fc_globals = globals,
        .fc_builtins = builtins,
        .fc_name = ((PyCodeObject *)co)->co_name,
        .fc_qualname = ((PyCodeObject *)co)->co_name,
        .fc_code = co,
        .fc_defaults = NULL,
        .fc_kwdefaults = NULL,
        .fc_closure = NULL
    };
    return _PyEval_Vector(tstate, &desc, locals, NULL, 0, NULL);
}


/* Interpreter main loop */

PyObject *
PyEval_EvalFrame(PyFrameObject *f)
{
    /* Function kept for backward compatibility */
    PyThreadState *tstate = _PyThreadState_GET();
    return _PyEval_EvalFrame(tstate, f->f_frame, 0);
}

PyObject *
PyEval_EvalFrameEx(PyFrameObject *f, int throwflag)
{
    PyThreadState *tstate = _PyThreadState_GET();
    return _PyEval_EvalFrame(tstate, f->f_frame, throwflag);
}


/* Handle signals, pending calls, GIL drop request
   and asynchronous exception */
static int
eval_frame_handle_pending(PyThreadState *tstate)
{
    _PyRuntimeState * const runtime = &_PyRuntime;
    struct _ceval_runtime_state *ceval = &runtime->ceval;

    /* Pending signals */
    if (_Py_atomic_load_relaxed(&ceval->signals_pending)) {
        if (handle_signals(tstate) != 0) {
            return -1;
        }
    }

    /* Pending calls */
    struct _ceval_state *ceval2 = &tstate->interp->ceval;
    if (_Py_atomic_load_relaxed(&ceval2->pending.calls_to_do)) {
        if (make_pending_calls(tstate->interp) != 0) {
            return -1;
        }
    }

    /* GIL drop request */
    if (_Py_atomic_load_relaxed(&ceval2->gil_drop_request)) {
        /* Give another thread a chance */
        if (_PyThreadState_Swap(&runtime->gilstate, NULL) != tstate) {
            Py_FatalError("tstate mix-up");
        }
        drop_gil(ceval, ceval2, tstate);

        /* Other threads may run now */

        take_gil(tstate);

#ifdef EXPERIMENTAL_ISOLATED_SUBINTERPRETERS
        (void)_PyThreadState_Swap(&runtime->gilstate, tstate);
#else
        if (_PyThreadState_Swap(&runtime->gilstate, tstate) != NULL) {
            Py_FatalError("orphan tstate");
        }
#endif
    }

    /* Check for asynchronous exception. */
    if (tstate->async_exc != NULL) {
        PyObject *exc = tstate->async_exc;
        tstate->async_exc = NULL;
        UNSIGNAL_ASYNC_EXC(tstate->interp);
        _PyErr_SetNone(tstate, exc);
        Py_DECREF(exc);
        return -1;
    }

#ifdef MS_WINDOWS
    // bpo-42296: On Windows, _PyEval_SignalReceived() can be called in a
    // different thread than the Python thread, in which case
    // _Py_ThreadCanHandleSignals() is wrong. Recompute eval_breaker in the
    // current Python thread with the correct _Py_ThreadCanHandleSignals()
    // value. It prevents to interrupt the eval loop at every instruction if
    // the current Python thread cannot handle signals (if
    // _Py_ThreadCanHandleSignals() is false).
    COMPUTE_EVAL_BREAKER(tstate->interp, ceval, ceval2);
#endif

    return 0;
}


/* Computed GOTOs, or
       the-optimization-commonly-but-improperly-known-as-"threaded code"
   using gcc's labels-as-values extension
   (http://gcc.gnu.org/onlinedocs/gcc/Labels-as-Values.html).

   The traditional bytecode evaluation loop uses a "switch" statement, which
   decent compilers will optimize as a single indirect branch instruction
   combined with a lookup table of jump addresses. However, since the
   indirect jump instruction is shared by all opcodes, the CPU will have a
   hard time making the right prediction for where to jump next (actually,
   it will be always wrong except in the uncommon case of a sequence of
   several identical opcodes).

   "Threaded code" in contrast, uses an explicit jump table and an explicit
   indirect jump instruction at the end of each opcode. Since the jump
   instruction is at a different address for each opcode, the CPU will make a
   separate prediction for each of these instructions, which is equivalent to
   predicting the second opcode of each opcode pair. These predictions have
   a much better chance to turn out valid, especially in small bytecode loops.

   A mispredicted branch on a modern CPU flushes the whole pipeline and
   can cost several CPU cycles (depending on the pipeline depth),
   and potentially many more instructions (depending on the pipeline width).
   A correctly predicted branch, however, is nearly free.

   At the time of this writing, the "threaded code" version is up to 15-20%
   faster than the normal "switch" version, depending on the compiler and the
   CPU architecture.

   We disable the optimization if DYNAMIC_EXECUTION_PROFILE is defined,
   because it would render the measurements invalid.


   NOTE: care must be taken that the compiler doesn't try to "optimize" the
   indirect jumps by sharing them between all opcodes. Such optimizations
   can be disabled on gcc by using the -fno-gcse flag (or possibly
   -fno-crossjumping).
*/

/* Use macros rather than inline functions, to make it as clear as possible
 * to the C compiler that the tracing check is a simple test then branch.
 * We want to be sure that the compiler knows this before it generates
 * the CFG.
 */
#ifdef LLTRACE
#define LLTRACE_INSTR() if (lltrace) { lltrace_instruction(frame, opcode, oparg); }
#else
#define LLTRACE_INSTR() ((void)0)
#endif

#ifdef WITH_DTRACE
#define OR_DTRACE_LINE || PyDTrace_LINE_ENABLED()
#else
#define OR_DTRACE_LINE
#endif

#ifdef DYNAMIC_EXECUTION_PROFILE
#undef USE_COMPUTED_GOTOS
#define USE_COMPUTED_GOTOS 0
#endif

#ifdef HAVE_COMPUTED_GOTOS
    #ifndef USE_COMPUTED_GOTOS
    #define USE_COMPUTED_GOTOS 1
    #endif
#else
    #if defined(USE_COMPUTED_GOTOS) && USE_COMPUTED_GOTOS
    #error "Computed gotos are not supported on this compiler."
    #endif
    #undef USE_COMPUTED_GOTOS
    #define USE_COMPUTED_GOTOS 0
#endif

#if USE_COMPUTED_GOTOS
#define TARGET(op) TARGET_##op
#define DISPATCH_GOTO() goto *opcode_targets[opcode]
#else
#define TARGET(op) case op
#define DISPATCH_GOTO() goto dispatch_opcode
#endif

/* RECORD_DXPROFILE()  records the dxprofile information, if enabled. Normally a no-op */
#ifdef DYNAMIC_EXECUTION_PROFILE
#ifdef DXPAIRS
#define RECORD_DXPROFILE() \
    do { \
        dxpairs[lastopcode][opcode]++; \
        lastopcode = opcode; \
        dxp[opcode]++; \
    } while (0)
#else
  #define RECORD_DXPROFILE() \
    do { \
        dxp[opcode]++; \
    } while (0)
#endif
#else
#define RECORD_DXPROFILE() ((void)0)
#endif

/* PRE_DISPATCH_GOTO() does lltrace and dxprofile if either is enabled. Normally a no-op */
#ifndef LLTRACE
#ifndef DYNAMIC_EXECUTION_PROFILE
#define PRE_DISPATCH_GOTO() ((void)0)
#endif
#endif
#ifndef PRE_DISPATCH_GOTO
#define PRE_DISPATCH_GOTO() do { LLTRACE_INSTR();  RECORD_DXPROFILE(); } while (0)
#endif

/* Do interpreter dispatch accounting for tracing and instrumentation */
#define DISPATCH() \
    { \
        if (cframe.use_tracing OR_DTRACE_LINE) { \
            goto tracing_dispatch; \
        } \
        frame->f_lasti = INSTR_OFFSET(); \
        NEXTOPARG(); \
        PRE_DISPATCH_GOTO(); \
        DISPATCH_GOTO(); \
    }

#define CHECK_EVAL_BREAKER() \
    if (_Py_atomic_load_relaxed(eval_breaker)) { \
        continue; \
    }


/* Tuple access macros */

#ifndef Py_DEBUG
#define GETITEM(v, i) PyTuple_GET_ITEM((PyTupleObject *)(v), (i))
#else
#define GETITEM(v, i) PyTuple_GetItem((v), (i))
#endif

/* Code access macros */

/* The integer overflow is checked by an assertion below. */
#define INSTR_OFFSET() ((int)(next_instr - first_instr))
#define NEXTOPARG()  do { \
        _Py_CODEUNIT word = *next_instr; \
        opcode = _Py_OPCODE(word); \
        oparg = _Py_OPARG(word); \
        next_instr++; \
    } while (0)
#define JUMPTO(x)       (next_instr = first_instr + (x))
#define JUMPBY(x)       (next_instr += (x))

/* Get opcode and oparg from original instructions, not quickened form. */
#define TRACING_NEXTOPARG() do { \
        _Py_CODEUNIT word = ((_Py_CODEUNIT *)PyBytes_AS_STRING(co->co_code))[INSTR_OFFSET()]; \
        opcode = _Py_OPCODE(word); \
        oparg = _Py_OPARG(word); \
        next_instr++; \
    } while (0)

/* OpCode prediction macros
    Some opcodes tend to come in pairs thus making it possible to
    predict the second code when the first is run.  For example,
    COMPARE_OP is often followed by POP_JUMP_IF_FALSE or POP_JUMP_IF_TRUE.

    Verifying the prediction costs a single high-speed test of a register
    variable against a constant.  If the pairing was good, then the
    processor's own internal branch predication has a high likelihood of
    success, resulting in a nearly zero-overhead transition to the
    next opcode.  A successful prediction saves a trip through the eval-loop
    including its unpredictable switch-case branch.  Combined with the
    processor's internal branch prediction, a successful PREDICT has the
    effect of making the two opcodes run as if they were a single new opcode
    with the bodies combined.

    If collecting opcode statistics, your choices are to either keep the
    predictions turned-on and interpret the results as if some opcodes
    had been combined or turn-off predictions so that the opcode frequency
    counter updates for both opcodes.

    Opcode prediction is disabled with threaded code, since the latter allows
    the CPU to record separate branch prediction information for each
    opcode.

*/

#define PREDICT_ID(op)          PRED_##op

#if defined(DYNAMIC_EXECUTION_PROFILE) || USE_COMPUTED_GOTOS
#define PREDICT(op)             if (0) goto PREDICT_ID(op)
#else
#define PREDICT(op) \
    do { \
        _Py_CODEUNIT word = *next_instr; \
        opcode = _Py_OPCODE(word); \
        if (opcode == op) { \
            oparg = _Py_OPARG(word); \
            next_instr++; \
            goto PREDICT_ID(op); \
        } \
    } while(0)
#endif
#define PREDICTED(op)           PREDICT_ID(op):


/* Stack manipulation macros */

/* The stack can grow at most MAXINT deep, as co_nlocals and
   co_stacksize are ints. */
#define STACK_LEVEL()     ((int)(stack_pointer - frame->stack))
#define EMPTY()           (STACK_LEVEL() == 0)
#define TOP()             (stack_pointer[-1])
#define SECOND()          (stack_pointer[-2])
#define THIRD()           (stack_pointer[-3])
#define FOURTH()          (stack_pointer[-4])
#define PEEK(n)           (stack_pointer[-(n)])
#define SET_TOP(v)        (stack_pointer[-1] = (v))
#define SET_SECOND(v)     (stack_pointer[-2] = (v))
#define SET_THIRD(v)      (stack_pointer[-3] = (v))
#define SET_FOURTH(v)     (stack_pointer[-4] = (v))
#define BASIC_STACKADJ(n) (stack_pointer += n)
#define BASIC_PUSH(v)     (*stack_pointer++ = (v))
#define BASIC_POP()       (*--stack_pointer)

#ifdef LLTRACE
#define PUSH(v)         { (void)(BASIC_PUSH(v), \
                          lltrace && prtrace(tstate, TOP(), "push")); \
                          assert(STACK_LEVEL() <= co->co_stacksize); }
#define POP()           ((void)(lltrace && prtrace(tstate, TOP(), "pop")), \
                         BASIC_POP())
#define STACK_GROW(n)   do { \
                          assert(n >= 0); \
                          (void)(BASIC_STACKADJ(n), \
                          lltrace && prtrace(tstate, TOP(), "stackadj")); \
                          assert(STACK_LEVEL() <= co->co_stacksize); \
                        } while (0)
#define STACK_SHRINK(n) do { \
                            assert(n >= 0); \
                            (void)(lltrace && prtrace(tstate, TOP(), "stackadj")); \
                            (void)(BASIC_STACKADJ(-(n))); \
                            assert(STACK_LEVEL() <= co->co_stacksize); \
                        } while (0)
#define EXT_POP(STACK_POINTER) ((void)(lltrace && \
                                prtrace(tstate, (STACK_POINTER)[-1], "ext_pop")), \
                                *--(STACK_POINTER))
#else
#define PUSH(v)                BASIC_PUSH(v)
#define POP()                  BASIC_POP()
#define STACK_GROW(n)          BASIC_STACKADJ(n)
#define STACK_SHRINK(n)        BASIC_STACKADJ(-(n))
#define EXT_POP(STACK_POINTER) (*--(STACK_POINTER))
#endif

/* Local variable macros */

#define GETLOCAL(i)     (localsplus[i])

/* The SETLOCAL() macro must not DECREF the local variable in-place and
   then store the new value; it must copy the old value to a temporary
   value, then store the new value, and then DECREF the temporary value.
   This is because it is possible that during the DECREF the frame is
   accessed by other code (e.g. a __del__ method or gc.collect()) and the
   variable would be pointing to already-freed memory. */
#define SETLOCAL(i, value)      do { PyObject *tmp = GETLOCAL(i); \
                                     GETLOCAL(i) = value; \
                                     Py_XDECREF(tmp); } while (0)

#define JUMP_TO_INSTRUCTION(op) goto PREDICT_ID(op)

#define GET_CACHE() \
    _GetSpecializedCacheEntryForInstruction(first_instr, INSTR_OFFSET(), oparg)


#define DEOPT_IF(cond, instname) if (cond) { goto instname ## _miss; }

#define UPDATE_PREV_INSTR_OPARG(instr, oparg) ((uint8_t*)(instr))[-1] = (oparg)

#define GLOBALS() frame->f_globals
#define BUILTINS() frame->f_builtins
#define LOCALS() frame->f_locals

static int
trace_function_entry(PyThreadState *tstate, InterpreterFrame *frame)
{
    if (tstate->c_tracefunc != NULL) {
        /* tstate->c_tracefunc, if defined, is a
            function that will be called on *every* entry
            to a code block.  Its return value, if not
            None, is a function that will be called at
            the start of each executed line of code.
            (Actually, the function must return itself
            in order to continue tracing.)  The trace
            functions are called with three arguments:
            a pointer to the current frame, a string
            indicating why the function is called, and
            an argument which depends on the situation.
            The global trace function is also called
            whenever an exception is detected. */
        if (call_trace_protected(tstate->c_tracefunc,
                                    tstate->c_traceobj,
                                    tstate, frame,
                                    PyTrace_CALL, Py_None)) {
            /* Trace function raised an error */
            return -1;
        }
    }
    if (tstate->c_profilefunc != NULL) {
        /* Similar for c_profilefunc, except it needn't
            return itself and isn't called for "line" events */
        if (call_trace_protected(tstate->c_profilefunc,
                                    tstate->c_profileobj,
                                    tstate, frame,
                                    PyTrace_CALL, Py_None)) {
            /* Profile function raised an error */
            return -1;
        }
    }
    return 0;
}

PyObject* _Py_HOT_FUNCTION
_PyEval_EvalFrameDefault(PyThreadState *tstate, InterpreterFrame *frame, int throwflag)
{
    _Py_EnsureTstateNotNULL(tstate);

#if USE_COMPUTED_GOTOS
/* Import the static jump table */
#include "opcode_targets.h"
#endif

#ifdef DXPAIRS
    int lastopcode = 0;
#endif
    int opcode;        /* Current opcode */
    int oparg;         /* Current opcode argument, if any */
    PyObject *retval = NULL;            /* Return value */
    _Py_atomic_int * const eval_breaker = &tstate->interp->ceval.eval_breaker;

    if (_Py_EnterRecursiveCall(tstate, "")) {
        return NULL;
    }

    CFrame cframe;

    /* WARNING: Because the CFrame lives on the C stack,
     * but can be accessed from a heap allocated object (tstate)
     * strict stack discipline must be maintained.
     */
    CFrame *prev_cframe = tstate->cframe;
    cframe.use_tracing = prev_cframe->use_tracing;
    cframe.previous = prev_cframe;
    tstate->cframe = &cframe;

    /* push frame */
    tstate->frame = frame;

    if (cframe.use_tracing) {
        if (trace_function_entry(tstate, frame)) {
            goto exit_eval_frame;
        }
    }

    if (PyDTrace_FUNCTION_ENTRY_ENABLED())
        dtrace_function_entry(frame);

    PyCodeObject *co = frame->f_code;
    /* Increment the warmup counter and quicken if warm enough
     * _Py_Quicken is idempotent so we don't worry about overflow */
    if (!PyCodeObject_IsWarmedUp(co)) {
        PyCodeObject_IncrementWarmup(co);
        if (PyCodeObject_IsWarmedUp(co)) {
            if (_Py_Quicken(co)) {
                goto exit_eval_frame;
            }
        }
    }


    PyObject *names = co->co_names;
    PyObject *consts = co->co_consts;
    PyObject **localsplus = _PyFrame_GetLocalsArray(frame);
    _Py_CODEUNIT *first_instr = co->co_firstinstr;
    /*
       frame->f_lasti refers to the index of the last instruction,
       unless it's -1 in which case next_instr should be first_instr.

       YIELD_FROM sets frame->f_lasti to itself, in order to repeatedly yield
       multiple values.

       When the PREDICT() macros are enabled, some opcode pairs follow in
       direct succession without updating frame->f_lasti.  A successful
       prediction effectively links the two codes together as if they
       were a single new opcode; accordingly,frame->f_lasti will point to
       the first code in the pair (for instance, GET_ITER followed by
       FOR_ITER is effectively a single opcode and frame->f_lasti will point
       to the beginning of the combined pair.)
    */
    assert(frame->f_lasti >= -1);
    _Py_CODEUNIT *next_instr = first_instr + frame->f_lasti + 1;
    PyObject **stack_pointer = frame->stack + frame->stackdepth;
    /* Set stackdepth to -1.
     * Update when returning or calling trace function.
       Having f_stackdepth <= 0 ensures that invalid
       values are not visible to the cycle GC.
       We choose -1 rather than 0 to assist debugging.
     */
    frame->stackdepth = -1;
    frame->f_state = FRAME_EXECUTING;

#ifdef LLTRACE
    _Py_IDENTIFIER(__ltrace__);
    {
        int r = _PyDict_ContainsId(GLOBALS(), &PyId___ltrace__);
        if (r < 0) {
            goto exit_eval_frame;
        }
        lltrace = r;
    }
#endif

    if (throwflag) { /* support for generator.throw() */
        goto error;
    }

#ifdef Py_DEBUG
    /* _PyEval_EvalFrameDefault() must not be called with an exception set,
       because it can clear it (directly or indirectly) and so the
       caller loses its exception */
    assert(!_PyErr_Occurred(tstate));
#endif

    for (;;) {
        assert(STACK_LEVEL() >= 0); /* else underflow */
        assert(STACK_LEVEL() <= co->co_stacksize);  /* else overflow */
        assert(!_PyErr_Occurred(tstate));

        /* Do periodic things.  Doing this every time through
           the loop would add too much overhead, so we do it
           only every Nth instruction.  We also do it if
           ``pending.calls_to_do'' is set, i.e. when an asynchronous
           event needs attention (e.g. a signal handler or
           async I/O handler); see Py_AddPendingCall() and
           Py_MakePendingCalls() above. */

        if (_Py_atomic_load_relaxed(eval_breaker)) {
            opcode = _Py_OPCODE(*next_instr);
            if (opcode != BEFORE_ASYNC_WITH &&
                opcode != YIELD_FROM) {
                /* Few cases where we skip running signal handlers and other
                   pending calls:
                   - If we're about to enter the 'with:'. It will prevent
                     emitting a resource warning in the common idiom
                     'with open(path) as file:'.
                   - If we're about to enter the 'async with:'.
                   - If we're about to enter the 'try:' of a try/finally (not
                     *very* useful, but might help in some cases and it's
                     traditional)
                   - If we're resuming a chain of nested 'yield from' or
                     'await' calls, then each frame is parked with YIELD_FROM
                     as its next opcode. If the user hit control-C we want to
                     wait until we've reached the innermost frame before
                     running the signal handler and raising KeyboardInterrupt
                     (see bpo-30039).
                */
                if (eval_frame_handle_pending(tstate) != 0) {
                    goto error;
                }
             }
        }

    DISPATCH();

    tracing_dispatch:
    {
        int instr_prev = frame->f_lasti;
        frame->f_lasti = INSTR_OFFSET();
        TRACING_NEXTOPARG();

        if (PyDTrace_LINE_ENABLED())
            maybe_dtrace_line(frame, &tstate->trace_info, instr_prev);

        /* line-by-line tracing support */

        if (cframe.use_tracing &&
            tstate->c_tracefunc != NULL && !tstate->tracing) {
            int err;
            /* see maybe_call_line_trace()
               for expository comments */
            frame->stackdepth = (int)(stack_pointer - frame->stack);

            err = maybe_call_line_trace(tstate->c_tracefunc,
                                        tstate->c_traceobj,
                                        tstate, frame, instr_prev);
            if (err) {
                /* trace function raised an exception */
                goto error;
            }
            /* Reload possibly changed frame fields */
            JUMPTO(frame->f_lasti);
            stack_pointer = frame->stack+frame->stackdepth;
            frame->stackdepth = -1;
            TRACING_NEXTOPARG();
        }
        PRE_DISPATCH_GOTO();
        DISPATCH_GOTO();
    }

    /* Start instructions */
#if USE_COMPUTED_GOTOS
    {
#else
    dispatch_opcode:
        switch (opcode) {
#endif

        /* BEWARE!
           It is essential that any operation that fails must goto error
           and that all operation that succeed call DISPATCH() ! */

        TARGET(NOP): {
            DISPATCH();
        }

        /* We keep LOAD_CLOSURE so that the bytecode stays more readable. */
        TARGET(LOAD_CLOSURE):
        TARGET(LOAD_FAST): {
            PyObject *value = GETLOCAL(oparg);
            if (value == NULL) {
                format_exc_check_arg(tstate, PyExc_UnboundLocalError,
                                     UNBOUNDLOCAL_ERROR_MSG,
                                     PyTuple_GetItem(co->co_localsplusnames,
                                                     oparg));
                goto error;
            }
            Py_INCREF(value);
            PUSH(value);
            DISPATCH();
        }

        TARGET(LOAD_CONST): {
            PREDICTED(LOAD_CONST);
            PyObject *value = GETITEM(consts, oparg);
            Py_INCREF(value);
            PUSH(value);
            DISPATCH();
        }

        TARGET(STORE_FAST): {
            PREDICTED(STORE_FAST);
            PyObject *value = POP();
            SETLOCAL(oparg, value);
            DISPATCH();
        }

        TARGET(POP_TOP): {
            PyObject *value = POP();
            Py_DECREF(value);
            DISPATCH();
        }

        TARGET(ROT_TWO): {
            PyObject *top = TOP();
            PyObject *second = SECOND();
            SET_TOP(second);
            SET_SECOND(top);
            DISPATCH();
        }

        TARGET(ROT_THREE): {
            PyObject *top = TOP();
            PyObject *second = SECOND();
            PyObject *third = THIRD();
            SET_TOP(second);
            SET_SECOND(third);
            SET_THIRD(top);
            DISPATCH();
        }

        TARGET(ROT_FOUR): {
            PyObject *top = TOP();
            PyObject *second = SECOND();
            PyObject *third = THIRD();
            PyObject *fourth = FOURTH();
            SET_TOP(second);
            SET_SECOND(third);
            SET_THIRD(fourth);
            SET_FOURTH(top);
            DISPATCH();
        }

        TARGET(DUP_TOP): {
            PyObject *top = TOP();
            Py_INCREF(top);
            PUSH(top);
            DISPATCH();
        }

        TARGET(DUP_TOP_TWO): {
            PyObject *top = TOP();
            PyObject *second = SECOND();
            Py_INCREF(top);
            Py_INCREF(second);
            STACK_GROW(2);
            SET_TOP(top);
            SET_SECOND(second);
            DISPATCH();
        }

        TARGET(UNARY_POSITIVE): {
            PyObject *value = TOP();
            PyObject *res = PyNumber_Positive(value);
            Py_DECREF(value);
            SET_TOP(res);
            if (res == NULL)
                goto error;
            DISPATCH();
        }

        TARGET(UNARY_NEGATIVE): {
            PyObject *value = TOP();
            PyObject *res = PyNumber_Negative(value);
            Py_DECREF(value);
            SET_TOP(res);
            if (res == NULL)
                goto error;
            DISPATCH();
        }

        TARGET(UNARY_NOT): {
            PyObject *value = TOP();
            int err = PyObject_IsTrue(value);
            Py_DECREF(value);
            if (err == 0) {
                Py_INCREF(Py_True);
                SET_TOP(Py_True);
                DISPATCH();
            }
            else if (err > 0) {
                Py_INCREF(Py_False);
                SET_TOP(Py_False);
                DISPATCH();
            }
            STACK_SHRINK(1);
            goto error;
        }

        TARGET(UNARY_INVERT): {
            PyObject *value = TOP();
            PyObject *res = PyNumber_Invert(value);
            Py_DECREF(value);
            SET_TOP(res);
            if (res == NULL)
                goto error;
            DISPATCH();
        }

        TARGET(BINARY_POWER): {
            PyObject *exp = POP();
            PyObject *base = TOP();
            PyObject *res = PyNumber_Power(base, exp, Py_None);
            Py_DECREF(base);
            Py_DECREF(exp);
            SET_TOP(res);
            if (res == NULL)
                goto error;
            DISPATCH();
        }

        TARGET(BINARY_MULTIPLY): {
            PyObject *right = POP();
            PyObject *left = TOP();
            PyObject *res = PyNumber_Multiply(left, right);
            Py_DECREF(left);
            Py_DECREF(right);
            SET_TOP(res);
            if (res == NULL)
                goto error;
            DISPATCH();
        }

        TARGET(BINARY_MATRIX_MULTIPLY): {
            PyObject *right = POP();
            PyObject *left = TOP();
            PyObject *res = PyNumber_MatrixMultiply(left, right);
            Py_DECREF(left);
            Py_DECREF(right);
            SET_TOP(res);
            if (res == NULL)
                goto error;
            DISPATCH();
        }

        TARGET(BINARY_TRUE_DIVIDE): {
            PyObject *divisor = POP();
            PyObject *dividend = TOP();
            PyObject *quotient = PyNumber_TrueDivide(dividend, divisor);
            Py_DECREF(dividend);
            Py_DECREF(divisor);
            SET_TOP(quotient);
            if (quotient == NULL)
                goto error;
            DISPATCH();
        }

        TARGET(BINARY_FLOOR_DIVIDE): {
            PyObject *divisor = POP();
            PyObject *dividend = TOP();
            PyObject *quotient = PyNumber_FloorDivide(dividend, divisor);
            Py_DECREF(dividend);
            Py_DECREF(divisor);
            SET_TOP(quotient);
            if (quotient == NULL)
                goto error;
            DISPATCH();
        }

        TARGET(BINARY_MODULO): {
            PyObject *divisor = POP();
            PyObject *dividend = TOP();
            PyObject *res;
            if (PyUnicode_CheckExact(dividend) && (
                  !PyUnicode_Check(divisor) || PyUnicode_CheckExact(divisor))) {
              // fast path; string formatting, but not if the RHS is a str subclass
              // (see issue28598)
              res = PyUnicode_Format(dividend, divisor);
            } else {
              res = PyNumber_Remainder(dividend, divisor);
            }
            Py_DECREF(divisor);
            Py_DECREF(dividend);
            SET_TOP(res);
            if (res == NULL)
                goto error;
            DISPATCH();
        }

        TARGET(BINARY_ADD): {
            PyObject *right = POP();
            PyObject *left = TOP();
            PyObject *sum;
            /* NOTE(vstinner): Please don't try to micro-optimize int+int on
               CPython using bytecode, it is simply worthless.
               See http://bugs.python.org/issue21955 and
               http://bugs.python.org/issue10044 for the discussion. In short,
               no patch shown any impact on a realistic benchmark, only a minor
               speedup on microbenchmarks. */
            if (PyUnicode_CheckExact(left) &&
                     PyUnicode_CheckExact(right)) {
                sum = unicode_concatenate(tstate, left, right, frame, next_instr);
                /* unicode_concatenate consumed the ref to left */
            }
            else {
                sum = PyNumber_Add(left, right);
                Py_DECREF(left);
            }
            Py_DECREF(right);
            SET_TOP(sum);
            if (sum == NULL)
                goto error;
            DISPATCH();
        }

        TARGET(BINARY_SUBTRACT): {
            PyObject *right = POP();
            PyObject *left = TOP();
            PyObject *diff = PyNumber_Subtract(left, right);
            Py_DECREF(right);
            Py_DECREF(left);
            SET_TOP(diff);
            if (diff == NULL)
                goto error;
            DISPATCH();
        }

        TARGET(BINARY_SUBSCR): {
            PREDICTED(BINARY_SUBSCR);
            STAT_INC(BINARY_SUBSCR, unquickened);
            PyObject *sub = POP();
            PyObject *container = TOP();
            PyObject *res = PyObject_GetItem(container, sub);
            Py_DECREF(container);
            Py_DECREF(sub);
            SET_TOP(res);
            if (res == NULL)
                goto error;
            DISPATCH();
        }

        TARGET(BINARY_SUBSCR_ADAPTIVE): {
            if (oparg == 0) {
                PyObject *sub = TOP();
                PyObject *container = SECOND();
                next_instr--;
                if (_Py_Specialize_BinarySubscr(container, sub, next_instr) < 0) {
                    goto error;
                }
                DISPATCH();
            }
            else {
                STAT_INC(BINARY_SUBSCR, deferred);
                // oparg is the adaptive cache counter
                UPDATE_PREV_INSTR_OPARG(next_instr, oparg - 1);
                assert(_Py_OPCODE(next_instr[-1]) == BINARY_SUBSCR_ADAPTIVE);
                assert(_Py_OPARG(next_instr[-1]) == oparg - 1);
                STAT_DEC(BINARY_SUBSCR, unquickened);
                JUMP_TO_INSTRUCTION(BINARY_SUBSCR);
            }
        }

        TARGET(BINARY_SUBSCR_LIST_INT): {
            PyObject *sub = TOP();
            PyObject *list = SECOND();
            DEOPT_IF(!PyLong_CheckExact(sub), BINARY_SUBSCR);
            DEOPT_IF(!PyList_CheckExact(list), BINARY_SUBSCR);

            // Deopt unless 0 <= sub < PyList_Size(list)
            Py_ssize_t signed_magnitude = Py_SIZE(sub);
            DEOPT_IF(((size_t)signed_magnitude) > 1, BINARY_SUBSCR);
            assert(((PyLongObject *)_PyLong_GetZero())->ob_digit[0] == 0);
            Py_ssize_t index = ((PyLongObject*)sub)->ob_digit[0];
            DEOPT_IF(index >= PyList_GET_SIZE(list), BINARY_SUBSCR);

            STAT_INC(BINARY_SUBSCR, hit);
            PyObject *res = PyList_GET_ITEM(list, index);
            assert(res != NULL);
            Py_INCREF(res);
            STACK_SHRINK(1);
            Py_DECREF(sub);
            SET_TOP(res);
            Py_DECREF(list);
            DISPATCH();
        }

        TARGET(BINARY_SUBSCR_TUPLE_INT): {
            PyObject *sub = TOP();
            PyObject *tuple = SECOND();
            DEOPT_IF(!PyLong_CheckExact(sub), BINARY_SUBSCR);
            DEOPT_IF(!PyTuple_CheckExact(tuple), BINARY_SUBSCR);

            // Deopt unless 0 <= sub < PyTuple_Size(list)
            Py_ssize_t signed_magnitude = Py_SIZE(sub);
            DEOPT_IF(((size_t)signed_magnitude) > 1, BINARY_SUBSCR);
            assert(((PyLongObject *)_PyLong_GetZero())->ob_digit[0] == 0);
            Py_ssize_t index = ((PyLongObject*)sub)->ob_digit[0];
            DEOPT_IF(index >= PyTuple_GET_SIZE(tuple), BINARY_SUBSCR);

            STAT_INC(BINARY_SUBSCR, hit);
            PyObject *res = PyTuple_GET_ITEM(tuple, index);
            assert(res != NULL);
            Py_INCREF(res);
            STACK_SHRINK(1);
            Py_DECREF(sub);
            SET_TOP(res);
            Py_DECREF(tuple);
            DISPATCH();
        }

        TARGET(BINARY_SUBSCR_DICT): {
            PyObject *dict = SECOND();
            DEOPT_IF(!PyDict_CheckExact(SECOND()), BINARY_SUBSCR);
            STAT_INC(BINARY_SUBSCR, hit);
            PyObject *sub = TOP();
            PyObject *res = PyDict_GetItemWithError(dict, sub);
            if (res == NULL) {
                goto binary_subscr_dict_error;
            }
            Py_INCREF(res);
            STACK_SHRINK(1);
            Py_DECREF(sub);
            SET_TOP(res);
            Py_DECREF(dict);
            DISPATCH();
        }

        TARGET(BINARY_LSHIFT): {
            PyObject *right = POP();
            PyObject *left = TOP();
            PyObject *res = PyNumber_Lshift(left, right);
            Py_DECREF(left);
            Py_DECREF(right);
            SET_TOP(res);
            if (res == NULL)
                goto error;
            DISPATCH();
        }

        TARGET(BINARY_RSHIFT): {
            PyObject *right = POP();
            PyObject *left = TOP();
            PyObject *res = PyNumber_Rshift(left, right);
            Py_DECREF(left);
            Py_DECREF(right);
            SET_TOP(res);
            if (res == NULL)
                goto error;
            DISPATCH();
        }

        TARGET(BINARY_AND): {
            PyObject *right = POP();
            PyObject *left = TOP();
            PyObject *res = PyNumber_And(left, right);
            Py_DECREF(left);
            Py_DECREF(right);
            SET_TOP(res);
            if (res == NULL)
                goto error;
            DISPATCH();
        }

        TARGET(BINARY_XOR): {
            PyObject *right = POP();
            PyObject *left = TOP();
            PyObject *res = PyNumber_Xor(left, right);
            Py_DECREF(left);
            Py_DECREF(right);
            SET_TOP(res);
            if (res == NULL)
                goto error;
            DISPATCH();
        }

        TARGET(BINARY_OR): {
            PyObject *right = POP();
            PyObject *left = TOP();
            PyObject *res = PyNumber_Or(left, right);
            Py_DECREF(left);
            Py_DECREF(right);
            SET_TOP(res);
            if (res == NULL)
                goto error;
            DISPATCH();
        }

        TARGET(LIST_APPEND): {
            PyObject *v = POP();
            PyObject *list = PEEK(oparg);
            int err;
            err = PyList_Append(list, v);
            Py_DECREF(v);
            if (err != 0)
                goto error;
            PREDICT(JUMP_ABSOLUTE);
            DISPATCH();
        }

        TARGET(SET_ADD): {
            PyObject *v = POP();
            PyObject *set = PEEK(oparg);
            int err;
            err = PySet_Add(set, v);
            Py_DECREF(v);
            if (err != 0)
                goto error;
            PREDICT(JUMP_ABSOLUTE);
            DISPATCH();
        }

        TARGET(INPLACE_POWER): {
            PyObject *exp = POP();
            PyObject *base = TOP();
            PyObject *res = PyNumber_InPlacePower(base, exp, Py_None);
            Py_DECREF(base);
            Py_DECREF(exp);
            SET_TOP(res);
            if (res == NULL)
                goto error;
            DISPATCH();
        }

        TARGET(INPLACE_MULTIPLY): {
            PyObject *right = POP();
            PyObject *left = TOP();
            PyObject *res = PyNumber_InPlaceMultiply(left, right);
            Py_DECREF(left);
            Py_DECREF(right);
            SET_TOP(res);
            if (res == NULL)
                goto error;
            DISPATCH();
        }

        TARGET(INPLACE_MATRIX_MULTIPLY): {
            PyObject *right = POP();
            PyObject *left = TOP();
            PyObject *res = PyNumber_InPlaceMatrixMultiply(left, right);
            Py_DECREF(left);
            Py_DECREF(right);
            SET_TOP(res);
            if (res == NULL)
                goto error;
            DISPATCH();
        }

        TARGET(INPLACE_TRUE_DIVIDE): {
            PyObject *divisor = POP();
            PyObject *dividend = TOP();
            PyObject *quotient = PyNumber_InPlaceTrueDivide(dividend, divisor);
            Py_DECREF(dividend);
            Py_DECREF(divisor);
            SET_TOP(quotient);
            if (quotient == NULL)
                goto error;
            DISPATCH();
        }

        TARGET(INPLACE_FLOOR_DIVIDE): {
            PyObject *divisor = POP();
            PyObject *dividend = TOP();
            PyObject *quotient = PyNumber_InPlaceFloorDivide(dividend, divisor);
            Py_DECREF(dividend);
            Py_DECREF(divisor);
            SET_TOP(quotient);
            if (quotient == NULL)
                goto error;
            DISPATCH();
        }

        TARGET(INPLACE_MODULO): {
            PyObject *right = POP();
            PyObject *left = TOP();
            PyObject *mod = PyNumber_InPlaceRemainder(left, right);
            Py_DECREF(left);
            Py_DECREF(right);
            SET_TOP(mod);
            if (mod == NULL)
                goto error;
            DISPATCH();
        }

        TARGET(INPLACE_ADD): {
            PyObject *right = POP();
            PyObject *left = TOP();
            PyObject *sum;
            if (PyUnicode_CheckExact(left) && PyUnicode_CheckExact(right)) {
                sum = unicode_concatenate(tstate, left, right, frame, next_instr);
                /* unicode_concatenate consumed the ref to left */
            }
            else {
                sum = PyNumber_InPlaceAdd(left, right);
                Py_DECREF(left);
            }
            Py_DECREF(right);
            SET_TOP(sum);
            if (sum == NULL)
                goto error;
            DISPATCH();
        }

        TARGET(INPLACE_SUBTRACT): {
            PyObject *right = POP();
            PyObject *left = TOP();
            PyObject *diff = PyNumber_InPlaceSubtract(left, right);
            Py_DECREF(left);
            Py_DECREF(right);
            SET_TOP(diff);
            if (diff == NULL)
                goto error;
            DISPATCH();
        }

        TARGET(INPLACE_LSHIFT): {
            PyObject *right = POP();
            PyObject *left = TOP();
            PyObject *res = PyNumber_InPlaceLshift(left, right);
            Py_DECREF(left);
            Py_DECREF(right);
            SET_TOP(res);
            if (res == NULL)
                goto error;
            DISPATCH();
        }

        TARGET(INPLACE_RSHIFT): {
            PyObject *right = POP();
            PyObject *left = TOP();
            PyObject *res = PyNumber_InPlaceRshift(left, right);
            Py_DECREF(left);
            Py_DECREF(right);
            SET_TOP(res);
            if (res == NULL)
                goto error;
            DISPATCH();
        }

        TARGET(INPLACE_AND): {
            PyObject *right = POP();
            PyObject *left = TOP();
            PyObject *res = PyNumber_InPlaceAnd(left, right);
            Py_DECREF(left);
            Py_DECREF(right);
            SET_TOP(res);
            if (res == NULL)
                goto error;
            DISPATCH();
        }

        TARGET(INPLACE_XOR): {
            PyObject *right = POP();
            PyObject *left = TOP();
            PyObject *res = PyNumber_InPlaceXor(left, right);
            Py_DECREF(left);
            Py_DECREF(right);
            SET_TOP(res);
            if (res == NULL)
                goto error;
            DISPATCH();
        }

        TARGET(INPLACE_OR): {
            PyObject *right = POP();
            PyObject *left = TOP();
            PyObject *res = PyNumber_InPlaceOr(left, right);
            Py_DECREF(left);
            Py_DECREF(right);
            SET_TOP(res);
            if (res == NULL)
                goto error;
            DISPATCH();
        }

        TARGET(STORE_SUBSCR): {
            PyObject *sub = TOP();
            PyObject *container = SECOND();
            PyObject *v = THIRD();
            int err;
            STACK_SHRINK(3);
            /* container[sub] = v */
            err = PyObject_SetItem(container, sub, v);
            Py_DECREF(v);
            Py_DECREF(container);
            Py_DECREF(sub);
            if (err != 0)
                goto error;
            DISPATCH();
        }

        TARGET(DELETE_SUBSCR): {
            PyObject *sub = TOP();
            PyObject *container = SECOND();
            int err;
            STACK_SHRINK(2);
            /* del container[sub] */
            err = PyObject_DelItem(container, sub);
            Py_DECREF(container);
            Py_DECREF(sub);
            if (err != 0)
                goto error;
            DISPATCH();
        }

        TARGET(PRINT_EXPR): {
            _Py_IDENTIFIER(displayhook);
            PyObject *value = POP();
            PyObject *hook = _PySys_GetObjectId(&PyId_displayhook);
            PyObject *res;
            if (hook == NULL) {
                _PyErr_SetString(tstate, PyExc_RuntimeError,
                                 "lost sys.displayhook");
                Py_DECREF(value);
                goto error;
            }
            res = PyObject_CallOneArg(hook, value);
            Py_DECREF(value);
            if (res == NULL)
                goto error;
            Py_DECREF(res);
            DISPATCH();
        }

        TARGET(RAISE_VARARGS): {
            PyObject *cause = NULL, *exc = NULL;
            switch (oparg) {
            case 2:
                cause = POP(); /* cause */
                /* fall through */
            case 1:
                exc = POP(); /* exc */
                /* fall through */
            case 0:
                if (do_raise(tstate, exc, cause)) {
                    goto exception_unwind;
                }
                break;
            default:
                _PyErr_SetString(tstate, PyExc_SystemError,
                                 "bad RAISE_VARARGS oparg");
                break;
            }
            goto error;
        }

        TARGET(RETURN_VALUE): {
            retval = POP();
            assert(EMPTY());
            frame->f_state = FRAME_RETURNED;
            frame->stackdepth = 0;
            goto exiting;
        }

        TARGET(GET_AITER): {
            unaryfunc getter = NULL;
            PyObject *iter = NULL;
            PyObject *obj = TOP();
            PyTypeObject *type = Py_TYPE(obj);

            if (type->tp_as_async != NULL) {
                getter = type->tp_as_async->am_aiter;
            }

            if (getter != NULL) {
                iter = (*getter)(obj);
                Py_DECREF(obj);
                if (iter == NULL) {
                    SET_TOP(NULL);
                    goto error;
                }
            }
            else {
                SET_TOP(NULL);
                _PyErr_Format(tstate, PyExc_TypeError,
                              "'async for' requires an object with "
                              "__aiter__ method, got %.100s",
                              type->tp_name);
                Py_DECREF(obj);
                goto error;
            }

            if (Py_TYPE(iter)->tp_as_async == NULL ||
                    Py_TYPE(iter)->tp_as_async->am_anext == NULL) {

                SET_TOP(NULL);
                _PyErr_Format(tstate, PyExc_TypeError,
                              "'async for' received an object from __aiter__ "
                              "that does not implement __anext__: %.100s",
                              Py_TYPE(iter)->tp_name);
                Py_DECREF(iter);
                goto error;
            }

            SET_TOP(iter);
            DISPATCH();
        }

        TARGET(GET_ANEXT): {
            unaryfunc getter = NULL;
            PyObject *next_iter = NULL;
            PyObject *awaitable = NULL;
            PyObject *aiter = TOP();
            PyTypeObject *type = Py_TYPE(aiter);

            if (PyAsyncGen_CheckExact(aiter)) {
                awaitable = type->tp_as_async->am_anext(aiter);
                if (awaitable == NULL) {
                    goto error;
                }
            } else {
                if (type->tp_as_async != NULL){
                    getter = type->tp_as_async->am_anext;
                }

                if (getter != NULL) {
                    next_iter = (*getter)(aiter);
                    if (next_iter == NULL) {
                        goto error;
                    }
                }
                else {
                    _PyErr_Format(tstate, PyExc_TypeError,
                                  "'async for' requires an iterator with "
                                  "__anext__ method, got %.100s",
                                  type->tp_name);
                    goto error;
                }

                awaitable = _PyCoro_GetAwaitableIter(next_iter);
                if (awaitable == NULL) {
                    _PyErr_FormatFromCause(
                        PyExc_TypeError,
                        "'async for' received an invalid object "
                        "from __anext__: %.100s",
                        Py_TYPE(next_iter)->tp_name);

                    Py_DECREF(next_iter);
                    goto error;
                } else {
                    Py_DECREF(next_iter);
                }
            }

            PUSH(awaitable);
            PREDICT(LOAD_CONST);
            DISPATCH();
        }

        TARGET(GET_AWAITABLE): {
            PREDICTED(GET_AWAITABLE);
            PyObject *iterable = TOP();
            PyObject *iter = _PyCoro_GetAwaitableIter(iterable);

            if (iter == NULL) {
                int opcode_at_minus_3 = 0;
                if ((next_instr - first_instr) > 2) {
                    opcode_at_minus_3 = _Py_OPCODE(next_instr[-3]);
                }
                format_awaitable_error(tstate, Py_TYPE(iterable),
                                       opcode_at_minus_3,
                                       _Py_OPCODE(next_instr[-2]));
            }

            Py_DECREF(iterable);

            if (iter != NULL && PyCoro_CheckExact(iter)) {
                PyObject *yf = _PyGen_yf((PyGenObject*)iter);
                if (yf != NULL) {
                    /* `iter` is a coroutine object that is being
                       awaited, `yf` is a pointer to the current awaitable
                       being awaited on. */
                    Py_DECREF(yf);
                    Py_CLEAR(iter);
                    _PyErr_SetString(tstate, PyExc_RuntimeError,
                                     "coroutine is being awaited already");
                    /* The code below jumps to `error` if `iter` is NULL. */
                }
            }

            SET_TOP(iter); /* Even if it's NULL */

            if (iter == NULL) {
                goto error;
            }

            PREDICT(LOAD_CONST);
            DISPATCH();
        }

        TARGET(YIELD_FROM): {
            PyObject *v = POP();
            PyObject *receiver = TOP();
            PySendResult gen_status;
            if (tstate->c_tracefunc == NULL) {
                gen_status = PyIter_Send(receiver, v, &retval);
            } else {
                _Py_IDENTIFIER(send);
                if (Py_IsNone(v) && PyIter_Check(receiver)) {
                    retval = Py_TYPE(receiver)->tp_iternext(receiver);
                }
                else {
                    retval = _PyObject_CallMethodIdOneArg(receiver, &PyId_send, v);
                }
                if (retval == NULL) {
                    if (tstate->c_tracefunc != NULL
                            && _PyErr_ExceptionMatches(tstate, PyExc_StopIteration))
                        call_exc_trace(tstate->c_tracefunc, tstate->c_traceobj, tstate, frame);
                    if (_PyGen_FetchStopIterationValue(&retval) == 0) {
                        gen_status = PYGEN_RETURN;
                    }
                    else {
                        gen_status = PYGEN_ERROR;
                    }
                }
                else {
                    gen_status = PYGEN_NEXT;
                }
            }
            Py_DECREF(v);
            if (gen_status == PYGEN_ERROR) {
                assert (retval == NULL);
                goto error;
            }
            if (gen_status == PYGEN_RETURN) {
                assert (retval != NULL);

                Py_DECREF(receiver);
                SET_TOP(retval);
                retval = NULL;
                DISPATCH();
            }
            assert (gen_status == PYGEN_NEXT);
            /* receiver remains on stack, retval is value to be yielded */
            /* and repeat... */
            assert(frame->f_lasti > 0);
            frame->f_lasti -= 1;
            frame->f_state = FRAME_SUSPENDED;
            frame->stackdepth = (int)(stack_pointer - frame->stack);
            goto exiting;
        }

        TARGET(YIELD_VALUE): {
            retval = POP();

            if (co->co_flags & CO_ASYNC_GENERATOR) {
                PyObject *w = _PyAsyncGenValueWrapperNew(retval);
                Py_DECREF(retval);
                if (w == NULL) {
                    retval = NULL;
                    goto error;
                }
                retval = w;
            }
            frame->f_state = FRAME_SUSPENDED;
            frame->stackdepth = (int)(stack_pointer - frame->stack);
            goto exiting;
        }

        TARGET(GEN_START): {
            PyObject *none = POP();
            Py_DECREF(none);
            if (!Py_IsNone(none)) {
                if (oparg > 2) {
                    _PyErr_SetString(tstate, PyExc_SystemError,
                        "Illegal kind for GEN_START");
                }
                else {
                    static const char *gen_kind[3] = {
                        "generator",
                        "coroutine",
                        "async generator"
                    };
                    _PyErr_Format(tstate, PyExc_TypeError,
                        "can't send non-None value to a "
                                "just-started %s",
                                gen_kind[oparg]);
                }
                goto error;
            }
            DISPATCH();
        }

        TARGET(POP_EXCEPT): {
            PyObject *type, *value, *traceback;
            _PyErr_StackItem *exc_info;
            exc_info = tstate->exc_info;
            type = exc_info->exc_type;
            value = exc_info->exc_value;
            traceback = exc_info->exc_traceback;
            exc_info->exc_type = POP();
            exc_info->exc_value = POP();
            exc_info->exc_traceback = POP();
            Py_XDECREF(type);
            Py_XDECREF(value);
            Py_XDECREF(traceback);
            DISPATCH();
        }

        TARGET(POP_EXCEPT_AND_RERAISE): {
            PyObject *lasti = PEEK(4);
            if (PyLong_Check(lasti)) {
                frame->f_lasti = PyLong_AsLong(lasti);
                assert(!_PyErr_Occurred(tstate));
            }
            else {
                _PyErr_SetString(tstate, PyExc_SystemError, "lasti is not an int");
                goto error;
            }
            PyObject *type, *value, *traceback;
            _PyErr_StackItem *exc_info;
            type = POP();
            value = POP();
            traceback = POP();
            Py_DECREF(POP()); /* lasti */
            _PyErr_Restore(tstate, type, value, traceback);
            exc_info = tstate->exc_info;
            type = exc_info->exc_type;
            value = exc_info->exc_value;
            traceback = exc_info->exc_traceback;
            exc_info->exc_type = POP();
            exc_info->exc_value = POP();
            exc_info->exc_traceback = POP();
            Py_XDECREF(type);
            Py_XDECREF(value);
            Py_XDECREF(traceback);
            goto exception_unwind;
        }

        TARGET(RERAISE): {
            if (oparg) {
                PyObject *lasti = PEEK(oparg+3);
                if (PyLong_Check(lasti)) {
                    frame->f_lasti = PyLong_AsLong(lasti);
                    assert(!_PyErr_Occurred(tstate));
                }
                else {
                    assert(PyLong_Check(lasti));
                    _PyErr_SetString(tstate, PyExc_SystemError, "lasti is not an int");
                    goto error;
                }
            }
            PyObject *exc = POP();
            PyObject *val = POP();
            PyObject *tb = POP();
            assert(PyExceptionClass_Check(exc));
            _PyErr_Restore(tstate, exc, val, tb);
            goto exception_unwind;
        }

        TARGET(END_ASYNC_FOR): {
            PyObject *exc = POP();
            PyObject *val = POP();
            PyObject *tb = POP();
            assert(PyExceptionClass_Check(exc));
            if (PyErr_GivenExceptionMatches(exc, PyExc_StopAsyncIteration)) {
                Py_DECREF(exc);
                Py_DECREF(val);
                Py_DECREF(tb);
                Py_DECREF(POP());
                DISPATCH();
            }
            else {
                _PyErr_Restore(tstate, exc, val, tb);
                goto exception_unwind;
            }
        }

        TARGET(LOAD_ASSERTION_ERROR): {
            PyObject *value = PyExc_AssertionError;
            Py_INCREF(value);
            PUSH(value);
            DISPATCH();
        }

        TARGET(LOAD_BUILD_CLASS): {
            _Py_IDENTIFIER(__build_class__);

            PyObject *bc;
            if (PyDict_CheckExact(BUILTINS())) {
                bc = _PyDict_GetItemIdWithError(BUILTINS(), &PyId___build_class__);
                if (bc == NULL) {
                    if (!_PyErr_Occurred(tstate)) {
                        _PyErr_SetString(tstate, PyExc_NameError,
                                         "__build_class__ not found");
                    }
                    goto error;
                }
                Py_INCREF(bc);
            }
            else {
                PyObject *build_class_str = _PyUnicode_FromId(&PyId___build_class__);
                if (build_class_str == NULL)
                    goto error;
                bc = PyObject_GetItem(BUILTINS(), build_class_str);
                if (bc == NULL) {
                    if (_PyErr_ExceptionMatches(tstate, PyExc_KeyError))
                        _PyErr_SetString(tstate, PyExc_NameError,
                                         "__build_class__ not found");
                    goto error;
                }
            }
            PUSH(bc);
            DISPATCH();
        }

        TARGET(STORE_NAME): {
            PyObject *name = GETITEM(names, oparg);
            PyObject *v = POP();
            PyObject *ns = LOCALS();
            int err;
            if (ns == NULL) {
                _PyErr_Format(tstate, PyExc_SystemError,
                              "no locals found when storing %R", name);
                Py_DECREF(v);
                goto error;
            }
            if (PyDict_CheckExact(ns))
                err = PyDict_SetItem(ns, name, v);
            else
                err = PyObject_SetItem(ns, name, v);
            Py_DECREF(v);
            if (err != 0)
                goto error;
            DISPATCH();
        }

        TARGET(DELETE_NAME): {
            PyObject *name = GETITEM(names, oparg);
            PyObject *ns = LOCALS();
            int err;
            if (ns == NULL) {
                _PyErr_Format(tstate, PyExc_SystemError,
                              "no locals when deleting %R", name);
                goto error;
            }
            err = PyObject_DelItem(ns, name);
            if (err != 0) {
                format_exc_check_arg(tstate, PyExc_NameError,
                                     NAME_ERROR_MSG,
                                     name);
                goto error;
            }
            DISPATCH();
        }

        TARGET(UNPACK_SEQUENCE): {
            PREDICTED(UNPACK_SEQUENCE);
            PyObject *seq = POP(), *item, **items;
            if (PyTuple_CheckExact(seq) &&
                PyTuple_GET_SIZE(seq) == oparg) {
                items = ((PyTupleObject *)seq)->ob_item;
                while (oparg--) {
                    item = items[oparg];
                    Py_INCREF(item);
                    PUSH(item);
                }
            } else if (PyList_CheckExact(seq) &&
                       PyList_GET_SIZE(seq) == oparg) {
                items = ((PyListObject *)seq)->ob_item;
                while (oparg--) {
                    item = items[oparg];
                    Py_INCREF(item);
                    PUSH(item);
                }
            } else if (unpack_iterable(tstate, seq, oparg, -1,
                                       stack_pointer + oparg)) {
                STACK_GROW(oparg);
            } else {
                /* unpack_iterable() raised an exception */
                Py_DECREF(seq);
                goto error;
            }
            Py_DECREF(seq);
            DISPATCH();
        }

        TARGET(UNPACK_EX): {
            int totalargs = 1 + (oparg & 0xFF) + (oparg >> 8);
            PyObject *seq = POP();

            if (unpack_iterable(tstate, seq, oparg & 0xFF, oparg >> 8,
                                stack_pointer + totalargs)) {
                stack_pointer += totalargs;
            } else {
                Py_DECREF(seq);
                goto error;
            }
            Py_DECREF(seq);
            DISPATCH();
        }

        TARGET(STORE_ATTR): {
            PREDICTED(STORE_ATTR);
            STAT_INC(STORE_ATTR, unquickened);
            PyObject *name = GETITEM(names, oparg);
            PyObject *owner = TOP();
            PyObject *v = SECOND();
            int err;
            STACK_SHRINK(2);
            err = PyObject_SetAttr(owner, name, v);
            Py_DECREF(v);
            Py_DECREF(owner);
            if (err != 0)
                goto error;
            DISPATCH();
        }

        TARGET(DELETE_ATTR): {
            PyObject *name = GETITEM(names, oparg);
            PyObject *owner = POP();
            int err;
            err = PyObject_SetAttr(owner, name, (PyObject *)NULL);
            Py_DECREF(owner);
            if (err != 0)
                goto error;
            DISPATCH();
        }

        TARGET(STORE_GLOBAL): {
            PyObject *name = GETITEM(names, oparg);
            PyObject *v = POP();
            int err;
            err = PyDict_SetItem(GLOBALS(), name, v);
            Py_DECREF(v);
            if (err != 0)
                goto error;
            DISPATCH();
        }

        TARGET(DELETE_GLOBAL): {
            PyObject *name = GETITEM(names, oparg);
            int err;
            err = PyDict_DelItem(GLOBALS(), name);
            if (err != 0) {
                if (_PyErr_ExceptionMatches(tstate, PyExc_KeyError)) {
                    format_exc_check_arg(tstate, PyExc_NameError,
                                         NAME_ERROR_MSG, name);
                }
                goto error;
            }
            DISPATCH();
        }

        TARGET(LOAD_NAME): {
            PyObject *name = GETITEM(names, oparg);
            PyObject *locals = LOCALS();
            PyObject *v;
            if (locals == NULL) {
                _PyErr_Format(tstate, PyExc_SystemError,
                              "no locals when loading %R", name);
                goto error;
            }
            if (PyDict_CheckExact(locals)) {
                v = PyDict_GetItemWithError(locals, name);
                if (v != NULL) {
                    Py_INCREF(v);
                }
                else if (_PyErr_Occurred(tstate)) {
                    goto error;
                }
            }
            else {
                v = PyObject_GetItem(locals, name);
                if (v == NULL) {
                    if (!_PyErr_ExceptionMatches(tstate, PyExc_KeyError))
                        goto error;
                    _PyErr_Clear(tstate);
                }
            }
            if (v == NULL) {
                v = PyDict_GetItemWithError(GLOBALS(), name);
                if (v != NULL) {
                    Py_INCREF(v);
                }
                else if (_PyErr_Occurred(tstate)) {
                    goto error;
                }
                else {
                    if (PyDict_CheckExact(BUILTINS())) {
                        v = PyDict_GetItemWithError(BUILTINS(), name);
                        if (v == NULL) {
                            if (!_PyErr_Occurred(tstate)) {
                                format_exc_check_arg(
                                        tstate, PyExc_NameError,
                                        NAME_ERROR_MSG, name);
                            }
                            goto error;
                        }
                        Py_INCREF(v);
                    }
                    else {
                        v = PyObject_GetItem(BUILTINS(), name);
                        if (v == NULL) {
                            if (_PyErr_ExceptionMatches(tstate, PyExc_KeyError)) {
                                format_exc_check_arg(
                                            tstate, PyExc_NameError,
                                            NAME_ERROR_MSG, name);
                            }
                            goto error;
                        }
                    }
                }
            }
            PUSH(v);
            DISPATCH();
        }

        TARGET(LOAD_GLOBAL): {
            PREDICTED(LOAD_GLOBAL);
            STAT_INC(LOAD_GLOBAL, unquickened);
            PyObject *name = GETITEM(names, oparg);
            PyObject *v;
            if (PyDict_CheckExact(GLOBALS())
                && PyDict_CheckExact(BUILTINS()))
            {
                v = _PyDict_LoadGlobal((PyDictObject *)GLOBALS(),
                                       (PyDictObject *)BUILTINS(),
                                       name);
                if (v == NULL) {
                    if (!_PyErr_Occurred(tstate)) {
                        /* _PyDict_LoadGlobal() returns NULL without raising
                         * an exception if the key doesn't exist */
                        format_exc_check_arg(tstate, PyExc_NameError,
                                             NAME_ERROR_MSG, name);
                    }
                    goto error;
                }
                Py_INCREF(v);
            }
            else {
                /* Slow-path if globals or builtins is not a dict */

                /* namespace 1: globals */
                name = GETITEM(names, oparg);
                v = PyObject_GetItem(GLOBALS(), name);
                if (v == NULL) {
                    if (!_PyErr_ExceptionMatches(tstate, PyExc_KeyError)) {
                        goto error;
                    }
                    _PyErr_Clear(tstate);

                    /* namespace 2: builtins */
                    v = PyObject_GetItem(BUILTINS(), name);
                    if (v == NULL) {
                        if (_PyErr_ExceptionMatches(tstate, PyExc_KeyError)) {
                            format_exc_check_arg(
                                        tstate, PyExc_NameError,
                                        NAME_ERROR_MSG, name);
                        }
                        goto error;
                    }
                }
            }
            PUSH(v);
            DISPATCH();
        }

        TARGET(LOAD_GLOBAL_ADAPTIVE): {
            assert(cframe.use_tracing == 0);
            SpecializedCacheEntry *cache = GET_CACHE();
            if (cache->adaptive.counter == 0) {
                PyObject *name = GETITEM(names, cache->adaptive.original_oparg);
                next_instr--;
                if (_Py_Specialize_LoadGlobal(GLOBALS(), BUILTINS(), next_instr, name, cache) < 0) {
                    goto error;
                }
                DISPATCH();
            }
            else {
                STAT_INC(LOAD_GLOBAL, deferred);
                cache->adaptive.counter--;
                oparg = cache->adaptive.original_oparg;
                STAT_DEC(LOAD_GLOBAL, unquickened);
                JUMP_TO_INSTRUCTION(LOAD_GLOBAL);
            }
        }

        TARGET(LOAD_GLOBAL_MODULE): {
            assert(cframe.use_tracing == 0);
            DEOPT_IF(!PyDict_CheckExact(GLOBALS()), LOAD_GLOBAL);
            PyDictObject *dict = (PyDictObject *)GLOBALS();
            SpecializedCacheEntry *caches = GET_CACHE();
            _PyAdaptiveEntry *cache0 = &caches[0].adaptive;
            _PyLoadGlobalCache *cache1 = &caches[-1].load_global;
            DEOPT_IF(dict->ma_keys->dk_version != cache1->module_keys_version, LOAD_GLOBAL);
            PyDictKeyEntry *ep = DK_ENTRIES(dict->ma_keys) + cache0->index;
            PyObject *res = ep->me_value;
            DEOPT_IF(res == NULL, LOAD_GLOBAL);
            record_cache_hit(cache0);
            STAT_INC(LOAD_GLOBAL, hit);
            Py_INCREF(res);
            PUSH(res);
            DISPATCH();
        }

        TARGET(LOAD_GLOBAL_BUILTIN): {
            assert(cframe.use_tracing == 0);
            DEOPT_IF(!PyDict_CheckExact(GLOBALS()), LOAD_GLOBAL);
            DEOPT_IF(!PyDict_CheckExact(BUILTINS()), LOAD_GLOBAL);
            PyDictObject *mdict = (PyDictObject *)GLOBALS();
            PyDictObject *bdict = (PyDictObject *)BUILTINS();
            SpecializedCacheEntry *caches = GET_CACHE();
            _PyAdaptiveEntry *cache0 = &caches[0].adaptive;
            _PyLoadGlobalCache *cache1 = &caches[-1].load_global;
            DEOPT_IF(mdict->ma_keys->dk_version != cache1->module_keys_version, LOAD_GLOBAL);
            DEOPT_IF(bdict->ma_keys->dk_version != cache1->builtin_keys_version, LOAD_GLOBAL);
            PyDictKeyEntry *ep = DK_ENTRIES(bdict->ma_keys) + cache0->index;
            PyObject *res = ep->me_value;
            DEOPT_IF(res == NULL, LOAD_GLOBAL);
            record_cache_hit(cache0);
            STAT_INC(LOAD_GLOBAL, hit);
            Py_INCREF(res);
            PUSH(res);
            DISPATCH();
        }

        TARGET(DELETE_FAST): {
            PyObject *v = GETLOCAL(oparg);
            if (v != NULL) {
                SETLOCAL(oparg, NULL);
                DISPATCH();
            }
            format_exc_check_arg(
                tstate, PyExc_UnboundLocalError,
                UNBOUNDLOCAL_ERROR_MSG,
                PyTuple_GetItem(co->co_localsplusnames, oparg)
                );
            goto error;
        }

        TARGET(MAKE_CELL): {
            // "initial" is probably NULL but not if it's an arg (or set
            // via PyFrame_LocalsToFast() before MAKE_CELL has run).
            PyObject *initial = GETLOCAL(oparg);
            PyObject *cell = PyCell_New(initial);
            if (cell == NULL) {
                goto error;
            }
            SETLOCAL(oparg, cell);
            DISPATCH();
        }

        TARGET(DELETE_DEREF): {
            PyObject *cell = GETLOCAL(oparg);
            PyObject *oldobj = PyCell_GET(cell);
            if (oldobj != NULL) {
                PyCell_SET(cell, NULL);
                Py_DECREF(oldobj);
                DISPATCH();
            }
            format_exc_unbound(tstate, co, oparg);
            goto error;
        }

        TARGET(LOAD_CLASSDEREF): {
            PyObject *name, *value, *locals = LOCALS();
            assert(locals);
            assert(oparg >= 0 && oparg < co->co_nlocalsplus);
            name = PyTuple_GET_ITEM(co->co_localsplusnames, oparg);
            if (PyDict_CheckExact(locals)) {
                value = PyDict_GetItemWithError(locals, name);
                if (value != NULL) {
                    Py_INCREF(value);
                }
                else if (_PyErr_Occurred(tstate)) {
                    goto error;
                }
            }
            else {
                value = PyObject_GetItem(locals, name);
                if (value == NULL) {
                    if (!_PyErr_ExceptionMatches(tstate, PyExc_KeyError)) {
                        goto error;
                    }
                    _PyErr_Clear(tstate);
                }
            }
            if (!value) {
                PyObject *cell = GETLOCAL(oparg);
                value = PyCell_GET(cell);
                if (value == NULL) {
                    format_exc_unbound(tstate, co, oparg);
                    goto error;
                }
                Py_INCREF(value);
            }
            PUSH(value);
            DISPATCH();
        }

        TARGET(LOAD_DEREF): {
            PyObject *cell = GETLOCAL(oparg);
            PyObject *value = PyCell_GET(cell);
            if (value == NULL) {
                format_exc_unbound(tstate, co, oparg);
                goto error;
            }
            Py_INCREF(value);
            PUSH(value);
            DISPATCH();
        }

        TARGET(STORE_DEREF): {
            PyObject *v = POP();
            PyObject *cell = GETLOCAL(oparg);
            PyObject *oldobj = PyCell_GET(cell);
            PyCell_SET(cell, v);
            Py_XDECREF(oldobj);
            DISPATCH();
        }

        TARGET(BUILD_STRING): {
            PyObject *str;
            PyObject *empty = PyUnicode_New(0, 0);
            if (empty == NULL) {
                goto error;
            }
            str = _PyUnicode_JoinArray(empty, stack_pointer - oparg, oparg);
            Py_DECREF(empty);
            if (str == NULL)
                goto error;
            while (--oparg >= 0) {
                PyObject *item = POP();
                Py_DECREF(item);
            }
            PUSH(str);
            DISPATCH();
        }

        TARGET(BUILD_TUPLE): {
            PyObject *tup = PyTuple_New(oparg);
            if (tup == NULL)
                goto error;
            while (--oparg >= 0) {
                PyObject *item = POP();
                PyTuple_SET_ITEM(tup, oparg, item);
            }
            PUSH(tup);
            DISPATCH();
        }

        TARGET(BUILD_LIST): {
            PyObject *list =  PyList_New(oparg);
            if (list == NULL)
                goto error;
            while (--oparg >= 0) {
                PyObject *item = POP();
                PyList_SET_ITEM(list, oparg, item);
            }
            PUSH(list);
            DISPATCH();
        }

        TARGET(LIST_TO_TUPLE): {
            PyObject *list = POP();
            PyObject *tuple = PyList_AsTuple(list);
            Py_DECREF(list);
            if (tuple == NULL) {
                goto error;
            }
            PUSH(tuple);
            DISPATCH();
        }

        TARGET(LIST_EXTEND): {
            PyObject *iterable = POP();
            PyObject *list = PEEK(oparg);
            PyObject *none_val = _PyList_Extend((PyListObject *)list, iterable);
            if (none_val == NULL) {
                if (_PyErr_ExceptionMatches(tstate, PyExc_TypeError) &&
                   (Py_TYPE(iterable)->tp_iter == NULL && !PySequence_Check(iterable)))
                {
                    _PyErr_Clear(tstate);
                    _PyErr_Format(tstate, PyExc_TypeError,
                          "Value after * must be an iterable, not %.200s",
                          Py_TYPE(iterable)->tp_name);
                }
                Py_DECREF(iterable);
                goto error;
            }
            Py_DECREF(none_val);
            Py_DECREF(iterable);
            DISPATCH();
        }

        TARGET(SET_UPDATE): {
            PyObject *iterable = POP();
            PyObject *set = PEEK(oparg);
            int err = _PySet_Update(set, iterable);
            Py_DECREF(iterable);
            if (err < 0) {
                goto error;
            }
            DISPATCH();
        }

        TARGET(BUILD_SET): {
            PyObject *set = PySet_New(NULL);
            int err = 0;
            int i;
            if (set == NULL)
                goto error;
            for (i = oparg; i > 0; i--) {
                PyObject *item = PEEK(i);
                if (err == 0)
                    err = PySet_Add(set, item);
                Py_DECREF(item);
            }
            STACK_SHRINK(oparg);
            if (err != 0) {
                Py_DECREF(set);
                goto error;
            }
            PUSH(set);
            DISPATCH();
        }

        TARGET(BUILD_MAP): {
            Py_ssize_t i;
            PyObject *map = _PyDict_NewPresized((Py_ssize_t)oparg);
            if (map == NULL)
                goto error;
            for (i = oparg; i > 0; i--) {
                int err;
                PyObject *key = PEEK(2*i);
                PyObject *value = PEEK(2*i - 1);
                err = PyDict_SetItem(map, key, value);
                if (err != 0) {
                    Py_DECREF(map);
                    goto error;
                }
            }

            while (oparg--) {
                Py_DECREF(POP());
                Py_DECREF(POP());
            }
            PUSH(map);
            DISPATCH();
        }

        TARGET(SETUP_ANNOTATIONS): {
            _Py_IDENTIFIER(__annotations__);
            int err;
            PyObject *ann_dict;
            if (LOCALS() == NULL) {
                _PyErr_Format(tstate, PyExc_SystemError,
                              "no locals found when setting up annotations");
                goto error;
            }
            /* check if __annotations__ in locals()... */
            if (PyDict_CheckExact(LOCALS())) {
                ann_dict = _PyDict_GetItemIdWithError(LOCALS(),
                                             &PyId___annotations__);
                if (ann_dict == NULL) {
                    if (_PyErr_Occurred(tstate)) {
                        goto error;
                    }
                    /* ...if not, create a new one */
                    ann_dict = PyDict_New();
                    if (ann_dict == NULL) {
                        goto error;
                    }
                    err = _PyDict_SetItemId(LOCALS(),
                                            &PyId___annotations__, ann_dict);
                    Py_DECREF(ann_dict);
                    if (err != 0) {
                        goto error;
                    }
                }
            }
            else {
                /* do the same if locals() is not a dict */
                PyObject *ann_str = _PyUnicode_FromId(&PyId___annotations__);
                if (ann_str == NULL) {
                    goto error;
                }
                ann_dict = PyObject_GetItem(LOCALS(), ann_str);
                if (ann_dict == NULL) {
                    if (!_PyErr_ExceptionMatches(tstate, PyExc_KeyError)) {
                        goto error;
                    }
                    _PyErr_Clear(tstate);
                    ann_dict = PyDict_New();
                    if (ann_dict == NULL) {
                        goto error;
                    }
                    err = PyObject_SetItem(LOCALS(), ann_str, ann_dict);
                    Py_DECREF(ann_dict);
                    if (err != 0) {
                        goto error;
                    }
                }
                else {
                    Py_DECREF(ann_dict);
                }
            }
            DISPATCH();
        }

        TARGET(BUILD_CONST_KEY_MAP): {
            Py_ssize_t i;
            PyObject *map;
            PyObject *keys = TOP();
            if (!PyTuple_CheckExact(keys) ||
                PyTuple_GET_SIZE(keys) != (Py_ssize_t)oparg) {
                _PyErr_SetString(tstate, PyExc_SystemError,
                                 "bad BUILD_CONST_KEY_MAP keys argument");
                goto error;
            }
            map = _PyDict_NewPresized((Py_ssize_t)oparg);
            if (map == NULL) {
                goto error;
            }
            for (i = oparg; i > 0; i--) {
                int err;
                PyObject *key = PyTuple_GET_ITEM(keys, oparg - i);
                PyObject *value = PEEK(i + 1);
                err = PyDict_SetItem(map, key, value);
                if (err != 0) {
                    Py_DECREF(map);
                    goto error;
                }
            }

            Py_DECREF(POP());
            while (oparg--) {
                Py_DECREF(POP());
            }
            PUSH(map);
            DISPATCH();
        }

        TARGET(DICT_UPDATE): {
            PyObject *update = POP();
            PyObject *dict = PEEK(oparg);
            if (PyDict_Update(dict, update) < 0) {
                if (_PyErr_ExceptionMatches(tstate, PyExc_AttributeError)) {
                    _PyErr_Format(tstate, PyExc_TypeError,
                                    "'%.200s' object is not a mapping",
                                    Py_TYPE(update)->tp_name);
                }
                Py_DECREF(update);
                goto error;
            }
            Py_DECREF(update);
            DISPATCH();
        }

        TARGET(DICT_MERGE): {
            PyObject *update = POP();
            PyObject *dict = PEEK(oparg);

            if (_PyDict_MergeEx(dict, update, 2) < 0) {
                format_kwargs_error(tstate, PEEK(2 + oparg), update);
                Py_DECREF(update);
                goto error;
            }
            Py_DECREF(update);
            PREDICT(CALL_FUNCTION_EX);
            DISPATCH();
        }

        TARGET(MAP_ADD): {
            PyObject *value = TOP();
            PyObject *key = SECOND();
            PyObject *map;
            int err;
            STACK_SHRINK(2);
            map = PEEK(oparg);                      /* dict */
            assert(PyDict_CheckExact(map));
            err = PyDict_SetItem(map, key, value);  /* map[key] = value */
            Py_DECREF(value);
            Py_DECREF(key);
            if (err != 0)
                goto error;
            PREDICT(JUMP_ABSOLUTE);
            DISPATCH();
        }

        TARGET(LOAD_ATTR): {
            PREDICTED(LOAD_ATTR);
            STAT_INC(LOAD_ATTR, unquickened);
            PyObject *name = GETITEM(names, oparg);
            PyObject *owner = TOP();
            PyObject *res = PyObject_GetAttr(owner, name);
            if (res == NULL) {
                goto error;
            }
            Py_DECREF(owner);
            SET_TOP(res);
            DISPATCH();
        }

        TARGET(LOAD_ATTR_ADAPTIVE): {
            assert(cframe.use_tracing == 0);
            SpecializedCacheEntry *cache = GET_CACHE();
            if (cache->adaptive.counter == 0) {
                PyObject *owner = TOP();
                PyObject *name = GETITEM(names, cache->adaptive.original_oparg);
                next_instr--;
                if (_Py_Specialize_LoadAttr(owner, next_instr, name, cache) < 0) {
                    goto error;
                }
                DISPATCH();
            }
            else {
                STAT_INC(LOAD_ATTR, deferred);
                cache->adaptive.counter--;
                oparg = cache->adaptive.original_oparg;
                STAT_DEC(LOAD_ATTR, unquickened);
                JUMP_TO_INSTRUCTION(LOAD_ATTR);
            }
        }

        TARGET(LOAD_ATTR_SPLIT_KEYS): {
            assert(cframe.use_tracing == 0);
            PyObject *owner = TOP();
            PyObject *res;
            PyTypeObject *tp = Py_TYPE(owner);
            SpecializedCacheEntry *caches = GET_CACHE();
            _PyAdaptiveEntry *cache0 = &caches[0].adaptive;
            _PyAttrCache *cache1 = &caches[-1].attr;
            assert(cache1->tp_version != 0);
            DEOPT_IF(tp->tp_version_tag != cache1->tp_version, LOAD_ATTR);
            assert(tp->tp_dictoffset > 0);
            PyDictObject *dict = *(PyDictObject **)(((char *)owner) + tp->tp_dictoffset);
            DEOPT_IF(dict == NULL, LOAD_ATTR);
            assert(PyDict_CheckExact((PyObject *)dict));
            DEOPT_IF(dict->ma_keys->dk_version != cache1->dk_version_or_hint, LOAD_ATTR);
            res = dict->ma_values[cache0->index];
            DEOPT_IF(res == NULL, LOAD_ATTR);
            STAT_INC(LOAD_ATTR, hit);
            record_cache_hit(cache0);
            Py_INCREF(res);
            SET_TOP(res);
            Py_DECREF(owner);
            DISPATCH();
        }

        TARGET(LOAD_ATTR_MODULE): {
            assert(cframe.use_tracing == 0);
            PyObject *owner = TOP();
            PyObject *res;
            SpecializedCacheEntry *caches = GET_CACHE();
            _PyAdaptiveEntry *cache0 = &caches[0].adaptive;
            _PyAttrCache *cache1 = &caches[-1].attr;
            DEOPT_IF(!PyModule_CheckExact(owner), LOAD_ATTR);
            PyDictObject *dict = (PyDictObject *)((PyModuleObject *)owner)->md_dict;
            assert(dict != NULL);
            DEOPT_IF(dict->ma_keys->dk_version != cache1->dk_version_or_hint, LOAD_ATTR);
            assert(dict->ma_keys->dk_kind == DICT_KEYS_UNICODE);
            assert(cache0->index < dict->ma_keys->dk_nentries);
            PyDictKeyEntry *ep = DK_ENTRIES(dict->ma_keys) + cache0->index;
            res = ep->me_value;
            DEOPT_IF(res == NULL, LOAD_ATTR);
            STAT_INC(LOAD_ATTR, hit);
            record_cache_hit(cache0);
            Py_INCREF(res);
            SET_TOP(res);
            Py_DECREF(owner);
            DISPATCH();
        }

        TARGET(LOAD_ATTR_WITH_HINT): {
            assert(cframe.use_tracing == 0);
            PyObject *owner = TOP();
            PyObject *res;
            PyTypeObject *tp = Py_TYPE(owner);
            SpecializedCacheEntry *caches = GET_CACHE();
            _PyAdaptiveEntry *cache0 = &caches[0].adaptive;
            _PyAttrCache *cache1 = &caches[-1].attr;
            assert(cache1->tp_version != 0);
            DEOPT_IF(tp->tp_version_tag != cache1->tp_version, LOAD_ATTR);
            assert(tp->tp_dictoffset > 0);
            PyDictObject *dict = *(PyDictObject **)(((char *)owner) + tp->tp_dictoffset);
            DEOPT_IF(dict == NULL, LOAD_ATTR);
            assert(PyDict_CheckExact((PyObject *)dict));
            PyObject *name = GETITEM(names, cache0->original_oparg);
            uint32_t hint = cache1->dk_version_or_hint;
            DEOPT_IF(hint >= dict->ma_keys->dk_nentries, LOAD_ATTR);
            PyDictKeyEntry *ep = DK_ENTRIES(dict->ma_keys) + hint;
            DEOPT_IF(ep->me_key != name, LOAD_ATTR);
            res = ep->me_value;
            DEOPT_IF(res == NULL, LOAD_ATTR);
            STAT_INC(LOAD_ATTR, hit);
            record_cache_hit(cache0);
            Py_INCREF(res);
            SET_TOP(res);
            Py_DECREF(owner);
            DISPATCH();
        }

        TARGET(LOAD_ATTR_SLOT): {
            assert(cframe.use_tracing == 0);
            PyObject *owner = TOP();
            PyObject *res;
            PyTypeObject *tp = Py_TYPE(owner);
            SpecializedCacheEntry *caches = GET_CACHE();
            _PyAdaptiveEntry *cache0 = &caches[0].adaptive;
            _PyAttrCache *cache1 = &caches[-1].attr;
            assert(cache1->tp_version != 0);
            DEOPT_IF(tp->tp_version_tag != cache1->tp_version, LOAD_ATTR);
            char *addr = (char *)owner + cache0->index;
            res = *(PyObject **)addr;
            DEOPT_IF(res == NULL, LOAD_ATTR);
            STAT_INC(LOAD_ATTR, hit);
            record_cache_hit(cache0);
            Py_INCREF(res);
            SET_TOP(res);
            Py_DECREF(owner);
            DISPATCH();
        }

        TARGET(STORE_ATTR_ADAPTIVE): {
            assert(cframe.use_tracing == 0);
            SpecializedCacheEntry *cache = GET_CACHE();
            if (cache->adaptive.counter == 0) {
                PyObject *owner = TOP();
                PyObject *name = GETITEM(names, cache->adaptive.original_oparg);
                next_instr--;
                if (_Py_Specialize_StoreAttr(owner, next_instr, name, cache) < 0) {
                    goto error;
                }
                DISPATCH();
            }
            else {
                STAT_INC(STORE_ATTR, deferred);
                cache->adaptive.counter--;
                oparg = cache->adaptive.original_oparg;
                STAT_DEC(STORE_ATTR, unquickened);
                JUMP_TO_INSTRUCTION(STORE_ATTR);
            }
        }

        TARGET(STORE_ATTR_SPLIT_KEYS): {
            assert(cframe.use_tracing == 0);
            PyObject *owner = TOP();
            PyTypeObject *tp = Py_TYPE(owner);
            SpecializedCacheEntry *caches = GET_CACHE();
            _PyAdaptiveEntry *cache0 = &caches[0].adaptive;
            _PyAttrCache *cache1 = &caches[-1].attr;
            assert(cache1->tp_version != 0);
            DEOPT_IF(tp->tp_version_tag != cache1->tp_version, STORE_ATTR);
            assert(tp->tp_dictoffset > 0);
            PyDictObject *dict = *(PyDictObject **)(((char *)owner) + tp->tp_dictoffset);
            DEOPT_IF(dict == NULL, STORE_ATTR);
            assert(PyDict_CheckExact((PyObject *)dict));
            DEOPT_IF(dict->ma_keys->dk_version != cache1->dk_version_or_hint, STORE_ATTR);
            /* Need to maintain ordering of dicts */
            DEOPT_IF(cache0->index > 0 && dict->ma_values[cache0->index-1] == NULL, STORE_ATTR);
            STAT_INC(STORE_ATTR, hit);
            record_cache_hit(cache0);
            STACK_SHRINK(1);
            PyObject *value = POP();
            PyObject *old_value = dict->ma_values[cache0->index];
            dict->ma_values[cache0->index] = value;
            if (old_value == NULL) {
                dict->ma_used++;
            }
            else {
                Py_DECREF(old_value);
            }
            /* Ensure dict is GC tracked if it needs to be */
            if (!_PyObject_GC_IS_TRACKED(dict) && _PyObject_GC_MAY_BE_TRACKED(value)) {
                _PyObject_GC_TRACK(dict);
            }
            /* PEP 509 */
            dict->ma_version_tag = DICT_NEXT_VERSION();
            Py_DECREF(owner);
            DISPATCH();
        }

        TARGET(STORE_ATTR_WITH_HINT): {
            assert(cframe.use_tracing == 0);
            PyObject *owner = TOP();
            PyTypeObject *tp = Py_TYPE(owner);
            SpecializedCacheEntry *caches = GET_CACHE();
            _PyAdaptiveEntry *cache0 = &caches[0].adaptive;
            _PyAttrCache *cache1 = &caches[-1].attr;
            assert(cache1->tp_version != 0);
            DEOPT_IF(tp->tp_version_tag != cache1->tp_version, STORE_ATTR);
            assert(tp->tp_dictoffset > 0);
            PyDictObject *dict = *(PyDictObject **)(((char *)owner) + tp->tp_dictoffset);
            DEOPT_IF(dict == NULL, STORE_ATTR);
            assert(PyDict_CheckExact((PyObject *)dict));
            PyObject *name = GETITEM(names, cache0->original_oparg);
            uint32_t hint = cache1->dk_version_or_hint;
            DEOPT_IF(hint >= dict->ma_keys->dk_nentries, STORE_ATTR);
            PyDictKeyEntry *ep = DK_ENTRIES(dict->ma_keys) + hint;
            DEOPT_IF(ep->me_key != name, STORE_ATTR);
            PyObject *old_value = ep->me_value;
            DEOPT_IF(old_value == NULL, STORE_ATTR);
            STAT_INC(STORE_ATTR, hit);
            record_cache_hit(cache0);
            STACK_SHRINK(1);
            PyObject *value = POP();
            ep->me_value = value;
            Py_DECREF(old_value);
            /* Ensure dict is GC tracked if it needs to be */
            if (!_PyObject_GC_IS_TRACKED(dict) && _PyObject_GC_MAY_BE_TRACKED(value)) {
                _PyObject_GC_TRACK(dict);
            }
            /* PEP 509 */
            dict->ma_version_tag = DICT_NEXT_VERSION();
            Py_DECREF(owner);
            DISPATCH();
        }

        TARGET(STORE_ATTR_SLOT): {
            assert(cframe.use_tracing == 0);
            PyObject *owner = TOP();
            PyTypeObject *tp = Py_TYPE(owner);
            SpecializedCacheEntry *caches = GET_CACHE();
            _PyAdaptiveEntry *cache0 = &caches[0].adaptive;
            _PyAttrCache *cache1 = &caches[-1].attr;
            assert(cache1->tp_version != 0);
            DEOPT_IF(tp->tp_version_tag != cache1->tp_version, STORE_ATTR);
            char *addr = (char *)owner + cache0->index;
            STAT_INC(STORE_ATTR, hit);
            record_cache_hit(cache0);
            STACK_SHRINK(1);
            PyObject *value = POP();
            PyObject *old_value = *(PyObject **)addr;
            *(PyObject **)addr = value;
            Py_XDECREF(old_value);
            Py_DECREF(owner);
            DISPATCH();
        }

        TARGET(COMPARE_OP): {
            assert(oparg <= Py_GE);
            PyObject *right = POP();
            PyObject *left = TOP();
            PyObject *res = PyObject_RichCompare(left, right, oparg);
            SET_TOP(res);
            Py_DECREF(left);
            Py_DECREF(right);
            if (res == NULL)
                goto error;
            PREDICT(POP_JUMP_IF_FALSE);
            PREDICT(POP_JUMP_IF_TRUE);
            DISPATCH();
        }

        TARGET(IS_OP): {
            PyObject *right = POP();
            PyObject *left = TOP();
            int res = Py_Is(left, right) ^ oparg;
            PyObject *b = res ? Py_True : Py_False;
            Py_INCREF(b);
            SET_TOP(b);
            Py_DECREF(left);
            Py_DECREF(right);
            PREDICT(POP_JUMP_IF_FALSE);
            PREDICT(POP_JUMP_IF_TRUE);
            DISPATCH();
        }

        TARGET(CONTAINS_OP): {
            PyObject *right = POP();
            PyObject *left = POP();
            int res = PySequence_Contains(right, left);
            Py_DECREF(left);
            Py_DECREF(right);
            if (res < 0) {
                goto error;
            }
            PyObject *b = (res^oparg) ? Py_True : Py_False;
            Py_INCREF(b);
            PUSH(b);
            PREDICT(POP_JUMP_IF_FALSE);
            PREDICT(POP_JUMP_IF_TRUE);
            DISPATCH();
        }

#define CANNOT_CATCH_MSG "catching classes that do not inherit from "\
                         "BaseException is not allowed"

        TARGET(JUMP_IF_NOT_EXC_MATCH): {
            PyObject *right = POP();
            PyObject *left = POP();
            if (PyTuple_Check(right)) {
                Py_ssize_t i, length;
                length = PyTuple_GET_SIZE(right);
                for (i = 0; i < length; i++) {
                    PyObject *exc = PyTuple_GET_ITEM(right, i);
                    if (!PyExceptionClass_Check(exc)) {
                        _PyErr_SetString(tstate, PyExc_TypeError,
                                        CANNOT_CATCH_MSG);
                        Py_DECREF(left);
                        Py_DECREF(right);
                        goto error;
                    }
                }
            }
            else {
                if (!PyExceptionClass_Check(right)) {
                    _PyErr_SetString(tstate, PyExc_TypeError,
                                    CANNOT_CATCH_MSG);
                    Py_DECREF(left);
                    Py_DECREF(right);
                    goto error;
                }
            }
            int res = PyErr_GivenExceptionMatches(left, right);
            Py_DECREF(left);
            Py_DECREF(right);
            if (res > 0) {
                /* Exception matches -- Do nothing */;
            }
            else if (res == 0) {
                JUMPTO(oparg);
            }
            else {
                goto error;
            }
            DISPATCH();
        }

        TARGET(IMPORT_NAME): {
            PyObject *name = GETITEM(names, oparg);
            PyObject *fromlist = POP();
            PyObject *level = TOP();
            PyObject *res;
            res = import_name(tstate, frame, name, fromlist, level);
            Py_DECREF(level);
            Py_DECREF(fromlist);
            SET_TOP(res);
            if (res == NULL)
                goto error;
            DISPATCH();
        }

        TARGET(IMPORT_STAR): {
            PyObject *from = POP(), *locals;
            int err;
            if (_PyFrame_FastToLocalsWithError(frame) < 0) {
                Py_DECREF(from);
                goto error;
            }

            locals = LOCALS();
            if (locals == NULL) {
                _PyErr_SetString(tstate, PyExc_SystemError,
                                 "no locals found during 'import *'");
                Py_DECREF(from);
                goto error;
            }
            err = import_all_from(tstate, locals, from);
            _PyFrame_LocalsToFast(frame, 0);
            Py_DECREF(from);
            if (err != 0)
                goto error;
            DISPATCH();
        }

        TARGET(IMPORT_FROM): {
            PyObject *name = GETITEM(names, oparg);
            PyObject *from = TOP();
            PyObject *res;
            res = import_from(tstate, from, name);
            PUSH(res);
            if (res == NULL)
                goto error;
            DISPATCH();
        }

        TARGET(JUMP_FORWARD): {
            JUMPBY(oparg);
            DISPATCH();
        }

        TARGET(POP_JUMP_IF_FALSE): {
            PREDICTED(POP_JUMP_IF_FALSE);
            PyObject *cond = POP();
            int err;
            if (Py_IsTrue(cond)) {
                Py_DECREF(cond);
                DISPATCH();
            }
            if (Py_IsFalse(cond)) {
                Py_DECREF(cond);
                JUMPTO(oparg);
                CHECK_EVAL_BREAKER();
                DISPATCH();
            }
            err = PyObject_IsTrue(cond);
            Py_DECREF(cond);
            if (err > 0)
                ;
            else if (err == 0) {
                JUMPTO(oparg);
                CHECK_EVAL_BREAKER();
            }
            else
                goto error;
            DISPATCH();
        }

        TARGET(POP_JUMP_IF_TRUE): {
            PREDICTED(POP_JUMP_IF_TRUE);
            PyObject *cond = POP();
            int err;
            if (Py_IsFalse(cond)) {
                Py_DECREF(cond);
                DISPATCH();
            }
            if (Py_IsTrue(cond)) {
                Py_DECREF(cond);
                JUMPTO(oparg);
                CHECK_EVAL_BREAKER();
                DISPATCH();
            }
            err = PyObject_IsTrue(cond);
            Py_DECREF(cond);
            if (err > 0) {
                JUMPTO(oparg);
                CHECK_EVAL_BREAKER();
            }
            else if (err == 0)
                ;
            else
                goto error;
            DISPATCH();
        }

        TARGET(JUMP_IF_FALSE_OR_POP): {
            PyObject *cond = TOP();
            int err;
            if (Py_IsTrue(cond)) {
                STACK_SHRINK(1);
                Py_DECREF(cond);
                DISPATCH();
            }
            if (Py_IsFalse(cond)) {
                JUMPTO(oparg);
                DISPATCH();
            }
            err = PyObject_IsTrue(cond);
            if (err > 0) {
                STACK_SHRINK(1);
                Py_DECREF(cond);
            }
            else if (err == 0)
                JUMPTO(oparg);
            else
                goto error;
            DISPATCH();
        }

        TARGET(JUMP_IF_TRUE_OR_POP): {
            PyObject *cond = TOP();
            int err;
            if (Py_IsFalse(cond)) {
                STACK_SHRINK(1);
                Py_DECREF(cond);
                DISPATCH();
            }
            if (Py_IsTrue(cond)) {
                JUMPTO(oparg);
                DISPATCH();
            }
            err = PyObject_IsTrue(cond);
            if (err > 0) {
                JUMPTO(oparg);
            }
            else if (err == 0) {
                STACK_SHRINK(1);
                Py_DECREF(cond);
            }
            else
                goto error;
            DISPATCH();
        }

        TARGET(JUMP_ABSOLUTE): {
            PREDICTED(JUMP_ABSOLUTE);
            if (oparg < INSTR_OFFSET()) {
                /* Increment the warmup counter and quicken if warm enough
                * _Py_Quicken is idempotent so we don't worry about overflow */
                if (!PyCodeObject_IsWarmedUp(co)) {
                    PyCodeObject_IncrementWarmup(co);
                    if (PyCodeObject_IsWarmedUp(co)) {
                        if (_Py_Quicken(co)) {
                            goto error;
                        }
                        int nexti = INSTR_OFFSET();
                        first_instr = co->co_firstinstr;
                        next_instr = first_instr + nexti;
                    }
                }
            }
            JUMPTO(oparg);
            CHECK_EVAL_BREAKER();
            DISPATCH();
        }

        TARGET(JUMP_ABSOLUTE_QUICK): {
            JUMPTO(oparg);
            CHECK_EVAL_BREAKER();
            DISPATCH();
        }

        TARGET(GET_LEN): {
            // PUSH(len(TOS))
            Py_ssize_t len_i = PyObject_Length(TOP());
            if (len_i < 0) {
                goto error;
            }
            PyObject *len_o = PyLong_FromSsize_t(len_i);
            if (len_o == NULL) {
                goto error;
            }
            PUSH(len_o);
            DISPATCH();
        }

        TARGET(MATCH_CLASS): {
            // Pop TOS. On success, set TOS to True and TOS1 to a tuple of
            // attributes. On failure, set TOS to False.
            PyObject *names = POP();
            PyObject *type = TOP();
            PyObject *subject = SECOND();
            assert(PyTuple_CheckExact(names));
            PyObject *attrs = match_class(tstate, subject, type, oparg, names);
            Py_DECREF(names);
            if (attrs) {
                // Success!
                assert(PyTuple_CheckExact(attrs));
                Py_DECREF(subject);
                SET_SECOND(attrs);
            }
            else if (_PyErr_Occurred(tstate)) {
                goto error;
            }
            Py_DECREF(type);
            SET_TOP(PyBool_FromLong(!!attrs));
            DISPATCH();
        }

        TARGET(MATCH_MAPPING): {
            PyObject *subject = TOP();
            int match = Py_TYPE(subject)->tp_flags & Py_TPFLAGS_MAPPING;
            PyObject *res = match ? Py_True : Py_False;
            Py_INCREF(res);
            PUSH(res);
            DISPATCH();
        }

        TARGET(MATCH_SEQUENCE): {
            PyObject *subject = TOP();
            int match = Py_TYPE(subject)->tp_flags & Py_TPFLAGS_SEQUENCE;
            PyObject *res = match ? Py_True : Py_False;
            Py_INCREF(res);
            PUSH(res);
            DISPATCH();
        }

        TARGET(MATCH_KEYS): {
            // On successful match for all keys, PUSH(values) and PUSH(True).
            // Otherwise, PUSH(None) and PUSH(False).
            PyObject *keys = TOP();
            PyObject *subject = SECOND();
            PyObject *values_or_none = match_keys(tstate, subject, keys);
            if (values_or_none == NULL) {
                goto error;
            }
            PUSH(values_or_none);
            if (Py_IsNone(values_or_none)) {
                Py_INCREF(Py_False);
                PUSH(Py_False);
                DISPATCH();
            }
            assert(PyTuple_CheckExact(values_or_none));
            Py_INCREF(Py_True);
            PUSH(Py_True);
            DISPATCH();
        }

        TARGET(COPY_DICT_WITHOUT_KEYS): {
            // rest = dict(TOS1)
            // for key in TOS:
            //     del rest[key]
            // SET_TOP(rest)
            PyObject *keys = TOP();
            PyObject *subject = SECOND();
            PyObject *rest = PyDict_New();
            if (rest == NULL || PyDict_Update(rest, subject)) {
                Py_XDECREF(rest);
                goto error;
            }
            // This may seem a bit inefficient, but keys is rarely big enough to
            // actually impact runtime.
            assert(PyTuple_CheckExact(keys));
            for (Py_ssize_t i = 0; i < PyTuple_GET_SIZE(keys); i++) {
                if (PyDict_DelItem(rest, PyTuple_GET_ITEM(keys, i))) {
                    Py_DECREF(rest);
                    goto error;
                }
            }
            Py_DECREF(keys);
            SET_TOP(rest);
            DISPATCH();
        }

        TARGET(GET_ITER): {
            /* before: [obj]; after [getiter(obj)] */
            PyObject *iterable = TOP();
            PyObject *iter = PyObject_GetIter(iterable);
            Py_DECREF(iterable);
            SET_TOP(iter);
            if (iter == NULL)
                goto error;
            PREDICT(FOR_ITER);
            PREDICT(CALL_FUNCTION);
            DISPATCH();
        }

        TARGET(GET_YIELD_FROM_ITER): {
            /* before: [obj]; after [getiter(obj)] */
            PyObject *iterable = TOP();
            PyObject *iter;
            if (PyCoro_CheckExact(iterable)) {
                /* `iterable` is a coroutine */
                if (!(co->co_flags & (CO_COROUTINE | CO_ITERABLE_COROUTINE))) {
                    /* and it is used in a 'yield from' expression of a
                       regular generator. */
                    Py_DECREF(iterable);
                    SET_TOP(NULL);
                    _PyErr_SetString(tstate, PyExc_TypeError,
                                     "cannot 'yield from' a coroutine object "
                                     "in a non-coroutine generator");
                    goto error;
                }
            }
            else if (!PyGen_CheckExact(iterable)) {
                /* `iterable` is not a generator. */
                iter = PyObject_GetIter(iterable);
                Py_DECREF(iterable);
                SET_TOP(iter);
                if (iter == NULL)
                    goto error;
            }
            PREDICT(LOAD_CONST);
            DISPATCH();
        }

        TARGET(FOR_ITER): {
            PREDICTED(FOR_ITER);
            /* before: [iter]; after: [iter, iter()] *or* [] */
            PyObject *iter = TOP();
            PyObject *next = (*Py_TYPE(iter)->tp_iternext)(iter);
            if (next != NULL) {
                PUSH(next);
                PREDICT(STORE_FAST);
                PREDICT(UNPACK_SEQUENCE);
                DISPATCH();
            }
            if (_PyErr_Occurred(tstate)) {
                if (!_PyErr_ExceptionMatches(tstate, PyExc_StopIteration)) {
                    goto error;
                }
                else if (tstate->c_tracefunc != NULL) {
                    call_exc_trace(tstate->c_tracefunc, tstate->c_traceobj, tstate, frame);
                }
                _PyErr_Clear(tstate);
            }
            /* iterator ended normally */
            STACK_SHRINK(1);
            Py_DECREF(iter);
            JUMPBY(oparg);
            DISPATCH();
        }

        TARGET(BEFORE_ASYNC_WITH): {
            _Py_IDENTIFIER(__aenter__);
            _Py_IDENTIFIER(__aexit__);
            PyObject *mgr = TOP();
            PyObject *res;
            PyObject *enter = _PyObject_LookupSpecial(mgr, &PyId___aenter__);
            if (enter == NULL) {
                if (!_PyErr_Occurred(tstate)) {
                    _PyErr_Format(tstate, PyExc_TypeError,
                                  "'%.200s' object does not support the "
                                  "asynchronous context manager protocol",
                                  Py_TYPE(mgr)->tp_name);
                }
                goto error;
            }
            PyObject *exit = _PyObject_LookupSpecial(mgr, &PyId___aexit__);
            if (exit == NULL) {
                if (!_PyErr_Occurred(tstate)) {
                    _PyErr_Format(tstate, PyExc_TypeError,
                                  "'%.200s' object does not support the "
                                  "asynchronous context manager protocol "
                                  "(missed __aexit__ method)",
                                  Py_TYPE(mgr)->tp_name);
                }
                Py_DECREF(enter);
                goto error;
            }
            SET_TOP(exit);
            Py_DECREF(mgr);
            res = _PyObject_CallNoArg(enter);
            Py_DECREF(enter);
            if (res == NULL)
                goto error;
            PUSH(res);
            PREDICT(GET_AWAITABLE);
            DISPATCH();
        }

        TARGET(BEFORE_WITH): {
            _Py_IDENTIFIER(__enter__);
            _Py_IDENTIFIER(__exit__);
            PyObject *mgr = TOP();
            PyObject *res;
            PyObject *enter = _PyObject_LookupSpecial(mgr, &PyId___enter__);
            if (enter == NULL) {
                if (!_PyErr_Occurred(tstate)) {
                    _PyErr_Format(tstate, PyExc_TypeError,
                                  "'%.200s' object does not support the "
                                  "context manager protocol",
                                  Py_TYPE(mgr)->tp_name);
                }
                goto error;
            }
            PyObject *exit = _PyObject_LookupSpecial(mgr, &PyId___exit__);
            if (exit == NULL) {
                if (!_PyErr_Occurred(tstate)) {
                    _PyErr_Format(tstate, PyExc_TypeError,
                                  "'%.200s' object does not support the "
                                  "context manager protocol "
                                  "(missed __exit__ method)",
                                  Py_TYPE(mgr)->tp_name);
                }
                Py_DECREF(enter);
                goto error;
            }
            SET_TOP(exit);
            Py_DECREF(mgr);
            res = _PyObject_CallNoArg(enter);
            Py_DECREF(enter);
            if (res == NULL) {
                goto error;
            }
            PUSH(res);
            DISPATCH();
        }

        TARGET(WITH_EXCEPT_START): {
            /* At the top of the stack are 8 values:
               - (TOP, SECOND, THIRD) = exc_info()
               - (FOURTH, FIFTH, SIXTH) = previous exception
               - SEVENTH: lasti of exception in exc_info()
               - EIGHTH: the context.__exit__ bound method
               We call EIGHTH(TOP, SECOND, THIRD).
               Then we push again the TOP exception and the __exit__
               return value.
            */
            PyObject *exit_func;
            PyObject *exc, *val, *tb, *res;

            exc = TOP();
            val = SECOND();
            tb = THIRD();
            assert(!Py_IsNone(exc));
            assert(!PyLong_Check(exc));
            assert(PyLong_Check(PEEK(7)));
            exit_func = PEEK(8);
            PyObject *stack[4] = {NULL, exc, val, tb};
            res = PyObject_Vectorcall(exit_func, stack + 1,
                    3 | PY_VECTORCALL_ARGUMENTS_OFFSET, NULL);
            if (res == NULL)
                goto error;

            PUSH(res);
            DISPATCH();
        }

        TARGET(PUSH_EXC_INFO): {
            PyObject *type = TOP();
            PyObject *value = SECOND();
            PyObject *tb = THIRD();
            _PyErr_StackItem *exc_info = tstate->exc_info;
            SET_THIRD(exc_info->exc_traceback);
            SET_SECOND(exc_info->exc_value);
            if (exc_info->exc_type != NULL) {
                SET_TOP(exc_info->exc_type);
            }
            else {
                Py_INCREF(Py_None);
                SET_TOP(Py_None);
            }
            Py_INCREF(tb);
            PUSH(tb);
            exc_info->exc_traceback = tb;

            Py_INCREF(value);
            PUSH(value);
            assert(PyExceptionInstance_Check(value));
            exc_info->exc_value = value;

            Py_INCREF(type);
            PUSH(type);
            assert(PyExceptionClass_Check(type));
            exc_info->exc_type = type;

            DISPATCH();
        }

<<<<<<< HEAD
        case TARGET(LOAD_METHOD): {
            PREDICTED(LOAD_METHOD);
            STAT_INC(LOAD_METHOD, unquickened);
=======
        TARGET(LOAD_METHOD): {
>>>>>>> f66d00fd
            /* Designed to work in tandem with CALL_METHOD. */
            PyObject *name = GETITEM(names, oparg);
            PyObject *obj = TOP();
            PyObject *meth = NULL;

            int meth_found = _PyObject_GetMethod(obj, name, &meth);

            if (meth == NULL) {
                /* Most likely attribute wasn't found. */
                goto error;
            }

            if (meth_found) {
                /* We can bypass temporary bound method object.
                   meth is unbound method and obj is self.

                   meth | self | arg1 | ... | argN
                 */
                SET_TOP(meth);
                PUSH(obj);  // self
            }
            else {
                /* meth is not an unbound method (but a regular attr, or
                   something was returned by a descriptor protocol).  Set
                   the second element of the stack to NULL, to signal
                   CALL_METHOD that it's not a method call.

                   NULL | meth | arg1 | ... | argN
                */
                SET_TOP(NULL);
                Py_DECREF(obj);
                PUSH(meth);
            }
            DISPATCH();
        }

<<<<<<< HEAD
        case TARGET(LOAD_METHOD_ADAPTIVE): {
            assert(cframe.use_tracing == 0);
            SpecializedCacheEntry *cache = GET_CACHE();
            if (cache->adaptive.counter == 0) {
                PyObject *owner = TOP();
                PyObject *name = GETITEM(names, cache->adaptive.original_oparg);
                next_instr--;
                if (_Py_Specialize_LoadMethod(owner, next_instr, name, cache) < 0) {
                    goto error;
                }
                DISPATCH();
            }
            else {
                STAT_INC(LOAD_METHOD, deferred);
                cache->adaptive.counter--;
                oparg = cache->adaptive.original_oparg;
                STAT_DEC(LOAD_METHOD, unquickened);
                JUMP_TO_INSTRUCTION(LOAD_METHOD);
            }            
        }

        case TARGET(LOAD_METHOD_CACHED): {
            /* Designed to work in tandem with CALL_METHOD. */
            assert(cframe.use_tracing == 0);
            PyObject *self = TOP();
            PyTypeObject *self_cls = Py_TYPE(self);
            SpecializedCacheEntry *caches = GET_CACHE();
            _PyAdaptiveEntry *cache0 = &caches[0].adaptive;
            _PyAttrCache *cache1 = &caches[-1].attr;
            _PyObjectCache *cache2 = &caches[-2].obj;

            DEOPT_IF(self_cls->tp_version_tag != cache1->tp_version, LOAD_METHOD);
            assert(cache1->dk_version_or_hint != 0);
            assert(cache1->tp_version != 0);
            assert(self_cls->tp_dictoffset >= 0);
            assert(Py_TYPE(self_cls)->tp_dictoffset > 0);
            
            // inline version of _PyObject_GetDictPtr for offset >= 0
            PyObject *dict = self_cls->tp_dictoffset != 0 ?
                *(PyObject **) ((char *)self + self_cls->tp_dictoffset) : NULL;

            // Ensure self.__dict__ didn't modify keys.
            // Don't care if self has no dict, it could be builtin or __slots__.
            DEOPT_IF(dict != NULL &&
                ((PyDictObject *)dict)->ma_keys->dk_version !=
                cache1->dk_version_or_hint, LOAD_METHOD);

            STAT_INC(LOAD_METHOD, hit);
            record_cache_hit(cache0);
            PyObject *res = cache2->obj;
            assert(res != NULL);
            assert(_PyType_HasFeature(Py_TYPE(res), Py_TPFLAGS_METHOD_DESCRIPTOR));
            Py_INCREF(res);
            SET_TOP(res);
            PUSH(self);
            DISPATCH();
        }

        case TARGET(CALL_METHOD): {
=======
        TARGET(CALL_METHOD): {
>>>>>>> f66d00fd
            /* Designed to work in tamdem with LOAD_METHOD. */
            PyObject **sp, *res;
            int meth_found;

            sp = stack_pointer;
            /* `meth` is NULL when LOAD_METHOD thinks that it's not
                a method call.

                Stack layout:

                       ... | NULL | callable | arg1 | ... | argN
                                                            ^- TOP()
                                               ^- (-oparg)
                                    ^- (-oparg-1)
                             ^- (-oparg-2)

                `callable` will be POPed by call_function.
                NULL will will be POPed manually later.
                If `meth` isn't NULL, it's a method call.  Stack layout:

                     ... | method | self | arg1 | ... | argN
                                                        ^- TOP()
                                           ^- (-oparg)
                                    ^- (-oparg-1)
                           ^- (-oparg-2)

               `self` and `method` will be POPed by call_function.
               We'll be passing `oparg + 1` to call_function, to
               make it accept the `self` as a first argument.
            */
            meth_found = (PEEK(oparg + 2) != NULL);
            res = call_function(tstate, &sp, oparg + meth_found, NULL, cframe.use_tracing);
            stack_pointer = sp;

            STACK_SHRINK(1 - meth_found);
            PUSH(res);
            if (res == NULL) {
                goto error;
            }
            CHECK_EVAL_BREAKER();
            DISPATCH();
        }
        TARGET(CALL_METHOD_KW): {
            /* Designed to work in tandem with LOAD_METHOD. Same as CALL_METHOD
            but pops TOS to get a tuple of keyword names. */
            PyObject **sp, *res;
            PyObject *names = NULL;
            int meth_found;

            names = POP();

            sp = stack_pointer;
            meth_found = (PEEK(oparg + 2) != NULL);
            res = call_function(tstate, &sp, oparg + meth_found, names, cframe.use_tracing);
            stack_pointer = sp;

            STACK_SHRINK(1 - meth_found);
            PUSH(res);
            Py_DECREF(names);
            if (res == NULL) {
                goto error;
            }
            CHECK_EVAL_BREAKER();
            DISPATCH();
        }
        TARGET(CALL_FUNCTION): {
            PREDICTED(CALL_FUNCTION);
            PyObject **sp, *res;
            sp = stack_pointer;
            res = call_function(tstate, &sp, oparg, NULL, cframe.use_tracing);
            stack_pointer = sp;
            PUSH(res);
            if (res == NULL) {
                goto error;
            }
            CHECK_EVAL_BREAKER();
            DISPATCH();
        }

        TARGET(CALL_FUNCTION_KW): {
            PyObject **sp, *res, *names;

            names = POP();
            assert(PyTuple_Check(names));
            assert(PyTuple_GET_SIZE(names) <= oparg);
            /* We assume without checking that names contains only strings */
            sp = stack_pointer;
            res = call_function(tstate, &sp, oparg, names, cframe.use_tracing);
            stack_pointer = sp;
            PUSH(res);
            Py_DECREF(names);

            if (res == NULL) {
                goto error;
            }
            CHECK_EVAL_BREAKER();
            DISPATCH();
        }

        TARGET(CALL_FUNCTION_EX): {
            PREDICTED(CALL_FUNCTION_EX);
            PyObject *func, *callargs, *kwargs = NULL, *result;
            if (oparg & 0x01) {
                kwargs = POP();
                if (!PyDict_CheckExact(kwargs)) {
                    PyObject *d = PyDict_New();
                    if (d == NULL)
                        goto error;
                    if (_PyDict_MergeEx(d, kwargs, 2) < 0) {
                        Py_DECREF(d);
                        format_kwargs_error(tstate, SECOND(), kwargs);
                        Py_DECREF(kwargs);
                        goto error;
                    }
                    Py_DECREF(kwargs);
                    kwargs = d;
                }
                assert(PyDict_CheckExact(kwargs));
            }
            callargs = POP();
            func = TOP();
            if (!PyTuple_CheckExact(callargs)) {
                if (check_args_iterable(tstate, func, callargs) < 0) {
                    Py_DECREF(callargs);
                    goto error;
                }
                Py_SETREF(callargs, PySequence_Tuple(callargs));
                if (callargs == NULL) {
                    goto error;
                }
            }
            assert(PyTuple_CheckExact(callargs));

            result = do_call_core(tstate, func, callargs, kwargs, cframe.use_tracing);
            Py_DECREF(func);
            Py_DECREF(callargs);
            Py_XDECREF(kwargs);

            SET_TOP(result);
            if (result == NULL) {
                goto error;
            }
            CHECK_EVAL_BREAKER();
            DISPATCH();
        }

        TARGET(MAKE_FUNCTION): {
            PyObject *codeobj = POP();
            PyFunctionObject *func = (PyFunctionObject *)
                PyFunction_New(codeobj, GLOBALS());

            Py_DECREF(codeobj);
            if (func == NULL) {
                goto error;
            }

            if (oparg & 0x08) {
                assert(PyTuple_CheckExact(TOP()));
                func->func_closure = POP();
            }
            if (oparg & 0x04) {
                assert(PyTuple_CheckExact(TOP()));
                func->func_annotations = POP();
            }
            if (oparg & 0x02) {
                assert(PyDict_CheckExact(TOP()));
                func->func_kwdefaults = POP();
            }
            if (oparg & 0x01) {
                assert(PyTuple_CheckExact(TOP()));
                func->func_defaults = POP();
            }

            PUSH((PyObject *)func);
            DISPATCH();
        }

        TARGET(BUILD_SLICE): {
            PyObject *start, *stop, *step, *slice;
            if (oparg == 3)
                step = POP();
            else
                step = NULL;
            stop = POP();
            start = TOP();
            slice = PySlice_New(start, stop, step);
            Py_DECREF(start);
            Py_DECREF(stop);
            Py_XDECREF(step);
            SET_TOP(slice);
            if (slice == NULL)
                goto error;
            DISPATCH();
        }

        TARGET(FORMAT_VALUE): {
            /* Handles f-string value formatting. */
            PyObject *result;
            PyObject *fmt_spec;
            PyObject *value;
            PyObject *(*conv_fn)(PyObject *);
            int which_conversion = oparg & FVC_MASK;
            int have_fmt_spec = (oparg & FVS_MASK) == FVS_HAVE_SPEC;

            fmt_spec = have_fmt_spec ? POP() : NULL;
            value = POP();

            /* See if any conversion is specified. */
            switch (which_conversion) {
            case FVC_NONE:  conv_fn = NULL;           break;
            case FVC_STR:   conv_fn = PyObject_Str;   break;
            case FVC_REPR:  conv_fn = PyObject_Repr;  break;
            case FVC_ASCII: conv_fn = PyObject_ASCII; break;
            default:
                _PyErr_Format(tstate, PyExc_SystemError,
                              "unexpected conversion flag %d",
                              which_conversion);
                goto error;
            }

            /* If there's a conversion function, call it and replace
               value with that result. Otherwise, just use value,
               without conversion. */
            if (conv_fn != NULL) {
                result = conv_fn(value);
                Py_DECREF(value);
                if (result == NULL) {
                    Py_XDECREF(fmt_spec);
                    goto error;
                }
                value = result;
            }

            /* If value is a unicode object, and there's no fmt_spec,
               then we know the result of format(value) is value
               itself. In that case, skip calling format(). I plan to
               move this optimization in to PyObject_Format()
               itself. */
            if (PyUnicode_CheckExact(value) && fmt_spec == NULL) {
                /* Do nothing, just transfer ownership to result. */
                result = value;
            } else {
                /* Actually call format(). */
                result = PyObject_Format(value, fmt_spec);
                Py_DECREF(value);
                Py_XDECREF(fmt_spec);
                if (result == NULL) {
                    goto error;
                }
            }

            PUSH(result);
            DISPATCH();
        }

        TARGET(ROT_N): {
            PyObject *top = TOP();
            memmove(&PEEK(oparg - 1), &PEEK(oparg),
                    sizeof(PyObject*) * (oparg - 1));
            PEEK(oparg) = top;
            DISPATCH();
        }

        TARGET(EXTENDED_ARG): {
            int oldoparg = oparg;
            NEXTOPARG();
            oparg |= oldoparg << 8;
            PRE_DISPATCH_GOTO();
            DISPATCH_GOTO();
        }


#if USE_COMPUTED_GOTOS
        _unknown_opcode:
#else
        default:
#endif
            fprintf(stderr,
                "XXX lineno: %d, opcode: %d\n",
                PyCode_Addr2Line(frame->f_code, frame->f_lasti*2),
                opcode);
            _PyErr_SetString(tstate, PyExc_SystemError, "unknown opcode");
            goto error;

        } /* End instructions */

        /* This should never be reached. Every opcode should end with DISPATCH()
           or goto error. */
        Py_UNREACHABLE();

/* Specialization misses */

#define MISS_WITH_CACHE(opname) \
opname ## _miss: \
    { \
        STAT_INC(opname, miss); \
        _PyAdaptiveEntry *cache = &GET_CACHE()->adaptive; \
        record_cache_miss(cache); \
        if (too_many_cache_misses(cache)) { \
            next_instr[-1] = _Py_MAKECODEUNIT(opname ## _ADAPTIVE, _Py_OPARG(next_instr[-1])); \
            STAT_INC(opname, deopt); \
            cache_backoff(cache); \
        } \
        oparg = cache->original_oparg; \
        STAT_DEC(opname, unquickened); \
        JUMP_TO_INSTRUCTION(opname); \
    }

#define MISS_WITH_OPARG_COUNTER(opname) \
opname ## _miss: \
    { \
        STAT_INC(opname, miss); \
        uint8_t oparg = saturating_decrement(_Py_OPARG(next_instr[-1])); \
        UPDATE_PREV_INSTR_OPARG(next_instr, oparg); \
        assert(_Py_OPARG(next_instr[-1]) == oparg); \
        if (oparg == saturating_zero()) /* too many cache misses */ { \
            oparg = ADAPTIVE_CACHE_BACKOFF; \
            next_instr[-1] = _Py_MAKECODEUNIT(opname ## _ADAPTIVE, oparg); \
            STAT_INC(opname, deopt); \
        } \
        STAT_DEC(opname, unquickened); \
        JUMP_TO_INSTRUCTION(opname); \
    }

MISS_WITH_CACHE(LOAD_ATTR)
MISS_WITH_CACHE(STORE_ATTR)
MISS_WITH_CACHE(LOAD_GLOBAL)
MISS_WITH_CACHE(LOAD_METHOD)
MISS_WITH_OPARG_COUNTER(BINARY_SUBSCR)

binary_subscr_dict_error:
        {
            PyObject *sub = POP();
            if (!_PyErr_Occurred(tstate)) {
                _PyErr_SetKeyError(sub);
            }
            Py_DECREF(sub);
            goto error;
        }

error:
        /* Double-check exception status. */
#ifdef NDEBUG
        if (!_PyErr_Occurred(tstate)) {
            _PyErr_SetString(tstate, PyExc_SystemError,
                             "error return without exception set");
        }
#else
        assert(_PyErr_Occurred(tstate));
#endif

        /* Log traceback info. */
        PyFrameObject *f = _PyFrame_GetFrameObject(frame);
        if (f != NULL) {
            PyTraceBack_Here(f);
        }

        if (tstate->c_tracefunc != NULL) {
            /* Make sure state is set to FRAME_EXECUTING for tracing */
            assert(frame->f_state == FRAME_EXECUTING);
            frame->f_state = FRAME_UNWINDING;
            call_exc_trace(tstate->c_tracefunc, tstate->c_traceobj,
                           tstate, frame);
        }

exception_unwind:
        frame->f_state = FRAME_UNWINDING;
        /* We can't use frame->f_lasti here, as RERAISE may have set it */
        int offset = INSTR_OFFSET()-1;
        int level, handler, lasti;
        if (get_exception_handler(co, offset, &level, &handler, &lasti) == 0) {
            // No handlers, so exit.
            break;
        }

        assert(STACK_LEVEL() >= level);
        while (STACK_LEVEL() > level) {
            PyObject *v = POP();
            Py_XDECREF(v);
        }
        PyObject *exc, *val, *tb;
        if (lasti) {
            PyObject *lasti = PyLong_FromLong(frame->f_lasti);
            if (lasti == NULL) {
                goto exception_unwind;
            }
            PUSH(lasti);
        }
        _PyErr_Fetch(tstate, &exc, &val, &tb);
        /* Make the raw exception data
            available to the handler,
            so a program can emulate the
            Python main loop. */
        _PyErr_NormalizeException(tstate, &exc, &val, &tb);
        if (tb != NULL)
            PyException_SetTraceback(val, tb);
        else
            PyException_SetTraceback(val, Py_None);
        if (tb == NULL) {
            tb = Py_None;
            Py_INCREF(Py_None);
        }
        PUSH(tb);
        PUSH(val);
        PUSH(exc);
        JUMPTO(handler);
        /* Resume normal execution */
        frame->f_state = FRAME_EXECUTING;
        frame->f_lasti = handler;
        NEXTOPARG();
        PRE_DISPATCH_GOTO();
        DISPATCH_GOTO();
    } /* main loop */

    assert(retval == NULL);
    assert(_PyErr_Occurred(tstate));

    /* Pop remaining stack entries. */
    while (!EMPTY()) {
        PyObject *o = POP();
        Py_XDECREF(o);
    }
    frame->stackdepth = 0;
    frame->f_state = FRAME_RAISED;
exiting:
    if (cframe.use_tracing) {
        if (tstate->c_tracefunc) {
            if (call_trace_protected(tstate->c_tracefunc, tstate->c_traceobj,
                                     tstate, frame, PyTrace_RETURN, retval)) {
                Py_CLEAR(retval);
            }
        }
        if (tstate->c_profilefunc) {
            if (call_trace_protected(tstate->c_profilefunc, tstate->c_profileobj,
                                     tstate, frame, PyTrace_RETURN, retval)) {
                Py_CLEAR(retval);
            }
        }
    }

    /* pop frame */
exit_eval_frame:
    /* Restore previous cframe */
    tstate->cframe = cframe.previous;
    tstate->cframe->use_tracing = cframe.use_tracing;

    if (PyDTrace_FUNCTION_RETURN_ENABLED())
        dtrace_function_return(frame);
    _Py_LeaveRecursiveCall(tstate);
    tstate->frame = frame->previous;
    return _Py_CheckFunctionResult(tstate, NULL, retval, __func__);
}

static void
format_missing(PyThreadState *tstate, const char *kind,
               PyCodeObject *co, PyObject *names, PyObject *qualname)
{
    int err;
    Py_ssize_t len = PyList_GET_SIZE(names);
    PyObject *name_str, *comma, *tail, *tmp;

    assert(PyList_CheckExact(names));
    assert(len >= 1);
    /* Deal with the joys of natural language. */
    switch (len) {
    case 1:
        name_str = PyList_GET_ITEM(names, 0);
        Py_INCREF(name_str);
        break;
    case 2:
        name_str = PyUnicode_FromFormat("%U and %U",
                                        PyList_GET_ITEM(names, len - 2),
                                        PyList_GET_ITEM(names, len - 1));
        break;
    default:
        tail = PyUnicode_FromFormat(", %U, and %U",
                                    PyList_GET_ITEM(names, len - 2),
                                    PyList_GET_ITEM(names, len - 1));
        if (tail == NULL)
            return;
        /* Chop off the last two objects in the list. This shouldn't actually
           fail, but we can't be too careful. */
        err = PyList_SetSlice(names, len - 2, len, NULL);
        if (err == -1) {
            Py_DECREF(tail);
            return;
        }
        /* Stitch everything up into a nice comma-separated list. */
        comma = PyUnicode_FromString(", ");
        if (comma == NULL) {
            Py_DECREF(tail);
            return;
        }
        tmp = PyUnicode_Join(comma, names);
        Py_DECREF(comma);
        if (tmp == NULL) {
            Py_DECREF(tail);
            return;
        }
        name_str = PyUnicode_Concat(tmp, tail);
        Py_DECREF(tmp);
        Py_DECREF(tail);
        break;
    }
    if (name_str == NULL)
        return;
    _PyErr_Format(tstate, PyExc_TypeError,
                  "%U() missing %i required %s argument%s: %U",
                  qualname,
                  len,
                  kind,
                  len == 1 ? "" : "s",
                  name_str);
    Py_DECREF(name_str);
}

static void
missing_arguments(PyThreadState *tstate, PyCodeObject *co,
                  Py_ssize_t missing, Py_ssize_t defcount,
                  PyObject **localsplus, PyObject *qualname)
{
    Py_ssize_t i, j = 0;
    Py_ssize_t start, end;
    int positional = (defcount != -1);
    const char *kind = positional ? "positional" : "keyword-only";
    PyObject *missing_names;

    /* Compute the names of the arguments that are missing. */
    missing_names = PyList_New(missing);
    if (missing_names == NULL)
        return;
    if (positional) {
        start = 0;
        end = co->co_argcount - defcount;
    }
    else {
        start = co->co_argcount;
        end = start + co->co_kwonlyargcount;
    }
    for (i = start; i < end; i++) {
        if (GETLOCAL(i) == NULL) {
            PyObject *raw = PyTuple_GET_ITEM(co->co_localsplusnames, i);
            PyObject *name = PyObject_Repr(raw);
            if (name == NULL) {
                Py_DECREF(missing_names);
                return;
            }
            PyList_SET_ITEM(missing_names, j++, name);
        }
    }
    assert(j == missing);
    format_missing(tstate, kind, co, missing_names, qualname);
    Py_DECREF(missing_names);
}

static void
too_many_positional(PyThreadState *tstate, PyCodeObject *co,
                    Py_ssize_t given, PyObject *defaults,
                    PyObject **localsplus, PyObject *qualname)
{
    int plural;
    Py_ssize_t kwonly_given = 0;
    Py_ssize_t i;
    PyObject *sig, *kwonly_sig;
    Py_ssize_t co_argcount = co->co_argcount;

    assert((co->co_flags & CO_VARARGS) == 0);
    /* Count missing keyword-only args. */
    for (i = co_argcount; i < co_argcount + co->co_kwonlyargcount; i++) {
        if (GETLOCAL(i) != NULL) {
            kwonly_given++;
        }
    }
    Py_ssize_t defcount = defaults == NULL ? 0 : PyTuple_GET_SIZE(defaults);
    if (defcount) {
        Py_ssize_t atleast = co_argcount - defcount;
        plural = 1;
        sig = PyUnicode_FromFormat("from %zd to %zd", atleast, co_argcount);
    }
    else {
        plural = (co_argcount != 1);
        sig = PyUnicode_FromFormat("%zd", co_argcount);
    }
    if (sig == NULL)
        return;
    if (kwonly_given) {
        const char *format = " positional argument%s (and %zd keyword-only argument%s)";
        kwonly_sig = PyUnicode_FromFormat(format,
                                          given != 1 ? "s" : "",
                                          kwonly_given,
                                          kwonly_given != 1 ? "s" : "");
        if (kwonly_sig == NULL) {
            Py_DECREF(sig);
            return;
        }
    }
    else {
        /* This will not fail. */
        kwonly_sig = PyUnicode_FromString("");
        assert(kwonly_sig != NULL);
    }
    _PyErr_Format(tstate, PyExc_TypeError,
                  "%U() takes %U positional argument%s but %zd%U %s given",
                  qualname,
                  sig,
                  plural ? "s" : "",
                  given,
                  kwonly_sig,
                  given == 1 && !kwonly_given ? "was" : "were");
    Py_DECREF(sig);
    Py_DECREF(kwonly_sig);
}

static int
positional_only_passed_as_keyword(PyThreadState *tstate, PyCodeObject *co,
                                  Py_ssize_t kwcount, PyObject* kwnames,
                                  PyObject *qualname)
{
    int posonly_conflicts = 0;
    PyObject* posonly_names = PyList_New(0);

    for(int k=0; k < co->co_posonlyargcount; k++){
        PyObject* posonly_name = PyTuple_GET_ITEM(co->co_localsplusnames, k);

        for (int k2=0; k2<kwcount; k2++){
            /* Compare the pointers first and fallback to PyObject_RichCompareBool*/
            PyObject* kwname = PyTuple_GET_ITEM(kwnames, k2);
            if (kwname == posonly_name){
                if(PyList_Append(posonly_names, kwname) != 0) {
                    goto fail;
                }
                posonly_conflicts++;
                continue;
            }

            int cmp = PyObject_RichCompareBool(posonly_name, kwname, Py_EQ);

            if ( cmp > 0) {
                if(PyList_Append(posonly_names, kwname) != 0) {
                    goto fail;
                }
                posonly_conflicts++;
            } else if (cmp < 0) {
                goto fail;
            }

        }
    }
    if (posonly_conflicts) {
        PyObject* comma = PyUnicode_FromString(", ");
        if (comma == NULL) {
            goto fail;
        }
        PyObject* error_names = PyUnicode_Join(comma, posonly_names);
        Py_DECREF(comma);
        if (error_names == NULL) {
            goto fail;
        }
        _PyErr_Format(tstate, PyExc_TypeError,
                      "%U() got some positional-only arguments passed"
                      " as keyword arguments: '%U'",
                      qualname, error_names);
        Py_DECREF(error_names);
        goto fail;
    }

    Py_DECREF(posonly_names);
    return 0;

fail:
    Py_XDECREF(posonly_names);
    return 1;

}

/* Exception table parsing code.
 * See Objects/exception_table_notes.txt for details.
 */

static inline unsigned char *
parse_varint(unsigned char *p, int *result) {
    int val = p[0] & 63;
    while (p[0] & 64) {
        p++;
        val = (val << 6) | (p[0] & 63);
    }
    *result = val;
    return p+1;
}

static inline unsigned char *
scan_back_to_entry_start(unsigned char *p) {
    for (; (p[0]&128) == 0; p--);
    return p;
}

static inline unsigned char *
skip_to_next_entry(unsigned char *p, unsigned char *end) {
    while (p < end && ((p[0] & 128) == 0)) {
        p++;
    }
    return p;
}


#define MAX_LINEAR_SEARCH 40

static int
get_exception_handler(PyCodeObject *code, int index, int *level, int *handler, int *lasti)
{
    unsigned char *start = (unsigned char *)PyBytes_AS_STRING(code->co_exceptiontable);
    unsigned char *end = start + PyBytes_GET_SIZE(code->co_exceptiontable);
    /* Invariants:
     * start_table == end_table OR
     * start_table points to a legal entry and end_table points
     * beyond the table or to a legal entry that is after index.
     */
    if (end - start > MAX_LINEAR_SEARCH) {
        int offset;
        parse_varint(start, &offset);
        if (offset > index) {
            return 0;
        }
        do {
            unsigned char * mid = start + ((end-start)>>1);
            mid = scan_back_to_entry_start(mid);
            parse_varint(mid, &offset);
            if (offset > index) {
                end = mid;
            }
            else {
                start = mid;
            }

        } while (end - start > MAX_LINEAR_SEARCH);
    }
    unsigned char *scan = start;
    while (scan < end) {
        int start_offset, size;
        scan = parse_varint(scan, &start_offset);
        if (start_offset > index) {
            break;
        }
        scan = parse_varint(scan, &size);
        if (start_offset + size > index) {
            scan = parse_varint(scan, handler);
            int depth_and_lasti;
            parse_varint(scan, &depth_and_lasti);
            *level = depth_and_lasti >> 1;
            *lasti = depth_and_lasti & 1;
            return 1;
        }
        scan = skip_to_next_entry(scan, end);
    }
    return 0;
}

static int
initialize_locals(PyThreadState *tstate, PyFrameConstructor *con,
    PyObject **localsplus, PyObject *const *args,
    Py_ssize_t argcount, PyObject *kwnames)
{
    PyCodeObject *co = (PyCodeObject*)con->fc_code;
    const Py_ssize_t total_args = co->co_argcount + co->co_kwonlyargcount;

    /* Create a dictionary for keyword parameters (**kwags) */
    PyObject *kwdict;
    Py_ssize_t i;
    if (co->co_flags & CO_VARKEYWORDS) {
        kwdict = PyDict_New();
        if (kwdict == NULL)
            goto fail;
        i = total_args;
        if (co->co_flags & CO_VARARGS) {
            i++;
        }
        SETLOCAL(i, kwdict);
    }
    else {
        kwdict = NULL;
    }

    /* Copy all positional arguments into local variables */
    Py_ssize_t j, n;
    if (argcount > co->co_argcount) {
        n = co->co_argcount;
    }
    else {
        n = argcount;
    }
    for (j = 0; j < n; j++) {
        PyObject *x = args[j];
        Py_INCREF(x);
        SETLOCAL(j, x);
    }

    /* Pack other positional arguments into the *args argument */
    if (co->co_flags & CO_VARARGS) {
        PyObject *u = _PyTuple_FromArray(args + n, argcount - n);
        if (u == NULL) {
            goto fail;
        }
        SETLOCAL(total_args, u);
    }

    /* Handle keyword arguments */
    if (kwnames != NULL) {
        Py_ssize_t kwcount = PyTuple_GET_SIZE(kwnames);
        for (i = 0; i < kwcount; i++) {
            PyObject **co_varnames;
            PyObject *keyword = PyTuple_GET_ITEM(kwnames, i);
            PyObject *value = args[i+argcount];
            Py_ssize_t j;

            if (keyword == NULL || !PyUnicode_Check(keyword)) {
                _PyErr_Format(tstate, PyExc_TypeError,
                            "%U() keywords must be strings",
                          con->fc_qualname);
                goto fail;
            }

            /* Speed hack: do raw pointer compares. As names are
            normally interned this should almost always hit. */
            co_varnames = ((PyTupleObject *)(co->co_localsplusnames))->ob_item;
            for (j = co->co_posonlyargcount; j < total_args; j++) {
                PyObject *varname = co_varnames[j];
                if (varname == keyword) {
                    goto kw_found;
                }
            }

            /* Slow fallback, just in case */
            for (j = co->co_posonlyargcount; j < total_args; j++) {
                PyObject *varname = co_varnames[j];
                int cmp = PyObject_RichCompareBool( keyword, varname, Py_EQ);
                if (cmp > 0) {
                    goto kw_found;
                }
                else if (cmp < 0) {
                    goto fail;
                }
            }

            assert(j >= total_args);
            if (kwdict == NULL) {

                if (co->co_posonlyargcount
                    && positional_only_passed_as_keyword(tstate, co,
                                                        kwcount, kwnames,
                                                     con->fc_qualname))
                {
                    goto fail;
                }

                _PyErr_Format(tstate, PyExc_TypeError,
                            "%U() got an unexpected keyword argument '%S'",
                          con->fc_qualname, keyword);
                goto fail;
            }

            if (PyDict_SetItem(kwdict, keyword, value) == -1) {
                goto fail;
            }
            continue;

        kw_found:
            if (GETLOCAL(j) != NULL) {
                _PyErr_Format(tstate, PyExc_TypeError,
                            "%U() got multiple values for argument '%S'",
                          con->fc_qualname, keyword);
                goto fail;
            }
            Py_INCREF(value);
            SETLOCAL(j, value);
        }
    }

    /* Check the number of positional arguments */
    if ((argcount > co->co_argcount) && !(co->co_flags & CO_VARARGS)) {
        too_many_positional(tstate, co, argcount, con->fc_defaults, localsplus,
                            con->fc_qualname);
        goto fail;
    }

    /* Add missing positional arguments (copy default values from defs) */
    if (argcount < co->co_argcount) {
        Py_ssize_t defcount = con->fc_defaults == NULL ? 0 : PyTuple_GET_SIZE(con->fc_defaults);
        Py_ssize_t m = co->co_argcount - defcount;
        Py_ssize_t missing = 0;
        for (i = argcount; i < m; i++) {
            if (GETLOCAL(i) == NULL) {
                missing++;
            }
        }
        if (missing) {
            missing_arguments(tstate, co, missing, defcount, localsplus,
                              con->fc_qualname);
            goto fail;
        }
        if (n > m)
            i = n - m;
        else
            i = 0;
        if (defcount) {
            PyObject **defs = &PyTuple_GET_ITEM(con->fc_defaults, 0);
            for (; i < defcount; i++) {
                if (GETLOCAL(m+i) == NULL) {
                    PyObject *def = defs[i];
                    Py_INCREF(def);
                    SETLOCAL(m+i, def);
                }
            }
        }
    }

    /* Add missing keyword arguments (copy default values from kwdefs) */
    if (co->co_kwonlyargcount > 0) {
        Py_ssize_t missing = 0;
        for (i = co->co_argcount; i < total_args; i++) {
            if (GETLOCAL(i) != NULL)
                continue;
            PyObject *varname = PyTuple_GET_ITEM(co->co_localsplusnames, i);
            if (con->fc_kwdefaults != NULL) {
                PyObject *def = PyDict_GetItemWithError(con->fc_kwdefaults, varname);
                if (def) {
                    Py_INCREF(def);
                    SETLOCAL(i, def);
                    continue;
                }
                else if (_PyErr_Occurred(tstate)) {
                    goto fail;
                }
            }
            missing++;
        }
        if (missing) {
            missing_arguments(tstate, co, missing, -1, localsplus,
                              con->fc_qualname);
            goto fail;
        }
    }

    /* Copy closure variables to free variables */
    for (i = 0; i < co->co_nfreevars; ++i) {
        PyObject *o = PyTuple_GET_ITEM(con->fc_closure, i);
        Py_INCREF(o);
        localsplus[co->co_nlocals + co->co_nplaincellvars + i] = o;
    }

    return 0;

fail: /* Jump here from prelude on failure */
    return -1;

}

static InterpreterFrame *
make_coro_frame(PyThreadState *tstate,
           PyFrameConstructor *con, PyObject *locals,
           PyObject *const *args, Py_ssize_t argcount,
           PyObject *kwnames)
{
    assert(is_tstate_valid(tstate));
    assert(con->fc_defaults == NULL || PyTuple_CheckExact(con->fc_defaults));
    PyCodeObject *code = (PyCodeObject *)con->fc_code;
    int size = code->co_nlocalsplus+code->co_stacksize + FRAME_SPECIALS_SIZE;
    PyObject **localsarray = PyMem_Malloc(sizeof(PyObject *)*size);
    if (localsarray == NULL) {
        PyErr_NoMemory();
        return NULL;
    }
    for (Py_ssize_t i=0; i < code->co_nlocalsplus; i++) {
        localsarray[i] = NULL;
    }
    InterpreterFrame *frame = (InterpreterFrame *)(localsarray + code->co_nlocalsplus);
    _PyFrame_InitializeSpecials(frame, con, locals, code->co_nlocalsplus);
    assert(frame->frame_obj == NULL);
    if (initialize_locals(tstate, con, localsarray, args, argcount, kwnames)) {
        _PyFrame_Clear(frame, 1);
        return NULL;
    }
    return frame;
}

static PyObject *
make_coro(PyThreadState *tstate, PyFrameConstructor *con,
          PyObject *locals,
          PyObject* const* args, size_t argcount,
          PyObject *kwnames)
{
    assert (((PyCodeObject *)con->fc_code)->co_flags & (CO_GENERATOR | CO_COROUTINE | CO_ASYNC_GENERATOR));
    InterpreterFrame *frame = make_coro_frame(tstate, con, locals, args, argcount, kwnames);
    if (frame == NULL) {
        return NULL;
    }
    PyObject *gen = _Py_MakeCoro(con, frame);
    if (gen == NULL) {
        return NULL;
    }

    return gen;
}

static InterpreterFrame *
_PyEvalFramePushAndInit(PyThreadState *tstate, PyFrameConstructor *con,
                        PyObject *locals, PyObject* const* args,
                        size_t argcount, PyObject *kwnames)
{
    InterpreterFrame * frame = _PyThreadState_PushFrame(tstate, con, locals);
    if (frame == NULL) {
        return NULL;
    }
    PyObject **localsarray = _PyFrame_GetLocalsArray(frame);
    if (initialize_locals(tstate, con, localsarray, args, argcount, kwnames)) {
        _PyFrame_Clear(frame, 0);
        return NULL;
    }
    frame->previous = tstate->frame;
    tstate->frame = frame;
    return frame;
}

static int
_PyEvalFrameClearAndPop(PyThreadState *tstate, InterpreterFrame * frame)
{
    ++tstate->recursion_depth;
    assert(frame->frame_obj == NULL || frame->frame_obj->f_own_locals_memory == 0);
    if (_PyFrame_Clear(frame, 0)) {
        return -1;
    }
    assert(frame->frame_obj == NULL);
    --tstate->recursion_depth;
    tstate->frame = frame->previous;
    _PyThreadState_PopFrame(tstate, frame);
    return 0;
}

PyObject *
_PyEval_Vector(PyThreadState *tstate, PyFrameConstructor *con,
               PyObject *locals,
               PyObject* const* args, size_t argcount,
               PyObject *kwnames)
{
    PyCodeObject *code = (PyCodeObject *)con->fc_code;
    int is_coro = code->co_flags &
        (CO_GENERATOR | CO_COROUTINE | CO_ASYNC_GENERATOR);
    if (is_coro) {
        return make_coro(tstate, con, locals, args, argcount, kwnames);
    }
    InterpreterFrame *frame = _PyEvalFramePushAndInit(
        tstate, con, locals, args, argcount, kwnames);
    if (frame == NULL) {
        return NULL;
    }
    assert (tstate->interp->eval_frame != NULL);
    PyObject *retval = _PyEval_EvalFrame(tstate, frame, 0);
    assert(frame->stackdepth == 0);
    if (_PyEvalFrameClearAndPop(tstate, frame)) {
        retval = NULL;
    }
    return retval;
}

/* Legacy API */
PyObject *
PyEval_EvalCodeEx(PyObject *_co, PyObject *globals, PyObject *locals,
                  PyObject *const *args, int argcount,
                  PyObject *const *kws, int kwcount,
                  PyObject *const *defs, int defcount,
                  PyObject *kwdefs, PyObject *closure)
{
    PyThreadState *tstate = _PyThreadState_GET();
    PyObject *res;
    PyObject *defaults = _PyTuple_FromArray(defs, defcount);
    if (defaults == NULL) {
        return NULL;
    }
    PyObject *builtins = _PyEval_BuiltinsFromGlobals(tstate, globals); // borrowed ref
    if (builtins == NULL) {
        Py_DECREF(defaults);
        return NULL;
    }
    if (locals == NULL) {
        locals = globals;
    }
    PyObject *kwnames;
    PyObject *const *allargs;
    PyObject **newargs;
    if (kwcount == 0) {
        allargs = args;
        kwnames = NULL;
    }
    else {
        kwnames = PyTuple_New(kwcount);
        if (kwnames == NULL) {
            res = NULL;
            goto fail;
        }
        newargs = PyMem_Malloc(sizeof(PyObject *)*(kwcount+argcount));
        if (newargs == NULL) {
            res = NULL;
            Py_DECREF(kwnames);
            goto fail;
        }
        for (int i = 0; i < argcount; i++) {
            newargs[i] = args[i];
        }
        for (int i = 0; i < kwcount; i++) {
            Py_INCREF(kws[2*i]);
            PyTuple_SET_ITEM(kwnames, i, kws[2*i]);
            newargs[argcount+i] = kws[2*i+1];
        }
        allargs = newargs;
    }
    PyObject **kwargs = PyMem_Malloc(sizeof(PyObject *)*kwcount);
    if (kwargs == NULL) {
        res = NULL;
        Py_DECREF(kwnames);
        goto fail;
    }
    for (int i = 0; i < kwcount; i++) {
        Py_INCREF(kws[2*i]);
        PyTuple_SET_ITEM(kwnames, i, kws[2*i]);
        kwargs[i] = kws[2*i+1];
    }
    PyFrameConstructor constr = {
        .fc_globals = globals,
        .fc_builtins = builtins,
        .fc_name = ((PyCodeObject *)_co)->co_name,
        .fc_qualname = ((PyCodeObject *)_co)->co_name,
        .fc_code = _co,
        .fc_defaults = defaults,
        .fc_kwdefaults = kwdefs,
        .fc_closure = closure
    };
    res = _PyEval_Vector(tstate, &constr, locals,
                         allargs, argcount,
                         kwnames);
    if (kwcount) {
        Py_DECREF(kwnames);
        PyMem_Free(newargs);
    }
fail:
    Py_DECREF(defaults);
    return res;
}


/* Logic for the raise statement (too complicated for inlining).
   This *consumes* a reference count to each of its arguments. */
static int
do_raise(PyThreadState *tstate, PyObject *exc, PyObject *cause)
{
    PyObject *type = NULL, *value = NULL;

    if (exc == NULL) {
        /* Reraise */
        _PyErr_StackItem *exc_info = _PyErr_GetTopmostException(tstate);
        PyObject *tb;
        type = exc_info->exc_type;
        value = exc_info->exc_value;
        tb = exc_info->exc_traceback;
        if (Py_IsNone(type) || type == NULL) {
            _PyErr_SetString(tstate, PyExc_RuntimeError,
                             "No active exception to reraise");
            return 0;
        }
        Py_XINCREF(type);
        Py_XINCREF(value);
        Py_XINCREF(tb);
        _PyErr_Restore(tstate, type, value, tb);
        return 1;
    }

    /* We support the following forms of raise:
       raise
       raise <instance>
       raise <type> */

    if (PyExceptionClass_Check(exc)) {
        type = exc;
        value = _PyObject_CallNoArg(exc);
        if (value == NULL)
            goto raise_error;
        if (!PyExceptionInstance_Check(value)) {
            _PyErr_Format(tstate, PyExc_TypeError,
                          "calling %R should have returned an instance of "
                          "BaseException, not %R",
                          type, Py_TYPE(value));
             goto raise_error;
        }
    }
    else if (PyExceptionInstance_Check(exc)) {
        value = exc;
        type = PyExceptionInstance_Class(exc);
        Py_INCREF(type);
    }
    else {
        /* Not something you can raise.  You get an exception
           anyway, just not what you specified :-) */
        Py_DECREF(exc);
        _PyErr_SetString(tstate, PyExc_TypeError,
                         "exceptions must derive from BaseException");
        goto raise_error;
    }

    assert(type != NULL);
    assert(value != NULL);

    if (cause) {
        PyObject *fixed_cause;
        if (PyExceptionClass_Check(cause)) {
            fixed_cause = _PyObject_CallNoArg(cause);
            if (fixed_cause == NULL)
                goto raise_error;
            Py_DECREF(cause);
        }
        else if (PyExceptionInstance_Check(cause)) {
            fixed_cause = cause;
        }
        else if (Py_IsNone(cause)) {
            Py_DECREF(cause);
            fixed_cause = NULL;
        }
        else {
            _PyErr_SetString(tstate, PyExc_TypeError,
                             "exception causes must derive from "
                             "BaseException");
            goto raise_error;
        }
        PyException_SetCause(value, fixed_cause);
    }

    _PyErr_SetObject(tstate, type, value);
    /* _PyErr_SetObject incref's its arguments */
    Py_DECREF(value);
    Py_DECREF(type);
    return 0;

raise_error:
    Py_XDECREF(value);
    Py_XDECREF(type);
    Py_XDECREF(cause);
    return 0;
}

/* Iterate v argcnt times and store the results on the stack (via decreasing
   sp).  Return 1 for success, 0 if error.

   If argcntafter == -1, do a simple unpack. If it is >= 0, do an unpack
   with a variable target.
*/

static int
unpack_iterable(PyThreadState *tstate, PyObject *v,
                int argcnt, int argcntafter, PyObject **sp)
{
    int i = 0, j = 0;
    Py_ssize_t ll = 0;
    PyObject *it;  /* iter(v) */
    PyObject *w;
    PyObject *l = NULL; /* variable list */

    assert(v != NULL);

    it = PyObject_GetIter(v);
    if (it == NULL) {
        if (_PyErr_ExceptionMatches(tstate, PyExc_TypeError) &&
            Py_TYPE(v)->tp_iter == NULL && !PySequence_Check(v))
        {
            _PyErr_Format(tstate, PyExc_TypeError,
                          "cannot unpack non-iterable %.200s object",
                          Py_TYPE(v)->tp_name);
        }
        return 0;
    }

    for (; i < argcnt; i++) {
        w = PyIter_Next(it);
        if (w == NULL) {
            /* Iterator done, via error or exhaustion. */
            if (!_PyErr_Occurred(tstate)) {
                if (argcntafter == -1) {
                    _PyErr_Format(tstate, PyExc_ValueError,
                                  "not enough values to unpack "
                                  "(expected %d, got %d)",
                                  argcnt, i);
                }
                else {
                    _PyErr_Format(tstate, PyExc_ValueError,
                                  "not enough values to unpack "
                                  "(expected at least %d, got %d)",
                                  argcnt + argcntafter, i);
                }
            }
            goto Error;
        }
        *--sp = w;
    }

    if (argcntafter == -1) {
        /* We better have exhausted the iterator now. */
        w = PyIter_Next(it);
        if (w == NULL) {
            if (_PyErr_Occurred(tstate))
                goto Error;
            Py_DECREF(it);
            return 1;
        }
        Py_DECREF(w);
        _PyErr_Format(tstate, PyExc_ValueError,
                      "too many values to unpack (expected %d)",
                      argcnt);
        goto Error;
    }

    l = PySequence_List(it);
    if (l == NULL)
        goto Error;
    *--sp = l;
    i++;

    ll = PyList_GET_SIZE(l);
    if (ll < argcntafter) {
        _PyErr_Format(tstate, PyExc_ValueError,
            "not enough values to unpack (expected at least %d, got %zd)",
            argcnt + argcntafter, argcnt + ll);
        goto Error;
    }

    /* Pop the "after-variable" args off the list. */
    for (j = argcntafter; j > 0; j--, i++) {
        *--sp = PyList_GET_ITEM(l, ll - j);
    }
    /* Resize the list. */
    Py_SET_SIZE(l, ll - argcntafter);
    Py_DECREF(it);
    return 1;

Error:
    for (; i > 0; i--, sp++)
        Py_DECREF(*sp);
    Py_XDECREF(it);
    return 0;
}

#ifdef LLTRACE
static int
prtrace(PyThreadState *tstate, PyObject *v, const char *str)
{
    printf("%s ", str);
    PyObject *type, *value, *traceback;
    PyErr_Fetch(&type, &value, &traceback);
    if (PyObject_Print(v, stdout, 0) != 0) {
        /* Don't know what else to do */
        _PyErr_Clear(tstate);
    }
    printf("\n");
    PyErr_Restore(type, value, traceback);
    return 1;
}
#endif

static void
call_exc_trace(Py_tracefunc func, PyObject *self,
               PyThreadState *tstate,
               InterpreterFrame *f)
{
    PyObject *type, *value, *traceback, *orig_traceback, *arg;
    int err;
    _PyErr_Fetch(tstate, &type, &value, &orig_traceback);
    if (value == NULL) {
        value = Py_None;
        Py_INCREF(value);
    }
    _PyErr_NormalizeException(tstate, &type, &value, &orig_traceback);
    traceback = (orig_traceback != NULL) ? orig_traceback : Py_None;
    arg = PyTuple_Pack(3, type, value, traceback);
    if (arg == NULL) {
        _PyErr_Restore(tstate, type, value, orig_traceback);
        return;
    }
    err = call_trace(func, self, tstate, f, PyTrace_EXCEPTION, arg);
    Py_DECREF(arg);
    if (err == 0) {
        _PyErr_Restore(tstate, type, value, orig_traceback);
    }
    else {
        Py_XDECREF(type);
        Py_XDECREF(value);
        Py_XDECREF(orig_traceback);
    }
}

static int
call_trace_protected(Py_tracefunc func, PyObject *obj,
                     PyThreadState *tstate, InterpreterFrame *frame,
                     int what, PyObject *arg)
{
    PyObject *type, *value, *traceback;
    int err;
    _PyErr_Fetch(tstate, &type, &value, &traceback);
    err = call_trace(func, obj, tstate, frame, what, arg);
    if (err == 0)
    {
        _PyErr_Restore(tstate, type, value, traceback);
        return 0;
    }
    else {
        Py_XDECREF(type);
        Py_XDECREF(value);
        Py_XDECREF(traceback);
        return -1;
    }
}

static void
initialize_trace_info(PyTraceInfo *trace_info, InterpreterFrame *frame)
{
    PyCodeObject *code = frame->f_code;
    if (trace_info->code != code) {
        trace_info->code = code;
        _PyCode_InitAddressRange(code, &trace_info->bounds);
    }
}

static int
call_trace(Py_tracefunc func, PyObject *obj,
           PyThreadState *tstate, InterpreterFrame *frame,
           int what, PyObject *arg)
{
    int result;
    if (tstate->tracing)
        return 0;
    tstate->tracing++;
    tstate->cframe->use_tracing = 0;
    PyFrameObject *f = _PyFrame_GetFrameObject(frame);
    if (f == NULL) {
        return -1;
    }
    if (frame->f_lasti < 0) {
        f->f_lineno = frame->f_code->co_firstlineno;
    }
    else {
        initialize_trace_info(&tstate->trace_info, frame);
        f->f_lineno = _PyCode_CheckLineNumber(frame->f_lasti*2, &tstate->trace_info.bounds);
    }
    result = func(obj, f, what, arg);
    f->f_lineno = 0;
    tstate->cframe->use_tracing = ((tstate->c_tracefunc != NULL)
                           || (tstate->c_profilefunc != NULL));
    tstate->tracing--;
    return result;
}

PyObject *
_PyEval_CallTracing(PyObject *func, PyObject *args)
{
    PyThreadState *tstate = _PyThreadState_GET();
    int save_tracing = tstate->tracing;
    int save_use_tracing = tstate->cframe->use_tracing;
    PyObject *result;

    tstate->tracing = 0;
    tstate->cframe->use_tracing = ((tstate->c_tracefunc != NULL)
                           || (tstate->c_profilefunc != NULL));
    result = PyObject_Call(func, args, NULL);
    tstate->tracing = save_tracing;
    tstate->cframe->use_tracing = save_use_tracing;
    return result;
}

/* See Objects/lnotab_notes.txt for a description of how tracing works. */
static int
maybe_call_line_trace(Py_tracefunc func, PyObject *obj,
                      PyThreadState *tstate, InterpreterFrame *frame, int instr_prev)
{
    int result = 0;

    /* If the last instruction falls at the start of a line or if it
       represents a jump backwards, update the frame's line number and
       then call the trace function if we're tracing source lines.
    */
    initialize_trace_info(&tstate->trace_info, frame);
    int lastline = _PyCode_CheckLineNumber(instr_prev*2, &tstate->trace_info.bounds);
    int line = _PyCode_CheckLineNumber(frame->f_lasti*2, &tstate->trace_info.bounds);
    PyFrameObject *f = _PyFrame_GetFrameObject(frame);
    if (f == NULL) {
        return -1;
    }
    if (line != -1 && f->f_trace_lines) {
        /* Trace backward edges or if line number has changed */
        if (frame->f_lasti < instr_prev || line != lastline) {
            result = call_trace(func, obj, tstate, frame, PyTrace_LINE, Py_None);
        }
    }
    /* Always emit an opcode event if we're tracing all opcodes. */
    if (f->f_trace_opcodes) {
        result = call_trace(func, obj, tstate, frame, PyTrace_OPCODE, Py_None);
    }
    return result;
}

int
_PyEval_SetProfile(PyThreadState *tstate, Py_tracefunc func, PyObject *arg)
{
    assert(is_tstate_valid(tstate));
    /* The caller must hold the GIL */
    assert(PyGILState_Check());

    /* Call _PySys_Audit() in the context of the current thread state,
       even if tstate is not the current thread state. */
    PyThreadState *current_tstate = _PyThreadState_GET();
    if (_PySys_Audit(current_tstate, "sys.setprofile", NULL) < 0) {
        return -1;
    }

    PyObject *profileobj = tstate->c_profileobj;

    tstate->c_profilefunc = NULL;
    tstate->c_profileobj = NULL;
    /* Must make sure that tracing is not ignored if 'profileobj' is freed */
    tstate->cframe->use_tracing = tstate->c_tracefunc != NULL;
    Py_XDECREF(profileobj);

    Py_XINCREF(arg);
    tstate->c_profileobj = arg;
    tstate->c_profilefunc = func;

    /* Flag that tracing or profiling is turned on */
    tstate->cframe->use_tracing = (func != NULL) || (tstate->c_tracefunc != NULL);
    return 0;
}

void
PyEval_SetProfile(Py_tracefunc func, PyObject *arg)
{
    PyThreadState *tstate = _PyThreadState_GET();
    if (_PyEval_SetProfile(tstate, func, arg) < 0) {
        /* Log _PySys_Audit() error */
        _PyErr_WriteUnraisableMsg("in PyEval_SetProfile", NULL);
    }
}

int
_PyEval_SetTrace(PyThreadState *tstate, Py_tracefunc func, PyObject *arg)
{
    assert(is_tstate_valid(tstate));
    /* The caller must hold the GIL */
    assert(PyGILState_Check());

    /* Call _PySys_Audit() in the context of the current thread state,
       even if tstate is not the current thread state. */
    PyThreadState *current_tstate = _PyThreadState_GET();
    if (_PySys_Audit(current_tstate, "sys.settrace", NULL) < 0) {
        return -1;
    }

    PyObject *traceobj = tstate->c_traceobj;

    tstate->c_tracefunc = NULL;
    tstate->c_traceobj = NULL;
    /* Must make sure that profiling is not ignored if 'traceobj' is freed */
    tstate->cframe->use_tracing = (tstate->c_profilefunc != NULL);
    Py_XDECREF(traceobj);

    Py_XINCREF(arg);
    tstate->c_traceobj = arg;
    tstate->c_tracefunc = func;

    /* Flag that tracing or profiling is turned on */
    tstate->cframe->use_tracing = ((func != NULL)
                           || (tstate->c_profilefunc != NULL));

    return 0;
}

void
PyEval_SetTrace(Py_tracefunc func, PyObject *arg)
{
    PyThreadState *tstate = _PyThreadState_GET();
    if (_PyEval_SetTrace(tstate, func, arg) < 0) {
        /* Log _PySys_Audit() error */
        _PyErr_WriteUnraisableMsg("in PyEval_SetTrace", NULL);
    }
}


void
_PyEval_SetCoroutineOriginTrackingDepth(PyThreadState *tstate, int new_depth)
{
    assert(new_depth >= 0);
    tstate->coroutine_origin_tracking_depth = new_depth;
}

int
_PyEval_GetCoroutineOriginTrackingDepth(void)
{
    PyThreadState *tstate = _PyThreadState_GET();
    return tstate->coroutine_origin_tracking_depth;
}

int
_PyEval_SetAsyncGenFirstiter(PyObject *firstiter)
{
    PyThreadState *tstate = _PyThreadState_GET();

    if (_PySys_Audit(tstate, "sys.set_asyncgen_hook_firstiter", NULL) < 0) {
        return -1;
    }

    Py_XINCREF(firstiter);
    Py_XSETREF(tstate->async_gen_firstiter, firstiter);
    return 0;
}

PyObject *
_PyEval_GetAsyncGenFirstiter(void)
{
    PyThreadState *tstate = _PyThreadState_GET();
    return tstate->async_gen_firstiter;
}

int
_PyEval_SetAsyncGenFinalizer(PyObject *finalizer)
{
    PyThreadState *tstate = _PyThreadState_GET();

    if (_PySys_Audit(tstate, "sys.set_asyncgen_hook_finalizer", NULL) < 0) {
        return -1;
    }

    Py_XINCREF(finalizer);
    Py_XSETREF(tstate->async_gen_finalizer, finalizer);
    return 0;
}

PyObject *
_PyEval_GetAsyncGenFinalizer(void)
{
    PyThreadState *tstate = _PyThreadState_GET();
    return tstate->async_gen_finalizer;
}

InterpreterFrame *
_PyEval_GetFrame(void)
{
    PyThreadState *tstate = _PyThreadState_GET();
    return tstate->frame;
}

PyFrameObject *
PyEval_GetFrame(void)
{
    PyThreadState *tstate = _PyThreadState_GET();
    if (tstate->frame == NULL) {
        return NULL;
    }
    PyFrameObject *f = _PyFrame_GetFrameObject(tstate->frame);
    if (f == NULL) {
        PyErr_Clear();
    }
    return f;
}

PyObject *
_PyEval_GetBuiltins(PyThreadState *tstate)
{
    InterpreterFrame *frame = tstate->frame;
    if (frame != NULL) {
        return frame->f_builtins;
    }
    return tstate->interp->builtins;
}

PyObject *
PyEval_GetBuiltins(void)
{
    PyThreadState *tstate = _PyThreadState_GET();
    return _PyEval_GetBuiltins(tstate);
}

/* Convenience function to get a builtin from its name */
PyObject *
_PyEval_GetBuiltinId(_Py_Identifier *name)
{
    PyThreadState *tstate = _PyThreadState_GET();
    PyObject *attr = _PyDict_GetItemIdWithError(PyEval_GetBuiltins(), name);
    if (attr) {
        Py_INCREF(attr);
    }
    else if (!_PyErr_Occurred(tstate)) {
        _PyErr_SetObject(tstate, PyExc_AttributeError, _PyUnicode_FromId(name));
    }
    return attr;
}

PyObject *
PyEval_GetLocals(void)
{
    PyThreadState *tstate = _PyThreadState_GET();
     InterpreterFrame *current_frame = tstate->frame;
    if (current_frame == NULL) {
        _PyErr_SetString(tstate, PyExc_SystemError, "frame does not exist");
        return NULL;
    }

    if (_PyFrame_FastToLocalsWithError(current_frame) < 0) {
        return NULL;
    }

    PyObject *locals = current_frame->f_locals;
    assert(locals != NULL);
    return locals;
}

PyObject *
PyEval_GetGlobals(void)
{
    PyThreadState *tstate = _PyThreadState_GET();
    InterpreterFrame *current_frame = tstate->frame;
    if (current_frame == NULL) {
        return NULL;
    }
    return current_frame->f_globals;
}

int
PyEval_MergeCompilerFlags(PyCompilerFlags *cf)
{
    PyThreadState *tstate = _PyThreadState_GET();
    InterpreterFrame *current_frame = tstate->frame;
    int result = cf->cf_flags != 0;

    if (current_frame != NULL) {
        const int codeflags = current_frame->f_code->co_flags;
        const int compilerflags = codeflags & PyCF_MASK;
        if (compilerflags) {
            result = 1;
            cf->cf_flags |= compilerflags;
        }
#if 0 /* future keyword */
        if (codeflags & CO_GENERATOR_ALLOWED) {
            result = 1;
            cf->cf_flags |= CO_GENERATOR_ALLOWED;
        }
#endif
    }
    return result;
}


const char *
PyEval_GetFuncName(PyObject *func)
{
    if (PyMethod_Check(func))
        return PyEval_GetFuncName(PyMethod_GET_FUNCTION(func));
    else if (PyFunction_Check(func))
        return PyUnicode_AsUTF8(((PyFunctionObject*)func)->func_name);
    else if (PyCFunction_Check(func))
        return ((PyCFunctionObject*)func)->m_ml->ml_name;
    else
        return Py_TYPE(func)->tp_name;
}

const char *
PyEval_GetFuncDesc(PyObject *func)
{
    if (PyMethod_Check(func))
        return "()";
    else if (PyFunction_Check(func))
        return "()";
    else if (PyCFunction_Check(func))
        return "()";
    else
        return " object";
}

#define C_TRACE(x, call) \
if (use_tracing && tstate->c_profilefunc) { \
    if (call_trace(tstate->c_profilefunc, tstate->c_profileobj, \
        tstate, tstate->frame, \
        PyTrace_C_CALL, func)) { \
        x = NULL; \
    } \
    else { \
        x = call; \
        if (tstate->c_profilefunc != NULL) { \
            if (x == NULL) { \
                call_trace_protected(tstate->c_profilefunc, \
                    tstate->c_profileobj, \
                    tstate, tstate->frame, \
                    PyTrace_C_EXCEPTION, func); \
                /* XXX should pass (type, value, tb) */ \
            } else { \
                if (call_trace(tstate->c_profilefunc, \
                    tstate->c_profileobj, \
                    tstate, tstate->frame, \
                    PyTrace_C_RETURN, func)) { \
                    Py_DECREF(x); \
                    x = NULL; \
                } \
            } \
        } \
    } \
} else { \
    x = call; \
    }


static PyObject *
trace_call_function(PyThreadState *tstate,
                    PyObject *func,
                    PyObject **args, Py_ssize_t nargs,
                    PyObject *kwnames)
{
    int use_tracing = 1;
    PyObject *x;
    if (PyCFunction_CheckExact(func) || PyCMethod_CheckExact(func)) {
        C_TRACE(x, PyObject_Vectorcall(func, args, nargs, kwnames));
        return x;
    }
    else if (Py_IS_TYPE(func, &PyMethodDescr_Type) && nargs > 0) {
        /* We need to create a temporary bound method as argument
           for profiling.

           If nargs == 0, then this cannot work because we have no
           "self". In any case, the call itself would raise
           TypeError (foo needs an argument), so we just skip
           profiling. */
        PyObject *self = args[0];
        func = Py_TYPE(func)->tp_descr_get(func, self, (PyObject*)Py_TYPE(self));
        if (func == NULL) {
            return NULL;
        }
        C_TRACE(x, PyObject_Vectorcall(func,
                                        args+1, nargs-1,
                                        kwnames));
        Py_DECREF(func);
        return x;
    }
    return PyObject_Vectorcall(func, args, nargs | PY_VECTORCALL_ARGUMENTS_OFFSET, kwnames);
}

/* Issue #29227: Inline call_function() into _PyEval_EvalFrameDefault()
   to reduce the stack consumption. */
Py_LOCAL_INLINE(PyObject *) _Py_HOT_FUNCTION
call_function(PyThreadState *tstate,
              PyObject ***pp_stack,
              Py_ssize_t oparg,
              PyObject *kwnames,
              int use_tracing)
{
    PyObject **pfunc = (*pp_stack) - oparg - 1;
    PyObject *func = *pfunc;
    PyObject *x, *w;
    Py_ssize_t nkwargs = (kwnames == NULL) ? 0 : PyTuple_GET_SIZE(kwnames);
    Py_ssize_t nargs = oparg - nkwargs;
    PyObject **stack = (*pp_stack) - nargs - nkwargs;

    if (use_tracing) {
        x = trace_call_function(tstate, func, stack, nargs, kwnames);
    }
    else {
        x = PyObject_Vectorcall(func, stack, nargs | PY_VECTORCALL_ARGUMENTS_OFFSET, kwnames);
    }

    assert((x != NULL) ^ (_PyErr_Occurred(tstate) != NULL));

    /* Clear the stack of the function object. */
    while ((*pp_stack) > pfunc) {
        w = EXT_POP(*pp_stack);
        Py_DECREF(w);
    }

    return x;
}

static PyObject *
do_call_core(PyThreadState *tstate,
             PyObject *func,
             PyObject *callargs,
             PyObject *kwdict,
             int use_tracing
            )
{
    PyObject *result;

    if (PyCFunction_CheckExact(func) || PyCMethod_CheckExact(func)) {
        C_TRACE(result, PyObject_Call(func, callargs, kwdict));
        return result;
    }
    else if (Py_IS_TYPE(func, &PyMethodDescr_Type)) {
        Py_ssize_t nargs = PyTuple_GET_SIZE(callargs);
        if (nargs > 0 && use_tracing) {
            /* We need to create a temporary bound method as argument
               for profiling.

               If nargs == 0, then this cannot work because we have no
               "self". In any case, the call itself would raise
               TypeError (foo needs an argument), so we just skip
               profiling. */
            PyObject *self = PyTuple_GET_ITEM(callargs, 0);
            func = Py_TYPE(func)->tp_descr_get(func, self, (PyObject*)Py_TYPE(self));
            if (func == NULL) {
                return NULL;
            }

            C_TRACE(result, _PyObject_FastCallDictTstate(
                                    tstate, func,
                                    &_PyTuple_ITEMS(callargs)[1],
                                    nargs - 1,
                                    kwdict));
            Py_DECREF(func);
            return result;
        }
    }
    return PyObject_Call(func, callargs, kwdict);
}

/* Extract a slice index from a PyLong or an object with the
   nb_index slot defined, and store in *pi.
   Silently reduce values larger than PY_SSIZE_T_MAX to PY_SSIZE_T_MAX,
   and silently boost values less than PY_SSIZE_T_MIN to PY_SSIZE_T_MIN.
   Return 0 on error, 1 on success.
*/
int
_PyEval_SliceIndex(PyObject *v, Py_ssize_t *pi)
{
    PyThreadState *tstate = _PyThreadState_GET();
    if (!Py_IsNone(v)) {
        Py_ssize_t x;
        if (_PyIndex_Check(v)) {
            x = PyNumber_AsSsize_t(v, NULL);
            if (x == -1 && _PyErr_Occurred(tstate))
                return 0;
        }
        else {
            _PyErr_SetString(tstate, PyExc_TypeError,
                             "slice indices must be integers or "
                             "None or have an __index__ method");
            return 0;
        }
        *pi = x;
    }
    return 1;
}

int
_PyEval_SliceIndexNotNone(PyObject *v, Py_ssize_t *pi)
{
    PyThreadState *tstate = _PyThreadState_GET();
    Py_ssize_t x;
    if (_PyIndex_Check(v)) {
        x = PyNumber_AsSsize_t(v, NULL);
        if (x == -1 && _PyErr_Occurred(tstate))
            return 0;
    }
    else {
        _PyErr_SetString(tstate, PyExc_TypeError,
                         "slice indices must be integers or "
                         "have an __index__ method");
        return 0;
    }
    *pi = x;
    return 1;
}

static PyObject *
import_name(PyThreadState *tstate, InterpreterFrame *frame,
            PyObject *name, PyObject *fromlist, PyObject *level)
{
    _Py_IDENTIFIER(__import__);
    PyObject *import_func, *res;
    PyObject* stack[5];

    import_func = _PyDict_GetItemIdWithError(frame->f_builtins, &PyId___import__);
    if (import_func == NULL) {
        if (!_PyErr_Occurred(tstate)) {
            _PyErr_SetString(tstate, PyExc_ImportError, "__import__ not found");
        }
        return NULL;
    }
    PyObject *locals = frame->f_locals;
    /* Fast path for not overloaded __import__. */
    if (import_func == tstate->interp->import_func) {
        int ilevel = _PyLong_AsInt(level);
        if (ilevel == -1 && _PyErr_Occurred(tstate)) {
            return NULL;
        }
        res = PyImport_ImportModuleLevelObject(
                        name,
                        frame->f_globals,
                        locals == NULL ? Py_None :locals,
                        fromlist,
                        ilevel);
        return res;
    }

    Py_INCREF(import_func);

    stack[0] = name;
    stack[1] = frame->f_globals;
    stack[2] = locals == NULL ? Py_None : locals;
    stack[3] = fromlist;
    stack[4] = level;
    res = _PyObject_FastCall(import_func, stack, 5);
    Py_DECREF(import_func);
    return res;
}

static PyObject *
import_from(PyThreadState *tstate, PyObject *v, PyObject *name)
{
    PyObject *x;
    PyObject *fullmodname, *pkgname, *pkgpath, *pkgname_or_unknown, *errmsg;

    if (_PyObject_LookupAttr(v, name, &x) != 0) {
        return x;
    }
    /* Issue #17636: in case this failed because of a circular relative
       import, try to fallback on reading the module directly from
       sys.modules. */
    pkgname = _PyObject_GetAttrId(v, &PyId___name__);
    if (pkgname == NULL) {
        goto error;
    }
    if (!PyUnicode_Check(pkgname)) {
        Py_CLEAR(pkgname);
        goto error;
    }
    fullmodname = PyUnicode_FromFormat("%U.%U", pkgname, name);
    if (fullmodname == NULL) {
        Py_DECREF(pkgname);
        return NULL;
    }
    x = PyImport_GetModule(fullmodname);
    Py_DECREF(fullmodname);
    if (x == NULL && !_PyErr_Occurred(tstate)) {
        goto error;
    }
    Py_DECREF(pkgname);
    return x;
 error:
    pkgpath = PyModule_GetFilenameObject(v);
    if (pkgname == NULL) {
        pkgname_or_unknown = PyUnicode_FromString("<unknown module name>");
        if (pkgname_or_unknown == NULL) {
            Py_XDECREF(pkgpath);
            return NULL;
        }
    } else {
        pkgname_or_unknown = pkgname;
    }

    if (pkgpath == NULL || !PyUnicode_Check(pkgpath)) {
        _PyErr_Clear(tstate);
        errmsg = PyUnicode_FromFormat(
            "cannot import name %R from %R (unknown location)",
            name, pkgname_or_unknown
        );
        /* NULL checks for errmsg and pkgname done by PyErr_SetImportError. */
        PyErr_SetImportError(errmsg, pkgname, NULL);
    }
    else {
        _Py_IDENTIFIER(__spec__);
        PyObject *spec = _PyObject_GetAttrId(v, &PyId___spec__);
        const char *fmt =
            _PyModuleSpec_IsInitializing(spec) ?
            "cannot import name %R from partially initialized module %R "
            "(most likely due to a circular import) (%S)" :
            "cannot import name %R from %R (%S)";
        Py_XDECREF(spec);

        errmsg = PyUnicode_FromFormat(fmt, name, pkgname_or_unknown, pkgpath);
        /* NULL checks for errmsg and pkgname done by PyErr_SetImportError. */
        PyErr_SetImportError(errmsg, pkgname, pkgpath);
    }

    Py_XDECREF(errmsg);
    Py_XDECREF(pkgname_or_unknown);
    Py_XDECREF(pkgpath);
    return NULL;
}

static int
import_all_from(PyThreadState *tstate, PyObject *locals, PyObject *v)
{
    _Py_IDENTIFIER(__all__);
    _Py_IDENTIFIER(__dict__);
    PyObject *all, *dict, *name, *value;
    int skip_leading_underscores = 0;
    int pos, err;

    if (_PyObject_LookupAttrId(v, &PyId___all__, &all) < 0) {
        return -1; /* Unexpected error */
    }
    if (all == NULL) {
        if (_PyObject_LookupAttrId(v, &PyId___dict__, &dict) < 0) {
            return -1;
        }
        if (dict == NULL) {
            _PyErr_SetString(tstate, PyExc_ImportError,
                    "from-import-* object has no __dict__ and no __all__");
            return -1;
        }
        all = PyMapping_Keys(dict);
        Py_DECREF(dict);
        if (all == NULL)
            return -1;
        skip_leading_underscores = 1;
    }

    for (pos = 0, err = 0; ; pos++) {
        name = PySequence_GetItem(all, pos);
        if (name == NULL) {
            if (!_PyErr_ExceptionMatches(tstate, PyExc_IndexError)) {
                err = -1;
            }
            else {
                _PyErr_Clear(tstate);
            }
            break;
        }
        if (!PyUnicode_Check(name)) {
            PyObject *modname = _PyObject_GetAttrId(v, &PyId___name__);
            if (modname == NULL) {
                Py_DECREF(name);
                err = -1;
                break;
            }
            if (!PyUnicode_Check(modname)) {
                _PyErr_Format(tstate, PyExc_TypeError,
                              "module __name__ must be a string, not %.100s",
                              Py_TYPE(modname)->tp_name);
            }
            else {
                _PyErr_Format(tstate, PyExc_TypeError,
                              "%s in %U.%s must be str, not %.100s",
                              skip_leading_underscores ? "Key" : "Item",
                              modname,
                              skip_leading_underscores ? "__dict__" : "__all__",
                              Py_TYPE(name)->tp_name);
            }
            Py_DECREF(modname);
            Py_DECREF(name);
            err = -1;
            break;
        }
        if (skip_leading_underscores) {
            if (PyUnicode_READY(name) == -1) {
                Py_DECREF(name);
                err = -1;
                break;
            }
            if (PyUnicode_READ_CHAR(name, 0) == '_') {
                Py_DECREF(name);
                continue;
            }
        }
        value = PyObject_GetAttr(v, name);
        if (value == NULL)
            err = -1;
        else if (PyDict_CheckExact(locals))
            err = PyDict_SetItem(locals, name, value);
        else
            err = PyObject_SetItem(locals, name, value);
        Py_DECREF(name);
        Py_XDECREF(value);
        if (err != 0)
            break;
    }
    Py_DECREF(all);
    return err;
}

static int
check_args_iterable(PyThreadState *tstate, PyObject *func, PyObject *args)
{
    if (Py_TYPE(args)->tp_iter == NULL && !PySequence_Check(args)) {
        /* check_args_iterable() may be called with a live exception:
         * clear it to prevent calling _PyObject_FunctionStr() with an
         * exception set. */
        _PyErr_Clear(tstate);
        PyObject *funcstr = _PyObject_FunctionStr(func);
        if (funcstr != NULL) {
            _PyErr_Format(tstate, PyExc_TypeError,
                          "%U argument after * must be an iterable, not %.200s",
                          funcstr, Py_TYPE(args)->tp_name);
            Py_DECREF(funcstr);
        }
        return -1;
    }
    return 0;
}

static void
format_kwargs_error(PyThreadState *tstate, PyObject *func, PyObject *kwargs)
{
    /* _PyDict_MergeEx raises attribute
     * error (percolated from an attempt
     * to get 'keys' attribute) instead of
     * a type error if its second argument
     * is not a mapping.
     */
    if (_PyErr_ExceptionMatches(tstate, PyExc_AttributeError)) {
        _PyErr_Clear(tstate);
        PyObject *funcstr = _PyObject_FunctionStr(func);
        if (funcstr != NULL) {
            _PyErr_Format(
                tstate, PyExc_TypeError,
                "%U argument after ** must be a mapping, not %.200s",
                funcstr, Py_TYPE(kwargs)->tp_name);
            Py_DECREF(funcstr);
        }
    }
    else if (_PyErr_ExceptionMatches(tstate, PyExc_KeyError)) {
        PyObject *exc, *val, *tb;
        _PyErr_Fetch(tstate, &exc, &val, &tb);
        if (val && PyTuple_Check(val) && PyTuple_GET_SIZE(val) == 1) {
            _PyErr_Clear(tstate);
            PyObject *funcstr = _PyObject_FunctionStr(func);
            if (funcstr != NULL) {
                PyObject *key = PyTuple_GET_ITEM(val, 0);
                _PyErr_Format(
                    tstate, PyExc_TypeError,
                    "%U got multiple values for keyword argument '%S'",
                    funcstr, key);
                Py_DECREF(funcstr);
            }
            Py_XDECREF(exc);
            Py_XDECREF(val);
            Py_XDECREF(tb);
        }
        else {
            _PyErr_Restore(tstate, exc, val, tb);
        }
    }
}

static void
format_exc_check_arg(PyThreadState *tstate, PyObject *exc,
                     const char *format_str, PyObject *obj)
{
    const char *obj_str;

    if (!obj)
        return;

    obj_str = PyUnicode_AsUTF8(obj);
    if (!obj_str)
        return;

    _PyErr_Format(tstate, exc, format_str, obj_str);

    if (exc == PyExc_NameError) {
        // Include the name in the NameError exceptions to offer suggestions later.
        _Py_IDENTIFIER(name);
        PyObject *type, *value, *traceback;
        PyErr_Fetch(&type, &value, &traceback);
        PyErr_NormalizeException(&type, &value, &traceback);
        if (PyErr_GivenExceptionMatches(value, PyExc_NameError)) {
            // We do not care if this fails because we are going to restore the
            // NameError anyway.
            (void)_PyObject_SetAttrId(value, &PyId_name, obj);
        }
        PyErr_Restore(type, value, traceback);
    }
}

static void
format_exc_unbound(PyThreadState *tstate, PyCodeObject *co, int oparg)
{
    PyObject *name;
    /* Don't stomp existing exception */
    if (_PyErr_Occurred(tstate))
        return;
    name = PyTuple_GET_ITEM(co->co_localsplusnames, oparg);
    if (oparg < co->co_nplaincellvars + co->co_nlocals) {
        format_exc_check_arg(tstate, PyExc_UnboundLocalError,
                             UNBOUNDLOCAL_ERROR_MSG, name);
    } else {
        format_exc_check_arg(tstate, PyExc_NameError,
                             UNBOUNDFREE_ERROR_MSG, name);
    }
}

static void
format_awaitable_error(PyThreadState *tstate, PyTypeObject *type, int prevprevopcode, int prevopcode)
{
    if (type->tp_as_async == NULL || type->tp_as_async->am_await == NULL) {
        if (prevopcode == BEFORE_ASYNC_WITH) {
            _PyErr_Format(tstate, PyExc_TypeError,
                          "'async with' received an object from __aenter__ "
                          "that does not implement __await__: %.100s",
                          type->tp_name);
        }
        else if (prevopcode == WITH_EXCEPT_START || (prevopcode == CALL_FUNCTION && prevprevopcode == DUP_TOP)) {
            _PyErr_Format(tstate, PyExc_TypeError,
                          "'async with' received an object from __aexit__ "
                          "that does not implement __await__: %.100s",
                          type->tp_name);
        }
    }
}

static PyObject *
unicode_concatenate(PyThreadState *tstate, PyObject *v, PyObject *w,
                    InterpreterFrame *frame, const _Py_CODEUNIT *next_instr)
{
    PyObject *res;
    if (Py_REFCNT(v) == 2) {
        /* In the common case, there are 2 references to the value
         * stored in 'variable' when the += is performed: one on the
         * value stack (in 'v') and one still stored in the
         * 'variable'.  We try to delete the variable now to reduce
         * the refcnt to 1.
         */
        int opcode, oparg;
        NEXTOPARG();
        switch (opcode) {
        case STORE_FAST:
        {
            PyObject **localsplus = _PyFrame_GetLocalsArray(frame);
            if (GETLOCAL(oparg) == v)
                SETLOCAL(oparg, NULL);
            break;
        }
        case STORE_DEREF:
        {
            PyObject *c = _PyFrame_GetLocalsArray(frame)[oparg];
            if (PyCell_GET(c) ==  v) {
                PyCell_SET(c, NULL);
                Py_DECREF(v);
            }
            break;
        }
        case STORE_NAME:
        {
            PyObject *names = frame->f_code->co_names;
            PyObject *name = GETITEM(names, oparg);
            PyObject *locals = frame->f_locals;
            if (locals && PyDict_CheckExact(locals)) {
                PyObject *w = PyDict_GetItemWithError(locals, name);
                if ((w == v && PyDict_DelItem(locals, name) != 0) ||
                    (w == NULL && _PyErr_Occurred(tstate)))
                {
                    Py_DECREF(v);
                    return NULL;
                }
            }
            break;
        }
        }
    }
    res = v;
    PyUnicode_Append(&res, w);
    return res;
}

#ifdef DYNAMIC_EXECUTION_PROFILE

static PyObject *
getarray(long a[256])
{
    int i;
    PyObject *l = PyList_New(256);
    if (l == NULL) return NULL;
    for (i = 0; i < 256; i++) {
        PyObject *x = PyLong_FromLong(a[i]);
        if (x == NULL) {
            Py_DECREF(l);
            return NULL;
        }
        PyList_SET_ITEM(l, i, x);
    }
    for (i = 0; i < 256; i++)
        a[i] = 0;
    return l;
}

PyObject *
_Py_GetDXProfile(PyObject *self, PyObject *args)
{
#ifndef DXPAIRS
    return getarray(dxp);
#else
    int i;
    PyObject *l = PyList_New(257);
    if (l == NULL) return NULL;
    for (i = 0; i < 257; i++) {
        PyObject *x = getarray(dxpairs[i]);
        if (x == NULL) {
            Py_DECREF(l);
            return NULL;
        }
        PyList_SET_ITEM(l, i, x);
    }
    return l;
#endif
}

#endif

Py_ssize_t
_PyEval_RequestCodeExtraIndex(freefunc free)
{
    PyInterpreterState *interp = _PyInterpreterState_GET();
    Py_ssize_t new_index;

    if (interp->co_extra_user_count == MAX_CO_EXTRA_USERS - 1) {
        return -1;
    }
    new_index = interp->co_extra_user_count++;
    interp->co_extra_freefuncs[new_index] = free;
    return new_index;
}

static void
dtrace_function_entry(InterpreterFrame *frame)
{
    const char *filename;
    const char *funcname;
    int lineno;

    PyCodeObject *code = frame->f_code;
    filename = PyUnicode_AsUTF8(code->co_filename);
    funcname = PyUnicode_AsUTF8(code->co_name);
    lineno = PyCode_Addr2Line(frame->f_code, frame->f_lasti*2);

    PyDTrace_FUNCTION_ENTRY(filename, funcname, lineno);
}

static void
dtrace_function_return(InterpreterFrame *frame)
{
    const char *filename;
    const char *funcname;
    int lineno;

    PyCodeObject *code = frame->f_code;
    filename = PyUnicode_AsUTF8(code->co_filename);
    funcname = PyUnicode_AsUTF8(code->co_name);
    lineno = PyCode_Addr2Line(frame->f_code, frame->f_lasti*2);

    PyDTrace_FUNCTION_RETURN(filename, funcname, lineno);
}

/* DTrace equivalent of maybe_call_line_trace. */
static void
maybe_dtrace_line(InterpreterFrame *frame,
                  PyTraceInfo *trace_info,
                  int instr_prev)
{
    const char *co_filename, *co_name;

    /* If the last instruction executed isn't in the current
       instruction window, reset the window.
    */
    initialize_trace_info(trace_info, frame);
    int lastline = _PyCode_CheckLineNumber(instr_prev*2, &trace_info->bounds);
    int line = _PyCode_CheckLineNumber(frame->f_lasti*2, &trace_info->bounds);
    if (line != -1) {
        /* Trace backward edges or first instruction of a new line */
        if (frame->f_lasti < instr_prev ||
            (line != lastline && frame->f_lasti*2 == trace_info->bounds.ar_start))
        {
            co_filename = PyUnicode_AsUTF8(frame->f_code->co_filename);
            if (!co_filename) {
                co_filename = "?";
            }
            co_name = PyUnicode_AsUTF8(frame->f_code->co_name);
            if (!co_name) {
                co_name = "?";
            }
            PyDTrace_LINE(co_filename, co_name, line);
        }
    }
}

/* Implement Py_EnterRecursiveCall() and Py_LeaveRecursiveCall() as functions
   for the limited API. */

#undef Py_EnterRecursiveCall

int Py_EnterRecursiveCall(const char *where)
{
    return _Py_EnterRecursiveCall_inline(where);
}

#undef Py_LeaveRecursiveCall

void Py_LeaveRecursiveCall(void)
{
    _Py_LeaveRecursiveCall_inline();
}<|MERGE_RESOLUTION|>--- conflicted
+++ resolved
@@ -4212,13 +4212,9 @@
             DISPATCH();
         }
 
-<<<<<<< HEAD
         case TARGET(LOAD_METHOD): {
             PREDICTED(LOAD_METHOD);
             STAT_INC(LOAD_METHOD, unquickened);
-=======
-        TARGET(LOAD_METHOD): {
->>>>>>> f66d00fd
             /* Designed to work in tandem with CALL_METHOD. */
             PyObject *name = GETITEM(names, oparg);
             PyObject *obj = TOP();
@@ -4255,7 +4251,6 @@
             DISPATCH();
         }
 
-<<<<<<< HEAD
         case TARGET(LOAD_METHOD_ADAPTIVE): {
             assert(cframe.use_tracing == 0);
             SpecializedCacheEntry *cache = GET_CACHE();
@@ -4315,9 +4310,6 @@
         }
 
         case TARGET(CALL_METHOD): {
-=======
-        TARGET(CALL_METHOD): {
->>>>>>> f66d00fd
             /* Designed to work in tamdem with LOAD_METHOD. */
             PyObject **sp, *res;
             int meth_found;
