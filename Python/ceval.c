/* Execute compiled code */

/* XXX TO DO:
   XXX speed up searching for keywords by using a dictionary
   XXX document it!
   */

/* enable more aggressive intra-module optimizations, where available */
/* affects both release and debug builds - see bpo-43271 */
#define PY_LOCAL_AGGRESSIVE

#include "Python.h"
#include "pycore_abstract.h"      // _PyIndex_Check()
#include "pycore_call.h"          // _PyObject_FastCallDictTstate()
#include "pycore_ceval.h"         // _PyEval_SignalAsyncExc()
#include "pycore_code.h"
#include "pycore_function.h"
#include "pycore_initconfig.h"    // _PyStatus_OK()
#include "pycore_long.h"          // _PyLong_GetZero()
#include "pycore_object.h"        // _PyObject_GC_TRACK()
#include "pycore_moduleobject.h"  // PyModuleObject
#include "pycore_pyerrors.h"      // _PyErr_Fetch()
#include "pycore_pylifecycle.h"   // _PyErr_Print()
#include "pycore_pymem.h"         // _PyMem_IsPtrFreed()
#include "pycore_pystate.h"       // _PyInterpreterState_GET()
#include "pycore_sysmodule.h"     // _PySys_Audit()
#include "pycore_tuple.h"         // _PyTuple_ITEMS()

#include "code.h"
#include "pycore_dict.h"
#include "dictobject.h"
#include "frameobject.h"
#include "pycore_frame.h"
#include "opcode.h"
#include "pydtrace.h"
#include "setobject.h"
#include "structmember.h"         // struct PyMemberDef, T_OFFSET_EX

#include <ctype.h>
#include <stdbool.h>

#ifdef Py_DEBUG
/* For debugging the interpreter: */
#define LLTRACE  1      /* Low-level trace feature */
#define CHECKEXC 1      /* Double-check exception checking */
#endif

#if !defined(Py_BUILD_CORE)
#  error "ceval.c must be build with Py_BUILD_CORE define for best performance"
#endif

_Py_IDENTIFIER(__name__);

/* Forward declarations */
static PyObject *trace_call_function(
    PyThreadState *tstate, PyObject *callable, PyObject **stack,
    Py_ssize_t oparg, PyObject *kwnames);
static PyObject * do_call_core(
    PyThreadState *tstate, PyObject *func,
    PyObject *callargs, PyObject *kwdict, int use_tracing);

#ifdef LLTRACE
static int lltrace;
static int prtrace(PyThreadState *, PyObject *, const char *);
static void lltrace_instruction(InterpreterFrame *frame, int opcode, int oparg)
{
    if (HAS_ARG(opcode)) {
        printf("%d: %d, %d\n",
                frame->f_lasti, opcode, oparg);
    }
    else {
        printf("%d: %d\n",
                frame->f_lasti, opcode);
    }
}
#endif
static int call_trace(Py_tracefunc, PyObject *,
                      PyThreadState *, InterpreterFrame *,
                      int, PyObject *);
static int call_trace_protected(Py_tracefunc, PyObject *,
                                PyThreadState *, InterpreterFrame *,
                                int, PyObject *);
static void call_exc_trace(Py_tracefunc, PyObject *,
                           PyThreadState *, InterpreterFrame *);
static int maybe_call_line_trace(Py_tracefunc, PyObject *,
                                 PyThreadState *, InterpreterFrame *, int);
static void maybe_dtrace_line(InterpreterFrame *, PyTraceInfo *, int);
static void dtrace_function_entry(InterpreterFrame *);
static void dtrace_function_return(InterpreterFrame *);

static PyObject * import_name(PyThreadState *, InterpreterFrame *,
                              PyObject *, PyObject *, PyObject *);
static PyObject * import_from(PyThreadState *, PyObject *, PyObject *);
static int import_all_from(PyThreadState *, PyObject *, PyObject *);
static void format_exc_check_arg(PyThreadState *, PyObject *, const char *, PyObject *);
static void format_exc_unbound(PyThreadState *tstate, PyCodeObject *co, int oparg);
static int check_args_iterable(PyThreadState *, PyObject *func, PyObject *vararg);
static int check_except_type_valid(PyThreadState *tstate, PyObject* right);
static int check_except_star_type_valid(PyThreadState *tstate, PyObject* right);
static void format_kwargs_error(PyThreadState *, PyObject *func, PyObject *kwargs);
static void format_awaitable_error(PyThreadState *, PyTypeObject *, int, int);
static int get_exception_handler(PyCodeObject *, int, int*, int*, int*);
static InterpreterFrame *
_PyEvalFramePushAndInit(PyThreadState *tstate, PyFunctionObject *func,
                        PyObject *locals, PyObject* const* args,
                        size_t argcount, PyObject *kwnames);
static void
_PyEvalFrameClearAndPop(PyThreadState *tstate, InterpreterFrame *frame);

#define NAME_ERROR_MSG \
    "name '%.200s' is not defined"
#define UNBOUNDLOCAL_ERROR_MSG \
    "cannot access local variable '%s' where it is not associated with a value"
#define UNBOUNDFREE_ERROR_MSG \
    "cannot access free variable '%s' where it is not associated with a" \
    " value in enclosing scope"

/* Dynamic execution profile */
#ifdef DYNAMIC_EXECUTION_PROFILE
#ifdef DXPAIRS
static long dxpairs[257][256];
#define dxp dxpairs[256]
#else
static long dxp[256];
#endif
#endif

#ifndef NDEBUG
/* Ensure that tstate is valid: sanity check for PyEval_AcquireThread() and
   PyEval_RestoreThread(). Detect if tstate memory was freed. It can happen
   when a thread continues to run after Python finalization, especially
   daemon threads. */
static int
is_tstate_valid(PyThreadState *tstate)
{
    assert(!_PyMem_IsPtrFreed(tstate));
    assert(!_PyMem_IsPtrFreed(tstate->interp));
    return 1;
}
#endif


/* This can set eval_breaker to 0 even though gil_drop_request became
   1.  We believe this is all right because the eval loop will release
   the GIL eventually anyway. */
static inline void
COMPUTE_EVAL_BREAKER(PyInterpreterState *interp,
                     struct _ceval_runtime_state *ceval,
                     struct _ceval_state *ceval2)
{
    _Py_atomic_store_relaxed(&ceval2->eval_breaker,
        _Py_atomic_load_relaxed(&ceval2->gil_drop_request)
        | (_Py_atomic_load_relaxed(&ceval->signals_pending)
           && _Py_ThreadCanHandleSignals(interp))
        | (_Py_atomic_load_relaxed(&ceval2->pending.calls_to_do)
           && _Py_ThreadCanHandlePendingCalls())
        | ceval2->pending.async_exc);
}


static inline void
SET_GIL_DROP_REQUEST(PyInterpreterState *interp)
{
    struct _ceval_state *ceval2 = &interp->ceval;
    _Py_atomic_store_relaxed(&ceval2->gil_drop_request, 1);
    _Py_atomic_store_relaxed(&ceval2->eval_breaker, 1);
}


static inline void
RESET_GIL_DROP_REQUEST(PyInterpreterState *interp)
{
    struct _ceval_runtime_state *ceval = &interp->runtime->ceval;
    struct _ceval_state *ceval2 = &interp->ceval;
    _Py_atomic_store_relaxed(&ceval2->gil_drop_request, 0);
    COMPUTE_EVAL_BREAKER(interp, ceval, ceval2);
}


static inline void
SIGNAL_PENDING_CALLS(PyInterpreterState *interp)
{
    struct _ceval_runtime_state *ceval = &interp->runtime->ceval;
    struct _ceval_state *ceval2 = &interp->ceval;
    _Py_atomic_store_relaxed(&ceval2->pending.calls_to_do, 1);
    COMPUTE_EVAL_BREAKER(interp, ceval, ceval2);
}


static inline void
UNSIGNAL_PENDING_CALLS(PyInterpreterState *interp)
{
    struct _ceval_runtime_state *ceval = &interp->runtime->ceval;
    struct _ceval_state *ceval2 = &interp->ceval;
    _Py_atomic_store_relaxed(&ceval2->pending.calls_to_do, 0);
    COMPUTE_EVAL_BREAKER(interp, ceval, ceval2);
}


static inline void
SIGNAL_PENDING_SIGNALS(PyInterpreterState *interp, int force)
{
    struct _ceval_runtime_state *ceval = &interp->runtime->ceval;
    struct _ceval_state *ceval2 = &interp->ceval;
    _Py_atomic_store_relaxed(&ceval->signals_pending, 1);
    if (force) {
        _Py_atomic_store_relaxed(&ceval2->eval_breaker, 1);
    }
    else {
        /* eval_breaker is not set to 1 if thread_can_handle_signals() is false */
        COMPUTE_EVAL_BREAKER(interp, ceval, ceval2);
    }
}


static inline void
UNSIGNAL_PENDING_SIGNALS(PyInterpreterState *interp)
{
    struct _ceval_runtime_state *ceval = &interp->runtime->ceval;
    struct _ceval_state *ceval2 = &interp->ceval;
    _Py_atomic_store_relaxed(&ceval->signals_pending, 0);
    COMPUTE_EVAL_BREAKER(interp, ceval, ceval2);
}


static inline void
SIGNAL_ASYNC_EXC(PyInterpreterState *interp)
{
    struct _ceval_state *ceval2 = &interp->ceval;
    ceval2->pending.async_exc = 1;
    _Py_atomic_store_relaxed(&ceval2->eval_breaker, 1);
}


static inline void
UNSIGNAL_ASYNC_EXC(PyInterpreterState *interp)
{
    struct _ceval_runtime_state *ceval = &interp->runtime->ceval;
    struct _ceval_state *ceval2 = &interp->ceval;
    ceval2->pending.async_exc = 0;
    COMPUTE_EVAL_BREAKER(interp, ceval, ceval2);
}


#ifdef HAVE_ERRNO_H
#include <errno.h>
#endif
#include "ceval_gil.h"

void _Py_NO_RETURN
_Py_FatalError_TstateNULL(const char *func)
{
    _Py_FatalErrorFunc(func,
                       "the function must be called with the GIL held, "
                       "but the GIL is released "
                       "(the current Python thread state is NULL)");
}

#ifdef EXPERIMENTAL_ISOLATED_SUBINTERPRETERS
int
_PyEval_ThreadsInitialized(PyInterpreterState *interp)
{
    return gil_created(&interp->ceval.gil);
}

int
PyEval_ThreadsInitialized(void)
{
    // Fatal error if there is no current interpreter
    PyInterpreterState *interp = PyInterpreterState_Get();
    return _PyEval_ThreadsInitialized(interp);
}
#else
int
_PyEval_ThreadsInitialized(_PyRuntimeState *runtime)
{
    return gil_created(&runtime->ceval.gil);
}

int
PyEval_ThreadsInitialized(void)
{
    _PyRuntimeState *runtime = &_PyRuntime;
    return _PyEval_ThreadsInitialized(runtime);
}
#endif

PyStatus
_PyEval_InitGIL(PyThreadState *tstate)
{
#ifndef EXPERIMENTAL_ISOLATED_SUBINTERPRETERS
    if (!_Py_IsMainInterpreter(tstate->interp)) {
        /* Currently, the GIL is shared by all interpreters,
           and only the main interpreter is responsible to create
           and destroy it. */
        return _PyStatus_OK();
    }
#endif

#ifdef EXPERIMENTAL_ISOLATED_SUBINTERPRETERS
    struct _gil_runtime_state *gil = &tstate->interp->ceval.gil;
#else
    struct _gil_runtime_state *gil = &tstate->interp->runtime->ceval.gil;
#endif
    assert(!gil_created(gil));

    PyThread_init_thread();
    create_gil(gil);

    take_gil(tstate);

    assert(gil_created(gil));
    return _PyStatus_OK();
}

void
_PyEval_FiniGIL(PyInterpreterState *interp)
{
#ifndef EXPERIMENTAL_ISOLATED_SUBINTERPRETERS
    if (!_Py_IsMainInterpreter(interp)) {
        /* Currently, the GIL is shared by all interpreters,
           and only the main interpreter is responsible to create
           and destroy it. */
        return;
    }
#endif

#ifdef EXPERIMENTAL_ISOLATED_SUBINTERPRETERS
    struct _gil_runtime_state *gil = &interp->ceval.gil;
#else
    struct _gil_runtime_state *gil = &interp->runtime->ceval.gil;
#endif
    if (!gil_created(gil)) {
        /* First Py_InitializeFromConfig() call: the GIL doesn't exist
           yet: do nothing. */
        return;
    }

    destroy_gil(gil);
    assert(!gil_created(gil));
}

void
PyEval_InitThreads(void)
{
    /* Do nothing: kept for backward compatibility */
}

void
_PyEval_Fini(void)
{
#ifdef Py_STATS
    _Py_PrintSpecializationStats(1);
#endif
}

void
PyEval_AcquireLock(void)
{
    _PyRuntimeState *runtime = &_PyRuntime;
    PyThreadState *tstate = _PyRuntimeState_GetThreadState(runtime);
    _Py_EnsureTstateNotNULL(tstate);

    take_gil(tstate);
}

void
PyEval_ReleaseLock(void)
{
    _PyRuntimeState *runtime = &_PyRuntime;
    PyThreadState *tstate = _PyRuntimeState_GetThreadState(runtime);
    /* This function must succeed when the current thread state is NULL.
       We therefore avoid PyThreadState_Get() which dumps a fatal error
       in debug mode. */
    struct _ceval_runtime_state *ceval = &runtime->ceval;
    struct _ceval_state *ceval2 = &tstate->interp->ceval;
    drop_gil(ceval, ceval2, tstate);
}

void
_PyEval_ReleaseLock(PyThreadState *tstate)
{
    struct _ceval_runtime_state *ceval = &tstate->interp->runtime->ceval;
    struct _ceval_state *ceval2 = &tstate->interp->ceval;
    drop_gil(ceval, ceval2, tstate);
}

void
PyEval_AcquireThread(PyThreadState *tstate)
{
    _Py_EnsureTstateNotNULL(tstate);

    take_gil(tstate);

    struct _gilstate_runtime_state *gilstate = &tstate->interp->runtime->gilstate;
#ifdef EXPERIMENTAL_ISOLATED_SUBINTERPRETERS
    (void)_PyThreadState_Swap(gilstate, tstate);
#else
    if (_PyThreadState_Swap(gilstate, tstate) != NULL) {
        Py_FatalError("non-NULL old thread state");
    }
#endif
}

void
PyEval_ReleaseThread(PyThreadState *tstate)
{
    assert(is_tstate_valid(tstate));

    _PyRuntimeState *runtime = tstate->interp->runtime;
    PyThreadState *new_tstate = _PyThreadState_Swap(&runtime->gilstate, NULL);
    if (new_tstate != tstate) {
        Py_FatalError("wrong thread state");
    }
    struct _ceval_runtime_state *ceval = &runtime->ceval;
    struct _ceval_state *ceval2 = &tstate->interp->ceval;
    drop_gil(ceval, ceval2, tstate);
}

#ifdef HAVE_FORK
/* This function is called from PyOS_AfterFork_Child to destroy all threads
   which are not running in the child process, and clear internal locks
   which might be held by those threads. */
PyStatus
_PyEval_ReInitThreads(PyThreadState *tstate)
{
    _PyRuntimeState *runtime = tstate->interp->runtime;

#ifdef EXPERIMENTAL_ISOLATED_SUBINTERPRETERS
    struct _gil_runtime_state *gil = &tstate->interp->ceval.gil;
#else
    struct _gil_runtime_state *gil = &runtime->ceval.gil;
#endif
    if (!gil_created(gil)) {
        return _PyStatus_OK();
    }
    recreate_gil(gil);

    take_gil(tstate);

    struct _pending_calls *pending = &tstate->interp->ceval.pending;
    if (_PyThread_at_fork_reinit(&pending->lock) < 0) {
        return _PyStatus_ERR("Can't reinitialize pending calls lock");
    }

    /* Destroy all threads except the current one */
    _PyThreadState_DeleteExcept(runtime, tstate);
    return _PyStatus_OK();
}
#endif

/* This function is used to signal that async exceptions are waiting to be
   raised. */

void
_PyEval_SignalAsyncExc(PyInterpreterState *interp)
{
    SIGNAL_ASYNC_EXC(interp);
}

PyThreadState *
PyEval_SaveThread(void)
{
    _PyRuntimeState *runtime = &_PyRuntime;
#ifdef EXPERIMENTAL_ISOLATED_SUBINTERPRETERS
    PyThreadState *old_tstate = _PyThreadState_GET();
    PyThreadState *tstate = _PyThreadState_Swap(&runtime->gilstate, old_tstate);
#else
    PyThreadState *tstate = _PyThreadState_Swap(&runtime->gilstate, NULL);
#endif
    _Py_EnsureTstateNotNULL(tstate);

    struct _ceval_runtime_state *ceval = &runtime->ceval;
    struct _ceval_state *ceval2 = &tstate->interp->ceval;
#ifdef EXPERIMENTAL_ISOLATED_SUBINTERPRETERS
    assert(gil_created(&ceval2->gil));
#else
    assert(gil_created(&ceval->gil));
#endif
    drop_gil(ceval, ceval2, tstate);
    return tstate;
}

void
PyEval_RestoreThread(PyThreadState *tstate)
{
    _Py_EnsureTstateNotNULL(tstate);

    take_gil(tstate);

    struct _gilstate_runtime_state *gilstate = &tstate->interp->runtime->gilstate;
    _PyThreadState_Swap(gilstate, tstate);
}


/* Mechanism whereby asynchronously executing callbacks (e.g. UNIX
   signal handlers or Mac I/O completion routines) can schedule calls
   to a function to be called synchronously.
   The synchronous function is called with one void* argument.
   It should return 0 for success or -1 for failure -- failure should
   be accompanied by an exception.

   If registry succeeds, the registry function returns 0; if it fails
   (e.g. due to too many pending calls) it returns -1 (without setting
   an exception condition).

   Note that because registry may occur from within signal handlers,
   or other asynchronous events, calling malloc() is unsafe!

   Any thread can schedule pending calls, but only the main thread
   will execute them.
   There is no facility to schedule calls to a particular thread, but
   that should be easy to change, should that ever be required.  In
   that case, the static variables here should go into the python
   threadstate.
*/

void
_PyEval_SignalReceived(PyInterpreterState *interp)
{
#ifdef MS_WINDOWS
    // bpo-42296: On Windows, _PyEval_SignalReceived() is called from a signal
    // handler which can run in a thread different than the Python thread, in
    // which case _Py_ThreadCanHandleSignals() is wrong. Ignore
    // _Py_ThreadCanHandleSignals() and always set eval_breaker to 1.
    //
    // The next eval_frame_handle_pending() call will call
    // _Py_ThreadCanHandleSignals() to recompute eval_breaker.
    int force = 1;
#else
    int force = 0;
#endif
    /* bpo-30703: Function called when the C signal handler of Python gets a
       signal. We cannot queue a callback using _PyEval_AddPendingCall() since
       that function is not async-signal-safe. */
    SIGNAL_PENDING_SIGNALS(interp, force);
}

/* Push one item onto the queue while holding the lock. */
static int
_push_pending_call(struct _pending_calls *pending,
                   int (*func)(void *), void *arg)
{
    int i = pending->last;
    int j = (i + 1) % NPENDINGCALLS;
    if (j == pending->first) {
        return -1; /* Queue full */
    }
    pending->calls[i].func = func;
    pending->calls[i].arg = arg;
    pending->last = j;
    return 0;
}

/* Pop one item off the queue while holding the lock. */
static void
_pop_pending_call(struct _pending_calls *pending,
                  int (**func)(void *), void **arg)
{
    int i = pending->first;
    if (i == pending->last) {
        return; /* Queue empty */
    }

    *func = pending->calls[i].func;
    *arg = pending->calls[i].arg;
    pending->first = (i + 1) % NPENDINGCALLS;
}

/* This implementation is thread-safe.  It allows
   scheduling to be made from any thread, and even from an executing
   callback.
 */

int
_PyEval_AddPendingCall(PyInterpreterState *interp,
                       int (*func)(void *), void *arg)
{
    struct _pending_calls *pending = &interp->ceval.pending;

    /* Ensure that _PyEval_InitPendingCalls() was called
       and that _PyEval_FiniPendingCalls() is not called yet. */
    assert(pending->lock != NULL);

    PyThread_acquire_lock(pending->lock, WAIT_LOCK);
    int result = _push_pending_call(pending, func, arg);
    PyThread_release_lock(pending->lock);

    /* signal main loop */
    SIGNAL_PENDING_CALLS(interp);
    return result;
}

int
Py_AddPendingCall(int (*func)(void *), void *arg)
{
    /* Best-effort to support subinterpreters and calls with the GIL released.

       First attempt _PyThreadState_GET() since it supports subinterpreters.

       If the GIL is released, _PyThreadState_GET() returns NULL . In this
       case, use PyGILState_GetThisThreadState() which works even if the GIL
       is released.

       Sadly, PyGILState_GetThisThreadState() doesn't support subinterpreters:
       see bpo-10915 and bpo-15751.

       Py_AddPendingCall() doesn't require the caller to hold the GIL. */
    PyThreadState *tstate = _PyThreadState_GET();
    if (tstate == NULL) {
        tstate = PyGILState_GetThisThreadState();
    }

    PyInterpreterState *interp;
    if (tstate != NULL) {
        interp = tstate->interp;
    }
    else {
        /* Last resort: use the main interpreter */
        interp = _PyInterpreterState_Main();
    }
    return _PyEval_AddPendingCall(interp, func, arg);
}

static int
handle_signals(PyThreadState *tstate)
{
    assert(is_tstate_valid(tstate));
    if (!_Py_ThreadCanHandleSignals(tstate->interp)) {
        return 0;
    }

    UNSIGNAL_PENDING_SIGNALS(tstate->interp);
    if (_PyErr_CheckSignalsTstate(tstate) < 0) {
        /* On failure, re-schedule a call to handle_signals(). */
        SIGNAL_PENDING_SIGNALS(tstate->interp, 0);
        return -1;
    }
    return 0;
}

static int
make_pending_calls(PyInterpreterState *interp)
{
    /* only execute pending calls on main thread */
    if (!_Py_ThreadCanHandlePendingCalls()) {
        return 0;
    }

    /* don't perform recursive pending calls */
    static int busy = 0;
    if (busy) {
        return 0;
    }
    busy = 1;

    /* unsignal before starting to call callbacks, so that any callback
       added in-between re-signals */
    UNSIGNAL_PENDING_CALLS(interp);
    int res = 0;

    /* perform a bounded number of calls, in case of recursion */
    struct _pending_calls *pending = &interp->ceval.pending;
    for (int i=0; i<NPENDINGCALLS; i++) {
        int (*func)(void *) = NULL;
        void *arg = NULL;

        /* pop one item off the queue while holding the lock */
        PyThread_acquire_lock(pending->lock, WAIT_LOCK);
        _pop_pending_call(pending, &func, &arg);
        PyThread_release_lock(pending->lock);

        /* having released the lock, perform the callback */
        if (func == NULL) {
            break;
        }
        res = func(arg);
        if (res) {
            goto error;
        }
    }

    busy = 0;
    return res;

error:
    busy = 0;
    SIGNAL_PENDING_CALLS(interp);
    return res;
}

void
_Py_FinishPendingCalls(PyThreadState *tstate)
{
    assert(PyGILState_Check());
    assert(is_tstate_valid(tstate));

    struct _pending_calls *pending = &tstate->interp->ceval.pending;

    if (!_Py_atomic_load_relaxed(&(pending->calls_to_do))) {
        return;
    }

    if (make_pending_calls(tstate->interp) < 0) {
        PyObject *exc, *val, *tb;
        _PyErr_Fetch(tstate, &exc, &val, &tb);
        PyErr_BadInternalCall();
        _PyErr_ChainExceptions(exc, val, tb);
        _PyErr_Print(tstate);
    }
}

/* Py_MakePendingCalls() is a simple wrapper for the sake
   of backward-compatibility. */
int
Py_MakePendingCalls(void)
{
    assert(PyGILState_Check());

    PyThreadState *tstate = _PyThreadState_GET();
    assert(is_tstate_valid(tstate));

    /* Python signal handler doesn't really queue a callback: it only signals
       that a signal was received, see _PyEval_SignalReceived(). */
    int res = handle_signals(tstate);
    if (res != 0) {
        return res;
    }

    res = make_pending_calls(tstate->interp);
    if (res != 0) {
        return res;
    }

    return 0;
}

/* The interpreter's recursion limit */

void
_PyEval_InitRuntimeState(struct _ceval_runtime_state *ceval)
{
#ifndef EXPERIMENTAL_ISOLATED_SUBINTERPRETERS
    _gil_initialize(&ceval->gil);
#endif
}

void
_PyEval_InitState(struct _ceval_state *ceval, PyThread_type_lock pending_lock)
{
    struct _pending_calls *pending = &ceval->pending;
    assert(pending->lock == NULL);

    pending->lock = pending_lock;

#ifdef EXPERIMENTAL_ISOLATED_SUBINTERPRETERS
    _gil_initialize(&ceval->gil);
#endif
}

void
_PyEval_FiniState(struct _ceval_state *ceval)
{
    struct _pending_calls *pending = &ceval->pending;
    if (pending->lock != NULL) {
        PyThread_free_lock(pending->lock);
        pending->lock = NULL;
    }
}

int
Py_GetRecursionLimit(void)
{
    PyInterpreterState *interp = _PyInterpreterState_GET();
    return interp->ceval.recursion_limit;
}

void
Py_SetRecursionLimit(int new_limit)
{
    PyInterpreterState *interp = _PyInterpreterState_GET();
    interp->ceval.recursion_limit = new_limit;
    for (PyThreadState *p = interp->threads.head; p != NULL; p = p->next) {
        int depth = p->recursion_limit - p->recursion_remaining;
        p->recursion_limit = new_limit;
        p->recursion_remaining = new_limit - depth;
    }
}

/* The function _Py_EnterRecursiveCall() only calls _Py_CheckRecursiveCall()
   if the recursion_depth reaches recursion_limit. */
int
_Py_CheckRecursiveCall(PyThreadState *tstate, const char *where)
{
    /* Check against global limit first. */
    int depth = tstate->recursion_limit - tstate->recursion_remaining;
    if (depth < tstate->interp->ceval.recursion_limit) {
        tstate->recursion_limit = tstate->interp->ceval.recursion_limit;
        tstate->recursion_remaining = tstate->recursion_limit - depth;
        assert(tstate->recursion_remaining > 0);
        return 0;
    }
#ifdef USE_STACKCHECK
    if (PyOS_CheckStack()) {
        ++tstate->recursion_remaining;
        _PyErr_SetString(tstate, PyExc_MemoryError, "Stack overflow");
        return -1;
    }
#endif
    if (tstate->recursion_headroom) {
        if (tstate->recursion_remaining < -50) {
            /* Overflowing while handling an overflow. Give up. */
            Py_FatalError("Cannot recover from stack overflow.");
        }
    }
    else {
        if (tstate->recursion_remaining <= 0) {
            tstate->recursion_headroom++;
            _PyErr_Format(tstate, PyExc_RecursionError,
                        "maximum recursion depth exceeded%s",
                        where);
            tstate->recursion_headroom--;
            ++tstate->recursion_remaining;
            return -1;
        }
    }
    return 0;
}


static const binaryfunc binary_ops[] = {
    [NB_ADD] = PyNumber_Add,
    [NB_AND] = PyNumber_And,
    [NB_FLOOR_DIVIDE] = PyNumber_FloorDivide,
    [NB_LSHIFT] = PyNumber_Lshift,
    [NB_MATRIX_MULTIPLY] = PyNumber_MatrixMultiply,
    [NB_MULTIPLY] = PyNumber_Multiply,
    [NB_REMAINDER] = PyNumber_Remainder,
    [NB_OR] = PyNumber_Or,
    [NB_POWER] = _PyNumber_PowerNoMod,
    [NB_RSHIFT] = PyNumber_Rshift,
    [NB_SUBTRACT] = PyNumber_Subtract,
    [NB_TRUE_DIVIDE] = PyNumber_TrueDivide,
    [NB_XOR] = PyNumber_Xor,
    [NB_INPLACE_ADD] = PyNumber_InPlaceAdd,
    [NB_INPLACE_AND] = PyNumber_InPlaceAnd,
    [NB_INPLACE_FLOOR_DIVIDE] = PyNumber_InPlaceFloorDivide,
    [NB_INPLACE_LSHIFT] = PyNumber_InPlaceLshift,
    [NB_INPLACE_MATRIX_MULTIPLY] = PyNumber_InPlaceMatrixMultiply,
    [NB_INPLACE_MULTIPLY] = PyNumber_InPlaceMultiply,
    [NB_INPLACE_REMAINDER] = PyNumber_InPlaceRemainder,
    [NB_INPLACE_OR] = PyNumber_InPlaceOr,
    [NB_INPLACE_POWER] = _PyNumber_InPlacePowerNoMod,
    [NB_INPLACE_RSHIFT] = PyNumber_InPlaceRshift,
    [NB_INPLACE_SUBTRACT] = PyNumber_InPlaceSubtract,
    [NB_INPLACE_TRUE_DIVIDE] = PyNumber_InPlaceTrueDivide,
    [NB_INPLACE_XOR] = PyNumber_InPlaceXor,
};


// PEP 634: Structural Pattern Matching


// Return a tuple of values corresponding to keys, with error checks for
// duplicate/missing keys.
static PyObject*
match_keys(PyThreadState *tstate, PyObject *map, PyObject *keys)
{
    assert(PyTuple_CheckExact(keys));
    Py_ssize_t nkeys = PyTuple_GET_SIZE(keys);
    if (!nkeys) {
        // No keys means no items.
        return PyTuple_New(0);
    }
    PyObject *seen = NULL;
    PyObject *dummy = NULL;
    PyObject *values = NULL;
    PyObject *get_name = NULL;
    PyObject *get = NULL;
    // We use the two argument form of map.get(key, default) for two reasons:
    // - Atomically check for a key and get its value without error handling.
    // - Don't cause key creation or resizing in dict subclasses like
    //   collections.defaultdict that define __missing__ (or similar).
    _Py_IDENTIFIER(get);
    get_name = _PyUnicode_FromId(&PyId_get); // borrowed
    if (get_name == NULL) {
        return NULL;
    }
    int meth_found = _PyObject_GetMethod(map, get_name, &get);
    if (get == NULL) {
        goto fail;
    }
    seen = PySet_New(NULL);
    if (seen == NULL) {
        goto fail;
    }
    // dummy = object()
    dummy = _PyObject_CallNoArgs((PyObject *)&PyBaseObject_Type);
    if (dummy == NULL) {
        goto fail;
    }
    values = PyTuple_New(nkeys);
    if (values == NULL) {
        goto fail;
    }
    for (Py_ssize_t i = 0; i < nkeys; i++) {
        PyObject *key = PyTuple_GET_ITEM(keys, i);
        if (PySet_Contains(seen, key) || PySet_Add(seen, key)) {
            if (!_PyErr_Occurred(tstate)) {
                // Seen it before!
                _PyErr_Format(tstate, PyExc_ValueError,
                              "mapping pattern checks duplicate key (%R)", key);
            }
            goto fail;
        }
        PyObject *args[] = { map, key, dummy };
        PyObject *value = NULL;
        if (meth_found) {
            value = PyObject_Vectorcall(get, args, 3, NULL);
        }
        else {
            value = PyObject_Vectorcall(get, &args[1], 2, NULL);
        }
        if (value == NULL) {
            goto fail;
        }
        if (value == dummy) {
            // key not in map!
            Py_DECREF(value);
            Py_DECREF(values);
            // Return None:
            Py_INCREF(Py_None);
            values = Py_None;
            goto done;
        }
        PyTuple_SET_ITEM(values, i, value);
    }
    // Success:
done:
    Py_DECREF(get);
    Py_DECREF(seen);
    Py_DECREF(dummy);
    return values;
fail:
    Py_XDECREF(get);
    Py_XDECREF(seen);
    Py_XDECREF(dummy);
    Py_XDECREF(values);
    return NULL;
}

// Extract a named attribute from the subject, with additional bookkeeping to
// raise TypeErrors for repeated lookups. On failure, return NULL (with no
// error set). Use _PyErr_Occurred(tstate) to disambiguate.
static PyObject*
match_class_attr(PyThreadState *tstate, PyObject *subject, PyObject *type,
                 PyObject *name, PyObject *seen)
{
    assert(PyUnicode_CheckExact(name));
    assert(PySet_CheckExact(seen));
    if (PySet_Contains(seen, name) || PySet_Add(seen, name)) {
        if (!_PyErr_Occurred(tstate)) {
            // Seen it before!
            _PyErr_Format(tstate, PyExc_TypeError,
                          "%s() got multiple sub-patterns for attribute %R",
                          ((PyTypeObject*)type)->tp_name, name);
        }
        return NULL;
    }
    PyObject *attr = PyObject_GetAttr(subject, name);
    if (attr == NULL && _PyErr_ExceptionMatches(tstate, PyExc_AttributeError)) {
        _PyErr_Clear(tstate);
    }
    return attr;
}

// On success (match), return a tuple of extracted attributes. On failure (no
// match), return NULL. Use _PyErr_Occurred(tstate) to disambiguate.
static PyObject*
match_class(PyThreadState *tstate, PyObject *subject, PyObject *type,
            Py_ssize_t nargs, PyObject *kwargs)
{
    if (!PyType_Check(type)) {
        const char *e = "called match pattern must be a type";
        _PyErr_Format(tstate, PyExc_TypeError, e);
        return NULL;
    }
    assert(PyTuple_CheckExact(kwargs));
    // First, an isinstance check:
    if (PyObject_IsInstance(subject, type) <= 0) {
        return NULL;
    }
    // So far so good:
    PyObject *seen = PySet_New(NULL);
    if (seen == NULL) {
        return NULL;
    }
    PyObject *attrs = PyList_New(0);
    if (attrs == NULL) {
        Py_DECREF(seen);
        return NULL;
    }
    // NOTE: From this point on, goto fail on failure:
    PyObject *match_args = NULL;
    // First, the positional subpatterns:
    if (nargs) {
        int match_self = 0;
        match_args = PyObject_GetAttrString(type, "__match_args__");
        if (match_args) {
            if (!PyTuple_CheckExact(match_args)) {
                const char *e = "%s.__match_args__ must be a tuple (got %s)";
                _PyErr_Format(tstate, PyExc_TypeError, e,
                              ((PyTypeObject *)type)->tp_name,
                              Py_TYPE(match_args)->tp_name);
                goto fail;
            }
        }
        else if (_PyErr_ExceptionMatches(tstate, PyExc_AttributeError)) {
            _PyErr_Clear(tstate);
            // _Py_TPFLAGS_MATCH_SELF is only acknowledged if the type does not
            // define __match_args__. This is natural behavior for subclasses:
            // it's as if __match_args__ is some "magic" value that is lost as
            // soon as they redefine it.
            match_args = PyTuple_New(0);
            match_self = PyType_HasFeature((PyTypeObject*)type,
                                            _Py_TPFLAGS_MATCH_SELF);
        }
        else {
            goto fail;
        }
        assert(PyTuple_CheckExact(match_args));
        Py_ssize_t allowed = match_self ? 1 : PyTuple_GET_SIZE(match_args);
        if (allowed < nargs) {
            const char *plural = (allowed == 1) ? "" : "s";
            _PyErr_Format(tstate, PyExc_TypeError,
                          "%s() accepts %d positional sub-pattern%s (%d given)",
                          ((PyTypeObject*)type)->tp_name,
                          allowed, plural, nargs);
            goto fail;
        }
        if (match_self) {
            // Easy. Copy the subject itself, and move on to kwargs.
            PyList_Append(attrs, subject);
        }
        else {
            for (Py_ssize_t i = 0; i < nargs; i++) {
                PyObject *name = PyTuple_GET_ITEM(match_args, i);
                if (!PyUnicode_CheckExact(name)) {
                    _PyErr_Format(tstate, PyExc_TypeError,
                                  "__match_args__ elements must be strings "
                                  "(got %s)", Py_TYPE(name)->tp_name);
                    goto fail;
                }
                PyObject *attr = match_class_attr(tstate, subject, type, name,
                                                  seen);
                if (attr == NULL) {
                    goto fail;
                }
                PyList_Append(attrs, attr);
                Py_DECREF(attr);
            }
        }
        Py_CLEAR(match_args);
    }
    // Finally, the keyword subpatterns:
    for (Py_ssize_t i = 0; i < PyTuple_GET_SIZE(kwargs); i++) {
        PyObject *name = PyTuple_GET_ITEM(kwargs, i);
        PyObject *attr = match_class_attr(tstate, subject, type, name, seen);
        if (attr == NULL) {
            goto fail;
        }
        PyList_Append(attrs, attr);
        Py_DECREF(attr);
    }
    Py_SETREF(attrs, PyList_AsTuple(attrs));
    Py_DECREF(seen);
    return attrs;
fail:
    // We really don't care whether an error was raised or not... that's our
    // caller's problem. All we know is that the match failed.
    Py_XDECREF(match_args);
    Py_DECREF(seen);
    Py_DECREF(attrs);
    return NULL;
}


static int do_raise(PyThreadState *tstate, PyObject *exc, PyObject *cause);
static int exception_group_match(
    PyObject* exc_value, PyObject *match_type,
    PyObject **match, PyObject **rest);

static int unpack_iterable(PyThreadState *, PyObject *, int, int, PyObject **);

PyObject *
PyEval_EvalCode(PyObject *co, PyObject *globals, PyObject *locals)
{
    PyThreadState *tstate = _PyThreadState_GET();
    if (locals == NULL) {
        locals = globals;
    }
    PyObject *builtins = _PyEval_BuiltinsFromGlobals(tstate, globals); // borrowed ref
    if (builtins == NULL) {
        return NULL;
    }
    PyFrameConstructor desc = {
        .fc_globals = globals,
        .fc_builtins = builtins,
        .fc_name = ((PyCodeObject *)co)->co_name,
        .fc_qualname = ((PyCodeObject *)co)->co_name,
        .fc_code = co,
        .fc_defaults = NULL,
        .fc_kwdefaults = NULL,
        .fc_closure = NULL
    };
    PyFunctionObject *func = _PyFunction_FromConstructor(&desc);
    if (func == NULL) {
        return NULL;
    }
    PyObject *res = _PyEval_Vector(tstate, func, locals, NULL, 0, NULL);
    Py_DECREF(func);
    return res;
}


/* Interpreter main loop */

PyObject *
PyEval_EvalFrame(PyFrameObject *f)
{
    /* Function kept for backward compatibility */
    PyThreadState *tstate = _PyThreadState_GET();
    return _PyEval_EvalFrame(tstate, f->f_frame, 0);
}

PyObject *
PyEval_EvalFrameEx(PyFrameObject *f, int throwflag)
{
    PyThreadState *tstate = _PyThreadState_GET();
    return _PyEval_EvalFrame(tstate, f->f_frame, throwflag);
}


/* Handle signals, pending calls, GIL drop request
   and asynchronous exception */
static int
eval_frame_handle_pending(PyThreadState *tstate)
{
    _PyRuntimeState * const runtime = &_PyRuntime;
    struct _ceval_runtime_state *ceval = &runtime->ceval;

    /* Pending signals */
    if (_Py_atomic_load_relaxed(&ceval->signals_pending)) {
        if (handle_signals(tstate) != 0) {
            return -1;
        }
    }

    /* Pending calls */
    struct _ceval_state *ceval2 = &tstate->interp->ceval;
    if (_Py_atomic_load_relaxed(&ceval2->pending.calls_to_do)) {
        if (make_pending_calls(tstate->interp) != 0) {
            return -1;
        }
    }

    /* GIL drop request */
    if (_Py_atomic_load_relaxed(&ceval2->gil_drop_request)) {
        /* Give another thread a chance */
        if (_PyThreadState_Swap(&runtime->gilstate, NULL) != tstate) {
            Py_FatalError("tstate mix-up");
        }
        drop_gil(ceval, ceval2, tstate);

        /* Other threads may run now */

        take_gil(tstate);

#ifdef EXPERIMENTAL_ISOLATED_SUBINTERPRETERS
        (void)_PyThreadState_Swap(&runtime->gilstate, tstate);
#else
        if (_PyThreadState_Swap(&runtime->gilstate, tstate) != NULL) {
            Py_FatalError("orphan tstate");
        }
#endif
    }

    /* Check for asynchronous exception. */
    if (tstate->async_exc != NULL) {
        PyObject *exc = tstate->async_exc;
        tstate->async_exc = NULL;
        UNSIGNAL_ASYNC_EXC(tstate->interp);
        _PyErr_SetNone(tstate, exc);
        Py_DECREF(exc);
        return -1;
    }

#ifdef MS_WINDOWS
    // bpo-42296: On Windows, _PyEval_SignalReceived() can be called in a
    // different thread than the Python thread, in which case
    // _Py_ThreadCanHandleSignals() is wrong. Recompute eval_breaker in the
    // current Python thread with the correct _Py_ThreadCanHandleSignals()
    // value. It prevents to interrupt the eval loop at every instruction if
    // the current Python thread cannot handle signals (if
    // _Py_ThreadCanHandleSignals() is false).
    COMPUTE_EVAL_BREAKER(tstate->interp, ceval, ceval2);
#endif

    return 0;
}


/* Computed GOTOs, or
       the-optimization-commonly-but-improperly-known-as-"threaded code"
   using gcc's labels-as-values extension
   (http://gcc.gnu.org/onlinedocs/gcc/Labels-as-Values.html).

   The traditional bytecode evaluation loop uses a "switch" statement, which
   decent compilers will optimize as a single indirect branch instruction
   combined with a lookup table of jump addresses. However, since the
   indirect jump instruction is shared by all opcodes, the CPU will have a
   hard time making the right prediction for where to jump next (actually,
   it will be always wrong except in the uncommon case of a sequence of
   several identical opcodes).

   "Threaded code" in contrast, uses an explicit jump table and an explicit
   indirect jump instruction at the end of each opcode. Since the jump
   instruction is at a different address for each opcode, the CPU will make a
   separate prediction for each of these instructions, which is equivalent to
   predicting the second opcode of each opcode pair. These predictions have
   a much better chance to turn out valid, especially in small bytecode loops.

   A mispredicted branch on a modern CPU flushes the whole pipeline and
   can cost several CPU cycles (depending on the pipeline depth),
   and potentially many more instructions (depending on the pipeline width).
   A correctly predicted branch, however, is nearly free.

   At the time of this writing, the "threaded code" version is up to 15-20%
   faster than the normal "switch" version, depending on the compiler and the
   CPU architecture.

   We disable the optimization if DYNAMIC_EXECUTION_PROFILE is defined,
   because it would render the measurements invalid.


   NOTE: care must be taken that the compiler doesn't try to "optimize" the
   indirect jumps by sharing them between all opcodes. Such optimizations
   can be disabled on gcc by using the -fno-gcse flag (or possibly
   -fno-crossjumping).
*/

/* Use macros rather than inline functions, to make it as clear as possible
 * to the C compiler that the tracing check is a simple test then branch.
 * We want to be sure that the compiler knows this before it generates
 * the CFG.
 */
#ifdef LLTRACE
#define LLTRACE_INSTR() if (lltrace) { lltrace_instruction(frame, opcode, oparg); }
#else
#define LLTRACE_INSTR() ((void)0)
#endif

#ifdef WITH_DTRACE
#define OR_DTRACE_LINE | (PyDTrace_LINE_ENABLED() ? 255 : 0)
#else
#define OR_DTRACE_LINE
#endif

#ifdef DYNAMIC_EXECUTION_PROFILE
#undef USE_COMPUTED_GOTOS
#define USE_COMPUTED_GOTOS 0
#endif

#ifdef HAVE_COMPUTED_GOTOS
    #ifndef USE_COMPUTED_GOTOS
    #define USE_COMPUTED_GOTOS 1
    #endif
#else
    #if defined(USE_COMPUTED_GOTOS) && USE_COMPUTED_GOTOS
    #error "Computed gotos are not supported on this compiler."
    #endif
    #undef USE_COMPUTED_GOTOS
    #define USE_COMPUTED_GOTOS 0
#endif

#ifdef Py_STATS
#define INSTRUCTION_START(op) frame->f_lasti = INSTR_OFFSET(); next_instr++; OPCODE_EXE_INC(op);
#else
#define INSTRUCTION_START(op) frame->f_lasti = INSTR_OFFSET(); next_instr++
#endif

#if USE_COMPUTED_GOTOS
#define TARGET(op) TARGET_##op: INSTRUCTION_START(op);
#define DISPATCH_GOTO() goto *opcode_targets[opcode]
#else
#define TARGET(op) case op: INSTRUCTION_START(op);
#define DISPATCH_GOTO() goto dispatch_opcode
#endif

/* RECORD_DXPROFILE()  records the dxprofile information, if enabled. Normally a no-op */
#ifdef DYNAMIC_EXECUTION_PROFILE
#ifdef DXPAIRS
#define RECORD_DXPROFILE() \
    do { \
        dxpairs[lastopcode][opcode]++; \
        lastopcode = opcode; \
        dxp[opcode]++; \
    } while (0)
#else
  #define RECORD_DXPROFILE() \
    do { \
        dxp[opcode]++; \
    } while (0)
#endif
#else
#define RECORD_DXPROFILE() ((void)0)
#endif

/* PRE_DISPATCH_GOTO() does lltrace and dxprofile if either is enabled. Normally a no-op */
#ifndef LLTRACE
#ifndef DYNAMIC_EXECUTION_PROFILE
#define PRE_DISPATCH_GOTO() ((void)0)
#endif
#endif
#ifndef PRE_DISPATCH_GOTO
#define PRE_DISPATCH_GOTO() do { LLTRACE_INSTR(); RECORD_DXPROFILE(); } while (0)
#endif

#define NOTRACE_DISPATCH() \
    { \
        NEXTOPARG(); \
        PRE_DISPATCH_GOTO(); \
        DISPATCH_GOTO(); \
    }

/* Do interpreter dispatch accounting for tracing and instrumentation */
#define DISPATCH() \
    { \
        NEXTOPARG(); \
        PRE_DISPATCH_GOTO(); \
        assert(cframe.use_tracing == 0 || cframe.use_tracing == 255); \
        opcode |= cframe.use_tracing OR_DTRACE_LINE; \
        DISPATCH_GOTO(); \
    }

#define CHECK_EVAL_BREAKER() \
    if (_Py_atomic_load_relaxed(eval_breaker)) { \
        goto handle_eval_breaker; \
    }


/* Tuple access macros */

#ifndef Py_DEBUG
#define GETITEM(v, i) PyTuple_GET_ITEM((PyTupleObject *)(v), (i))
#else
#define GETITEM(v, i) PyTuple_GetItem((v), (i))
#endif

/* Code access macros */

/* The integer overflow is checked by an assertion below. */
#define INSTR_OFFSET() ((int)(next_instr - first_instr))
#define NEXTOPARG()  do { \
        _Py_CODEUNIT word = *next_instr; \
        opcode = _Py_OPCODE(word); \
        oparg = _Py_OPARG(word); \
    } while (0)
#define JUMPTO(x)       (next_instr = first_instr + (x))
#define JUMPBY(x)       (next_instr += (x))

/* Get opcode and oparg from original instructions, not quickened form. */
#define TRACING_NEXTOPARG() do { \
        _Py_CODEUNIT word = ((_Py_CODEUNIT *)PyBytes_AS_STRING(frame->f_code->co_code))[INSTR_OFFSET()]; \
        opcode = _Py_OPCODE(word); \
        oparg = _Py_OPARG(word); \
    } while (0)

/* OpCode prediction macros
    Some opcodes tend to come in pairs thus making it possible to
    predict the second code when the first is run.  For example,
    COMPARE_OP is often followed by POP_JUMP_IF_FALSE or POP_JUMP_IF_TRUE.

    Verifying the prediction costs a single high-speed test of a register
    variable against a constant.  If the pairing was good, then the
    processor's own internal branch predication has a high likelihood of
    success, resulting in a nearly zero-overhead transition to the
    next opcode.  A successful prediction saves a trip through the eval-loop
    including its unpredictable switch-case branch.  Combined with the
    processor's internal branch prediction, a successful PREDICT has the
    effect of making the two opcodes run as if they were a single new opcode
    with the bodies combined.

    If collecting opcode statistics, your choices are to either keep the
    predictions turned-on and interpret the results as if some opcodes
    had been combined or turn-off predictions so that the opcode frequency
    counter updates for both opcodes.

    Opcode prediction is disabled with threaded code, since the latter allows
    the CPU to record separate branch prediction information for each
    opcode.

*/

#define PREDICT_ID(op)          PRED_##op

#if defined(DYNAMIC_EXECUTION_PROFILE) || USE_COMPUTED_GOTOS
#define PREDICT(op)             if (0) goto PREDICT_ID(op)
#else
#define PREDICT(op) \
    do { \
        _Py_CODEUNIT word = *next_instr; \
        opcode = _Py_OPCODE(word) | cframe.use_tracing OR_DTRACE_LINE; \
        if (opcode == op) { \
            oparg = _Py_OPARG(word); \
            INSTRUCTION_START(op); \
            goto PREDICT_ID(op); \
        } \
    } while(0)
#endif
#define PREDICTED(op)           PREDICT_ID(op):


/* Stack manipulation macros */

/* The stack can grow at most MAXINT deep, as co_nlocals and
   co_stacksize are ints. */
#define STACK_LEVEL()     ((int)(stack_pointer - _PyFrame_Stackbase(frame)))
#define EMPTY()           (STACK_LEVEL() == 0)
#define TOP()             (stack_pointer[-1])
#define SECOND()          (stack_pointer[-2])
#define THIRD()           (stack_pointer[-3])
#define FOURTH()          (stack_pointer[-4])
#define PEEK(n)           (stack_pointer[-(n)])
#define SET_TOP(v)        (stack_pointer[-1] = (v))
#define SET_SECOND(v)     (stack_pointer[-2] = (v))
#define BASIC_STACKADJ(n) (stack_pointer += n)
#define BASIC_PUSH(v)     (*stack_pointer++ = (v))
#define BASIC_POP()       (*--stack_pointer)

#ifdef LLTRACE
#define PUSH(v)         { (void)(BASIC_PUSH(v), \
                          lltrace && prtrace(tstate, TOP(), "push")); \
                          assert(STACK_LEVEL() <= frame->f_code->co_stacksize); }
#define POP()           ((void)(lltrace && prtrace(tstate, TOP(), "pop")), \
                         BASIC_POP())
#define STACK_GROW(n)   do { \
                          assert(n >= 0); \
                          (void)(BASIC_STACKADJ(n), \
                          lltrace && prtrace(tstate, TOP(), "stackadj")); \
                          assert(STACK_LEVEL() <= frame->f_code->co_stacksize); \
                        } while (0)
#define STACK_SHRINK(n) do { \
                            assert(n >= 0); \
                            (void)(lltrace && prtrace(tstate, TOP(), "stackadj")); \
                            (void)(BASIC_STACKADJ(-(n))); \
                            assert(STACK_LEVEL() <= frame->f_code->co_stacksize); \
                        } while (0)
#define EXT_POP(STACK_POINTER) ((void)(lltrace && \
                                prtrace(tstate, (STACK_POINTER)[-1], "ext_pop")), \
                                *--(STACK_POINTER))
#else
#define PUSH(v)                BASIC_PUSH(v)
#define POP()                  BASIC_POP()
#define STACK_GROW(n)          BASIC_STACKADJ(n)
#define STACK_SHRINK(n)        BASIC_STACKADJ(-(n))
#define EXT_POP(STACK_POINTER) (*--(STACK_POINTER))
#endif

/* Local variable macros */

#define GETLOCAL(i)     (frame->localsplus[i])

/* The SETLOCAL() macro must not DECREF the local variable in-place and
   then store the new value; it must copy the old value to a temporary
   value, then store the new value, and then DECREF the temporary value.
   This is because it is possible that during the DECREF the frame is
   accessed by other code (e.g. a __del__ method or gc.collect()) and the
   variable would be pointing to already-freed memory. */
#define SETLOCAL(i, value)      do { PyObject *tmp = GETLOCAL(i); \
                                     GETLOCAL(i) = value; \
                                     Py_XDECREF(tmp); } while (0)

#define JUMP_TO_INSTRUCTION(op) goto PREDICT_ID(op)

#define GET_CACHE() \
    _GetSpecializedCacheEntryForInstruction(first_instr, INSTR_OFFSET(), oparg)


#define DEOPT_IF(cond, instname) if (cond) { goto instname ## _miss; }

#define UPDATE_PREV_INSTR_OPARG(instr, oparg) ((uint8_t*)(instr))[-1] = (oparg)


#define GLOBALS() frame->f_globals
#define BUILTINS() frame->f_builtins
#define LOCALS() frame->f_locals

/* Shared opcode macros */

// shared by LOAD_ATTR_MODULE and LOAD_METHOD_MODULE
#define LOAD_MODULE_ATTR_OR_METHOD(attr_or_method) \
    SpecializedCacheEntry *caches = GET_CACHE(); \
    _PyAdaptiveEntry *cache0 = &caches[0].adaptive; \
    _PyAttrCache *cache1 = &caches[-1].attr; \
    DEOPT_IF(!PyModule_CheckExact(owner), LOAD_##attr_or_method); \
    PyDictObject *dict = (PyDictObject *)((PyModuleObject *)owner)->md_dict; \
    assert(dict != NULL); \
    DEOPT_IF(dict->ma_keys->dk_version != cache1->dk_version_or_hint, \
        LOAD_##attr_or_method); \
    assert(dict->ma_keys->dk_kind == DICT_KEYS_UNICODE); \
    assert(cache0->index < dict->ma_keys->dk_nentries); \
    PyDictKeyEntry *ep = DK_ENTRIES(dict->ma_keys) + cache0->index; \
    res = ep->me_value; \
    DEOPT_IF(res == NULL, LOAD_##attr_or_method); \
    STAT_INC(LOAD_##attr_or_method, hit); \
    Py_INCREF(res);

#define TRACE_FUNCTION_EXIT() \
    if (cframe.use_tracing) { \
        if (trace_function_exit(tstate, frame, retval)) { \
            Py_DECREF(retval); \
            goto exit_unwind; \
        } \
    }

#define DTRACE_FUNCTION_EXIT() \
    if (PyDTrace_FUNCTION_RETURN_ENABLED()) { \
        dtrace_function_return(frame); \
    }

#define TRACE_FUNCTION_UNWIND()  \
    if (cframe.use_tracing) { \
        /* Since we are already unwinding, \
         * we dont't care if this raises */ \
        trace_function_exit(tstate, frame, NULL); \
    }

#define TRACE_FUNCTION_ENTRY() \
    if (cframe.use_tracing) { \
        _PyFrame_SetStackPointer(frame, stack_pointer); \
        int err = trace_function_entry(tstate, frame); \
        stack_pointer = _PyFrame_GetStackPointer(frame); \
        if (err) { \
            goto error; \
        } \
    }

#define TRACE_FUNCTION_THROW_ENTRY() \
    if (cframe.use_tracing) { \
        assert(frame->stacktop >= 0); \
        if (trace_function_entry(tstate, frame)) { \
            goto exit_unwind; \
        } \
    }

#define DTRACE_FUNCTION_ENTRY()  \
    if (PyDTrace_FUNCTION_ENTRY_ENABLED()) { \
        dtrace_function_entry(frame); \
    }



static int
trace_function_entry(PyThreadState *tstate, InterpreterFrame *frame)
{
    if (tstate->c_tracefunc != NULL) {
        /* tstate->c_tracefunc, if defined, is a
            function that will be called on *every* entry
            to a code block.  Its return value, if not
            None, is a function that will be called at
            the start of each executed line of code.
            (Actually, the function must return itself
            in order to continue tracing.)  The trace
            functions are called with three arguments:
            a pointer to the current frame, a string
            indicating why the function is called, and
            an argument which depends on the situation.
            The global trace function is also called
            whenever an exception is detected. */
        if (call_trace_protected(tstate->c_tracefunc,
                                    tstate->c_traceobj,
                                    tstate, frame,
                                    PyTrace_CALL, Py_None)) {
            /* Trace function raised an error */
            return -1;
        }
    }
    if (tstate->c_profilefunc != NULL) {
        /* Similar for c_profilefunc, except it needn't
            return itself and isn't called for "line" events */
        if (call_trace_protected(tstate->c_profilefunc,
                                    tstate->c_profileobj,
                                    tstate, frame,
                                    PyTrace_CALL, Py_None)) {
            /* Profile function raised an error */
            return -1;
        }
    }
    return 0;
}

static int
trace_function_exit(PyThreadState *tstate, InterpreterFrame *frame, PyObject *retval)
{
    if (tstate->c_tracefunc) {
        if (call_trace_protected(tstate->c_tracefunc, tstate->c_traceobj,
                                    tstate, frame, PyTrace_RETURN, retval)) {
            return -1;
        }
    }
    if (tstate->c_profilefunc) {
        if (call_trace_protected(tstate->c_profilefunc, tstate->c_profileobj,
                                    tstate, frame, PyTrace_RETURN, retval)) {
            return -1;
        }
    }
    return 0;
}

static int
skip_backwards_over_extended_args(PyCodeObject *code, int offset)
{
    _Py_CODEUNIT *instrs = (_Py_CODEUNIT *)PyBytes_AS_STRING(code->co_code);
    while (offset > 0 && _Py_OPCODE(instrs[offset-1]) == EXTENDED_ARG) {
        offset--;
    }
    return offset;
}

static InterpreterFrame *
pop_frame(PyThreadState *tstate, InterpreterFrame *frame)
{
    InterpreterFrame *prev_frame = frame->previous;
    _PyEvalFrameClearAndPop(tstate, frame);
    return prev_frame;
}

/* It is only between a PRECALL_METHOD/FUNCTION instruction and the following CALL,
 * that these values have any meaning.
 */
typedef struct {
    PyObject *callable;
    PyObject *kwnames;
    int total_args;
    int postcall_shrink;
} CallShape;


PyObject* _Py_HOT_FUNCTION
_PyEval_EvalFrameDefault(PyThreadState *tstate, InterpreterFrame *frame, int throwflag)
{
    _Py_EnsureTstateNotNULL(tstate);
    CALL_STAT_INC(pyeval_calls);

#if USE_COMPUTED_GOTOS
/* Import the static jump table */
#include "opcode_targets.h"
#endif

#ifdef DXPAIRS
    int lastopcode = 0;
#endif
    int opcode;        /* Current opcode */
    int oparg;         /* Current opcode argument, if any */
    _Py_atomic_int * const eval_breaker = &tstate->interp->ceval.eval_breaker;

    CFrame cframe;
    CallShape call_shape;
    call_shape.kwnames = NULL; // Borrowed reference
    call_shape.postcall_shrink = 0;
    call_shape.total_args = 0;
    call_shape.callable = NULL; // Strong reference

    /* WARNING: Because the CFrame lives on the C stack,
     * but can be accessed from a heap allocated object (tstate)
     * strict stack discipline must be maintained.
     */
    CFrame *prev_cframe = tstate->cframe;
    cframe.use_tracing = prev_cframe->use_tracing;
    cframe.previous = prev_cframe;
    tstate->cframe = &cframe;

    frame->is_entry = true;
    /* Push frame */
    frame->previous = prev_cframe->current_frame;
    cframe.current_frame = frame;

    /* support for generator.throw() */
    if (throwflag) {
        if (_Py_EnterRecursiveCall(tstate, "")) {
            tstate->recursion_remaining--;
            goto exit_unwind;
        }
        TRACE_FUNCTION_THROW_ENTRY();
        DTRACE_FUNCTION_ENTRY();
        goto resume_with_error;
    }

    /* Local "register" variables.
     * These are cached values from the frame and code object.  */

    PyObject *names;
    PyObject *consts;
    _Py_CODEUNIT *first_instr;
    _Py_CODEUNIT *next_instr;
    PyObject **stack_pointer;

/* Sets the above local variables from the frame */
#define SET_LOCALS_FROM_FRAME() \
    { \
        PyCodeObject *co = frame->f_code; \
        names = co->co_names; \
        consts = co->co_consts; \
        first_instr = co->co_firstinstr; \
    } \
    assert(frame->f_lasti >= -1); \
    next_instr = first_instr + frame->f_lasti + 1; \
    stack_pointer = _PyFrame_GetStackPointer(frame); \
    /* Set stackdepth to -1. \
        Update when returning or calling trace function. \
        Having stackdepth <= 0 ensures that invalid \
        values are not visible to the cycle GC. \
        We choose -1 rather than 0 to assist debugging. \
        */ \
    frame->stacktop = -1;


start_frame:
    if (_Py_EnterRecursiveCall(tstate, "")) {
        tstate->recursion_remaining--;
        goto exit_unwind;
    }

resume_frame:
    SET_LOCALS_FROM_FRAME();

#ifdef LLTRACE
    _Py_IDENTIFIER(__ltrace__);
    {
        int r = _PyDict_ContainsId(GLOBALS(), &PyId___ltrace__);
        if (r < 0) {
            goto exit_unwind;
        }
        lltrace = r;
    }
#endif

#ifdef Py_DEBUG
    /* _PyEval_EvalFrameDefault() must not be called with an exception set,
       because it can clear it (directly or indirectly) and so the
       caller loses its exception */
    assert(!_PyErr_Occurred(tstate));
#endif

    DISPATCH();

handle_eval_breaker:

    /* Do periodic things, like check for signals and async I/0.
     * We need to do reasonably frequently, but not too frequently.
     * All loops should include a check of the eval breaker.
     * We also check on return from any builtin function.
     */
    if (eval_frame_handle_pending(tstate) != 0) {
        goto error;
    }
    DISPATCH();

    {
    /* Start instructions */
#if USE_COMPUTED_GOTOS
    {
#else
    dispatch_opcode:
        switch (opcode) {
#endif

        /* BEWARE!
           It is essential that any operation that fails must goto error
           and that all operation that succeed call DISPATCH() ! */

        TARGET(NOP) {
            DISPATCH();
        }

        TARGET(RESUME) {
            assert(tstate->cframe == &cframe);
            assert(frame == cframe.current_frame);

            int err = _Py_IncrementCountAndMaybeQuicken(frame->f_code);
            if (err) {
                if (err < 0) {
                    goto error;
                }
                /* Update first_instr and next_instr to point to newly quickened code */
                int nexti = INSTR_OFFSET();
                first_instr = frame->f_code->co_firstinstr;
                next_instr = first_instr + nexti;
            }
            frame->f_state = FRAME_EXECUTING;
            if (_Py_atomic_load_relaxed(eval_breaker) && oparg < 2) {
                goto handle_eval_breaker;
            }
            DISPATCH();
        }

        TARGET(LOAD_CLOSURE) {
            /* We keep LOAD_CLOSURE so that the bytecode stays more readable. */
            PyObject *value = GETLOCAL(oparg);
            if (value == NULL) {
                goto unbound_local_error;
            }
            Py_INCREF(value);
            PUSH(value);
            DISPATCH();
        }

        TARGET(LOAD_FAST) {
            PyObject *value = GETLOCAL(oparg);
            if (value == NULL) {
                goto unbound_local_error;
            }
            Py_INCREF(value);
            PUSH(value);
            DISPATCH();
        }

        TARGET(LOAD_CONST) {
            PREDICTED(LOAD_CONST);
            PyObject *value = GETITEM(consts, oparg);
            Py_INCREF(value);
            PUSH(value);
            DISPATCH();
        }

        TARGET(STORE_FAST) {
            PREDICTED(STORE_FAST);
            PyObject *value = POP();
            SETLOCAL(oparg, value);
            DISPATCH();
        }

        TARGET(LOAD_FAST__LOAD_FAST) {
            PyObject *value = GETLOCAL(oparg);
            if (value == NULL) {
                goto unbound_local_error;
            }
            NEXTOPARG();
            next_instr++;
            Py_INCREF(value);
            PUSH(value);
            value = GETLOCAL(oparg);
            if (value == NULL) {
                goto unbound_local_error;
            }
            Py_INCREF(value);
            PUSH(value);
            NOTRACE_DISPATCH();
        }

        TARGET(LOAD_FAST__LOAD_CONST) {
            PyObject *value = GETLOCAL(oparg);
            if (value == NULL) {
                goto unbound_local_error;
            }
            NEXTOPARG();
            next_instr++;
            Py_INCREF(value);
            PUSH(value);
            value = GETITEM(consts, oparg);
            Py_INCREF(value);
            PUSH(value);
            NOTRACE_DISPATCH();
        }

        TARGET(STORE_FAST__LOAD_FAST) {
            PyObject *value = POP();
            SETLOCAL(oparg, value);
            NEXTOPARG();
            next_instr++;
            value = GETLOCAL(oparg);
            if (value == NULL) {
                goto unbound_local_error;
            }
            Py_INCREF(value);
            PUSH(value);
            NOTRACE_DISPATCH();
        }

        TARGET(STORE_FAST__STORE_FAST) {
            PyObject *value = POP();
            SETLOCAL(oparg, value);
            NEXTOPARG();
            next_instr++;
            value = POP();
            SETLOCAL(oparg, value);
            NOTRACE_DISPATCH();
        }

        TARGET(LOAD_CONST__LOAD_FAST) {
            PyObject *value = GETITEM(consts, oparg);
            NEXTOPARG();
            next_instr++;
            Py_INCREF(value);
            PUSH(value);
            value = GETLOCAL(oparg);
            if (value == NULL) {
                goto unbound_local_error;
            }
            Py_INCREF(value);
            PUSH(value);
            NOTRACE_DISPATCH();
        }

        TARGET(POP_TOP) {
            PyObject *value = POP();
            Py_DECREF(value);
            DISPATCH();
        }

        TARGET(UNARY_POSITIVE) {
            PyObject *value = TOP();
            PyObject *res = PyNumber_Positive(value);
            Py_DECREF(value);
            SET_TOP(res);
            if (res == NULL)
                goto error;
            DISPATCH();
        }

        TARGET(UNARY_NEGATIVE) {
            PyObject *value = TOP();
            PyObject *res = PyNumber_Negative(value);
            Py_DECREF(value);
            SET_TOP(res);
            if (res == NULL)
                goto error;
            DISPATCH();
        }

        TARGET(UNARY_NOT) {
            PyObject *value = TOP();
            int err = PyObject_IsTrue(value);
            Py_DECREF(value);
            if (err == 0) {
                Py_INCREF(Py_True);
                SET_TOP(Py_True);
                DISPATCH();
            }
            else if (err > 0) {
                Py_INCREF(Py_False);
                SET_TOP(Py_False);
                DISPATCH();
            }
            STACK_SHRINK(1);
            goto error;
        }

        TARGET(UNARY_INVERT) {
            PyObject *value = TOP();
            PyObject *res = PyNumber_Invert(value);
            Py_DECREF(value);
            SET_TOP(res);
            if (res == NULL)
                goto error;
            DISPATCH();
        }

        TARGET(BINARY_OP_MULTIPLY_INT) {
            assert(cframe.use_tracing == 0);
            PyObject *left = SECOND();
            PyObject *right = TOP();
            DEOPT_IF(!PyLong_CheckExact(left), BINARY_OP);
            DEOPT_IF(!PyLong_CheckExact(right), BINARY_OP);
            STAT_INC(BINARY_OP, hit);
            PyObject *prod = _PyLong_Multiply((PyLongObject *)left, (PyLongObject *)right);
            SET_SECOND(prod);
            Py_DECREF(right);
            Py_DECREF(left);
            STACK_SHRINK(1);
            if (prod == NULL) {
                goto error;
            }
            NOTRACE_DISPATCH();
        }

        TARGET(BINARY_OP_MULTIPLY_FLOAT) {
            assert(cframe.use_tracing == 0);
            PyObject *left = SECOND();
            PyObject *right = TOP();
            DEOPT_IF(!PyFloat_CheckExact(left), BINARY_OP);
            DEOPT_IF(!PyFloat_CheckExact(right), BINARY_OP);
            STAT_INC(BINARY_OP, hit);
            double dprod = ((PyFloatObject *)left)->ob_fval *
                ((PyFloatObject *)right)->ob_fval;
            PyObject *prod = PyFloat_FromDouble(dprod);
            SET_SECOND(prod);
            Py_DECREF(right);
            Py_DECREF(left);
            STACK_SHRINK(1);
            if (prod == NULL) {
                goto error;
            }
            NOTRACE_DISPATCH();
        }

        TARGET(BINARY_OP_SUBTRACT_INT) {
            assert(cframe.use_tracing == 0);
            PyObject *left = SECOND();
            PyObject *right = TOP();
            DEOPT_IF(!PyLong_CheckExact(left), BINARY_OP);
            DEOPT_IF(!PyLong_CheckExact(right), BINARY_OP);
            STAT_INC(BINARY_OP, hit);
            PyObject *sub = _PyLong_Subtract((PyLongObject *)left, (PyLongObject *)right);
            SET_SECOND(sub);
            Py_DECREF(right);
            Py_DECREF(left);
            STACK_SHRINK(1);
            if (sub == NULL) {
                goto error;
            }
            NOTRACE_DISPATCH();
        }

        TARGET(BINARY_OP_SUBTRACT_FLOAT) {
            assert(cframe.use_tracing == 0);
            PyObject *left = SECOND();
            PyObject *right = TOP();
            DEOPT_IF(!PyFloat_CheckExact(left), BINARY_OP);
            DEOPT_IF(!PyFloat_CheckExact(right), BINARY_OP);
            STAT_INC(BINARY_OP, hit);
            double dsub = ((PyFloatObject *)left)->ob_fval - ((PyFloatObject *)right)->ob_fval;
            PyObject *sub = PyFloat_FromDouble(dsub);
            SET_SECOND(sub);
            Py_DECREF(right);
            Py_DECREF(left);
            STACK_SHRINK(1);
            if (sub == NULL) {
                goto error;
            }
            NOTRACE_DISPATCH();
        }

        TARGET(BINARY_OP_ADD_UNICODE) {
            assert(cframe.use_tracing == 0);
            PyObject *left = SECOND();
            PyObject *right = TOP();
            DEOPT_IF(!PyUnicode_CheckExact(left), BINARY_OP);
            DEOPT_IF(Py_TYPE(right) != Py_TYPE(left), BINARY_OP);
            STAT_INC(BINARY_OP, hit);
            PyObject *res = PyUnicode_Concat(left, right);
            STACK_SHRINK(1);
            SET_TOP(res);
            Py_DECREF(left);
            Py_DECREF(right);
            if (TOP() == NULL) {
                goto error;
            }
            NOTRACE_DISPATCH();
        }

        TARGET(BINARY_OP_INPLACE_ADD_UNICODE) {
            assert(cframe.use_tracing == 0);
            PyObject *left = SECOND();
            PyObject *right = TOP();
            DEOPT_IF(!PyUnicode_CheckExact(left), BINARY_OP);
            DEOPT_IF(Py_TYPE(right) != Py_TYPE(left), BINARY_OP);
            DEOPT_IF(Py_REFCNT(left) != 2, BINARY_OP);
            int next_oparg = _Py_OPARG(*next_instr);
            assert(_Py_OPCODE(*next_instr) == STORE_FAST);
            /* In the common case, there are 2 references to the value
            * stored in 'variable' when the v = v + ... is performed: one
            * on the value stack (in 'v') and one still stored in the
            * 'variable'.  We try to delete the variable now to reduce
            * the refcnt to 1.
            */
            PyObject *var = GETLOCAL(next_oparg);
            DEOPT_IF(var != left, BINARY_OP);
            STAT_INC(BINARY_OP, hit);
            GETLOCAL(next_oparg) = NULL;
            Py_DECREF(left);
            STACK_SHRINK(1);
            PyUnicode_Append(&TOP(), right);
            Py_DECREF(right);
            if (TOP() == NULL) {
                goto error;
            }
            NOTRACE_DISPATCH();
        }

        TARGET(BINARY_OP_ADD_FLOAT) {
            assert(cframe.use_tracing == 0);
            PyObject *left = SECOND();
            PyObject *right = TOP();
            DEOPT_IF(!PyFloat_CheckExact(left), BINARY_OP);
            DEOPT_IF(Py_TYPE(right) != Py_TYPE(left), BINARY_OP);
            STAT_INC(BINARY_OP, hit);
            double dsum = ((PyFloatObject *)left)->ob_fval +
                ((PyFloatObject *)right)->ob_fval;
            PyObject *sum = PyFloat_FromDouble(dsum);
            SET_SECOND(sum);
            Py_DECREF(right);
            Py_DECREF(left);
            STACK_SHRINK(1);
            if (sum == NULL) {
                goto error;
            }
            NOTRACE_DISPATCH();
        }

        TARGET(BINARY_OP_ADD_INT) {
            assert(cframe.use_tracing == 0);
            PyObject *left = SECOND();
            PyObject *right = TOP();
            DEOPT_IF(!PyLong_CheckExact(left), BINARY_OP);
            DEOPT_IF(Py_TYPE(right) != Py_TYPE(left), BINARY_OP);
            STAT_INC(BINARY_OP, hit);
            PyObject *sum = _PyLong_Add((PyLongObject *)left, (PyLongObject *)right);
            SET_SECOND(sum);
            Py_DECREF(right);
            Py_DECREF(left);
            STACK_SHRINK(1);
            if (sum == NULL) {
                goto error;
            }
            NOTRACE_DISPATCH();
        }

        TARGET(BINARY_SUBSCR) {
            PREDICTED(BINARY_SUBSCR);
            PyObject *sub = POP();
            PyObject *container = TOP();
            PyObject *res = PyObject_GetItem(container, sub);
            Py_DECREF(container);
            Py_DECREF(sub);
            SET_TOP(res);
            if (res == NULL)
                goto error;
            DISPATCH();
        }

        TARGET(BINARY_SUBSCR_ADAPTIVE) {
            SpecializedCacheEntry *cache = GET_CACHE();
            if (cache->adaptive.counter == 0) {
                PyObject *sub = TOP();
                PyObject *container = SECOND();
                next_instr--;
                if (_Py_Specialize_BinarySubscr(container, sub, next_instr, cache) < 0) {
                    goto error;
                }
                DISPATCH();
            }
            else {
                STAT_INC(BINARY_SUBSCR, deferred);
                cache->adaptive.counter--;
                assert(cache->adaptive.original_oparg == 0);
                /* No need to set oparg here; it isn't used by BINARY_SUBSCR */
                JUMP_TO_INSTRUCTION(BINARY_SUBSCR);
            }
        }

        TARGET(BINARY_SUBSCR_LIST_INT) {
            assert(cframe.use_tracing == 0);
            PyObject *sub = TOP();
            PyObject *list = SECOND();
            DEOPT_IF(!PyLong_CheckExact(sub), BINARY_SUBSCR);
            DEOPT_IF(!PyList_CheckExact(list), BINARY_SUBSCR);

            // Deopt unless 0 <= sub < PyList_Size(list)
            Py_ssize_t signed_magnitude = Py_SIZE(sub);
            DEOPT_IF(((size_t)signed_magnitude) > 1, BINARY_SUBSCR);
            assert(((PyLongObject *)_PyLong_GetZero())->ob_digit[0] == 0);
            Py_ssize_t index = ((PyLongObject*)sub)->ob_digit[0];
            DEOPT_IF(index >= PyList_GET_SIZE(list), BINARY_SUBSCR);
            STAT_INC(BINARY_SUBSCR, hit);
            PyObject *res = PyList_GET_ITEM(list, index);
            assert(res != NULL);
            Py_INCREF(res);
            STACK_SHRINK(1);
            Py_DECREF(sub);
            SET_TOP(res);
            Py_DECREF(list);
            NOTRACE_DISPATCH();
        }

        TARGET(BINARY_SUBSCR_TUPLE_INT) {
            assert(cframe.use_tracing == 0);
            PyObject *sub = TOP();
            PyObject *tuple = SECOND();
            DEOPT_IF(!PyLong_CheckExact(sub), BINARY_SUBSCR);
            DEOPT_IF(!PyTuple_CheckExact(tuple), BINARY_SUBSCR);

            // Deopt unless 0 <= sub < PyTuple_Size(list)
            Py_ssize_t signed_magnitude = Py_SIZE(sub);
            DEOPT_IF(((size_t)signed_magnitude) > 1, BINARY_SUBSCR);
            assert(((PyLongObject *)_PyLong_GetZero())->ob_digit[0] == 0);
            Py_ssize_t index = ((PyLongObject*)sub)->ob_digit[0];
            DEOPT_IF(index >= PyTuple_GET_SIZE(tuple), BINARY_SUBSCR);
            STAT_INC(BINARY_SUBSCR, hit);
            PyObject *res = PyTuple_GET_ITEM(tuple, index);
            assert(res != NULL);
            Py_INCREF(res);
            STACK_SHRINK(1);
            Py_DECREF(sub);
            SET_TOP(res);
            Py_DECREF(tuple);
            NOTRACE_DISPATCH();
        }

        TARGET(BINARY_SUBSCR_DICT) {
            assert(cframe.use_tracing == 0);
            PyObject *dict = SECOND();
            DEOPT_IF(!PyDict_CheckExact(SECOND()), BINARY_SUBSCR);
            STAT_INC(BINARY_SUBSCR, hit);
            PyObject *sub = TOP();
            PyObject *res = PyDict_GetItemWithError(dict, sub);
            if (res == NULL) {
                goto binary_subscr_dict_error;
            }
            Py_INCREF(res);
            STACK_SHRINK(1);
            Py_DECREF(sub);
            SET_TOP(res);
            Py_DECREF(dict);
            DISPATCH();
        }

        TARGET(BINARY_SUBSCR_GETITEM) {
            PyObject *sub = TOP();
            PyObject *container = SECOND();
            SpecializedCacheEntry *caches = GET_CACHE();
            _PyAdaptiveEntry *cache0 = &caches[0].adaptive;
            _PyObjectCache *cache1 = &caches[-1].obj;
            PyFunctionObject *getitem = (PyFunctionObject *)cache1->obj;
            DEOPT_IF(Py_TYPE(container)->tp_version_tag != cache0->version, BINARY_SUBSCR);
            DEOPT_IF(getitem->func_version != cache0->index, BINARY_SUBSCR);
            PyCodeObject *code = (PyCodeObject *)getitem->func_code;
            size_t size = code->co_nlocalsplus + code->co_stacksize + FRAME_SPECIALS_SIZE;
            assert(code->co_argcount == 2);
            InterpreterFrame *new_frame = _PyThreadState_BumpFramePointer(tstate, size);
            if (new_frame == NULL) {
                goto error;
            }
            _PyFrame_InitializeSpecials(new_frame, getitem,
                                        NULL, code->co_nlocalsplus);
            STACK_SHRINK(2);
            new_frame->localsplus[0] = container;
            new_frame->localsplus[1] = sub;
            for (int i = 2; i < code->co_nlocalsplus; i++) {
                new_frame->localsplus[i] = NULL;
            }
            _PyFrame_SetStackPointer(frame, stack_pointer);
            new_frame->previous = frame;
            frame = cframe.current_frame = new_frame;
            CALL_STAT_INC(inlined_py_calls);
            goto start_frame;
        }

        TARGET(LIST_APPEND) {
            PyObject *v = POP();
            PyObject *list = PEEK(oparg);
            int err;
            err = PyList_Append(list, v);
            Py_DECREF(v);
            if (err != 0)
                goto error;
            PREDICT(JUMP_ABSOLUTE);
            DISPATCH();
        }

        TARGET(SET_ADD) {
            PyObject *v = POP();
            PyObject *set = PEEK(oparg);
            int err;
            err = PySet_Add(set, v);
            Py_DECREF(v);
            if (err != 0)
                goto error;
            PREDICT(JUMP_ABSOLUTE);
            DISPATCH();
        }

        TARGET(STORE_SUBSCR) {
            PREDICTED(STORE_SUBSCR);
            PyObject *sub = TOP();
            PyObject *container = SECOND();
            PyObject *v = THIRD();
            int err;
            STACK_SHRINK(3);
            /* container[sub] = v */
            err = PyObject_SetItem(container, sub, v);
            Py_DECREF(v);
            Py_DECREF(container);
            Py_DECREF(sub);
            if (err != 0)
                goto error;
            DISPATCH();
        }

        TARGET(STORE_SUBSCR_ADAPTIVE) {
            if (oparg == 0) {
                PyObject *sub = TOP();
                PyObject *container = SECOND();
                next_instr--;
                if (_Py_Specialize_StoreSubscr(container, sub, next_instr) < 0) {
                    goto error;
                }
                DISPATCH();
            }
            else {
                STAT_INC(STORE_SUBSCR, deferred);
                // oparg is the adaptive cache counter
                UPDATE_PREV_INSTR_OPARG(next_instr, oparg - 1);
                JUMP_TO_INSTRUCTION(STORE_SUBSCR);
            }
        }

        TARGET(STORE_SUBSCR_LIST_INT) {
            assert(cframe.use_tracing == 0);
            PyObject *sub = TOP();
            PyObject *list = SECOND();
            PyObject *value = THIRD();
            DEOPT_IF(!PyLong_CheckExact(sub), STORE_SUBSCR);
            DEOPT_IF(!PyList_CheckExact(list), STORE_SUBSCR);

            // Ensure nonnegative, zero-or-one-digit ints.
            DEOPT_IF(((size_t)Py_SIZE(sub)) > 1, STORE_SUBSCR);
            Py_ssize_t index = ((PyLongObject*)sub)->ob_digit[0];
            // Ensure index < len(list)
            DEOPT_IF(index >= PyList_GET_SIZE(list), STORE_SUBSCR);
            STAT_INC(STORE_SUBSCR, hit);

            PyObject *old_value = PyList_GET_ITEM(list, index);
            PyList_SET_ITEM(list, index, value);
            STACK_SHRINK(3);
            assert(old_value != NULL);
            Py_DECREF(old_value);
            Py_DECREF(sub);
            Py_DECREF(list);
            NOTRACE_DISPATCH();
        }

        TARGET(STORE_SUBSCR_DICT) {
            assert(cframe.use_tracing == 0);
            PyObject *sub = TOP();
            PyObject *dict = SECOND();
            PyObject *value = THIRD();
            DEOPT_IF(!PyDict_CheckExact(dict), STORE_SUBSCR);
            STACK_SHRINK(3);
            STAT_INC(STORE_SUBSCR, hit);
            int err = _PyDict_SetItem_Take2((PyDictObject *)dict, sub, value);
            Py_DECREF(dict);
            if (err != 0) {
                goto error;
            }
            DISPATCH();
        }

        TARGET(DELETE_SUBSCR) {
            PyObject *sub = TOP();
            PyObject *container = SECOND();
            int err;
            STACK_SHRINK(2);
            /* del container[sub] */
            err = PyObject_DelItem(container, sub);
            Py_DECREF(container);
            Py_DECREF(sub);
            if (err != 0)
                goto error;
            DISPATCH();
        }

        TARGET(PRINT_EXPR) {
            _Py_IDENTIFIER(displayhook);
            PyObject *value = POP();
            PyObject *hook = _PySys_GetObjectId(&PyId_displayhook);
            PyObject *res;
            if (hook == NULL) {
                _PyErr_SetString(tstate, PyExc_RuntimeError,
                                 "lost sys.displayhook");
                Py_DECREF(value);
                goto error;
            }
            res = PyObject_CallOneArg(hook, value);
            Py_DECREF(value);
            if (res == NULL)
                goto error;
            Py_DECREF(res);
            DISPATCH();
        }

        TARGET(RAISE_VARARGS) {
            PyObject *cause = NULL, *exc = NULL;
            switch (oparg) {
            case 2:
                cause = POP(); /* cause */
                /* fall through */
            case 1:
                exc = POP(); /* exc */
                /* fall through */
            case 0:
                if (do_raise(tstate, exc, cause)) {
                    goto exception_unwind;
                }
                break;
            default:
                _PyErr_SetString(tstate, PyExc_SystemError,
                                 "bad RAISE_VARARGS oparg");
                break;
            }
            goto error;
        }

        TARGET(RETURN_VALUE) {
            PyObject *retval = POP();
            assert(EMPTY());
            frame->f_state = FRAME_RETURNED;
            _PyFrame_SetStackPointer(frame, stack_pointer);
            TRACE_FUNCTION_EXIT();
            DTRACE_FUNCTION_EXIT();
            _Py_LeaveRecursiveCall(tstate);
            if (!frame->is_entry) {
                frame = cframe.current_frame = pop_frame(tstate, frame);
                _PyFrame_StackPush(frame, retval);
                goto resume_frame;
            }
            /* Restore previous cframe and return. */
            tstate->cframe = cframe.previous;
            tstate->cframe->use_tracing = cframe.use_tracing;
            assert(tstate->cframe->current_frame == frame->previous);
            assert(!_PyErr_Occurred(tstate));
            return retval;
        }

        TARGET(GET_AITER) {
            unaryfunc getter = NULL;
            PyObject *iter = NULL;
            PyObject *obj = TOP();
            PyTypeObject *type = Py_TYPE(obj);

            if (type->tp_as_async != NULL) {
                getter = type->tp_as_async->am_aiter;
            }

            if (getter != NULL) {
                iter = (*getter)(obj);
                Py_DECREF(obj);
                if (iter == NULL) {
                    SET_TOP(NULL);
                    goto error;
                }
            }
            else {
                SET_TOP(NULL);
                _PyErr_Format(tstate, PyExc_TypeError,
                              "'async for' requires an object with "
                              "__aiter__ method, got %.100s",
                              type->tp_name);
                Py_DECREF(obj);
                goto error;
            }

            if (Py_TYPE(iter)->tp_as_async == NULL ||
                    Py_TYPE(iter)->tp_as_async->am_anext == NULL) {

                SET_TOP(NULL);
                _PyErr_Format(tstate, PyExc_TypeError,
                              "'async for' received an object from __aiter__ "
                              "that does not implement __anext__: %.100s",
                              Py_TYPE(iter)->tp_name);
                Py_DECREF(iter);
                goto error;
            }

            SET_TOP(iter);
            DISPATCH();
        }

        TARGET(GET_ANEXT) {
            unaryfunc getter = NULL;
            PyObject *next_iter = NULL;
            PyObject *awaitable = NULL;
            PyObject *aiter = TOP();
            PyTypeObject *type = Py_TYPE(aiter);

            if (PyAsyncGen_CheckExact(aiter)) {
                awaitable = type->tp_as_async->am_anext(aiter);
                if (awaitable == NULL) {
                    goto error;
                }
            } else {
                if (type->tp_as_async != NULL){
                    getter = type->tp_as_async->am_anext;
                }

                if (getter != NULL) {
                    next_iter = (*getter)(aiter);
                    if (next_iter == NULL) {
                        goto error;
                    }
                }
                else {
                    _PyErr_Format(tstate, PyExc_TypeError,
                                  "'async for' requires an iterator with "
                                  "__anext__ method, got %.100s",
                                  type->tp_name);
                    goto error;
                }

                awaitable = _PyCoro_GetAwaitableIter(next_iter);
                if (awaitable == NULL) {
                    _PyErr_FormatFromCause(
                        PyExc_TypeError,
                        "'async for' received an invalid object "
                        "from __anext__: %.100s",
                        Py_TYPE(next_iter)->tp_name);

                    Py_DECREF(next_iter);
                    goto error;
                } else {
                    Py_DECREF(next_iter);
                }
            }

            PUSH(awaitable);
            PREDICT(LOAD_CONST);
            DISPATCH();
        }

        TARGET(GET_AWAITABLE) {
            PREDICTED(GET_AWAITABLE);
            PyObject *iterable = TOP();
            PyObject *iter = _PyCoro_GetAwaitableIter(iterable);

            if (iter == NULL) {
                int opcode_at_minus_4 = 0;
                if ((next_instr - first_instr) > 4) {
                    opcode_at_minus_4 = _Py_OPCODE(next_instr[-4]);
                }
                format_awaitable_error(tstate, Py_TYPE(iterable),
                                       opcode_at_minus_4,
                                       _Py_OPCODE(next_instr[-2]));
            }

            Py_DECREF(iterable);

            if (iter != NULL && PyCoro_CheckExact(iter)) {
                PyObject *yf = _PyGen_yf((PyGenObject*)iter);
                if (yf != NULL) {
                    /* `iter` is a coroutine object that is being
                       awaited, `yf` is a pointer to the current awaitable
                       being awaited on. */
                    Py_DECREF(yf);
                    Py_CLEAR(iter);
                    _PyErr_SetString(tstate, PyExc_RuntimeError,
                                     "coroutine is being awaited already");
                    /* The code below jumps to `error` if `iter` is NULL. */
                }
            }

            SET_TOP(iter); /* Even if it's NULL */

            if (iter == NULL) {
                goto error;
            }

            PREDICT(LOAD_CONST);
            DISPATCH();
        }

        TARGET(SEND) {
            assert(frame->is_entry);
            assert(STACK_LEVEL() >= 2);
            PyObject *v = POP();
            PyObject *receiver = TOP();
            PySendResult gen_status;
            PyObject *retval;
            if (tstate->c_tracefunc == NULL) {
                gen_status = PyIter_Send(receiver, v, &retval);
            } else {
                _Py_IDENTIFIER(send);
                if (Py_IsNone(v) && PyIter_Check(receiver)) {
                    retval = Py_TYPE(receiver)->tp_iternext(receiver);
                }
                else {
                    retval = _PyObject_CallMethodIdOneArg(receiver, &PyId_send, v);
                }
                if (retval == NULL) {
                    if (tstate->c_tracefunc != NULL
                            && _PyErr_ExceptionMatches(tstate, PyExc_StopIteration))
                        call_exc_trace(tstate->c_tracefunc, tstate->c_traceobj, tstate, frame);
                    if (_PyGen_FetchStopIterationValue(&retval) == 0) {
                        gen_status = PYGEN_RETURN;
                    }
                    else {
                        gen_status = PYGEN_ERROR;
                    }
                }
                else {
                    gen_status = PYGEN_NEXT;
                }
            }
            Py_DECREF(v);
            if (gen_status == PYGEN_ERROR) {
                assert (retval == NULL);
                goto error;
            }
            if (gen_status == PYGEN_RETURN) {
                assert (retval != NULL);
                Py_DECREF(receiver);
                SET_TOP(retval);
                JUMPBY(oparg);
                DISPATCH();
            }
            assert (gen_status == PYGEN_NEXT);
            assert (retval != NULL);
            PUSH(retval);
            DISPATCH();
        }

        TARGET(ASYNC_GEN_WRAP) {
            PyObject *v = TOP();
            assert(frame->f_code->co_flags & CO_ASYNC_GENERATOR);
            PyObject *w = _PyAsyncGenValueWrapperNew(v);
            if (w == NULL) {
                goto error;
            }
            SET_TOP(w);
            Py_DECREF(v);
            DISPATCH();
        }

        TARGET(YIELD_VALUE) {
            assert(frame->is_entry);
            PyObject *retval = POP();
            frame->f_state = FRAME_SUSPENDED;
            _PyFrame_SetStackPointer(frame, stack_pointer);
            TRACE_FUNCTION_EXIT();
            DTRACE_FUNCTION_EXIT();
            _Py_LeaveRecursiveCall(tstate);
            /* Restore previous cframe and return. */
            tstate->cframe = cframe.previous;
            tstate->cframe->use_tracing = cframe.use_tracing;
            assert(tstate->cframe->current_frame == frame->previous);
            assert(!_PyErr_Occurred(tstate));
            return retval;
        }

        TARGET(POP_EXCEPT) {
            _PyErr_StackItem *exc_info = tstate->exc_info;
            PyObject *value = exc_info->exc_value;
            exc_info->exc_value = POP();
            Py_XDECREF(value);
            DISPATCH();
        }

        TARGET(RERAISE) {
            if (oparg) {
                PyObject *lasti = PEEK(oparg + 1);
                if (PyLong_Check(lasti)) {
                    frame->f_lasti = PyLong_AsLong(lasti);
                    assert(!_PyErr_Occurred(tstate));
                }
                else {
                    assert(PyLong_Check(lasti));
                    _PyErr_SetString(tstate, PyExc_SystemError, "lasti is not an int");
                    goto error;
                }
            }
            PyObject *val = POP();
            assert(val && PyExceptionInstance_Check(val));
            PyObject *exc = Py_NewRef(PyExceptionInstance_Class(val));
            PyObject *tb = PyException_GetTraceback(val);
            _PyErr_Restore(tstate, exc, val, tb);
            goto exception_unwind;
        }

        TARGET(PREP_RERAISE_STAR) {
            PyObject *excs = POP();
            assert(PyList_Check(excs));
            PyObject *orig = POP();

            PyObject *val = _PyExc_PrepReraiseStar(orig, excs);
            Py_DECREF(excs);
            Py_DECREF(orig);

            if (val == NULL) {
                goto error;
            }

            PUSH(val);
            DISPATCH();
        }

        TARGET(END_ASYNC_FOR) {
            PyObject *val = POP();
            assert(val && PyExceptionInstance_Check(val));
            if (PyErr_GivenExceptionMatches(val, PyExc_StopAsyncIteration)) {
                Py_DECREF(val);
                Py_DECREF(POP());
                DISPATCH();
            }
            else {
                PyObject *exc = Py_NewRef(PyExceptionInstance_Class(val));
                PyObject *tb = PyException_GetTraceback(val);
                _PyErr_Restore(tstate, exc, val, tb);
                goto exception_unwind;
            }
        }

        TARGET(LOAD_ASSERTION_ERROR) {
            PyObject *value = PyExc_AssertionError;
            Py_INCREF(value);
            PUSH(value);
            DISPATCH();
        }

        TARGET(LOAD_BUILD_CLASS) {
            _Py_IDENTIFIER(__build_class__);

            PyObject *bc;
            if (PyDict_CheckExact(BUILTINS())) {
                bc = _PyDict_GetItemIdWithError(BUILTINS(), &PyId___build_class__);
                if (bc == NULL) {
                    if (!_PyErr_Occurred(tstate)) {
                        _PyErr_SetString(tstate, PyExc_NameError,
                                         "__build_class__ not found");
                    }
                    goto error;
                }
                Py_INCREF(bc);
            }
            else {
                PyObject *build_class_str = _PyUnicode_FromId(&PyId___build_class__);
                if (build_class_str == NULL)
                    goto error;
                bc = PyObject_GetItem(BUILTINS(), build_class_str);
                if (bc == NULL) {
                    if (_PyErr_ExceptionMatches(tstate, PyExc_KeyError))
                        _PyErr_SetString(tstate, PyExc_NameError,
                                         "__build_class__ not found");
                    goto error;
                }
            }
            PUSH(bc);
            DISPATCH();
        }

        TARGET(STORE_NAME) {
            PyObject *name = GETITEM(names, oparg);
            PyObject *v = POP();
            PyObject *ns = LOCALS();
            int err;
            if (ns == NULL) {
                _PyErr_Format(tstate, PyExc_SystemError,
                              "no locals found when storing %R", name);
                Py_DECREF(v);
                goto error;
            }
            if (PyDict_CheckExact(ns))
                err = PyDict_SetItem(ns, name, v);
            else
                err = PyObject_SetItem(ns, name, v);
            Py_DECREF(v);
            if (err != 0)
                goto error;
            DISPATCH();
        }

        TARGET(DELETE_NAME) {
            PyObject *name = GETITEM(names, oparg);
            PyObject *ns = LOCALS();
            int err;
            if (ns == NULL) {
                _PyErr_Format(tstate, PyExc_SystemError,
                              "no locals when deleting %R", name);
                goto error;
            }
            err = PyObject_DelItem(ns, name);
            if (err != 0) {
                format_exc_check_arg(tstate, PyExc_NameError,
                                     NAME_ERROR_MSG,
                                     name);
                goto error;
            }
            DISPATCH();
        }

        TARGET(UNPACK_SEQUENCE) {
            PREDICTED(UNPACK_SEQUENCE);
            PyObject *seq = POP(), *item, **items;
            if (PyTuple_CheckExact(seq) &&
                PyTuple_GET_SIZE(seq) == oparg) {
                items = ((PyTupleObject *)seq)->ob_item;
                while (oparg--) {
                    item = items[oparg];
                    Py_INCREF(item);
                    PUSH(item);
                }
            } else if (PyList_CheckExact(seq) &&
                       PyList_GET_SIZE(seq) == oparg) {
                items = ((PyListObject *)seq)->ob_item;
                while (oparg--) {
                    item = items[oparg];
                    Py_INCREF(item);
                    PUSH(item);
                }
            } else if (unpack_iterable(tstate, seq, oparg, -1,
                                       stack_pointer + oparg)) {
                STACK_GROW(oparg);
            } else {
                /* unpack_iterable() raised an exception */
                Py_DECREF(seq);
                goto error;
            }
            Py_DECREF(seq);
            DISPATCH();
        }

        TARGET(UNPACK_EX) {
            int totalargs = 1 + (oparg & 0xFF) + (oparg >> 8);
            PyObject *seq = POP();

            if (unpack_iterable(tstate, seq, oparg & 0xFF, oparg >> 8,
                                stack_pointer + totalargs)) {
                stack_pointer += totalargs;
            } else {
                Py_DECREF(seq);
                goto error;
            }
            Py_DECREF(seq);
            DISPATCH();
        }

        TARGET(STORE_ATTR) {
            PREDICTED(STORE_ATTR);
            PyObject *name = GETITEM(names, oparg);
            PyObject *owner = TOP();
            PyObject *v = SECOND();
            int err;
            STACK_SHRINK(2);
            err = PyObject_SetAttr(owner, name, v);
            Py_DECREF(v);
            Py_DECREF(owner);
            if (err != 0)
                goto error;
            DISPATCH();
        }

        TARGET(DELETE_ATTR) {
            PyObject *name = GETITEM(names, oparg);
            PyObject *owner = POP();
            int err;
            err = PyObject_SetAttr(owner, name, (PyObject *)NULL);
            Py_DECREF(owner);
            if (err != 0)
                goto error;
            DISPATCH();
        }

        TARGET(STORE_GLOBAL) {
            PyObject *name = GETITEM(names, oparg);
            PyObject *v = POP();
            int err;
            err = PyDict_SetItem(GLOBALS(), name, v);
            Py_DECREF(v);
            if (err != 0)
                goto error;
            DISPATCH();
        }

        TARGET(DELETE_GLOBAL) {
            PyObject *name = GETITEM(names, oparg);
            int err;
            err = PyDict_DelItem(GLOBALS(), name);
            if (err != 0) {
                if (_PyErr_ExceptionMatches(tstate, PyExc_KeyError)) {
                    format_exc_check_arg(tstate, PyExc_NameError,
                                         NAME_ERROR_MSG, name);
                }
                goto error;
            }
            DISPATCH();
        }

        TARGET(LOAD_NAME) {
            PyObject *name = GETITEM(names, oparg);
            PyObject *locals = LOCALS();
            PyObject *v;
            if (locals == NULL) {
                _PyErr_Format(tstate, PyExc_SystemError,
                              "no locals when loading %R", name);
                goto error;
            }
            if (PyDict_CheckExact(locals)) {
                v = PyDict_GetItemWithError(locals, name);
                if (v != NULL) {
                    Py_INCREF(v);
                }
                else if (_PyErr_Occurred(tstate)) {
                    goto error;
                }
            }
            else {
                v = PyObject_GetItem(locals, name);
                if (v == NULL) {
                    if (!_PyErr_ExceptionMatches(tstate, PyExc_KeyError))
                        goto error;
                    _PyErr_Clear(tstate);
                }
            }
            if (v == NULL) {
                v = PyDict_GetItemWithError(GLOBALS(), name);
                if (v != NULL) {
                    Py_INCREF(v);
                }
                else if (_PyErr_Occurred(tstate)) {
                    goto error;
                }
                else {
                    if (PyDict_CheckExact(BUILTINS())) {
                        v = PyDict_GetItemWithError(BUILTINS(), name);
                        if (v == NULL) {
                            if (!_PyErr_Occurred(tstate)) {
                                format_exc_check_arg(
                                        tstate, PyExc_NameError,
                                        NAME_ERROR_MSG, name);
                            }
                            goto error;
                        }
                        Py_INCREF(v);
                    }
                    else {
                        v = PyObject_GetItem(BUILTINS(), name);
                        if (v == NULL) {
                            if (_PyErr_ExceptionMatches(tstate, PyExc_KeyError)) {
                                format_exc_check_arg(
                                            tstate, PyExc_NameError,
                                            NAME_ERROR_MSG, name);
                            }
                            goto error;
                        }
                    }
                }
            }
            PUSH(v);
            DISPATCH();
        }

        TARGET(LOAD_GLOBAL) {
            PREDICTED(LOAD_GLOBAL);
            PyObject *name = GETITEM(names, oparg);
            PyObject *v;
            if (PyDict_CheckExact(GLOBALS())
                && PyDict_CheckExact(BUILTINS()))
            {
                v = _PyDict_LoadGlobal((PyDictObject *)GLOBALS(),
                                       (PyDictObject *)BUILTINS(),
                                       name);
                if (v == NULL) {
                    if (!_PyErr_Occurred(tstate)) {
                        /* _PyDict_LoadGlobal() returns NULL without raising
                         * an exception if the key doesn't exist */
                        format_exc_check_arg(tstate, PyExc_NameError,
                                             NAME_ERROR_MSG, name);
                    }
                    goto error;
                }
                Py_INCREF(v);
            }
            else {
                /* Slow-path if globals or builtins is not a dict */

                /* namespace 1: globals */
                name = GETITEM(names, oparg);
                v = PyObject_GetItem(GLOBALS(), name);
                if (v == NULL) {
                    if (!_PyErr_ExceptionMatches(tstate, PyExc_KeyError)) {
                        goto error;
                    }
                    _PyErr_Clear(tstate);

                    /* namespace 2: builtins */
                    v = PyObject_GetItem(BUILTINS(), name);
                    if (v == NULL) {
                        if (_PyErr_ExceptionMatches(tstate, PyExc_KeyError)) {
                            format_exc_check_arg(
                                        tstate, PyExc_NameError,
                                        NAME_ERROR_MSG, name);
                        }
                        goto error;
                    }
                }
            }
            PUSH(v);
            DISPATCH();
        }

        TARGET(LOAD_GLOBAL_ADAPTIVE) {
            assert(cframe.use_tracing == 0);
            SpecializedCacheEntry *cache = GET_CACHE();
            if (cache->adaptive.counter == 0) {
                PyObject *name = GETITEM(names, cache->adaptive.original_oparg);
                next_instr--;
                if (_Py_Specialize_LoadGlobal(GLOBALS(), BUILTINS(), next_instr, name, cache) < 0) {
                    goto error;
                }
                DISPATCH();
            }
            else {
                STAT_INC(LOAD_GLOBAL, deferred);
                cache->adaptive.counter--;
                oparg = cache->adaptive.original_oparg;
                JUMP_TO_INSTRUCTION(LOAD_GLOBAL);
            }
        }

        TARGET(LOAD_GLOBAL_MODULE) {
            assert(cframe.use_tracing == 0);
            DEOPT_IF(!PyDict_CheckExact(GLOBALS()), LOAD_GLOBAL);
            PyDictObject *dict = (PyDictObject *)GLOBALS();
            SpecializedCacheEntry *caches = GET_CACHE();
            _PyAdaptiveEntry *cache0 = &caches[0].adaptive;
            _PyLoadGlobalCache *cache1 = &caches[-1].load_global;
            DEOPT_IF(dict->ma_keys->dk_version != cache1->module_keys_version, LOAD_GLOBAL);
            PyDictKeyEntry *ep = DK_ENTRIES(dict->ma_keys) + cache0->index;
            PyObject *res = ep->me_value;
            DEOPT_IF(res == NULL, LOAD_GLOBAL);
            STAT_INC(LOAD_GLOBAL, hit);
            Py_INCREF(res);
            PUSH(res);
            NOTRACE_DISPATCH();
        }

        TARGET(LOAD_GLOBAL_BUILTIN) {
            assert(cframe.use_tracing == 0);
            DEOPT_IF(!PyDict_CheckExact(GLOBALS()), LOAD_GLOBAL);
            DEOPT_IF(!PyDict_CheckExact(BUILTINS()), LOAD_GLOBAL);
            PyDictObject *mdict = (PyDictObject *)GLOBALS();
            PyDictObject *bdict = (PyDictObject *)BUILTINS();
            SpecializedCacheEntry *caches = GET_CACHE();
            _PyAdaptiveEntry *cache0 = &caches[0].adaptive;
            _PyLoadGlobalCache *cache1 = &caches[-1].load_global;
            DEOPT_IF(mdict->ma_keys->dk_version != cache1->module_keys_version, LOAD_GLOBAL);
            DEOPT_IF(bdict->ma_keys->dk_version != cache1->builtin_keys_version, LOAD_GLOBAL);
            PyDictKeyEntry *ep = DK_ENTRIES(bdict->ma_keys) + cache0->index;
            PyObject *res = ep->me_value;
            DEOPT_IF(res == NULL, LOAD_GLOBAL);
            STAT_INC(LOAD_GLOBAL, hit);
            Py_INCREF(res);
            PUSH(res);
            NOTRACE_DISPATCH();
        }

        TARGET(DELETE_FAST) {
            PyObject *v = GETLOCAL(oparg);
            if (v != NULL) {
                SETLOCAL(oparg, NULL);
                DISPATCH();
            }
            goto unbound_local_error;
        }

        TARGET(MAKE_CELL) {
            // "initial" is probably NULL but not if it's an arg (or set
            // via PyFrame_LocalsToFast() before MAKE_CELL has run).
            PyObject *initial = GETLOCAL(oparg);
            PyObject *cell = PyCell_New(initial);
            if (cell == NULL) {
                goto resume_with_error;
            }
            SETLOCAL(oparg, cell);
            DISPATCH();
        }

        TARGET(DELETE_DEREF) {
            PyObject *cell = GETLOCAL(oparg);
            PyObject *oldobj = PyCell_GET(cell);
            if (oldobj != NULL) {
                PyCell_SET(cell, NULL);
                Py_DECREF(oldobj);
                DISPATCH();
            }
            format_exc_unbound(tstate, frame->f_code, oparg);
            goto error;
        }

        TARGET(LOAD_CLASSDEREF) {
            PyObject *name, *value, *locals = LOCALS();
            assert(locals);
            assert(oparg >= 0 && oparg < frame->f_code->co_nlocalsplus);
            name = PyTuple_GET_ITEM(frame->f_code->co_localsplusnames, oparg);
            if (PyDict_CheckExact(locals)) {
                value = PyDict_GetItemWithError(locals, name);
                if (value != NULL) {
                    Py_INCREF(value);
                }
                else if (_PyErr_Occurred(tstate)) {
                    goto error;
                }
            }
            else {
                value = PyObject_GetItem(locals, name);
                if (value == NULL) {
                    if (!_PyErr_ExceptionMatches(tstate, PyExc_KeyError)) {
                        goto error;
                    }
                    _PyErr_Clear(tstate);
                }
            }
            if (!value) {
                PyObject *cell = GETLOCAL(oparg);
                value = PyCell_GET(cell);
                if (value == NULL) {
                    format_exc_unbound(tstate, frame->f_code, oparg);
                    goto error;
                }
                Py_INCREF(value);
            }
            PUSH(value);
            DISPATCH();
        }

        TARGET(LOAD_DEREF) {
            PyObject *cell = GETLOCAL(oparg);
            PyObject *value = PyCell_GET(cell);
            if (value == NULL) {
                format_exc_unbound(tstate, frame->f_code, oparg);
                goto error;
            }
            Py_INCREF(value);
            PUSH(value);
            DISPATCH();
        }

        TARGET(STORE_DEREF) {
            PyObject *v = POP();
            PyObject *cell = GETLOCAL(oparg);
            PyObject *oldobj = PyCell_GET(cell);
            PyCell_SET(cell, v);
            Py_XDECREF(oldobj);
            DISPATCH();
        }

        TARGET(COPY_FREE_VARS) {
            /* Copy closure variables to free variables */
            PyCodeObject *co = frame->f_code;
            PyObject *closure = frame->f_func->func_closure;
            int offset = co->co_nlocals + co->co_nplaincellvars;
            assert(oparg == co->co_nfreevars);
            for (int i = 0; i < oparg; ++i) {
                PyObject *o = PyTuple_GET_ITEM(closure, i);
                Py_INCREF(o);
                frame->localsplus[offset + i] = o;
            }
            DISPATCH();
        }

        TARGET(BUILD_STRING) {
            PyObject *str;
            PyObject *empty = PyUnicode_New(0, 0);
            if (empty == NULL) {
                goto error;
            }
            str = _PyUnicode_JoinArray(empty, stack_pointer - oparg, oparg);
            Py_DECREF(empty);
            if (str == NULL)
                goto error;
            while (--oparg >= 0) {
                PyObject *item = POP();
                Py_DECREF(item);
            }
            PUSH(str);
            DISPATCH();
        }

        TARGET(BUILD_TUPLE) {
            PyObject *tup = PyTuple_New(oparg);
            if (tup == NULL)
                goto error;
            while (--oparg >= 0) {
                PyObject *item = POP();
                PyTuple_SET_ITEM(tup, oparg, item);
            }
            PUSH(tup);
            DISPATCH();
        }

        TARGET(BUILD_LIST) {
            PyObject *list =  PyList_New(oparg);
            if (list == NULL)
                goto error;
            while (--oparg >= 0) {
                PyObject *item = POP();
                PyList_SET_ITEM(list, oparg, item);
            }
            PUSH(list);
            DISPATCH();
        }

        TARGET(LIST_TO_TUPLE) {
            PyObject *list = POP();
            PyObject *tuple = PyList_AsTuple(list);
            Py_DECREF(list);
            if (tuple == NULL) {
                goto error;
            }
            PUSH(tuple);
            DISPATCH();
        }

        TARGET(LIST_EXTEND) {
            PyObject *iterable = POP();
            PyObject *list = PEEK(oparg);
            PyObject *none_val = _PyList_Extend((PyListObject *)list, iterable);
            if (none_val == NULL) {
                if (_PyErr_ExceptionMatches(tstate, PyExc_TypeError) &&
                   (Py_TYPE(iterable)->tp_iter == NULL && !PySequence_Check(iterable)))
                {
                    _PyErr_Clear(tstate);
                    _PyErr_Format(tstate, PyExc_TypeError,
                          "Value after * must be an iterable, not %.200s",
                          Py_TYPE(iterable)->tp_name);
                }
                Py_DECREF(iterable);
                goto error;
            }
            Py_DECREF(none_val);
            Py_DECREF(iterable);
            DISPATCH();
        }

        TARGET(SET_UPDATE) {
            PyObject *iterable = POP();
            PyObject *set = PEEK(oparg);
            int err = _PySet_Update(set, iterable);
            Py_DECREF(iterable);
            if (err < 0) {
                goto error;
            }
            DISPATCH();
        }

        TARGET(BUILD_SET) {
            PyObject *set = PySet_New(NULL);
            int err = 0;
            int i;
            if (set == NULL)
                goto error;
            for (i = oparg; i > 0; i--) {
                PyObject *item = PEEK(i);
                if (err == 0)
                    err = PySet_Add(set, item);
                Py_DECREF(item);
            }
            STACK_SHRINK(oparg);
            if (err != 0) {
                Py_DECREF(set);
                goto error;
            }
            PUSH(set);
            DISPATCH();
        }

        TARGET(BUILD_MAP) {
            Py_ssize_t i;
            PyObject *map = _PyDict_NewPresized((Py_ssize_t)oparg);
            if (map == NULL)
                goto error;
            for (i = oparg; i > 0; i--) {
                int err;
                PyObject *key = PEEK(2*i);
                PyObject *value = PEEK(2*i - 1);
                err = PyDict_SetItem(map, key, value);
                if (err != 0) {
                    Py_DECREF(map);
                    goto error;
                }
            }

            while (oparg--) {
                Py_DECREF(POP());
                Py_DECREF(POP());
            }
            PUSH(map);
            DISPATCH();
        }

        TARGET(SETUP_ANNOTATIONS) {
            _Py_IDENTIFIER(__annotations__);
            int err;
            PyObject *ann_dict;
            if (LOCALS() == NULL) {
                _PyErr_Format(tstate, PyExc_SystemError,
                              "no locals found when setting up annotations");
                goto error;
            }
            /* check if __annotations__ in locals()... */
            if (PyDict_CheckExact(LOCALS())) {
                ann_dict = _PyDict_GetItemIdWithError(LOCALS(),
                                             &PyId___annotations__);
                if (ann_dict == NULL) {
                    if (_PyErr_Occurred(tstate)) {
                        goto error;
                    }
                    /* ...if not, create a new one */
                    ann_dict = PyDict_New();
                    if (ann_dict == NULL) {
                        goto error;
                    }
                    err = _PyDict_SetItemId(LOCALS(),
                                            &PyId___annotations__, ann_dict);
                    Py_DECREF(ann_dict);
                    if (err != 0) {
                        goto error;
                    }
                }
            }
            else {
                /* do the same if locals() is not a dict */
                PyObject *ann_str = _PyUnicode_FromId(&PyId___annotations__);
                if (ann_str == NULL) {
                    goto error;
                }
                ann_dict = PyObject_GetItem(LOCALS(), ann_str);
                if (ann_dict == NULL) {
                    if (!_PyErr_ExceptionMatches(tstate, PyExc_KeyError)) {
                        goto error;
                    }
                    _PyErr_Clear(tstate);
                    ann_dict = PyDict_New();
                    if (ann_dict == NULL) {
                        goto error;
                    }
                    err = PyObject_SetItem(LOCALS(), ann_str, ann_dict);
                    Py_DECREF(ann_dict);
                    if (err != 0) {
                        goto error;
                    }
                }
                else {
                    Py_DECREF(ann_dict);
                }
            }
            DISPATCH();
        }

        TARGET(BUILD_CONST_KEY_MAP) {
            Py_ssize_t i;
            PyObject *map;
            PyObject *keys = TOP();
            if (!PyTuple_CheckExact(keys) ||
                PyTuple_GET_SIZE(keys) != (Py_ssize_t)oparg) {
                _PyErr_SetString(tstate, PyExc_SystemError,
                                 "bad BUILD_CONST_KEY_MAP keys argument");
                goto error;
            }
            map = _PyDict_NewPresized((Py_ssize_t)oparg);
            if (map == NULL) {
                goto error;
            }
            for (i = oparg; i > 0; i--) {
                int err;
                PyObject *key = PyTuple_GET_ITEM(keys, oparg - i);
                PyObject *value = PEEK(i + 1);
                err = PyDict_SetItem(map, key, value);
                if (err != 0) {
                    Py_DECREF(map);
                    goto error;
                }
            }

            Py_DECREF(POP());
            while (oparg--) {
                Py_DECREF(POP());
            }
            PUSH(map);
            DISPATCH();
        }

        TARGET(DICT_UPDATE) {
            PyObject *update = POP();
            PyObject *dict = PEEK(oparg);
            if (PyDict_Update(dict, update) < 0) {
                if (_PyErr_ExceptionMatches(tstate, PyExc_AttributeError)) {
                    _PyErr_Format(tstate, PyExc_TypeError,
                                    "'%.200s' object is not a mapping",
                                    Py_TYPE(update)->tp_name);
                }
                Py_DECREF(update);
                goto error;
            }
            Py_DECREF(update);
            DISPATCH();
        }

        TARGET(DICT_MERGE) {
            PyObject *update = POP();
            PyObject *dict = PEEK(oparg);

            if (_PyDict_MergeEx(dict, update, 2) < 0) {
                format_kwargs_error(tstate, PEEK(2 + oparg), update);
                Py_DECREF(update);
                goto error;
            }
            Py_DECREF(update);
            PREDICT(CALL_FUNCTION_EX);
            DISPATCH();
        }

        TARGET(MAP_ADD) {
            PyObject *value = TOP();
            PyObject *key = SECOND();
            PyObject *map;
            STACK_SHRINK(2);
            map = PEEK(oparg);                      /* dict */
            assert(PyDict_CheckExact(map));
            /* map[key] = value */
            if (_PyDict_SetItem_Take2((PyDictObject *)map, key, value) != 0) {
                goto error;
            }
            PREDICT(JUMP_ABSOLUTE);
            DISPATCH();
        }

        TARGET(LOAD_ATTR) {
            PREDICTED(LOAD_ATTR);
            PyObject *name = GETITEM(names, oparg);
            PyObject *owner = TOP();
            PyObject *res = PyObject_GetAttr(owner, name);
            if (res == NULL) {
                goto error;
            }
            Py_DECREF(owner);
            SET_TOP(res);
            DISPATCH();
        }

        TARGET(LOAD_ATTR_ADAPTIVE) {
            assert(cframe.use_tracing == 0);
            SpecializedCacheEntry *cache = GET_CACHE();
            if (cache->adaptive.counter == 0) {
                PyObject *owner = TOP();
                PyObject *name = GETITEM(names, cache->adaptive.original_oparg);
                next_instr--;
                if (_Py_Specialize_LoadAttr(owner, next_instr, name, cache) < 0) {
                    goto error;
                }
                DISPATCH();
            }
            else {
                STAT_INC(LOAD_ATTR, deferred);
                cache->adaptive.counter--;
                oparg = cache->adaptive.original_oparg;
                JUMP_TO_INSTRUCTION(LOAD_ATTR);
            }
        }

        TARGET(LOAD_ATTR_INSTANCE_VALUE) {
            assert(cframe.use_tracing == 0);
            PyObject *owner = TOP();
            PyObject *res;
            PyTypeObject *tp = Py_TYPE(owner);
            SpecializedCacheEntry *caches = GET_CACHE();
            _PyAdaptiveEntry *cache0 = &caches[0].adaptive;
            _PyAttrCache *cache1 = &caches[-1].attr;
            assert(cache1->tp_version != 0);
            DEOPT_IF(tp->tp_version_tag != cache1->tp_version, LOAD_ATTR);
            assert(tp->tp_dictoffset < 0);
            assert(tp->tp_flags & Py_TPFLAGS_MANAGED_DICT);
            PyDictValues *values = *_PyObject_ValuesPointer(owner);
            DEOPT_IF(values == NULL, LOAD_ATTR);
            res = values->values[cache0->index];
            DEOPT_IF(res == NULL, LOAD_ATTR);
            STAT_INC(LOAD_ATTR, hit);
            Py_INCREF(res);
            SET_TOP(res);
            Py_DECREF(owner);
            NOTRACE_DISPATCH();
        }

        TARGET(LOAD_ATTR_MODULE) {
            assert(cframe.use_tracing == 0);
            // shared with LOAD_METHOD_MODULE
            PyObject *owner = TOP();
            PyObject *res;
            LOAD_MODULE_ATTR_OR_METHOD(ATTR);
            SET_TOP(res);
            Py_DECREF(owner);
            NOTRACE_DISPATCH();
        }

        TARGET(LOAD_ATTR_WITH_HINT) {
            assert(cframe.use_tracing == 0);
            PyObject *owner = TOP();
            PyObject *res;
            PyTypeObject *tp = Py_TYPE(owner);
            SpecializedCacheEntry *caches = GET_CACHE();
            _PyAdaptiveEntry *cache0 = &caches[0].adaptive;
            _PyAttrCache *cache1 = &caches[-1].attr;
            assert(cache1->tp_version != 0);
            DEOPT_IF(tp->tp_version_tag != cache1->tp_version, LOAD_ATTR);
            assert(tp->tp_flags & Py_TPFLAGS_MANAGED_DICT);
            PyDictObject *dict = *(PyDictObject **)_PyObject_ManagedDictPointer(owner);
            DEOPT_IF(dict == NULL, LOAD_ATTR);
            assert(PyDict_CheckExact((PyObject *)dict));
            PyObject *name = GETITEM(names, cache0->original_oparg);
            uint32_t hint = cache1->dk_version_or_hint;
            DEOPT_IF(hint >= (size_t)dict->ma_keys->dk_nentries, LOAD_ATTR);
            PyDictKeyEntry *ep = DK_ENTRIES(dict->ma_keys) + hint;
            DEOPT_IF(ep->me_key != name, LOAD_ATTR);
            res = ep->me_value;
            DEOPT_IF(res == NULL, LOAD_ATTR);
            STAT_INC(LOAD_ATTR, hit);
            Py_INCREF(res);
            SET_TOP(res);
            Py_DECREF(owner);
            NOTRACE_DISPATCH();
        }

        TARGET(LOAD_ATTR_SLOT) {
            assert(cframe.use_tracing == 0);
            PyObject *owner = TOP();
            PyObject *res;
            PyTypeObject *tp = Py_TYPE(owner);
            SpecializedCacheEntry *caches = GET_CACHE();
            _PyAdaptiveEntry *cache0 = &caches[0].adaptive;
            _PyAttrCache *cache1 = &caches[-1].attr;
            assert(cache1->tp_version != 0);
            DEOPT_IF(tp->tp_version_tag != cache1->tp_version, LOAD_ATTR);
            char *addr = (char *)owner + cache0->index;
            res = *(PyObject **)addr;
            DEOPT_IF(res == NULL, LOAD_ATTR);
            STAT_INC(LOAD_ATTR, hit);
            Py_INCREF(res);
            SET_TOP(res);
            Py_DECREF(owner);
            NOTRACE_DISPATCH();
        }

        TARGET(STORE_ATTR_ADAPTIVE) {
            assert(cframe.use_tracing == 0);
            SpecializedCacheEntry *cache = GET_CACHE();
            if (cache->adaptive.counter == 0) {
                PyObject *owner = TOP();
                PyObject *name = GETITEM(names, cache->adaptive.original_oparg);
                next_instr--;
                if (_Py_Specialize_StoreAttr(owner, next_instr, name, cache) < 0) {
                    goto error;
                }
                DISPATCH();
            }
            else {
                STAT_INC(STORE_ATTR, deferred);
                cache->adaptive.counter--;
                oparg = cache->adaptive.original_oparg;
                JUMP_TO_INSTRUCTION(STORE_ATTR);
            }
        }

        TARGET(STORE_ATTR_INSTANCE_VALUE) {
            assert(cframe.use_tracing == 0);
            PyObject *owner = TOP();
            PyTypeObject *tp = Py_TYPE(owner);
            SpecializedCacheEntry *caches = GET_CACHE();
            _PyAdaptiveEntry *cache0 = &caches[0].adaptive;
            _PyAttrCache *cache1 = &caches[-1].attr;
            assert(cache1->tp_version != 0);
            DEOPT_IF(tp->tp_version_tag != cache1->tp_version, STORE_ATTR);
            assert(tp->tp_flags & Py_TPFLAGS_MANAGED_DICT);
            PyDictValues *values = *_PyObject_ValuesPointer(owner);
            DEOPT_IF(values == NULL, STORE_ATTR);
            STAT_INC(STORE_ATTR, hit);
            int index = cache0->index;
            STACK_SHRINK(1);
            PyObject *value = POP();
            PyObject *old_value = values->values[index];
            values->values[index] = value;
            if (old_value == NULL) {
                assert(index < 16);
                values->mv_order = (values->mv_order << 4) | index;
            }
            else {
                Py_DECREF(old_value);
            }
            Py_DECREF(owner);
            NOTRACE_DISPATCH();
        }

        TARGET(STORE_ATTR_WITH_HINT) {
            assert(cframe.use_tracing == 0);
            PyObject *owner = TOP();
            PyTypeObject *tp = Py_TYPE(owner);
            SpecializedCacheEntry *caches = GET_CACHE();
            _PyAdaptiveEntry *cache0 = &caches[0].adaptive;
            _PyAttrCache *cache1 = &caches[-1].attr;
            assert(cache1->tp_version != 0);
            DEOPT_IF(tp->tp_version_tag != cache1->tp_version, STORE_ATTR);
            assert(tp->tp_flags & Py_TPFLAGS_MANAGED_DICT);
            PyDictObject *dict = *(PyDictObject **)_PyObject_ManagedDictPointer(owner);
            DEOPT_IF(dict == NULL, STORE_ATTR);
            assert(PyDict_CheckExact((PyObject *)dict));
            PyObject *name = GETITEM(names, cache0->original_oparg);
            uint32_t hint = cache1->dk_version_or_hint;
            DEOPT_IF(hint >= (size_t)dict->ma_keys->dk_nentries, STORE_ATTR);
            PyDictKeyEntry *ep = DK_ENTRIES(dict->ma_keys) + hint;
            DEOPT_IF(ep->me_key != name, STORE_ATTR);
            PyObject *old_value = ep->me_value;
            DEOPT_IF(old_value == NULL, STORE_ATTR);
            STAT_INC(STORE_ATTR, hit);
            STACK_SHRINK(1);
            PyObject *value = POP();
            ep->me_value = value;
            Py_DECREF(old_value);
            /* Ensure dict is GC tracked if it needs to be */
            if (!_PyObject_GC_IS_TRACKED(dict) && _PyObject_GC_MAY_BE_TRACKED(value)) {
                _PyObject_GC_TRACK(dict);
            }
            /* PEP 509 */
            dict->ma_version_tag = DICT_NEXT_VERSION();
            Py_DECREF(owner);
            NOTRACE_DISPATCH();
        }

        TARGET(STORE_ATTR_SLOT) {
            assert(cframe.use_tracing == 0);
            PyObject *owner = TOP();
            PyTypeObject *tp = Py_TYPE(owner);
            SpecializedCacheEntry *caches = GET_CACHE();
            _PyAdaptiveEntry *cache0 = &caches[0].adaptive;
            _PyAttrCache *cache1 = &caches[-1].attr;
            assert(cache1->tp_version != 0);
            DEOPT_IF(tp->tp_version_tag != cache1->tp_version, STORE_ATTR);
            char *addr = (char *)owner + cache0->index;
            STAT_INC(STORE_ATTR, hit);
            STACK_SHRINK(1);
            PyObject *value = POP();
            PyObject *old_value = *(PyObject **)addr;
            *(PyObject **)addr = value;
            Py_XDECREF(old_value);
            Py_DECREF(owner);
            NOTRACE_DISPATCH();
        }

        TARGET(COMPARE_OP) {
            PREDICTED(COMPARE_OP);
            assert(oparg <= Py_GE);
            PyObject *right = POP();
            PyObject *left = TOP();
            PyObject *res = PyObject_RichCompare(left, right, oparg);
            SET_TOP(res);
            Py_DECREF(left);
            Py_DECREF(right);
            if (res == NULL)
                goto error;
            PREDICT(POP_JUMP_IF_FALSE);
            PREDICT(POP_JUMP_IF_TRUE);
            DISPATCH();
        }

        TARGET(COMPARE_OP_ADAPTIVE) {
            assert(cframe.use_tracing == 0);
            SpecializedCacheEntry *cache = GET_CACHE();
            if (cache->adaptive.counter == 0) {
                PyObject *right = TOP();
                PyObject *left = SECOND();
                next_instr--;
                _Py_Specialize_CompareOp(left, right, next_instr, cache);
                DISPATCH();
            }
            else {
                STAT_INC(COMPARE_OP, deferred);
                cache->adaptive.counter--;
                oparg = cache->adaptive.original_oparg;
                JUMP_TO_INSTRUCTION(COMPARE_OP);
            }
        }

        TARGET(COMPARE_OP_FLOAT_JUMP) {
            assert(cframe.use_tracing == 0);
            // Combined: COMPARE_OP (float ? float) + POP_JUMP_IF_(true/false)
            SpecializedCacheEntry *caches = GET_CACHE();
            int when_to_jump_mask = caches[0].adaptive.index;
            PyObject *right = TOP();
            PyObject *left = SECOND();
            DEOPT_IF(!PyFloat_CheckExact(left), COMPARE_OP);
            DEOPT_IF(!PyFloat_CheckExact(right), COMPARE_OP);
            double dleft = PyFloat_AS_DOUBLE(left);
            double dright = PyFloat_AS_DOUBLE(right);
            int sign = (dleft > dright) - (dleft < dright);
            DEOPT_IF(isnan(dleft), COMPARE_OP);
            DEOPT_IF(isnan(dright), COMPARE_OP);
            STAT_INC(COMPARE_OP, hit);
            NEXTOPARG();
            STACK_SHRINK(2);
            Py_DECREF(left);
            Py_DECREF(right);
            assert(opcode == POP_JUMP_IF_TRUE || opcode == POP_JUMP_IF_FALSE);
            int jump = (1 << (sign + 1)) & when_to_jump_mask;
            if (!jump) {
                next_instr++;
                NOTRACE_DISPATCH();
            }
            else {
                JUMPTO(oparg);
                CHECK_EVAL_BREAKER();
                NOTRACE_DISPATCH();
            }
        }

        TARGET(COMPARE_OP_INT_JUMP) {
            assert(cframe.use_tracing == 0);
            // Combined: COMPARE_OP (int ? int) + POP_JUMP_IF_(true/false)
            SpecializedCacheEntry *caches = GET_CACHE();
            int when_to_jump_mask = caches[0].adaptive.index;
            PyObject *right = TOP();
            PyObject *left = SECOND();
            DEOPT_IF(!PyLong_CheckExact(left), COMPARE_OP);
            DEOPT_IF(!PyLong_CheckExact(right), COMPARE_OP);
            DEOPT_IF((size_t)(Py_SIZE(left) + 1) > 2, COMPARE_OP);
            DEOPT_IF((size_t)(Py_SIZE(right) + 1) > 2, COMPARE_OP);
            STAT_INC(COMPARE_OP, hit);
            assert(Py_ABS(Py_SIZE(left)) <= 1 && Py_ABS(Py_SIZE(right)) <= 1);
            Py_ssize_t ileft = Py_SIZE(left) * ((PyLongObject *)left)->ob_digit[0];
            Py_ssize_t iright = Py_SIZE(right) * ((PyLongObject *)right)->ob_digit[0];
            int sign = (ileft > iright) - (ileft < iright);
            NEXTOPARG();
            STACK_SHRINK(2);
            Py_DECREF(left);
            Py_DECREF(right);
            assert(opcode == POP_JUMP_IF_TRUE || opcode == POP_JUMP_IF_FALSE);
            int jump = (1 << (sign + 1)) & when_to_jump_mask;
            if (!jump) {
                next_instr++;
                NOTRACE_DISPATCH();
            }
            else {
                JUMPTO(oparg);
                CHECK_EVAL_BREAKER();
                NOTRACE_DISPATCH();
            }
        }

        TARGET(COMPARE_OP_STR_JUMP) {
            assert(cframe.use_tracing == 0);
            // Combined: COMPARE_OP (str == str or str != str) + POP_JUMP_IF_(true/false)
            SpecializedCacheEntry *caches = GET_CACHE();
            int invert = caches[0].adaptive.index;
            PyObject *right = TOP();
            PyObject *left = SECOND();
            DEOPT_IF(!PyUnicode_CheckExact(left), COMPARE_OP);
            DEOPT_IF(!PyUnicode_CheckExact(right), COMPARE_OP);
            STAT_INC(COMPARE_OP, hit);
            int res = _PyUnicode_Equal(left, right);
            if (res < 0) {
                goto error;
            }
            assert(caches[0].adaptive.original_oparg == Py_EQ ||
                   caches[0].adaptive.original_oparg == Py_NE);
            NEXTOPARG();
            assert(opcode == POP_JUMP_IF_TRUE || opcode == POP_JUMP_IF_FALSE);
            STACK_SHRINK(2);
            Py_DECREF(left);
            Py_DECREF(right);
            assert(res == 0 || res == 1);
            assert(invert == 0 || invert == 1);
            int jump = res ^ invert;
            if (!jump) {
                next_instr++;
                NOTRACE_DISPATCH();
            }
            else {
                JUMPTO(oparg);
                CHECK_EVAL_BREAKER();
                NOTRACE_DISPATCH();
            }
        }

        TARGET(IS_OP) {
            PyObject *right = POP();
            PyObject *left = TOP();
            int res = Py_Is(left, right) ^ oparg;
            PyObject *b = res ? Py_True : Py_False;
            Py_INCREF(b);
            SET_TOP(b);
            Py_DECREF(left);
            Py_DECREF(right);
            PREDICT(POP_JUMP_IF_FALSE);
            PREDICT(POP_JUMP_IF_TRUE);
            DISPATCH();
        }

        TARGET(CONTAINS_OP) {
            PyObject *right = POP();
            PyObject *left = POP();
            int res = PySequence_Contains(right, left);
            Py_DECREF(left);
            Py_DECREF(right);
            if (res < 0) {
                goto error;
            }
            PyObject *b = (res^oparg) ? Py_True : Py_False;
            Py_INCREF(b);
            PUSH(b);
            PREDICT(POP_JUMP_IF_FALSE);
            PREDICT(POP_JUMP_IF_TRUE);
            DISPATCH();
        }

        TARGET(JUMP_IF_NOT_EG_MATCH) {
            PyObject *match_type = POP();
            if (check_except_star_type_valid(tstate, match_type) < 0) {
                Py_DECREF(match_type);
                goto error;
            }

            PyObject *exc_value = TOP();
            PyObject *match = NULL, *rest = NULL;
            int res = exception_group_match(exc_value, match_type,
                                            &match, &rest);
            Py_DECREF(match_type);
            if (res < 0) {
                goto error;
            }

            if (match == NULL || rest == NULL) {
                assert(match == NULL);
                assert(rest == NULL);
                goto error;
            }

            if (Py_IsNone(match)) {
                Py_DECREF(match);
                Py_XDECREF(rest);
                /* no match - jump to target */
                JUMPTO(oparg);
            }
            else {

                /* Total or partial match - update the stack from
                 * [val]
                 * to
                 * [rest, match]
                 * (rest can be Py_None)
                 */

                PyObject *exc = TOP();

                SET_TOP(rest);
                PUSH(match);

                PyErr_SetExcInfo(NULL, Py_NewRef(match), NULL);

                Py_DECREF(exc);

            }

            DISPATCH();
        }

        TARGET(JUMP_IF_NOT_EXC_MATCH) {
            PyObject *right = POP();
            PyObject *left = TOP();
            assert(PyExceptionInstance_Check(left));
            if (check_except_type_valid(tstate, right) < 0) {
                 Py_DECREF(right);
                 goto error;
            }

            int res = PyErr_GivenExceptionMatches(left, right);
            Py_DECREF(right);
            if (res == 0) {
                JUMPTO(oparg);
            }
            DISPATCH();
        }

        TARGET(IMPORT_NAME) {
            PyObject *name = GETITEM(names, oparg);
            PyObject *fromlist = POP();
            PyObject *level = TOP();
            PyObject *res;
            res = import_name(tstate, frame, name, fromlist, level);
            Py_DECREF(level);
            Py_DECREF(fromlist);
            SET_TOP(res);
            if (res == NULL)
                goto error;
            DISPATCH();
        }

        TARGET(IMPORT_STAR) {
            PyObject *from = POP(), *locals;
            int err;
            if (_PyFrame_FastToLocalsWithError(frame) < 0) {
                Py_DECREF(from);
                goto error;
            }

            locals = LOCALS();
            if (locals == NULL) {
                _PyErr_SetString(tstate, PyExc_SystemError,
                                 "no locals found during 'import *'");
                Py_DECREF(from);
                goto error;
            }
            err = import_all_from(tstate, locals, from);
            _PyFrame_LocalsToFast(frame, 0);
            Py_DECREF(from);
            if (err != 0)
                goto error;
            DISPATCH();
        }

        TARGET(IMPORT_FROM) {
            PyObject *name = GETITEM(names, oparg);
            PyObject *from = TOP();
            PyObject *res;
            res = import_from(tstate, from, name);
            PUSH(res);
            if (res == NULL)
                goto error;
            DISPATCH();
        }

        TARGET(JUMP_FORWARD) {
            JUMPBY(oparg);
            DISPATCH();
        }

        TARGET(POP_JUMP_IF_FALSE) {
            PREDICTED(POP_JUMP_IF_FALSE);
            PyObject *cond = POP();
            int err;
            if (Py_IsTrue(cond)) {
                Py_DECREF(cond);
                DISPATCH();
            }
            if (Py_IsFalse(cond)) {
                Py_DECREF(cond);
                JUMPTO(oparg);
                CHECK_EVAL_BREAKER();
                DISPATCH();
            }
            err = PyObject_IsTrue(cond);
            Py_DECREF(cond);
            if (err > 0)
                ;
            else if (err == 0) {
                JUMPTO(oparg);
                CHECK_EVAL_BREAKER();
            }
            else
                goto error;
            DISPATCH();
        }

        TARGET(POP_JUMP_IF_TRUE) {
            PREDICTED(POP_JUMP_IF_TRUE);
            PyObject *cond = POP();
            int err;
            if (Py_IsFalse(cond)) {
                Py_DECREF(cond);
                DISPATCH();
            }
            if (Py_IsTrue(cond)) {
                Py_DECREF(cond);
                JUMPTO(oparg);
                CHECK_EVAL_BREAKER();
                DISPATCH();
            }
            err = PyObject_IsTrue(cond);
            Py_DECREF(cond);
            if (err > 0) {
                JUMPTO(oparg);
                CHECK_EVAL_BREAKER();
            }
            else if (err == 0)
                ;
            else
                goto error;
            DISPATCH();
        }

        TARGET(POP_JUMP_IF_NOT_NONE) {
            PyObject *value = POP();
            if (!Py_IsNone(value)) {
                Py_DECREF(value);
                JUMPTO(oparg);
                CHECK_EVAL_BREAKER();
                DISPATCH();
            }
            Py_DECREF(value);
            DISPATCH();
        }

        TARGET(POP_JUMP_IF_NONE) {
            PyObject *value = POP();
            if (Py_IsNone(value)) {
                Py_DECREF(value);
                JUMPTO(oparg);
                CHECK_EVAL_BREAKER();
                DISPATCH();
            }
            Py_DECREF(value);
            DISPATCH();
        }

        TARGET(JUMP_IF_FALSE_OR_POP) {
            PyObject *cond = TOP();
            int err;
            if (Py_IsTrue(cond)) {
                STACK_SHRINK(1);
                Py_DECREF(cond);
                DISPATCH();
            }
            if (Py_IsFalse(cond)) {
                JUMPTO(oparg);
                DISPATCH();
            }
            err = PyObject_IsTrue(cond);
            if (err > 0) {
                STACK_SHRINK(1);
                Py_DECREF(cond);
            }
            else if (err == 0)
                JUMPTO(oparg);
            else
                goto error;
            DISPATCH();
        }

        TARGET(JUMP_IF_TRUE_OR_POP) {
            PyObject *cond = TOP();
            int err;
            if (Py_IsFalse(cond)) {
                STACK_SHRINK(1);
                Py_DECREF(cond);
                DISPATCH();
            }
            if (Py_IsTrue(cond)) {
                JUMPTO(oparg);
                DISPATCH();
            }
            err = PyObject_IsTrue(cond);
            if (err > 0) {
                JUMPTO(oparg);
            }
            else if (err == 0) {
                STACK_SHRINK(1);
                Py_DECREF(cond);
            }
            else
                goto error;
            DISPATCH();
        }

        TARGET(JUMP_ABSOLUTE) {
            PREDICTED(JUMP_ABSOLUTE);
            assert(oparg < INSTR_OFFSET());
            int err = _Py_IncrementCountAndMaybeQuicken(frame->f_code);
            if (err) {
                if (err < 0) {
                    goto error;
                }
                /* Update first_instr and next_instr to point to newly quickened code */
                int nexti = INSTR_OFFSET();
                first_instr = frame->f_code->co_firstinstr;
                next_instr = first_instr + nexti;
            }
            JUMPTO(oparg);
            CHECK_EVAL_BREAKER();
            DISPATCH();
        }

        TARGET(JUMP_NO_INTERRUPT) {
            /* This bytecode is used in the `yield from` or `await` loop.
             * If there is an interrupt, we want it handled in the innermost
             * generator or coroutine, so we deliberately do not check it here.
             * (see bpo-30039).
             */
            frame->f_state = FRAME_EXECUTING;
            JUMPTO(oparg);
            DISPATCH();
        }

        TARGET(JUMP_ABSOLUTE_QUICK) {
            assert(oparg < INSTR_OFFSET());
            JUMPTO(oparg);
            CHECK_EVAL_BREAKER();
            DISPATCH();
        }

        TARGET(GET_LEN) {
            // PUSH(len(TOS))
            Py_ssize_t len_i = PyObject_Length(TOP());
            if (len_i < 0) {
                goto error;
            }
            PyObject *len_o = PyLong_FromSsize_t(len_i);
            if (len_o == NULL) {
                goto error;
            }
            PUSH(len_o);
            DISPATCH();
        }

        TARGET(MATCH_CLASS) {
            // Pop TOS and TOS1. Set TOS to a tuple of attributes on success, or
            // None on failure.
            PyObject *names = POP();
            PyObject *type = POP();
            PyObject *subject = TOP();
            assert(PyTuple_CheckExact(names));
            PyObject *attrs = match_class(tstate, subject, type, oparg, names);
            Py_DECREF(names);
            Py_DECREF(type);
            if (attrs) {
                // Success!
                assert(PyTuple_CheckExact(attrs));
                SET_TOP(attrs);
            }
            else if (_PyErr_Occurred(tstate)) {
                // Error!
                goto error;
            }
            else {
                // Failure!
                Py_INCREF(Py_None);
                SET_TOP(Py_None);
            }
            Py_DECREF(subject);
            DISPATCH();
        }

        TARGET(MATCH_MAPPING) {
            PyObject *subject = TOP();
            int match = Py_TYPE(subject)->tp_flags & Py_TPFLAGS_MAPPING;
            PyObject *res = match ? Py_True : Py_False;
            Py_INCREF(res);
            PUSH(res);
            PREDICT(POP_JUMP_IF_FALSE);
            DISPATCH();
        }

        TARGET(MATCH_SEQUENCE) {
            PyObject *subject = TOP();
            int match = Py_TYPE(subject)->tp_flags & Py_TPFLAGS_SEQUENCE;
            PyObject *res = match ? Py_True : Py_False;
            Py_INCREF(res);
            PUSH(res);
            PREDICT(POP_JUMP_IF_FALSE);
            DISPATCH();
        }

        TARGET(MATCH_KEYS) {
            // On successful match, PUSH(values). Otherwise, PUSH(None).
            PyObject *keys = TOP();
            PyObject *subject = SECOND();
            PyObject *values_or_none = match_keys(tstate, subject, keys);
            if (values_or_none == NULL) {
                goto error;
            }
            PUSH(values_or_none);
            DISPATCH();
        }

        TARGET(GET_ITER) {
            /* before: [obj]; after [getiter(obj)] */
            PyObject *iterable = TOP();
            PyObject *iter = PyObject_GetIter(iterable);
            Py_DECREF(iterable);
            SET_TOP(iter);
            if (iter == NULL)
                goto error;
            PREDICT(FOR_ITER);
            DISPATCH();
        }

        TARGET(GET_YIELD_FROM_ITER) {
            /* before: [obj]; after [getiter(obj)] */
            PyObject *iterable = TOP();
            PyObject *iter;
            if (PyCoro_CheckExact(iterable)) {
                /* `iterable` is a coroutine */
                if (!(frame->f_code->co_flags & (CO_COROUTINE | CO_ITERABLE_COROUTINE))) {
                    /* and it is used in a 'yield from' expression of a
                       regular generator. */
                    Py_DECREF(iterable);
                    SET_TOP(NULL);
                    _PyErr_SetString(tstate, PyExc_TypeError,
                                     "cannot 'yield from' a coroutine object "
                                     "in a non-coroutine generator");
                    goto error;
                }
            }
            else if (!PyGen_CheckExact(iterable)) {
                /* `iterable` is not a generator. */
                iter = PyObject_GetIter(iterable);
                Py_DECREF(iterable);
                SET_TOP(iter);
                if (iter == NULL)
                    goto error;
            }
            PREDICT(LOAD_CONST);
            DISPATCH();
        }

        TARGET(FOR_ITER) {
            PREDICTED(FOR_ITER);
            /* before: [iter]; after: [iter, iter()] *or* [] */
            PyObject *iter = TOP();
            PyObject *next = (*Py_TYPE(iter)->tp_iternext)(iter);
            if (next != NULL) {
                PUSH(next);
                PREDICT(STORE_FAST);
                PREDICT(UNPACK_SEQUENCE);
                DISPATCH();
            }
            if (_PyErr_Occurred(tstate)) {
                if (!_PyErr_ExceptionMatches(tstate, PyExc_StopIteration)) {
                    goto error;
                }
                else if (tstate->c_tracefunc != NULL) {
                    call_exc_trace(tstate->c_tracefunc, tstate->c_traceobj, tstate, frame);
                }
                _PyErr_Clear(tstate);
            }
            /* iterator ended normally */
            STACK_SHRINK(1);
            Py_DECREF(iter);
            JUMPBY(oparg);
            DISPATCH();
        }

        TARGET(BEFORE_ASYNC_WITH) {
            _Py_IDENTIFIER(__aenter__);
            _Py_IDENTIFIER(__aexit__);
            PyObject *mgr = TOP();
            PyObject *res;
            PyObject *enter = _PyObject_LookupSpecial(mgr, &PyId___aenter__);
            if (enter == NULL) {
                if (!_PyErr_Occurred(tstate)) {
                    _PyErr_Format(tstate, PyExc_TypeError,
                                  "'%.200s' object does not support the "
                                  "asynchronous context manager protocol",
                                  Py_TYPE(mgr)->tp_name);
                }
                goto error;
            }
            PyObject *exit = _PyObject_LookupSpecial(mgr, &PyId___aexit__);
            if (exit == NULL) {
                if (!_PyErr_Occurred(tstate)) {
                    _PyErr_Format(tstate, PyExc_TypeError,
                                  "'%.200s' object does not support the "
                                  "asynchronous context manager protocol "
                                  "(missed __aexit__ method)",
                                  Py_TYPE(mgr)->tp_name);
                }
                Py_DECREF(enter);
                goto error;
            }
            SET_TOP(exit);
            Py_DECREF(mgr);
            res = _PyObject_CallNoArgs(enter);
            Py_DECREF(enter);
            if (res == NULL)
                goto error;
            PUSH(res);
            PREDICT(GET_AWAITABLE);
            DISPATCH();
        }

        TARGET(BEFORE_WITH) {
            _Py_IDENTIFIER(__enter__);
            _Py_IDENTIFIER(__exit__);
            PyObject *mgr = TOP();
            PyObject *res;
            PyObject *enter = _PyObject_LookupSpecial(mgr, &PyId___enter__);
            if (enter == NULL) {
                if (!_PyErr_Occurred(tstate)) {
                    _PyErr_Format(tstate, PyExc_TypeError,
                                  "'%.200s' object does not support the "
                                  "context manager protocol",
                                  Py_TYPE(mgr)->tp_name);
                }
                goto error;
            }
            PyObject *exit = _PyObject_LookupSpecial(mgr, &PyId___exit__);
            if (exit == NULL) {
                if (!_PyErr_Occurred(tstate)) {
                    _PyErr_Format(tstate, PyExc_TypeError,
                                  "'%.200s' object does not support the "
                                  "context manager protocol "
                                  "(missed __exit__ method)",
                                  Py_TYPE(mgr)->tp_name);
                }
                Py_DECREF(enter);
                goto error;
            }
            SET_TOP(exit);
            Py_DECREF(mgr);
            res = _PyObject_CallNoArgs(enter);
            Py_DECREF(enter);
            if (res == NULL) {
                goto error;
            }
            PUSH(res);
            DISPATCH();
        }

        TARGET(WITH_EXCEPT_START) {
            /* At the top of the stack are 4 values:
               - TOP = exc_info()
               - SECOND = previous exception
               - THIRD: lasti of exception in exc_info()
               - FOURTH: the context.__exit__ bound method
               We call FOURTH(type(TOP), TOP, GetTraceback(TOP)).
               Then we push the __exit__ return value.
            */
            PyObject *exit_func;
            PyObject *exc, *val, *tb, *res;

            val = TOP();
            assert(val && PyExceptionInstance_Check(val));
            exc = PyExceptionInstance_Class(val);
            tb = PyException_GetTraceback(val);
            Py_XDECREF(tb);
            assert(PyLong_Check(PEEK(3)));
            exit_func = PEEK(4);
            PyObject *stack[4] = {NULL, exc, val, tb};
            res = PyObject_Vectorcall(exit_func, stack + 1,
                    3 | PY_VECTORCALL_ARGUMENTS_OFFSET, NULL);
            if (res == NULL)
                goto error;

            PUSH(res);
            DISPATCH();
        }

        TARGET(PUSH_EXC_INFO) {
            PyObject *value = TOP();

            _PyErr_StackItem *exc_info = tstate->exc_info;
            if (exc_info->exc_value != NULL) {
                SET_TOP(exc_info->exc_value);
            }
            else {
                Py_INCREF(Py_None);
                SET_TOP(Py_None);
            }

            Py_INCREF(value);
            PUSH(value);
            assert(PyExceptionInstance_Check(value));
            exc_info->exc_value = value;

            DISPATCH();
        }

        TARGET(LOAD_METHOD) {
            PREDICTED(LOAD_METHOD);
            /* Designed to work in tandem with CALL_METHOD. */
            PyObject *name = GETITEM(names, oparg);
            PyObject *obj = TOP();
            PyObject *meth = NULL;

            int meth_found = _PyObject_GetMethod(obj, name, &meth);

            if (meth == NULL) {
                /* Most likely attribute wasn't found. */
                goto error;
            }

            if (meth_found) {
                /* We can bypass temporary bound method object.
                   meth is unbound method and obj is self.

                   meth | self | arg1 | ... | argN
                 */
                SET_TOP(meth);
                PUSH(obj);  // self
            }
            else {
                /* meth is not an unbound method (but a regular attr, or
                   something was returned by a descriptor protocol).  Set
                   the second element of the stack to NULL, to signal
                   CALL_METHOD that it's not a method call.

                   NULL | meth | arg1 | ... | argN
                */
                SET_TOP(NULL);
                Py_DECREF(obj);
                PUSH(meth);
            }
            DISPATCH();
        }

        TARGET(LOAD_METHOD_ADAPTIVE) {
            assert(cframe.use_tracing == 0);
            SpecializedCacheEntry *cache = GET_CACHE();
            if (cache->adaptive.counter == 0) {
                PyObject *owner = TOP();
                PyObject *name = GETITEM(names, cache->adaptive.original_oparg);
                next_instr--;
                if (_Py_Specialize_LoadMethod(owner, next_instr, name, cache) < 0) {
                    goto error;
                }
                DISPATCH();
            }
            else {
                STAT_INC(LOAD_METHOD, deferred);
                cache->adaptive.counter--;
                oparg = cache->adaptive.original_oparg;
                JUMP_TO_INSTRUCTION(LOAD_METHOD);
            }
        }

        TARGET(LOAD_METHOD_CACHED) {
            /* LOAD_METHOD, with cached method object */
            assert(cframe.use_tracing == 0);
            PyObject *self = TOP();
            PyTypeObject *self_cls = Py_TYPE(self);
            SpecializedCacheEntry *caches = GET_CACHE();
            _PyAttrCache *cache1 = &caches[-1].attr;
            _PyObjectCache *cache2 = &caches[-2].obj;

            DEOPT_IF(self_cls->tp_version_tag != cache1->tp_version, LOAD_METHOD);
            assert(self_cls->tp_flags & Py_TPFLAGS_MANAGED_DICT);
            PyDictObject *dict = *(PyDictObject**)_PyObject_ManagedDictPointer(self);
            DEOPT_IF(dict != NULL, LOAD_METHOD);
            DEOPT_IF(((PyHeapTypeObject *)self_cls)->ht_cached_keys->dk_version != cache1->dk_version_or_hint, LOAD_METHOD);
            STAT_INC(LOAD_METHOD, hit);
            PyObject *res = cache2->obj;
            assert(res != NULL);
            assert(_PyType_HasFeature(Py_TYPE(res), Py_TPFLAGS_METHOD_DESCRIPTOR));
            Py_INCREF(res);
            SET_TOP(res);
            PUSH(self);
            NOTRACE_DISPATCH();
        }

        TARGET(LOAD_METHOD_NO_DICT) {
            assert(cframe.use_tracing == 0);
            PyObject *self = TOP();
            PyTypeObject *self_cls = Py_TYPE(self);
            SpecializedCacheEntry *caches = GET_CACHE();
            _PyAttrCache *cache1 = &caches[-1].attr;
            _PyObjectCache *cache2 = &caches[-2].obj;
            DEOPT_IF(self_cls->tp_version_tag != cache1->tp_version, LOAD_METHOD);
            assert(self_cls->tp_dictoffset == 0);
            STAT_INC(LOAD_METHOD, hit);
            PyObject *res = cache2->obj;
            assert(res != NULL);
            assert(_PyType_HasFeature(Py_TYPE(res), Py_TPFLAGS_METHOD_DESCRIPTOR));
            Py_INCREF(res);
            SET_TOP(res);
            PUSH(self);
            NOTRACE_DISPATCH();
        }

        TARGET(LOAD_METHOD_MODULE) {
            /* LOAD_METHOD, for module methods */
            assert(cframe.use_tracing == 0);
            PyObject *owner = TOP();
            PyObject *res;
            LOAD_MODULE_ATTR_OR_METHOD(METHOD);
            SET_TOP(NULL);
            Py_DECREF(owner);
            PUSH(res);
            NOTRACE_DISPATCH();
        }

        TARGET(LOAD_METHOD_CLASS) {
            /* LOAD_METHOD, for class methods */
            assert(cframe.use_tracing == 0);
            SpecializedCacheEntry *caches = GET_CACHE();
            _PyAttrCache *cache1 = &caches[-1].attr;
            _PyObjectCache *cache2 = &caches[-2].obj;

            PyObject *cls = TOP();
            DEOPT_IF(!PyType_Check(cls), LOAD_METHOD);
            DEOPT_IF(((PyTypeObject *)cls)->tp_version_tag != cache1->tp_version,
                LOAD_METHOD);
            assert(cache1->tp_version != 0);

            STAT_INC(LOAD_METHOD, hit);
            PyObject *res = cache2->obj;
            assert(res != NULL);
            Py_INCREF(res);
            SET_TOP(NULL);
            Py_DECREF(cls);
            PUSH(res);
            NOTRACE_DISPATCH();
        }

        TARGET(PRECALL_FUNCTION) {
            /* Move ownership of reference from stack to call_shape */
            call_shape.callable = PEEK(oparg + 1);
            call_shape.postcall_shrink = 1;

            call_shape.total_args = oparg;
            call_shape.kwnames = NULL;
            DISPATCH();
        }

        TARGET(PRECALL_METHOD) {
            /* Designed to work in tamdem with LOAD_METHOD. */
            /* `meth` is NULL when LOAD_METHOD thinks that it's not
                a method call.

                Stack layout:

                       ... | NULL | callable | arg1 | ... | argN
                                                            ^- TOP()
                                               ^- (-oparg)
                                    ^- (-oparg-1)
                             ^- (-oparg-2)

                `callable` will be POPed by call_function.
                NULL will will be POPed manually later.
                If `meth` isn't NULL, it's a method call.  Stack layout:

                     ... | method | self | arg1 | ... | argN
                                                        ^- TOP()
                                           ^- (-oparg)
                                    ^- (-oparg-1)
                           ^- (-oparg-2)

               `self` and `method` will be POPed by call_function.
               We'll be passing `oparg + 1` to call_function, to
               make it accept the `self` as a first argument.
            */
            int is_method = (PEEK(oparg + 2) != NULL);
            int nargs = oparg + is_method;
            /* Move ownership of reference from stack to call_shape
             * and make sure that NULL is cleared from stack */
            call_shape.callable = PEEK(nargs + 1);
            call_shape.postcall_shrink = 2-is_method;

            call_shape.total_args = nargs;
            call_shape.kwnames = NULL;
            DISPATCH();
        }

        TARGET(KW_NAMES) {
            assert(call_shape.kwnames == NULL);
            assert(oparg < PyTuple_GET_SIZE(consts));
            call_shape.kwnames = GETITEM(consts, oparg);
            DISPATCH();
        }

        TARGET(CALL) {
            PREDICTED(CALL);
            PyObject *function;
            assert((oparg == 0 && call_shape.kwnames == NULL)
                || (oparg != 0 && oparg == PyTuple_GET_SIZE(call_shape.kwnames)));
        call_function:
            function = call_shape.callable;
            if (Py_TYPE(function) == &PyMethod_Type) {
                PyObject *meth = ((PyMethodObject *)function)->im_func;
                PyObject *self = ((PyMethodObject *)function)->im_self;
                Py_INCREF(meth);
                Py_INCREF(self);
                PEEK(call_shape.total_args + 1) = self;
                Py_DECREF(function);
                function = meth;
                call_shape.total_args++;
                assert(call_shape.postcall_shrink >= 1);
                call_shape.postcall_shrink--;
            }
            int total_args = call_shape.total_args;
            int positional_args = total_args - oparg;
            // Check if the call can be inlined or not
            if (Py_TYPE(function) == &PyFunction_Type && tstate->interp->eval_frame == NULL) {
                int code_flags = ((PyCodeObject*)PyFunction_GET_CODE(function))->co_flags;
                PyObject *locals = code_flags & CO_OPTIMIZED ? NULL : PyFunction_GET_GLOBALS(function);
                STACK_SHRINK(total_args);
                InterpreterFrame *new_frame = _PyEvalFramePushAndInit(
                    tstate, (PyFunctionObject *)function, locals,
                    stack_pointer, positional_args, call_shape.kwnames
                );
                STACK_SHRINK(call_shape.postcall_shrink);
                // The frame has stolen all the arguments from the stack,
                // so there is no need to clean them up.
                Py_DECREF(function);
                if (new_frame == NULL) {
                    goto error;
                }
                _PyFrame_SetStackPointer(frame, stack_pointer);
                new_frame->previous = frame;
                cframe.current_frame = frame = new_frame;
                CALL_STAT_INC(inlined_py_calls);
                goto start_frame;
            }
            /* Callable is not a normal Python function */
            PyObject *res;
            if (cframe.use_tracing) {
                res = trace_call_function(
                    tstate, function, stack_pointer-total_args,
                    positional_args, call_shape.kwnames);
            }
            else {
                res = PyObject_Vectorcall(
                    function, stack_pointer-total_args,
                    positional_args | PY_VECTORCALL_ARGUMENTS_OFFSET,
                    call_shape.kwnames);
            }
            assert((res != NULL) ^ (_PyErr_Occurred(tstate) != NULL));
            Py_DECREF(function);
            /* Clear the stack */
            STACK_SHRINK(total_args);
            for (int i = 0; i < total_args; i++) {
                Py_DECREF(stack_pointer[i]);
            }
            STACK_SHRINK(call_shape.postcall_shrink);
            PUSH(res);
            if (res == NULL) {
                goto error;
            }
            CHECK_EVAL_BREAKER();
            DISPATCH();
        }

        TARGET(CALL_ADAPTIVE) {
            SpecializedCacheEntry *cache = GET_CACHE();
            int named_args = cache->adaptive.original_oparg;
            assert((named_args == 0 && call_shape.kwnames == NULL)
                || (named_args != 0 && named_args == PyTuple_GET_SIZE(call_shape.kwnames)));
            if (cache->adaptive.counter == 0) {
                next_instr--;
<<<<<<< HEAD
                int nargs = oparg+extra_args;
                if (_Py_Specialize_CallNoKw(
                    PEEK(nargs + 1), next_instr, nargs, cache, BUILTINS(),
                    stack_pointer, frame, names) < 0) {
=======
                int nargs = call_shape.total_args;
                int err = _Py_Specialize_CallNoKw(
                    call_shape.callable, next_instr, nargs,
                    call_shape.kwnames, cache, BUILTINS());
                if (err < 0) {
>>>>>>> 5445e173
                    goto error;
                }
                DISPATCH();
            }
            else {
                STAT_INC(CALL, deferred);
                cache->adaptive.counter--;
                oparg = named_args;
                goto call_function;
            }
        }

        TARGET(CALL_PY_EXACT_ARGS) {
            SpecializedCacheEntry *caches = GET_CACHE();
            int argcount = call_shape.total_args;
            DEOPT_IF(!PyFunction_Check(call_shape.callable), CALL);
            _PyCallCache *cache1 = &caches[-1].call;
            PyFunctionObject *func = (PyFunctionObject *)call_shape.callable;
            DEOPT_IF(func->func_version != cache1->func_version, CALL);
            PyCodeObject *code = (PyCodeObject *)func->func_code;
            DEOPT_IF(code->co_argcount != argcount, CALL);
            InterpreterFrame *new_frame = _PyFrame_Push(tstate, func);
            if (new_frame == NULL) {
                goto error;
            }
            STACK_SHRINK(argcount);
            for (int i = 0; i < argcount; i++) {
                new_frame->localsplus[i] = stack_pointer[i];
            }
            for (int i = argcount; i < code->co_nlocalsplus; i++) {
                new_frame->localsplus[i] = NULL;
            }
            STACK_SHRINK(call_shape.postcall_shrink);
            Py_DECREF(func);
            _PyFrame_SetStackPointer(frame, stack_pointer);
            new_frame->previous = frame;
            frame = cframe.current_frame = new_frame;
            goto start_frame;
        }

        TARGET(CALL_PY_WITH_DEFAULTS) {
            SpecializedCacheEntry *caches = GET_CACHE();
            int argcount = call_shape.total_args;
            DEOPT_IF(!PyFunction_Check(call_shape.callable), CALL);
            _PyCallCache *cache1 = &caches[-1].call;
            PyFunctionObject *func = (PyFunctionObject *)call_shape.callable;
            DEOPT_IF(func->func_version != cache1->func_version, CALL);
            PyCodeObject *code = (PyCodeObject *)func->func_code;
            DEOPT_IF(argcount > code->co_argcount, CALL);
            int minargs = cache1->min_args;
            DEOPT_IF(argcount < minargs, CALL);
            InterpreterFrame *new_frame = _PyFrame_Push(tstate, func);
            if (new_frame == NULL) {
                goto error;
            }
            STACK_SHRINK(argcount);
            for (int i = 0; i < argcount; i++) {
                new_frame->localsplus[i] = stack_pointer[i];
            }
            int def_offset = cache1->defaults_len - code->co_argcount;
            for (int i = argcount; i < code->co_argcount; i++) {
                PyObject *def = PyTuple_GET_ITEM(func->func_defaults, i + def_offset);
                Py_INCREF(def);
                new_frame->localsplus[i] = def;
            }
            for (int i = code->co_argcount; i < code->co_nlocalsplus; i++) {
                new_frame->localsplus[i] = NULL;
            }
            STACK_SHRINK(call_shape.postcall_shrink);
            Py_DECREF(func);
            _PyFrame_SetStackPointer(frame, stack_pointer);
            new_frame->previous = frame;
            frame = cframe.current_frame = new_frame;
            CALL_STAT_INC(inlined_py_calls);
            goto start_frame;
        }

        TARGET(CALL_NO_KW_TYPE_1) {
            assert(cframe.use_tracing == 0);
            DEOPT_IF(call_shape.total_args != 1, CALL);
            assert(call_shape.kwnames == NULL);
            PyObject *obj = TOP();
            PyObject *callable = SECOND();
            DEOPT_IF(callable != (PyObject *)&PyType_Type, CALL);
            PyObject *res = Py_NewRef(Py_TYPE(obj));
            Py_DECREF(callable);
            Py_DECREF(obj);
            STACK_SHRINK(call_shape.postcall_shrink);
            SET_TOP(res);
            NOTRACE_DISPATCH();
        }

        TARGET(CALL_NO_KW_STR_1) {
            assert(cframe.use_tracing == 0);
            DEOPT_IF(!PyType_Check(call_shape.callable), CALL);
            PyTypeObject *tp = (PyTypeObject *)call_shape.callable;
            DEOPT_IF(call_shape.total_args != 1, CALL);
            DEOPT_IF(tp != &PyUnicode_Type, CALL);
            STAT_INC(CALL, hit);
            assert(call_shape.kwnames == NULL);
            PyObject *arg = TOP();
            PyObject *res = PyObject_Str(arg);
            Py_DECREF(arg);
            Py_DECREF(&PyUnicode_Type);
            STACK_SHRINK(call_shape.postcall_shrink);
            SET_TOP(res);
            if (res == NULL) {
                goto error;
            }
            DISPATCH();
        }

        TARGET(CALL_NO_KW_TUPLE_1) {
            DEOPT_IF(!PyType_Check(call_shape.callable), CALL);
            PyTypeObject *tp = (PyTypeObject *)call_shape.callable;
            DEOPT_IF(call_shape.total_args != 1, CALL);
            DEOPT_IF(tp != &PyTuple_Type, CALL);
            STAT_INC(CALL, hit);
            assert(call_shape.kwnames == NULL);
            PyObject *arg = TOP();
            PyObject *res = PySequence_Tuple(arg);
            Py_DECREF(arg);
            Py_DECREF(&PyTuple_Type);
            STACK_SHRINK(call_shape.postcall_shrink);
            SET_TOP(res);
            if (res == NULL) {
                goto error;
            }
            DISPATCH();
        }

        TARGET(CALL_BUILTIN_CLASS) {
            DEOPT_IF(!PyType_Check(call_shape.callable), CALL);
            PyTypeObject *tp = (PyTypeObject *)call_shape.callable;
            DEOPT_IF(tp->tp_vectorcall == NULL, CALL);
            STAT_INC(CALL, hit);
            int kwnames_len = GET_CACHE()->adaptive.original_oparg;

            int nargs = call_shape.total_args - kwnames_len;
            STACK_SHRINK(call_shape.total_args);
            PyObject *res = tp->tp_vectorcall((PyObject *)tp, stack_pointer, nargs, call_shape.kwnames);
            /* Free the arguments. */
            for (int i = 0; i < call_shape.total_args; i++) {
                Py_DECREF(stack_pointer[i]);
            }
            Py_DECREF(tp);
            STACK_SHRINK(call_shape.postcall_shrink-1);
            SET_TOP(res);
            if (res == NULL) {
                goto error;
            }
            DISPATCH();
        }

        TARGET(CALL_NO_KW_BUILTIN_O) {
            assert(cframe.use_tracing == 0);
            /* Builtin METH_O functions */
            assert(call_shape.kwnames == NULL);
            DEOPT_IF(call_shape.total_args != 1, CALL);
            PyObject *callable = call_shape.callable;
            DEOPT_IF(!PyCFunction_CheckExact(callable), CALL);
            DEOPT_IF(PyCFunction_GET_FLAGS(callable) != METH_O, CALL);
            STAT_INC(CALL, hit);

            PyCFunction cfunc = PyCFunction_GET_FUNCTION(callable);
            // This is slower but CPython promises to check all non-vectorcall
            // function calls.
            if (_Py_EnterRecursiveCall(tstate, " while calling a Python object")) {
                goto error;
            }
            PyObject *arg = TOP();
            PyObject *res = cfunc(PyCFunction_GET_SELF(callable), arg);
            _Py_LeaveRecursiveCall(tstate);
            assert((res != NULL) ^ (_PyErr_Occurred(tstate) != NULL));

            Py_DECREF(arg);
            Py_DECREF(callable);
            STACK_SHRINK(call_shape.postcall_shrink);
            SET_TOP(res);
            if (res == NULL) {
                goto error;
            }
            DISPATCH();
        }

        TARGET(CALL_NO_KW_BUILTIN_FAST) {
            assert(cframe.use_tracing == 0);
            /* Builtin METH_FASTCALL functions, without keywords */
            assert(call_shape.kwnames == NULL);
            PyObject *callable = call_shape.callable;
            DEOPT_IF(!PyCFunction_CheckExact(callable), CALL);
            DEOPT_IF(PyCFunction_GET_FLAGS(callable) != METH_FASTCALL,
                CALL);
            STAT_INC(CALL, hit);

            int nargs = call_shape.total_args;
            PyCFunction cfunc = PyCFunction_GET_FUNCTION(callable);
            STACK_SHRINK(nargs);
            /* res = func(self, args, nargs) */
            PyObject *res = ((_PyCFunctionFast)(void(*)(void))cfunc)(
                PyCFunction_GET_SELF(callable),
                stack_pointer,
                nargs);
            assert((res != NULL) ^ (_PyErr_Occurred(tstate) != NULL));

            /* Free the arguments. */
            for (int i = 0; i < nargs; i++) {
                Py_DECREF(stack_pointer[i]);
            }
            STACK_SHRINK(call_shape.postcall_shrink);
            PUSH(res);
            Py_DECREF(callable);
            if (res == NULL) {
                /* Not deopting because this doesn't mean our optimization was
                   wrong. `res` can be NULL for valid reasons. Eg. getattr(x,
                   'invalid'). In those cases an exception is set, so we must
                   handle it.
                */
                goto error;
            }
            DISPATCH();
        }

        TARGET(CALL_BUILTIN_FAST_WITH_KEYWORDS) {
            assert(cframe.use_tracing == 0);
            /* Builtin METH_FASTCALL | METH_KEYWORDS functions */
            PyObject *callable = call_shape.callable;
            DEOPT_IF(!PyCFunction_CheckExact(callable), CALL);
            DEOPT_IF(PyCFunction_GET_FLAGS(callable) !=
                (METH_FASTCALL | METH_KEYWORDS), CALL);
            STAT_INC(CALL, hit);
            int kwnames_len = GET_CACHE()->adaptive.original_oparg;
            assert(
                (call_shape.kwnames == NULL && kwnames_len == 0) ||
                (call_shape.kwnames != NULL &&
                 PyTuple_GET_SIZE(call_shape.kwnames) == kwnames_len)
            );
            int nargs = call_shape.total_args - kwnames_len;
            STACK_SHRINK(call_shape.total_args);
            /* res = func(self, args, nargs, kwnames) */
            _PyCFunctionFastWithKeywords cfunc =
                (_PyCFunctionFastWithKeywords)(void(*)(void))
                PyCFunction_GET_FUNCTION(callable);
            PyObject *res = cfunc(
                PyCFunction_GET_SELF(callable),
                stack_pointer,
                nargs,
                call_shape.kwnames
            );
            assert((res != NULL) ^ (_PyErr_Occurred(tstate) != NULL));

            /* Free the arguments. */
            for (int i = 0; i < call_shape.total_args; i++) {
                Py_DECREF(stack_pointer[i]);
            }
            STACK_SHRINK(call_shape.postcall_shrink);
            PUSH(res);
            Py_DECREF(callable);
            if (res == NULL) {
                goto error;
            }
            DISPATCH();
        }

        TARGET(CALL_NO_KW_LEN) {
            assert(cframe.use_tracing == 0);
            assert(call_shape.kwnames == NULL);
            /* len(o) */
            SpecializedCacheEntry *caches = GET_CACHE();
            DEOPT_IF(call_shape.total_args != 1, CALL);
            assert(caches[0].adaptive.original_oparg == 0);
            _PyObjectCache *cache1 = &caches[-1].obj;

            PyObject *callable = call_shape.callable;
            DEOPT_IF(callable != cache1->obj, CALL);
            STAT_INC(CALL, hit);

            PyObject *arg = TOP();
            Py_ssize_t len_i = PyObject_Length(arg);
            if (len_i < 0) {
                goto error;
            }
            PyObject *res = PyLong_FromSsize_t(len_i);
            assert((res != NULL) ^ (_PyErr_Occurred(tstate) != NULL));

            STACK_SHRINK(call_shape.postcall_shrink);
            SET_TOP(res);
            Py_DECREF(callable);
            Py_DECREF(arg);
            if (res == NULL) {
                goto error;
            }
            DISPATCH();
        }

        TARGET(CALL_NO_KW_ISINSTANCE) {
            assert(cframe.use_tracing == 0);
            assert(call_shape.kwnames == NULL);
            /* isinstance(o, o2) */
            SpecializedCacheEntry *caches = GET_CACHE();
            assert(caches[0].adaptive.original_oparg == 0);
            DEOPT_IF(call_shape.total_args != 2, CALL);
            _PyObjectCache *cache1 = &caches[-1].obj;

            DEOPT_IF(call_shape.callable != cache1->obj, CALL);
            STAT_INC(CALL, hit);

            PyObject *cls = POP();
            PyObject *inst = TOP();
            int retval = PyObject_IsInstance(inst, cls);
            if (retval < 0) {
                goto error;
            }
            PyObject *res = PyBool_FromLong(retval);
            assert((res != NULL) ^ (_PyErr_Occurred(tstate) != NULL));

            STACK_SHRINK(call_shape.postcall_shrink);
            SET_TOP(res);
            Py_DECREF(inst);
            Py_DECREF(cls);
            Py_DECREF(call_shape.callable);
            if (res == NULL) {
                goto error;
            }
            DISPATCH();
        }

        TARGET(CALL_NO_KW_LIST_APPEND) {
            assert(cframe.use_tracing == 0);
            assert(call_shape.kwnames == NULL);
            SpecializedCacheEntry *caches = GET_CACHE();
            _PyObjectCache *cache1 = &caches[-1].obj;
            DEOPT_IF(call_shape.total_args != 2, CALL);
            DEOPT_IF(call_shape.callable != cache1->obj, CALL);
            PyObject *list = SECOND();
            DEOPT_IF(!PyList_Check(list), CALL);
            STAT_INC(CALL, hit);
            PyObject *arg = TOP();
            int err = PyList_Append(list, arg);
            if (err) {
                goto error;
            }
            Py_DECREF(arg);
            Py_DECREF(list);
            STACK_SHRINK(call_shape.postcall_shrink+1);
            Py_INCREF(Py_None);
            SET_TOP(Py_None);
            Py_DECREF(call_shape.callable);
            NOTRACE_DISPATCH();
        }

        TARGET(CALL_NO_KW_METHOD_DESCRIPTOR_O) {
            assert(call_shape.kwnames == NULL);
            DEOPT_IF(call_shape.total_args != 2, CALL);
            DEOPT_IF(!Py_IS_TYPE(call_shape.callable, &PyMethodDescr_Type), CALL);
            PyMethodDef *meth = ((PyMethodDescrObject *)call_shape.callable)->d_method;
            DEOPT_IF(meth->ml_flags != METH_O, CALL);
            STAT_INC(CALL, hit);
            PyCFunction cfunc = meth->ml_meth;
            // This is slower but CPython promises to check all non-vectorcall
            // function calls.
            if (_Py_EnterRecursiveCall(tstate, " while calling a Python object")) {
                goto error;
            }
            PyObject *arg = TOP();
            PyObject *self = SECOND();
            PyObject *res = cfunc(self, arg);
            _Py_LeaveRecursiveCall(tstate);
            assert((res != NULL) ^ (_PyErr_Occurred(tstate) != NULL));
            Py_DECREF(self);
            Py_DECREF(arg);
            STACK_SHRINK(call_shape.postcall_shrink+1);
            SET_TOP(res);
            Py_DECREF(call_shape.callable);
            if (res == NULL) {
                goto error;
            }
            DISPATCH();
        }

        TARGET(CALL_NO_KW_METHOD_DESCRIPTOR_NOARGS) {
            assert(call_shape.kwnames == NULL);
            DEOPT_IF(call_shape.total_args != 1, CALL);
            DEOPT_IF(!Py_IS_TYPE(call_shape.callable, &PyMethodDescr_Type), CALL);
            PyMethodDef *meth = ((PyMethodDescrObject *)call_shape.callable)->d_method;
            DEOPT_IF(meth->ml_flags != METH_NOARGS, CALL);
            STAT_INC(CALL, hit);
            PyCFunction cfunc = meth->ml_meth;
            // This is slower but CPython promises to check all non-vectorcall
            // function calls.
            if (_Py_EnterRecursiveCall(tstate, " while calling a Python object")) {
                goto error;
            }
            PyObject *self = TOP();
            PyObject *res = cfunc(self, NULL);
            _Py_LeaveRecursiveCall(tstate);
            assert((res != NULL) ^ (_PyErr_Occurred(tstate) != NULL));
            Py_DECREF(self);
            STACK_SHRINK(call_shape.postcall_shrink);
            SET_TOP(res);
            Py_DECREF(call_shape.callable);
            if (res == NULL) {
                goto error;
            }
            DISPATCH();
        }

        TARGET(CALL_NO_KW_METHOD_DESCRIPTOR_FAST) {
            assert(call_shape.kwnames == NULL);
            /* Builtin METH_FASTCALL methods, without keywords */
            DEOPT_IF(!Py_IS_TYPE(call_shape.callable, &PyMethodDescr_Type), CALL);
            PyMethodDef *meth = ((PyMethodDescrObject *)call_shape.callable)->d_method;
            DEOPT_IF(meth->ml_flags != METH_FASTCALL, CALL);
            STAT_INC(CALL, hit);
            _PyCFunctionFast cfunc = (_PyCFunctionFast)(void(*)(void))meth->ml_meth;
            int nargs = call_shape.total_args-1;
            STACK_SHRINK(nargs);
            PyObject *self = TOP();
            PyObject *res = cfunc(self, stack_pointer, nargs);
            assert((res != NULL) ^ (_PyErr_Occurred(tstate) != NULL));
            /* Clear the stack of the arguments. */
            for (int i = 0; i < nargs; i++) {
                Py_DECREF(stack_pointer[i]);
            }
            Py_DECREF(self);
            STACK_SHRINK(call_shape.postcall_shrink);
            SET_TOP(res);
            Py_DECREF(call_shape.callable);
            if (res == NULL) {
                goto error;
            }
            DISPATCH();
        }

        TARGET(CALL_NO_KW_SUPER_0__LOAD_METHOD_CACHED) {
            /* super().meth */
            assert(_Py_OPCODE(next_instr[0]) == LOAD_METHOD_ADAPTIVE);
            assert(_Py_OPCODE(next_instr[-2]) != PRECALL_METHOD);
            SpecializedCacheEntry *caches = GET_CACHE();
            _PyAdaptiveEntry *cache0 = &caches[0].adaptive;
            _PyObjectCache *cache1 = &caches[-1].obj;
            _PyAdaptiveEntry *lm_adaptive = &caches[-2].adaptive;
            int nargs = cache0->original_oparg;
            assert(nargs == 0);

            /* CALL_NO_KW_SUPER */
            PyObject *su_obj;
            PyTypeObject *su_type;
            PyObject *meth;
            PyObject *super_callable = TOP();

            DEOPT_IF(_PyType_CAST(super_callable) != &PySuper_Type, CALL_NO_KW);

            /* super() - zero argument form */
            if (_PySuper_GetTypeArgs(frame, frame->f_code, &su_type, &su_obj) < 0) {
                PyErr_Clear();
                DEOPT_IF(1, CALL_NO_KW);
            }
            assert(su_obj != NULL);
            DEOPT_IF(lm_adaptive->version != Py_TYPE(su_obj)->tp_version_tag, CALL_NO_KW);
            DEOPT_IF(cache0->version != su_type->tp_version_tag, CALL_NO_KW);

            STAT_INC(CALL_NO_KW, hit);

            /* LOAD_METHOD_CACHED */
            meth = cache1->obj;
            assert(meth != NULL && _PyType_HasFeature(Py_TYPE(meth), Py_TPFLAGS_METHOD_DESCRIPTOR));
            Py_INCREF(meth);
            SET_TOP(meth);
            Py_INCREF(su_obj);
            PUSH(su_obj);

            Py_DECREF(super_callable);
            next_instr++;
            DISPATCH();
        }

        TARGET(CALL_NO_KW_SUPER_2__LOAD_METHOD_CACHED) {
            /* super(type, obj).meth */
            assert(_Py_OPCODE(next_instr[0]) == LOAD_METHOD_ADAPTIVE);
            assert(_Py_OPCODE(next_instr[-2]) != PRECALL_METHOD);
            SpecializedCacheEntry *caches = GET_CACHE();
            _PyAdaptiveEntry *cache0 = &caches[0].adaptive;
            _PyObjectCache *cache1 = &caches[-1].obj;
            _PyAdaptiveEntry *lm_adaptive = &caches[-2].adaptive;
            int nargs = cache0->original_oparg;
            int lm_oparg = cache0->index;
            assert(nargs == 2);

            /* CALL_NO_KW_SUPER */
            /* super(type, obj) - two argument form */
            PyObject *su_obj = TOP();
            PyTypeObject *su_type = _PyType_CAST(SECOND());
            PyObject *super_callable = THIRD();
            PyObject *meth;

            DEOPT_IF(_PyType_CAST(super_callable) != &PySuper_Type, CALL_NO_KW);

            assert(su_obj != NULL);
            DEOPT_IF(lm_adaptive->version != Py_TYPE(su_obj)->tp_version_tag, CALL_NO_KW);
            DEOPT_IF(cache0->version != su_type->tp_version_tag, CALL_NO_KW);

            STAT_INC(CALL_NO_KW, hit);

            (void)(POP());
            /* LOAD_METHOD_CACHED */
            meth = cache1->obj;
            assert(meth != NULL && _PyType_HasFeature(Py_TYPE(meth), Py_TPFLAGS_METHOD_DESCRIPTOR));
            Py_INCREF(meth);
            SET_SECOND(meth);
            SET_TOP(su_obj);

            Py_DECREF(super_callable);
            Py_DECREF(su_type);
            next_instr++;
            DISPATCH();
        }

        TARGET(CALL_FUNCTION_EX) {
            PREDICTED(CALL_FUNCTION_EX);
            PyObject *func, *callargs, *kwargs = NULL, *result;
            if (oparg & 0x01) {
                kwargs = POP();
                if (!PyDict_CheckExact(kwargs)) {
                    PyObject *d = PyDict_New();
                    if (d == NULL)
                        goto error;
                    if (_PyDict_MergeEx(d, kwargs, 2) < 0) {
                        Py_DECREF(d);
                        format_kwargs_error(tstate, SECOND(), kwargs);
                        Py_DECREF(kwargs);
                        goto error;
                    }
                    Py_DECREF(kwargs);
                    kwargs = d;
                }
                assert(PyDict_CheckExact(kwargs));
            }
            callargs = POP();
            func = TOP();
            if (!PyTuple_CheckExact(callargs)) {
                if (check_args_iterable(tstate, func, callargs) < 0) {
                    Py_DECREF(callargs);
                    goto error;
                }
                Py_SETREF(callargs, PySequence_Tuple(callargs));
                if (callargs == NULL) {
                    goto error;
                }
            }
            assert(PyTuple_CheckExact(callargs));

            result = do_call_core(tstate, func, callargs, kwargs, cframe.use_tracing);
            Py_DECREF(func);
            Py_DECREF(callargs);
            Py_XDECREF(kwargs);

            SET_TOP(result);
            if (result == NULL) {
                goto error;
            }
            CHECK_EVAL_BREAKER();
            DISPATCH();
        }

        TARGET(MAKE_FUNCTION) {
            PyObject *codeobj = POP();
            PyFunctionObject *func = (PyFunctionObject *)
                PyFunction_New(codeobj, GLOBALS());

            Py_DECREF(codeobj);
            if (func == NULL) {
                goto error;
            }

            if (oparg & 0x08) {
                assert(PyTuple_CheckExact(TOP()));
                func->func_closure = POP();
            }
            if (oparg & 0x04) {
                assert(PyTuple_CheckExact(TOP()));
                func->func_annotations = POP();
            }
            if (oparg & 0x02) {
                assert(PyDict_CheckExact(TOP()));
                func->func_kwdefaults = POP();
            }
            if (oparg & 0x01) {
                assert(PyTuple_CheckExact(TOP()));
                func->func_defaults = POP();
            }

            PUSH((PyObject *)func);
            DISPATCH();
        }

        TARGET(RETURN_GENERATOR) {
            PyGenObject *gen = (PyGenObject *)_Py_MakeCoro(frame->f_func);
            if (gen == NULL) {
                goto error;
            }
            assert(EMPTY());
            _PyFrame_SetStackPointer(frame, stack_pointer);
            InterpreterFrame *gen_frame = (InterpreterFrame *)gen->gi_iframe;
            _PyFrame_Copy(frame, gen_frame);
            assert(frame->frame_obj == NULL);
            gen->gi_frame_valid = 1;
            gen_frame->is_generator = true;
            gen_frame->f_state = FRAME_CREATED;
            _Py_LeaveRecursiveCall(tstate);
            if (!frame->is_entry) {
                InterpreterFrame *prev = frame->previous;
                _PyThreadState_PopFrame(tstate, frame);
                frame = cframe.current_frame = prev;
                _PyFrame_StackPush(frame, (PyObject *)gen);
                goto resume_frame;
            }
            /* Make sure that frame is in a valid state */
            frame->stacktop = 0;
            frame->f_locals = NULL;
            Py_INCREF(frame->f_func);
            Py_INCREF(frame->f_code);
            /* Restore previous cframe and return. */
            tstate->cframe = cframe.previous;
            tstate->cframe->use_tracing = cframe.use_tracing;
            assert(tstate->cframe->current_frame == frame->previous);
            assert(!_PyErr_Occurred(tstate));
            return (PyObject *)gen;
        }

        TARGET(BUILD_SLICE) {
            PyObject *start, *stop, *step, *slice;
            if (oparg == 3)
                step = POP();
            else
                step = NULL;
            stop = POP();
            start = TOP();
            slice = PySlice_New(start, stop, step);
            Py_DECREF(start);
            Py_DECREF(stop);
            Py_XDECREF(step);
            SET_TOP(slice);
            if (slice == NULL)
                goto error;
            DISPATCH();
        }

        TARGET(FORMAT_VALUE) {
            /* Handles f-string value formatting. */
            PyObject *result;
            PyObject *fmt_spec;
            PyObject *value;
            PyObject *(*conv_fn)(PyObject *);
            int which_conversion = oparg & FVC_MASK;
            int have_fmt_spec = (oparg & FVS_MASK) == FVS_HAVE_SPEC;

            fmt_spec = have_fmt_spec ? POP() : NULL;
            value = POP();

            /* See if any conversion is specified. */
            switch (which_conversion) {
            case FVC_NONE:  conv_fn = NULL;           break;
            case FVC_STR:   conv_fn = PyObject_Str;   break;
            case FVC_REPR:  conv_fn = PyObject_Repr;  break;
            case FVC_ASCII: conv_fn = PyObject_ASCII; break;
            default:
                _PyErr_Format(tstate, PyExc_SystemError,
                              "unexpected conversion flag %d",
                              which_conversion);
                goto error;
            }

            /* If there's a conversion function, call it and replace
               value with that result. Otherwise, just use value,
               without conversion. */
            if (conv_fn != NULL) {
                result = conv_fn(value);
                Py_DECREF(value);
                if (result == NULL) {
                    Py_XDECREF(fmt_spec);
                    goto error;
                }
                value = result;
            }

            /* If value is a unicode object, and there's no fmt_spec,
               then we know the result of format(value) is value
               itself. In that case, skip calling format(). I plan to
               move this optimization in to PyObject_Format()
               itself. */
            if (PyUnicode_CheckExact(value) && fmt_spec == NULL) {
                /* Do nothing, just transfer ownership to result. */
                result = value;
            } else {
                /* Actually call format(). */
                result = PyObject_Format(value, fmt_spec);
                Py_DECREF(value);
                Py_XDECREF(fmt_spec);
                if (result == NULL) {
                    goto error;
                }
            }

            PUSH(result);
            DISPATCH();
        }

        TARGET(COPY) {
            assert(oparg != 0);
            PyObject *peek = PEEK(oparg);
            Py_INCREF(peek);
            PUSH(peek);
            DISPATCH();
        }

        TARGET(BINARY_OP) {
            PREDICTED(BINARY_OP);
            PyObject *rhs = POP();
            PyObject *lhs = TOP();
            assert(0 <= oparg);
            assert((unsigned)oparg < Py_ARRAY_LENGTH(binary_ops));
            assert(binary_ops[oparg]);
            PyObject *res = binary_ops[oparg](lhs, rhs);
            Py_DECREF(lhs);
            Py_DECREF(rhs);
            SET_TOP(res);
            if (res == NULL) {
                goto error;
            }
            DISPATCH();
        }

        TARGET(BINARY_OP_ADAPTIVE) {
            assert(cframe.use_tracing == 0);
            SpecializedCacheEntry *cache = GET_CACHE();
            if (cache->adaptive.counter == 0) {
                PyObject *lhs = SECOND();
                PyObject *rhs = TOP();
                next_instr--;
                _Py_Specialize_BinaryOp(lhs, rhs, next_instr, cache);
                DISPATCH();
            }
            else {
                STAT_INC(BINARY_OP, deferred);
                cache->adaptive.counter--;
                oparg = cache->adaptive.original_oparg;
                JUMP_TO_INSTRUCTION(BINARY_OP);
            }
        }

        TARGET(SWAP) {
            assert(oparg != 0);
            PyObject *top = TOP();
            SET_TOP(PEEK(oparg));
            PEEK(oparg) = top;
            DISPATCH();
        }

        TARGET(EXTENDED_ARG) {
            int oldoparg = oparg;
            NEXTOPARG();
            oparg |= oldoparg << 8;
            PRE_DISPATCH_GOTO();
            DISPATCH_GOTO();
        }

#if USE_COMPUTED_GOTOS
        TARGET_DO_TRACING: {
#else
        case DO_TRACING: {
#endif
            int instr_prev = skip_backwards_over_extended_args(frame->f_code, frame->f_lasti);
            frame->f_lasti = INSTR_OFFSET();
            TRACING_NEXTOPARG();
            if (opcode == RESUME) {
                if (oparg < 2) {
                    CHECK_EVAL_BREAKER();
                }
                /* Call tracing */
                TRACE_FUNCTION_ENTRY();
                DTRACE_FUNCTION_ENTRY();
            }
            else if (frame->f_state > FRAME_CREATED) {
                /* line-by-line tracing support */
                if (PyDTrace_LINE_ENABLED()) {
                    maybe_dtrace_line(frame, &tstate->trace_info, instr_prev);
                }

                if (cframe.use_tracing &&
                    tstate->c_tracefunc != NULL && !tstate->tracing) {
                    int err;
                    /* see maybe_call_line_trace()
                    for expository comments */
                    _PyFrame_SetStackPointer(frame, stack_pointer);

                    err = maybe_call_line_trace(tstate->c_tracefunc,
                                                tstate->c_traceobj,
                                                tstate, frame, instr_prev);
                    if (err) {
                        /* trace function raised an exception */
                        next_instr++;
                        goto error;
                    }
                    /* Reload possibly changed frame fields */
                    JUMPTO(frame->f_lasti);

                    stack_pointer = _PyFrame_GetStackPointer(frame);
                    frame->stacktop = -1;
                }
            }
            TRACING_NEXTOPARG();
            PRE_DISPATCH_GOTO();
            DISPATCH_GOTO();
        }


#if USE_COMPUTED_GOTOS
        _unknown_opcode:
#else
        default:
#endif
            fprintf(stderr,
                "XXX lineno: %d, opcode: %d\n",
                PyCode_Addr2Line(frame->f_code, frame->f_lasti*sizeof(_Py_CODEUNIT)),
                opcode);
            _PyErr_SetString(tstate, PyExc_SystemError, "unknown opcode");
            goto error;

        } /* End instructions */

        /* This should never be reached. Every opcode should end with DISPATCH()
           or goto error. */
        Py_UNREACHABLE();

/* Specialization misses */

#define MISS_WITH_CACHE(opname) \
opname ## _miss: \
    { \
        STAT_INC(opname, miss); \
        _PyAdaptiveEntry *cache = &GET_CACHE()->adaptive; \
        cache->counter--; \
        if (cache->counter == 0) { \
            next_instr[-1] = _Py_MAKECODEUNIT(opname ## _ADAPTIVE, _Py_OPARG(next_instr[-1])); \
            STAT_INC(opname, deopt); \
            cache_backoff(cache); \
        } \
        oparg = cache->original_oparg; \
        JUMP_TO_INSTRUCTION(opname); \
    }

#define MISS_WITH_OPARG_COUNTER(opname) \
opname ## _miss: \
    { \
        STAT_INC(opname, miss); \
        uint8_t oparg = _Py_OPARG(next_instr[-1])-1; \
        UPDATE_PREV_INSTR_OPARG(next_instr, oparg); \
        assert(_Py_OPARG(next_instr[-1]) == oparg); \
        if (oparg == 0) /* too many cache misses */ { \
            oparg = ADAPTIVE_CACHE_BACKOFF; \
            next_instr[-1] = _Py_MAKECODEUNIT(opname ## _ADAPTIVE, oparg); \
            STAT_INC(opname, deopt); \
        } \
        JUMP_TO_INSTRUCTION(opname); \
    }

MISS_WITH_CACHE(LOAD_ATTR)
MISS_WITH_CACHE(STORE_ATTR)
MISS_WITH_CACHE(LOAD_GLOBAL)
MISS_WITH_CACHE(LOAD_METHOD)
MISS_WITH_CACHE(CALL)
MISS_WITH_CACHE(BINARY_OP)
MISS_WITH_CACHE(COMPARE_OP)
MISS_WITH_CACHE(BINARY_SUBSCR)
MISS_WITH_OPARG_COUNTER(STORE_SUBSCR)

binary_subscr_dict_error:
        {
            PyObject *sub = POP();
            if (!_PyErr_Occurred(tstate)) {
                _PyErr_SetKeyError(sub);
            }
            Py_DECREF(sub);
            goto error;
        }

unbound_local_error:
        {
            format_exc_check_arg(tstate, PyExc_UnboundLocalError,
                UNBOUNDLOCAL_ERROR_MSG,
                PyTuple_GetItem(frame->f_code->co_localsplusnames, oparg)
            );
            goto error;
        }

error:
        /* Double-check exception status. */
#ifdef NDEBUG
        if (!_PyErr_Occurred(tstate)) {
            _PyErr_SetString(tstate, PyExc_SystemError,
                             "error return without exception set");
        }
#else
        assert(_PyErr_Occurred(tstate));
#endif

        /* Log traceback info. */
        PyFrameObject *f = _PyFrame_GetFrameObject(frame);
        if (f != NULL) {
            PyTraceBack_Here(f);
        }

        if (tstate->c_tracefunc != NULL) {
            /* Make sure state is set to FRAME_UNWINDING for tracing */
            frame->f_state = FRAME_UNWINDING;
            call_exc_trace(tstate->c_tracefunc, tstate->c_traceobj,
                           tstate, frame);
        }

exception_unwind:
        frame->f_state = FRAME_UNWINDING;
        /* We can't use frame->f_lasti here, as RERAISE may have set it */
        int offset = INSTR_OFFSET()-1;
        int level, handler, lasti;
        if (get_exception_handler(frame->f_code, offset, &level, &handler, &lasti) == 0) {
            // No handlers, so exit.
            assert(_PyErr_Occurred(tstate));

            /* Pop remaining stack entries. */
            PyObject **stackbase = _PyFrame_Stackbase(frame);
            while (stack_pointer > stackbase) {
                PyObject *o = POP();
                Py_XDECREF(o);
            }
            assert(STACK_LEVEL() == 0);
            _PyFrame_SetStackPointer(frame, stack_pointer);
            frame->f_state = FRAME_RAISED;
            TRACE_FUNCTION_UNWIND();
            DTRACE_FUNCTION_EXIT();
            goto exit_unwind;
        }

        assert(STACK_LEVEL() >= level);
        PyObject **new_top = _PyFrame_Stackbase(frame) + level;
        while (stack_pointer > new_top) {
            PyObject *v = POP();
            Py_XDECREF(v);
        }
        PyObject *exc, *val, *tb;
        if (lasti) {
            PyObject *lasti = PyLong_FromLong(frame->f_lasti);
            if (lasti == NULL) {
                goto exception_unwind;
            }
            PUSH(lasti);
        }
        _PyErr_Fetch(tstate, &exc, &val, &tb);
        /* Make the raw exception data
            available to the handler,
            so a program can emulate the
            Python main loop. */
        _PyErr_NormalizeException(tstate, &exc, &val, &tb);
        if (tb != NULL)
            PyException_SetTraceback(val, tb);
        else
            PyException_SetTraceback(val, Py_None);
        Py_XDECREF(tb);
        Py_XDECREF(exc);
        PUSH(val);
        JUMPTO(handler);
        /* Resume normal execution */
        frame->f_state = FRAME_EXECUTING;
        DISPATCH();
    }

exit_unwind:
    assert(_PyErr_Occurred(tstate));
    _Py_LeaveRecursiveCall(tstate);
    if (frame->is_entry) {
        /* Restore previous cframe and exit */
        tstate->cframe = cframe.previous;
        tstate->cframe->use_tracing = cframe.use_tracing;
        assert(tstate->cframe->current_frame == frame->previous);
        return NULL;
    }
    frame = cframe.current_frame = pop_frame(tstate, frame);

resume_with_error:
    SET_LOCALS_FROM_FRAME();
    goto error;

}

static void
format_missing(PyThreadState *tstate, const char *kind,
               PyCodeObject *co, PyObject *names, PyObject *qualname)
{
    int err;
    Py_ssize_t len = PyList_GET_SIZE(names);
    PyObject *name_str, *comma, *tail, *tmp;

    assert(PyList_CheckExact(names));
    assert(len >= 1);
    /* Deal with the joys of natural language. */
    switch (len) {
    case 1:
        name_str = PyList_GET_ITEM(names, 0);
        Py_INCREF(name_str);
        break;
    case 2:
        name_str = PyUnicode_FromFormat("%U and %U",
                                        PyList_GET_ITEM(names, len - 2),
                                        PyList_GET_ITEM(names, len - 1));
        break;
    default:
        tail = PyUnicode_FromFormat(", %U, and %U",
                                    PyList_GET_ITEM(names, len - 2),
                                    PyList_GET_ITEM(names, len - 1));
        if (tail == NULL)
            return;
        /* Chop off the last two objects in the list. This shouldn't actually
           fail, but we can't be too careful. */
        err = PyList_SetSlice(names, len - 2, len, NULL);
        if (err == -1) {
            Py_DECREF(tail);
            return;
        }
        /* Stitch everything up into a nice comma-separated list. */
        comma = PyUnicode_FromString(", ");
        if (comma == NULL) {
            Py_DECREF(tail);
            return;
        }
        tmp = PyUnicode_Join(comma, names);
        Py_DECREF(comma);
        if (tmp == NULL) {
            Py_DECREF(tail);
            return;
        }
        name_str = PyUnicode_Concat(tmp, tail);
        Py_DECREF(tmp);
        Py_DECREF(tail);
        break;
    }
    if (name_str == NULL)
        return;
    _PyErr_Format(tstate, PyExc_TypeError,
                  "%U() missing %i required %s argument%s: %U",
                  qualname,
                  len,
                  kind,
                  len == 1 ? "" : "s",
                  name_str);
    Py_DECREF(name_str);
}

static void
missing_arguments(PyThreadState *tstate, PyCodeObject *co,
                  Py_ssize_t missing, Py_ssize_t defcount,
                  PyObject **localsplus, PyObject *qualname)
{
    Py_ssize_t i, j = 0;
    Py_ssize_t start, end;
    int positional = (defcount != -1);
    const char *kind = positional ? "positional" : "keyword-only";
    PyObject *missing_names;

    /* Compute the names of the arguments that are missing. */
    missing_names = PyList_New(missing);
    if (missing_names == NULL)
        return;
    if (positional) {
        start = 0;
        end = co->co_argcount - defcount;
    }
    else {
        start = co->co_argcount;
        end = start + co->co_kwonlyargcount;
    }
    for (i = start; i < end; i++) {
        if (localsplus[i] == NULL) {
            PyObject *raw = PyTuple_GET_ITEM(co->co_localsplusnames, i);
            PyObject *name = PyObject_Repr(raw);
            if (name == NULL) {
                Py_DECREF(missing_names);
                return;
            }
            PyList_SET_ITEM(missing_names, j++, name);
        }
    }
    assert(j == missing);
    format_missing(tstate, kind, co, missing_names, qualname);
    Py_DECREF(missing_names);
}

static void
too_many_positional(PyThreadState *tstate, PyCodeObject *co,
                    Py_ssize_t given, PyObject *defaults,
                    PyObject **localsplus, PyObject *qualname)
{
    int plural;
    Py_ssize_t kwonly_given = 0;
    Py_ssize_t i;
    PyObject *sig, *kwonly_sig;
    Py_ssize_t co_argcount = co->co_argcount;

    assert((co->co_flags & CO_VARARGS) == 0);
    /* Count missing keyword-only args. */
    for (i = co_argcount; i < co_argcount + co->co_kwonlyargcount; i++) {
        if (localsplus[i] != NULL) {
            kwonly_given++;
        }
    }
    Py_ssize_t defcount = defaults == NULL ? 0 : PyTuple_GET_SIZE(defaults);
    if (defcount) {
        Py_ssize_t atleast = co_argcount - defcount;
        plural = 1;
        sig = PyUnicode_FromFormat("from %zd to %zd", atleast, co_argcount);
    }
    else {
        plural = (co_argcount != 1);
        sig = PyUnicode_FromFormat("%zd", co_argcount);
    }
    if (sig == NULL)
        return;
    if (kwonly_given) {
        const char *format = " positional argument%s (and %zd keyword-only argument%s)";
        kwonly_sig = PyUnicode_FromFormat(format,
                                          given != 1 ? "s" : "",
                                          kwonly_given,
                                          kwonly_given != 1 ? "s" : "");
        if (kwonly_sig == NULL) {
            Py_DECREF(sig);
            return;
        }
    }
    else {
        /* This will not fail. */
        kwonly_sig = PyUnicode_FromString("");
        assert(kwonly_sig != NULL);
    }
    _PyErr_Format(tstate, PyExc_TypeError,
                  "%U() takes %U positional argument%s but %zd%U %s given",
                  qualname,
                  sig,
                  plural ? "s" : "",
                  given,
                  kwonly_sig,
                  given == 1 && !kwonly_given ? "was" : "were");
    Py_DECREF(sig);
    Py_DECREF(kwonly_sig);
}

static int
positional_only_passed_as_keyword(PyThreadState *tstate, PyCodeObject *co,
                                  Py_ssize_t kwcount, PyObject* kwnames,
                                  PyObject *qualname)
{
    int posonly_conflicts = 0;
    PyObject* posonly_names = PyList_New(0);

    for(int k=0; k < co->co_posonlyargcount; k++){
        PyObject* posonly_name = PyTuple_GET_ITEM(co->co_localsplusnames, k);

        for (int k2=0; k2<kwcount; k2++){
            /* Compare the pointers first and fallback to PyObject_RichCompareBool*/
            PyObject* kwname = PyTuple_GET_ITEM(kwnames, k2);
            if (kwname == posonly_name){
                if(PyList_Append(posonly_names, kwname) != 0) {
                    goto fail;
                }
                posonly_conflicts++;
                continue;
            }

            int cmp = PyObject_RichCompareBool(posonly_name, kwname, Py_EQ);

            if ( cmp > 0) {
                if(PyList_Append(posonly_names, kwname) != 0) {
                    goto fail;
                }
                posonly_conflicts++;
            } else if (cmp < 0) {
                goto fail;
            }

        }
    }
    if (posonly_conflicts) {
        PyObject* comma = PyUnicode_FromString(", ");
        if (comma == NULL) {
            goto fail;
        }
        PyObject* error_names = PyUnicode_Join(comma, posonly_names);
        Py_DECREF(comma);
        if (error_names == NULL) {
            goto fail;
        }
        _PyErr_Format(tstate, PyExc_TypeError,
                      "%U() got some positional-only arguments passed"
                      " as keyword arguments: '%U'",
                      qualname, error_names);
        Py_DECREF(error_names);
        goto fail;
    }

    Py_DECREF(posonly_names);
    return 0;

fail:
    Py_XDECREF(posonly_names);
    return 1;

}

/* Exception table parsing code.
 * See Objects/exception_table_notes.txt for details.
 */

static inline unsigned char *
parse_varint(unsigned char *p, int *result) {
    int val = p[0] & 63;
    while (p[0] & 64) {
        p++;
        val = (val << 6) | (p[0] & 63);
    }
    *result = val;
    return p+1;
}

static inline unsigned char *
scan_back_to_entry_start(unsigned char *p) {
    for (; (p[0]&128) == 0; p--);
    return p;
}

static inline unsigned char *
skip_to_next_entry(unsigned char *p, unsigned char *end) {
    while (p < end && ((p[0] & 128) == 0)) {
        p++;
    }
    return p;
}


#define MAX_LINEAR_SEARCH 40

static int
get_exception_handler(PyCodeObject *code, int index, int *level, int *handler, int *lasti)
{
    unsigned char *start = (unsigned char *)PyBytes_AS_STRING(code->co_exceptiontable);
    unsigned char *end = start + PyBytes_GET_SIZE(code->co_exceptiontable);
    /* Invariants:
     * start_table == end_table OR
     * start_table points to a legal entry and end_table points
     * beyond the table or to a legal entry that is after index.
     */
    if (end - start > MAX_LINEAR_SEARCH) {
        int offset;
        parse_varint(start, &offset);
        if (offset > index) {
            return 0;
        }
        do {
            unsigned char * mid = start + ((end-start)>>1);
            mid = scan_back_to_entry_start(mid);
            parse_varint(mid, &offset);
            if (offset > index) {
                end = mid;
            }
            else {
                start = mid;
            }

        } while (end - start > MAX_LINEAR_SEARCH);
    }
    unsigned char *scan = start;
    while (scan < end) {
        int start_offset, size;
        scan = parse_varint(scan, &start_offset);
        if (start_offset > index) {
            break;
        }
        scan = parse_varint(scan, &size);
        if (start_offset + size > index) {
            scan = parse_varint(scan, handler);
            int depth_and_lasti;
            parse_varint(scan, &depth_and_lasti);
            *level = depth_and_lasti >> 1;
            *lasti = depth_and_lasti & 1;
            return 1;
        }
        scan = skip_to_next_entry(scan, end);
    }
    return 0;
}

static int
initialize_locals(PyThreadState *tstate, PyFunctionObject *func,
    PyObject **localsplus, PyObject *const *args,
    Py_ssize_t argcount, PyObject *kwnames)
{
    PyCodeObject *co = (PyCodeObject*)func->func_code;
    const Py_ssize_t total_args = co->co_argcount + co->co_kwonlyargcount;

    /* Create a dictionary for keyword parameters (**kwags) */
    PyObject *kwdict;
    Py_ssize_t i;
    if (co->co_flags & CO_VARKEYWORDS) {
        kwdict = PyDict_New();
        if (kwdict == NULL) {
            goto fail_pre_positional;
        }
        i = total_args;
        if (co->co_flags & CO_VARARGS) {
            i++;
        }
        assert(localsplus[i] == NULL);
        localsplus[i] = kwdict;
    }
    else {
        kwdict = NULL;
    }

    /* Copy all positional arguments into local variables */
    Py_ssize_t j, n;
    if (argcount > co->co_argcount) {
        n = co->co_argcount;
    }
    else {
        n = argcount;
    }
    for (j = 0; j < n; j++) {
        PyObject *x = args[j];
        assert(localsplus[j] == NULL);
        localsplus[j] = x;
    }

    /* Pack other positional arguments into the *args argument */
    if (co->co_flags & CO_VARARGS) {
        PyObject *u = NULL;
        u = _PyTuple_FromArraySteal(args + n, argcount - n);
        if (u == NULL) {
            goto fail_post_positional;
        }
        assert(localsplus[total_args] == NULL);
        localsplus[total_args] = u;
    }
    else if (argcount > n) {
        /* Too many postional args. Error is reported later */
        for (j = n; j < argcount; j++) {
            Py_DECREF(args[j]);
        }
    }

    /* Handle keyword arguments */
    if (kwnames != NULL) {
        Py_ssize_t kwcount = PyTuple_GET_SIZE(kwnames);
        for (i = 0; i < kwcount; i++) {
            PyObject **co_varnames;
            PyObject *keyword = PyTuple_GET_ITEM(kwnames, i);
            PyObject *value = args[i+argcount];
            Py_ssize_t j;

            if (keyword == NULL || !PyUnicode_Check(keyword)) {
                _PyErr_Format(tstate, PyExc_TypeError,
                            "%U() keywords must be strings",
                          func->func_qualname);
                goto kw_fail;
            }

            /* Speed hack: do raw pointer compares. As names are
            normally interned this should almost always hit. */
            co_varnames = ((PyTupleObject *)(co->co_localsplusnames))->ob_item;
            for (j = co->co_posonlyargcount; j < total_args; j++) {
                PyObject *varname = co_varnames[j];
                if (varname == keyword) {
                    goto kw_found;
                }
            }

            /* Slow fallback, just in case */
            for (j = co->co_posonlyargcount; j < total_args; j++) {
                PyObject *varname = co_varnames[j];
                int cmp = PyObject_RichCompareBool( keyword, varname, Py_EQ);
                if (cmp > 0) {
                    goto kw_found;
                }
                else if (cmp < 0) {
                    goto kw_fail;
                }
            }

            assert(j >= total_args);
            if (kwdict == NULL) {

                if (co->co_posonlyargcount
                    && positional_only_passed_as_keyword(tstate, co,
                                                        kwcount, kwnames,
                                                        func->func_qualname))
                {
                    goto kw_fail;
                }

                _PyErr_Format(tstate, PyExc_TypeError,
                            "%U() got an unexpected keyword argument '%S'",
                          func->func_qualname, keyword);
                goto kw_fail;
            }

            if (PyDict_SetItem(kwdict, keyword, value) == -1) {
                goto kw_fail;
            }
            Py_DECREF(value);
            continue;

        kw_fail:
            for (;i < kwcount; i++) {
                PyObject *value = args[i+argcount];
                Py_DECREF(value);
            }
            goto fail_post_args;

        kw_found:
            if (localsplus[j] != NULL) {
                _PyErr_Format(tstate, PyExc_TypeError,
                            "%U() got multiple values for argument '%S'",
                          func->func_qualname, keyword);
                goto kw_fail;
            }
            localsplus[j] = value;
        }
    }

    /* Check the number of positional arguments */
    if ((argcount > co->co_argcount) && !(co->co_flags & CO_VARARGS)) {
        too_many_positional(tstate, co, argcount, func->func_defaults, localsplus,
                            func->func_qualname);
        goto fail_post_args;
    }

    /* Add missing positional arguments (copy default values from defs) */
    if (argcount < co->co_argcount) {
        Py_ssize_t defcount = func->func_defaults == NULL ? 0 : PyTuple_GET_SIZE(func->func_defaults);
        Py_ssize_t m = co->co_argcount - defcount;
        Py_ssize_t missing = 0;
        for (i = argcount; i < m; i++) {
            if (localsplus[i] == NULL) {
                missing++;
            }
        }
        if (missing) {
            missing_arguments(tstate, co, missing, defcount, localsplus,
                              func->func_qualname);
            goto fail_post_args;
        }
        if (n > m)
            i = n - m;
        else
            i = 0;
        if (defcount) {
            PyObject **defs = &PyTuple_GET_ITEM(func->func_defaults, 0);
            for (; i < defcount; i++) {
                if (localsplus[m+i] == NULL) {
                    PyObject *def = defs[i];
                    Py_INCREF(def);
                    localsplus[m+i] = def;
                }
            }
        }
    }

    /* Add missing keyword arguments (copy default values from kwdefs) */
    if (co->co_kwonlyargcount > 0) {
        Py_ssize_t missing = 0;
        for (i = co->co_argcount; i < total_args; i++) {
            if (localsplus[i] != NULL)
                continue;
            PyObject *varname = PyTuple_GET_ITEM(co->co_localsplusnames, i);
            if (func->func_kwdefaults != NULL) {
                PyObject *def = PyDict_GetItemWithError(func->func_kwdefaults, varname);
                if (def) {
                    Py_INCREF(def);
                    localsplus[i] = def;
                    continue;
                }
                else if (_PyErr_Occurred(tstate)) {
                    goto fail_post_args;
                }
            }
            missing++;
        }
        if (missing) {
            missing_arguments(tstate, co, missing, -1, localsplus,
                              func->func_qualname);
            goto fail_post_args;
        }
    }
    return 0;

fail_pre_positional:
    for (j = 0; j < argcount; j++) {
        Py_DECREF(args[j]);
    }
    /* fall through */
fail_post_positional:
    if (kwnames) {
        Py_ssize_t kwcount = PyTuple_GET_SIZE(kwnames);
        for (j = argcount; j < argcount+kwcount; j++) {
            Py_DECREF(args[j]);
        }
    }
    /* fall through */
fail_post_args:
    return -1;
}

/* Consumes all the references to the args */
static InterpreterFrame *
_PyEvalFramePushAndInit(PyThreadState *tstate, PyFunctionObject *func,
                        PyObject *locals, PyObject* const* args,
                        size_t argcount, PyObject *kwnames)
{
    PyCodeObject * code = (PyCodeObject *)func->func_code;
    size_t size = code->co_nlocalsplus + code->co_stacksize + FRAME_SPECIALS_SIZE;
    InterpreterFrame *frame = _PyThreadState_BumpFramePointer(tstate, size);
    if (frame == NULL) {
        goto fail;
    }
    _PyFrame_InitializeSpecials(frame, func, locals, code->co_nlocalsplus);
    PyObject **localsarray = &frame->localsplus[0];
    for (int i = 0; i < code->co_nlocalsplus; i++) {
        localsarray[i] = NULL;
    }
    if (initialize_locals(tstate, func, localsarray, args, argcount, kwnames)) {
        _PyFrame_Clear(frame);
        return NULL;
    }
    return frame;
fail:
    /* Consume the references */
    for (size_t i = 0; i < argcount; i++) {
        Py_DECREF(args[i]);
    }
    if (kwnames) {
        Py_ssize_t kwcount = PyTuple_GET_SIZE(kwnames);
        for (Py_ssize_t i = 0; i < kwcount; i++) {
            Py_DECREF(args[i+argcount]);
        }
    }
    PyErr_NoMemory();
    return NULL;
}

static void
_PyEvalFrameClearAndPop(PyThreadState *tstate, InterpreterFrame * frame)
{
    tstate->recursion_remaining--;
    assert(frame->frame_obj == NULL || frame->frame_obj->f_owns_frame == 0);
    _PyFrame_Clear(frame);
    tstate->recursion_remaining++;
    _PyThreadState_PopFrame(tstate, frame);
}

PyObject *
_PyEval_Vector(PyThreadState *tstate, PyFunctionObject *func,
               PyObject *locals,
               PyObject* const* args, size_t argcount,
               PyObject *kwnames)
{
    /* _PyEvalFramePushAndInit consumes all the references to its arguments */
    for (size_t i = 0; i < argcount; i++) {
        Py_INCREF(args[i]);
    }
    if (kwnames) {
        Py_ssize_t kwcount = PyTuple_GET_SIZE(kwnames);
        for (Py_ssize_t i = 0; i < kwcount; i++) {
            Py_INCREF(args[i+argcount]);
        }
    }
    InterpreterFrame *frame = _PyEvalFramePushAndInit(
        tstate, func, locals, args, argcount, kwnames);
    if (frame == NULL) {
        return NULL;
    }
    PyObject *retval = _PyEval_EvalFrame(tstate, frame, 0);
    assert(
        _PyFrame_GetStackPointer(frame) == _PyFrame_Stackbase(frame) ||
        _PyFrame_GetStackPointer(frame) == frame->localsplus
    );
    _PyEvalFrameClearAndPop(tstate, frame);
    return retval;
}

/* Legacy API */
PyObject *
PyEval_EvalCodeEx(PyObject *_co, PyObject *globals, PyObject *locals,
                  PyObject *const *args, int argcount,
                  PyObject *const *kws, int kwcount,
                  PyObject *const *defs, int defcount,
                  PyObject *kwdefs, PyObject *closure)
{
    PyThreadState *tstate = _PyThreadState_GET();
    PyObject *res = NULL;
    PyObject *defaults = _PyTuple_FromArray(defs, defcount);
    if (defaults == NULL) {
        return NULL;
    }
    PyObject *builtins = _PyEval_BuiltinsFromGlobals(tstate, globals); // borrowed ref
    if (builtins == NULL) {
        Py_DECREF(defaults);
        return NULL;
    }
    if (locals == NULL) {
        locals = globals;
    }
    PyObject *kwnames = NULL;
    PyObject *const *allargs;
    PyObject **newargs = NULL;
    PyFunctionObject *func = NULL;
    if (kwcount == 0) {
        allargs = args;
    }
    else {
        kwnames = PyTuple_New(kwcount);
        if (kwnames == NULL) {
            goto fail;
        }
        newargs = PyMem_Malloc(sizeof(PyObject *)*(kwcount+argcount));
        if (newargs == NULL) {
            goto fail;
        }
        for (int i = 0; i < argcount; i++) {
            newargs[i] = args[i];
        }
        for (int i = 0; i < kwcount; i++) {
            Py_INCREF(kws[2*i]);
            PyTuple_SET_ITEM(kwnames, i, kws[2*i]);
            newargs[argcount+i] = kws[2*i+1];
        }
        allargs = newargs;
    }
    for (int i = 0; i < kwcount; i++) {
        Py_INCREF(kws[2*i]);
        PyTuple_SET_ITEM(kwnames, i, kws[2*i]);
    }
    PyFrameConstructor constr = {
        .fc_globals = globals,
        .fc_builtins = builtins,
        .fc_name = ((PyCodeObject *)_co)->co_name,
        .fc_qualname = ((PyCodeObject *)_co)->co_name,
        .fc_code = _co,
        .fc_defaults = defaults,
        .fc_kwdefaults = kwdefs,
        .fc_closure = closure
    };
    func = _PyFunction_FromConstructor(&constr);
    if (func == NULL) {
        goto fail;
    }
    res = _PyEval_Vector(tstate, func, locals,
                         allargs, argcount,
                         kwnames);
fail:
    Py_XDECREF(func);
    Py_XDECREF(kwnames);
    PyMem_Free(newargs);
    Py_DECREF(defaults);
    return res;
}


/* Logic for the raise statement (too complicated for inlining).
   This *consumes* a reference count to each of its arguments. */
static int
do_raise(PyThreadState *tstate, PyObject *exc, PyObject *cause)
{
    PyObject *type = NULL, *value = NULL;

    if (exc == NULL) {
        /* Reraise */
        _PyErr_StackItem *exc_info = _PyErr_GetTopmostException(tstate);
        value = exc_info->exc_value;
        if (Py_IsNone(value) || value == NULL) {
            _PyErr_SetString(tstate, PyExc_RuntimeError,
                             "No active exception to reraise");
            return 0;
        }
        assert(PyExceptionInstance_Check(value));
        type = PyExceptionInstance_Class(value);
        Py_XINCREF(type);
        Py_XINCREF(value);
        PyObject *tb = PyException_GetTraceback(value); /* new ref */
        _PyErr_Restore(tstate, type, value, tb);
        return 1;
    }

    /* We support the following forms of raise:
       raise
       raise <instance>
       raise <type> */

    if (PyExceptionClass_Check(exc)) {
        type = exc;
        value = _PyObject_CallNoArgs(exc);
        if (value == NULL)
            goto raise_error;
        if (!PyExceptionInstance_Check(value)) {
            _PyErr_Format(tstate, PyExc_TypeError,
                          "calling %R should have returned an instance of "
                          "BaseException, not %R",
                          type, Py_TYPE(value));
             goto raise_error;
        }
    }
    else if (PyExceptionInstance_Check(exc)) {
        value = exc;
        type = PyExceptionInstance_Class(exc);
        Py_INCREF(type);
    }
    else {
        /* Not something you can raise.  You get an exception
           anyway, just not what you specified :-) */
        Py_DECREF(exc);
        _PyErr_SetString(tstate, PyExc_TypeError,
                         "exceptions must derive from BaseException");
        goto raise_error;
    }

    assert(type != NULL);
    assert(value != NULL);

    if (cause) {
        PyObject *fixed_cause;
        if (PyExceptionClass_Check(cause)) {
            fixed_cause = _PyObject_CallNoArgs(cause);
            if (fixed_cause == NULL)
                goto raise_error;
            Py_DECREF(cause);
        }
        else if (PyExceptionInstance_Check(cause)) {
            fixed_cause = cause;
        }
        else if (Py_IsNone(cause)) {
            Py_DECREF(cause);
            fixed_cause = NULL;
        }
        else {
            _PyErr_SetString(tstate, PyExc_TypeError,
                             "exception causes must derive from "
                             "BaseException");
            goto raise_error;
        }
        PyException_SetCause(value, fixed_cause);
    }

    _PyErr_SetObject(tstate, type, value);
    /* _PyErr_SetObject incref's its arguments */
    Py_DECREF(value);
    Py_DECREF(type);
    return 0;

raise_error:
    Py_XDECREF(value);
    Py_XDECREF(type);
    Py_XDECREF(cause);
    return 0;
}

/* Logic for matching an exception in an except* clause (too
   complicated for inlining).
*/

static int
exception_group_match(PyObject* exc_value, PyObject *match_type,
                      PyObject **match, PyObject **rest)
{
    if (Py_IsNone(exc_value)) {
        *match = Py_NewRef(Py_None);
        *rest = Py_NewRef(Py_None);
        return 0;
    }
    assert(PyExceptionInstance_Check(exc_value));

    if (PyErr_GivenExceptionMatches(exc_value, match_type)) {
        /* Full match of exc itself */
        bool is_eg = _PyBaseExceptionGroup_Check(exc_value);
        if (is_eg) {
            *match = Py_NewRef(exc_value);
        }
        else {
            /* naked exception - wrap it */
            PyObject *excs = PyTuple_Pack(1, exc_value);
            if (excs == NULL) {
                return -1;
            }
            PyObject *wrapped = _PyExc_CreateExceptionGroup("", excs);
            Py_DECREF(excs);
            if (wrapped == NULL) {
                return -1;
            }
            *match = wrapped;
        }
        *rest = Py_NewRef(Py_None);
        return 0;
    }

    /* exc_value does not match match_type.
     * Check for partial match if it's an exception group.
     */
    if (_PyBaseExceptionGroup_Check(exc_value)) {
        PyObject *pair = PyObject_CallMethod(exc_value, "split", "(O)",
                                             match_type);
        if (pair == NULL) {
            return -1;
        }
        assert(PyTuple_CheckExact(pair));
        assert(PyTuple_GET_SIZE(pair) == 2);
        *match = Py_NewRef(PyTuple_GET_ITEM(pair, 0));
        *rest = Py_NewRef(PyTuple_GET_ITEM(pair, 1));
        Py_DECREF(pair);
        return 0;
    }
    /* no match */
    *match = Py_NewRef(Py_None);
    *rest = Py_NewRef(Py_None);
    return 0;
}

/* Iterate v argcnt times and store the results on the stack (via decreasing
   sp).  Return 1 for success, 0 if error.

   If argcntafter == -1, do a simple unpack. If it is >= 0, do an unpack
   with a variable target.
*/

static int
unpack_iterable(PyThreadState *tstate, PyObject *v,
                int argcnt, int argcntafter, PyObject **sp)
{
    int i = 0, j = 0;
    Py_ssize_t ll = 0;
    PyObject *it;  /* iter(v) */
    PyObject *w;
    PyObject *l = NULL; /* variable list */

    assert(v != NULL);

    it = PyObject_GetIter(v);
    if (it == NULL) {
        if (_PyErr_ExceptionMatches(tstate, PyExc_TypeError) &&
            Py_TYPE(v)->tp_iter == NULL && !PySequence_Check(v))
        {
            _PyErr_Format(tstate, PyExc_TypeError,
                          "cannot unpack non-iterable %.200s object",
                          Py_TYPE(v)->tp_name);
        }
        return 0;
    }

    for (; i < argcnt; i++) {
        w = PyIter_Next(it);
        if (w == NULL) {
            /* Iterator done, via error or exhaustion. */
            if (!_PyErr_Occurred(tstate)) {
                if (argcntafter == -1) {
                    _PyErr_Format(tstate, PyExc_ValueError,
                                  "not enough values to unpack "
                                  "(expected %d, got %d)",
                                  argcnt, i);
                }
                else {
                    _PyErr_Format(tstate, PyExc_ValueError,
                                  "not enough values to unpack "
                                  "(expected at least %d, got %d)",
                                  argcnt + argcntafter, i);
                }
            }
            goto Error;
        }
        *--sp = w;
    }

    if (argcntafter == -1) {
        /* We better have exhausted the iterator now. */
        w = PyIter_Next(it);
        if (w == NULL) {
            if (_PyErr_Occurred(tstate))
                goto Error;
            Py_DECREF(it);
            return 1;
        }
        Py_DECREF(w);
        _PyErr_Format(tstate, PyExc_ValueError,
                      "too many values to unpack (expected %d)",
                      argcnt);
        goto Error;
    }

    l = PySequence_List(it);
    if (l == NULL)
        goto Error;
    *--sp = l;
    i++;

    ll = PyList_GET_SIZE(l);
    if (ll < argcntafter) {
        _PyErr_Format(tstate, PyExc_ValueError,
            "not enough values to unpack (expected at least %d, got %zd)",
            argcnt + argcntafter, argcnt + ll);
        goto Error;
    }

    /* Pop the "after-variable" args off the list. */
    for (j = argcntafter; j > 0; j--, i++) {
        *--sp = PyList_GET_ITEM(l, ll - j);
    }
    /* Resize the list. */
    Py_SET_SIZE(l, ll - argcntafter);
    Py_DECREF(it);
    return 1;

Error:
    for (; i > 0; i--, sp++)
        Py_DECREF(*sp);
    Py_XDECREF(it);
    return 0;
}

#ifdef LLTRACE
static int
prtrace(PyThreadState *tstate, PyObject *v, const char *str)
{
    printf("%s ", str);
    PyObject *type, *value, *traceback;
    PyErr_Fetch(&type, &value, &traceback);
    if (PyObject_Print(v, stdout, 0) != 0) {
        /* Don't know what else to do */
        _PyErr_Clear(tstate);
    }
    printf("\n");
    PyErr_Restore(type, value, traceback);
    return 1;
}
#endif

static void
call_exc_trace(Py_tracefunc func, PyObject *self,
               PyThreadState *tstate,
               InterpreterFrame *f)
{
    PyObject *type, *value, *traceback, *orig_traceback, *arg;
    int err;
    _PyErr_Fetch(tstate, &type, &value, &orig_traceback);
    if (value == NULL) {
        value = Py_None;
        Py_INCREF(value);
    }
    _PyErr_NormalizeException(tstate, &type, &value, &orig_traceback);
    traceback = (orig_traceback != NULL) ? orig_traceback : Py_None;
    arg = PyTuple_Pack(3, type, value, traceback);
    if (arg == NULL) {
        _PyErr_Restore(tstate, type, value, orig_traceback);
        return;
    }
    err = call_trace(func, self, tstate, f, PyTrace_EXCEPTION, arg);
    Py_DECREF(arg);
    if (err == 0) {
        _PyErr_Restore(tstate, type, value, orig_traceback);
    }
    else {
        Py_XDECREF(type);
        Py_XDECREF(value);
        Py_XDECREF(orig_traceback);
    }
}

static int
call_trace_protected(Py_tracefunc func, PyObject *obj,
                     PyThreadState *tstate, InterpreterFrame *frame,
                     int what, PyObject *arg)
{
    PyObject *type, *value, *traceback;
    int err;
    _PyErr_Fetch(tstate, &type, &value, &traceback);
    err = call_trace(func, obj, tstate, frame, what, arg);
    if (err == 0)
    {
        _PyErr_Restore(tstate, type, value, traceback);
        return 0;
    }
    else {
        Py_XDECREF(type);
        Py_XDECREF(value);
        Py_XDECREF(traceback);
        return -1;
    }
}

static void
initialize_trace_info(PyTraceInfo *trace_info, InterpreterFrame *frame)
{
    PyCodeObject *code = frame->f_code;
    if (trace_info->code != code) {
        trace_info->code = code;
        _PyCode_InitAddressRange(code, &trace_info->bounds);
    }
}

static int
call_trace(Py_tracefunc func, PyObject *obj,
           PyThreadState *tstate, InterpreterFrame *frame,
           int what, PyObject *arg)
{
    int result;
    if (tstate->tracing)
        return 0;
    tstate->tracing++;
    _PyThreadState_PauseTracing(tstate);
    PyFrameObject *f = _PyFrame_GetFrameObject(frame);
    if (f == NULL) {
        return -1;
    }
    assert (frame->f_lasti >= 0);
    initialize_trace_info(&tstate->trace_info, frame);
    f->f_lineno = _PyCode_CheckLineNumber(frame->f_lasti*sizeof(_Py_CODEUNIT), &tstate->trace_info.bounds);
    result = func(obj, f, what, arg);
    f->f_lineno = 0;
    _PyThreadState_ResumeTracing(tstate);
    tstate->tracing--;
    return result;
}

PyObject *
_PyEval_CallTracing(PyObject *func, PyObject *args)
{
    PyThreadState *tstate = _PyThreadState_GET();
    int save_tracing = tstate->tracing;
    int save_use_tracing = tstate->cframe->use_tracing;
    PyObject *result;

    tstate->tracing = 0;
    _PyThreadState_ResumeTracing(tstate);
    result = PyObject_Call(func, args, NULL);
    tstate->tracing = save_tracing;
    tstate->cframe->use_tracing = save_use_tracing;
    return result;
}

/* See Objects/lnotab_notes.txt for a description of how tracing works. */
static int
maybe_call_line_trace(Py_tracefunc func, PyObject *obj,
                      PyThreadState *tstate, InterpreterFrame *frame, int instr_prev)
{
    int result = 0;

    /* If the last instruction falls at the start of a line or if it
       represents a jump backwards, update the frame's line number and
       then call the trace function if we're tracing source lines.
    */
    initialize_trace_info(&tstate->trace_info, frame);
    _Py_CODEUNIT prev = ((_Py_CODEUNIT *)PyBytes_AS_STRING(frame->f_code->co_code))[instr_prev];
    int lastline;
    if (_Py_OPCODE(prev) == RESUME && _Py_OPARG(prev) == 0) {
        lastline = -1;
    }
    else {
        lastline = _PyCode_CheckLineNumber(instr_prev*sizeof(_Py_CODEUNIT), &tstate->trace_info.bounds);
    }
    int line = _PyCode_CheckLineNumber(frame->f_lasti*sizeof(_Py_CODEUNIT), &tstate->trace_info.bounds);
    PyFrameObject *f = _PyFrame_GetFrameObject(frame);
    if (f == NULL) {
        return -1;
    }
    if (line != -1 && f->f_trace_lines) {
        /* Trace backward edges (except in 'yield from') or if line number has changed */
        int trace = line != lastline ||
            (frame->f_lasti < instr_prev &&
            _Py_OPCODE(frame->f_code->co_firstinstr[frame->f_lasti]) != SEND);
        if (trace) {
            result = call_trace(func, obj, tstate, frame, PyTrace_LINE, Py_None);
        }
    }
    /* Always emit an opcode event if we're tracing all opcodes. */
    if (f->f_trace_opcodes) {
        result = call_trace(func, obj, tstate, frame, PyTrace_OPCODE, Py_None);
    }
    return result;
}

int
_PyEval_SetProfile(PyThreadState *tstate, Py_tracefunc func, PyObject *arg)
{
    assert(is_tstate_valid(tstate));
    /* The caller must hold the GIL */
    assert(PyGILState_Check());

    /* Call _PySys_Audit() in the context of the current thread state,
       even if tstate is not the current thread state. */
    PyThreadState *current_tstate = _PyThreadState_GET();
    if (_PySys_Audit(current_tstate, "sys.setprofile", NULL) < 0) {
        return -1;
    }

    PyObject *profileobj = tstate->c_profileobj;

    tstate->c_profilefunc = NULL;
    tstate->c_profileobj = NULL;
    /* Must make sure that tracing is not ignored if 'profileobj' is freed */
    _PyThreadState_ResumeTracing(tstate);
    Py_XDECREF(profileobj);

    Py_XINCREF(arg);
    tstate->c_profileobj = arg;
    tstate->c_profilefunc = func;

    /* Flag that tracing or profiling is turned on */
    _PyThreadState_ResumeTracing(tstate);
    return 0;
}

void
PyEval_SetProfile(Py_tracefunc func, PyObject *arg)
{
    PyThreadState *tstate = _PyThreadState_GET();
    if (_PyEval_SetProfile(tstate, func, arg) < 0) {
        /* Log _PySys_Audit() error */
        _PyErr_WriteUnraisableMsg("in PyEval_SetProfile", NULL);
    }
}

int
_PyEval_SetTrace(PyThreadState *tstate, Py_tracefunc func, PyObject *arg)
{
    assert(is_tstate_valid(tstate));
    /* The caller must hold the GIL */
    assert(PyGILState_Check());

    /* Call _PySys_Audit() in the context of the current thread state,
       even if tstate is not the current thread state. */
    PyThreadState *current_tstate = _PyThreadState_GET();
    if (_PySys_Audit(current_tstate, "sys.settrace", NULL) < 0) {
        return -1;
    }

    PyObject *traceobj = tstate->c_traceobj;

    tstate->c_tracefunc = NULL;
    tstate->c_traceobj = NULL;
    /* Must make sure that profiling is not ignored if 'traceobj' is freed */
    _PyThreadState_ResumeTracing(tstate);
    Py_XDECREF(traceobj);

    Py_XINCREF(arg);
    tstate->c_traceobj = arg;
    tstate->c_tracefunc = func;

    /* Flag that tracing or profiling is turned on */
    _PyThreadState_ResumeTracing(tstate);

    return 0;
}

void
PyEval_SetTrace(Py_tracefunc func, PyObject *arg)
{
    PyThreadState *tstate = _PyThreadState_GET();
    if (_PyEval_SetTrace(tstate, func, arg) < 0) {
        /* Log _PySys_Audit() error */
        _PyErr_WriteUnraisableMsg("in PyEval_SetTrace", NULL);
    }
}


void
_PyEval_SetCoroutineOriginTrackingDepth(PyThreadState *tstate, int new_depth)
{
    assert(new_depth >= 0);
    tstate->coroutine_origin_tracking_depth = new_depth;
}

int
_PyEval_GetCoroutineOriginTrackingDepth(void)
{
    PyThreadState *tstate = _PyThreadState_GET();
    return tstate->coroutine_origin_tracking_depth;
}

int
_PyEval_SetAsyncGenFirstiter(PyObject *firstiter)
{
    PyThreadState *tstate = _PyThreadState_GET();

    if (_PySys_Audit(tstate, "sys.set_asyncgen_hook_firstiter", NULL) < 0) {
        return -1;
    }

    Py_XINCREF(firstiter);
    Py_XSETREF(tstate->async_gen_firstiter, firstiter);
    return 0;
}

PyObject *
_PyEval_GetAsyncGenFirstiter(void)
{
    PyThreadState *tstate = _PyThreadState_GET();
    return tstate->async_gen_firstiter;
}

int
_PyEval_SetAsyncGenFinalizer(PyObject *finalizer)
{
    PyThreadState *tstate = _PyThreadState_GET();

    if (_PySys_Audit(tstate, "sys.set_asyncgen_hook_finalizer", NULL) < 0) {
        return -1;
    }

    Py_XINCREF(finalizer);
    Py_XSETREF(tstate->async_gen_finalizer, finalizer);
    return 0;
}

PyObject *
_PyEval_GetAsyncGenFinalizer(void)
{
    PyThreadState *tstate = _PyThreadState_GET();
    return tstate->async_gen_finalizer;
}

InterpreterFrame *
_PyEval_GetFrame(void)
{
    PyThreadState *tstate = _PyThreadState_GET();
    return tstate->cframe->current_frame;
}

PyFrameObject *
PyEval_GetFrame(void)
{
    PyThreadState *tstate = _PyThreadState_GET();
    if (tstate->cframe->current_frame == NULL) {
        return NULL;
    }
    PyFrameObject *f = _PyFrame_GetFrameObject(tstate->cframe->current_frame);
    if (f == NULL) {
        PyErr_Clear();
    }
    return f;
}

PyObject *
_PyEval_GetBuiltins(PyThreadState *tstate)
{
    InterpreterFrame *frame = tstate->cframe->current_frame;
    if (frame != NULL) {
        return frame->f_builtins;
    }
    return tstate->interp->builtins;
}

PyObject *
PyEval_GetBuiltins(void)
{
    PyThreadState *tstate = _PyThreadState_GET();
    return _PyEval_GetBuiltins(tstate);
}

/* Convenience function to get a builtin from its name */
PyObject *
_PyEval_GetBuiltinId(_Py_Identifier *name)
{
    PyThreadState *tstate = _PyThreadState_GET();
    PyObject *attr = _PyDict_GetItemIdWithError(PyEval_GetBuiltins(), name);
    if (attr) {
        Py_INCREF(attr);
    }
    else if (!_PyErr_Occurred(tstate)) {
        _PyErr_SetObject(tstate, PyExc_AttributeError, _PyUnicode_FromId(name));
    }
    return attr;
}

PyObject *
PyEval_GetLocals(void)
{
    PyThreadState *tstate = _PyThreadState_GET();
     InterpreterFrame *current_frame = tstate->cframe->current_frame;
    if (current_frame == NULL) {
        _PyErr_SetString(tstate, PyExc_SystemError, "frame does not exist");
        return NULL;
    }

    if (_PyFrame_FastToLocalsWithError(current_frame) < 0) {
        return NULL;
    }

    PyObject *locals = current_frame->f_locals;
    assert(locals != NULL);
    return locals;
}

PyObject *
PyEval_GetGlobals(void)
{
    PyThreadState *tstate = _PyThreadState_GET();
    InterpreterFrame *current_frame = tstate->cframe->current_frame;
    if (current_frame == NULL) {
        return NULL;
    }
    return current_frame->f_globals;
}

int
PyEval_MergeCompilerFlags(PyCompilerFlags *cf)
{
    PyThreadState *tstate = _PyThreadState_GET();
    InterpreterFrame *current_frame = tstate->cframe->current_frame;
    int result = cf->cf_flags != 0;

    if (current_frame != NULL) {
        const int codeflags = current_frame->f_code->co_flags;
        const int compilerflags = codeflags & PyCF_MASK;
        if (compilerflags) {
            result = 1;
            cf->cf_flags |= compilerflags;
        }
#if 0 /* future keyword */
        if (codeflags & CO_GENERATOR_ALLOWED) {
            result = 1;
            cf->cf_flags |= CO_GENERATOR_ALLOWED;
        }
#endif
    }
    return result;
}


const char *
PyEval_GetFuncName(PyObject *func)
{
    if (PyMethod_Check(func))
        return PyEval_GetFuncName(PyMethod_GET_FUNCTION(func));
    else if (PyFunction_Check(func))
        return PyUnicode_AsUTF8(((PyFunctionObject*)func)->func_name);
    else if (PyCFunction_Check(func))
        return ((PyCFunctionObject*)func)->m_ml->ml_name;
    else
        return Py_TYPE(func)->tp_name;
}

const char *
PyEval_GetFuncDesc(PyObject *func)
{
    if (PyMethod_Check(func))
        return "()";
    else if (PyFunction_Check(func))
        return "()";
    else if (PyCFunction_Check(func))
        return "()";
    else
        return " object";
}

#define C_TRACE(x, call) \
if (use_tracing && tstate->c_profilefunc) { \
    if (call_trace(tstate->c_profilefunc, tstate->c_profileobj, \
        tstate, tstate->cframe->current_frame, \
        PyTrace_C_CALL, func)) { \
        x = NULL; \
    } \
    else { \
        x = call; \
        if (tstate->c_profilefunc != NULL) { \
            if (x == NULL) { \
                call_trace_protected(tstate->c_profilefunc, \
                    tstate->c_profileobj, \
                    tstate, tstate->cframe->current_frame, \
                    PyTrace_C_EXCEPTION, func); \
                /* XXX should pass (type, value, tb) */ \
            } else { \
                if (call_trace(tstate->c_profilefunc, \
                    tstate->c_profileobj, \
                    tstate, tstate->cframe->current_frame, \
                    PyTrace_C_RETURN, func)) { \
                    Py_DECREF(x); \
                    x = NULL; \
                } \
            } \
        } \
    } \
} else { \
    x = call; \
    }


static PyObject *
trace_call_function(PyThreadState *tstate,
                    PyObject *func,
                    PyObject **args, Py_ssize_t nargs,
                    PyObject *kwnames)
{
    int use_tracing = 1;
    PyObject *x;
    if (PyCFunction_CheckExact(func) || PyCMethod_CheckExact(func)) {
        C_TRACE(x, PyObject_Vectorcall(func, args, nargs, kwnames));
        return x;
    }
    else if (Py_IS_TYPE(func, &PyMethodDescr_Type) && nargs > 0) {
        /* We need to create a temporary bound method as argument
           for profiling.

           If nargs == 0, then this cannot work because we have no
           "self". In any case, the call itself would raise
           TypeError (foo needs an argument), so we just skip
           profiling. */
        PyObject *self = args[0];
        func = Py_TYPE(func)->tp_descr_get(func, self, (PyObject*)Py_TYPE(self));
        if (func == NULL) {
            return NULL;
        }
        C_TRACE(x, PyObject_Vectorcall(func,
                                        args+1, nargs-1,
                                        kwnames));
        Py_DECREF(func);
        return x;
    }
    return PyObject_Vectorcall(func, args, nargs | PY_VECTORCALL_ARGUMENTS_OFFSET, kwnames);
}

static PyObject *
do_call_core(PyThreadState *tstate,
             PyObject *func,
             PyObject *callargs,
             PyObject *kwdict,
             int use_tracing
            )
{
    PyObject *result;

    if (PyCFunction_CheckExact(func) || PyCMethod_CheckExact(func)) {
        C_TRACE(result, PyObject_Call(func, callargs, kwdict));
        return result;
    }
    else if (Py_IS_TYPE(func, &PyMethodDescr_Type)) {
        Py_ssize_t nargs = PyTuple_GET_SIZE(callargs);
        if (nargs > 0 && use_tracing) {
            /* We need to create a temporary bound method as argument
               for profiling.

               If nargs == 0, then this cannot work because we have no
               "self". In any case, the call itself would raise
               TypeError (foo needs an argument), so we just skip
               profiling. */
            PyObject *self = PyTuple_GET_ITEM(callargs, 0);
            func = Py_TYPE(func)->tp_descr_get(func, self, (PyObject*)Py_TYPE(self));
            if (func == NULL) {
                return NULL;
            }

            C_TRACE(result, _PyObject_FastCallDictTstate(
                                    tstate, func,
                                    &_PyTuple_ITEMS(callargs)[1],
                                    nargs - 1,
                                    kwdict));
            Py_DECREF(func);
            return result;
        }
    }
    return PyObject_Call(func, callargs, kwdict);
}

/* Extract a slice index from a PyLong or an object with the
   nb_index slot defined, and store in *pi.
   Silently reduce values larger than PY_SSIZE_T_MAX to PY_SSIZE_T_MAX,
   and silently boost values less than PY_SSIZE_T_MIN to PY_SSIZE_T_MIN.
   Return 0 on error, 1 on success.
*/
int
_PyEval_SliceIndex(PyObject *v, Py_ssize_t *pi)
{
    PyThreadState *tstate = _PyThreadState_GET();
    if (!Py_IsNone(v)) {
        Py_ssize_t x;
        if (_PyIndex_Check(v)) {
            x = PyNumber_AsSsize_t(v, NULL);
            if (x == -1 && _PyErr_Occurred(tstate))
                return 0;
        }
        else {
            _PyErr_SetString(tstate, PyExc_TypeError,
                             "slice indices must be integers or "
                             "None or have an __index__ method");
            return 0;
        }
        *pi = x;
    }
    return 1;
}

int
_PyEval_SliceIndexNotNone(PyObject *v, Py_ssize_t *pi)
{
    PyThreadState *tstate = _PyThreadState_GET();
    Py_ssize_t x;
    if (_PyIndex_Check(v)) {
        x = PyNumber_AsSsize_t(v, NULL);
        if (x == -1 && _PyErr_Occurred(tstate))
            return 0;
    }
    else {
        _PyErr_SetString(tstate, PyExc_TypeError,
                         "slice indices must be integers or "
                         "have an __index__ method");
        return 0;
    }
    *pi = x;
    return 1;
}

static PyObject *
import_name(PyThreadState *tstate, InterpreterFrame *frame,
            PyObject *name, PyObject *fromlist, PyObject *level)
{
    _Py_IDENTIFIER(__import__);
    PyObject *import_func, *res;
    PyObject* stack[5];

    import_func = _PyDict_GetItemIdWithError(frame->f_builtins, &PyId___import__);
    if (import_func == NULL) {
        if (!_PyErr_Occurred(tstate)) {
            _PyErr_SetString(tstate, PyExc_ImportError, "__import__ not found");
        }
        return NULL;
    }
    PyObject *locals = frame->f_locals;
    /* Fast path for not overloaded __import__. */
    if (import_func == tstate->interp->import_func) {
        int ilevel = _PyLong_AsInt(level);
        if (ilevel == -1 && _PyErr_Occurred(tstate)) {
            return NULL;
        }
        res = PyImport_ImportModuleLevelObject(
                        name,
                        frame->f_globals,
                        locals == NULL ? Py_None :locals,
                        fromlist,
                        ilevel);
        return res;
    }

    Py_INCREF(import_func);

    stack[0] = name;
    stack[1] = frame->f_globals;
    stack[2] = locals == NULL ? Py_None : locals;
    stack[3] = fromlist;
    stack[4] = level;
    res = _PyObject_FastCall(import_func, stack, 5);
    Py_DECREF(import_func);
    return res;
}

static PyObject *
import_from(PyThreadState *tstate, PyObject *v, PyObject *name)
{
    PyObject *x;
    PyObject *fullmodname, *pkgname, *pkgpath, *pkgname_or_unknown, *errmsg;

    if (_PyObject_LookupAttr(v, name, &x) != 0) {
        return x;
    }
    /* Issue #17636: in case this failed because of a circular relative
       import, try to fallback on reading the module directly from
       sys.modules. */
    pkgname = _PyObject_GetAttrId(v, &PyId___name__);
    if (pkgname == NULL) {
        goto error;
    }
    if (!PyUnicode_Check(pkgname)) {
        Py_CLEAR(pkgname);
        goto error;
    }
    fullmodname = PyUnicode_FromFormat("%U.%U", pkgname, name);
    if (fullmodname == NULL) {
        Py_DECREF(pkgname);
        return NULL;
    }
    x = PyImport_GetModule(fullmodname);
    Py_DECREF(fullmodname);
    if (x == NULL && !_PyErr_Occurred(tstate)) {
        goto error;
    }
    Py_DECREF(pkgname);
    return x;
 error:
    pkgpath = PyModule_GetFilenameObject(v);
    if (pkgname == NULL) {
        pkgname_or_unknown = PyUnicode_FromString("<unknown module name>");
        if (pkgname_or_unknown == NULL) {
            Py_XDECREF(pkgpath);
            return NULL;
        }
    } else {
        pkgname_or_unknown = pkgname;
    }

    if (pkgpath == NULL || !PyUnicode_Check(pkgpath)) {
        _PyErr_Clear(tstate);
        errmsg = PyUnicode_FromFormat(
            "cannot import name %R from %R (unknown location)",
            name, pkgname_or_unknown
        );
        /* NULL checks for errmsg and pkgname done by PyErr_SetImportError. */
        PyErr_SetImportError(errmsg, pkgname, NULL);
    }
    else {
        _Py_IDENTIFIER(__spec__);
        PyObject *spec = _PyObject_GetAttrId(v, &PyId___spec__);
        const char *fmt =
            _PyModuleSpec_IsInitializing(spec) ?
            "cannot import name %R from partially initialized module %R "
            "(most likely due to a circular import) (%S)" :
            "cannot import name %R from %R (%S)";
        Py_XDECREF(spec);

        errmsg = PyUnicode_FromFormat(fmt, name, pkgname_or_unknown, pkgpath);
        /* NULL checks for errmsg and pkgname done by PyErr_SetImportError. */
        PyErr_SetImportError(errmsg, pkgname, pkgpath);
    }

    Py_XDECREF(errmsg);
    Py_XDECREF(pkgname_or_unknown);
    Py_XDECREF(pkgpath);
    return NULL;
}

static int
import_all_from(PyThreadState *tstate, PyObject *locals, PyObject *v)
{
    _Py_IDENTIFIER(__all__);
    _Py_IDENTIFIER(__dict__);
    PyObject *all, *dict, *name, *value;
    int skip_leading_underscores = 0;
    int pos, err;

    if (_PyObject_LookupAttrId(v, &PyId___all__, &all) < 0) {
        return -1; /* Unexpected error */
    }
    if (all == NULL) {
        if (_PyObject_LookupAttrId(v, &PyId___dict__, &dict) < 0) {
            return -1;
        }
        if (dict == NULL) {
            _PyErr_SetString(tstate, PyExc_ImportError,
                    "from-import-* object has no __dict__ and no __all__");
            return -1;
        }
        all = PyMapping_Keys(dict);
        Py_DECREF(dict);
        if (all == NULL)
            return -1;
        skip_leading_underscores = 1;
    }

    for (pos = 0, err = 0; ; pos++) {
        name = PySequence_GetItem(all, pos);
        if (name == NULL) {
            if (!_PyErr_ExceptionMatches(tstate, PyExc_IndexError)) {
                err = -1;
            }
            else {
                _PyErr_Clear(tstate);
            }
            break;
        }
        if (!PyUnicode_Check(name)) {
            PyObject *modname = _PyObject_GetAttrId(v, &PyId___name__);
            if (modname == NULL) {
                Py_DECREF(name);
                err = -1;
                break;
            }
            if (!PyUnicode_Check(modname)) {
                _PyErr_Format(tstate, PyExc_TypeError,
                              "module __name__ must be a string, not %.100s",
                              Py_TYPE(modname)->tp_name);
            }
            else {
                _PyErr_Format(tstate, PyExc_TypeError,
                              "%s in %U.%s must be str, not %.100s",
                              skip_leading_underscores ? "Key" : "Item",
                              modname,
                              skip_leading_underscores ? "__dict__" : "__all__",
                              Py_TYPE(name)->tp_name);
            }
            Py_DECREF(modname);
            Py_DECREF(name);
            err = -1;
            break;
        }
        if (skip_leading_underscores) {
            if (PyUnicode_READY(name) == -1) {
                Py_DECREF(name);
                err = -1;
                break;
            }
            if (PyUnicode_READ_CHAR(name, 0) == '_') {
                Py_DECREF(name);
                continue;
            }
        }
        value = PyObject_GetAttr(v, name);
        if (value == NULL)
            err = -1;
        else if (PyDict_CheckExact(locals))
            err = PyDict_SetItem(locals, name, value);
        else
            err = PyObject_SetItem(locals, name, value);
        Py_DECREF(name);
        Py_XDECREF(value);
        if (err != 0)
            break;
    }
    Py_DECREF(all);
    return err;
}

#define CANNOT_CATCH_MSG "catching classes that do not inherit from "\
                         "BaseException is not allowed"

#define CANNOT_EXCEPT_STAR_EG "catching ExceptionGroup with except* "\
                              "is not allowed. Use except instead."

static int
check_except_type_valid(PyThreadState *tstate, PyObject* right)
{
    if (PyTuple_Check(right)) {
        Py_ssize_t i, length;
        length = PyTuple_GET_SIZE(right);
        for (i = 0; i < length; i++) {
            PyObject *exc = PyTuple_GET_ITEM(right, i);
            if (!PyExceptionClass_Check(exc)) {
                _PyErr_SetString(tstate, PyExc_TypeError,
                    CANNOT_CATCH_MSG);
                return -1;
            }
        }
    }
    else {
        if (!PyExceptionClass_Check(right)) {
            _PyErr_SetString(tstate, PyExc_TypeError,
                CANNOT_CATCH_MSG);
            return -1;
        }
    }
    return 0;
}

static int
check_except_star_type_valid(PyThreadState *tstate, PyObject* right)
{
    if (check_except_type_valid(tstate, right) < 0) {
        return -1;
    }

    /* reject except *ExceptionGroup */

    int is_subclass = 0;
    if (PyTuple_Check(right)) {
        Py_ssize_t length = PyTuple_GET_SIZE(right);
        for (Py_ssize_t i = 0; i < length; i++) {
            PyObject *exc = PyTuple_GET_ITEM(right, i);
            is_subclass = PyObject_IsSubclass(exc, PyExc_BaseExceptionGroup);
            if (is_subclass < 0) {
                return -1;
            }
            if (is_subclass) {
                break;
            }
        }
    }
    else {
        is_subclass = PyObject_IsSubclass(right, PyExc_BaseExceptionGroup);
        if (is_subclass < 0) {
            return -1;
        }
    }
    if (is_subclass) {
        _PyErr_SetString(tstate, PyExc_TypeError,
            CANNOT_EXCEPT_STAR_EG);
            return -1;
    }
    return 0;
}

static int
check_args_iterable(PyThreadState *tstate, PyObject *func, PyObject *args)
{
    if (Py_TYPE(args)->tp_iter == NULL && !PySequence_Check(args)) {
        /* check_args_iterable() may be called with a live exception:
         * clear it to prevent calling _PyObject_FunctionStr() with an
         * exception set. */
        _PyErr_Clear(tstate);
        PyObject *funcstr = _PyObject_FunctionStr(func);
        if (funcstr != NULL) {
            _PyErr_Format(tstate, PyExc_TypeError,
                          "%U argument after * must be an iterable, not %.200s",
                          funcstr, Py_TYPE(args)->tp_name);
            Py_DECREF(funcstr);
        }
        return -1;
    }
    return 0;
}

static void
format_kwargs_error(PyThreadState *tstate, PyObject *func, PyObject *kwargs)
{
    /* _PyDict_MergeEx raises attribute
     * error (percolated from an attempt
     * to get 'keys' attribute) instead of
     * a type error if its second argument
     * is not a mapping.
     */
    if (_PyErr_ExceptionMatches(tstate, PyExc_AttributeError)) {
        _PyErr_Clear(tstate);
        PyObject *funcstr = _PyObject_FunctionStr(func);
        if (funcstr != NULL) {
            _PyErr_Format(
                tstate, PyExc_TypeError,
                "%U argument after ** must be a mapping, not %.200s",
                funcstr, Py_TYPE(kwargs)->tp_name);
            Py_DECREF(funcstr);
        }
    }
    else if (_PyErr_ExceptionMatches(tstate, PyExc_KeyError)) {
        PyObject *exc, *val, *tb;
        _PyErr_Fetch(tstate, &exc, &val, &tb);
        if (val && PyTuple_Check(val) && PyTuple_GET_SIZE(val) == 1) {
            _PyErr_Clear(tstate);
            PyObject *funcstr = _PyObject_FunctionStr(func);
            if (funcstr != NULL) {
                PyObject *key = PyTuple_GET_ITEM(val, 0);
                _PyErr_Format(
                    tstate, PyExc_TypeError,
                    "%U got multiple values for keyword argument '%S'",
                    funcstr, key);
                Py_DECREF(funcstr);
            }
            Py_XDECREF(exc);
            Py_XDECREF(val);
            Py_XDECREF(tb);
        }
        else {
            _PyErr_Restore(tstate, exc, val, tb);
        }
    }
}

static void
format_exc_check_arg(PyThreadState *tstate, PyObject *exc,
                     const char *format_str, PyObject *obj)
{
    const char *obj_str;

    if (!obj)
        return;

    obj_str = PyUnicode_AsUTF8(obj);
    if (!obj_str)
        return;

    _PyErr_Format(tstate, exc, format_str, obj_str);

    if (exc == PyExc_NameError) {
        // Include the name in the NameError exceptions to offer suggestions later.
        _Py_IDENTIFIER(name);
        PyObject *type, *value, *traceback;
        PyErr_Fetch(&type, &value, &traceback);
        PyErr_NormalizeException(&type, &value, &traceback);
        if (PyErr_GivenExceptionMatches(value, PyExc_NameError)) {
            // We do not care if this fails because we are going to restore the
            // NameError anyway.
            (void)_PyObject_SetAttrId(value, &PyId_name, obj);
        }
        PyErr_Restore(type, value, traceback);
    }
}

static void
format_exc_unbound(PyThreadState *tstate, PyCodeObject *co, int oparg)
{
    PyObject *name;
    /* Don't stomp existing exception */
    if (_PyErr_Occurred(tstate))
        return;
    name = PyTuple_GET_ITEM(co->co_localsplusnames, oparg);
    if (oparg < co->co_nplaincellvars + co->co_nlocals) {
        format_exc_check_arg(tstate, PyExc_UnboundLocalError,
                             UNBOUNDLOCAL_ERROR_MSG, name);
    } else {
        format_exc_check_arg(tstate, PyExc_NameError,
                             UNBOUNDFREE_ERROR_MSG, name);
    }
}

static void
format_awaitable_error(PyThreadState *tstate, PyTypeObject *type, int prevprevprevopcode, int prevopcode)
{
    if (type->tp_as_async == NULL || type->tp_as_async->am_await == NULL) {
        if (prevopcode == BEFORE_ASYNC_WITH) {
            _PyErr_Format(tstate, PyExc_TypeError,
                          "'async with' received an object from __aenter__ "
                          "that does not implement __await__: %.100s",
                          type->tp_name);
        }
        else if (prevopcode == WITH_EXCEPT_START || (prevopcode == CALL && prevprevprevopcode == LOAD_CONST)) {
            _PyErr_Format(tstate, PyExc_TypeError,
                          "'async with' received an object from __aexit__ "
                          "that does not implement __await__: %.100s",
                          type->tp_name);
        }
    }
}

#ifdef DYNAMIC_EXECUTION_PROFILE

static PyObject *
getarray(long a[256])
{
    int i;
    PyObject *l = PyList_New(256);
    if (l == NULL) return NULL;
    for (i = 0; i < 256; i++) {
        PyObject *x = PyLong_FromLong(a[i]);
        if (x == NULL) {
            Py_DECREF(l);
            return NULL;
        }
        PyList_SET_ITEM(l, i, x);
    }
    for (i = 0; i < 256; i++)
        a[i] = 0;
    return l;
}

PyObject *
_Py_GetDXProfile(PyObject *self, PyObject *args)
{
#ifndef DXPAIRS
    return getarray(dxp);
#else
    int i;
    PyObject *l = PyList_New(257);
    if (l == NULL) return NULL;
    for (i = 0; i < 257; i++) {
        PyObject *x = getarray(dxpairs[i]);
        if (x == NULL) {
            Py_DECREF(l);
            return NULL;
        }
        PyList_SET_ITEM(l, i, x);
    }
    return l;
#endif
}

#endif

Py_ssize_t
_PyEval_RequestCodeExtraIndex(freefunc free)
{
    PyInterpreterState *interp = _PyInterpreterState_GET();
    Py_ssize_t new_index;

    if (interp->co_extra_user_count == MAX_CO_EXTRA_USERS - 1) {
        return -1;
    }
    new_index = interp->co_extra_user_count++;
    interp->co_extra_freefuncs[new_index] = free;
    return new_index;
}

static void
dtrace_function_entry(InterpreterFrame *frame)
{
    const char *filename;
    const char *funcname;
    int lineno;

    PyCodeObject *code = frame->f_code;
    filename = PyUnicode_AsUTF8(code->co_filename);
    funcname = PyUnicode_AsUTF8(code->co_name);
    lineno = PyCode_Addr2Line(frame->f_code, frame->f_lasti*sizeof(_Py_CODEUNIT));

    PyDTrace_FUNCTION_ENTRY(filename, funcname, lineno);
}

static void
dtrace_function_return(InterpreterFrame *frame)
{
    const char *filename;
    const char *funcname;
    int lineno;

    PyCodeObject *code = frame->f_code;
    filename = PyUnicode_AsUTF8(code->co_filename);
    funcname = PyUnicode_AsUTF8(code->co_name);
    lineno = PyCode_Addr2Line(frame->f_code, frame->f_lasti*sizeof(_Py_CODEUNIT));

    PyDTrace_FUNCTION_RETURN(filename, funcname, lineno);
}

/* DTrace equivalent of maybe_call_line_trace. */
static void
maybe_dtrace_line(InterpreterFrame *frame,
                  PyTraceInfo *trace_info,
                  int instr_prev)
{
    const char *co_filename, *co_name;

    /* If the last instruction executed isn't in the current
       instruction window, reset the window.
    */
    initialize_trace_info(trace_info, frame);
    int lastline = _PyCode_CheckLineNumber(instr_prev*sizeof(_Py_CODEUNIT), &trace_info->bounds);
    int line = _PyCode_CheckLineNumber(frame->f_lasti*sizeof(_Py_CODEUNIT), &trace_info->bounds);
    if (line != -1) {
        /* Trace backward edges or first instruction of a new line */
        if (frame->f_lasti < instr_prev ||
            (line != lastline && frame->f_lasti*sizeof(_Py_CODEUNIT) == (unsigned int)trace_info->bounds.ar_start))
        {
            co_filename = PyUnicode_AsUTF8(frame->f_code->co_filename);
            if (!co_filename) {
                co_filename = "?";
            }
            co_name = PyUnicode_AsUTF8(frame->f_code->co_name);
            if (!co_name) {
                co_name = "?";
            }
            PyDTrace_LINE(co_filename, co_name, line);
        }
    }
}

/* Implement Py_EnterRecursiveCall() and Py_LeaveRecursiveCall() as functions
   for the limited API. */

#undef Py_EnterRecursiveCall

int Py_EnterRecursiveCall(const char *where)
{
    return _Py_EnterRecursiveCall_inline(where);
}

#undef Py_LeaveRecursiveCall

void Py_LeaveRecursiveCall(void)
{
    _Py_LeaveRecursiveCall_inline();
}<|MERGE_RESOLUTION|>--- conflicted
+++ resolved
@@ -4630,18 +4630,12 @@
                 || (named_args != 0 && named_args == PyTuple_GET_SIZE(call_shape.kwnames)));
             if (cache->adaptive.counter == 0) {
                 next_instr--;
-<<<<<<< HEAD
-                int nargs = oparg+extra_args;
-                if (_Py_Specialize_CallNoKw(
-                    PEEK(nargs + 1), next_instr, nargs, cache, BUILTINS(),
-                    stack_pointer, frame, names) < 0) {
-=======
                 int nargs = call_shape.total_args;
                 int err = _Py_Specialize_CallNoKw(
                     call_shape.callable, next_instr, nargs,
-                    call_shape.kwnames, cache, BUILTINS());
+                    call_shape.kwnames, cache, BUILTINS(),
+                    tack_pointer, frame, names);
                 if (err < 0) {
->>>>>>> 5445e173
                     goto error;
                 }
                 DISPATCH();
