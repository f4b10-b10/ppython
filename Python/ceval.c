/* Execute compiled code */

/* XXX TO DO:
   XXX speed up searching for keywords by using a dictionary
   XXX document it!
   */

/* enable more aggressive intra-module optimizations, where available */
/* affects both release and debug builds - see bpo-43271 */
#define PY_LOCAL_AGGRESSIVE

#include "Python.h"
#include "pycore_abstract.h"      // _PyIndex_Check()
#include "pycore_call.h"          // _PyObject_FastCallDictTstate()
#include "pycore_ceval.h"         // _PyEval_SignalAsyncExc()
#include "pycore_code.h"
#include "pycore_initconfig.h"    // _PyStatus_OK()
#include "pycore_object.h"        // _PyObject_GC_TRACK()
#include "pycore_moduleobject.h"
#include "pycore_pyerrors.h"      // _PyErr_Fetch()
#include "pycore_pylifecycle.h"   // _PyErr_Print()
#include "pycore_pymem.h"         // _PyMem_IsPtrFreed()
#include "pycore_pystate.h"       // _PyInterpreterState_GET()
#include "pycore_sysmodule.h"     // _PySys_Audit()
#include "pycore_tuple.h"         // _PyTuple_ITEMS()

#include "code.h"
#include "pycore_dict.h"
#include "dictobject.h"
#include "frameobject.h"
#include "pycore_frame.h"
#include "opcode.h"
#include "pydtrace.h"
#include "setobject.h"
#include "structmember.h"         // struct PyMemberDef, T_OFFSET_EX

#include <ctype.h>

#ifdef Py_DEBUG
/* For debugging the interpreter: */
#define LLTRACE  1      /* Low-level trace feature */
#define CHECKEXC 1      /* Double-check exception checking */
#endif

#if !defined(Py_BUILD_CORE)
#  error "ceval.c must be build with Py_BUILD_CORE define for best performance"
#endif

_Py_IDENTIFIER(__name__);

/* Forward declarations */
Py_LOCAL_INLINE(PyObject *) call_function(
    PyThreadState *tstate, PyObject ***pp_stack,
    Py_ssize_t oparg, PyObject *kwnames, int use_tracing);
static PyObject * do_call_core(
    PyThreadState *tstate, PyObject *func,
    PyObject *callargs, PyObject *kwdict, int use_tracing);

#ifdef LLTRACE
static int lltrace;
static int prtrace(PyThreadState *, PyObject *, const char *);
#endif
static int call_trace(Py_tracefunc, PyObject *,
                      PyThreadState *, PyFrameObject *,
                      int, PyObject *);
static int call_trace_protected(Py_tracefunc, PyObject *,
                                PyThreadState *, PyFrameObject *,
                                int, PyObject *);
static void call_exc_trace(Py_tracefunc, PyObject *,
                           PyThreadState *, PyFrameObject *);
static int maybe_call_line_trace(Py_tracefunc, PyObject *,
                                 PyThreadState *, PyFrameObject *, int);
static void maybe_dtrace_line(PyFrameObject *, PyTraceInfo *, int);
static void dtrace_function_entry(PyFrameObject *);
static void dtrace_function_return(PyFrameObject *);

static PyObject * import_name(PyThreadState *, PyFrameObject *,
                              PyObject *, PyObject *, PyObject *);
static PyObject * import_from(PyThreadState *, PyObject *, PyObject *);
static int import_all_from(PyThreadState *, PyObject *, PyObject *);
static void format_exc_check_arg(PyThreadState *, PyObject *, const char *, PyObject *);
static void format_exc_unbound(PyThreadState *tstate, PyCodeObject *co, int oparg);
static PyObject * unicode_concatenate(PyThreadState *, PyObject *, PyObject *,
                                      PyFrameObject *, const _Py_CODEUNIT *);
static int check_args_iterable(PyThreadState *, PyObject *func, PyObject *vararg);
static void format_kwargs_error(PyThreadState *, PyObject *func, PyObject *kwargs);
static void format_awaitable_error(PyThreadState *, PyTypeObject *, int, int);
static int get_exception_handler(PyCodeObject *, int, int*, int*, int*);

#define NAME_ERROR_MSG \
    "name '%.200s' is not defined"
#define UNBOUNDLOCAL_ERROR_MSG \
    "cannot access local variable '%s' where it is not associated with a value"
#define UNBOUNDFREE_ERROR_MSG \
    "cannot access free variable '%s' where it is not associated with a" \
    " value in enclosing scope"

/* Dynamic execution profile */
#ifdef DYNAMIC_EXECUTION_PROFILE
#ifdef DXPAIRS
static long dxpairs[257][256];
#define dxp dxpairs[256]
#else
static long dxp[256];
#endif
#endif

/* per opcode cache */
static int opcache_min_runs = 1024;  /* create opcache when code executed this many times */
#define OPCODE_CACHE_MAX_TRIES 20

// This function allows to deactivate the opcode cache. As different cache mechanisms may hold
// references, this can mess with the reference leak detector functionality so the cache needs
// to be deactivated in such scenarios to avoid false positives. See bpo-3714 for more information.
void
_PyEval_DeactivateOpCache(void)
{
    opcache_min_runs = 0;
}

#ifndef NDEBUG
/* Ensure that tstate is valid: sanity check for PyEval_AcquireThread() and
   PyEval_RestoreThread(). Detect if tstate memory was freed. It can happen
   when a thread continues to run after Python finalization, especially
   daemon threads. */
static int
is_tstate_valid(PyThreadState *tstate)
{
    assert(!_PyMem_IsPtrFreed(tstate));
    assert(!_PyMem_IsPtrFreed(tstate->interp));
    return 1;
}
#endif


/* This can set eval_breaker to 0 even though gil_drop_request became
   1.  We believe this is all right because the eval loop will release
   the GIL eventually anyway. */
static inline void
COMPUTE_EVAL_BREAKER(PyInterpreterState *interp,
                     struct _ceval_runtime_state *ceval,
                     struct _ceval_state *ceval2)
{
    _Py_atomic_store_relaxed(&ceval2->eval_breaker,
        _Py_atomic_load_relaxed(&ceval2->gil_drop_request)
        | (_Py_atomic_load_relaxed(&ceval->signals_pending)
           && _Py_ThreadCanHandleSignals(interp))
        | (_Py_atomic_load_relaxed(&ceval2->pending.calls_to_do)
           && _Py_ThreadCanHandlePendingCalls())
        | ceval2->pending.async_exc);
}


static inline void
SET_GIL_DROP_REQUEST(PyInterpreterState *interp)
{
    struct _ceval_state *ceval2 = &interp->ceval;
    _Py_atomic_store_relaxed(&ceval2->gil_drop_request, 1);
    _Py_atomic_store_relaxed(&ceval2->eval_breaker, 1);
}


static inline void
RESET_GIL_DROP_REQUEST(PyInterpreterState *interp)
{
    struct _ceval_runtime_state *ceval = &interp->runtime->ceval;
    struct _ceval_state *ceval2 = &interp->ceval;
    _Py_atomic_store_relaxed(&ceval2->gil_drop_request, 0);
    COMPUTE_EVAL_BREAKER(interp, ceval, ceval2);
}


static inline void
SIGNAL_PENDING_CALLS(PyInterpreterState *interp)
{
    struct _ceval_runtime_state *ceval = &interp->runtime->ceval;
    struct _ceval_state *ceval2 = &interp->ceval;
    _Py_atomic_store_relaxed(&ceval2->pending.calls_to_do, 1);
    COMPUTE_EVAL_BREAKER(interp, ceval, ceval2);
}


static inline void
UNSIGNAL_PENDING_CALLS(PyInterpreterState *interp)
{
    struct _ceval_runtime_state *ceval = &interp->runtime->ceval;
    struct _ceval_state *ceval2 = &interp->ceval;
    _Py_atomic_store_relaxed(&ceval2->pending.calls_to_do, 0);
    COMPUTE_EVAL_BREAKER(interp, ceval, ceval2);
}


static inline void
SIGNAL_PENDING_SIGNALS(PyInterpreterState *interp, int force)
{
    struct _ceval_runtime_state *ceval = &interp->runtime->ceval;
    struct _ceval_state *ceval2 = &interp->ceval;
    _Py_atomic_store_relaxed(&ceval->signals_pending, 1);
    if (force) {
        _Py_atomic_store_relaxed(&ceval2->eval_breaker, 1);
    }
    else {
        /* eval_breaker is not set to 1 if thread_can_handle_signals() is false */
        COMPUTE_EVAL_BREAKER(interp, ceval, ceval2);
    }
}


static inline void
UNSIGNAL_PENDING_SIGNALS(PyInterpreterState *interp)
{
    struct _ceval_runtime_state *ceval = &interp->runtime->ceval;
    struct _ceval_state *ceval2 = &interp->ceval;
    _Py_atomic_store_relaxed(&ceval->signals_pending, 0);
    COMPUTE_EVAL_BREAKER(interp, ceval, ceval2);
}


static inline void
SIGNAL_ASYNC_EXC(PyInterpreterState *interp)
{
    struct _ceval_state *ceval2 = &interp->ceval;
    ceval2->pending.async_exc = 1;
    _Py_atomic_store_relaxed(&ceval2->eval_breaker, 1);
}


static inline void
UNSIGNAL_ASYNC_EXC(PyInterpreterState *interp)
{
    struct _ceval_runtime_state *ceval = &interp->runtime->ceval;
    struct _ceval_state *ceval2 = &interp->ceval;
    ceval2->pending.async_exc = 0;
    COMPUTE_EVAL_BREAKER(interp, ceval, ceval2);
}


#ifdef HAVE_ERRNO_H
#include <errno.h>
#endif
#include "ceval_gil.h"

void _Py_NO_RETURN
_Py_FatalError_TstateNULL(const char *func)
{
    _Py_FatalErrorFunc(func,
                       "the function must be called with the GIL held, "
                       "but the GIL is released "
                       "(the current Python thread state is NULL)");
}

#ifdef EXPERIMENTAL_ISOLATED_SUBINTERPRETERS
int
_PyEval_ThreadsInitialized(PyInterpreterState *interp)
{
    return gil_created(&interp->ceval.gil);
}

int
PyEval_ThreadsInitialized(void)
{
    // Fatal error if there is no current interpreter
    PyInterpreterState *interp = PyInterpreterState_Get();
    return _PyEval_ThreadsInitialized(interp);
}
#else
int
_PyEval_ThreadsInitialized(_PyRuntimeState *runtime)
{
    return gil_created(&runtime->ceval.gil);
}

int
PyEval_ThreadsInitialized(void)
{
    _PyRuntimeState *runtime = &_PyRuntime;
    return _PyEval_ThreadsInitialized(runtime);
}
#endif

PyStatus
_PyEval_InitGIL(PyThreadState *tstate)
{
#ifndef EXPERIMENTAL_ISOLATED_SUBINTERPRETERS
    if (!_Py_IsMainInterpreter(tstate->interp)) {
        /* Currently, the GIL is shared by all interpreters,
           and only the main interpreter is responsible to create
           and destroy it. */
        return _PyStatus_OK();
    }
#endif

#ifdef EXPERIMENTAL_ISOLATED_SUBINTERPRETERS
    struct _gil_runtime_state *gil = &tstate->interp->ceval.gil;
#else
    struct _gil_runtime_state *gil = &tstate->interp->runtime->ceval.gil;
#endif
    assert(!gil_created(gil));

    PyThread_init_thread();
    create_gil(gil);

    take_gil(tstate);

    assert(gil_created(gil));
    return _PyStatus_OK();
}

void
_PyEval_FiniGIL(PyInterpreterState *interp)
{
#ifndef EXPERIMENTAL_ISOLATED_SUBINTERPRETERS
    if (!_Py_IsMainInterpreter(interp)) {
        /* Currently, the GIL is shared by all interpreters,
           and only the main interpreter is responsible to create
           and destroy it. */
        return;
    }
#endif

#ifdef EXPERIMENTAL_ISOLATED_SUBINTERPRETERS
    struct _gil_runtime_state *gil = &interp->ceval.gil;
#else
    struct _gil_runtime_state *gil = &interp->runtime->ceval.gil;
#endif
    if (!gil_created(gil)) {
        /* First Py_InitializeFromConfig() call: the GIL doesn't exist
           yet: do nothing. */
        return;
    }

    destroy_gil(gil);
    assert(!gil_created(gil));
}

void
PyEval_InitThreads(void)
{
    /* Do nothing: kept for backward compatibility */
}

void
_PyEval_Fini(void)
{
#if SPECIALIZATION_STATS
    _Py_PrintSpecializationStats();
#endif
}

void
PyEval_AcquireLock(void)
{
    _PyRuntimeState *runtime = &_PyRuntime;
    PyThreadState *tstate = _PyRuntimeState_GetThreadState(runtime);
    _Py_EnsureTstateNotNULL(tstate);

    take_gil(tstate);
}

void
PyEval_ReleaseLock(void)
{
    _PyRuntimeState *runtime = &_PyRuntime;
    PyThreadState *tstate = _PyRuntimeState_GetThreadState(runtime);
    /* This function must succeed when the current thread state is NULL.
       We therefore avoid PyThreadState_Get() which dumps a fatal error
       in debug mode. */
    struct _ceval_runtime_state *ceval = &runtime->ceval;
    struct _ceval_state *ceval2 = &tstate->interp->ceval;
    drop_gil(ceval, ceval2, tstate);
}

void
_PyEval_ReleaseLock(PyThreadState *tstate)
{
    struct _ceval_runtime_state *ceval = &tstate->interp->runtime->ceval;
    struct _ceval_state *ceval2 = &tstate->interp->ceval;
    drop_gil(ceval, ceval2, tstate);
}

void
PyEval_AcquireThread(PyThreadState *tstate)
{
    _Py_EnsureTstateNotNULL(tstate);

    take_gil(tstate);

    struct _gilstate_runtime_state *gilstate = &tstate->interp->runtime->gilstate;
#ifdef EXPERIMENTAL_ISOLATED_SUBINTERPRETERS
    (void)_PyThreadState_Swap(gilstate, tstate);
#else
    if (_PyThreadState_Swap(gilstate, tstate) != NULL) {
        Py_FatalError("non-NULL old thread state");
    }
#endif
}

void
PyEval_ReleaseThread(PyThreadState *tstate)
{
    assert(is_tstate_valid(tstate));

    _PyRuntimeState *runtime = tstate->interp->runtime;
    PyThreadState *new_tstate = _PyThreadState_Swap(&runtime->gilstate, NULL);
    if (new_tstate != tstate) {
        Py_FatalError("wrong thread state");
    }
    struct _ceval_runtime_state *ceval = &runtime->ceval;
    struct _ceval_state *ceval2 = &tstate->interp->ceval;
    drop_gil(ceval, ceval2, tstate);
}

#ifdef HAVE_FORK
/* This function is called from PyOS_AfterFork_Child to destroy all threads
   which are not running in the child process, and clear internal locks
   which might be held by those threads. */
PyStatus
_PyEval_ReInitThreads(PyThreadState *tstate)
{
    _PyRuntimeState *runtime = tstate->interp->runtime;

#ifdef EXPERIMENTAL_ISOLATED_SUBINTERPRETERS
    struct _gil_runtime_state *gil = &tstate->interp->ceval.gil;
#else
    struct _gil_runtime_state *gil = &runtime->ceval.gil;
#endif
    if (!gil_created(gil)) {
        return _PyStatus_OK();
    }
    recreate_gil(gil);

    take_gil(tstate);

    struct _pending_calls *pending = &tstate->interp->ceval.pending;
    if (_PyThread_at_fork_reinit(&pending->lock) < 0) {
        return _PyStatus_ERR("Can't reinitialize pending calls lock");
    }

    /* Destroy all threads except the current one */
    _PyThreadState_DeleteExcept(runtime, tstate);
    return _PyStatus_OK();
}
#endif

/* This function is used to signal that async exceptions are waiting to be
   raised. */

void
_PyEval_SignalAsyncExc(PyInterpreterState *interp)
{
    SIGNAL_ASYNC_EXC(interp);
}

PyThreadState *
PyEval_SaveThread(void)
{
    _PyRuntimeState *runtime = &_PyRuntime;
#ifdef EXPERIMENTAL_ISOLATED_SUBINTERPRETERS
    PyThreadState *old_tstate = _PyThreadState_GET();
    PyThreadState *tstate = _PyThreadState_Swap(&runtime->gilstate, old_tstate);
#else
    PyThreadState *tstate = _PyThreadState_Swap(&runtime->gilstate, NULL);
#endif
    _Py_EnsureTstateNotNULL(tstate);

    struct _ceval_runtime_state *ceval = &runtime->ceval;
    struct _ceval_state *ceval2 = &tstate->interp->ceval;
#ifdef EXPERIMENTAL_ISOLATED_SUBINTERPRETERS
    assert(gil_created(&ceval2->gil));
#else
    assert(gil_created(&ceval->gil));
#endif
    drop_gil(ceval, ceval2, tstate);
    return tstate;
}

void
PyEval_RestoreThread(PyThreadState *tstate)
{
    _Py_EnsureTstateNotNULL(tstate);

    take_gil(tstate);

    struct _gilstate_runtime_state *gilstate = &tstate->interp->runtime->gilstate;
    _PyThreadState_Swap(gilstate, tstate);
}


/* Mechanism whereby asynchronously executing callbacks (e.g. UNIX
   signal handlers or Mac I/O completion routines) can schedule calls
   to a function to be called synchronously.
   The synchronous function is called with one void* argument.
   It should return 0 for success or -1 for failure -- failure should
   be accompanied by an exception.

   If registry succeeds, the registry function returns 0; if it fails
   (e.g. due to too many pending calls) it returns -1 (without setting
   an exception condition).

   Note that because registry may occur from within signal handlers,
   or other asynchronous events, calling malloc() is unsafe!

   Any thread can schedule pending calls, but only the main thread
   will execute them.
   There is no facility to schedule calls to a particular thread, but
   that should be easy to change, should that ever be required.  In
   that case, the static variables here should go into the python
   threadstate.
*/

void
_PyEval_SignalReceived(PyInterpreterState *interp)
{
#ifdef MS_WINDOWS
    // bpo-42296: On Windows, _PyEval_SignalReceived() is called from a signal
    // handler which can run in a thread different than the Python thread, in
    // which case _Py_ThreadCanHandleSignals() is wrong. Ignore
    // _Py_ThreadCanHandleSignals() and always set eval_breaker to 1.
    //
    // The next eval_frame_handle_pending() call will call
    // _Py_ThreadCanHandleSignals() to recompute eval_breaker.
    int force = 1;
#else
    int force = 0;
#endif
    /* bpo-30703: Function called when the C signal handler of Python gets a
       signal. We cannot queue a callback using _PyEval_AddPendingCall() since
       that function is not async-signal-safe. */
    SIGNAL_PENDING_SIGNALS(interp, force);
}

/* Push one item onto the queue while holding the lock. */
static int
_push_pending_call(struct _pending_calls *pending,
                   int (*func)(void *), void *arg)
{
    int i = pending->last;
    int j = (i + 1) % NPENDINGCALLS;
    if (j == pending->first) {
        return -1; /* Queue full */
    }
    pending->calls[i].func = func;
    pending->calls[i].arg = arg;
    pending->last = j;
    return 0;
}

/* Pop one item off the queue while holding the lock. */
static void
_pop_pending_call(struct _pending_calls *pending,
                  int (**func)(void *), void **arg)
{
    int i = pending->first;
    if (i == pending->last) {
        return; /* Queue empty */
    }

    *func = pending->calls[i].func;
    *arg = pending->calls[i].arg;
    pending->first = (i + 1) % NPENDINGCALLS;
}

/* This implementation is thread-safe.  It allows
   scheduling to be made from any thread, and even from an executing
   callback.
 */

int
_PyEval_AddPendingCall(PyInterpreterState *interp,
                       int (*func)(void *), void *arg)
{
    struct _pending_calls *pending = &interp->ceval.pending;

    /* Ensure that _PyEval_InitPendingCalls() was called
       and that _PyEval_FiniPendingCalls() is not called yet. */
    assert(pending->lock != NULL);

    PyThread_acquire_lock(pending->lock, WAIT_LOCK);
    int result = _push_pending_call(pending, func, arg);
    PyThread_release_lock(pending->lock);

    /* signal main loop */
    SIGNAL_PENDING_CALLS(interp);
    return result;
}

int
Py_AddPendingCall(int (*func)(void *), void *arg)
{
    /* Best-effort to support subinterpreters and calls with the GIL released.

       First attempt _PyThreadState_GET() since it supports subinterpreters.

       If the GIL is released, _PyThreadState_GET() returns NULL . In this
       case, use PyGILState_GetThisThreadState() which works even if the GIL
       is released.

       Sadly, PyGILState_GetThisThreadState() doesn't support subinterpreters:
       see bpo-10915 and bpo-15751.

       Py_AddPendingCall() doesn't require the caller to hold the GIL. */
    PyThreadState *tstate = _PyThreadState_GET();
    if (tstate == NULL) {
        tstate = PyGILState_GetThisThreadState();
    }

    PyInterpreterState *interp;
    if (tstate != NULL) {
        interp = tstate->interp;
    }
    else {
        /* Last resort: use the main interpreter */
        interp = _PyRuntime.interpreters.main;
    }
    return _PyEval_AddPendingCall(interp, func, arg);
}

static int
handle_signals(PyThreadState *tstate)
{
    assert(is_tstate_valid(tstate));
    if (!_Py_ThreadCanHandleSignals(tstate->interp)) {
        return 0;
    }

    UNSIGNAL_PENDING_SIGNALS(tstate->interp);
    if (_PyErr_CheckSignalsTstate(tstate) < 0) {
        /* On failure, re-schedule a call to handle_signals(). */
        SIGNAL_PENDING_SIGNALS(tstate->interp, 0);
        return -1;
    }
    return 0;
}

static int
make_pending_calls(PyInterpreterState *interp)
{
    /* only execute pending calls on main thread */
    if (!_Py_ThreadCanHandlePendingCalls()) {
        return 0;
    }

    /* don't perform recursive pending calls */
    static int busy = 0;
    if (busy) {
        return 0;
    }
    busy = 1;

    /* unsignal before starting to call callbacks, so that any callback
       added in-between re-signals */
    UNSIGNAL_PENDING_CALLS(interp);
    int res = 0;

    /* perform a bounded number of calls, in case of recursion */
    struct _pending_calls *pending = &interp->ceval.pending;
    for (int i=0; i<NPENDINGCALLS; i++) {
        int (*func)(void *) = NULL;
        void *arg = NULL;

        /* pop one item off the queue while holding the lock */
        PyThread_acquire_lock(pending->lock, WAIT_LOCK);
        _pop_pending_call(pending, &func, &arg);
        PyThread_release_lock(pending->lock);

        /* having released the lock, perform the callback */
        if (func == NULL) {
            break;
        }
        res = func(arg);
        if (res) {
            goto error;
        }
    }

    busy = 0;
    return res;

error:
    busy = 0;
    SIGNAL_PENDING_CALLS(interp);
    return res;
}

void
_Py_FinishPendingCalls(PyThreadState *tstate)
{
    assert(PyGILState_Check());
    assert(is_tstate_valid(tstate));

    struct _pending_calls *pending = &tstate->interp->ceval.pending;

    if (!_Py_atomic_load_relaxed(&(pending->calls_to_do))) {
        return;
    }

    if (make_pending_calls(tstate->interp) < 0) {
        PyObject *exc, *val, *tb;
        _PyErr_Fetch(tstate, &exc, &val, &tb);
        PyErr_BadInternalCall();
        _PyErr_ChainExceptions(exc, val, tb);
        _PyErr_Print(tstate);
    }
}

/* Py_MakePendingCalls() is a simple wrapper for the sake
   of backward-compatibility. */
int
Py_MakePendingCalls(void)
{
    assert(PyGILState_Check());

    PyThreadState *tstate = _PyThreadState_GET();
    assert(is_tstate_valid(tstate));

    /* Python signal handler doesn't really queue a callback: it only signals
       that a signal was received, see _PyEval_SignalReceived(). */
    int res = handle_signals(tstate);
    if (res != 0) {
        return res;
    }

    res = make_pending_calls(tstate->interp);
    if (res != 0) {
        return res;
    }

    return 0;
}

/* The interpreter's recursion limit */

#ifndef Py_DEFAULT_RECURSION_LIMIT
#  define Py_DEFAULT_RECURSION_LIMIT 1000
#endif

void
_PyEval_InitRuntimeState(struct _ceval_runtime_state *ceval)
{
#ifndef EXPERIMENTAL_ISOLATED_SUBINTERPRETERS
    _gil_initialize(&ceval->gil);
#endif
}

int
_PyEval_InitState(struct _ceval_state *ceval)
{
    ceval->recursion_limit = Py_DEFAULT_RECURSION_LIMIT;

    struct _pending_calls *pending = &ceval->pending;
    assert(pending->lock == NULL);

    pending->lock = PyThread_allocate_lock();
    if (pending->lock == NULL) {
        return -1;
    }

#ifdef EXPERIMENTAL_ISOLATED_SUBINTERPRETERS
    _gil_initialize(&ceval->gil);
#endif

    return 0;
}

void
_PyEval_FiniState(struct _ceval_state *ceval)
{
    struct _pending_calls *pending = &ceval->pending;
    if (pending->lock != NULL) {
        PyThread_free_lock(pending->lock);
        pending->lock = NULL;
    }
}

int
Py_GetRecursionLimit(void)
{
    PyInterpreterState *interp = _PyInterpreterState_GET();
    return interp->ceval.recursion_limit;
}

void
Py_SetRecursionLimit(int new_limit)
{
    PyThreadState *tstate = _PyThreadState_GET();
    tstate->interp->ceval.recursion_limit = new_limit;
}

/* The function _Py_EnterRecursiveCall() only calls _Py_CheckRecursiveCall()
   if the recursion_depth reaches recursion_limit.
   If USE_STACKCHECK, the macro decrements recursion_limit
   to guarantee that _Py_CheckRecursiveCall() is regularly called.
   Without USE_STACKCHECK, there is no need for this. */
int
_Py_CheckRecursiveCall(PyThreadState *tstate, const char *where)
{
    int recursion_limit = tstate->interp->ceval.recursion_limit;

#ifdef USE_STACKCHECK
    tstate->stackcheck_counter = 0;
    if (PyOS_CheckStack()) {
        --tstate->recursion_depth;
        _PyErr_SetString(tstate, PyExc_MemoryError, "Stack overflow");
        return -1;
    }
#endif
    if (tstate->recursion_headroom) {
        if (tstate->recursion_depth > recursion_limit + 50) {
            /* Overflowing while handling an overflow. Give up. */
            Py_FatalError("Cannot recover from stack overflow.");
        }
    }
    else {
        if (tstate->recursion_depth > recursion_limit) {
            tstate->recursion_headroom++;
            _PyErr_Format(tstate, PyExc_RecursionError,
                        "maximum recursion depth exceeded%s",
                        where);
            tstate->recursion_headroom--;
            --tstate->recursion_depth;
            return -1;
        }
    }
    return 0;
}


// PEP 634: Structural Pattern Matching


// Return a tuple of values corresponding to keys, with error checks for
// duplicate/missing keys.
static PyObject*
match_keys(PyThreadState *tstate, PyObject *map, PyObject *keys)
{
    assert(PyTuple_CheckExact(keys));
    Py_ssize_t nkeys = PyTuple_GET_SIZE(keys);
    if (!nkeys) {
        // No keys means no items.
        return PyTuple_New(0);
    }
    PyObject *seen = NULL;
    PyObject *dummy = NULL;
    PyObject *values = NULL;
    // We use the two argument form of map.get(key, default) for two reasons:
    // - Atomically check for a key and get its value without error handling.
    // - Don't cause key creation or resizing in dict subclasses like
    //   collections.defaultdict that define __missing__ (or similar).
    _Py_IDENTIFIER(get);
    PyObject *get = _PyObject_GetAttrId(map, &PyId_get);
    if (get == NULL) {
        goto fail;
    }
    seen = PySet_New(NULL);
    if (seen == NULL) {
        goto fail;
    }
    // dummy = object()
    dummy = _PyObject_CallNoArg((PyObject *)&PyBaseObject_Type);
    if (dummy == NULL) {
        goto fail;
    }
    values = PyList_New(0);
    if (values == NULL) {
        goto fail;
    }
    for (Py_ssize_t i = 0; i < nkeys; i++) {
        PyObject *key = PyTuple_GET_ITEM(keys, i);
        if (PySet_Contains(seen, key) || PySet_Add(seen, key)) {
            if (!_PyErr_Occurred(tstate)) {
                // Seen it before!
                _PyErr_Format(tstate, PyExc_ValueError,
                              "mapping pattern checks duplicate key (%R)", key);
            }
            goto fail;
        }
        PyObject *value = PyObject_CallFunctionObjArgs(get, key, dummy, NULL);
        if (value == NULL) {
            goto fail;
        }
        if (value == dummy) {
            // key not in map!
            Py_DECREF(value);
            Py_DECREF(values);
            // Return None:
            Py_INCREF(Py_None);
            values = Py_None;
            goto done;
        }
        PyList_Append(values, value);
        Py_DECREF(value);
    }
    Py_SETREF(values, PyList_AsTuple(values));
    // Success:
done:
    Py_DECREF(get);
    Py_DECREF(seen);
    Py_DECREF(dummy);
    return values;
fail:
    Py_XDECREF(get);
    Py_XDECREF(seen);
    Py_XDECREF(dummy);
    Py_XDECREF(values);
    return NULL;
}

// Extract a named attribute from the subject, with additional bookkeeping to
// raise TypeErrors for repeated lookups. On failure, return NULL (with no
// error set). Use _PyErr_Occurred(tstate) to disambiguate.
static PyObject*
match_class_attr(PyThreadState *tstate, PyObject *subject, PyObject *type,
                 PyObject *name, PyObject *seen)
{
    assert(PyUnicode_CheckExact(name));
    assert(PySet_CheckExact(seen));
    if (PySet_Contains(seen, name) || PySet_Add(seen, name)) {
        if (!_PyErr_Occurred(tstate)) {
            // Seen it before!
            _PyErr_Format(tstate, PyExc_TypeError,
                          "%s() got multiple sub-patterns for attribute %R",
                          ((PyTypeObject*)type)->tp_name, name);
        }
        return NULL;
    }
    PyObject *attr = PyObject_GetAttr(subject, name);
    if (attr == NULL && _PyErr_ExceptionMatches(tstate, PyExc_AttributeError)) {
        _PyErr_Clear(tstate);
    }
    return attr;
}

// On success (match), return a tuple of extracted attributes. On failure (no
// match), return NULL. Use _PyErr_Occurred(tstate) to disambiguate.
static PyObject*
match_class(PyThreadState *tstate, PyObject *subject, PyObject *type,
            Py_ssize_t nargs, PyObject *kwargs)
{
    if (!PyType_Check(type)) {
        const char *e = "called match pattern must be a type";
        _PyErr_Format(tstate, PyExc_TypeError, e);
        return NULL;
    }
    assert(PyTuple_CheckExact(kwargs));
    // First, an isinstance check:
    if (PyObject_IsInstance(subject, type) <= 0) {
        return NULL;
    }
    // So far so good:
    PyObject *seen = PySet_New(NULL);
    if (seen == NULL) {
        return NULL;
    }
    PyObject *attrs = PyList_New(0);
    if (attrs == NULL) {
        Py_DECREF(seen);
        return NULL;
    }
    // NOTE: From this point on, goto fail on failure:
    PyObject *match_args = NULL;
    // First, the positional subpatterns:
    if (nargs) {
        int match_self = 0;
        match_args = PyObject_GetAttrString(type, "__match_args__");
        if (match_args) {
            if (!PyTuple_CheckExact(match_args)) {
                const char *e = "%s.__match_args__ must be a tuple (got %s)";
                _PyErr_Format(tstate, PyExc_TypeError, e,
                              ((PyTypeObject *)type)->tp_name,
                              Py_TYPE(match_args)->tp_name);
                goto fail;
            }
        }
        else if (_PyErr_ExceptionMatches(tstate, PyExc_AttributeError)) {
            _PyErr_Clear(tstate);
            // _Py_TPFLAGS_MATCH_SELF is only acknowledged if the type does not
            // define __match_args__. This is natural behavior for subclasses:
            // it's as if __match_args__ is some "magic" value that is lost as
            // soon as they redefine it.
            match_args = PyTuple_New(0);
            match_self = PyType_HasFeature((PyTypeObject*)type,
                                            _Py_TPFLAGS_MATCH_SELF);
        }
        else {
            goto fail;
        }
        assert(PyTuple_CheckExact(match_args));
        Py_ssize_t allowed = match_self ? 1 : PyTuple_GET_SIZE(match_args);
        if (allowed < nargs) {
            const char *plural = (allowed == 1) ? "" : "s";
            _PyErr_Format(tstate, PyExc_TypeError,
                          "%s() accepts %d positional sub-pattern%s (%d given)",
                          ((PyTypeObject*)type)->tp_name,
                          allowed, plural, nargs);
            goto fail;
        }
        if (match_self) {
            // Easy. Copy the subject itself, and move on to kwargs.
            PyList_Append(attrs, subject);
        }
        else {
            for (Py_ssize_t i = 0; i < nargs; i++) {
                PyObject *name = PyTuple_GET_ITEM(match_args, i);
                if (!PyUnicode_CheckExact(name)) {
                    _PyErr_Format(tstate, PyExc_TypeError,
                                  "__match_args__ elements must be strings "
                                  "(got %s)", Py_TYPE(name)->tp_name);
                    goto fail;
                }
                PyObject *attr = match_class_attr(tstate, subject, type, name,
                                                  seen);
                if (attr == NULL) {
                    goto fail;
                }
                PyList_Append(attrs, attr);
                Py_DECREF(attr);
            }
        }
        Py_CLEAR(match_args);
    }
    // Finally, the keyword subpatterns:
    for (Py_ssize_t i = 0; i < PyTuple_GET_SIZE(kwargs); i++) {
        PyObject *name = PyTuple_GET_ITEM(kwargs, i);
        PyObject *attr = match_class_attr(tstate, subject, type, name, seen);
        if (attr == NULL) {
            goto fail;
        }
        PyList_Append(attrs, attr);
        Py_DECREF(attr);
    }
    Py_SETREF(attrs, PyList_AsTuple(attrs));
    Py_DECREF(seen);
    return attrs;
fail:
    // We really don't care whether an error was raised or not... that's our
    // caller's problem. All we know is that the match failed.
    Py_XDECREF(match_args);
    Py_DECREF(seen);
    Py_DECREF(attrs);
    return NULL;
}


static int do_raise(PyThreadState *tstate, PyObject *exc, PyObject *cause);
static int unpack_iterable(PyThreadState *, PyObject *, int, int, PyObject **);


PyObject *
PyEval_EvalCode(PyObject *co, PyObject *globals, PyObject *locals)
{
    PyThreadState *tstate = PyThreadState_GET();
    if (locals == NULL) {
        locals = globals;
    }
    PyObject *builtins = _PyEval_BuiltinsFromGlobals(tstate, globals); // borrowed ref
    if (builtins == NULL) {
        return NULL;
    }
    PyFrameConstructor desc = {
        .fc_globals = globals,
        .fc_builtins = builtins,
        .fc_name = ((PyCodeObject *)co)->co_name,
        .fc_qualname = ((PyCodeObject *)co)->co_name,
        .fc_code = co,
        .fc_defaults = NULL,
        .fc_kwdefaults = NULL,
        .fc_closure = NULL
    };
    return _PyEval_Vector(tstate, &desc, locals, NULL, 0, NULL);
}


/* Interpreter main loop */

PyObject *
PyEval_EvalFrame(PyFrameObject *f)
{
    /* Function kept for backward compatibility */
    PyThreadState *tstate = _PyThreadState_GET();
    return _PyEval_EvalFrame(tstate, f, 0);
}

PyObject *
PyEval_EvalFrameEx(PyFrameObject *f, int throwflag)
{
    PyThreadState *tstate = _PyThreadState_GET();
    return _PyEval_EvalFrame(tstate, f, throwflag);
}


/* Handle signals, pending calls, GIL drop request
   and asynchronous exception */
static int
eval_frame_handle_pending(PyThreadState *tstate)
{
    _PyRuntimeState * const runtime = &_PyRuntime;
    struct _ceval_runtime_state *ceval = &runtime->ceval;

    /* Pending signals */
    if (_Py_atomic_load_relaxed(&ceval->signals_pending)) {
        if (handle_signals(tstate) != 0) {
            return -1;
        }
    }

    /* Pending calls */
    struct _ceval_state *ceval2 = &tstate->interp->ceval;
    if (_Py_atomic_load_relaxed(&ceval2->pending.calls_to_do)) {
        if (make_pending_calls(tstate->interp) != 0) {
            return -1;
        }
    }

    /* GIL drop request */
    if (_Py_atomic_load_relaxed(&ceval2->gil_drop_request)) {
        /* Give another thread a chance */
        if (_PyThreadState_Swap(&runtime->gilstate, NULL) != tstate) {
            Py_FatalError("tstate mix-up");
        }
        drop_gil(ceval, ceval2, tstate);

        /* Other threads may run now */

        take_gil(tstate);

#ifdef EXPERIMENTAL_ISOLATED_SUBINTERPRETERS
        (void)_PyThreadState_Swap(&runtime->gilstate, tstate);
#else
        if (_PyThreadState_Swap(&runtime->gilstate, tstate) != NULL) {
            Py_FatalError("orphan tstate");
        }
#endif
    }

    /* Check for asynchronous exception. */
    if (tstate->async_exc != NULL) {
        PyObject *exc = tstate->async_exc;
        tstate->async_exc = NULL;
        UNSIGNAL_ASYNC_EXC(tstate->interp);
        _PyErr_SetNone(tstate, exc);
        Py_DECREF(exc);
        return -1;
    }

#ifdef MS_WINDOWS
    // bpo-42296: On Windows, _PyEval_SignalReceived() can be called in a
    // different thread than the Python thread, in which case
    // _Py_ThreadCanHandleSignals() is wrong. Recompute eval_breaker in the
    // current Python thread with the correct _Py_ThreadCanHandleSignals()
    // value. It prevents to interrupt the eval loop at every instruction if
    // the current Python thread cannot handle signals (if
    // _Py_ThreadCanHandleSignals() is false).
    COMPUTE_EVAL_BREAKER(tstate->interp, ceval, ceval2);
#endif

    return 0;
}


/* Computed GOTOs, or
       the-optimization-commonly-but-improperly-known-as-"threaded code"
   using gcc's labels-as-values extension
   (http://gcc.gnu.org/onlinedocs/gcc/Labels-as-Values.html).

   The traditional bytecode evaluation loop uses a "switch" statement, which
   decent compilers will optimize as a single indirect branch instruction
   combined with a lookup table of jump addresses. However, since the
   indirect jump instruction is shared by all opcodes, the CPU will have a
   hard time making the right prediction for where to jump next (actually,
   it will be always wrong except in the uncommon case of a sequence of
   several identical opcodes).

   "Threaded code" in contrast, uses an explicit jump table and an explicit
   indirect jump instruction at the end of each opcode. Since the jump
   instruction is at a different address for each opcode, the CPU will make a
   separate prediction for each of these instructions, which is equivalent to
   predicting the second opcode of each opcode pair. These predictions have
   a much better chance to turn out valid, especially in small bytecode loops.

   A mispredicted branch on a modern CPU flushes the whole pipeline and
   can cost several CPU cycles (depending on the pipeline depth),
   and potentially many more instructions (depending on the pipeline width).
   A correctly predicted branch, however, is nearly free.

   At the time of this writing, the "threaded code" version is up to 15-20%
   faster than the normal "switch" version, depending on the compiler and the
   CPU architecture.

   We disable the optimization if DYNAMIC_EXECUTION_PROFILE is defined,
   because it would render the measurements invalid.


   NOTE: care must be taken that the compiler doesn't try to "optimize" the
   indirect jumps by sharing them between all opcodes. Such optimizations
   can be disabled on gcc by using the -fno-gcse flag (or possibly
   -fno-crossjumping).
*/

/* Use macros rather than inline functions, to make it as clear as possible
 * to the C compiler that the tracing check is a simple test then branch.
 * We want to be sure that the compiler knows this before it generates
 * the CFG.
 */
#ifdef LLTRACE
#define OR_LLTRACE || lltrace
#else
#define OR_LLTRACE
#endif

#ifdef WITH_DTRACE
#define OR_DTRACE_LINE || PyDTrace_LINE_ENABLED()
#else
#define OR_DTRACE_LINE
#endif

#ifdef DYNAMIC_EXECUTION_PROFILE
#undef USE_COMPUTED_GOTOS
#define USE_COMPUTED_GOTOS 0
#endif

#ifdef HAVE_COMPUTED_GOTOS
    #ifndef USE_COMPUTED_GOTOS
    #define USE_COMPUTED_GOTOS 1
    #endif
#else
    #if defined(USE_COMPUTED_GOTOS) && USE_COMPUTED_GOTOS
    #error "Computed gotos are not supported on this compiler."
    #endif
    #undef USE_COMPUTED_GOTOS
    #define USE_COMPUTED_GOTOS 0
#endif

#if USE_COMPUTED_GOTOS
#define TARGET(op) op: TARGET_##op
#define DISPATCH_GOTO() goto *opcode_targets[opcode]
#else
#define TARGET(op) op
#define DISPATCH_GOTO() goto dispatch_opcode
#endif

#define DISPATCH() \
    { \
        if (cframe.use_tracing OR_DTRACE_LINE OR_LLTRACE) { \
            goto tracing_dispatch; \
        } \
        f->f_lasti = INSTR_OFFSET(); \
        NEXTOPARG(); \
        DISPATCH_GOTO(); \
    }

#define CHECK_EVAL_BREAKER() \
    if (_Py_atomic_load_relaxed(eval_breaker)) { \
        continue; \
    }


/* Tuple access macros */

#ifndef Py_DEBUG
#define GETITEM(v, i) PyTuple_GET_ITEM((PyTupleObject *)(v), (i))
#else
#define GETITEM(v, i) PyTuple_GetItem((v), (i))
#endif

/* Code access macros */

/* The integer overflow is checked by an assertion below. */
#define INSTR_OFFSET() ((int)(next_instr - first_instr))
#define NEXTOPARG()  do { \
        _Py_CODEUNIT word = *next_instr; \
        opcode = _Py_OPCODE(word); \
        oparg = _Py_OPARG(word); \
        next_instr++; \
    } while (0)
#define JUMPTO(x)       (next_instr = first_instr + (x))
#define JUMPBY(x)       (next_instr += (x))

/* Get opcode and oparg from original instructions, not quickened form. */
#define TRACING_NEXTOPARG() do { \
        _Py_CODEUNIT word = ((_Py_CODEUNIT *)PyBytes_AS_STRING(co->co_code))[INSTR_OFFSET()]; \
        opcode = _Py_OPCODE(word); \
        oparg = _Py_OPARG(word); \
        next_instr++; \
    } while (0)

/* OpCode prediction macros
    Some opcodes tend to come in pairs thus making it possible to
    predict the second code when the first is run.  For example,
    COMPARE_OP is often followed by POP_JUMP_IF_FALSE or POP_JUMP_IF_TRUE.

    Verifying the prediction costs a single high-speed test of a register
    variable against a constant.  If the pairing was good, then the
    processor's own internal branch predication has a high likelihood of
    success, resulting in a nearly zero-overhead transition to the
    next opcode.  A successful prediction saves a trip through the eval-loop
    including its unpredictable switch-case branch.  Combined with the
    processor's internal branch prediction, a successful PREDICT has the
    effect of making the two opcodes run as if they were a single new opcode
    with the bodies combined.

    If collecting opcode statistics, your choices are to either keep the
    predictions turned-on and interpret the results as if some opcodes
    had been combined or turn-off predictions so that the opcode frequency
    counter updates for both opcodes.

    Opcode prediction is disabled with threaded code, since the latter allows
    the CPU to record separate branch prediction information for each
    opcode.

*/

#define PREDICT_ID(op)          PRED_##op

#if defined(DYNAMIC_EXECUTION_PROFILE) || USE_COMPUTED_GOTOS
#define PREDICT(op)             if (0) goto PREDICT_ID(op)
#else
#define PREDICT(op) \
    do { \
        _Py_CODEUNIT word = *next_instr; \
        opcode = _Py_OPCODE(word); \
        if (opcode == op) { \
            oparg = _Py_OPARG(word); \
            next_instr++; \
            goto PREDICT_ID(op); \
        } \
    } while(0)
#endif
#define PREDICTED(op)           PREDICT_ID(op):


/* Stack manipulation macros */

/* The stack can grow at most MAXINT deep, as co_nlocals and
   co_stacksize are ints. */
#define STACK_LEVEL()     ((int)(stack_pointer - f->f_valuestack))
#define EMPTY()           (STACK_LEVEL() == 0)
#define TOP()             (stack_pointer[-1])
#define SECOND()          (stack_pointer[-2])
#define THIRD()           (stack_pointer[-3])
#define FOURTH()          (stack_pointer[-4])
#define PEEK(n)           (stack_pointer[-(n)])
#define SET_TOP(v)        (stack_pointer[-1] = (v))
#define SET_SECOND(v)     (stack_pointer[-2] = (v))
#define SET_THIRD(v)      (stack_pointer[-3] = (v))
#define SET_FOURTH(v)     (stack_pointer[-4] = (v))
#define BASIC_STACKADJ(n) (stack_pointer += n)
#define BASIC_PUSH(v)     (*stack_pointer++ = (v))
#define BASIC_POP()       (*--stack_pointer)

#ifdef LLTRACE
#define PUSH(v)         { (void)(BASIC_PUSH(v), \
                          lltrace && prtrace(tstate, TOP(), "push")); \
                          assert(STACK_LEVEL() <= co->co_stacksize); }
#define POP()           ((void)(lltrace && prtrace(tstate, TOP(), "pop")), \
                         BASIC_POP())
#define STACK_GROW(n)   do { \
                          assert(n >= 0); \
                          (void)(BASIC_STACKADJ(n), \
                          lltrace && prtrace(tstate, TOP(), "stackadj")); \
                          assert(STACK_LEVEL() <= co->co_stacksize); \
                        } while (0)
#define STACK_SHRINK(n) do { \
                            assert(n >= 0); \
                            (void)(lltrace && prtrace(tstate, TOP(), "stackadj")); \
                            (void)(BASIC_STACKADJ(-(n))); \
                            assert(STACK_LEVEL() <= co->co_stacksize); \
                        } while (0)
#define EXT_POP(STACK_POINTER) ((void)(lltrace && \
                                prtrace(tstate, (STACK_POINTER)[-1], "ext_pop")), \
                                *--(STACK_POINTER))
#else
#define PUSH(v)                BASIC_PUSH(v)
#define POP()                  BASIC_POP()
#define STACK_GROW(n)          BASIC_STACKADJ(n)
#define STACK_SHRINK(n)        BASIC_STACKADJ(-(n))
#define EXT_POP(STACK_POINTER) (*--(STACK_POINTER))
#endif

/* Local variable macros */

#define GETLOCAL(i)     (localsplus[i])

/* The SETLOCAL() macro must not DECREF the local variable in-place and
   then store the new value; it must copy the old value to a temporary
   value, then store the new value, and then DECREF the temporary value.
   This is because it is possible that during the DECREF the frame is
   accessed by other code (e.g. a __del__ method or gc.collect()) and the
   variable would be pointing to already-freed memory. */
#define SETLOCAL(i, value)      do { PyObject *tmp = GETLOCAL(i); \
                                     GETLOCAL(i) = value; \
                                     Py_XDECREF(tmp); } while (0)

#define JUMP_TO_INSTRUCTION(op) goto PREDICT_ID(op)

#define GET_CACHE() \
    _GetSpecializedCacheEntryForInstruction(first_instr, INSTR_OFFSET(), oparg)


#define DEOPT_IF(cond, instname) if (cond) { goto instname ## _miss; }

#define GLOBALS() specials[FRAME_SPECIALS_GLOBALS_OFFSET]
#define BUILTINS() specials[FRAME_SPECIALS_BUILTINS_OFFSET]
#define LOCALS() specials[FRAME_SPECIALS_LOCALS_OFFSET]

PyObject* _Py_HOT_FUNCTION
_PyEval_EvalFrameDefault(PyThreadState *tstate, PyFrameObject *f, int throwflag)
{
    _Py_EnsureTstateNotNULL(tstate);

#if USE_COMPUTED_GOTOS
/* Import the static jump table */
#include "opcode_targets.h"
#endif

#ifdef DXPAIRS
    int lastopcode = 0;
#endif
    PyObject **stack_pointer;  /* Next free slot in value stack */
    _Py_CODEUNIT *next_instr;
    int opcode;        /* Current opcode */
    int oparg;         /* Current opcode argument, if any */
    PyObject **localsplus, **specials;
    PyObject *retval = NULL;            /* Return value */
    _Py_atomic_int * const eval_breaker = &tstate->interp->ceval.eval_breaker;
    PyCodeObject *co;

    _Py_CODEUNIT *first_instr;
    PyObject *names;
    PyObject *consts;

#ifdef LLTRACE
    _Py_IDENTIFIER(__ltrace__);
#endif

    if (_Py_EnterRecursiveCall(tstate, "")) {
        return NULL;
    }

    CFrame cframe;

    /* WARNING: Because the CFrame lives on the C stack,
     * but can be accessed from a heap allocated object (tstate)
     * strict stack discipline must be maintained.
     */
    CFrame *prev_cframe = tstate->cframe;
    cframe.use_tracing = prev_cframe->use_tracing;
    cframe.previous = prev_cframe;
    tstate->cframe = &cframe;

    /* push frame */
    tstate->frame = f;
    specials = f->f_valuestack - FRAME_SPECIALS_SIZE;
    co = (PyCodeObject *)specials[FRAME_SPECIALS_CODE_OFFSET];

    if (cframe.use_tracing) {
        if (tstate->c_tracefunc != NULL) {
            /* tstate->c_tracefunc, if defined, is a
               function that will be called on *every* entry
               to a code block.  Its return value, if not
               None, is a function that will be called at
               the start of each executed line of code.
               (Actually, the function must return itself
               in order to continue tracing.)  The trace
               functions are called with three arguments:
               a pointer to the current frame, a string
               indicating why the function is called, and
               an argument which depends on the situation.
               The global trace function is also called
               whenever an exception is detected. */
            if (call_trace_protected(tstate->c_tracefunc,
                                     tstate->c_traceobj,
                                     tstate, f,
                                     PyTrace_CALL, Py_None)) {
                /* Trace function raised an error */
                goto exit_eval_frame;
            }
        }
        if (tstate->c_profilefunc != NULL) {
            /* Similar for c_profilefunc, except it needn't
               return itself and isn't called for "line" events */
            if (call_trace_protected(tstate->c_profilefunc,
                                     tstate->c_profileobj,
                                     tstate, f,
                                     PyTrace_CALL, Py_None)) {
                /* Profile function raised an error */
                goto exit_eval_frame;
            }
        }
    }

    if (PyDTrace_FUNCTION_ENTRY_ENABLED())
        dtrace_function_entry(f);

    /* Increment the warmup counter and quicken if warm enough
     * _Py_Quicken is idempotent so we don't worry about overflow */
    if (!PyCodeObject_IsWarmedUp(co)) {
        PyCodeObject_IncrementWarmup(co);
        if (PyCodeObject_IsWarmedUp(co)) {
            if (_Py_Quicken(co)) {
                goto exit_eval_frame;
            }
        }
    }


    names = co->co_names;
    consts = co->co_consts;
    localsplus = f->f_localsptr;
    first_instr = co->co_firstinstr;
    /*
       f->f_lasti refers to the index of the last instruction,
       unless it's -1 in which case next_instr should be first_instr.

       YIELD_FROM sets f_lasti to itself, in order to repeatedly yield
       multiple values.

       When the PREDICT() macros are enabled, some opcode pairs follow in
       direct succession without updating f->f_lasti.  A successful
       prediction effectively links the two codes together as if they
       were a single new opcode; accordingly,f->f_lasti will point to
       the first code in the pair (for instance, GET_ITER followed by
       FOR_ITER is effectively a single opcode and f->f_lasti will point
       to the beginning of the combined pair.)
    */
    assert(f->f_lasti >= -1);
    next_instr = first_instr + f->f_lasti + 1;
    stack_pointer = f->f_valuestack + f->f_stackdepth;
    /* Set f->f_stackdepth to -1.
     * Update when returning or calling trace function.
       Having f_stackdepth <= 0 ensures that invalid
       values are not visible to the cycle GC.
       We choose -1 rather than 0 to assist debugging.
     */
    f->f_stackdepth = -1;
    f->f_state = FRAME_EXECUTING;

#ifdef LLTRACE
    {
        int r = _PyDict_ContainsId(GLOBALS(), &PyId___ltrace__);
        if (r < 0) {
            goto exit_eval_frame;
        }
        lltrace = r;
    }
#endif

    if (throwflag) { /* support for generator.throw() */
        goto error;
    }

#ifdef Py_DEBUG
    /* _PyEval_EvalFrameDefault() must not be called with an exception set,
       because it can clear it (directly or indirectly) and so the
       caller loses its exception */
    assert(!_PyErr_Occurred(tstate));
#endif

    for (;;) {
        assert(stack_pointer >= f->f_valuestack); /* else underflow */
        assert(STACK_LEVEL() <= co->co_stacksize);  /* else overflow */
        assert(!_PyErr_Occurred(tstate));

        /* Do periodic things.  Doing this every time through
           the loop would add too much overhead, so we do it
           only every Nth instruction.  We also do it if
           ``pending.calls_to_do'' is set, i.e. when an asynchronous
           event needs attention (e.g. a signal handler or
           async I/O handler); see Py_AddPendingCall() and
           Py_MakePendingCalls() above. */

        if (_Py_atomic_load_relaxed(eval_breaker)) {
            opcode = _Py_OPCODE(*next_instr);
            if (opcode != BEFORE_ASYNC_WITH &&
                opcode != YIELD_FROM) {
                /* Few cases where we skip running signal handlers and other
                   pending calls:
                   - If we're about to enter the 'with:'. It will prevent
                     emitting a resource warning in the common idiom
                     'with open(path) as file:'.
                   - If we're about to enter the 'async with:'.
                   - If we're about to enter the 'try:' of a try/finally (not
                     *very* useful, but might help in some cases and it's
                     traditional)
                   - If we're resuming a chain of nested 'yield from' or
                     'await' calls, then each frame is parked with YIELD_FROM
                     as its next opcode. If the user hit control-C we want to
                     wait until we've reached the innermost frame before
                     running the signal handler and raising KeyboardInterrupt
                     (see bpo-30039).
                */
                if (eval_frame_handle_pending(tstate) != 0) {
                    goto error;
                }
             }
        }

    tracing_dispatch:
    {
        int instr_prev = f->f_lasti;
        f->f_lasti = INSTR_OFFSET();
        TRACING_NEXTOPARG();

        if (PyDTrace_LINE_ENABLED())
            maybe_dtrace_line(f, &tstate->trace_info, instr_prev);

        /* line-by-line tracing support */

        if (cframe.use_tracing &&
            tstate->c_tracefunc != NULL && !tstate->tracing) {
            int err;
            /* see maybe_call_line_trace()
               for expository comments */
            f->f_stackdepth = (int)(stack_pointer - f->f_valuestack);

            err = maybe_call_line_trace(tstate->c_tracefunc,
                                        tstate->c_traceobj,
                                        tstate, f, instr_prev);
            if (err) {
                /* trace function raised an exception */
                goto error;
            }
            /* Reload possibly changed frame fields */
            JUMPTO(f->f_lasti);
            stack_pointer = f->f_valuestack+f->f_stackdepth;
            f->f_stackdepth = -1;
            NEXTOPARG();
        }
    }

#ifdef LLTRACE
        /* Instruction tracing */

        if (lltrace) {
            if (HAS_ARG(opcode)) {
                printf("%d: %d, %d\n",
                       f->f_lasti, opcode, oparg);
            }
            else {
                printf("%d: %d\n",
                       f->f_lasti, opcode);
            }
        }
#endif

    dispatch_opcode:
#ifdef DYNAMIC_EXECUTION_PROFILE
#ifdef DXPAIRS
        dxpairs[lastopcode][opcode]++;
        lastopcode = opcode;
#endif
        dxp[opcode]++;
#endif

        switch (opcode) {

        /* BEWARE!
           It is essential that any operation that fails must goto error
           and that all operation that succeed call DISPATCH() ! */

        case TARGET(NOP): {
            DISPATCH();
        }

        /* We keep LOAD_CLOSURE so that the bytecode stays more readable. */
        case TARGET(LOAD_CLOSURE):
        case TARGET(LOAD_FAST): {
            PyObject *value = GETLOCAL(oparg);
            if (value == NULL) {
                format_exc_check_arg(tstate, PyExc_UnboundLocalError,
                                     UNBOUNDLOCAL_ERROR_MSG,
                                     PyTuple_GetItem(co->co_localsplusnames,
                                                     oparg));
                goto error;
            }
            Py_INCREF(value);
            PUSH(value);
            DISPATCH();
        }

        case TARGET(LOAD_CONST): {
            PREDICTED(LOAD_CONST);
            PyObject *value = GETITEM(consts, oparg);
            Py_INCREF(value);
            PUSH(value);
            DISPATCH();
        }

        case TARGET(STORE_FAST): {
            PREDICTED(STORE_FAST);
            PyObject *value = POP();
            SETLOCAL(oparg, value);
            DISPATCH();
        }

        case TARGET(POP_TOP): {
            PyObject *value = POP();
            Py_DECREF(value);
            DISPATCH();
        }

        case TARGET(ROT_TWO): {
            PyObject *top = TOP();
            PyObject *second = SECOND();
            SET_TOP(second);
            SET_SECOND(top);
            DISPATCH();
        }

        case TARGET(ROT_THREE): {
            PyObject *top = TOP();
            PyObject *second = SECOND();
            PyObject *third = THIRD();
            SET_TOP(second);
            SET_SECOND(third);
            SET_THIRD(top);
            DISPATCH();
        }

        case TARGET(ROT_FOUR): {
            PyObject *top = TOP();
            PyObject *second = SECOND();
            PyObject *third = THIRD();
            PyObject *fourth = FOURTH();
            SET_TOP(second);
            SET_SECOND(third);
            SET_THIRD(fourth);
            SET_FOURTH(top);
            DISPATCH();
        }

        case TARGET(DUP_TOP): {
            PyObject *top = TOP();
            Py_INCREF(top);
            PUSH(top);
            DISPATCH();
        }

        case TARGET(DUP_TOP_TWO): {
            PyObject *top = TOP();
            PyObject *second = SECOND();
            Py_INCREF(top);
            Py_INCREF(second);
            STACK_GROW(2);
            SET_TOP(top);
            SET_SECOND(second);
            DISPATCH();
        }

        case TARGET(UNARY_POSITIVE): {
            PyObject *value = TOP();
            PyObject *res = PyNumber_Positive(value);
            Py_DECREF(value);
            SET_TOP(res);
            if (res == NULL)
                goto error;
            DISPATCH();
        }

        case TARGET(UNARY_NEGATIVE): {
            PyObject *value = TOP();
            PyObject *res = PyNumber_Negative(value);
            Py_DECREF(value);
            SET_TOP(res);
            if (res == NULL)
                goto error;
            DISPATCH();
        }

        case TARGET(UNARY_NOT): {
            PyObject *value = TOP();
            int err = PyObject_IsTrue(value);
            Py_DECREF(value);
            if (err == 0) {
                Py_INCREF(Py_True);
                SET_TOP(Py_True);
                DISPATCH();
            }
            else if (err > 0) {
                Py_INCREF(Py_False);
                SET_TOP(Py_False);
                DISPATCH();
            }
            STACK_SHRINK(1);
            goto error;
        }

        case TARGET(UNARY_INVERT): {
            PyObject *value = TOP();
            PyObject *res = PyNumber_Invert(value);
            Py_DECREF(value);
            SET_TOP(res);
            if (res == NULL)
                goto error;
            DISPATCH();
        }

        case TARGET(BINARY_POWER): {
            PyObject *exp = POP();
            PyObject *base = TOP();
            PyObject *res = PyNumber_Power(base, exp, Py_None);
            Py_DECREF(base);
            Py_DECREF(exp);
            SET_TOP(res);
            if (res == NULL)
                goto error;
            DISPATCH();
        }

        case TARGET(BINARY_MULTIPLY): {
            PyObject *right = POP();
            PyObject *left = TOP();
            PyObject *res = PyNumber_Multiply(left, right);
            Py_DECREF(left);
            Py_DECREF(right);
            SET_TOP(res);
            if (res == NULL)
                goto error;
            DISPATCH();
        }

        case TARGET(BINARY_MATRIX_MULTIPLY): {
            PyObject *right = POP();
            PyObject *left = TOP();
            PyObject *res = PyNumber_MatrixMultiply(left, right);
            Py_DECREF(left);
            Py_DECREF(right);
            SET_TOP(res);
            if (res == NULL)
                goto error;
            DISPATCH();
        }

        case TARGET(BINARY_TRUE_DIVIDE): {
            PyObject *divisor = POP();
            PyObject *dividend = TOP();
            PyObject *quotient = PyNumber_TrueDivide(dividend, divisor);
            Py_DECREF(dividend);
            Py_DECREF(divisor);
            SET_TOP(quotient);
            if (quotient == NULL)
                goto error;
            DISPATCH();
        }

        case TARGET(BINARY_FLOOR_DIVIDE): {
            PyObject *divisor = POP();
            PyObject *dividend = TOP();
            PyObject *quotient = PyNumber_FloorDivide(dividend, divisor);
            Py_DECREF(dividend);
            Py_DECREF(divisor);
            SET_TOP(quotient);
            if (quotient == NULL)
                goto error;
            DISPATCH();
        }

        case TARGET(BINARY_MODULO): {
            PyObject *divisor = POP();
            PyObject *dividend = TOP();
            PyObject *res;
            if (PyUnicode_CheckExact(dividend) && (
                  !PyUnicode_Check(divisor) || PyUnicode_CheckExact(divisor))) {
              // fast path; string formatting, but not if the RHS is a str subclass
              // (see issue28598)
              res = PyUnicode_Format(dividend, divisor);
            } else {
              res = PyNumber_Remainder(dividend, divisor);
            }
            Py_DECREF(divisor);
            Py_DECREF(dividend);
            SET_TOP(res);
            if (res == NULL)
                goto error;
            DISPATCH();
        }

        case TARGET(BINARY_ADD): {
            PyObject *right = POP();
            PyObject *left = TOP();
            PyObject *sum;
            /* NOTE(vstinner): Please don't try to micro-optimize int+int on
               CPython using bytecode, it is simply worthless.
               See http://bugs.python.org/issue21955 and
               http://bugs.python.org/issue10044 for the discussion. In short,
               no patch shown any impact on a realistic benchmark, only a minor
               speedup on microbenchmarks. */
            if (PyUnicode_CheckExact(left) &&
                     PyUnicode_CheckExact(right)) {
                sum = unicode_concatenate(tstate, left, right, f, next_instr);
                /* unicode_concatenate consumed the ref to left */
            }
            else {
                sum = PyNumber_Add(left, right);
                Py_DECREF(left);
            }
            Py_DECREF(right);
            SET_TOP(sum);
            if (sum == NULL)
                goto error;
            DISPATCH();
        }

        case TARGET(BINARY_SUBTRACT): {
            PyObject *right = POP();
            PyObject *left = TOP();
            PyObject *diff = PyNumber_Subtract(left, right);
            Py_DECREF(right);
            Py_DECREF(left);
            SET_TOP(diff);
            if (diff == NULL)
                goto error;
            DISPATCH();
        }

        case TARGET(BINARY_SUBSCR): {
            PyObject *sub = POP();
            PyObject *container = TOP();
            PyObject *res = PyObject_GetItem(container, sub);
            Py_DECREF(container);
            Py_DECREF(sub);
            SET_TOP(res);
            if (res == NULL)
                goto error;
            DISPATCH();
        }

        case TARGET(BINARY_LSHIFT): {
            PyObject *right = POP();
            PyObject *left = TOP();
            PyObject *res = PyNumber_Lshift(left, right);
            Py_DECREF(left);
            Py_DECREF(right);
            SET_TOP(res);
            if (res == NULL)
                goto error;
            DISPATCH();
        }

        case TARGET(BINARY_RSHIFT): {
            PyObject *right = POP();
            PyObject *left = TOP();
            PyObject *res = PyNumber_Rshift(left, right);
            Py_DECREF(left);
            Py_DECREF(right);
            SET_TOP(res);
            if (res == NULL)
                goto error;
            DISPATCH();
        }

        case TARGET(BINARY_AND): {
            PyObject *right = POP();
            PyObject *left = TOP();
            PyObject *res = PyNumber_And(left, right);
            Py_DECREF(left);
            Py_DECREF(right);
            SET_TOP(res);
            if (res == NULL)
                goto error;
            DISPATCH();
        }

        case TARGET(BINARY_XOR): {
            PyObject *right = POP();
            PyObject *left = TOP();
            PyObject *res = PyNumber_Xor(left, right);
            Py_DECREF(left);
            Py_DECREF(right);
            SET_TOP(res);
            if (res == NULL)
                goto error;
            DISPATCH();
        }

        case TARGET(BINARY_OR): {
            PyObject *right = POP();
            PyObject *left = TOP();
            PyObject *res = PyNumber_Or(left, right);
            Py_DECREF(left);
            Py_DECREF(right);
            SET_TOP(res);
            if (res == NULL)
                goto error;
            DISPATCH();
        }

        case TARGET(LIST_APPEND): {
            PyObject *v = POP();
            PyObject *list = PEEK(oparg);
            int err;
            err = PyList_Append(list, v);
            Py_DECREF(v);
            if (err != 0)
                goto error;
            PREDICT(JUMP_ABSOLUTE);
            DISPATCH();
        }

        case TARGET(SET_ADD): {
            PyObject *v = POP();
            PyObject *set = PEEK(oparg);
            int err;
            err = PySet_Add(set, v);
            Py_DECREF(v);
            if (err != 0)
                goto error;
            PREDICT(JUMP_ABSOLUTE);
            DISPATCH();
        }

        case TARGET(INPLACE_POWER): {
            PyObject *exp = POP();
            PyObject *base = TOP();
            PyObject *res = PyNumber_InPlacePower(base, exp, Py_None);
            Py_DECREF(base);
            Py_DECREF(exp);
            SET_TOP(res);
            if (res == NULL)
                goto error;
            DISPATCH();
        }

        case TARGET(INPLACE_MULTIPLY): {
            PyObject *right = POP();
            PyObject *left = TOP();
            PyObject *res = PyNumber_InPlaceMultiply(left, right);
            Py_DECREF(left);
            Py_DECREF(right);
            SET_TOP(res);
            if (res == NULL)
                goto error;
            DISPATCH();
        }

        case TARGET(INPLACE_MATRIX_MULTIPLY): {
            PyObject *right = POP();
            PyObject *left = TOP();
            PyObject *res = PyNumber_InPlaceMatrixMultiply(left, right);
            Py_DECREF(left);
            Py_DECREF(right);
            SET_TOP(res);
            if (res == NULL)
                goto error;
            DISPATCH();
        }

        case TARGET(INPLACE_TRUE_DIVIDE): {
            PyObject *divisor = POP();
            PyObject *dividend = TOP();
            PyObject *quotient = PyNumber_InPlaceTrueDivide(dividend, divisor);
            Py_DECREF(dividend);
            Py_DECREF(divisor);
            SET_TOP(quotient);
            if (quotient == NULL)
                goto error;
            DISPATCH();
        }

        case TARGET(INPLACE_FLOOR_DIVIDE): {
            PyObject *divisor = POP();
            PyObject *dividend = TOP();
            PyObject *quotient = PyNumber_InPlaceFloorDivide(dividend, divisor);
            Py_DECREF(dividend);
            Py_DECREF(divisor);
            SET_TOP(quotient);
            if (quotient == NULL)
                goto error;
            DISPATCH();
        }

        case TARGET(INPLACE_MODULO): {
            PyObject *right = POP();
            PyObject *left = TOP();
            PyObject *mod = PyNumber_InPlaceRemainder(left, right);
            Py_DECREF(left);
            Py_DECREF(right);
            SET_TOP(mod);
            if (mod == NULL)
                goto error;
            DISPATCH();
        }

        case TARGET(INPLACE_ADD): {
            PyObject *right = POP();
            PyObject *left = TOP();
            PyObject *sum;
            if (PyUnicode_CheckExact(left) && PyUnicode_CheckExact(right)) {
                sum = unicode_concatenate(tstate, left, right, f, next_instr);
                /* unicode_concatenate consumed the ref to left */
            }
            else {
                sum = PyNumber_InPlaceAdd(left, right);
                Py_DECREF(left);
            }
            Py_DECREF(right);
            SET_TOP(sum);
            if (sum == NULL)
                goto error;
            DISPATCH();
        }

        case TARGET(INPLACE_SUBTRACT): {
            PyObject *right = POP();
            PyObject *left = TOP();
            PyObject *diff = PyNumber_InPlaceSubtract(left, right);
            Py_DECREF(left);
            Py_DECREF(right);
            SET_TOP(diff);
            if (diff == NULL)
                goto error;
            DISPATCH();
        }

        case TARGET(INPLACE_LSHIFT): {
            PyObject *right = POP();
            PyObject *left = TOP();
            PyObject *res = PyNumber_InPlaceLshift(left, right);
            Py_DECREF(left);
            Py_DECREF(right);
            SET_TOP(res);
            if (res == NULL)
                goto error;
            DISPATCH();
        }

        case TARGET(INPLACE_RSHIFT): {
            PyObject *right = POP();
            PyObject *left = TOP();
            PyObject *res = PyNumber_InPlaceRshift(left, right);
            Py_DECREF(left);
            Py_DECREF(right);
            SET_TOP(res);
            if (res == NULL)
                goto error;
            DISPATCH();
        }

        case TARGET(INPLACE_AND): {
            PyObject *right = POP();
            PyObject *left = TOP();
            PyObject *res = PyNumber_InPlaceAnd(left, right);
            Py_DECREF(left);
            Py_DECREF(right);
            SET_TOP(res);
            if (res == NULL)
                goto error;
            DISPATCH();
        }

        case TARGET(INPLACE_XOR): {
            PyObject *right = POP();
            PyObject *left = TOP();
            PyObject *res = PyNumber_InPlaceXor(left, right);
            Py_DECREF(left);
            Py_DECREF(right);
            SET_TOP(res);
            if (res == NULL)
                goto error;
            DISPATCH();
        }

        case TARGET(INPLACE_OR): {
            PyObject *right = POP();
            PyObject *left = TOP();
            PyObject *res = PyNumber_InPlaceOr(left, right);
            Py_DECREF(left);
            Py_DECREF(right);
            SET_TOP(res);
            if (res == NULL)
                goto error;
            DISPATCH();
        }

        case TARGET(STORE_SUBSCR): {
            PyObject *sub = TOP();
            PyObject *container = SECOND();
            PyObject *v = THIRD();
            int err;
            STACK_SHRINK(3);
            /* container[sub] = v */
            err = PyObject_SetItem(container, sub, v);
            Py_DECREF(v);
            Py_DECREF(container);
            Py_DECREF(sub);
            if (err != 0)
                goto error;
            DISPATCH();
        }

        case TARGET(DELETE_SUBSCR): {
            PyObject *sub = TOP();
            PyObject *container = SECOND();
            int err;
            STACK_SHRINK(2);
            /* del container[sub] */
            err = PyObject_DelItem(container, sub);
            Py_DECREF(container);
            Py_DECREF(sub);
            if (err != 0)
                goto error;
            DISPATCH();
        }

        case TARGET(PRINT_EXPR): {
            _Py_IDENTIFIER(displayhook);
            PyObject *value = POP();
            PyObject *hook = _PySys_GetObjectId(&PyId_displayhook);
            PyObject *res;
            if (hook == NULL) {
                _PyErr_SetString(tstate, PyExc_RuntimeError,
                                 "lost sys.displayhook");
                Py_DECREF(value);
                goto error;
            }
            res = PyObject_CallOneArg(hook, value);
            Py_DECREF(value);
            if (res == NULL)
                goto error;
            Py_DECREF(res);
            DISPATCH();
        }

        case TARGET(RAISE_VARARGS): {
            PyObject *cause = NULL, *exc = NULL;
            switch (oparg) {
            case 2:
                cause = POP(); /* cause */
                /* fall through */
            case 1:
                exc = POP(); /* exc */
                /* fall through */
            case 0:
                if (do_raise(tstate, exc, cause)) {
                    goto exception_unwind;
                }
                break;
            default:
                _PyErr_SetString(tstate, PyExc_SystemError,
                                 "bad RAISE_VARARGS oparg");
                break;
            }
            goto error;
        }

        case TARGET(RETURN_VALUE): {
            retval = POP();
            assert(EMPTY());
            f->f_state = FRAME_RETURNED;
            f->f_stackdepth = 0;
            goto exiting;
        }

        case TARGET(GET_AITER): {
            unaryfunc getter = NULL;
            PyObject *iter = NULL;
            PyObject *obj = TOP();
            PyTypeObject *type = Py_TYPE(obj);

            if (type->tp_as_async != NULL) {
                getter = type->tp_as_async->am_aiter;
            }

            if (getter != NULL) {
                iter = (*getter)(obj);
                Py_DECREF(obj);
                if (iter == NULL) {
                    SET_TOP(NULL);
                    goto error;
                }
            }
            else {
                SET_TOP(NULL);
                _PyErr_Format(tstate, PyExc_TypeError,
                              "'async for' requires an object with "
                              "__aiter__ method, got %.100s",
                              type->tp_name);
                Py_DECREF(obj);
                goto error;
            }

            if (Py_TYPE(iter)->tp_as_async == NULL ||
                    Py_TYPE(iter)->tp_as_async->am_anext == NULL) {

                SET_TOP(NULL);
                _PyErr_Format(tstate, PyExc_TypeError,
                              "'async for' received an object from __aiter__ "
                              "that does not implement __anext__: %.100s",
                              Py_TYPE(iter)->tp_name);
                Py_DECREF(iter);
                goto error;
            }

            SET_TOP(iter);
            DISPATCH();
        }

        case TARGET(GET_ANEXT): {
            unaryfunc getter = NULL;
            PyObject *next_iter = NULL;
            PyObject *awaitable = NULL;
            PyObject *aiter = TOP();
            PyTypeObject *type = Py_TYPE(aiter);

            if (PyAsyncGen_CheckExact(aiter)) {
                awaitable = type->tp_as_async->am_anext(aiter);
                if (awaitable == NULL) {
                    goto error;
                }
            } else {
                if (type->tp_as_async != NULL){
                    getter = type->tp_as_async->am_anext;
                }

                if (getter != NULL) {
                    next_iter = (*getter)(aiter);
                    if (next_iter == NULL) {
                        goto error;
                    }
                }
                else {
                    _PyErr_Format(tstate, PyExc_TypeError,
                                  "'async for' requires an iterator with "
                                  "__anext__ method, got %.100s",
                                  type->tp_name);
                    goto error;
                }

                awaitable = _PyCoro_GetAwaitableIter(next_iter);
                if (awaitable == NULL) {
                    _PyErr_FormatFromCause(
                        PyExc_TypeError,
                        "'async for' received an invalid object "
                        "from __anext__: %.100s",
                        Py_TYPE(next_iter)->tp_name);

                    Py_DECREF(next_iter);
                    goto error;
                } else {
                    Py_DECREF(next_iter);
                }
            }

            PUSH(awaitable);
            PREDICT(LOAD_CONST);
            DISPATCH();
        }

        case TARGET(GET_AWAITABLE): {
            PREDICTED(GET_AWAITABLE);
            PyObject *iterable = TOP();
            PyObject *iter = _PyCoro_GetAwaitableIter(iterable);

            if (iter == NULL) {
                int opcode_at_minus_3 = 0;
                if ((next_instr - first_instr) > 2) {
                    opcode_at_minus_3 = _Py_OPCODE(next_instr[-3]);
                }
                format_awaitable_error(tstate, Py_TYPE(iterable),
                                       opcode_at_minus_3,
                                       _Py_OPCODE(next_instr[-2]));
            }

            Py_DECREF(iterable);

            if (iter != NULL && PyCoro_CheckExact(iter)) {
                PyObject *yf = _PyGen_yf((PyGenObject*)iter);
                if (yf != NULL) {
                    /* `iter` is a coroutine object that is being
                       awaited, `yf` is a pointer to the current awaitable
                       being awaited on. */
                    Py_DECREF(yf);
                    Py_CLEAR(iter);
                    _PyErr_SetString(tstate, PyExc_RuntimeError,
                                     "coroutine is being awaited already");
                    /* The code below jumps to `error` if `iter` is NULL. */
                }
            }

            SET_TOP(iter); /* Even if it's NULL */

            if (iter == NULL) {
                goto error;
            }

            PREDICT(LOAD_CONST);
            DISPATCH();
        }

        case TARGET(YIELD_FROM): {
            PyObject *v = POP();
            PyObject *receiver = TOP();
            PySendResult gen_status;
            if (tstate->c_tracefunc == NULL) {
                gen_status = PyIter_Send(receiver, v, &retval);
            } else {
                _Py_IDENTIFIER(send);
                if (Py_IsNone(v) && PyIter_Check(receiver)) {
                    retval = Py_TYPE(receiver)->tp_iternext(receiver);
                }
                else {
                    retval = _PyObject_CallMethodIdOneArg(receiver, &PyId_send, v);
                }
                if (retval == NULL) {
                    if (tstate->c_tracefunc != NULL
                            && _PyErr_ExceptionMatches(tstate, PyExc_StopIteration))
                        call_exc_trace(tstate->c_tracefunc, tstate->c_traceobj, tstate, f);
                    if (_PyGen_FetchStopIterationValue(&retval) == 0) {
                        gen_status = PYGEN_RETURN;
                    }
                    else {
                        gen_status = PYGEN_ERROR;
                    }
                }
                else {
                    gen_status = PYGEN_NEXT;
                }
            }
            Py_DECREF(v);
            if (gen_status == PYGEN_ERROR) {
                assert (retval == NULL);
                goto error;
            }
            if (gen_status == PYGEN_RETURN) {
                assert (retval != NULL);

                Py_DECREF(receiver);
                SET_TOP(retval);
                retval = NULL;
                DISPATCH();
            }
            assert (gen_status == PYGEN_NEXT);
            /* receiver remains on stack, retval is value to be yielded */
            /* and repeat... */
            assert(f->f_lasti > 0);
            f->f_lasti -= 1;
            f->f_state = FRAME_SUSPENDED;
            f->f_stackdepth = (int)(stack_pointer - f->f_valuestack);
            goto exiting;
        }

        case TARGET(YIELD_VALUE): {
            retval = POP();

            if (co->co_flags & CO_ASYNC_GENERATOR) {
                PyObject *w = _PyAsyncGenValueWrapperNew(retval);
                Py_DECREF(retval);
                if (w == NULL) {
                    retval = NULL;
                    goto error;
                }
                retval = w;
            }
            f->f_state = FRAME_SUSPENDED;
            f->f_stackdepth = (int)(stack_pointer - f->f_valuestack);
            goto exiting;
        }

        case TARGET(GEN_START): {
            PyObject *none = POP();
            Py_DECREF(none);
            if (!Py_IsNone(none)) {
                if (oparg > 2) {
                    _PyErr_SetString(tstate, PyExc_SystemError,
                        "Illegal kind for GEN_START");
                }
                else {
                    static const char *gen_kind[3] = {
                        "generator",
                        "coroutine",
                        "async generator"
                    };
                    _PyErr_Format(tstate, PyExc_TypeError,
                        "can't send non-None value to a "
                                "just-started %s",
                                gen_kind[oparg]);
                }
                goto error;
            }
            DISPATCH();
        }

        case TARGET(POP_EXCEPT): {
            PyObject *type, *value, *traceback;
            _PyErr_StackItem *exc_info;
            exc_info = tstate->exc_info;
            type = exc_info->exc_type;
            value = exc_info->exc_value;
            traceback = exc_info->exc_traceback;
            exc_info->exc_type = POP();
            exc_info->exc_value = POP();
            exc_info->exc_traceback = POP();
            Py_XDECREF(type);
            Py_XDECREF(value);
            Py_XDECREF(traceback);
            DISPATCH();
        }

        case TARGET(POP_EXCEPT_AND_RERAISE): {
            PyObject *lasti = PEEK(4);
            if (PyLong_Check(lasti)) {
                f->f_lasti = PyLong_AsLong(lasti);
                assert(!_PyErr_Occurred(tstate));
            }
            else {
                _PyErr_SetString(tstate, PyExc_SystemError, "lasti is not an int");
                goto error;
            }
            PyObject *type, *value, *traceback;
            _PyErr_StackItem *exc_info;
            type = POP();
            value = POP();
            traceback = POP();
            Py_DECREF(POP()); /* lasti */
            _PyErr_Restore(tstate, type, value, traceback);
            exc_info = tstate->exc_info;
            type = exc_info->exc_type;
            value = exc_info->exc_value;
            traceback = exc_info->exc_traceback;
            exc_info->exc_type = POP();
            exc_info->exc_value = POP();
            exc_info->exc_traceback = POP();
            Py_XDECREF(type);
            Py_XDECREF(value);
            Py_XDECREF(traceback);
            goto exception_unwind;
        }

        case TARGET(RERAISE): {
            if (oparg) {
                PyObject *lasti = PEEK(oparg+3);
                if (PyLong_Check(lasti)) {
                    f->f_lasti = PyLong_AsLong(lasti);
                    assert(!_PyErr_Occurred(tstate));
                }
                else {
                    assert(PyLong_Check(lasti));
                    _PyErr_SetString(tstate, PyExc_SystemError, "lasti is not an int");
                    goto error;
                }
            }
            PyObject *exc = POP();
            PyObject *val = POP();
            PyObject *tb = POP();
            assert(PyExceptionClass_Check(exc));
            _PyErr_Restore(tstate, exc, val, tb);
            goto exception_unwind;
        }

        case TARGET(END_ASYNC_FOR): {
            PyObject *exc = POP();
            PyObject *val = POP();
            PyObject *tb = POP();
            assert(PyExceptionClass_Check(exc));
            if (PyErr_GivenExceptionMatches(exc, PyExc_StopAsyncIteration)) {
                Py_DECREF(exc);
                Py_DECREF(val);
                Py_DECREF(tb);
                Py_DECREF(POP());
                DISPATCH();
            }
            else {
                _PyErr_Restore(tstate, exc, val, tb);
                goto exception_unwind;
            }
        }

        case TARGET(LOAD_ASSERTION_ERROR): {
            PyObject *value = PyExc_AssertionError;
            Py_INCREF(value);
            PUSH(value);
            DISPATCH();
        }

        case TARGET(LOAD_BUILD_CLASS): {
            _Py_IDENTIFIER(__build_class__);

            PyObject *bc;
            if (PyDict_CheckExact(BUILTINS())) {
                bc = _PyDict_GetItemIdWithError(BUILTINS(), &PyId___build_class__);
                if (bc == NULL) {
                    if (!_PyErr_Occurred(tstate)) {
                        _PyErr_SetString(tstate, PyExc_NameError,
                                         "__build_class__ not found");
                    }
                    goto error;
                }
                Py_INCREF(bc);
            }
            else {
                PyObject *build_class_str = _PyUnicode_FromId(&PyId___build_class__);
                if (build_class_str == NULL)
                    goto error;
                bc = PyObject_GetItem(BUILTINS(), build_class_str);
                if (bc == NULL) {
                    if (_PyErr_ExceptionMatches(tstate, PyExc_KeyError))
                        _PyErr_SetString(tstate, PyExc_NameError,
                                         "__build_class__ not found");
                    goto error;
                }
            }
            PUSH(bc);
            DISPATCH();
        }

        case TARGET(STORE_NAME): {
            PyObject *name = GETITEM(names, oparg);
            PyObject *v = POP();
            PyObject *ns = LOCALS();
            int err;
            if (ns == NULL) {
                _PyErr_Format(tstate, PyExc_SystemError,
                              "no locals found when storing %R", name);
                Py_DECREF(v);
                goto error;
            }
            if (PyDict_CheckExact(ns))
                err = PyDict_SetItem(ns, name, v);
            else
                err = PyObject_SetItem(ns, name, v);
            Py_DECREF(v);
            if (err != 0)
                goto error;
            DISPATCH();
        }

        case TARGET(DELETE_NAME): {
            PyObject *name = GETITEM(names, oparg);
            PyObject *ns = LOCALS();
            int err;
            if (ns == NULL) {
                _PyErr_Format(tstate, PyExc_SystemError,
                              "no locals when deleting %R", name);
                goto error;
            }
            err = PyObject_DelItem(ns, name);
            if (err != 0) {
                format_exc_check_arg(tstate, PyExc_NameError,
                                     NAME_ERROR_MSG,
                                     name);
                goto error;
            }
            DISPATCH();
        }

        case TARGET(UNPACK_SEQUENCE): {
            PREDICTED(UNPACK_SEQUENCE);
            PyObject *seq = POP(), *item, **items;
            if (PyTuple_CheckExact(seq) &&
                PyTuple_GET_SIZE(seq) == oparg) {
                items = ((PyTupleObject *)seq)->ob_item;
                while (oparg--) {
                    item = items[oparg];
                    Py_INCREF(item);
                    PUSH(item);
                }
            } else if (PyList_CheckExact(seq) &&
                       PyList_GET_SIZE(seq) == oparg) {
                items = ((PyListObject *)seq)->ob_item;
                while (oparg--) {
                    item = items[oparg];
                    Py_INCREF(item);
                    PUSH(item);
                }
            } else if (unpack_iterable(tstate, seq, oparg, -1,
                                       stack_pointer + oparg)) {
                STACK_GROW(oparg);
            } else {
                /* unpack_iterable() raised an exception */
                Py_DECREF(seq);
                goto error;
            }
            Py_DECREF(seq);
            DISPATCH();
        }

        case TARGET(UNPACK_EX): {
            int totalargs = 1 + (oparg & 0xFF) + (oparg >> 8);
            PyObject *seq = POP();

            if (unpack_iterable(tstate, seq, oparg & 0xFF, oparg >> 8,
                                stack_pointer + totalargs)) {
                stack_pointer += totalargs;
            } else {
                Py_DECREF(seq);
                goto error;
            }
            Py_DECREF(seq);
            DISPATCH();
        }

        case TARGET(STORE_ATTR): {
            PyObject *name = GETITEM(names, oparg);
            PyObject *owner = TOP();
            PyObject *v = SECOND();
            int err;
            STACK_SHRINK(2);
            err = PyObject_SetAttr(owner, name, v);
            Py_DECREF(v);
            Py_DECREF(owner);
            if (err != 0)
                goto error;
            DISPATCH();
        }

        case TARGET(DELETE_ATTR): {
            PyObject *name = GETITEM(names, oparg);
            PyObject *owner = POP();
            int err;
            err = PyObject_SetAttr(owner, name, (PyObject *)NULL);
            Py_DECREF(owner);
            if (err != 0)
                goto error;
            DISPATCH();
        }

        case TARGET(STORE_GLOBAL): {
            PyObject *name = GETITEM(names, oparg);
            PyObject *v = POP();
            int err;
            err = PyDict_SetItem(GLOBALS(), name, v);
            Py_DECREF(v);
            if (err != 0)
                goto error;
            DISPATCH();
        }

        case TARGET(DELETE_GLOBAL): {
            PyObject *name = GETITEM(names, oparg);
            int err;
            err = PyDict_DelItem(GLOBALS(), name);
            if (err != 0) {
                if (_PyErr_ExceptionMatches(tstate, PyExc_KeyError)) {
                    format_exc_check_arg(tstate, PyExc_NameError,
                                         NAME_ERROR_MSG, name);
                }
                goto error;
            }
            DISPATCH();
        }

        case TARGET(LOAD_NAME): {
            PyObject *name = GETITEM(names, oparg);
            PyObject *locals = LOCALS();
            PyObject *v;
            if (locals == NULL) {
                _PyErr_Format(tstate, PyExc_SystemError,
                              "no locals when loading %R", name);
                goto error;
            }
            if (PyDict_CheckExact(locals)) {
                v = PyDict_GetItemWithError(locals, name);
                if (v != NULL) {
                    Py_INCREF(v);
                }
                else if (_PyErr_Occurred(tstate)) {
                    goto error;
                }
            }
            else {
                v = PyObject_GetItem(locals, name);
                if (v == NULL) {
                    if (!_PyErr_ExceptionMatches(tstate, PyExc_KeyError))
                        goto error;
                    _PyErr_Clear(tstate);
                }
            }
            if (v == NULL) {
                v = PyDict_GetItemWithError(GLOBALS(), name);
                if (v != NULL) {
                    Py_INCREF(v);
                }
                else if (_PyErr_Occurred(tstate)) {
                    goto error;
                }
                else {
                    if (PyDict_CheckExact(BUILTINS())) {
                        v = PyDict_GetItemWithError(BUILTINS(), name);
                        if (v == NULL) {
                            if (!_PyErr_Occurred(tstate)) {
                                format_exc_check_arg(
                                        tstate, PyExc_NameError,
                                        NAME_ERROR_MSG, name);
                            }
                            goto error;
                        }
                        Py_INCREF(v);
                    }
                    else {
                        v = PyObject_GetItem(BUILTINS(), name);
                        if (v == NULL) {
                            if (_PyErr_ExceptionMatches(tstate, PyExc_KeyError)) {
                                format_exc_check_arg(
                                            tstate, PyExc_NameError,
                                            NAME_ERROR_MSG, name);
                            }
                            goto error;
                        }
                    }
                }
            }
            PUSH(v);
            DISPATCH();
        }

        case TARGET(LOAD_GLOBAL): {
            PREDICTED(LOAD_GLOBAL);
            STAT_INC(LOAD_GLOBAL, unquickened);
            PyObject *name = GETITEM(names, oparg);
            PyObject *v;
            if (PyDict_CheckExact(GLOBALS())
                && PyDict_CheckExact(BUILTINS()))
            {
                v = _PyDict_LoadGlobal((PyDictObject *)GLOBALS(),
                                       (PyDictObject *)BUILTINS(),
                                       name);
                if (v == NULL) {
                    if (!_PyErr_Occurred(tstate)) {
                        /* _PyDict_LoadGlobal() returns NULL without raising
                         * an exception if the key doesn't exist */
                        format_exc_check_arg(tstate, PyExc_NameError,
                                             NAME_ERROR_MSG, name);
                    }
                    goto error;
                }
                Py_INCREF(v);
            }
            else {
                /* Slow-path if globals or builtins is not a dict */

                /* namespace 1: globals */
                name = GETITEM(names, oparg);
                v = PyObject_GetItem(GLOBALS(), name);
                if (v == NULL) {
                    if (!_PyErr_ExceptionMatches(tstate, PyExc_KeyError)) {
                        goto error;
                    }
                    _PyErr_Clear(tstate);

                    /* namespace 2: builtins */
                    v = PyObject_GetItem(BUILTINS(), name);
                    if (v == NULL) {
                        if (_PyErr_ExceptionMatches(tstate, PyExc_KeyError)) {
                            format_exc_check_arg(
                                        tstate, PyExc_NameError,
                                        NAME_ERROR_MSG, name);
                        }
                        goto error;
                    }
                }
            }
            PUSH(v);
            DISPATCH();
        }

        case TARGET(LOAD_GLOBAL_ADAPTIVE): {
            SpecializedCacheEntry *cache = GET_CACHE();
            if (cache->adaptive.counter == 0) {
                PyObject *name = GETITEM(names, cache->adaptive.original_oparg);
                next_instr--;
                if (_Py_Specialize_LoadGlobal(GLOBALS(), BUILTINS(), next_instr, name, cache) < 0) {
                    goto error;
                }
                DISPATCH();
            }
            else {
                STAT_INC(LOAD_GLOBAL, deferred);
                cache->adaptive.counter--;
                oparg = cache->adaptive.original_oparg;
                JUMP_TO_INSTRUCTION(LOAD_GLOBAL);
            }
        }

        case TARGET(LOAD_GLOBAL_MODULE): {
            DEOPT_IF(!PyDict_CheckExact(GLOBALS()), LOAD_GLOBAL);
            PyDictObject *dict = (PyDictObject *)GLOBALS();
            SpecializedCacheEntry *caches = GET_CACHE();
            _PyAdaptiveEntry *cache0 = &caches[0].adaptive;
            _PyLoadGlobalCache *cache1 = &caches[-1].load_global;
            DEOPT_IF(dict->ma_keys->dk_version != cache1->module_keys_version, LOAD_GLOBAL);
            PyDictKeyEntry *ep = DK_ENTRIES(dict->ma_keys) + cache0->index;
            PyObject *res = ep->me_value;
            DEOPT_IF(res == NULL, LOAD_GLOBAL);
            record_cache_hit(cache0);
            STAT_INC(LOAD_GLOBAL, hit);
            Py_INCREF(res);
            PUSH(res);
            DISPATCH();
        }

        case TARGET(LOAD_GLOBAL_BUILTIN): {
            DEOPT_IF(!PyDict_CheckExact(GLOBALS()), LOAD_GLOBAL);
            DEOPT_IF(!PyDict_CheckExact(BUILTINS()), LOAD_GLOBAL);
            PyDictObject *mdict = (PyDictObject *)GLOBALS();
            PyDictObject *bdict = (PyDictObject *)BUILTINS();
            SpecializedCacheEntry *caches = GET_CACHE();
            _PyAdaptiveEntry *cache0 = &caches[0].adaptive;
            _PyLoadGlobalCache *cache1 = &caches[-1].load_global;
            DEOPT_IF(mdict->ma_keys->dk_version != cache1->module_keys_version, LOAD_GLOBAL);
            DEOPT_IF(bdict->ma_keys->dk_version != cache1->builtin_keys_version, LOAD_GLOBAL);
            PyDictKeyEntry *ep = DK_ENTRIES(bdict->ma_keys) + cache0->index;
            PyObject *res = ep->me_value;
            DEOPT_IF(res == NULL, LOAD_GLOBAL);
            record_cache_hit(cache0);
            STAT_INC(LOAD_GLOBAL, hit);
            Py_INCREF(res);
            PUSH(res);
            DISPATCH();
        }

        case TARGET(DELETE_FAST): {
            PyObject *v = GETLOCAL(oparg);
            if (v != NULL) {
                SETLOCAL(oparg, NULL);
                DISPATCH();
            }
            format_exc_check_arg(
                tstate, PyExc_UnboundLocalError,
                UNBOUNDLOCAL_ERROR_MSG,
                PyTuple_GetItem(co->co_localsplusnames, oparg)
                );
            goto error;
        }

        case TARGET(MAKE_CELL): {
            // "initial" is probably NULL but not if it's an arg (or set
            // via PyFrame_LocalsToFast() before MAKE_CELL has run).
            PyObject *initial = GETLOCAL(oparg);
            PyObject *cell = PyCell_New(initial);
            if (cell == NULL) {
                goto error;
            }
            SETLOCAL(oparg, cell);
            DISPATCH();
        }

        case TARGET(DELETE_DEREF): {
            PyObject *cell = GETLOCAL(oparg);
            PyObject *oldobj = PyCell_GET(cell);
            if (oldobj != NULL) {
                PyCell_SET(cell, NULL);
                Py_DECREF(oldobj);
                DISPATCH();
            }
            format_exc_unbound(tstate, co, oparg);
            goto error;
        }

        case TARGET(LOAD_CLASSDEREF): {
            PyObject *name, *value, *locals = LOCALS();
            assert(locals);
            assert(oparg >= 0 && oparg < co->co_nlocalsplus);
            name = PyTuple_GET_ITEM(co->co_localsplusnames, oparg);
            if (PyDict_CheckExact(locals)) {
                value = PyDict_GetItemWithError(locals, name);
                if (value != NULL) {
                    Py_INCREF(value);
                }
                else if (_PyErr_Occurred(tstate)) {
                    goto error;
                }
            }
            else {
                value = PyObject_GetItem(locals, name);
                if (value == NULL) {
                    if (!_PyErr_ExceptionMatches(tstate, PyExc_KeyError)) {
                        goto error;
                    }
                    _PyErr_Clear(tstate);
                }
            }
            if (!value) {
                PyObject *cell = GETLOCAL(oparg);
                value = PyCell_GET(cell);
                if (value == NULL) {
                    format_exc_unbound(tstate, co, oparg);
                    goto error;
                }
                Py_INCREF(value);
            }
            PUSH(value);
            DISPATCH();
        }

        case TARGET(LOAD_DEREF): {
            PyObject *cell = GETLOCAL(oparg);
            PyObject *value = PyCell_GET(cell);
            if (value == NULL) {
                format_exc_unbound(tstate, co, oparg);
                goto error;
            }
            Py_INCREF(value);
            PUSH(value);
            DISPATCH();
        }

        case TARGET(STORE_DEREF): {
            PyObject *v = POP();
            PyObject *cell = GETLOCAL(oparg);
            PyObject *oldobj = PyCell_GET(cell);
            PyCell_SET(cell, v);
            Py_XDECREF(oldobj);
            DISPATCH();
        }

        case TARGET(BUILD_STRING): {
            PyObject *str;
            PyObject *empty = PyUnicode_New(0, 0);
            if (empty == NULL) {
                goto error;
            }
            str = _PyUnicode_JoinArray(empty, stack_pointer - oparg, oparg);
            Py_DECREF(empty);
            if (str == NULL)
                goto error;
            while (--oparg >= 0) {
                PyObject *item = POP();
                Py_DECREF(item);
            }
            PUSH(str);
            DISPATCH();
        }

        case TARGET(BUILD_TUPLE): {
            PyObject *tup = PyTuple_New(oparg);
            if (tup == NULL)
                goto error;
            while (--oparg >= 0) {
                PyObject *item = POP();
                PyTuple_SET_ITEM(tup, oparg, item);
            }
            PUSH(tup);
            DISPATCH();
        }

        case TARGET(BUILD_LIST): {
            PyObject *list =  PyList_New(oparg);
            if (list == NULL)
                goto error;
            while (--oparg >= 0) {
                PyObject *item = POP();
                PyList_SET_ITEM(list, oparg, item);
            }
            PUSH(list);
            DISPATCH();
        }

        case TARGET(LIST_TO_TUPLE): {
            PyObject *list = POP();
            PyObject *tuple = PyList_AsTuple(list);
            Py_DECREF(list);
            if (tuple == NULL) {
                goto error;
            }
            PUSH(tuple);
            DISPATCH();
        }

        case TARGET(LIST_EXTEND): {
            PyObject *iterable = POP();
            PyObject *list = PEEK(oparg);
            PyObject *none_val = _PyList_Extend((PyListObject *)list, iterable);
            if (none_val == NULL) {
                if (_PyErr_ExceptionMatches(tstate, PyExc_TypeError) &&
                   (Py_TYPE(iterable)->tp_iter == NULL && !PySequence_Check(iterable)))
                {
                    _PyErr_Clear(tstate);
                    _PyErr_Format(tstate, PyExc_TypeError,
                          "Value after * must be an iterable, not %.200s",
                          Py_TYPE(iterable)->tp_name);
                }
                Py_DECREF(iterable);
                goto error;
            }
            Py_DECREF(none_val);
            Py_DECREF(iterable);
            DISPATCH();
        }

        case TARGET(SET_UPDATE): {
            PyObject *iterable = POP();
            PyObject *set = PEEK(oparg);
            int err = _PySet_Update(set, iterable);
            Py_DECREF(iterable);
            if (err < 0) {
                goto error;
            }
            DISPATCH();
        }

        case TARGET(BUILD_SET): {
            PyObject *set = PySet_New(NULL);
            int err = 0;
            int i;
            if (set == NULL)
                goto error;
            for (i = oparg; i > 0; i--) {
                PyObject *item = PEEK(i);
                if (err == 0)
                    err = PySet_Add(set, item);
                Py_DECREF(item);
            }
            STACK_SHRINK(oparg);
            if (err != 0) {
                Py_DECREF(set);
                goto error;
            }
            PUSH(set);
            DISPATCH();
        }

        case TARGET(BUILD_MAP): {
            Py_ssize_t i;
            PyObject *map = _PyDict_NewPresized((Py_ssize_t)oparg);
            if (map == NULL)
                goto error;
            for (i = oparg; i > 0; i--) {
                int err;
                PyObject *key = PEEK(2*i);
                PyObject *value = PEEK(2*i - 1);
                err = PyDict_SetItem(map, key, value);
                if (err != 0) {
                    Py_DECREF(map);
                    goto error;
                }
            }

            while (oparg--) {
                Py_DECREF(POP());
                Py_DECREF(POP());
            }
            PUSH(map);
            DISPATCH();
        }

        case TARGET(SETUP_ANNOTATIONS): {
            _Py_IDENTIFIER(__annotations__);
            int err;
            PyObject *ann_dict;
            if (LOCALS() == NULL) {
                _PyErr_Format(tstate, PyExc_SystemError,
                              "no locals found when setting up annotations");
                goto error;
            }
            /* check if __annotations__ in locals()... */
            if (PyDict_CheckExact(LOCALS())) {
                ann_dict = _PyDict_GetItemIdWithError(LOCALS(),
                                             &PyId___annotations__);
                if (ann_dict == NULL) {
                    if (_PyErr_Occurred(tstate)) {
                        goto error;
                    }
                    /* ...if not, create a new one */
                    ann_dict = PyDict_New();
                    if (ann_dict == NULL) {
                        goto error;
                    }
                    err = _PyDict_SetItemId(LOCALS(),
                                            &PyId___annotations__, ann_dict);
                    Py_DECREF(ann_dict);
                    if (err != 0) {
                        goto error;
                    }
                }
            }
            else {
                /* do the same if locals() is not a dict */
                PyObject *ann_str = _PyUnicode_FromId(&PyId___annotations__);
                if (ann_str == NULL) {
                    goto error;
                }
                ann_dict = PyObject_GetItem(LOCALS(), ann_str);
                if (ann_dict == NULL) {
                    if (!_PyErr_ExceptionMatches(tstate, PyExc_KeyError)) {
                        goto error;
                    }
                    _PyErr_Clear(tstate);
                    ann_dict = PyDict_New();
                    if (ann_dict == NULL) {
                        goto error;
                    }
                    err = PyObject_SetItem(LOCALS(), ann_str, ann_dict);
                    Py_DECREF(ann_dict);
                    if (err != 0) {
                        goto error;
                    }
                }
                else {
                    Py_DECREF(ann_dict);
                }
            }
            DISPATCH();
        }

        case TARGET(BUILD_CONST_KEY_MAP): {
            Py_ssize_t i;
            PyObject *map;
            PyObject *keys = TOP();
            if (!PyTuple_CheckExact(keys) ||
                PyTuple_GET_SIZE(keys) != (Py_ssize_t)oparg) {
                _PyErr_SetString(tstate, PyExc_SystemError,
                                 "bad BUILD_CONST_KEY_MAP keys argument");
                goto error;
            }
            map = _PyDict_NewPresized((Py_ssize_t)oparg);
            if (map == NULL) {
                goto error;
            }
            for (i = oparg; i > 0; i--) {
                int err;
                PyObject *key = PyTuple_GET_ITEM(keys, oparg - i);
                PyObject *value = PEEK(i + 1);
                err = PyDict_SetItem(map, key, value);
                if (err != 0) {
                    Py_DECREF(map);
                    goto error;
                }
            }

            Py_DECREF(POP());
            while (oparg--) {
                Py_DECREF(POP());
            }
            PUSH(map);
            DISPATCH();
        }

        case TARGET(DICT_UPDATE): {
            PyObject *update = POP();
            PyObject *dict = PEEK(oparg);
            if (PyDict_Update(dict, update) < 0) {
                if (_PyErr_ExceptionMatches(tstate, PyExc_AttributeError)) {
                    _PyErr_Format(tstate, PyExc_TypeError,
                                    "'%.200s' object is not a mapping",
                                    Py_TYPE(update)->tp_name);
                }
                Py_DECREF(update);
                goto error;
            }
            Py_DECREF(update);
            DISPATCH();
        }

        case TARGET(DICT_MERGE): {
            PyObject *update = POP();
            PyObject *dict = PEEK(oparg);

            if (_PyDict_MergeEx(dict, update, 2) < 0) {
                format_kwargs_error(tstate, PEEK(2 + oparg), update);
                Py_DECREF(update);
                goto error;
            }
            Py_DECREF(update);
            PREDICT(CALL_FUNCTION_EX);
            DISPATCH();
        }

        case TARGET(MAP_ADD): {
            PyObject *value = TOP();
            PyObject *key = SECOND();
            PyObject *map;
            int err;
            STACK_SHRINK(2);
            map = PEEK(oparg);                      /* dict */
            assert(PyDict_CheckExact(map));
            err = PyDict_SetItem(map, key, value);  /* map[key] = value */
            Py_DECREF(value);
            Py_DECREF(key);
            if (err != 0)
                goto error;
            PREDICT(JUMP_ABSOLUTE);
            DISPATCH();
        }

        case TARGET(LOAD_ATTR): {
            PREDICTED(LOAD_ATTR);
            STAT_INC(LOAD_ATTR, unquickened);
            PyObject *name = GETITEM(names, oparg);
            PyObject *owner = TOP();
            PyObject *res = PyObject_GetAttr(owner, name);
            if (res == NULL) {
                goto error;
            }
            Py_DECREF(owner);
            SET_TOP(res);
            DISPATCH();
        }

        case TARGET(LOAD_ATTR_ADAPTIVE): {
            SpecializedCacheEntry *cache = GET_CACHE();
            if (cache->adaptive.counter == 0) {
                PyObject *owner = TOP();
                PyObject *name = GETITEM(names, cache->adaptive.original_oparg);
                next_instr--;
                if (_Py_Specialize_LoadAttr(owner, next_instr, name, cache) < 0) {
                    goto error;
                }
                DISPATCH();
            }
            else {
                STAT_INC(LOAD_ATTR, deferred);
                cache->adaptive.counter--;
                oparg = cache->adaptive.original_oparg;
                JUMP_TO_INSTRUCTION(LOAD_ATTR);
            }
        }

        case TARGET(LOAD_ATTR_SPLIT_KEYS): {
            PyObject *owner = TOP();
            PyObject *res;
            PyTypeObject *tp = Py_TYPE(owner);
            SpecializedCacheEntry *caches = GET_CACHE();
            _PyAdaptiveEntry *cache0 = &caches[0].adaptive;
            _PyLoadAttrCache *cache1 = &caches[-1].load_attr;
            assert(cache1->tp_version != 0);
            DEOPT_IF(tp->tp_version_tag != cache1->tp_version, LOAD_ATTR);
            assert(tp->tp_dictoffset > 0);
            PyDictObject *dict = *(PyDictObject **)(((char *)owner) + tp->tp_dictoffset);
            DEOPT_IF(dict == NULL, LOAD_ATTR);
            assert(PyDict_CheckExact((PyObject *)dict));
            DEOPT_IF(dict->ma_keys->dk_version != cache1->dk_version_or_hint, LOAD_ATTR);
            res = dict->ma_values[cache0->index];
            DEOPT_IF(res == NULL, LOAD_ATTR);
            STAT_INC(LOAD_ATTR, hit);
            record_cache_hit(cache0);
            Py_INCREF(res);
            SET_TOP(res);
            Py_DECREF(owner);
            DISPATCH();
        }

        case TARGET(LOAD_ATTR_MODULE): {
            PyObject *owner = TOP();
            PyObject *res;
            SpecializedCacheEntry *caches = GET_CACHE();
            _PyAdaptiveEntry *cache0 = &caches[0].adaptive;
            _PyLoadAttrCache *cache1 = &caches[-1].load_attr;
            DEOPT_IF(!PyModule_CheckExact(owner), LOAD_ATTR);
            PyDictObject *dict = (PyDictObject *)((PyModuleObject *)owner)->md_dict;
            assert(dict != NULL);
            DEOPT_IF(dict->ma_keys->dk_version != cache1->dk_version_or_hint, LOAD_ATTR);
            assert(dict->ma_keys->dk_kind == DICT_KEYS_UNICODE);
            assert(cache0->index < dict->ma_keys->dk_nentries);
            PyDictKeyEntry *ep = DK_ENTRIES(dict->ma_keys) + cache0->index;
            res = ep->me_value;
            DEOPT_IF(res == NULL, LOAD_ATTR);
            STAT_INC(LOAD_ATTR, hit);
            record_cache_hit(cache0);
            Py_INCREF(res);
            SET_TOP(res);
            Py_DECREF(owner);
            DISPATCH();
        }

        case TARGET(LOAD_ATTR_WITH_HINT): {
            PyObject *owner = TOP();
            PyObject *res;
            PyTypeObject *tp = Py_TYPE(owner);
            SpecializedCacheEntry *caches = GET_CACHE();
            _PyAdaptiveEntry *cache0 = &caches[0].adaptive;
            _PyLoadAttrCache *cache1 = &caches[-1].load_attr;
            assert(cache1->tp_version != 0);
            DEOPT_IF(tp->tp_version_tag != cache1->tp_version, LOAD_ATTR);
            assert(tp->tp_dictoffset > 0);
            PyDictObject *dict = *(PyDictObject **)(((char *)owner) + tp->tp_dictoffset);
            DEOPT_IF(dict == NULL, LOAD_ATTR);
            assert(PyDict_CheckExact((PyObject *)dict));
            PyObject *name = GETITEM(names, cache0->original_oparg);
            uint32_t hint = cache1->dk_version_or_hint;
            DEOPT_IF(hint >= dict->ma_keys->dk_nentries, LOAD_ATTR);
            PyDictKeyEntry *ep = DK_ENTRIES(dict->ma_keys) + hint;
            DEOPT_IF(ep->me_key != name, LOAD_ATTR);
            res = ep->me_value;
            DEOPT_IF(res == NULL, LOAD_ATTR);
            STAT_INC(LOAD_ATTR, hit);
            record_cache_hit(cache0);
            Py_INCREF(res);
            SET_TOP(res);
            Py_DECREF(owner);
            DISPATCH();
        }

        case TARGET(LOAD_ATTR_SLOT): {
            PyObject *owner = TOP();
            PyObject *res;
            PyTypeObject *tp = Py_TYPE(owner);
            SpecializedCacheEntry *caches = GET_CACHE();
            _PyAdaptiveEntry *cache0 = &caches[0].adaptive;
            _PyLoadAttrCache *cache1 = &caches[-1].load_attr;
            assert(cache1->tp_version != 0);
            DEOPT_IF(tp->tp_version_tag != cache1->tp_version, LOAD_ATTR);
            char *addr = (char *)owner + cache0->index;
            res = *(PyObject **)addr;
            DEOPT_IF(res == NULL, LOAD_ATTR);
            STAT_INC(LOAD_ATTR, hit);
            record_cache_hit(cache0);
            Py_INCREF(res);
            SET_TOP(res);
            Py_DECREF(owner);
            DISPATCH();
        }

        case TARGET(COMPARE_OP): {
            assert(oparg <= Py_GE);
            PyObject *right = POP();
            PyObject *left = TOP();
            PyObject *res = PyObject_RichCompare(left, right, oparg);
            SET_TOP(res);
            Py_DECREF(left);
            Py_DECREF(right);
            if (res == NULL)
                goto error;
            PREDICT(POP_JUMP_IF_FALSE);
            PREDICT(POP_JUMP_IF_TRUE);
            DISPATCH();
        }

        case TARGET(IS_OP): {
            PyObject *right = POP();
            PyObject *left = TOP();
            int res = Py_Is(left, right) ^ oparg;
            PyObject *b = res ? Py_True : Py_False;
            Py_INCREF(b);
            SET_TOP(b);
            Py_DECREF(left);
            Py_DECREF(right);
            PREDICT(POP_JUMP_IF_FALSE);
            PREDICT(POP_JUMP_IF_TRUE);
            DISPATCH();
        }

        case TARGET(CONTAINS_OP): {
            PyObject *right = POP();
            PyObject *left = POP();
            int res = PySequence_Contains(right, left);
            Py_DECREF(left);
            Py_DECREF(right);
            if (res < 0) {
                goto error;
            }
            PyObject *b = (res^oparg) ? Py_True : Py_False;
            Py_INCREF(b);
            PUSH(b);
            PREDICT(POP_JUMP_IF_FALSE);
            PREDICT(POP_JUMP_IF_TRUE);
            DISPATCH();
        }

#define CANNOT_CATCH_MSG "catching classes that do not inherit from "\
                         "BaseException is not allowed"

        case TARGET(JUMP_IF_NOT_EXC_MATCH): {
            PyObject *right = POP();
            PyObject *left = POP();
            if (PyTuple_Check(right)) {
                Py_ssize_t i, length;
                length = PyTuple_GET_SIZE(right);
                for (i = 0; i < length; i++) {
                    PyObject *exc = PyTuple_GET_ITEM(right, i);
                    if (!PyExceptionClass_Check(exc)) {
                        _PyErr_SetString(tstate, PyExc_TypeError,
                                        CANNOT_CATCH_MSG);
                        Py_DECREF(left);
                        Py_DECREF(right);
                        goto error;
                    }
                }
            }
            else {
                if (!PyExceptionClass_Check(right)) {
                    _PyErr_SetString(tstate, PyExc_TypeError,
                                    CANNOT_CATCH_MSG);
                    Py_DECREF(left);
                    Py_DECREF(right);
                    goto error;
                }
            }
            int res = PyErr_GivenExceptionMatches(left, right);
            Py_DECREF(left);
            Py_DECREF(right);
            if (res > 0) {
                /* Exception matches -- Do nothing */;
            }
            else if (res == 0) {
                JUMPTO(oparg);
            }
            else {
                goto error;
            }
            DISPATCH();
        }

        case TARGET(IMPORT_NAME): {
            PyObject *name = GETITEM(names, oparg);
            PyObject *fromlist = POP();
            PyObject *level = TOP();
            PyObject *res;
            res = import_name(tstate, f, name, fromlist, level);
            Py_DECREF(level);
            Py_DECREF(fromlist);
            SET_TOP(res);
            if (res == NULL)
                goto error;
            DISPATCH();
        }

        case TARGET(IMPORT_STAR): {
            PyObject *from = POP(), *locals;
            int err;
            /* TODO for PEP 558
             *   Report an error here for CO_OPTIMIZED frames
             *   The 3.x compiler treats wildcard imports as an error inside
             *   functions, but they can still happen with independently
             *   constructed opcode sequences
             */

            locals = LOCALS();
            if (locals == NULL) {
                _PyErr_SetString(tstate, PyExc_SystemError,
                                 "no locals found during 'import *'");
                Py_DECREF(from);
                goto error;
            }
            err = import_all_from(tstate, locals, from);
            Py_DECREF(from);
            if (err != 0)
                goto error;
            DISPATCH();
        }

        case TARGET(IMPORT_FROM): {
            PyObject *name = GETITEM(names, oparg);
            PyObject *from = TOP();
            PyObject *res;
            res = import_from(tstate, from, name);
            PUSH(res);
            if (res == NULL)
                goto error;
            DISPATCH();
        }

        case TARGET(JUMP_FORWARD): {
            JUMPBY(oparg);
            DISPATCH();
        }

        case TARGET(POP_JUMP_IF_FALSE): {
            PREDICTED(POP_JUMP_IF_FALSE);
            PyObject *cond = POP();
            int err;
            if (Py_IsTrue(cond)) {
                Py_DECREF(cond);
                DISPATCH();
            }
            if (Py_IsFalse(cond)) {
                Py_DECREF(cond);
                JUMPTO(oparg);
                DISPATCH();
            }
            err = PyObject_IsTrue(cond);
            Py_DECREF(cond);
            if (err > 0)
                ;
            else if (err == 0)
                JUMPTO(oparg);
            else
                goto error;
            DISPATCH();
        }

        case TARGET(POP_JUMP_IF_TRUE): {
            PREDICTED(POP_JUMP_IF_TRUE);
            PyObject *cond = POP();
            int err;
            if (Py_IsFalse(cond)) {
                Py_DECREF(cond);
                DISPATCH();
            }
            if (Py_IsTrue(cond)) {
                Py_DECREF(cond);
                JUMPTO(oparg);
                DISPATCH();
            }
            err = PyObject_IsTrue(cond);
            Py_DECREF(cond);
            if (err > 0) {
                JUMPTO(oparg);
            }
            else if (err == 0)
                ;
            else
                goto error;
            DISPATCH();
        }

        case TARGET(JUMP_IF_FALSE_OR_POP): {
            PyObject *cond = TOP();
            int err;
            if (Py_IsTrue(cond)) {
                STACK_SHRINK(1);
                Py_DECREF(cond);
                DISPATCH();
            }
            if (Py_IsFalse(cond)) {
                JUMPTO(oparg);
                DISPATCH();
            }
            err = PyObject_IsTrue(cond);
            if (err > 0) {
                STACK_SHRINK(1);
                Py_DECREF(cond);
            }
            else if (err == 0)
                JUMPTO(oparg);
            else
                goto error;
            DISPATCH();
        }

        case TARGET(JUMP_IF_TRUE_OR_POP): {
            PyObject *cond = TOP();
            int err;
            if (Py_IsFalse(cond)) {
                STACK_SHRINK(1);
                Py_DECREF(cond);
                DISPATCH();
            }
            if (Py_IsTrue(cond)) {
                JUMPTO(oparg);
                DISPATCH();
            }
            err = PyObject_IsTrue(cond);
            if (err > 0) {
                JUMPTO(oparg);
            }
            else if (err == 0) {
                STACK_SHRINK(1);
                Py_DECREF(cond);
            }
            else
                goto error;
            DISPATCH();
        }

        case TARGET(JUMP_ABSOLUTE): {
            PREDICTED(JUMP_ABSOLUTE);
            if (oparg < INSTR_OFFSET()) {
                /* Increment the warmup counter and quicken if warm enough
                * _Py_Quicken is idempotent so we don't worry about overflow */
                if (!PyCodeObject_IsWarmedUp(co)) {
                    PyCodeObject_IncrementWarmup(co);
                    if (PyCodeObject_IsWarmedUp(co)) {
                        if (_Py_Quicken(co)) {
                            goto error;
                        }
                        int nexti = INSTR_OFFSET();
                        first_instr = co->co_firstinstr;
                        next_instr = first_instr + nexti;
                    }
                }
            }
            JUMPTO(oparg);
            CHECK_EVAL_BREAKER();
            DISPATCH();
        }

        case TARGET(JUMP_ABSOLUTE_QUICK): {
            JUMPTO(oparg);
            CHECK_EVAL_BREAKER();
            DISPATCH();
        }

        case TARGET(GET_LEN): {
            // PUSH(len(TOS))
            Py_ssize_t len_i = PyObject_Length(TOP());
            if (len_i < 0) {
                goto error;
            }
            PyObject *len_o = PyLong_FromSsize_t(len_i);
            if (len_o == NULL) {
                goto error;
            }
            PUSH(len_o);
            DISPATCH();
        }

        case TARGET(MATCH_CLASS): {
            // Pop TOS. On success, set TOS to True and TOS1 to a tuple of
            // attributes. On failure, set TOS to False.
            PyObject *names = POP();
            PyObject *type = TOP();
            PyObject *subject = SECOND();
            assert(PyTuple_CheckExact(names));
            PyObject *attrs = match_class(tstate, subject, type, oparg, names);
            Py_DECREF(names);
            if (attrs) {
                // Success!
                assert(PyTuple_CheckExact(attrs));
                Py_DECREF(subject);
                SET_SECOND(attrs);
            }
            else if (_PyErr_Occurred(tstate)) {
                goto error;
            }
            Py_DECREF(type);
            SET_TOP(PyBool_FromLong(!!attrs));
            DISPATCH();
        }

        case TARGET(MATCH_MAPPING): {
            PyObject *subject = TOP();
            int match = Py_TYPE(subject)->tp_flags & Py_TPFLAGS_MAPPING;
            PyObject *res = match ? Py_True : Py_False;
            Py_INCREF(res);
            PUSH(res);
            DISPATCH();
        }

        case TARGET(MATCH_SEQUENCE): {
            PyObject *subject = TOP();
            int match = Py_TYPE(subject)->tp_flags & Py_TPFLAGS_SEQUENCE;
            PyObject *res = match ? Py_True : Py_False;
            Py_INCREF(res);
            PUSH(res);
            DISPATCH();
        }

        case TARGET(MATCH_KEYS): {
            // On successful match for all keys, PUSH(values) and PUSH(True).
            // Otherwise, PUSH(None) and PUSH(False).
            PyObject *keys = TOP();
            PyObject *subject = SECOND();
            PyObject *values_or_none = match_keys(tstate, subject, keys);
            if (values_or_none == NULL) {
                goto error;
            }
            PUSH(values_or_none);
            if (Py_IsNone(values_or_none)) {
                Py_INCREF(Py_False);
                PUSH(Py_False);
                DISPATCH();
            }
            assert(PyTuple_CheckExact(values_or_none));
            Py_INCREF(Py_True);
            PUSH(Py_True);
            DISPATCH();
        }

        case TARGET(COPY_DICT_WITHOUT_KEYS): {
            // rest = dict(TOS1)
            // for key in TOS:
            //     del rest[key]
            // SET_TOP(rest)
            PyObject *keys = TOP();
            PyObject *subject = SECOND();
            PyObject *rest = PyDict_New();
            if (rest == NULL || PyDict_Update(rest, subject)) {
                Py_XDECREF(rest);
                goto error;
            }
            // This may seem a bit inefficient, but keys is rarely big enough to
            // actually impact runtime.
            assert(PyTuple_CheckExact(keys));
            for (Py_ssize_t i = 0; i < PyTuple_GET_SIZE(keys); i++) {
                if (PyDict_DelItem(rest, PyTuple_GET_ITEM(keys, i))) {
                    Py_DECREF(rest);
                    goto error;
                }
            }
            Py_DECREF(keys);
            SET_TOP(rest);
            DISPATCH();
        }

        case TARGET(GET_ITER): {
            /* before: [obj]; after [getiter(obj)] */
            PyObject *iterable = TOP();
            PyObject *iter = PyObject_GetIter(iterable);
            Py_DECREF(iterable);
            SET_TOP(iter);
            if (iter == NULL)
                goto error;
            PREDICT(FOR_ITER);
            PREDICT(CALL_FUNCTION);
            DISPATCH();
        }

        case TARGET(GET_YIELD_FROM_ITER): {
            /* before: [obj]; after [getiter(obj)] */
            PyObject *iterable = TOP();
            PyObject *iter;
            if (PyCoro_CheckExact(iterable)) {
                /* `iterable` is a coroutine */
                if (!(co->co_flags & (CO_COROUTINE | CO_ITERABLE_COROUTINE))) {
                    /* and it is used in a 'yield from' expression of a
                       regular generator. */
                    Py_DECREF(iterable);
                    SET_TOP(NULL);
                    _PyErr_SetString(tstate, PyExc_TypeError,
                                     "cannot 'yield from' a coroutine object "
                                     "in a non-coroutine generator");
                    goto error;
                }
            }
            else if (!PyGen_CheckExact(iterable)) {
                /* `iterable` is not a generator. */
                iter = PyObject_GetIter(iterable);
                Py_DECREF(iterable);
                SET_TOP(iter);
                if (iter == NULL)
                    goto error;
            }
            PREDICT(LOAD_CONST);
            DISPATCH();
        }

        case TARGET(FOR_ITER): {
            PREDICTED(FOR_ITER);
            /* before: [iter]; after: [iter, iter()] *or* [] */
            PyObject *iter = TOP();
            PyObject *next = (*Py_TYPE(iter)->tp_iternext)(iter);
            if (next != NULL) {
                PUSH(next);
                PREDICT(STORE_FAST);
                PREDICT(UNPACK_SEQUENCE);
                DISPATCH();
            }
            if (_PyErr_Occurred(tstate)) {
                if (!_PyErr_ExceptionMatches(tstate, PyExc_StopIteration)) {
                    goto error;
                }
                else if (tstate->c_tracefunc != NULL) {
                    call_exc_trace(tstate->c_tracefunc, tstate->c_traceobj, tstate, f);
                }
                _PyErr_Clear(tstate);
            }
            /* iterator ended normally */
            STACK_SHRINK(1);
            Py_DECREF(iter);
            JUMPBY(oparg);
            DISPATCH();
        }

        case TARGET(BEFORE_ASYNC_WITH): {
            _Py_IDENTIFIER(__aenter__);
            _Py_IDENTIFIER(__aexit__);
            PyObject *mgr = TOP();
            PyObject *res;
            PyObject *enter = _PyObject_LookupSpecial(mgr, &PyId___aenter__);
            if (enter == NULL) {
                if (!_PyErr_Occurred(tstate)) {
                    _PyErr_Format(tstate, PyExc_TypeError,
                                  "'%.200s' object does not support the "
                                  "asynchronous context manager protocol",
                                  Py_TYPE(mgr)->tp_name);
                }
                goto error;
            }
            PyObject *exit = _PyObject_LookupSpecial(mgr, &PyId___aexit__);
            if (exit == NULL) {
                if (!_PyErr_Occurred(tstate)) {
                    _PyErr_Format(tstate, PyExc_TypeError,
                                  "'%.200s' object does not support the "
                                  "asynchronous context manager protocol "
                                  "(missed __aexit__ method)",
                                  Py_TYPE(mgr)->tp_name);
                }
                Py_DECREF(enter);
                goto error;
            }
            SET_TOP(exit);
            Py_DECREF(mgr);
            res = _PyObject_CallNoArg(enter);
            Py_DECREF(enter);
            if (res == NULL)
                goto error;
            PUSH(res);
            PREDICT(GET_AWAITABLE);
            DISPATCH();
        }

        case TARGET(BEFORE_WITH): {
            _Py_IDENTIFIER(__enter__);
            _Py_IDENTIFIER(__exit__);
            PyObject *mgr = TOP();
            PyObject *res;
            PyObject *enter = _PyObject_LookupSpecial(mgr, &PyId___enter__);
            if (enter == NULL) {
                if (!_PyErr_Occurred(tstate)) {
                    _PyErr_Format(tstate, PyExc_TypeError,
                                  "'%.200s' object does not support the "
                                  "context manager protocol",
                                  Py_TYPE(mgr)->tp_name);
                }
                goto error;
            }
            PyObject *exit = _PyObject_LookupSpecial(mgr, &PyId___exit__);
            if (exit == NULL) {
                if (!_PyErr_Occurred(tstate)) {
                    _PyErr_Format(tstate, PyExc_TypeError,
                                  "'%.200s' object does not support the "
                                  "context manager protocol "
                                  "(missed __exit__ method)",
                                  Py_TYPE(mgr)->tp_name);
                }
                Py_DECREF(enter);
                goto error;
            }
            SET_TOP(exit);
            Py_DECREF(mgr);
            res = _PyObject_CallNoArg(enter);
            Py_DECREF(enter);
            if (res == NULL) {
                goto error;
            }
            PUSH(res);
            DISPATCH();
        }

        case TARGET(WITH_EXCEPT_START): {
            /* At the top of the stack are 8 values:
               - (TOP, SECOND, THIRD) = exc_info()
               - (FOURTH, FIFTH, SIXTH) = previous exception
               - SEVENTH: lasti of exception in exc_info()
               - EIGHTH: the context.__exit__ bound method
               We call EIGHTH(TOP, SECOND, THIRD).
               Then we push again the TOP exception and the __exit__
               return value.
            */
            PyObject *exit_func;
            PyObject *exc, *val, *tb, *res;

            exc = TOP();
            val = SECOND();
            tb = THIRD();
            assert(!Py_IsNone(exc));
            assert(!PyLong_Check(exc));
            assert(PyLong_Check(PEEK(7)));
            exit_func = PEEK(8);
            PyObject *stack[4] = {NULL, exc, val, tb};
            res = PyObject_Vectorcall(exit_func, stack + 1,
                    3 | PY_VECTORCALL_ARGUMENTS_OFFSET, NULL);
            if (res == NULL)
                goto error;

            PUSH(res);
            DISPATCH();
        }

        case TARGET(PUSH_EXC_INFO): {
            PyObject *type = TOP();
            PyObject *value = SECOND();
            PyObject *tb = THIRD();
            _PyErr_StackItem *exc_info = tstate->exc_info;
            SET_THIRD(exc_info->exc_traceback);
            SET_SECOND(exc_info->exc_value);
            if (exc_info->exc_type != NULL) {
                SET_TOP(exc_info->exc_type);
            }
            else {
                Py_INCREF(Py_None);
                SET_TOP(Py_None);
            }
            Py_INCREF(tb);
            PUSH(tb);
            exc_info->exc_traceback = tb;

            Py_INCREF(value);
            PUSH(value);
            assert(PyExceptionInstance_Check(value));
            exc_info->exc_value = value;

            Py_INCREF(type);
            PUSH(type);
            assert(PyExceptionClass_Check(type));
            exc_info->exc_type = type;

            DISPATCH();
        }

        case TARGET(LOAD_METHOD): {
            /* Designed to work in tandem with CALL_METHOD. */
            PyObject *name = GETITEM(names, oparg);
            PyObject *obj = TOP();
            PyObject *meth = NULL;

            int meth_found = _PyObject_GetMethod(obj, name, &meth);

            if (meth == NULL) {
                /* Most likely attribute wasn't found. */
                goto error;
            }

            if (meth_found) {
                /* We can bypass temporary bound method object.
                   meth is unbound method and obj is self.

                   meth | self | arg1 | ... | argN
                 */
                SET_TOP(meth);
                PUSH(obj);  // self
            }
            else {
                /* meth is not an unbound method (but a regular attr, or
                   something was returned by a descriptor protocol).  Set
                   the second element of the stack to NULL, to signal
                   CALL_METHOD that it's not a method call.

                   NULL | meth | arg1 | ... | argN
                */
                SET_TOP(NULL);
                Py_DECREF(obj);
                PUSH(meth);
            }
            DISPATCH();
        }

        case TARGET(CALL_METHOD): {
            /* Designed to work in tamdem with LOAD_METHOD. */
            PyObject **sp, *res;
            int meth_found;

            sp = stack_pointer;
            /* `meth` is NULL when LOAD_METHOD thinks that it's not
                a method call.

                Stack layout:

                       ... | NULL | callable | arg1 | ... | argN
                                                            ^- TOP()
                                               ^- (-oparg)
                                    ^- (-oparg-1)
                             ^- (-oparg-2)

                `callable` will be POPed by call_function.
                NULL will will be POPed manually later.
                If `meth` isn't NULL, it's a method call.  Stack layout:

                     ... | method | self | arg1 | ... | argN
                                                        ^- TOP()
                                           ^- (-oparg)
                                    ^- (-oparg-1)
                           ^- (-oparg-2)

               `self` and `method` will be POPed by call_function.
               We'll be passing `oparg + 1` to call_function, to
               make it accept the `self` as a first argument.
            */
            meth_found = (PEEK(oparg + 2) != NULL);
            res = call_function(tstate, &sp, oparg + meth_found, NULL, cframe.use_tracing);
            stack_pointer = sp;

            STACK_SHRINK(1 - meth_found);
            PUSH(res);
            if (res == NULL) {
                goto error;
            }
            CHECK_EVAL_BREAKER();
            DISPATCH();
        }
        case TARGET(CALL_METHOD_KW): {
            /* Designed to work in tandem with LOAD_METHOD. Same as CALL_METHOD
            but pops TOS to get a tuple of keyword names. */
            PyObject **sp, *res;
            PyObject *names = NULL;
            int meth_found;

            names = POP();

            sp = stack_pointer;
            meth_found = (PEEK(oparg + 2) != NULL);
            res = call_function(tstate, &sp, oparg + meth_found, names, cframe.use_tracing);
            stack_pointer = sp;

            STACK_SHRINK(1 - meth_found);
            PUSH(res);
            Py_DECREF(names);
            if (res == NULL) {
                goto error;
            }
            CHECK_EVAL_BREAKER();
            DISPATCH();
        }
        case TARGET(CALL_FUNCTION): {
            PREDICTED(CALL_FUNCTION);
            PyObject **sp, *res;
            sp = stack_pointer;
            res = call_function(tstate, &sp, oparg, NULL, cframe.use_tracing);
            stack_pointer = sp;
            PUSH(res);
            if (res == NULL) {
                goto error;
            }
            CHECK_EVAL_BREAKER();
            DISPATCH();
        }

        case TARGET(CALL_FUNCTION_KW): {
            PyObject **sp, *res, *names;

            names = POP();
            assert(PyTuple_Check(names));
            assert(PyTuple_GET_SIZE(names) <= oparg);
            /* We assume without checking that names contains only strings */
            sp = stack_pointer;
            res = call_function(tstate, &sp, oparg, names, cframe.use_tracing);
            stack_pointer = sp;
            PUSH(res);
            Py_DECREF(names);

            if (res == NULL) {
                goto error;
            }
            CHECK_EVAL_BREAKER();
            DISPATCH();
        }

        case TARGET(CALL_FUNCTION_EX): {
            PREDICTED(CALL_FUNCTION_EX);
            PyObject *func, *callargs, *kwargs = NULL, *result;
            if (oparg & 0x01) {
                kwargs = POP();
                if (!PyDict_CheckExact(kwargs)) {
                    PyObject *d = PyDict_New();
                    if (d == NULL)
                        goto error;
                    if (_PyDict_MergeEx(d, kwargs, 2) < 0) {
                        Py_DECREF(d);
                        format_kwargs_error(tstate, SECOND(), kwargs);
                        Py_DECREF(kwargs);
                        goto error;
                    }
                    Py_DECREF(kwargs);
                    kwargs = d;
                }
                assert(PyDict_CheckExact(kwargs));
            }
            callargs = POP();
            func = TOP();
            if (!PyTuple_CheckExact(callargs)) {
                if (check_args_iterable(tstate, func, callargs) < 0) {
                    Py_DECREF(callargs);
                    goto error;
                }
                Py_SETREF(callargs, PySequence_Tuple(callargs));
                if (callargs == NULL) {
                    goto error;
                }
            }
            assert(PyTuple_CheckExact(callargs));

            result = do_call_core(tstate, func, callargs, kwargs, cframe.use_tracing);
            Py_DECREF(func);
            Py_DECREF(callargs);
            Py_XDECREF(kwargs);

            SET_TOP(result);
            if (result == NULL) {
                goto error;
            }
            CHECK_EVAL_BREAKER();
            DISPATCH();
        }

        case TARGET(MAKE_FUNCTION): {
            PyObject *qualname = POP();
            PyObject *codeobj = POP();
            PyFunctionObject *func = (PyFunctionObject *)
                PyFunction_NewWithQualName(codeobj, GLOBALS(), qualname);

            Py_DECREF(codeobj);
            Py_DECREF(qualname);
            if (func == NULL) {
                goto error;
            }

            if (oparg & 0x08) {
                assert(PyTuple_CheckExact(TOP()));
                func->func_closure = POP();
            }
            if (oparg & 0x04) {
                assert(PyTuple_CheckExact(TOP()));
                func->func_annotations = POP();
            }
            if (oparg & 0x02) {
                assert(PyDict_CheckExact(TOP()));
                func->func_kwdefaults = POP();
            }
            if (oparg & 0x01) {
                assert(PyTuple_CheckExact(TOP()));
                func->func_defaults = POP();
            }

            PUSH((PyObject *)func);
            DISPATCH();
        }

        case TARGET(BUILD_SLICE): {
            PyObject *start, *stop, *step, *slice;
            if (oparg == 3)
                step = POP();
            else
                step = NULL;
            stop = POP();
            start = TOP();
            slice = PySlice_New(start, stop, step);
            Py_DECREF(start);
            Py_DECREF(stop);
            Py_XDECREF(step);
            SET_TOP(slice);
            if (slice == NULL)
                goto error;
            DISPATCH();
        }

        case TARGET(FORMAT_VALUE): {
            /* Handles f-string value formatting. */
            PyObject *result;
            PyObject *fmt_spec;
            PyObject *value;
            PyObject *(*conv_fn)(PyObject *);
            int which_conversion = oparg & FVC_MASK;
            int have_fmt_spec = (oparg & FVS_MASK) == FVS_HAVE_SPEC;

            fmt_spec = have_fmt_spec ? POP() : NULL;
            value = POP();

            /* See if any conversion is specified. */
            switch (which_conversion) {
            case FVC_NONE:  conv_fn = NULL;           break;
            case FVC_STR:   conv_fn = PyObject_Str;   break;
            case FVC_REPR:  conv_fn = PyObject_Repr;  break;
            case FVC_ASCII: conv_fn = PyObject_ASCII; break;
            default:
                _PyErr_Format(tstate, PyExc_SystemError,
                              "unexpected conversion flag %d",
                              which_conversion);
                goto error;
            }

            /* If there's a conversion function, call it and replace
               value with that result. Otherwise, just use value,
               without conversion. */
            if (conv_fn != NULL) {
                result = conv_fn(value);
                Py_DECREF(value);
                if (result == NULL) {
                    Py_XDECREF(fmt_spec);
                    goto error;
                }
                value = result;
            }

            /* If value is a unicode object, and there's no fmt_spec,
               then we know the result of format(value) is value
               itself. In that case, skip calling format(). I plan to
               move this optimization in to PyObject_Format()
               itself. */
            if (PyUnicode_CheckExact(value) && fmt_spec == NULL) {
                /* Do nothing, just transfer ownership to result. */
                result = value;
            } else {
                /* Actually call format(). */
                result = PyObject_Format(value, fmt_spec);
                Py_DECREF(value);
                Py_XDECREF(fmt_spec);
                if (result == NULL) {
                    goto error;
                }
            }

            PUSH(result);
            DISPATCH();
        }

        case TARGET(ROT_N): {
            PyObject *top = TOP();
            memmove(&PEEK(oparg - 1), &PEEK(oparg),
                    sizeof(PyObject*) * (oparg - 1));
            PEEK(oparg) = top;
            DISPATCH();
        }

        case TARGET(EXTENDED_ARG): {
            int oldoparg = oparg;
            NEXTOPARG();
            oparg |= oldoparg << 8;
            goto dispatch_opcode;
        }


#if USE_COMPUTED_GOTOS
        _unknown_opcode:
#endif
        default:
            fprintf(stderr,
                "XXX lineno: %d, opcode: %d\n",
                PyFrame_GetLineNumber(f),
                opcode);
            _PyErr_SetString(tstate, PyExc_SystemError, "unknown opcode");
            goto error;

        } /* switch */

        /* This should never be reached. Every opcode should end with DISPATCH()
           or goto error. */
        Py_UNREACHABLE();

/* Specialization misses */

#define MISS_WITH_CACHE(opname) \
opname ## _miss: \
    { \
        STAT_INC(opname, miss); \
        _PyAdaptiveEntry *cache = &GET_CACHE()->adaptive; \
        record_cache_miss(cache); \
        if (too_many_cache_misses(cache)) { \
            next_instr[-1] = _Py_MAKECODEUNIT(opname ## _ADAPTIVE, _Py_OPARG(next_instr[-1])); \
            STAT_INC(opname, deopt); \
            cache_backoff(cache); \
        } \
        oparg = cache->original_oparg; \
        JUMP_TO_INSTRUCTION(opname); \
    }

MISS_WITH_CACHE(LOAD_ATTR)
MISS_WITH_CACHE(LOAD_GLOBAL)

error:
        /* Double-check exception status. */
#ifdef NDEBUG
        if (!_PyErr_Occurred(tstate)) {
            _PyErr_SetString(tstate, PyExc_SystemError,
                             "error return without exception set");
        }
#else
        assert(_PyErr_Occurred(tstate));
#endif

        /* Log traceback info. */
        PyTraceBack_Here(f);

        if (tstate->c_tracefunc != NULL) {
            /* Make sure state is set to FRAME_EXECUTING for tracing */
            assert(f->f_state == FRAME_EXECUTING);
            f->f_state = FRAME_UNWINDING;
            call_exc_trace(tstate->c_tracefunc, tstate->c_traceobj,
                           tstate, f);
        }

exception_unwind:
        f->f_state = FRAME_UNWINDING;
        /* We can't use f->f_lasti here, as RERAISE may have set it */
        int offset = INSTR_OFFSET()-1;
        int level, handler, lasti;
        if (get_exception_handler(co, offset, &level, &handler, &lasti) == 0) {
            // No handlers, so exit.
            break;
        }

        assert(STACK_LEVEL() >= level);
        while (STACK_LEVEL() > level) {
            PyObject *v = POP();
            Py_XDECREF(v);
        }
        PyObject *exc, *val, *tb;
        if (lasti) {
            PyObject *lasti = PyLong_FromLong(f->f_lasti);
            if (lasti == NULL) {
                goto exception_unwind;
            }
            PUSH(lasti);
        }
        _PyErr_Fetch(tstate, &exc, &val, &tb);
        /* Make the raw exception data
            available to the handler,
            so a program can emulate the
            Python main loop. */
        _PyErr_NormalizeException(tstate, &exc, &val, &tb);
        if (tb != NULL)
            PyException_SetTraceback(val, tb);
        else
            PyException_SetTraceback(val, Py_None);
        if (tb == NULL) {
            tb = Py_None;
            Py_INCREF(Py_None);
        }
        PUSH(tb);
        PUSH(val);
        PUSH(exc);
        JUMPTO(handler);
        /* Resume normal execution */
        f->f_state = FRAME_EXECUTING;
        f->f_lasti = handler;
        NEXTOPARG();
        goto dispatch_opcode;
    } /* main loop */

    assert(retval == NULL);
    assert(_PyErr_Occurred(tstate));

    /* Pop remaining stack entries. */
    while (!EMPTY()) {
        PyObject *o = POP();
        Py_XDECREF(o);
    }
    f->f_stackdepth = 0;
    f->f_state = FRAME_RAISED;
exiting:
    if (cframe.use_tracing) {
        if (tstate->c_tracefunc) {
            if (call_trace_protected(tstate->c_tracefunc, tstate->c_traceobj,
                                     tstate, f, PyTrace_RETURN, retval)) {
                Py_CLEAR(retval);
            }
        }
        if (tstate->c_profilefunc) {
            if (call_trace_protected(tstate->c_profilefunc, tstate->c_profileobj,
                                     tstate, f, PyTrace_RETURN, retval)) {
                Py_CLEAR(retval);
            }
        }
    }

    /* pop frame */
exit_eval_frame:
    /* Restore previous cframe */
    tstate->cframe = cframe.previous;
    tstate->cframe->use_tracing = cframe.use_tracing;

    if (PyDTrace_FUNCTION_RETURN_ENABLED())
        dtrace_function_return(f);
    _Py_LeaveRecursiveCall(tstate);
    tstate->frame = f->f_back;

    return _Py_CheckFunctionResult(tstate, NULL, retval, __func__);
}

static void
format_missing(PyThreadState *tstate, const char *kind,
               PyCodeObject *co, PyObject *names, PyObject *qualname)
{
    int err;
    Py_ssize_t len = PyList_GET_SIZE(names);
    PyObject *name_str, *comma, *tail, *tmp;

    assert(PyList_CheckExact(names));
    assert(len >= 1);
    /* Deal with the joys of natural language. */
    switch (len) {
    case 1:
        name_str = PyList_GET_ITEM(names, 0);
        Py_INCREF(name_str);
        break;
    case 2:
        name_str = PyUnicode_FromFormat("%U and %U",
                                        PyList_GET_ITEM(names, len - 2),
                                        PyList_GET_ITEM(names, len - 1));
        break;
    default:
        tail = PyUnicode_FromFormat(", %U, and %U",
                                    PyList_GET_ITEM(names, len - 2),
                                    PyList_GET_ITEM(names, len - 1));
        if (tail == NULL)
            return;
        /* Chop off the last two objects in the list. This shouldn't actually
           fail, but we can't be too careful. */
        err = PyList_SetSlice(names, len - 2, len, NULL);
        if (err == -1) {
            Py_DECREF(tail);
            return;
        }
        /* Stitch everything up into a nice comma-separated list. */
        comma = PyUnicode_FromString(", ");
        if (comma == NULL) {
            Py_DECREF(tail);
            return;
        }
        tmp = PyUnicode_Join(comma, names);
        Py_DECREF(comma);
        if (tmp == NULL) {
            Py_DECREF(tail);
            return;
        }
        name_str = PyUnicode_Concat(tmp, tail);
        Py_DECREF(tmp);
        Py_DECREF(tail);
        break;
    }
    if (name_str == NULL)
        return;
    _PyErr_Format(tstate, PyExc_TypeError,
                  "%U() missing %i required %s argument%s: %U",
                  qualname,
                  len,
                  kind,
                  len == 1 ? "" : "s",
                  name_str);
    Py_DECREF(name_str);
}

static void
missing_arguments(PyThreadState *tstate, PyCodeObject *co,
                  Py_ssize_t missing, Py_ssize_t defcount,
                  PyObject **localsplus, PyObject *qualname)
{
    Py_ssize_t i, j = 0;
    Py_ssize_t start, end;
    int positional = (defcount != -1);
    const char *kind = positional ? "positional" : "keyword-only";
    PyObject *missing_names;

    /* Compute the names of the arguments that are missing. */
    missing_names = PyList_New(missing);
    if (missing_names == NULL)
        return;
    if (positional) {
        start = 0;
        end = co->co_argcount - defcount;
    }
    else {
        start = co->co_argcount;
        end = start + co->co_kwonlyargcount;
    }
    for (i = start; i < end; i++) {
        if (GETLOCAL(i) == NULL) {
            PyObject *raw = PyTuple_GET_ITEM(co->co_localsplusnames, i);
            PyObject *name = PyObject_Repr(raw);
            if (name == NULL) {
                Py_DECREF(missing_names);
                return;
            }
            PyList_SET_ITEM(missing_names, j++, name);
        }
    }
    assert(j == missing);
    format_missing(tstate, kind, co, missing_names, qualname);
    Py_DECREF(missing_names);
}

static void
too_many_positional(PyThreadState *tstate, PyCodeObject *co,
                    Py_ssize_t given, PyObject *defaults,
                    PyObject **localsplus, PyObject *qualname)
{
    int plural;
    Py_ssize_t kwonly_given = 0;
    Py_ssize_t i;
    PyObject *sig, *kwonly_sig;
    Py_ssize_t co_argcount = co->co_argcount;

    assert((co->co_flags & CO_VARARGS) == 0);
    /* Count missing keyword-only args. */
    for (i = co_argcount; i < co_argcount + co->co_kwonlyargcount; i++) {
        if (GETLOCAL(i) != NULL) {
            kwonly_given++;
        }
    }
    Py_ssize_t defcount = defaults == NULL ? 0 : PyTuple_GET_SIZE(defaults);
    if (defcount) {
        Py_ssize_t atleast = co_argcount - defcount;
        plural = 1;
        sig = PyUnicode_FromFormat("from %zd to %zd", atleast, co_argcount);
    }
    else {
        plural = (co_argcount != 1);
        sig = PyUnicode_FromFormat("%zd", co_argcount);
    }
    if (sig == NULL)
        return;
    if (kwonly_given) {
        const char *format = " positional argument%s (and %zd keyword-only argument%s)";
        kwonly_sig = PyUnicode_FromFormat(format,
                                          given != 1 ? "s" : "",
                                          kwonly_given,
                                          kwonly_given != 1 ? "s" : "");
        if (kwonly_sig == NULL) {
            Py_DECREF(sig);
            return;
        }
    }
    else {
        /* This will not fail. */
        kwonly_sig = PyUnicode_FromString("");
        assert(kwonly_sig != NULL);
    }
    _PyErr_Format(tstate, PyExc_TypeError,
                  "%U() takes %U positional argument%s but %zd%U %s given",
                  qualname,
                  sig,
                  plural ? "s" : "",
                  given,
                  kwonly_sig,
                  given == 1 && !kwonly_given ? "was" : "were");
    Py_DECREF(sig);
    Py_DECREF(kwonly_sig);
}

static int
positional_only_passed_as_keyword(PyThreadState *tstate, PyCodeObject *co,
                                  Py_ssize_t kwcount, PyObject* kwnames,
                                  PyObject *qualname)
{
    int posonly_conflicts = 0;
    PyObject* posonly_names = PyList_New(0);

    for(int k=0; k < co->co_posonlyargcount; k++){
        PyObject* posonly_name = PyTuple_GET_ITEM(co->co_localsplusnames, k);

        for (int k2=0; k2<kwcount; k2++){
            /* Compare the pointers first and fallback to PyObject_RichCompareBool*/
            PyObject* kwname = PyTuple_GET_ITEM(kwnames, k2);
            if (kwname == posonly_name){
                if(PyList_Append(posonly_names, kwname) != 0) {
                    goto fail;
                }
                posonly_conflicts++;
                continue;
            }

            int cmp = PyObject_RichCompareBool(posonly_name, kwname, Py_EQ);

            if ( cmp > 0) {
                if(PyList_Append(posonly_names, kwname) != 0) {
                    goto fail;
                }
                posonly_conflicts++;
            } else if (cmp < 0) {
                goto fail;
            }

        }
    }
    if (posonly_conflicts) {
        PyObject* comma = PyUnicode_FromString(", ");
        if (comma == NULL) {
            goto fail;
        }
        PyObject* error_names = PyUnicode_Join(comma, posonly_names);
        Py_DECREF(comma);
        if (error_names == NULL) {
            goto fail;
        }
        _PyErr_Format(tstate, PyExc_TypeError,
                      "%U() got some positional-only arguments passed"
                      " as keyword arguments: '%U'",
                      qualname, error_names);
        Py_DECREF(error_names);
        goto fail;
    }

    Py_DECREF(posonly_names);
    return 0;

fail:
    Py_XDECREF(posonly_names);
    return 1;

}

/* Exception table parsing code.
 * See Objects/exception_table_notes.txt for details.
 */

static inline unsigned char *
parse_varint(unsigned char *p, int *result) {
    int val = p[0] & 63;
    while (p[0] & 64) {
        p++;
        val = (val << 6) | (p[0] & 63);
    }
    *result = val;
    return p+1;
}

static inline unsigned char *
scan_back_to_entry_start(unsigned char *p) {
    for (; (p[0]&128) == 0; p--);
    return p;
}

static inline unsigned char *
skip_to_next_entry(unsigned char *p, unsigned char *end) {
    while (p < end && ((p[0] & 128) == 0)) {
        p++;
    }
    return p;
}


#define MAX_LINEAR_SEARCH 40

static int
get_exception_handler(PyCodeObject *code, int index, int *level, int *handler, int *lasti)
{
    unsigned char *start = (unsigned char *)PyBytes_AS_STRING(code->co_exceptiontable);
    unsigned char *end = start + PyBytes_GET_SIZE(code->co_exceptiontable);
    /* Invariants:
     * start_table == end_table OR
     * start_table points to a legal entry and end_table points
     * beyond the table or to a legal entry that is after index.
     */
    if (end - start > MAX_LINEAR_SEARCH) {
        int offset;
        parse_varint(start, &offset);
        if (offset > index) {
            return 0;
        }
        do {
            unsigned char * mid = start + ((end-start)>>1);
            mid = scan_back_to_entry_start(mid);
            parse_varint(mid, &offset);
            if (offset > index) {
                end = mid;
            }
            else {
                start = mid;
            }

        } while (end - start > MAX_LINEAR_SEARCH);
    }
    unsigned char *scan = start;
    while (scan < end) {
        int start_offset, size;
        scan = parse_varint(scan, &start_offset);
        if (start_offset > index) {
            break;
        }
        scan = parse_varint(scan, &size);
        if (start_offset + size > index) {
            scan = parse_varint(scan, handler);
            int depth_and_lasti;
            parse_varint(scan, &depth_and_lasti);
            *level = depth_and_lasti >> 1;
            *lasti = depth_and_lasti & 1;
            return 1;
        }
        scan = skip_to_next_entry(scan, end);
    }
    return 0;
}

static int
initialize_locals(PyThreadState *tstate, PyFrameConstructor *con,
    PyObject **localsplus, PyObject *const *args,
    Py_ssize_t argcount, PyObject *kwnames)
{
    PyCodeObject *co = (PyCodeObject*)con->fc_code;
    const Py_ssize_t total_args = co->co_argcount + co->co_kwonlyargcount;

    /* Create a dictionary for keyword parameters (**kwags) */
    PyObject *kwdict;
    Py_ssize_t i;
    if (co->co_flags & CO_VARKEYWORDS) {
        kwdict = PyDict_New();
        if (kwdict == NULL)
            goto fail;
        i = total_args;
        if (co->co_flags & CO_VARARGS) {
            i++;
        }
        SETLOCAL(i, kwdict);
    }
    else {
        kwdict = NULL;
    }

    /* Copy all positional arguments into local variables */
    Py_ssize_t j, n;
    if (argcount > co->co_argcount) {
        n = co->co_argcount;
    }
    else {
        n = argcount;
    }
    for (j = 0; j < n; j++) {
        PyObject *x = args[j];
        Py_INCREF(x);
        SETLOCAL(j, x);
    }

    /* Pack other positional arguments into the *args argument */
    if (co->co_flags & CO_VARARGS) {
        PyObject *u = _PyTuple_FromArray(args + n, argcount - n);
        if (u == NULL) {
            goto fail;
        }
        SETLOCAL(total_args, u);
    }

    /* Handle keyword arguments */
    if (kwnames != NULL) {
        Py_ssize_t kwcount = PyTuple_GET_SIZE(kwnames);
        for (i = 0; i < kwcount; i++) {
            PyObject **co_varnames;
            PyObject *keyword = PyTuple_GET_ITEM(kwnames, i);
            PyObject *value = args[i+argcount];
            Py_ssize_t j;

            if (keyword == NULL || !PyUnicode_Check(keyword)) {
                _PyErr_Format(tstate, PyExc_TypeError,
                            "%U() keywords must be strings",
                          con->fc_qualname);
                goto fail;
            }

            /* Speed hack: do raw pointer compares. As names are
            normally interned this should almost always hit. */
            co_varnames = ((PyTupleObject *)(co->co_localsplusnames))->ob_item;
            for (j = co->co_posonlyargcount; j < total_args; j++) {
                PyObject *varname = co_varnames[j];
                if (varname == keyword) {
                    goto kw_found;
                }
            }

            /* Slow fallback, just in case */
            for (j = co->co_posonlyargcount; j < total_args; j++) {
                PyObject *varname = co_varnames[j];
                int cmp = PyObject_RichCompareBool( keyword, varname, Py_EQ);
                if (cmp > 0) {
                    goto kw_found;
                }
                else if (cmp < 0) {
                    goto fail;
                }
            }

            assert(j >= total_args);
            if (kwdict == NULL) {

                if (co->co_posonlyargcount
                    && positional_only_passed_as_keyword(tstate, co,
                                                        kwcount, kwnames,
                                                     con->fc_qualname))
                {
                    goto fail;
                }

                _PyErr_Format(tstate, PyExc_TypeError,
                            "%U() got an unexpected keyword argument '%S'",
                          con->fc_qualname, keyword);
                goto fail;
            }

            if (PyDict_SetItem(kwdict, keyword, value) == -1) {
                goto fail;
            }
            continue;

        kw_found:
            if (GETLOCAL(j) != NULL) {
                _PyErr_Format(tstate, PyExc_TypeError,
                            "%U() got multiple values for argument '%S'",
                          con->fc_qualname, keyword);
                goto fail;
            }
            Py_INCREF(value);
            SETLOCAL(j, value);
        }
    }

    /* Check the number of positional arguments */
    if ((argcount > co->co_argcount) && !(co->co_flags & CO_VARARGS)) {
        too_many_positional(tstate, co, argcount, con->fc_defaults, localsplus,
                            con->fc_qualname);
        goto fail;
    }

    /* Add missing positional arguments (copy default values from defs) */
    if (argcount < co->co_argcount) {
        Py_ssize_t defcount = con->fc_defaults == NULL ? 0 : PyTuple_GET_SIZE(con->fc_defaults);
        Py_ssize_t m = co->co_argcount - defcount;
        Py_ssize_t missing = 0;
        for (i = argcount; i < m; i++) {
            if (GETLOCAL(i) == NULL) {
                missing++;
            }
        }
        if (missing) {
            missing_arguments(tstate, co, missing, defcount, localsplus,
                              con->fc_qualname);
            goto fail;
        }
        if (n > m)
            i = n - m;
        else
            i = 0;
        if (defcount) {
            PyObject **defs = &PyTuple_GET_ITEM(con->fc_defaults, 0);
            for (; i < defcount; i++) {
                if (GETLOCAL(m+i) == NULL) {
                    PyObject *def = defs[i];
                    Py_INCREF(def);
                    SETLOCAL(m+i, def);
                }
            }
        }
    }

    /* Add missing keyword arguments (copy default values from kwdefs) */
    if (co->co_kwonlyargcount > 0) {
        Py_ssize_t missing = 0;
        for (i = co->co_argcount; i < total_args; i++) {
            if (GETLOCAL(i) != NULL)
                continue;
            PyObject *varname = PyTuple_GET_ITEM(co->co_localsplusnames, i);
            if (con->fc_kwdefaults != NULL) {
                PyObject *def = PyDict_GetItemWithError(con->fc_kwdefaults, varname);
                if (def) {
                    Py_INCREF(def);
                    SETLOCAL(i, def);
                    continue;
                }
                else if (_PyErr_Occurred(tstate)) {
                    goto fail;
                }
            }
            missing++;
        }
        if (missing) {
            missing_arguments(tstate, co, missing, -1, localsplus,
                              con->fc_qualname);
            goto fail;
        }
    }

    /* Copy closure variables to free variables */
    for (i = 0; i < co->co_nfreevars; ++i) {
        PyObject *o = PyTuple_GET_ITEM(con->fc_closure, i);
        Py_INCREF(o);
        localsplus[co->co_nlocals + co->co_nplaincellvars + i] = o;
    }

    return 0;

fail: /* Jump here from prelude on failure */
    return -1;

}


PyFrameObject *
_PyEval_MakeFrameVector(PyThreadState *tstate,
           PyFrameConstructor *con, PyObject *locals,
           PyObject *const *args, Py_ssize_t argcount,
           PyObject *kwnames, PyObject** localsarray)
{
    assert(is_tstate_valid(tstate));
    assert(con->fc_defaults == NULL || PyTuple_CheckExact(con->fc_defaults));

    /* Create the frame */
    PyFrameObject *f = _PyFrame_New_NoTrack(tstate, con, locals, localsarray);
    if (f == NULL) {
        return NULL;
    }
    if (initialize_locals(tstate, con, f->f_localsptr, args, argcount, kwnames)) {
        Py_DECREF(f);
        return NULL;
    }
    return f;
}

static PyObject *
make_coro(PyFrameConstructor *con, PyFrameObject *f)
{
    assert (((PyCodeObject *)con->fc_code)->co_flags & (CO_GENERATOR | CO_COROUTINE | CO_ASYNC_GENERATOR));
    PyObject *gen;
    int is_coro = ((PyCodeObject *)con->fc_code)->co_flags & CO_COROUTINE;

    /* Don't need to keep the reference to f_back, it will be set
        * when the generator is resumed. */
    Py_CLEAR(f->f_back);

    /* Create a new generator that owns the ready to run frame
        * and return that as the value. */
    if (is_coro) {
            gen = PyCoro_New(f, con->fc_name, con->fc_qualname);
    } else if (((PyCodeObject *)con->fc_code)->co_flags & CO_ASYNC_GENERATOR) {
            gen = PyAsyncGen_New(f, con->fc_name, con->fc_qualname);
    } else {
            gen = PyGen_NewWithQualName(f, con->fc_name, con->fc_qualname);
    }
    if (gen == NULL) {
        return NULL;
    }

    _PyObject_GC_TRACK(f);

    return gen;
}

PyObject *
_PyEval_Vector(PyThreadState *tstate, PyFrameConstructor *con,
               PyObject *locals,
               PyObject* const* args, size_t argcount,
               PyObject *kwnames)
{
    PyObject **localsarray;
    PyCodeObject *code = (PyCodeObject *)con->fc_code;
    int is_coro = code->co_flags &
        (CO_GENERATOR | CO_COROUTINE | CO_ASYNC_GENERATOR);
    if (is_coro) {
        localsarray = NULL;
    }
    else {
        int size = code->co_nlocalsplus + code->co_stacksize +
            FRAME_SPECIALS_SIZE;
        localsarray = _PyThreadState_PushLocals(tstate, size);
        if (localsarray == NULL) {
            return NULL;
        }
    }
    PyFrameObject *f = _PyEval_MakeFrameVector(
        tstate, con, locals, args, argcount, kwnames, localsarray);
    if (f == NULL) {
        if (!is_coro) {
            _PyThreadState_PopLocals(tstate, localsarray);
        }
        return NULL;
    }
    if (is_coro) {
        return make_coro(con, f);
    }
    PyObject *retval = _PyEval_EvalFrame(tstate, f, 0);
    assert(f->f_stackdepth == 0);

    /* decref'ing the frame can cause __del__ methods to get invoked,
       which can call back into Python.  While we're done with the
       current Python frame (f), the associated C stack is still in use,
       so recursion_depth must be boosted for the duration.
    */
    assert (!is_coro);
    assert(f->f_own_locals_memory == 0);
    if (Py_REFCNT(f) > 1) {
        Py_DECREF(f);
        _PyObject_GC_TRACK(f);
        if (_PyFrame_TakeLocals(f)) {
            Py_CLEAR(retval);
        }
    }
    else {
        ++tstate->recursion_depth;
        f->f_localsptr = NULL;
        for (int i = 0; i < code->co_nlocalsplus + FRAME_SPECIALS_SIZE; i++) {
            Py_XDECREF(localsarray[i]);
        }
        Py_DECREF(f);
        --tstate->recursion_depth;
    }
    _PyThreadState_PopLocals(tstate, localsarray);
    return retval;
}

/* Legacy API */
PyObject *
PyEval_EvalCodeEx(PyObject *_co, PyObject *globals, PyObject *locals,
                  PyObject *const *args, int argcount,
                  PyObject *const *kws, int kwcount,
                  PyObject *const *defs, int defcount,
                  PyObject *kwdefs, PyObject *closure)
{
    PyThreadState *tstate = _PyThreadState_GET();
    PyObject *res;
    PyObject *defaults = _PyTuple_FromArray(defs, defcount);
    if (defaults == NULL) {
        return NULL;
    }
    PyObject *builtins = _PyEval_BuiltinsFromGlobals(tstate, globals); // borrowed ref
    if (builtins == NULL) {
        Py_DECREF(defaults);
        return NULL;
    }
    if (locals == NULL) {
        locals = globals;
    }
    PyObject *kwnames;
    PyObject *const *allargs;
    PyObject **newargs;
    if (kwcount == 0) {
        allargs = args;
        kwnames = NULL;
    }
    else {
        kwnames = PyTuple_New(kwcount);
        if (kwnames == NULL) {
            res = NULL;
            goto fail;
        }
        newargs = PyMem_Malloc(sizeof(PyObject *)*(kwcount+argcount));
        if (newargs == NULL) {
            res = NULL;
            Py_DECREF(kwnames);
            goto fail;
        }
        for (int i = 0; i < argcount; i++) {
            newargs[i] = args[i];
        }
        for (int i = 0; i < kwcount; i++) {
            Py_INCREF(kws[2*i]);
            PyTuple_SET_ITEM(kwnames, i, kws[2*i]);
            newargs[argcount+i] = kws[2*i+1];
        }
        allargs = newargs;
    }
    PyObject **kwargs = PyMem_Malloc(sizeof(PyObject *)*kwcount);
    if (kwargs == NULL) {
        res = NULL;
        Py_DECREF(kwnames);
        goto fail;
    }
    for (int i = 0; i < kwcount; i++) {
        Py_INCREF(kws[2*i]);
        PyTuple_SET_ITEM(kwnames, i, kws[2*i]);
        kwargs[i] = kws[2*i+1];
    }
    PyFrameConstructor constr = {
        .fc_globals = globals,
        .fc_builtins = builtins,
        .fc_name = ((PyCodeObject *)_co)->co_name,
        .fc_qualname = ((PyCodeObject *)_co)->co_name,
        .fc_code = _co,
        .fc_defaults = defaults,
        .fc_kwdefaults = kwdefs,
        .fc_closure = closure
    };
    res = _PyEval_Vector(tstate, &constr, locals,
                         allargs, argcount,
                         kwnames);
    if (kwcount) {
        Py_DECREF(kwnames);
        PyMem_Free(newargs);
    }
fail:
    Py_DECREF(defaults);
    return res;
}


/* Logic for the raise statement (too complicated for inlining).
   This *consumes* a reference count to each of its arguments. */
static int
do_raise(PyThreadState *tstate, PyObject *exc, PyObject *cause)
{
    PyObject *type = NULL, *value = NULL;

    if (exc == NULL) {
        /* Reraise */
        _PyErr_StackItem *exc_info = _PyErr_GetTopmostException(tstate);
        PyObject *tb;
        type = exc_info->exc_type;
        value = exc_info->exc_value;
        tb = exc_info->exc_traceback;
        if (Py_IsNone(type) || type == NULL) {
            _PyErr_SetString(tstate, PyExc_RuntimeError,
                             "No active exception to reraise");
            return 0;
        }
        Py_XINCREF(type);
        Py_XINCREF(value);
        Py_XINCREF(tb);
        _PyErr_Restore(tstate, type, value, tb);
        return 1;
    }

    /* We support the following forms of raise:
       raise
       raise <instance>
       raise <type> */

    if (PyExceptionClass_Check(exc)) {
        type = exc;
        value = _PyObject_CallNoArg(exc);
        if (value == NULL)
            goto raise_error;
        if (!PyExceptionInstance_Check(value)) {
            _PyErr_Format(tstate, PyExc_TypeError,
                          "calling %R should have returned an instance of "
                          "BaseException, not %R",
                          type, Py_TYPE(value));
             goto raise_error;
        }
    }
    else if (PyExceptionInstance_Check(exc)) {
        value = exc;
        type = PyExceptionInstance_Class(exc);
        Py_INCREF(type);
    }
    else {
        /* Not something you can raise.  You get an exception
           anyway, just not what you specified :-) */
        Py_DECREF(exc);
        _PyErr_SetString(tstate, PyExc_TypeError,
                         "exceptions must derive from BaseException");
        goto raise_error;
    }

    assert(type != NULL);
    assert(value != NULL);

    if (cause) {
        PyObject *fixed_cause;
        if (PyExceptionClass_Check(cause)) {
            fixed_cause = _PyObject_CallNoArg(cause);
            if (fixed_cause == NULL)
                goto raise_error;
            Py_DECREF(cause);
        }
        else if (PyExceptionInstance_Check(cause)) {
            fixed_cause = cause;
        }
        else if (Py_IsNone(cause)) {
            Py_DECREF(cause);
            fixed_cause = NULL;
        }
        else {
            _PyErr_SetString(tstate, PyExc_TypeError,
                             "exception causes must derive from "
                             "BaseException");
            goto raise_error;
        }
        PyException_SetCause(value, fixed_cause);
    }

    _PyErr_SetObject(tstate, type, value);
    /* _PyErr_SetObject incref's its arguments */
    Py_DECREF(value);
    Py_DECREF(type);
    return 0;

raise_error:
    Py_XDECREF(value);
    Py_XDECREF(type);
    Py_XDECREF(cause);
    return 0;
}

/* Iterate v argcnt times and store the results on the stack (via decreasing
   sp).  Return 1 for success, 0 if error.

   If argcntafter == -1, do a simple unpack. If it is >= 0, do an unpack
   with a variable target.
*/

static int
unpack_iterable(PyThreadState *tstate, PyObject *v,
                int argcnt, int argcntafter, PyObject **sp)
{
    int i = 0, j = 0;
    Py_ssize_t ll = 0;
    PyObject *it;  /* iter(v) */
    PyObject *w;
    PyObject *l = NULL; /* variable list */

    assert(v != NULL);

    it = PyObject_GetIter(v);
    if (it == NULL) {
        if (_PyErr_ExceptionMatches(tstate, PyExc_TypeError) &&
            Py_TYPE(v)->tp_iter == NULL && !PySequence_Check(v))
        {
            _PyErr_Format(tstate, PyExc_TypeError,
                          "cannot unpack non-iterable %.200s object",
                          Py_TYPE(v)->tp_name);
        }
        return 0;
    }

    for (; i < argcnt; i++) {
        w = PyIter_Next(it);
        if (w == NULL) {
            /* Iterator done, via error or exhaustion. */
            if (!_PyErr_Occurred(tstate)) {
                if (argcntafter == -1) {
                    _PyErr_Format(tstate, PyExc_ValueError,
                                  "not enough values to unpack "
                                  "(expected %d, got %d)",
                                  argcnt, i);
                }
                else {
                    _PyErr_Format(tstate, PyExc_ValueError,
                                  "not enough values to unpack "
                                  "(expected at least %d, got %d)",
                                  argcnt + argcntafter, i);
                }
            }
            goto Error;
        }
        *--sp = w;
    }

    if (argcntafter == -1) {
        /* We better have exhausted the iterator now. */
        w = PyIter_Next(it);
        if (w == NULL) {
            if (_PyErr_Occurred(tstate))
                goto Error;
            Py_DECREF(it);
            return 1;
        }
        Py_DECREF(w);
        _PyErr_Format(tstate, PyExc_ValueError,
                      "too many values to unpack (expected %d)",
                      argcnt);
        goto Error;
    }

    l = PySequence_List(it);
    if (l == NULL)
        goto Error;
    *--sp = l;
    i++;

    ll = PyList_GET_SIZE(l);
    if (ll < argcntafter) {
        _PyErr_Format(tstate, PyExc_ValueError,
            "not enough values to unpack (expected at least %d, got %zd)",
            argcnt + argcntafter, argcnt + ll);
        goto Error;
    }

    /* Pop the "after-variable" args off the list. */
    for (j = argcntafter; j > 0; j--, i++) {
        *--sp = PyList_GET_ITEM(l, ll - j);
    }
    /* Resize the list. */
    Py_SET_SIZE(l, ll - argcntafter);
    Py_DECREF(it);
    return 1;

Error:
    for (; i > 0; i--, sp++)
        Py_DECREF(*sp);
    Py_XDECREF(it);
    return 0;
}

#ifdef LLTRACE
static int
prtrace(PyThreadState *tstate, PyObject *v, const char *str)
{
    printf("%s ", str);
    PyObject *type, *value, *traceback;
    PyErr_Fetch(&type, &value, &traceback);
    if (PyObject_Print(v, stdout, 0) != 0) {
        /* Don't know what else to do */
        _PyErr_Clear(tstate);
    }
    printf("\n");
    PyErr_Restore(type, value, traceback);
    return 1;
}
#endif

static void
call_exc_trace(Py_tracefunc func, PyObject *self,
               PyThreadState *tstate,
               PyFrameObject *f)
{
    PyObject *type, *value, *traceback, *orig_traceback, *arg;
    int err;
    _PyErr_Fetch(tstate, &type, &value, &orig_traceback);
    if (value == NULL) {
        value = Py_None;
        Py_INCREF(value);
    }
    _PyErr_NormalizeException(tstate, &type, &value, &orig_traceback);
    traceback = (orig_traceback != NULL) ? orig_traceback : Py_None;
    arg = PyTuple_Pack(3, type, value, traceback);
    if (arg == NULL) {
        _PyErr_Restore(tstate, type, value, orig_traceback);
        return;
    }
    err = call_trace(func, self, tstate, f, PyTrace_EXCEPTION, arg);
    Py_DECREF(arg);
    if (err == 0) {
        _PyErr_Restore(tstate, type, value, orig_traceback);
    }
    else {
        Py_XDECREF(type);
        Py_XDECREF(value);
        Py_XDECREF(orig_traceback);
    }
}

static int
call_trace_protected(Py_tracefunc func, PyObject *obj,
                     PyThreadState *tstate, PyFrameObject *frame,
                     int what, PyObject *arg)
{
    PyObject *type, *value, *traceback;
    int err;
    _PyErr_Fetch(tstate, &type, &value, &traceback);
    err = call_trace(func, obj, tstate, frame, what, arg);
    if (err == 0)
    {
        _PyErr_Restore(tstate, type, value, traceback);
        return 0;
    }
    else {
        Py_XDECREF(type);
        Py_XDECREF(value);
        Py_XDECREF(traceback);
        return -1;
    }
}

static void
initialize_trace_info(PyTraceInfo *trace_info, PyFrameObject *frame)
{
    PyCodeObject *code = _PyFrame_GetCode(frame);
    if (trace_info->code != code) {
        trace_info->code = code;
        _PyCode_InitAddressRange(code, &trace_info->bounds);
    }
}

static int
call_trace(Py_tracefunc func, PyObject *obj,
           PyThreadState *tstate, PyFrameObject *frame,
           int what, PyObject *arg)
{
    int result;
    if (tstate->tracing)
        return 0;
    tstate->tracing++;
    tstate->cframe->use_tracing = 0;
    if (frame->f_lasti < 0) {
        frame->f_lineno = _PyFrame_GetCode(frame)->co_firstlineno;
    }
    else {
        initialize_trace_info(&tstate->trace_info, frame);
        frame->f_lineno = _PyCode_CheckLineNumber(frame->f_lasti*2, &tstate->trace_info.bounds);
    }
    result = func(obj, frame, what, arg);
    frame->f_lineno = 0;
    tstate->cframe->use_tracing = ((tstate->c_tracefunc != NULL)
                           || (tstate->c_profilefunc != NULL));
    tstate->tracing--;
    return result;
}

PyObject *
_PyEval_CallTracing(PyObject *func, PyObject *args)
{
    PyThreadState *tstate = _PyThreadState_GET();
    int save_tracing = tstate->tracing;
    int save_use_tracing = tstate->cframe->use_tracing;
    PyObject *result;

    tstate->tracing = 0;
    tstate->cframe->use_tracing = ((tstate->c_tracefunc != NULL)
                           || (tstate->c_profilefunc != NULL));
    result = PyObject_Call(func, args, NULL);
    tstate->tracing = save_tracing;
    tstate->cframe->use_tracing = save_use_tracing;
    return result;
}

/* See Objects/lnotab_notes.txt for a description of how tracing works. */
static int
maybe_call_line_trace(Py_tracefunc func, PyObject *obj,
                      PyThreadState *tstate, PyFrameObject *frame, int instr_prev)
{
    int result = 0;

    /* If the last instruction falls at the start of a line or if it
       represents a jump backwards, update the frame's line number and
       then call the trace function if we're tracing source lines.
    */
    initialize_trace_info(&tstate->trace_info, frame);
    int lastline = _PyCode_CheckLineNumber(instr_prev*2, &tstate->trace_info.bounds);
    int line = _PyCode_CheckLineNumber(frame->f_lasti*2, &tstate->trace_info.bounds);
    if (line != -1 && frame->f_trace_lines) {
        /* Trace backward edges or first instruction of a new line */
        if (frame->f_lasti < instr_prev ||
            (line != lastline && frame->f_lasti*2 == tstate->trace_info.bounds.ar_start))
        {
            result = call_trace(func, obj, tstate, frame, PyTrace_LINE, Py_None);
        }
    }
    /* Always emit an opcode event if we're tracing all opcodes. */
    if (frame->f_trace_opcodes) {
        result = call_trace(func, obj, tstate, frame, PyTrace_OPCODE, Py_None);
    }
    return result;
}

int
_PyEval_SetProfile(PyThreadState *tstate, Py_tracefunc func, PyObject *arg)
{
    assert(is_tstate_valid(tstate));
    /* The caller must hold the GIL */
    assert(PyGILState_Check());

    /* Call _PySys_Audit() in the context of the current thread state,
       even if tstate is not the current thread state. */
    PyThreadState *current_tstate = _PyThreadState_GET();
    if (_PySys_Audit(current_tstate, "sys.setprofile", NULL) < 0) {
        return -1;
    }

    PyObject *profileobj = tstate->c_profileobj;

    tstate->c_profilefunc = NULL;
    tstate->c_profileobj = NULL;
    /* Must make sure that tracing is not ignored if 'profileobj' is freed */
    tstate->cframe->use_tracing = tstate->c_tracefunc != NULL;
    Py_XDECREF(profileobj);

    Py_XINCREF(arg);
    tstate->c_profileobj = arg;
    tstate->c_profilefunc = func;

    /* Flag that tracing or profiling is turned on */
    tstate->cframe->use_tracing = (func != NULL) || (tstate->c_tracefunc != NULL);
    return 0;
}

void
PyEval_SetProfile(Py_tracefunc func, PyObject *arg)
{
    PyThreadState *tstate = _PyThreadState_GET();
    if (_PyEval_SetProfile(tstate, func, arg) < 0) {
        /* Log _PySys_Audit() error */
        _PyErr_WriteUnraisableMsg("in PyEval_SetProfile", NULL);
    }
}

int
_PyEval_SetTrace(PyThreadState *tstate, Py_tracefunc func, PyObject *arg)
{
    assert(is_tstate_valid(tstate));
    /* The caller must hold the GIL */
    assert(PyGILState_Check());

    /* Call _PySys_Audit() in the context of the current thread state,
       even if tstate is not the current thread state. */
    PyThreadState *current_tstate = _PyThreadState_GET();
    if (_PySys_Audit(current_tstate, "sys.settrace", NULL) < 0) {
        return -1;
    }

    PyObject *traceobj = tstate->c_traceobj;

    tstate->c_tracefunc = NULL;
    tstate->c_traceobj = NULL;
    /* Must make sure that profiling is not ignored if 'traceobj' is freed */
    tstate->cframe->use_tracing = (tstate->c_profilefunc != NULL);
    Py_XDECREF(traceobj);

    Py_XINCREF(arg);
    tstate->c_traceobj = arg;
    tstate->c_tracefunc = func;

    /* Flag that tracing or profiling is turned on */
    tstate->cframe->use_tracing = ((func != NULL)
                           || (tstate->c_profilefunc != NULL));

    return 0;
}

void
PyEval_SetTrace(Py_tracefunc func, PyObject *arg)
{
    PyThreadState *tstate = _PyThreadState_GET();
    if (_PyEval_SetTrace(tstate, func, arg) < 0) {
        /* Log _PySys_Audit() error */
        _PyErr_WriteUnraisableMsg("in PyEval_SetTrace", NULL);
    }
}


void
_PyEval_SetCoroutineOriginTrackingDepth(PyThreadState *tstate, int new_depth)
{
    assert(new_depth >= 0);
    tstate->coroutine_origin_tracking_depth = new_depth;
}

int
_PyEval_GetCoroutineOriginTrackingDepth(void)
{
    PyThreadState *tstate = _PyThreadState_GET();
    return tstate->coroutine_origin_tracking_depth;
}

int
_PyEval_SetAsyncGenFirstiter(PyObject *firstiter)
{
    PyThreadState *tstate = _PyThreadState_GET();

    if (_PySys_Audit(tstate, "sys.set_asyncgen_hook_firstiter", NULL) < 0) {
        return -1;
    }

    Py_XINCREF(firstiter);
    Py_XSETREF(tstate->async_gen_firstiter, firstiter);
    return 0;
}

PyObject *
_PyEval_GetAsyncGenFirstiter(void)
{
    PyThreadState *tstate = _PyThreadState_GET();
    return tstate->async_gen_firstiter;
}

int
_PyEval_SetAsyncGenFinalizer(PyObject *finalizer)
{
    PyThreadState *tstate = _PyThreadState_GET();

    if (_PySys_Audit(tstate, "sys.set_asyncgen_hook_finalizer", NULL) < 0) {
        return -1;
    }

    Py_XINCREF(finalizer);
    Py_XSETREF(tstate->async_gen_finalizer, finalizer);
    return 0;
}

PyObject *
_PyEval_GetAsyncGenFinalizer(void)
{
    PyThreadState *tstate = _PyThreadState_GET();
    return tstate->async_gen_finalizer;
}

PyFrameObject *
PyEval_GetFrame(void)
{
    PyThreadState *tstate = _PyThreadState_GET();
    return tstate->frame;
}

PyObject *
_PyEval_GetBuiltins(PyThreadState *tstate)
{
    PyFrameObject *frame = tstate->frame;
    if (frame != NULL) {
        return _PyFrame_GetBuiltins(frame);
    }
    return tstate->interp->builtins;
}

PyObject *
PyEval_GetBuiltins(void)
{
    PyThreadState *tstate = _PyThreadState_GET();
    return _PyEval_GetBuiltins(tstate);
}

/* Convenience function to get a builtin from its name */
PyObject *
_PyEval_GetBuiltinId(_Py_Identifier *name)
{
    PyThreadState *tstate = _PyThreadState_GET();
    PyObject *attr = _PyDict_GetItemIdWithError(PyEval_GetBuiltins(), name);
    if (attr) {
        Py_INCREF(attr);
    }
    else if (!_PyErr_Occurred(tstate)) {
        _PyErr_SetObject(tstate, PyExc_AttributeError, _PyUnicode_FromId(name));
    }
    return attr;
}

PyObject *
PyEval_GetLocals(void)
{
    PyThreadState *tstate = _PyThreadState_GET();
    PyFrameObject *current_frame = tstate->frame;
    if (current_frame == NULL) {
        _PyErr_SetString(tstate, PyExc_SystemError, "frame does not exist");
        return NULL;
    }

    return _PyFrame_BorrowLocals(current_frame);
}

PyObject *
PyLocals_Get(void)
{
    PyThreadState *tstate = _PyThreadState_GET();
    PyFrameObject *current_frame = _PyEval_GetFrame(tstate);
    if (current_frame == NULL) {
        _PyErr_SetString(tstate, PyExc_SystemError, "frame does not exist");
        return NULL;
    }

<<<<<<< HEAD
    return PyFrame_GetLocals(current_frame);
=======
    PyObject *locals = current_frame->f_valuestack[
        FRAME_SPECIALS_LOCALS_OFFSET-FRAME_SPECIALS_SIZE];
    assert(locals != NULL);
    return locals;
>>>>>>> 4bcef2bb
}

PyObject *
PyEval_GetGlobals(void)
{
    PyThreadState *tstate = _PyThreadState_GET();
    PyFrameObject *current_frame = tstate->frame;
    if (current_frame == NULL) {
        return NULL;
    }
    return _PyFrame_GetGlobals(current_frame);
}

int
PyEval_MergeCompilerFlags(PyCompilerFlags *cf)
{
    PyThreadState *tstate = _PyThreadState_GET();
    PyFrameObject *current_frame = tstate->frame;
    int result = cf->cf_flags != 0;

    if (current_frame != NULL) {
        const int codeflags = _PyFrame_GetCode(current_frame)->co_flags;
        const int compilerflags = codeflags & PyCF_MASK;
        if (compilerflags) {
            result = 1;
            cf->cf_flags |= compilerflags;
        }
#if 0 /* future keyword */
        if (codeflags & CO_GENERATOR_ALLOWED) {
            result = 1;
            cf->cf_flags |= CO_GENERATOR_ALLOWED;
        }
#endif
    }
    return result;
}


const char *
PyEval_GetFuncName(PyObject *func)
{
    if (PyMethod_Check(func))
        return PyEval_GetFuncName(PyMethod_GET_FUNCTION(func));
    else if (PyFunction_Check(func))
        return PyUnicode_AsUTF8(((PyFunctionObject*)func)->func_name);
    else if (PyCFunction_Check(func))
        return ((PyCFunctionObject*)func)->m_ml->ml_name;
    else
        return Py_TYPE(func)->tp_name;
}

const char *
PyEval_GetFuncDesc(PyObject *func)
{
    if (PyMethod_Check(func))
        return "()";
    else if (PyFunction_Check(func))
        return "()";
    else if (PyCFunction_Check(func))
        return "()";
    else
        return " object";
}

#define C_TRACE(x, call) \
if (use_tracing && tstate->c_profilefunc) { \
    if (call_trace(tstate->c_profilefunc, tstate->c_profileobj, \
        tstate, tstate->frame, \
        PyTrace_C_CALL, func)) { \
        x = NULL; \
    } \
    else { \
        x = call; \
        if (tstate->c_profilefunc != NULL) { \
            if (x == NULL) { \
                call_trace_protected(tstate->c_profilefunc, \
                    tstate->c_profileobj, \
                    tstate, tstate->frame, \
                    PyTrace_C_EXCEPTION, func); \
                /* XXX should pass (type, value, tb) */ \
            } else { \
                if (call_trace(tstate->c_profilefunc, \
                    tstate->c_profileobj, \
                    tstate, tstate->frame, \
                    PyTrace_C_RETURN, func)) { \
                    Py_DECREF(x); \
                    x = NULL; \
                } \
            } \
        } \
    } \
} else { \
    x = call; \
    }


static PyObject *
trace_call_function(PyThreadState *tstate,
                    PyObject *func,
                    PyObject **args, Py_ssize_t nargs,
                    PyObject *kwnames)
{
    int use_tracing = 1;
    PyObject *x;
    if (PyCFunction_CheckExact(func) || PyCMethod_CheckExact(func)) {
        C_TRACE(x, PyObject_Vectorcall(func, args, nargs, kwnames));
        return x;
    }
    else if (Py_IS_TYPE(func, &PyMethodDescr_Type) && nargs > 0) {
        /* We need to create a temporary bound method as argument
           for profiling.

           If nargs == 0, then this cannot work because we have no
           "self". In any case, the call itself would raise
           TypeError (foo needs an argument), so we just skip
           profiling. */
        PyObject *self = args[0];
        func = Py_TYPE(func)->tp_descr_get(func, self, (PyObject*)Py_TYPE(self));
        if (func == NULL) {
            return NULL;
        }
        C_TRACE(x, PyObject_Vectorcall(func,
                                        args+1, nargs-1,
                                        kwnames));
        Py_DECREF(func);
        return x;
    }
    return PyObject_Vectorcall(func, args, nargs | PY_VECTORCALL_ARGUMENTS_OFFSET, kwnames);
}

/* Issue #29227: Inline call_function() into _PyEval_EvalFrameDefault()
   to reduce the stack consumption. */
Py_LOCAL_INLINE(PyObject *) _Py_HOT_FUNCTION
call_function(PyThreadState *tstate,
              PyObject ***pp_stack,
              Py_ssize_t oparg,
              PyObject *kwnames,
              int use_tracing)
{
    PyObject **pfunc = (*pp_stack) - oparg - 1;
    PyObject *func = *pfunc;
    PyObject *x, *w;
    Py_ssize_t nkwargs = (kwnames == NULL) ? 0 : PyTuple_GET_SIZE(kwnames);
    Py_ssize_t nargs = oparg - nkwargs;
    PyObject **stack = (*pp_stack) - nargs - nkwargs;

    if (use_tracing) {
        x = trace_call_function(tstate, func, stack, nargs, kwnames);
    }
    else {
        x = PyObject_Vectorcall(func, stack, nargs | PY_VECTORCALL_ARGUMENTS_OFFSET, kwnames);
    }

    assert((x != NULL) ^ (_PyErr_Occurred(tstate) != NULL));

    /* Clear the stack of the function object. */
    while ((*pp_stack) > pfunc) {
        w = EXT_POP(*pp_stack);
        Py_DECREF(w);
    }

    return x;
}

static PyObject *
do_call_core(PyThreadState *tstate,
             PyObject *func,
             PyObject *callargs,
             PyObject *kwdict,
             int use_tracing
            )
{
    PyObject *result;

    if (PyCFunction_CheckExact(func) || PyCMethod_CheckExact(func)) {
        C_TRACE(result, PyObject_Call(func, callargs, kwdict));
        return result;
    }
    else if (Py_IS_TYPE(func, &PyMethodDescr_Type)) {
        Py_ssize_t nargs = PyTuple_GET_SIZE(callargs);
        if (nargs > 0 && use_tracing) {
            /* We need to create a temporary bound method as argument
               for profiling.

               If nargs == 0, then this cannot work because we have no
               "self". In any case, the call itself would raise
               TypeError (foo needs an argument), so we just skip
               profiling. */
            PyObject *self = PyTuple_GET_ITEM(callargs, 0);
            func = Py_TYPE(func)->tp_descr_get(func, self, (PyObject*)Py_TYPE(self));
            if (func == NULL) {
                return NULL;
            }

            C_TRACE(result, _PyObject_FastCallDictTstate(
                                    tstate, func,
                                    &_PyTuple_ITEMS(callargs)[1],
                                    nargs - 1,
                                    kwdict));
            Py_DECREF(func);
            return result;
        }
    }
    return PyObject_Call(func, callargs, kwdict);
}

/* Extract a slice index from a PyLong or an object with the
   nb_index slot defined, and store in *pi.
   Silently reduce values larger than PY_SSIZE_T_MAX to PY_SSIZE_T_MAX,
   and silently boost values less than PY_SSIZE_T_MIN to PY_SSIZE_T_MIN.
   Return 0 on error, 1 on success.
*/
int
_PyEval_SliceIndex(PyObject *v, Py_ssize_t *pi)
{
    PyThreadState *tstate = _PyThreadState_GET();
    if (!Py_IsNone(v)) {
        Py_ssize_t x;
        if (_PyIndex_Check(v)) {
            x = PyNumber_AsSsize_t(v, NULL);
            if (x == -1 && _PyErr_Occurred(tstate))
                return 0;
        }
        else {
            _PyErr_SetString(tstate, PyExc_TypeError,
                             "slice indices must be integers or "
                             "None or have an __index__ method");
            return 0;
        }
        *pi = x;
    }
    return 1;
}

int
_PyEval_SliceIndexNotNone(PyObject *v, Py_ssize_t *pi)
{
    PyThreadState *tstate = _PyThreadState_GET();
    Py_ssize_t x;
    if (_PyIndex_Check(v)) {
        x = PyNumber_AsSsize_t(v, NULL);
        if (x == -1 && _PyErr_Occurred(tstate))
            return 0;
    }
    else {
        _PyErr_SetString(tstate, PyExc_TypeError,
                         "slice indices must be integers or "
                         "have an __index__ method");
        return 0;
    }
    *pi = x;
    return 1;
}

static PyObject *
import_name(PyThreadState *tstate, PyFrameObject *f,
            PyObject *name, PyObject *fromlist, PyObject *level)
{
    _Py_IDENTIFIER(__import__);
    PyObject *import_func, *res;
    PyObject* stack[5];

    import_func = _PyDict_GetItemIdWithError(_PyFrame_GetBuiltins(f), &PyId___import__);
    if (import_func == NULL) {
        if (!_PyErr_Occurred(tstate)) {
            _PyErr_SetString(tstate, PyExc_ImportError, "__import__ not found");
        }
        return NULL;
    }
    PyObject *locals = f->f_valuestack[
        FRAME_SPECIALS_LOCALS_OFFSET-FRAME_SPECIALS_SIZE];
    /* Fast path for not overloaded __import__. */
    if (import_func == tstate->interp->import_func) {
        int ilevel = _PyLong_AsInt(level);
        if (ilevel == -1 && _PyErr_Occurred(tstate)) {
            return NULL;
        }
        res = PyImport_ImportModuleLevelObject(
                        name,
                        _PyFrame_GetGlobals(f),
                        locals == NULL ? Py_None :locals,
                        fromlist,
                        ilevel);
        return res;
    }

    Py_INCREF(import_func);

    stack[0] = name;
    stack[1] = _PyFrame_GetGlobals(f);
    stack[2] = locals == NULL ? Py_None : locals;
    stack[3] = fromlist;
    stack[4] = level;
    res = _PyObject_FastCall(import_func, stack, 5);
    Py_DECREF(import_func);
    return res;
}

static PyObject *
import_from(PyThreadState *tstate, PyObject *v, PyObject *name)
{
    PyObject *x;
    PyObject *fullmodname, *pkgname, *pkgpath, *pkgname_or_unknown, *errmsg;

    if (_PyObject_LookupAttr(v, name, &x) != 0) {
        return x;
    }
    /* Issue #17636: in case this failed because of a circular relative
       import, try to fallback on reading the module directly from
       sys.modules. */
    pkgname = _PyObject_GetAttrId(v, &PyId___name__);
    if (pkgname == NULL) {
        goto error;
    }
    if (!PyUnicode_Check(pkgname)) {
        Py_CLEAR(pkgname);
        goto error;
    }
    fullmodname = PyUnicode_FromFormat("%U.%U", pkgname, name);
    if (fullmodname == NULL) {
        Py_DECREF(pkgname);
        return NULL;
    }
    x = PyImport_GetModule(fullmodname);
    Py_DECREF(fullmodname);
    if (x == NULL && !_PyErr_Occurred(tstate)) {
        goto error;
    }
    Py_DECREF(pkgname);
    return x;
 error:
    pkgpath = PyModule_GetFilenameObject(v);
    if (pkgname == NULL) {
        pkgname_or_unknown = PyUnicode_FromString("<unknown module name>");
        if (pkgname_or_unknown == NULL) {
            Py_XDECREF(pkgpath);
            return NULL;
        }
    } else {
        pkgname_or_unknown = pkgname;
    }

    if (pkgpath == NULL || !PyUnicode_Check(pkgpath)) {
        _PyErr_Clear(tstate);
        errmsg = PyUnicode_FromFormat(
            "cannot import name %R from %R (unknown location)",
            name, pkgname_or_unknown
        );
        /* NULL checks for errmsg and pkgname done by PyErr_SetImportError. */
        PyErr_SetImportError(errmsg, pkgname, NULL);
    }
    else {
        _Py_IDENTIFIER(__spec__);
        PyObject *spec = _PyObject_GetAttrId(v, &PyId___spec__);
        const char *fmt =
            _PyModuleSpec_IsInitializing(spec) ?
            "cannot import name %R from partially initialized module %R "
            "(most likely due to a circular import) (%S)" :
            "cannot import name %R from %R (%S)";
        Py_XDECREF(spec);

        errmsg = PyUnicode_FromFormat(fmt, name, pkgname_or_unknown, pkgpath);
        /* NULL checks for errmsg and pkgname done by PyErr_SetImportError. */
        PyErr_SetImportError(errmsg, pkgname, pkgpath);
    }

    Py_XDECREF(errmsg);
    Py_XDECREF(pkgname_or_unknown);
    Py_XDECREF(pkgpath);
    return NULL;
}

static int
import_all_from(PyThreadState *tstate, PyObject *locals, PyObject *v)
{
    _Py_IDENTIFIER(__all__);
    _Py_IDENTIFIER(__dict__);
    PyObject *all, *dict, *name, *value;
    int skip_leading_underscores = 0;
    int pos, err;

    if (_PyObject_LookupAttrId(v, &PyId___all__, &all) < 0) {
        return -1; /* Unexpected error */
    }
    if (all == NULL) {
        if (_PyObject_LookupAttrId(v, &PyId___dict__, &dict) < 0) {
            return -1;
        }
        if (dict == NULL) {
            _PyErr_SetString(tstate, PyExc_ImportError,
                    "from-import-* object has no __dict__ and no __all__");
            return -1;
        }
        all = PyMapping_Keys(dict);
        Py_DECREF(dict);
        if (all == NULL)
            return -1;
        skip_leading_underscores = 1;
    }

    for (pos = 0, err = 0; ; pos++) {
        name = PySequence_GetItem(all, pos);
        if (name == NULL) {
            if (!_PyErr_ExceptionMatches(tstate, PyExc_IndexError)) {
                err = -1;
            }
            else {
                _PyErr_Clear(tstate);
            }
            break;
        }
        if (!PyUnicode_Check(name)) {
            PyObject *modname = _PyObject_GetAttrId(v, &PyId___name__);
            if (modname == NULL) {
                Py_DECREF(name);
                err = -1;
                break;
            }
            if (!PyUnicode_Check(modname)) {
                _PyErr_Format(tstate, PyExc_TypeError,
                              "module __name__ must be a string, not %.100s",
                              Py_TYPE(modname)->tp_name);
            }
            else {
                _PyErr_Format(tstate, PyExc_TypeError,
                              "%s in %U.%s must be str, not %.100s",
                              skip_leading_underscores ? "Key" : "Item",
                              modname,
                              skip_leading_underscores ? "__dict__" : "__all__",
                              Py_TYPE(name)->tp_name);
            }
            Py_DECREF(modname);
            Py_DECREF(name);
            err = -1;
            break;
        }
        if (skip_leading_underscores) {
            if (PyUnicode_READY(name) == -1) {
                Py_DECREF(name);
                err = -1;
                break;
            }
            if (PyUnicode_READ_CHAR(name, 0) == '_') {
                Py_DECREF(name);
                continue;
            }
        }
        value = PyObject_GetAttr(v, name);
        if (value == NULL)
            err = -1;
        else if (PyDict_CheckExact(locals))
            err = PyDict_SetItem(locals, name, value);
        else
            err = PyObject_SetItem(locals, name, value);
        Py_DECREF(name);
        Py_XDECREF(value);
        if (err != 0)
            break;
    }
    Py_DECREF(all);
    return err;
}

static int
check_args_iterable(PyThreadState *tstate, PyObject *func, PyObject *args)
{
    if (Py_TYPE(args)->tp_iter == NULL && !PySequence_Check(args)) {
        /* check_args_iterable() may be called with a live exception:
         * clear it to prevent calling _PyObject_FunctionStr() with an
         * exception set. */
        _PyErr_Clear(tstate);
        PyObject *funcstr = _PyObject_FunctionStr(func);
        if (funcstr != NULL) {
            _PyErr_Format(tstate, PyExc_TypeError,
                          "%U argument after * must be an iterable, not %.200s",
                          funcstr, Py_TYPE(args)->tp_name);
            Py_DECREF(funcstr);
        }
        return -1;
    }
    return 0;
}

static void
format_kwargs_error(PyThreadState *tstate, PyObject *func, PyObject *kwargs)
{
    /* _PyDict_MergeEx raises attribute
     * error (percolated from an attempt
     * to get 'keys' attribute) instead of
     * a type error if its second argument
     * is not a mapping.
     */
    if (_PyErr_ExceptionMatches(tstate, PyExc_AttributeError)) {
        _PyErr_Clear(tstate);
        PyObject *funcstr = _PyObject_FunctionStr(func);
        if (funcstr != NULL) {
            _PyErr_Format(
                tstate, PyExc_TypeError,
                "%U argument after ** must be a mapping, not %.200s",
                funcstr, Py_TYPE(kwargs)->tp_name);
            Py_DECREF(funcstr);
        }
    }
    else if (_PyErr_ExceptionMatches(tstate, PyExc_KeyError)) {
        PyObject *exc, *val, *tb;
        _PyErr_Fetch(tstate, &exc, &val, &tb);
        if (val && PyTuple_Check(val) && PyTuple_GET_SIZE(val) == 1) {
            _PyErr_Clear(tstate);
            PyObject *funcstr = _PyObject_FunctionStr(func);
            if (funcstr != NULL) {
                PyObject *key = PyTuple_GET_ITEM(val, 0);
                _PyErr_Format(
                    tstate, PyExc_TypeError,
                    "%U got multiple values for keyword argument '%S'",
                    funcstr, key);
                Py_DECREF(funcstr);
            }
            Py_XDECREF(exc);
            Py_XDECREF(val);
            Py_XDECREF(tb);
        }
        else {
            _PyErr_Restore(tstate, exc, val, tb);
        }
    }
}

static void
format_exc_check_arg(PyThreadState *tstate, PyObject *exc,
                     const char *format_str, PyObject *obj)
{
    const char *obj_str;

    if (!obj)
        return;

    obj_str = PyUnicode_AsUTF8(obj);
    if (!obj_str)
        return;

    _PyErr_Format(tstate, exc, format_str, obj_str);

    if (exc == PyExc_NameError) {
        // Include the name in the NameError exceptions to offer suggestions later.
        _Py_IDENTIFIER(name);
        PyObject *type, *value, *traceback;
        PyErr_Fetch(&type, &value, &traceback);
        PyErr_NormalizeException(&type, &value, &traceback);
        if (PyErr_GivenExceptionMatches(value, PyExc_NameError)) {
            // We do not care if this fails because we are going to restore the
            // NameError anyway.
            (void)_PyObject_SetAttrId(value, &PyId_name, obj);
        }
        PyErr_Restore(type, value, traceback);
    }
}

static void
format_exc_unbound(PyThreadState *tstate, PyCodeObject *co, int oparg)
{
    PyObject *name;
    /* Don't stomp existing exception */
    if (_PyErr_Occurred(tstate))
        return;
    name = PyTuple_GET_ITEM(co->co_localsplusnames, oparg);
    if (oparg < co->co_nplaincellvars + co->co_nlocals) {
        format_exc_check_arg(tstate, PyExc_UnboundLocalError,
                             UNBOUNDLOCAL_ERROR_MSG, name);
    } else {
        format_exc_check_arg(tstate, PyExc_NameError,
                             UNBOUNDFREE_ERROR_MSG, name);
    }
}

static void
format_awaitable_error(PyThreadState *tstate, PyTypeObject *type, int prevprevopcode, int prevopcode)
{
    if (type->tp_as_async == NULL || type->tp_as_async->am_await == NULL) {
        if (prevopcode == BEFORE_ASYNC_WITH) {
            _PyErr_Format(tstate, PyExc_TypeError,
                          "'async with' received an object from __aenter__ "
                          "that does not implement __await__: %.100s",
                          type->tp_name);
        }
        else if (prevopcode == WITH_EXCEPT_START || (prevopcode == CALL_FUNCTION && prevprevopcode == DUP_TOP)) {
            _PyErr_Format(tstate, PyExc_TypeError,
                          "'async with' received an object from __aexit__ "
                          "that does not implement __await__: %.100s",
                          type->tp_name);
        }
    }
}

static PyObject *
unicode_concatenate(PyThreadState *tstate, PyObject *v, PyObject *w,
                    PyFrameObject *f, const _Py_CODEUNIT *next_instr)
{
    PyObject *res;
    if (Py_REFCNT(v) == 2) {
        /* In the common case, there are 2 references to the value
         * stored in 'variable' when the += is performed: one on the
         * value stack (in 'v') and one still stored in the
         * 'variable'.  We try to delete the variable now to reduce
         * the refcnt to 1.
         */
        int opcode, oparg;
        NEXTOPARG();
        switch (opcode) {
        case STORE_FAST:
        {
            PyObject **localsplus = f->f_localsptr;
            if (GETLOCAL(oparg) == v)
                SETLOCAL(oparg, NULL);
            break;
        }
        case STORE_DEREF:
        {
            PyObject *c = f->f_localsptr[oparg];
            if (PyCell_GET(c) ==  v) {
                PyCell_SET(c, NULL);
                Py_DECREF(v);
            }
            break;
        }
        case STORE_NAME:
        {
            PyObject *names = _PyFrame_GetCode(f)->co_names;
            PyObject *name = GETITEM(names, oparg);
            PyObject *locals = f->f_valuestack[
                FRAME_SPECIALS_LOCALS_OFFSET-FRAME_SPECIALS_SIZE];
            if (locals && PyDict_CheckExact(locals)) {
                PyObject *w = PyDict_GetItemWithError(locals, name);
                if ((w == v && PyDict_DelItem(locals, name) != 0) ||
                    (w == NULL && _PyErr_Occurred(tstate)))
                {
                    Py_DECREF(v);
                    return NULL;
                }
            }
            break;
        }
        }
    }
    res = v;
    PyUnicode_Append(&res, w);
    return res;
}

#ifdef DYNAMIC_EXECUTION_PROFILE

static PyObject *
getarray(long a[256])
{
    int i;
    PyObject *l = PyList_New(256);
    if (l == NULL) return NULL;
    for (i = 0; i < 256; i++) {
        PyObject *x = PyLong_FromLong(a[i]);
        if (x == NULL) {
            Py_DECREF(l);
            return NULL;
        }
        PyList_SET_ITEM(l, i, x);
    }
    for (i = 0; i < 256; i++)
        a[i] = 0;
    return l;
}

PyObject *
_Py_GetDXProfile(PyObject *self, PyObject *args)
{
#ifndef DXPAIRS
    return getarray(dxp);
#else
    int i;
    PyObject *l = PyList_New(257);
    if (l == NULL) return NULL;
    for (i = 0; i < 257; i++) {
        PyObject *x = getarray(dxpairs[i]);
        if (x == NULL) {
            Py_DECREF(l);
            return NULL;
        }
        PyList_SET_ITEM(l, i, x);
    }
    return l;
#endif
}

#endif

Py_ssize_t
_PyEval_RequestCodeExtraIndex(freefunc free)
{
    PyInterpreterState *interp = _PyInterpreterState_GET();
    Py_ssize_t new_index;

    if (interp->co_extra_user_count == MAX_CO_EXTRA_USERS - 1) {
        return -1;
    }
    new_index = interp->co_extra_user_count++;
    interp->co_extra_freefuncs[new_index] = free;
    return new_index;
}

static void
dtrace_function_entry(PyFrameObject *f)
{
    const char *filename;
    const char *funcname;
    int lineno;

    PyCodeObject *code = _PyFrame_GetCode(f);
    filename = PyUnicode_AsUTF8(code->co_filename);
    funcname = PyUnicode_AsUTF8(code->co_name);
    lineno = PyFrame_GetLineNumber(f);

    PyDTrace_FUNCTION_ENTRY(filename, funcname, lineno);
}

static void
dtrace_function_return(PyFrameObject *f)
{
    const char *filename;
    const char *funcname;
    int lineno;

    PyCodeObject *code = _PyFrame_GetCode(f);
    filename = PyUnicode_AsUTF8(code->co_filename);
    funcname = PyUnicode_AsUTF8(code->co_name);
    lineno = PyFrame_GetLineNumber(f);

    PyDTrace_FUNCTION_RETURN(filename, funcname, lineno);
}

/* DTrace equivalent of maybe_call_line_trace. */
static void
maybe_dtrace_line(PyFrameObject *frame,
                  PyTraceInfo *trace_info,
                  int instr_prev)
{
    const char *co_filename, *co_name;

    /* If the last instruction executed isn't in the current
       instruction window, reset the window.
    */
    initialize_trace_info(trace_info, frame);
    int line = _PyCode_CheckLineNumber(frame->f_lasti*2, &trace_info->bounds);
    /* If the last instruction falls at the start of a line or if
       it represents a jump backwards, update the frame's line
       number and call the trace function. */
    if (line != frame->f_lineno || frame->f_lasti < instr_prev) {
        if (line != -1) {
            frame->f_lineno = line;
            co_filename = PyUnicode_AsUTF8(_PyFrame_GetCode(frame)->co_filename);
            if (!co_filename)
                co_filename = "?";
            co_name = PyUnicode_AsUTF8(_PyFrame_GetCode(frame)->co_name);
            if (!co_name)
                co_name = "?";
            PyDTrace_LINE(co_filename, co_name, line);
        }
    }
}


/* Implement Py_EnterRecursiveCall() and Py_LeaveRecursiveCall() as functions
   for the limited API. */

#undef Py_EnterRecursiveCall

int Py_EnterRecursiveCall(const char *where)
{
    return _Py_EnterRecursiveCall_inline(where);
}

#undef Py_LeaveRecursiveCall

void Py_LeaveRecursiveCall(void)
{
    _Py_LeaveRecursiveCall_inline();
}<|MERGE_RESOLUTION|>--- conflicted
+++ resolved
@@ -5682,20 +5682,13 @@
 PyLocals_Get(void)
 {
     PyThreadState *tstate = _PyThreadState_GET();
-    PyFrameObject *current_frame = _PyEval_GetFrame(tstate);
+    PyFrameObject *current_frame = tstate->frame;
     if (current_frame == NULL) {
         _PyErr_SetString(tstate, PyExc_SystemError, "frame does not exist");
         return NULL;
     }
 
-<<<<<<< HEAD
     return PyFrame_GetLocals(current_frame);
-=======
-    PyObject *locals = current_frame->f_valuestack[
-        FRAME_SPECIALS_LOCALS_OFFSET-FRAME_SPECIALS_SIZE];
-    assert(locals != NULL);
-    return locals;
->>>>>>> 4bcef2bb
 }
 
 PyObject *
