--- conflicted
+++ resolved
@@ -380,25 +380,17 @@
 static const _PyRuntimeState initial = _PyRuntimeState_INIT(_PyRuntime);
 _Py_COMP_DIAG_POP
 
-<<<<<<< HEAD
-#define NUMLOCKS 6
-#define LOCKPTRS(runtime) \
-=======
-#define NUMLOCKS 7
+#define NUMLOCKS 8
 #define LOCKS_INIT(runtime) \
->>>>>>> 4ff5690e
     { \
         &(runtime)->interpreters.mutex, \
         &(runtime)->xidregistry.mutex, \
         &(runtime)->getargs.mutex, \
         &(runtime)->unicode_state.ids.lock, \
         &(runtime)->imports.extensions.mutex, \
-<<<<<<< HEAD
         &(runtime)->ceval.pending_mainthread.lock, \
-=======
         &(runtime)->atexit.mutex, \
         &(runtime)->audit_hooks.mutex, \
->>>>>>> 4ff5690e
     }
 
 static int
@@ -446,11 +438,7 @@
 
     PyPreConfig_InitPythonConfig(&runtime->preconfig);
 
-<<<<<<< HEAD
-    PyThread_type_lock *lockptrs[NUMLOCKS] = LOCKPTRS(runtime);
-=======
     PyThread_type_lock *lockptrs[NUMLOCKS] = LOCKS_INIT(runtime);
->>>>>>> 4ff5690e
     for (int i = 0; i < NUMLOCKS; i++) {
         assert(locks[i] != NULL);
         *lockptrs[i] = locks[i];
@@ -529,11 +517,7 @@
         LOCK = NULL; \
     }
 
-<<<<<<< HEAD
-    PyThread_type_lock *lockptrs[NUMLOCKS] = LOCKPTRS(runtime);
-=======
     PyThread_type_lock *lockptrs[NUMLOCKS] = LOCKS_INIT(runtime);
->>>>>>> 4ff5690e
     for (int i = 0; i < NUMLOCKS; i++) {
         FREE_LOCK(*lockptrs[i]);
     }
@@ -556,11 +540,7 @@
     PyMemAllocatorEx old_alloc;
     _PyMem_SetDefaultAllocator(PYMEM_DOMAIN_RAW, &old_alloc);
 
-<<<<<<< HEAD
-    PyThread_type_lock *lockptrs[NUMLOCKS] = LOCKPTRS(runtime);
-=======
     PyThread_type_lock *lockptrs[NUMLOCKS] = LOCKS_INIT(runtime);
->>>>>>> 4ff5690e
     int reinit_err = 0;
     for (int i = 0; i < NUMLOCKS; i++) {
         reinit_err += _PyThread_at_fork_reinit(lockptrs[i]);
