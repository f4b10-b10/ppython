
/* Thread and interpreter state structures and their interfaces */

#include "Python.h"
#include "pycore_ceval.h"
#include "pycore_code.h"          // stats
#include "pycore_dtoa.h"          // _dtoa_state_INIT()
#include "pycore_frame.h"
#include "pycore_initconfig.h"
#include "pycore_object.h"        // _PyType_InitCache()
#include "pycore_pyerrors.h"
#include "pycore_pylifecycle.h"
#include "pycore_pymem.h"         // _PyMem_SetDefaultAllocator()
#include "pycore_pystate.h"
#include "pycore_runtime_init.h"  // _PyRuntimeState_INIT
#include "pycore_sysmodule.h"

/* --------------------------------------------------------------------------
CAUTION

Always use PyMem_RawMalloc() and PyMem_RawFree() directly in this file.  A
number of these functions are advertised as safe to call when the GIL isn't
held, and in a debug build Python redirects (e.g.) PyMem_NEW (etc) to Python's
debugging obmalloc functions.  Those aren't thread-safe (they rely on the GIL
to avoid the expense of doing their own locking).
-------------------------------------------------------------------------- */

#ifdef HAVE_DLOPEN
#ifdef HAVE_DLFCN_H
#include <dlfcn.h>
#endif
#if !HAVE_DECL_RTLD_LAZY
#define RTLD_LAZY 1
#endif
#endif

#ifdef __cplusplus
extern "C" {
#endif


/****************************************/
/* helpers for the current thread state */
/****************************************/

// API for the current thread state is further down.

/* "current" means one of:
   - bound to the current OS thread
   - holds the GIL
 */

//-------------------------------------------------
// a highly efficient lookup for the current thread
//-------------------------------------------------

/*
   The stored thread state is set by PyThreadState_Swap().

   For each of these functions, the GIL must be held by the current thread.
 */


#ifdef HAVE_THREAD_LOCAL
_Py_thread_local PyThreadState *_Py_tss_tstate = NULL;
#endif

static inline PyThreadState *
current_fast_get(_PyRuntimeState *Py_UNUSED(runtime))
{
#ifdef HAVE_THREAD_LOCAL
    return _Py_tss_tstate;
#else
    // XXX Fall back to the PyThread_tss_*() API.
#  error "no supported thread-local variable storage classifier"
#endif
}

static inline void
current_fast_set(_PyRuntimeState *Py_UNUSED(runtime), PyThreadState *tstate)
{
    assert(tstate != NULL);
#ifdef HAVE_THREAD_LOCAL
    _Py_tss_tstate = tstate;
#else
    // XXX Fall back to the PyThread_tss_*() API.
#  error "no supported thread-local variable storage classifier"
#endif
}

static inline void
current_fast_clear(_PyRuntimeState *Py_UNUSED(runtime))
{
#ifdef HAVE_THREAD_LOCAL
    _Py_tss_tstate = NULL;
#else
    // XXX Fall back to the PyThread_tss_*() API.
#  error "no supported thread-local variable storage classifier"
#endif
}

#define tstate_verify_not_active(tstate) \
    if (tstate == current_fast_get((tstate)->interp->runtime)) { \
        _Py_FatalErrorFormat(__func__, "tstate %p is still current", tstate); \
    }

PyThreadState *
_PyThreadState_GetCurrent(void)
{
    return current_fast_get(&_PyRuntime);
}


//------------------------------------------------
// the thread state bound to the current OS thread
//------------------------------------------------

static inline int
tstate_tss_initialized(Py_tss_t *key)
{
    return PyThread_tss_is_created(key);
}

static inline int
tstate_tss_init(Py_tss_t *key)
{
    assert(!tstate_tss_initialized(key));
    return PyThread_tss_create(key);
}

static inline void
tstate_tss_fini(Py_tss_t *key)
{
    assert(tstate_tss_initialized(key));
    PyThread_tss_delete(key);
}

static inline PyThreadState *
tstate_tss_get(Py_tss_t *key)
{
    assert(tstate_tss_initialized(key));
    return (PyThreadState *)PyThread_tss_get(key);
}

static inline int
tstate_tss_set(Py_tss_t *key, PyThreadState *tstate)
{
    assert(tstate != NULL);
    assert(tstate_tss_initialized(key));
    return PyThread_tss_set(key, (void *)tstate);
}

static inline int
tstate_tss_clear(Py_tss_t *key)
{
    assert(tstate_tss_initialized(key));
    return PyThread_tss_set(key, (void *)NULL);
}

#ifdef HAVE_FORK
/* Reset the TSS key - called by PyOS_AfterFork_Child().
 * This should not be necessary, but some - buggy - pthread implementations
 * don't reset TSS upon fork(), see issue #10517.
 */
static PyStatus
tstate_tss_reinit(Py_tss_t *key)
{
    if (!tstate_tss_initialized(key)) {
        return _PyStatus_OK();
    }
    PyThreadState *tstate = tstate_tss_get(key);

    tstate_tss_fini(key);
    if (tstate_tss_init(key) != 0) {
        return _PyStatus_NO_MEMORY();
    }

    /* If the thread had an associated auto thread state, reassociate it with
     * the new key. */
    if (tstate && tstate_tss_set(key, tstate) != 0) {
        return _PyStatus_ERR("failed to re-set autoTSSkey");
    }
    return _PyStatus_OK();
}
#endif


/*
   The stored thread state is set by bind_tstate() (AKA PyThreadState_Bind().

   The GIL does no need to be held for these.
  */

#define gilstate_tss_initialized(runtime) \
    tstate_tss_initialized(&(runtime)->autoTSSkey)
#define gilstate_tss_init(runtime) \
    tstate_tss_init(&(runtime)->autoTSSkey)
#define gilstate_tss_fini(runtime) \
    tstate_tss_fini(&(runtime)->autoTSSkey)
#define gilstate_tss_get(runtime) \
    tstate_tss_get(&(runtime)->autoTSSkey)
#define _gilstate_tss_set(runtime, tstate) \
    tstate_tss_set(&(runtime)->autoTSSkey, tstate)
#define _gilstate_tss_clear(runtime) \
    tstate_tss_clear(&(runtime)->autoTSSkey)
#define gilstate_tss_reinit(runtime) \
    tstate_tss_reinit(&(runtime)->autoTSSkey)

static inline void
gilstate_tss_set(_PyRuntimeState *runtime, PyThreadState *tstate)
{
    assert(tstate != NULL && tstate->interp->runtime == runtime);
    if (_gilstate_tss_set(runtime, tstate) != 0) {
        Py_FatalError("failed to set current tstate (TSS)");
    }
}

static inline void
gilstate_tss_clear(_PyRuntimeState *runtime)
{
    if (_gilstate_tss_clear(runtime) != 0) {
        Py_FatalError("failed to clear current tstate (TSS)");
    }
}


#ifndef NDEBUG
static inline int tstate_is_alive(PyThreadState *tstate);

static inline int
tstate_is_bound(PyThreadState *tstate)
{
    return tstate->_status.bound && !tstate->_status.unbound;
}
#endif  // !NDEBUG

static void bind_gilstate_tstate(PyThreadState *);
static void unbind_gilstate_tstate(PyThreadState *);

static void
bind_tstate(PyThreadState *tstate)
{
    assert(tstate != NULL);
    assert(tstate_is_alive(tstate) && !tstate->_status.bound);
    assert(!tstate->_status.unbound);  // just in case
    assert(!tstate->_status.bound_gilstate);
    assert(tstate != gilstate_tss_get(tstate->interp->runtime));
    assert(!tstate->_status.active);
    assert(tstate->thread_id == 0);
    assert(tstate->native_thread_id == 0);

    // Currently we don't necessarily store the thread state
    // in thread-local storage (e.g. per-interpreter).

    tstate->thread_id = PyThread_get_thread_ident();
#ifdef PY_HAVE_THREAD_NATIVE_ID
    tstate->native_thread_id = PyThread_get_thread_native_id();
#endif

    tstate->_status.bound = 1;
}

static void
unbind_tstate(PyThreadState *tstate)
{
    assert(tstate != NULL);
    // XXX assert(tstate_is_alive(tstate));
    assert(tstate_is_bound(tstate));
    // XXX assert(!tstate->_status.active);
    assert(tstate->thread_id > 0);
#ifdef PY_HAVE_THREAD_NATIVE_ID
    assert(tstate->native_thread_id > 0);
#endif

    // We leave thread_id and native_thread_id alone
    // since they can be useful for debugging.
    // Check the `_status` field to know if these values
    // are still valid.

    // We leave tstate->_status.bound set to 1
    // to indicate it was previously bound.
    tstate->_status.unbound = 1;
}


/* Stick the thread state for this thread in thread specific storage.

   When a thread state is created for a thread by some mechanism
   other than PyGILState_Ensure(), it's important that the GILState
   machinery knows about it so it doesn't try to create another
   thread state for the thread.
   (This is a better fix for SF bug #1010677 than the first one attempted.)

   The only situation where you can legitimately have more than one
   thread state for an OS level thread is when there are multiple
   interpreters.

   Before 3.12, the PyGILState_*() APIs didn't work with multiple
   interpreters (see bpo-10915 and bpo-15751), so this function used
   to set TSS only once.  Thus, the first thread state created for that
   given OS level thread would "win", which seemed reasonable behaviour.
*/

static void
bind_gilstate_tstate(PyThreadState *tstate)
{
    assert(tstate != NULL);
    assert(tstate_is_alive(tstate));
    assert(tstate_is_bound(tstate));
    // XXX assert(!tstate->_status.active);
    assert(!tstate->_status.bound_gilstate);

    _PyRuntimeState *runtime = tstate->interp->runtime;
    PyThreadState *tcur = gilstate_tss_get(runtime);
    assert(tstate != tcur);

    if (tcur != NULL) {
        tcur->_status.bound_gilstate = 0;
    }
    gilstate_tss_set(runtime, tstate);
    tstate->_status.bound_gilstate = 1;
}

static void
unbind_gilstate_tstate(PyThreadState *tstate)
{
    assert(tstate != NULL);
    // XXX assert(tstate_is_alive(tstate));
    assert(tstate_is_bound(tstate));
    // XXX assert(!tstate->_status.active);
    assert(tstate->_status.bound_gilstate);
    assert(tstate == gilstate_tss_get(tstate->interp->runtime));

    gilstate_tss_clear(tstate->interp->runtime);
    tstate->_status.bound_gilstate = 0;
}


//----------------------------------------------
// the thread state that currently holds the GIL
//----------------------------------------------

/* This is not exported, as it is not reliable!  It can only
   ever be compared to the state for the *current* thread.
   * If not equal, then it doesn't matter that the actual
     value may change immediately after comparison, as it can't
     possibly change to the current thread's state.
   * If equal, then the current thread holds the lock, so the value can't
     change until we yield the lock.
*/
static int
holds_gil(PyThreadState *tstate)
{
    // XXX Fall back to tstate->interp->runtime->ceval.gil.last_holder
    // (and tstate->interp->runtime->ceval.gil.locked).
    assert(tstate != NULL);
    _PyRuntimeState *runtime = tstate->interp->runtime;
    /* Must be the tstate for this thread */
    assert(tstate == gilstate_tss_get(runtime));
    return tstate == current_fast_get(runtime);
}


/****************************/
/* the global runtime state */
/****************************/

//----------
// lifecycle
//----------

/* Suppress deprecation warning for PyBytesObject.ob_shash */
_Py_COMP_DIAG_PUSH
_Py_COMP_DIAG_IGNORE_DEPR_DECLS
/* We use "initial" if the runtime gets re-used
   (e.g. Py_Finalize() followed by Py_Initialize().
   Note that we initialize "initial" relative to _PyRuntime,
   to ensure pre-initialized pointers point to the active
   runtime state (and not "initial"). */
static const _PyRuntimeState initial = _PyRuntimeState_INIT(_PyRuntime);
_Py_COMP_DIAG_POP

#define NUMLOCKS 9
#define LOCKS_INIT(runtime) \
    { \
        &(runtime)->interpreters.mutex, \
        &(runtime)->xidregistry.mutex, \
        &(runtime)->getargs.mutex, \
        &(runtime)->unicode_state.ids.lock, \
        &(runtime)->imports.extensions.mutex, \
        &(runtime)->ceval.pending_mainthread.lock, \
        &(runtime)->atexit.mutex, \
        &(runtime)->audit_hooks.mutex, \
        &(runtime)->allocators.mutex, \
    }

static int
alloc_for_runtime(PyThread_type_lock locks[NUMLOCKS])
{
    /* Force default allocator, since _PyRuntimeState_Fini() must
       use the same allocator than this function. */
    PyMemAllocatorEx old_alloc;
    _PyMem_SetDefaultAllocator(PYMEM_DOMAIN_RAW, &old_alloc);

    for (int i = 0; i < NUMLOCKS; i++) {
        PyThread_type_lock lock = PyThread_allocate_lock();
        if (lock == NULL) {
            for (int j = 0; j < i; j++) {
                PyThread_free_lock(locks[j]);
                locks[j] = NULL;
            }
            break;
        }
        locks[i] = lock;
    }

    PyMem_SetAllocator(PYMEM_DOMAIN_RAW, &old_alloc);
    return 0;
}

static void
init_runtime(_PyRuntimeState *runtime,
             void *open_code_hook, void *open_code_userdata,
             _Py_AuditHookEntry *audit_hook_head,
             Py_ssize_t unicode_next_index,
             PyThread_type_lock locks[NUMLOCKS])
{
    if (runtime->_initialized) {
        Py_FatalError("runtime already initialized");
    }
    assert(!runtime->preinitializing &&
           !runtime->preinitialized &&
           !runtime->core_initialized &&
           !runtime->initialized);

    runtime->open_code_hook = open_code_hook;
    runtime->open_code_userdata = open_code_userdata;
    runtime->audit_hooks.head = audit_hook_head;

    PyPreConfig_InitPythonConfig(&runtime->preconfig);

    PyThread_type_lock *lockptrs[NUMLOCKS] = LOCKS_INIT(runtime);
    for (int i = 0; i < NUMLOCKS; i++) {
        assert(locks[i] != NULL);
        *lockptrs[i] = locks[i];
    }

    // Set it to the ID of the main thread of the main interpreter.
    runtime->main_thread = PyThread_get_thread_ident();

    runtime->unicode_state.ids.next_index = unicode_next_index;

    runtime->_initialized = 1;
}

PyStatus
_PyRuntimeState_Init(_PyRuntimeState *runtime)
{
    /* We preserve the hook across init, because there is
       currently no public API to set it between runtime
       initialization and interpreter initialization. */
    void *open_code_hook = runtime->open_code_hook;
    void *open_code_userdata = runtime->open_code_userdata;
    _Py_AuditHookEntry *audit_hook_head = runtime->audit_hooks.head;
    // bpo-42882: Preserve next_index value if Py_Initialize()/Py_Finalize()
    // is called multiple times.
    Py_ssize_t unicode_next_index = runtime->unicode_state.ids.next_index;

    PyThread_type_lock locks[NUMLOCKS];
    if (alloc_for_runtime(locks) != 0) {
        return _PyStatus_NO_MEMORY();
    }

    if (runtime->_initialized) {
        // Py_Initialize() must be running again.
        // Reset to _PyRuntimeState_INIT.
        memcpy(runtime, &initial, sizeof(*runtime));
    }

    if (gilstate_tss_init(runtime) != 0) {
        _PyRuntimeState_Fini(runtime);
        return _PyStatus_NO_MEMORY();
    }

    if (PyThread_tss_create(&runtime->trashTSSkey) != 0) {
        _PyRuntimeState_Fini(runtime);
        return _PyStatus_NO_MEMORY();
    }

    init_runtime(runtime, open_code_hook, open_code_userdata, audit_hook_head,
                 unicode_next_index, locks);

    return _PyStatus_OK();
}

void
_PyRuntimeState_Fini(_PyRuntimeState *runtime)
{
#ifdef Py_REF_DEBUG
    /* The count is cleared by _Py_FinalizeRefTotal(). */
    assert(runtime->object_state.interpreter_leaks == 0);
#endif

    if (gilstate_tss_initialized(runtime)) {
        gilstate_tss_fini(runtime);
    }

    if (PyThread_tss_is_created(&runtime->trashTSSkey)) {
        PyThread_tss_delete(&runtime->trashTSSkey);
    }

    /* Force the allocator used by _PyRuntimeState_Init(). */
    PyMemAllocatorEx old_alloc;
    _PyMem_SetDefaultAllocator(PYMEM_DOMAIN_RAW, &old_alloc);
#define FREE_LOCK(LOCK) \
    if (LOCK != NULL) { \
        PyThread_free_lock(LOCK); \
        LOCK = NULL; \
    }

    PyThread_type_lock *lockptrs[NUMLOCKS] = LOCKS_INIT(runtime);
    for (int i = 0; i < NUMLOCKS; i++) {
        FREE_LOCK(*lockptrs[i]);
    }

#undef FREE_LOCK
    PyMem_SetAllocator(PYMEM_DOMAIN_RAW, &old_alloc);
}

#ifdef HAVE_FORK
/* This function is called from PyOS_AfterFork_Child to ensure that
   newly created child processes do not share locks with the parent. */
PyStatus
_PyRuntimeState_ReInitThreads(_PyRuntimeState *runtime)
{
    // This was initially set in _PyRuntimeState_Init().
    runtime->main_thread = PyThread_get_thread_ident();

    /* Force default allocator, since _PyRuntimeState_Fini() must
       use the same allocator than this function. */
    PyMemAllocatorEx old_alloc;
    _PyMem_SetDefaultAllocator(PYMEM_DOMAIN_RAW, &old_alloc);

    PyThread_type_lock *lockptrs[NUMLOCKS] = LOCKS_INIT(runtime);
    int reinit_err = 0;
    for (int i = 0; i < NUMLOCKS; i++) {
        reinit_err += _PyThread_at_fork_reinit(lockptrs[i]);
    }

    PyMem_SetAllocator(PYMEM_DOMAIN_RAW, &old_alloc);

    /* bpo-42540: id_mutex is freed by _PyInterpreterState_Delete, which does
     * not force the default allocator. */
    reinit_err += _PyThread_at_fork_reinit(&runtime->interpreters.main->id_mutex);

    if (reinit_err < 0) {
        return _PyStatus_ERR("Failed to reinitialize runtime locks");
    }

    PyStatus status = gilstate_tss_reinit(runtime);
    if (_PyStatus_EXCEPTION(status)) {
        return status;
    }

    if (PyThread_tss_is_created(&runtime->trashTSSkey)) {
        PyThread_tss_delete(&runtime->trashTSSkey);
    }
    if (PyThread_tss_create(&runtime->trashTSSkey) != 0) {
        return _PyStatus_NO_MEMORY();
    }

    return _PyStatus_OK();
}
#endif


/*************************************/
/* the per-interpreter runtime state */
/*************************************/

//----------
// lifecycle
//----------

/* Calling this indicates that the runtime is ready to create interpreters. */

PyStatus
_PyInterpreterState_Enable(_PyRuntimeState *runtime)
{
    struct pyinterpreters *interpreters = &runtime->interpreters;
    interpreters->next_id = 0;

    /* Py_Finalize() calls _PyRuntimeState_Fini() which clears the mutex.
       Create a new mutex if needed. */
    if (interpreters->mutex == NULL) {
        /* Force default allocator, since _PyRuntimeState_Fini() must
           use the same allocator than this function. */
        PyMemAllocatorEx old_alloc;
        _PyMem_SetDefaultAllocator(PYMEM_DOMAIN_RAW, &old_alloc);

        interpreters->mutex = PyThread_allocate_lock();

        PyMem_SetAllocator(PYMEM_DOMAIN_RAW, &old_alloc);

        if (interpreters->mutex == NULL) {
            return _PyStatus_ERR("Can't initialize threads for interpreter");
        }
    }

    return _PyStatus_OK();
}


static PyInterpreterState *
alloc_interpreter(void)
{
    return PyMem_RawCalloc(1, sizeof(PyInterpreterState));
}

static void
free_interpreter(PyInterpreterState *interp)
{
    // The main interpreter is statically allocated so
    // should not be freed.
    if (interp != &_PyRuntime._main_interpreter) {
        PyMem_RawFree(interp);
    }
}

/* Get the interpreter state to a minimal consistent state.
   Further init happens in pylifecycle.c before it can be used.
   All fields not initialized here are expected to be zeroed out,
   e.g. by PyMem_RawCalloc() or memset(), or otherwise pre-initialized.
   The runtime state is not manipulated.  Instead it is assumed that
   the interpreter is getting added to the runtime.

   Note that the main interpreter was statically initialized as part
   of the runtime and most state is already set properly.  That leaves
   a small number of fields to initialize dynamically, as well as some
   that are initialized lazily.

   For subinterpreters we memcpy() the main interpreter in
   PyInterpreterState_New(), leaving it in the same mostly-initialized
   state.  The only difference is that the interpreter has some
   self-referential state that is statically initializexd to the
   main interpreter.  We fix those fields here, in addition
   to the other dynamically initialized fields.
  */
static void
init_interpreter(PyInterpreterState *interp,
                 _PyRuntimeState *runtime, int64_t id,
                 PyInterpreterState *next,
                 PyThread_type_lock pending_lock)
{
    if (interp->_initialized) {
        Py_FatalError("interpreter already initialized");
    }

    assert(runtime != NULL);
    interp->runtime = runtime;

    assert(id > 0 || (id == 0 && interp == runtime->interpreters.main));
    interp->id = id;

    assert(runtime->interpreters.head == interp);
    assert(next != NULL || (interp == runtime->interpreters.main));
    interp->next = next;

    /* Initialize obmalloc, but only for subinterpreters,
       since the main interpreter is initialized statically. */
    if (interp != &runtime->_main_interpreter) {
        poolp temp[OBMALLOC_USED_POOLS_SIZE] = \
                _obmalloc_pools_INIT(interp->obmalloc.pools);
        memcpy(&interp->obmalloc.pools.used, temp, sizeof(temp));
    }

    _PyEval_InitState(interp, pending_lock);
    _PyGC_InitState(&interp->gc);
    PyConfig_InitPythonConfig(&interp->config);
    _PyType_InitCache(interp);
    for (int i = 0; i < PY_MONITORING_UNGROUPED_EVENTS; i++) {
        interp->monitors.tools[i] = 0;
    }
    for (int t = 0; t < PY_MONITORING_TOOL_IDS; t++) {
        for (int e = 0; e < PY_MONITORING_EVENTS; e++) {
            interp->monitoring_callables[t][e] = NULL;

        }
    }
    interp->sys_profile_initialized = false;
    interp->sys_trace_initialized = false;
    interp->optimizer = &_PyOptimizer_Default;
    interp->optimizer_backedge_threshold = _PyOptimizer_Default.backedge_threshold;
    interp->optimizer_resume_threshold = _PyOptimizer_Default.backedge_threshold;
    if (interp != &runtime->_main_interpreter) {
        /* Fix the self-referential, statically initialized fields. */
        interp->dtoa = (struct _dtoa_state)_dtoa_state_INIT(interp);
    }
    interp->f_opcode_trace_set = false;
    interp->_initialized = 1;
}

PyInterpreterState *
PyInterpreterState_New(void)
{
    PyInterpreterState *interp;
    _PyRuntimeState *runtime = &_PyRuntime;
    PyThreadState *tstate = current_fast_get(runtime);

    /* tstate is NULL when Py_InitializeFromConfig() calls
       PyInterpreterState_New() to create the main interpreter. */
    if (_PySys_Audit(tstate, "cpython.PyInterpreterState_New", NULL) < 0) {
        return NULL;
    }

    PyThread_type_lock pending_lock = PyThread_allocate_lock();
    if (pending_lock == NULL) {
        if (tstate != NULL) {
            _PyErr_NoMemory(tstate);
        }
        return NULL;
    }

    /* Don't get runtime from tstate since tstate can be NULL. */
    struct pyinterpreters *interpreters = &runtime->interpreters;

    /* We completely serialize creation of multiple interpreters, since
       it simplifies things here and blocking concurrent calls isn't a problem.
       Regardless, we must fully block subinterpreter creation until
       after the main interpreter is created. */
    HEAD_LOCK(runtime);

    int64_t id = interpreters->next_id;
    interpreters->next_id += 1;

    // Allocate the interpreter and add it to the runtime state.
    PyInterpreterState *old_head = interpreters->head;
    if (old_head == NULL) {
        // We are creating the main interpreter.
        assert(interpreters->main == NULL);
        assert(id == 0);

        interp = &runtime->_main_interpreter;
        assert(interp->id == 0);
        assert(interp->next == NULL);

        interpreters->main = interp;
    }
    else {
        assert(interpreters->main != NULL);
        assert(id != 0);

        interp = alloc_interpreter();
        if (interp == NULL) {
            goto error;
        }
        // Set to _PyInterpreterState_INIT.
        memcpy(interp, &initial._main_interpreter,
               sizeof(*interp));

        if (id < 0) {
            /* overflow or Py_Initialize() not called yet! */
            if (tstate != NULL) {
                _PyErr_SetString(tstate, PyExc_RuntimeError,
                                 "failed to get an interpreter ID");
            }
            goto error;
        }
    }
    interpreters->head = interp;

    init_interpreter(interp, runtime, id, old_head, pending_lock);

    HEAD_UNLOCK(runtime);
    return interp;

error:
    HEAD_UNLOCK(runtime);

    PyThread_free_lock(pending_lock);
    if (interp != NULL) {
        free_interpreter(interp);
    }
    return NULL;
}


static void
interpreter_clear(PyInterpreterState *interp, PyThreadState *tstate)
{
    assert(interp != NULL);
    assert(tstate != NULL);
    _PyRuntimeState *runtime = interp->runtime;

    /* XXX Conditions we need to enforce:

       * the GIL must be held by the current thread
       * tstate must be the "current" thread state (current_fast_get())
       * tstate->interp must be interp
       * for the main interpreter, tstate must be the main thread
     */
    // XXX Ideally, we would not rely on any thread state in this function
    // (and we would drop the "tstate" argument).

    if (_PySys_Audit(tstate, "cpython.PyInterpreterState_Clear", NULL) < 0) {
        _PyErr_Clear(tstate);
    }

    // Clear the current/main thread state last.
    HEAD_LOCK(runtime);
    PyThreadState *p = interp->threads.head;
    HEAD_UNLOCK(runtime);
    while (p != NULL) {
        // See https://github.com/python/cpython/issues/102126
        // Must be called without HEAD_LOCK held as it can deadlock
        // if any finalizer tries to acquire that lock.
        PyThreadState_Clear(p);
        HEAD_LOCK(runtime);
        p = p->next;
        HEAD_UNLOCK(runtime);
    }
    if (tstate->interp == interp) {
        /* We fix tstate->_status below when we for sure aren't using it
           (e.g. no longer need the GIL). */
        // XXX Eliminate the need to do this.
        tstate->_status.cleared = 0;
    }

    Py_CLEAR(interp->optimizer);
    interp->optimizer = &_PyOptimizer_Default;
    interp->optimizer_backedge_threshold = _PyOptimizer_Default.backedge_threshold;
    interp->optimizer_resume_threshold = _PyOptimizer_Default.backedge_threshold;

    /* It is possible that any of the objects below have a finalizer
       that runs Python code or otherwise relies on a thread state
       or even the interpreter state.  For now we trust that isn't
       a problem.
     */
    // XXX Make sure we properly deal with problematic finalizers.

    Py_CLEAR(interp->audit_hooks);

    for (int i = 0; i < PY_MONITORING_UNGROUPED_EVENTS; i++) {
        interp->monitors.tools[i] = 0;
    }
    for (int t = 0; t < PY_MONITORING_TOOL_IDS; t++) {
        for (int e = 0; e < PY_MONITORING_EVENTS; e++) {
            Py_CLEAR(interp->monitoring_callables[t][e]);
        }
    }
    interp->sys_profile_initialized = false;
    interp->sys_trace_initialized = false;
    for (int t = 0; t < PY_MONITORING_TOOL_IDS; t++) {
        Py_CLEAR(interp->monitoring_tool_names[t]);
    }

    PyConfig_Clear(&interp->config);
    Py_CLEAR(interp->codec_search_path);
    Py_CLEAR(interp->codec_search_cache);
    Py_CLEAR(interp->codec_error_registry);

    assert(interp->imports.modules == NULL);
    assert(interp->imports.modules_by_index == NULL);
    assert(interp->imports.importlib == NULL);
    assert(interp->imports.import_func == NULL);

    Py_CLEAR(interp->sysdict_copy);
    Py_CLEAR(interp->builtins_copy);
    Py_CLEAR(interp->dict);
#ifdef HAVE_FORK
    Py_CLEAR(interp->before_forkers);
    Py_CLEAR(interp->after_forkers_parent);
    Py_CLEAR(interp->after_forkers_child);
#endif

    _PyAST_Fini(interp);
    _PyWarnings_Fini(interp);
    _PyAtExit_Fini(interp);

    // All Python types must be destroyed before the last GC collection. Python
    // types create a reference cycle to themselves in their in their
    // PyTypeObject.tp_mro member (the tuple contains the type).

    /* Last garbage collection on this interpreter */
    _PyGC_CollectNoFail(tstate);
    _PyGC_Fini(interp);

    /* We don't clear sysdict and builtins until the end of this function.
       Because clearing other attributes can execute arbitrary Python code
       which requires sysdict and builtins. */
    PyDict_Clear(interp->sysdict);
    PyDict_Clear(interp->builtins);
    Py_CLEAR(interp->sysdict);
    Py_CLEAR(interp->builtins);
<<<<<<< HEAD
    Py_CLEAR(interp->callable_cache.init_cleanup);
    Py_CLEAR(interp->interpreter_trampoline);
=======

    if (tstate->interp == interp) {
        /* We are now safe to fix tstate->_status.cleared. */
        // XXX Do this (much) earlier?
        tstate->_status.cleared = 1;
    }
>>>>>>> 155577de

    for (int i=0; i < DICT_MAX_WATCHERS; i++) {
        interp->dict_state.watchers[i] = NULL;
    }

    for (int i=0; i < TYPE_MAX_WATCHERS; i++) {
        interp->type_watchers[i] = NULL;
    }

    for (int i=0; i < FUNC_MAX_WATCHERS; i++) {
        interp->func_watchers[i] = NULL;
    }
    interp->active_func_watchers = 0;

    for (int i=0; i < CODE_MAX_WATCHERS; i++) {
        interp->code_watchers[i] = NULL;
    }
    interp->active_code_watchers = 0;
    interp->f_opcode_trace_set = false;
    // XXX Once we have one allocator per interpreter (i.e.
    // per-interpreter GC) we must ensure that all of the interpreter's
    // objects have been cleaned up at the point.
}


void
PyInterpreterState_Clear(PyInterpreterState *interp)
{
    // Use the current Python thread state to call audit hooks and to collect
    // garbage. It can be different than the current Python thread state
    // of 'interp'.
    PyThreadState *current_tstate = current_fast_get(interp->runtime);
    _PyImport_ClearCore(interp);
    interpreter_clear(interp, current_tstate);
}


void
_PyInterpreterState_Clear(PyThreadState *tstate)
{
    _PyImport_ClearCore(tstate->interp);
    interpreter_clear(tstate->interp, tstate);
}


static inline void tstate_deactivate(PyThreadState *tstate);
static void zapthreads(PyInterpreterState *interp);

void
PyInterpreterState_Delete(PyInterpreterState *interp)
{
    _PyRuntimeState *runtime = interp->runtime;
    struct pyinterpreters *interpreters = &runtime->interpreters;

    // XXX Clearing the "current" thread state should happen before
    // we start finalizing the interpreter (or the current thread state).
    PyThreadState *tcur = current_fast_get(runtime);
    if (tcur != NULL && interp == tcur->interp) {
        /* Unset current thread.  After this, many C API calls become crashy. */
        current_fast_clear(runtime);
        tstate_deactivate(tcur);
        _PyEval_ReleaseLock(interp, NULL);
    }

    zapthreads(interp);

    _PyEval_FiniState(&interp->ceval);

    // XXX These two calls should be done at the end of clear_interpreter(),
    // but currently some objects get decref'ed after that.
#ifdef Py_REF_DEBUG
    _PyInterpreterState_FinalizeRefTotal(interp);
#endif
    _PyInterpreterState_FinalizeAllocatedBlocks(interp);

    HEAD_LOCK(runtime);
    PyInterpreterState **p;
    for (p = &interpreters->head; ; p = &(*p)->next) {
        if (*p == NULL) {
            Py_FatalError("NULL interpreter");
        }
        if (*p == interp) {
            break;
        }
    }
    if (interp->threads.head != NULL) {
        Py_FatalError("remaining threads");
    }
    *p = interp->next;

    if (interpreters->main == interp) {
        interpreters->main = NULL;
        if (interpreters->head != NULL) {
            Py_FatalError("remaining subinterpreters");
        }
    }
    HEAD_UNLOCK(runtime);

    if (interp->id_mutex != NULL) {
        PyThread_free_lock(interp->id_mutex);
    }
    free_interpreter(interp);
}


#ifdef HAVE_FORK
/*
 * Delete all interpreter states except the main interpreter.  If there
 * is a current interpreter state, it *must* be the main interpreter.
 */
PyStatus
_PyInterpreterState_DeleteExceptMain(_PyRuntimeState *runtime)
{
    struct pyinterpreters *interpreters = &runtime->interpreters;

    PyThreadState *tstate = _PyThreadState_Swap(runtime, NULL);
    if (tstate != NULL && tstate->interp != interpreters->main) {
        return _PyStatus_ERR("not main interpreter");
    }

    HEAD_LOCK(runtime);
    PyInterpreterState *interp = interpreters->head;
    interpreters->head = NULL;
    while (interp != NULL) {
        if (interp == interpreters->main) {
            interpreters->main->next = NULL;
            interpreters->head = interp;
            interp = interp->next;
            continue;
        }

        // XXX Won't this fail since PyInterpreterState_Clear() requires
        // the "current" tstate to be set?
        PyInterpreterState_Clear(interp);  // XXX must activate?
        zapthreads(interp);
        if (interp->id_mutex != NULL) {
            PyThread_free_lock(interp->id_mutex);
        }
        PyInterpreterState *prev_interp = interp;
        interp = interp->next;
        free_interpreter(prev_interp);
    }
    HEAD_UNLOCK(runtime);

    if (interpreters->head == NULL) {
        return _PyStatus_ERR("missing main interpreter");
    }
    _PyThreadState_Swap(runtime, tstate);
    return _PyStatus_OK();
}
#endif


//----------
// accessors
//----------

int64_t
PyInterpreterState_GetID(PyInterpreterState *interp)
{
    if (interp == NULL) {
        PyErr_SetString(PyExc_RuntimeError, "no interpreter provided");
        return -1;
    }
    return interp->id;
}


int
_PyInterpreterState_IDInitref(PyInterpreterState *interp)
{
    if (interp->id_mutex != NULL) {
        return 0;
    }
    interp->id_mutex = PyThread_allocate_lock();
    if (interp->id_mutex == NULL) {
        PyErr_SetString(PyExc_RuntimeError,
                        "failed to create init interpreter ID mutex");
        return -1;
    }
    interp->id_refcount = 0;
    return 0;
}


int
_PyInterpreterState_IDIncref(PyInterpreterState *interp)
{
    if (_PyInterpreterState_IDInitref(interp) < 0) {
        return -1;
    }

    PyThread_acquire_lock(interp->id_mutex, WAIT_LOCK);
    interp->id_refcount += 1;
    PyThread_release_lock(interp->id_mutex);
    return 0;
}


void
_PyInterpreterState_IDDecref(PyInterpreterState *interp)
{
    assert(interp->id_mutex != NULL);
    _PyRuntimeState *runtime = interp->runtime;

    PyThread_acquire_lock(interp->id_mutex, WAIT_LOCK);
    assert(interp->id_refcount != 0);
    interp->id_refcount -= 1;
    int64_t refcount = interp->id_refcount;
    PyThread_release_lock(interp->id_mutex);

    if (refcount == 0 && interp->requires_idref) {
        // XXX Using the "head" thread isn't strictly correct.
        PyThreadState *tstate = PyInterpreterState_ThreadHead(interp);
        // XXX Possible GILState issues?
        PyThreadState *save_tstate = _PyThreadState_Swap(runtime, tstate);
        Py_EndInterpreter(tstate);
        _PyThreadState_Swap(runtime, save_tstate);
    }
}

int
_PyInterpreterState_RequiresIDRef(PyInterpreterState *interp)
{
    return interp->requires_idref;
}

void
_PyInterpreterState_RequireIDRef(PyInterpreterState *interp, int required)
{
    interp->requires_idref = required ? 1 : 0;
}

PyObject *
_PyInterpreterState_GetMainModule(PyInterpreterState *interp)
{
    PyObject *modules = _PyImport_GetModules(interp);
    if (modules == NULL) {
        PyErr_SetString(PyExc_RuntimeError, "interpreter not initialized");
        return NULL;
    }
    return PyMapping_GetItemString(modules, "__main__");
}

PyObject *
PyInterpreterState_GetDict(PyInterpreterState *interp)
{
    if (interp->dict == NULL) {
        interp->dict = PyDict_New();
        if (interp->dict == NULL) {
            PyErr_Clear();
        }
    }
    /* Returning NULL means no per-interpreter dict is available. */
    return interp->dict;
}


//-----------------------------
// look up an interpreter state
//-----------------------------

/* Return the interpreter associated with the current OS thread.

   The GIL must be held.
  */

PyInterpreterState *
PyInterpreterState_Get(void)
{
    PyThreadState *tstate = current_fast_get(&_PyRuntime);
    _Py_EnsureTstateNotNULL(tstate);
    PyInterpreterState *interp = tstate->interp;
    if (interp == NULL) {
        Py_FatalError("no current interpreter");
    }
    return interp;
}


static PyInterpreterState *
interp_look_up_id(_PyRuntimeState *runtime, int64_t requested_id)
{
    PyInterpreterState *interp = runtime->interpreters.head;
    while (interp != NULL) {
        int64_t id = PyInterpreterState_GetID(interp);
        if (id < 0) {
            return NULL;
        }
        if (requested_id == id) {
            return interp;
        }
        interp = PyInterpreterState_Next(interp);
    }
    return NULL;
}

/* Return the interpreter state with the given ID.

   Fail with RuntimeError if the interpreter is not found. */

PyInterpreterState *
_PyInterpreterState_LookUpID(int64_t requested_id)
{
    PyInterpreterState *interp = NULL;
    if (requested_id >= 0) {
        _PyRuntimeState *runtime = &_PyRuntime;
        HEAD_LOCK(runtime);
        interp = interp_look_up_id(runtime, requested_id);
        HEAD_UNLOCK(runtime);
    }
    if (interp == NULL && !PyErr_Occurred()) {
        PyErr_Format(PyExc_RuntimeError,
                     "unrecognized interpreter ID %lld", requested_id);
    }
    return interp;
}


/********************************/
/* the per-thread runtime state */
/********************************/

#ifndef NDEBUG
static inline int
tstate_is_alive(PyThreadState *tstate)
{
    return (tstate->_status.initialized &&
            !tstate->_status.finalized &&
            !tstate->_status.cleared &&
            !tstate->_status.finalizing);
}
#endif


//----------
// lifecycle
//----------

/* Minimum size of data stack chunk */
#define DATA_STACK_CHUNK_SIZE (16*1024)

static _PyStackChunk*
allocate_chunk(int size_in_bytes, _PyStackChunk* previous)
{
    assert(size_in_bytes % sizeof(PyObject **) == 0);
    _PyStackChunk *res = _PyObject_VirtualAlloc(size_in_bytes);
    if (res == NULL) {
        return NULL;
    }
    res->previous = previous;
    res->size = size_in_bytes;
    res->top = 0;
    return res;
}

static PyThreadState *
alloc_threadstate(void)
{
    return PyMem_RawCalloc(1, sizeof(PyThreadState));
}

static void
free_threadstate(PyThreadState *tstate)
{
    // The initial thread state of the interpreter is allocated
    // as part of the interpreter state so should not be freed.
    if (tstate != &tstate->interp->_initial_thread) {
        PyMem_RawFree(tstate);
    }
}

/* Get the thread state to a minimal consistent state.
   Further init happens in pylifecycle.c before it can be used.
   All fields not initialized here are expected to be zeroed out,
   e.g. by PyMem_RawCalloc() or memset(), or otherwise pre-initialized.
   The interpreter state is not manipulated.  Instead it is assumed that
   the thread is getting added to the interpreter.
  */

static void
init_threadstate(PyThreadState *tstate,
                 PyInterpreterState *interp, uint64_t id)
{
    if (tstate->_status.initialized) {
        Py_FatalError("thread state already initialized");
    }

    assert(interp != NULL);
    tstate->interp = interp;

    // next/prev are set in add_threadstate().
    assert(tstate->next == NULL);
    assert(tstate->prev == NULL);

    assert(id > 0);
    tstate->id = id;

    // thread_id and native_thread_id are set in bind_tstate().

    tstate->py_recursion_limit = interp->ceval.recursion_limit,
    tstate->py_recursion_remaining = interp->ceval.recursion_limit,
    tstate->c_recursion_remaining = C_RECURSION_LIMIT;

    tstate->exc_info = &tstate->exc_state;

    // PyGILState_Release must not try to delete this thread state.
    // This is cleared when PyGILState_Ensure() creates the thread state.
    tstate->gilstate_counter = 1;

    tstate->cframe = &tstate->root_cframe;
    tstate->datastack_chunk = NULL;
    tstate->datastack_top = NULL;
    tstate->datastack_limit = NULL;
    tstate->what_event = -1;

    tstate->_status.initialized = 1;
}

static void
add_threadstate(PyInterpreterState *interp, PyThreadState *tstate,
                PyThreadState *next)
{
    assert(interp->threads.head != tstate);
    assert((next != NULL && tstate->id != 1) ||
           (next == NULL && tstate->id == 1));
    if (next != NULL) {
        assert(next->prev == NULL || next->prev == tstate);
        next->prev = tstate;
    }
    tstate->next = next;
    assert(tstate->prev == NULL);
    interp->threads.head = tstate;
}

static PyThreadState *
new_threadstate(PyInterpreterState *interp)
{
    PyThreadState *tstate;
    _PyRuntimeState *runtime = interp->runtime;
    // We don't need to allocate a thread state for the main interpreter
    // (the common case), but doing it later for the other case revealed a
    // reentrancy problem (deadlock).  So for now we always allocate before
    // taking the interpreters lock.  See GH-96071.
    PyThreadState *new_tstate = alloc_threadstate();
    int used_newtstate;
    if (new_tstate == NULL) {
        return NULL;
    }
    /* We serialize concurrent creation to protect global state. */
    HEAD_LOCK(runtime);

    interp->threads.next_unique_id += 1;
    uint64_t id = interp->threads.next_unique_id;

    // Allocate the thread state and add it to the interpreter.
    PyThreadState *old_head = interp->threads.head;
    if (old_head == NULL) {
        // It's the interpreter's initial thread state.
        assert(id == 1);
        used_newtstate = 0;
        tstate = &interp->_initial_thread;
    }
    else {
        // Every valid interpreter must have at least one thread.
        assert(id > 1);
        assert(old_head->prev == NULL);
        used_newtstate = 1;
        tstate = new_tstate;
        // Set to _PyThreadState_INIT.
        memcpy(tstate,
               &initial._main_interpreter._initial_thread,
               sizeof(*tstate));
    }

    init_threadstate(tstate, interp, id);
    add_threadstate(interp, tstate, old_head);

    HEAD_UNLOCK(runtime);
    if (!used_newtstate) {
        // Must be called with lock unlocked to avoid re-entrancy deadlock.
        PyMem_RawFree(new_tstate);
    }
    return tstate;
}

PyThreadState *
PyThreadState_New(PyInterpreterState *interp)
{
    PyThreadState *tstate = new_threadstate(interp);
    if (tstate) {
        bind_tstate(tstate);
        // This makes sure there's a gilstate tstate bound
        // as soon as possible.
        if (gilstate_tss_get(tstate->interp->runtime) == NULL) {
            bind_gilstate_tstate(tstate);
        }
    }
    return tstate;
}

// This must be followed by a call to _PyThreadState_Bind();
PyThreadState *
_PyThreadState_New(PyInterpreterState *interp)
{
    return new_threadstate(interp);
}

// We keep this for stable ABI compabibility.
PyThreadState *
_PyThreadState_Prealloc(PyInterpreterState *interp)
{
    return _PyThreadState_New(interp);
}

// We keep this around for (accidental) stable ABI compatibility.
// Realistically, no extensions are using it.
void
_PyThreadState_Init(PyThreadState *tstate)
{
    Py_FatalError("_PyThreadState_Init() is for internal use only");
}


static void
clear_datastack(PyThreadState *tstate)
{
    _PyStackChunk *chunk = tstate->datastack_chunk;
    tstate->datastack_chunk = NULL;
    while (chunk != NULL) {
        _PyStackChunk *prev = chunk->previous;
        _PyObject_VirtualFree(chunk, chunk->size);
        chunk = prev;
    }
}

void
PyThreadState_Clear(PyThreadState *tstate)
{
    assert(tstate->_status.initialized && !tstate->_status.cleared);
    // XXX assert(!tstate->_status.bound || tstate->_status.unbound);
    tstate->_status.finalizing = 1;  // just in case

    /* XXX Conditions we need to enforce:

       * the GIL must be held by the current thread
       * current_fast_get()->interp must match tstate->interp
       * for the main interpreter, current_fast_get() must be the main thread
     */

    int verbose = _PyInterpreterState_GetConfig(tstate->interp)->verbose;

    if (verbose && tstate->cframe->current_frame != NULL) {
        /* bpo-20526: After the main thread calls
           _PyInterpreterState_SetFinalizing() in Py_FinalizeEx()
           (or in Py_EndInterpreter() for subinterpreters),
           threads must exit when trying to take the GIL.
           If a thread exit in the middle of _PyEval_EvalFrameDefault(),
           tstate->frame is not reset to its previous value.
           It is more likely with daemon threads, but it can happen
           with regular threads if threading._shutdown() fails
           (ex: interrupted by CTRL+C). */
        fprintf(stderr,
          "PyThreadState_Clear: warning: thread still has a frame\n");
    }

    /* At this point tstate shouldn't be used any more,
       neither to run Python code nor for other uses.

       This is tricky when current_fast_get() == tstate, in the same way
       as noted in interpreter_clear() above.  The below finalizers
       can possibly run Python code or otherwise use the partially
       cleared thread state.  For now we trust that isn't a problem
       in practice.
     */
    // XXX Deal with the possibility of problematic finalizers.

    /* Don't clear tstate->pyframe: it is a borrowed reference */

    Py_CLEAR(tstate->dict);
    Py_CLEAR(tstate->async_exc);

    Py_CLEAR(tstate->current_exception);

    Py_CLEAR(tstate->exc_state.exc_value);

    /* The stack of exception states should contain just this thread. */
    if (verbose && tstate->exc_info != &tstate->exc_state) {
        fprintf(stderr,
          "PyThreadState_Clear: warning: thread still has a generator\n");
    }

    if (tstate->c_profilefunc != NULL) {
        tstate->interp->sys_profiling_threads--;
        tstate->c_profilefunc = NULL;
    }
    if (tstate->c_tracefunc != NULL) {
        tstate->interp->sys_tracing_threads--;
        tstate->c_tracefunc = NULL;
    }
    Py_CLEAR(tstate->c_profileobj);
    Py_CLEAR(tstate->c_traceobj);

    Py_CLEAR(tstate->async_gen_firstiter);
    Py_CLEAR(tstate->async_gen_finalizer);

    Py_CLEAR(tstate->context);

    if (tstate->on_delete != NULL) {
        tstate->on_delete(tstate->on_delete_data);
    }

    tstate->_status.cleared = 1;

    // XXX Call _PyThreadStateSwap(runtime, NULL) here if "current".
    // XXX Do it as early in the function as possible.
}

/* Common code for PyThreadState_Delete() and PyThreadState_DeleteCurrent() */
static void
tstate_delete_common(PyThreadState *tstate)
{
    assert(tstate->_status.cleared && !tstate->_status.finalized);

    PyInterpreterState *interp = tstate->interp;
    if (interp == NULL) {
        Py_FatalError("NULL interpreter");
    }
    _PyRuntimeState *runtime = interp->runtime;

    HEAD_LOCK(runtime);
    if (tstate->prev) {
        tstate->prev->next = tstate->next;
    }
    else {
        interp->threads.head = tstate->next;
    }
    if (tstate->next) {
        tstate->next->prev = tstate->prev;
    }
    HEAD_UNLOCK(runtime);

    // XXX Unbind in PyThreadState_Clear(), or earlier
    // (and assert not-equal here)?
    if (tstate->_status.bound_gilstate) {
        unbind_gilstate_tstate(tstate);
    }
    unbind_tstate(tstate);

    // XXX Move to PyThreadState_Clear()?
    clear_datastack(tstate);

    tstate->_status.finalized = 1;
}

static void
zapthreads(PyInterpreterState *interp)
{
    PyThreadState *tstate;
    /* No need to lock the mutex here because this should only happen
       when the threads are all really dead (XXX famous last words). */
    while ((tstate = interp->threads.head) != NULL) {
        tstate_verify_not_active(tstate);
        tstate_delete_common(tstate);
        free_threadstate(tstate);
    }
}


void
PyThreadState_Delete(PyThreadState *tstate)
{
    _Py_EnsureTstateNotNULL(tstate);
    tstate_verify_not_active(tstate);
    tstate_delete_common(tstate);
    free_threadstate(tstate);
}


void
_PyThreadState_DeleteCurrent(PyThreadState *tstate)
{
    _Py_EnsureTstateNotNULL(tstate);
    tstate_delete_common(tstate);
    current_fast_clear(tstate->interp->runtime);
    _PyEval_ReleaseLock(tstate->interp, NULL);
    free_threadstate(tstate);
}

void
PyThreadState_DeleteCurrent(void)
{
    PyThreadState *tstate = current_fast_get(&_PyRuntime);
    _PyThreadState_DeleteCurrent(tstate);
}


/*
 * Delete all thread states except the one passed as argument.
 * Note that, if there is a current thread state, it *must* be the one
 * passed as argument.  Also, this won't touch any other interpreters
 * than the current one, since we don't know which thread state should
 * be kept in those other interpreters.
 */
void
_PyThreadState_DeleteExcept(PyThreadState *tstate)
{
    assert(tstate != NULL);
    PyInterpreterState *interp = tstate->interp;
    _PyRuntimeState *runtime = interp->runtime;

    HEAD_LOCK(runtime);
    /* Remove all thread states, except tstate, from the linked list of
       thread states.  This will allow calling PyThreadState_Clear()
       without holding the lock. */
    PyThreadState *list = interp->threads.head;
    if (list == tstate) {
        list = tstate->next;
    }
    if (tstate->prev) {
        tstate->prev->next = tstate->next;
    }
    if (tstate->next) {
        tstate->next->prev = tstate->prev;
    }
    tstate->prev = tstate->next = NULL;
    interp->threads.head = tstate;
    HEAD_UNLOCK(runtime);

    /* Clear and deallocate all stale thread states.  Even if this
       executes Python code, we should be safe since it executes
       in the current thread, not one of the stale threads. */
    PyThreadState *p, *next;
    for (p = list; p; p = next) {
        next = p->next;
        PyThreadState_Clear(p);
        free_threadstate(p);
    }
}


//-------------------------
// "detached" thread states
//-------------------------

void
_PyThreadState_InitDetached(PyThreadState *tstate, PyInterpreterState *interp)
{
    _PyRuntimeState *runtime = interp->runtime;

    HEAD_LOCK(runtime);
    interp->threads.next_unique_id += 1;
    uint64_t id = interp->threads.next_unique_id;
    HEAD_UNLOCK(runtime);

    init_threadstate(tstate, interp, id);
    // We do not call add_threadstate().
}

void
_PyThreadState_ClearDetached(PyThreadState *tstate)
{
    assert(!tstate->_status.bound);
    assert(!tstate->_status.bound_gilstate);
    assert(tstate->datastack_chunk == NULL);
    assert(tstate->thread_id == 0);
    assert(tstate->native_thread_id == 0);
    assert(tstate->next == NULL);
    assert(tstate->prev == NULL);

    PyThreadState_Clear(tstate);
    clear_datastack(tstate);
}

void
_PyThreadState_BindDetached(PyThreadState *tstate)
{
    assert(!_Py_IsMainInterpreter(
        current_fast_get(tstate->interp->runtime)->interp));
    assert(_Py_IsMainInterpreter(tstate->interp));
    bind_tstate(tstate);
    /* Unlike _PyThreadState_Bind(), we do not modify gilstate TSS. */
}

void
_PyThreadState_UnbindDetached(PyThreadState *tstate)
{
    assert(!_Py_IsMainInterpreter(
        current_fast_get(tstate->interp->runtime)->interp));
    assert(_Py_IsMainInterpreter(tstate->interp));
    assert(tstate_is_alive(tstate));
    assert(!tstate->_status.active);
    assert(gilstate_tss_get(tstate->interp->runtime) != tstate);

    unbind_tstate(tstate);

    /* This thread state may be bound/unbound repeatedly,
       so we must erase evidence that it was ever bound (or unbound). */
    tstate->_status.bound = 0;
    tstate->_status.unbound = 0;

    /* We must fully unlink the thread state from any OS thread,
       to allow it to be bound more than once. */
    tstate->thread_id = 0;
#ifdef PY_HAVE_THREAD_NATIVE_ID
    tstate->native_thread_id = 0;
#endif
}


//----------
// accessors
//----------

/* An extension mechanism to store arbitrary additional per-thread state.
   PyThreadState_GetDict() returns a dictionary that can be used to hold such
   state; the caller should pick a unique key and store its state there.  If
   PyThreadState_GetDict() returns NULL, an exception has *not* been raised
   and the caller should assume no per-thread state is available. */

PyObject *
_PyThreadState_GetDict(PyThreadState *tstate)
{
    assert(tstate != NULL);
    if (tstate->dict == NULL) {
        tstate->dict = PyDict_New();
        if (tstate->dict == NULL) {
            _PyErr_Clear(tstate);
        }
    }
    return tstate->dict;
}


PyObject *
PyThreadState_GetDict(void)
{
    PyThreadState *tstate = current_fast_get(&_PyRuntime);
    if (tstate == NULL) {
        return NULL;
    }
    return _PyThreadState_GetDict(tstate);
}


PyInterpreterState *
PyThreadState_GetInterpreter(PyThreadState *tstate)
{
    assert(tstate != NULL);
    return tstate->interp;
}


PyFrameObject*
PyThreadState_GetFrame(PyThreadState *tstate)
{
    assert(tstate != NULL);
    _PyInterpreterFrame *f = _PyThreadState_GetFrame(tstate);
    if (f == NULL) {
        return NULL;
    }
    PyFrameObject *frame = _PyFrame_GetFrameObject(f);
    if (frame == NULL) {
        PyErr_Clear();
    }
    return (PyFrameObject*)Py_XNewRef(frame);
}


uint64_t
PyThreadState_GetID(PyThreadState *tstate)
{
    assert(tstate != NULL);
    return tstate->id;
}


static inline void
tstate_activate(PyThreadState *tstate)
{
    assert(tstate != NULL);
    // XXX assert(tstate_is_alive(tstate));
    assert(tstate_is_bound(tstate));
    assert(!tstate->_status.active);

    assert(!tstate->_status.bound_gilstate ||
           tstate == gilstate_tss_get((tstate->interp->runtime)));
    if (!tstate->_status.bound_gilstate) {
        bind_gilstate_tstate(tstate);
    }

    tstate->_status.active = 1;
}

static inline void
tstate_deactivate(PyThreadState *tstate)
{
    assert(tstate != NULL);
    // XXX assert(tstate_is_alive(tstate));
    assert(tstate_is_bound(tstate));
    assert(tstate->_status.active);

    tstate->_status.active = 0;

    // We do not unbind the gilstate tstate here.
    // It will still be used in PyGILState_Ensure().
}


//----------
// other API
//----------

/* Asynchronously raise an exception in a thread.
   Requested by Just van Rossum and Alex Martelli.
   To prevent naive misuse, you must write your own extension
   to call this, or use ctypes.  Must be called with the GIL held.
   Returns the number of tstates modified (normally 1, but 0 if `id` didn't
   match any known thread id).  Can be called with exc=NULL to clear an
   existing async exception.  This raises no exceptions. */

// XXX Move this to Python/ceval_gil.c?
// XXX Deprecate this.
int
PyThreadState_SetAsyncExc(unsigned long id, PyObject *exc)
{
    _PyRuntimeState *runtime = &_PyRuntime;
    PyInterpreterState *interp = _PyInterpreterState_GET();

    /* Although the GIL is held, a few C API functions can be called
     * without the GIL held, and in particular some that create and
     * destroy thread and interpreter states.  Those can mutate the
     * list of thread states we're traversing, so to prevent that we lock
     * head_mutex for the duration.
     */
    HEAD_LOCK(runtime);
    for (PyThreadState *tstate = interp->threads.head; tstate != NULL; tstate = tstate->next) {
        if (tstate->thread_id != id) {
            continue;
        }

        /* Tricky:  we need to decref the current value
         * (if any) in tstate->async_exc, but that can in turn
         * allow arbitrary Python code to run, including
         * perhaps calls to this function.  To prevent
         * deadlock, we need to release head_mutex before
         * the decref.
         */
        PyObject *old_exc = tstate->async_exc;
        tstate->async_exc = Py_XNewRef(exc);
        HEAD_UNLOCK(runtime);

        Py_XDECREF(old_exc);
        _PyEval_SignalAsyncExc(tstate->interp);
        return 1;
    }
    HEAD_UNLOCK(runtime);
    return 0;
}


//---------------------------------
// API for the current thread state
//---------------------------------

PyThreadState *
_PyThreadState_UncheckedGet(void)
{
    return current_fast_get(&_PyRuntime);
}


PyThreadState *
PyThreadState_Get(void)
{
    PyThreadState *tstate = current_fast_get(&_PyRuntime);
    _Py_EnsureTstateNotNULL(tstate);
    return tstate;
}


static void
_swap_thread_states(_PyRuntimeState *runtime,
                    PyThreadState *oldts, PyThreadState *newts)
{
    // XXX Do this only if oldts != NULL?
    current_fast_clear(runtime);

    if (oldts != NULL) {
        // XXX assert(tstate_is_alive(oldts) && tstate_is_bound(oldts));
        tstate_deactivate(oldts);
    }

    if (newts != NULL) {
        // XXX assert(tstate_is_alive(newts));
        assert(tstate_is_bound(newts));
        current_fast_set(runtime, newts);
        tstate_activate(newts);
    }
}

PyThreadState *
_PyThreadState_SwapNoGIL(PyThreadState *newts)
{
#if defined(Py_DEBUG)
    /* This can be called from PyEval_RestoreThread(). Similar
       to it, we need to ensure errno doesn't change.
    */
    int err = errno;
#endif

    PyThreadState *oldts = current_fast_get(&_PyRuntime);
    _swap_thread_states(&_PyRuntime, oldts, newts);

#if defined(Py_DEBUG)
    errno = err;
#endif
    return oldts;
}

PyThreadState *
_PyThreadState_Swap(_PyRuntimeState *runtime, PyThreadState *newts)
{
    PyThreadState *oldts = current_fast_get(runtime);
    if (oldts != NULL) {
        _PyEval_ReleaseLock(oldts->interp, oldts);
    }
    _swap_thread_states(runtime, oldts, newts);
    if (newts != NULL) {
        _PyEval_AcquireLock(newts);
    }
    return oldts;
}

PyThreadState *
PyThreadState_Swap(PyThreadState *newts)
{
    return _PyThreadState_Swap(&_PyRuntime, newts);
}


void
_PyThreadState_Bind(PyThreadState *tstate)
{
    bind_tstate(tstate);
    // This makes sure there's a gilstate tstate bound
    // as soon as possible.
    if (gilstate_tss_get(tstate->interp->runtime) == NULL) {
        bind_gilstate_tstate(tstate);
    }
}


/***********************************/
/* routines for advanced debuggers */
/***********************************/

// (requested by David Beazley)
// Don't use unless you know what you are doing!

PyInterpreterState *
PyInterpreterState_Head(void)
{
    return _PyRuntime.interpreters.head;
}

PyInterpreterState *
PyInterpreterState_Main(void)
{
    return _PyInterpreterState_Main();
}

PyInterpreterState *
PyInterpreterState_Next(PyInterpreterState *interp) {
    return interp->next;
}

PyThreadState *
PyInterpreterState_ThreadHead(PyInterpreterState *interp) {
    return interp->threads.head;
}

PyThreadState *
PyThreadState_Next(PyThreadState *tstate) {
    return tstate->next;
}


/********************************************/
/* reporting execution state of all threads */
/********************************************/

/* The implementation of sys._current_frames().  This is intended to be
   called with the GIL held, as it will be when called via
   sys._current_frames().  It's possible it would work fine even without
   the GIL held, but haven't thought enough about that.
*/
PyObject *
_PyThread_CurrentFrames(void)
{
    _PyRuntimeState *runtime = &_PyRuntime;
    PyThreadState *tstate = current_fast_get(runtime);
    if (_PySys_Audit(tstate, "sys._current_frames", NULL) < 0) {
        return NULL;
    }

    PyObject *result = PyDict_New();
    if (result == NULL) {
        return NULL;
    }

    /* for i in all interpreters:
     *     for t in all of i's thread states:
     *          if t's frame isn't NULL, map t's id to its frame
     * Because these lists can mutate even when the GIL is held, we
     * need to grab head_mutex for the duration.
     */
    HEAD_LOCK(runtime);
    PyInterpreterState *i;
    for (i = runtime->interpreters.head; i != NULL; i = i->next) {
        PyThreadState *t;
        for (t = i->threads.head; t != NULL; t = t->next) {
            _PyInterpreterFrame *frame = t->cframe->current_frame;
            frame = _PyFrame_GetFirstComplete(frame);
            if (frame == NULL) {
                continue;
            }
            PyObject *id = PyLong_FromUnsignedLong(t->thread_id);
            if (id == NULL) {
                goto fail;
            }
            PyObject *frameobj = (PyObject *)_PyFrame_GetFrameObject(frame);
            if (frameobj == NULL) {
                Py_DECREF(id);
                goto fail;
            }
            int stat = PyDict_SetItem(result, id, frameobj);
            Py_DECREF(id);
            if (stat < 0) {
                goto fail;
            }
        }
    }
    goto done;

fail:
    Py_CLEAR(result);

done:
    HEAD_UNLOCK(runtime);
    return result;
}

/* The implementation of sys._current_exceptions().  This is intended to be
   called with the GIL held, as it will be when called via
   sys._current_exceptions().  It's possible it would work fine even without
   the GIL held, but haven't thought enough about that.
*/
PyObject *
_PyThread_CurrentExceptions(void)
{
    _PyRuntimeState *runtime = &_PyRuntime;
    PyThreadState *tstate = current_fast_get(runtime);

    _Py_EnsureTstateNotNULL(tstate);

    if (_PySys_Audit(tstate, "sys._current_exceptions", NULL) < 0) {
        return NULL;
    }

    PyObject *result = PyDict_New();
    if (result == NULL) {
        return NULL;
    }

    /* for i in all interpreters:
     *     for t in all of i's thread states:
     *          if t's frame isn't NULL, map t's id to its frame
     * Because these lists can mutate even when the GIL is held, we
     * need to grab head_mutex for the duration.
     */
    HEAD_LOCK(runtime);
    PyInterpreterState *i;
    for (i = runtime->interpreters.head; i != NULL; i = i->next) {
        PyThreadState *t;
        for (t = i->threads.head; t != NULL; t = t->next) {
            _PyErr_StackItem *err_info = _PyErr_GetTopmostException(t);
            if (err_info == NULL) {
                continue;
            }
            PyObject *id = PyLong_FromUnsignedLong(t->thread_id);
            if (id == NULL) {
                goto fail;
            }
            PyObject *exc = err_info->exc_value;
            assert(exc == NULL ||
                   exc == Py_None ||
                   PyExceptionInstance_Check(exc));

            int stat = PyDict_SetItem(result, id, exc == NULL ? Py_None : exc);
            Py_DECREF(id);
            if (stat < 0) {
                goto fail;
            }
        }
    }
    goto done;

fail:
    Py_CLEAR(result);

done:
    HEAD_UNLOCK(runtime);
    return result;
}


/***********************************/
/* Python "auto thread state" API. */
/***********************************/

/* Internal initialization/finalization functions called by
   Py_Initialize/Py_FinalizeEx
*/
PyStatus
_PyGILState_Init(PyInterpreterState *interp)
{
    if (!_Py_IsMainInterpreter(interp)) {
        /* Currently, PyGILState is shared by all interpreters. The main
         * interpreter is responsible to initialize it. */
        return _PyStatus_OK();
    }
    _PyRuntimeState *runtime = interp->runtime;
    assert(gilstate_tss_get(runtime) == NULL);
    assert(runtime->gilstate.autoInterpreterState == NULL);
    runtime->gilstate.autoInterpreterState = interp;
    return _PyStatus_OK();
}

void
_PyGILState_Fini(PyInterpreterState *interp)
{
    if (!_Py_IsMainInterpreter(interp)) {
        /* Currently, PyGILState is shared by all interpreters. The main
         * interpreter is responsible to initialize it. */
        return;
    }
    interp->runtime->gilstate.autoInterpreterState = NULL;
}


// XXX Drop this.
PyStatus
_PyGILState_SetTstate(PyThreadState *tstate)
{
    /* must init with valid states */
    assert(tstate != NULL);
    assert(tstate->interp != NULL);

    if (!_Py_IsMainInterpreter(tstate->interp)) {
        /* Currently, PyGILState is shared by all interpreters. The main
         * interpreter is responsible to initialize it. */
        return _PyStatus_OK();
    }

#ifndef NDEBUG
    _PyRuntimeState *runtime = tstate->interp->runtime;

    assert(runtime->gilstate.autoInterpreterState == tstate->interp);
    assert(gilstate_tss_get(runtime) == tstate);
    assert(tstate->gilstate_counter == 1);
#endif

    return _PyStatus_OK();
}

PyInterpreterState *
_PyGILState_GetInterpreterStateUnsafe(void)
{
    return _PyRuntime.gilstate.autoInterpreterState;
}

/* The public functions */

PyThreadState *
PyGILState_GetThisThreadState(void)
{
    _PyRuntimeState *runtime = &_PyRuntime;
    if (!gilstate_tss_initialized(runtime)) {
        return NULL;
    }
    return gilstate_tss_get(runtime);
}

int
PyGILState_Check(void)
{
    _PyRuntimeState *runtime = &_PyRuntime;
    if (!runtime->gilstate.check_enabled) {
        return 1;
    }

    if (!gilstate_tss_initialized(runtime)) {
        return 1;
    }

    PyThreadState *tstate = current_fast_get(runtime);
    if (tstate == NULL) {
        return 0;
    }

    return (tstate == gilstate_tss_get(runtime));
}

PyGILState_STATE
PyGILState_Ensure(void)
{
    _PyRuntimeState *runtime = &_PyRuntime;

    /* Note that we do not auto-init Python here - apart from
       potential races with 2 threads auto-initializing, pep-311
       spells out other issues.  Embedders are expected to have
       called Py_Initialize(). */

    /* Ensure that _PyEval_InitThreads() and _PyGILState_Init() have been
       called by Py_Initialize() */
    assert(_PyEval_ThreadsInitialized());
    assert(gilstate_tss_initialized(runtime));
    assert(runtime->gilstate.autoInterpreterState != NULL);

    PyThreadState *tcur = gilstate_tss_get(runtime);
    int has_gil;
    if (tcur == NULL) {
        /* Create a new Python thread state for this thread */
        tcur = new_threadstate(runtime->gilstate.autoInterpreterState);
        if (tcur == NULL) {
            Py_FatalError("Couldn't create thread-state for new thread");
        }
        bind_tstate(tcur);
        bind_gilstate_tstate(tcur);

        /* This is our thread state!  We'll need to delete it in the
           matching call to PyGILState_Release(). */
        assert(tcur->gilstate_counter == 1);
        tcur->gilstate_counter = 0;
        has_gil = 0; /* new thread state is never current */
    }
    else {
        has_gil = holds_gil(tcur);
    }

    if (!has_gil) {
        PyEval_RestoreThread(tcur);
    }

    /* Update our counter in the thread-state - no need for locks:
       - tcur will remain valid as we hold the GIL.
       - the counter is safe as we are the only thread "allowed"
         to modify this value
    */
    ++tcur->gilstate_counter;

    return has_gil ? PyGILState_LOCKED : PyGILState_UNLOCKED;
}

void
PyGILState_Release(PyGILState_STATE oldstate)
{
    _PyRuntimeState *runtime = &_PyRuntime;
    PyThreadState *tstate = gilstate_tss_get(runtime);
    if (tstate == NULL) {
        Py_FatalError("auto-releasing thread-state, "
                      "but no thread-state for this thread");
    }

    /* We must hold the GIL and have our thread state current */
    /* XXX - remove the check - the assert should be fine,
       but while this is very new (April 2003), the extra check
       by release-only users can't hurt.
    */
    if (!holds_gil(tstate)) {
        _Py_FatalErrorFormat(__func__,
                             "thread state %p must be current when releasing",
                             tstate);
    }
    assert(holds_gil(tstate));
    --tstate->gilstate_counter;
    assert(tstate->gilstate_counter >= 0); /* illegal counter value */

    /* If we're going to destroy this thread-state, we must
     * clear it while the GIL is held, as destructors may run.
     */
    if (tstate->gilstate_counter == 0) {
        /* can't have been locked when we created it */
        assert(oldstate == PyGILState_UNLOCKED);
        // XXX Unbind tstate here.
        PyThreadState_Clear(tstate);
        /* Delete the thread-state.  Note this releases the GIL too!
         * It's vital that the GIL be held here, to avoid shutdown
         * races; see bugs 225673 and 1061968 (that nasty bug has a
         * habit of coming back).
         */
        assert(current_fast_get(runtime) == tstate);
        _PyThreadState_DeleteCurrent(tstate);
    }
    /* Release the lock if necessary */
    else if (oldstate == PyGILState_UNLOCKED) {
        PyEval_SaveThread();
    }
}


/**************************/
/* cross-interpreter data */
/**************************/

/* cross-interpreter data */

static inline void
_xidata_init(_PyCrossInterpreterData *data)
{
    // If the value is being reused
    // then _xidata_clear() should have been called already.
    assert(data->data == NULL);
    assert(data->obj == NULL);
    *data = (_PyCrossInterpreterData){0};
    data->interp = -1;
}

static inline void
_xidata_clear(_PyCrossInterpreterData *data)
{
    if (data->free != NULL) {
        data->free(data->data);
    }
    data->data = NULL;
    Py_CLEAR(data->obj);
}

void
_PyCrossInterpreterData_Init(_PyCrossInterpreterData *data,
                             PyInterpreterState *interp,
                             void *shared, PyObject *obj,
                             xid_newobjectfunc new_object)
{
    assert(data != NULL);
    assert(new_object != NULL);
    _xidata_init(data);
    data->data = shared;
    if (obj != NULL) {
        assert(interp != NULL);
        // released in _PyCrossInterpreterData_Clear()
        data->obj = Py_NewRef(obj);
    }
    // Ideally every object would know its owning interpreter.
    // Until then, we have to rely on the caller to identify it
    // (but we don't need it in all cases).
    data->interp = (interp != NULL) ? interp->id : -1;
    data->new_object = new_object;
}

int
_PyCrossInterpreterData_InitWithSize(_PyCrossInterpreterData *data,
                                     PyInterpreterState *interp,
                                     const size_t size, PyObject *obj,
                                     xid_newobjectfunc new_object)
{
    assert(size > 0);
    // For now we always free the shared data in the same interpreter
    // where it was allocated, so the interpreter is required.
    assert(interp != NULL);
    _PyCrossInterpreterData_Init(data, interp, NULL, obj, new_object);
    data->data = PyMem_RawMalloc(size);
    if (data->data == NULL) {
        return -1;
    }
    data->free = PyMem_RawFree;
    return 0;
}

void
_PyCrossInterpreterData_Clear(PyInterpreterState *interp,
                              _PyCrossInterpreterData *data)
{
    assert(data != NULL);
    // This must be called in the owning interpreter.
    assert(interp == NULL || data->interp == interp->id);
    _xidata_clear(data);
}

static int
_check_xidata(PyThreadState *tstate, _PyCrossInterpreterData *data)
{
    // data->data can be anything, including NULL, so we don't check it.

    // data->obj may be NULL, so we don't check it.

    if (data->interp < 0) {
        _PyErr_SetString(tstate, PyExc_SystemError, "missing interp");
        return -1;
    }

    if (data->new_object == NULL) {
        _PyErr_SetString(tstate, PyExc_SystemError, "missing new_object func");
        return -1;
    }

    // data->free may be NULL, so we don't check it.

    return 0;
}

crossinterpdatafunc _PyCrossInterpreterData_Lookup(PyObject *);

/* This is a separate func from _PyCrossInterpreterData_Lookup in order
   to keep the registry code separate. */
static crossinterpdatafunc
_lookup_getdata(PyObject *obj)
{
    crossinterpdatafunc getdata = _PyCrossInterpreterData_Lookup(obj);
    if (getdata == NULL && PyErr_Occurred() == 0)
        PyErr_Format(PyExc_ValueError,
                     "%S does not support cross-interpreter data", obj);
    return getdata;
}

int
_PyObject_CheckCrossInterpreterData(PyObject *obj)
{
    crossinterpdatafunc getdata = _lookup_getdata(obj);
    if (getdata == NULL) {
        return -1;
    }
    return 0;
}

int
_PyObject_GetCrossInterpreterData(PyObject *obj, _PyCrossInterpreterData *data)
{
    _PyRuntimeState *runtime = &_PyRuntime;
    PyThreadState *tstate = current_fast_get(runtime);
#ifdef Py_DEBUG
    // The caller must hold the GIL
    _Py_EnsureTstateNotNULL(tstate);
#endif
    PyInterpreterState *interp = tstate->interp;

    // Reset data before re-populating.
    *data = (_PyCrossInterpreterData){0};
    data->interp = -1;

    // Call the "getdata" func for the object.
    Py_INCREF(obj);
    crossinterpdatafunc getdata = _lookup_getdata(obj);
    if (getdata == NULL) {
        Py_DECREF(obj);
        return -1;
    }
    int res = getdata(tstate, obj, data);
    Py_DECREF(obj);
    if (res != 0) {
        return -1;
    }

    // Fill in the blanks and validate the result.
    data->interp = interp->id;
    if (_check_xidata(tstate, data) != 0) {
        (void)_PyCrossInterpreterData_Release(data);
        return -1;
    }

    return 0;
}

PyObject *
_PyCrossInterpreterData_NewObject(_PyCrossInterpreterData *data)
{
    return data->new_object(data);
}

typedef void (*releasefunc)(PyInterpreterState *, void *);

static void
_call_in_interpreter(PyInterpreterState *interp, releasefunc func, void *arg)
{
    /* We would use Py_AddPendingCall() if it weren't specific to the
     * main interpreter (see bpo-33608).  In the meantime we take a
     * naive approach.
     */
    _PyRuntimeState *runtime = interp->runtime;
    PyThreadState *save_tstate = NULL;
    if (interp != current_fast_get(runtime)->interp) {
        // XXX Using the "head" thread isn't strictly correct.
        PyThreadState *tstate = PyInterpreterState_ThreadHead(interp);
        // XXX Possible GILState issues?
        save_tstate = _PyThreadState_Swap(runtime, tstate);
    }

    // XXX Once the GIL is per-interpreter, this should be called with the
    // calling interpreter's GIL released and the target interpreter's held.
    func(interp, arg);

    // Switch back.
    if (save_tstate != NULL) {
        _PyThreadState_Swap(runtime, save_tstate);
    }
}

int
_PyCrossInterpreterData_Release(_PyCrossInterpreterData *data)
{
    if (data->free == NULL && data->obj == NULL) {
        // Nothing to release!
        data->data = NULL;
        return 0;
    }

    // Switch to the original interpreter.
    PyInterpreterState *interp = _PyInterpreterState_LookUpID(data->interp);
    if (interp == NULL) {
        // The interpreter was already destroyed.
        // This function shouldn't have been called.
        // XXX Someone leaked some memory...
        assert(PyErr_Occurred());
        return -1;
    }

    // "Release" the data and/or the object.
    _call_in_interpreter(interp,
                         (releasefunc)_PyCrossInterpreterData_Clear, data);
    return 0;
}

/* registry of {type -> crossinterpdatafunc} */

/* For now we use a global registry of shareable classes.  An
   alternative would be to add a tp_* slot for a class's
   crossinterpdatafunc. It would be simpler and more efficient. */

static int
_xidregistry_add_type(struct _xidregistry *xidregistry, PyTypeObject *cls,
                 crossinterpdatafunc getdata)
{
    // Note that we effectively replace already registered classes
    // rather than failing.
    struct _xidregitem *newhead = PyMem_RawMalloc(sizeof(struct _xidregitem));
    if (newhead == NULL) {
        return -1;
    }
    // XXX Assign a callback to clear the entry from the registry?
    newhead->cls = PyWeakref_NewRef((PyObject *)cls, NULL);
    if (newhead->cls == NULL) {
        PyMem_RawFree(newhead);
        return -1;
    }
    newhead->getdata = getdata;
    newhead->prev = NULL;
    newhead->next = xidregistry->head;
    if (newhead->next != NULL) {
        newhead->next->prev = newhead;
    }
    xidregistry->head = newhead;
    return 0;
}

static struct _xidregitem *
_xidregistry_remove_entry(struct _xidregistry *xidregistry,
                          struct _xidregitem *entry)
{
    struct _xidregitem *next = entry->next;
    if (entry->prev != NULL) {
        assert(entry->prev->next == entry);
        entry->prev->next = next;
    }
    else {
        assert(xidregistry->head == entry);
        xidregistry->head = next;
    }
    if (next != NULL) {
        next->prev = entry->prev;
    }
    Py_DECREF(entry->cls);
    PyMem_RawFree(entry);
    return next;
}

static struct _xidregitem *
_xidregistry_find_type(struct _xidregistry *xidregistry, PyTypeObject *cls)
{
    struct _xidregitem *cur = xidregistry->head;
    while (cur != NULL) {
        PyObject *registered = PyWeakref_GetObject(cur->cls);
        if (registered == Py_None) {
            // The weakly ref'ed object was freed.
            cur = _xidregistry_remove_entry(xidregistry, cur);
        }
        else {
            assert(PyType_Check(registered));
            if (registered == (PyObject *)cls) {
                return cur;
            }
            cur = cur->next;
        }
    }
    return NULL;
}

static void _register_builtins_for_crossinterpreter_data(struct _xidregistry *xidregistry);

int
_PyCrossInterpreterData_RegisterClass(PyTypeObject *cls,
                                       crossinterpdatafunc getdata)
{
    if (!PyType_Check(cls)) {
        PyErr_Format(PyExc_ValueError, "only classes may be registered");
        return -1;
    }
    if (getdata == NULL) {
        PyErr_Format(PyExc_ValueError, "missing 'getdata' func");
        return -1;
    }

    struct _xidregistry *xidregistry = &_PyRuntime.xidregistry ;
    PyThread_acquire_lock(xidregistry->mutex, WAIT_LOCK);
    if (xidregistry->head == NULL) {
        _register_builtins_for_crossinterpreter_data(xidregistry);
    }
    int res = _xidregistry_add_type(xidregistry, cls, getdata);
    PyThread_release_lock(xidregistry->mutex);
    return res;
}

int
_PyCrossInterpreterData_UnregisterClass(PyTypeObject *cls)
{
    int res = 0;
    struct _xidregistry *xidregistry = &_PyRuntime.xidregistry ;
    PyThread_acquire_lock(xidregistry->mutex, WAIT_LOCK);
    struct _xidregitem *matched = _xidregistry_find_type(xidregistry, cls);
    if (matched != NULL) {
        (void)_xidregistry_remove_entry(xidregistry, matched);
        res = 1;
    }
    PyThread_release_lock(xidregistry->mutex);
    return res;
}


/* Cross-interpreter objects are looked up by exact match on the class.
   We can reassess this policy when we move from a global registry to a
   tp_* slot. */

crossinterpdatafunc
_PyCrossInterpreterData_Lookup(PyObject *obj)
{
    struct _xidregistry *xidregistry = &_PyRuntime.xidregistry ;
    PyObject *cls = PyObject_Type(obj);
    PyThread_acquire_lock(xidregistry->mutex, WAIT_LOCK);
    if (xidregistry->head == NULL) {
        _register_builtins_for_crossinterpreter_data(xidregistry);
    }
    struct _xidregitem *matched = _xidregistry_find_type(xidregistry,
                                                         (PyTypeObject *)cls);
    Py_DECREF(cls);
    PyThread_release_lock(xidregistry->mutex);
    return matched != NULL ? matched->getdata : NULL;
}

/* cross-interpreter data for builtin types */

struct _shared_bytes_data {
    char *bytes;
    Py_ssize_t len;
};

static PyObject *
_new_bytes_object(_PyCrossInterpreterData *data)
{
    struct _shared_bytes_data *shared = (struct _shared_bytes_data *)(data->data);
    return PyBytes_FromStringAndSize(shared->bytes, shared->len);
}

static int
_bytes_shared(PyThreadState *tstate, PyObject *obj,
              _PyCrossInterpreterData *data)
{
    if (_PyCrossInterpreterData_InitWithSize(
            data, tstate->interp, sizeof(struct _shared_bytes_data), obj,
            _new_bytes_object
            ) < 0)
    {
        return -1;
    }
    struct _shared_bytes_data *shared = (struct _shared_bytes_data *)data->data;
    if (PyBytes_AsStringAndSize(obj, &shared->bytes, &shared->len) < 0) {
        _PyCrossInterpreterData_Clear(tstate->interp, data);
        return -1;
    }
    return 0;
}

struct _shared_str_data {
    int kind;
    const void *buffer;
    Py_ssize_t len;
};

static PyObject *
_new_str_object(_PyCrossInterpreterData *data)
{
    struct _shared_str_data *shared = (struct _shared_str_data *)(data->data);
    return PyUnicode_FromKindAndData(shared->kind, shared->buffer, shared->len);
}

static int
_str_shared(PyThreadState *tstate, PyObject *obj,
            _PyCrossInterpreterData *data)
{
    if (_PyCrossInterpreterData_InitWithSize(
            data, tstate->interp, sizeof(struct _shared_str_data), obj,
            _new_str_object
            ) < 0)
    {
        return -1;
    }
    struct _shared_str_data *shared = (struct _shared_str_data *)data->data;
    shared->kind = PyUnicode_KIND(obj);
    shared->buffer = PyUnicode_DATA(obj);
    shared->len = PyUnicode_GET_LENGTH(obj);
    return 0;
}

static PyObject *
_new_long_object(_PyCrossInterpreterData *data)
{
    return PyLong_FromSsize_t((Py_ssize_t)(data->data));
}

static int
_long_shared(PyThreadState *tstate, PyObject *obj,
             _PyCrossInterpreterData *data)
{
    /* Note that this means the size of shareable ints is bounded by
     * sys.maxsize.  Hence on 32-bit architectures that is half the
     * size of maximum shareable ints on 64-bit.
     */
    Py_ssize_t value = PyLong_AsSsize_t(obj);
    if (value == -1 && PyErr_Occurred()) {
        if (PyErr_ExceptionMatches(PyExc_OverflowError)) {
            PyErr_SetString(PyExc_OverflowError, "try sending as bytes");
        }
        return -1;
    }
    _PyCrossInterpreterData_Init(data, tstate->interp, (void *)value, NULL,
            _new_long_object);
    // data->obj and data->free remain NULL
    return 0;
}

static PyObject *
_new_none_object(_PyCrossInterpreterData *data)
{
    // XXX Singleton refcounts are problematic across interpreters...
    return Py_NewRef(Py_None);
}

static int
_none_shared(PyThreadState *tstate, PyObject *obj,
             _PyCrossInterpreterData *data)
{
    _PyCrossInterpreterData_Init(data, tstate->interp, NULL, NULL,
            _new_none_object);
    // data->data, data->obj and data->free remain NULL
    return 0;
}

static void
_register_builtins_for_crossinterpreter_data(struct _xidregistry *xidregistry)
{
    // None
    if (_xidregistry_add_type(xidregistry, (PyTypeObject *)PyObject_Type(Py_None), _none_shared) != 0) {
        Py_FatalError("could not register None for cross-interpreter sharing");
    }

    // int
    if (_xidregistry_add_type(xidregistry, &PyLong_Type, _long_shared) != 0) {
        Py_FatalError("could not register int for cross-interpreter sharing");
    }

    // bytes
    if (_xidregistry_add_type(xidregistry, &PyBytes_Type, _bytes_shared) != 0) {
        Py_FatalError("could not register bytes for cross-interpreter sharing");
    }

    // str
    if (_xidregistry_add_type(xidregistry, &PyUnicode_Type, _str_shared) != 0) {
        Py_FatalError("could not register str for cross-interpreter sharing");
    }
}


_PyFrameEvalFunction
_PyInterpreterState_GetEvalFrameFunc(PyInterpreterState *interp)
{
    if (interp->eval_frame == NULL) {
        return _PyEval_EvalFrameDefault;
    }
    return interp->eval_frame;
}


void
_PyInterpreterState_SetEvalFrameFunc(PyInterpreterState *interp,
                                     _PyFrameEvalFunction eval_frame)
{
    if (eval_frame == _PyEval_EvalFrameDefault) {
        interp->eval_frame = NULL;
    }
    else {
        interp->eval_frame = eval_frame;
    }
}


const PyConfig*
_PyInterpreterState_GetConfig(PyInterpreterState *interp)
{
    return &interp->config;
}


int
_PyInterpreterState_GetConfigCopy(PyConfig *config)
{
    PyInterpreterState *interp = PyInterpreterState_Get();

    PyStatus status = _PyConfig_Copy(config, &interp->config);
    if (PyStatus_Exception(status)) {
        _PyErr_SetFromPyStatus(status);
        return -1;
    }
    return 0;
}


const PyConfig*
_Py_GetConfig(void)
{
    _PyRuntimeState *runtime = &_PyRuntime;
    assert(PyGILState_Check());
    PyThreadState *tstate = current_fast_get(runtime);
    _Py_EnsureTstateNotNULL(tstate);
    return _PyInterpreterState_GetConfig(tstate->interp);
}


int
_PyInterpreterState_HasFeature(PyInterpreterState *interp, unsigned long feature)
{
    return ((interp->feature_flags & feature) != 0);
}


#define MINIMUM_OVERHEAD 1000

static PyObject **
push_chunk(PyThreadState *tstate, int size)
{
    int allocate_size = DATA_STACK_CHUNK_SIZE;
    while (allocate_size < (int)sizeof(PyObject*)*(size + MINIMUM_OVERHEAD)) {
        allocate_size *= 2;
    }
    _PyStackChunk *new = allocate_chunk(allocate_size, tstate->datastack_chunk);
    if (new == NULL) {
        return NULL;
    }
    if (tstate->datastack_chunk) {
        tstate->datastack_chunk->top = tstate->datastack_top -
                                       &tstate->datastack_chunk->data[0];
    }
    tstate->datastack_chunk = new;
    tstate->datastack_limit = (PyObject **)(((char *)new) + allocate_size);
    // When new is the "root" chunk (i.e. new->previous == NULL), we can keep
    // _PyThreadState_PopFrame from freeing it later by "skipping" over the
    // first element:
    PyObject **res = &new->data[new->previous == NULL];
    tstate->datastack_top = res + size;
    return res;
}

_PyInterpreterFrame *
_PyThreadState_PushFrame(PyThreadState *tstate, size_t size)
{
    assert(size < INT_MAX/sizeof(PyObject *));
    if (_PyThreadState_HasStackSpace(tstate, (int)size)) {
        _PyInterpreterFrame *res = (_PyInterpreterFrame *)tstate->datastack_top;
        tstate->datastack_top += size;
        return res;
    }
    return (_PyInterpreterFrame *)push_chunk(tstate, (int)size);
}

void
_PyThreadState_PopFrame(PyThreadState *tstate, _PyInterpreterFrame * frame)
{
    assert(tstate->datastack_chunk);
    PyObject **base = (PyObject **)frame;
    if (base == &tstate->datastack_chunk->data[0]) {
        _PyStackChunk *chunk = tstate->datastack_chunk;
        _PyStackChunk *previous = chunk->previous;
        // push_chunk ensures that the root chunk is never popped:
        assert(previous);
        tstate->datastack_top = &previous->data[previous->top];
        tstate->datastack_chunk = previous;
        _PyObject_VirtualFree(chunk, chunk->size);
        tstate->datastack_limit = (PyObject **)(((char *)previous) + previous->size);
    }
    else {
        assert(tstate->datastack_top);
        assert(tstate->datastack_top >= base);
        tstate->datastack_top = base;
    }
}


#ifdef __cplusplus
}
#endif<|MERGE_RESOLUTION|>--- conflicted
+++ resolved
@@ -892,17 +892,12 @@
     PyDict_Clear(interp->builtins);
     Py_CLEAR(interp->sysdict);
     Py_CLEAR(interp->builtins);
-<<<<<<< HEAD
-    Py_CLEAR(interp->callable_cache.init_cleanup);
-    Py_CLEAR(interp->interpreter_trampoline);
-=======
 
     if (tstate->interp == interp) {
         /* We are now safe to fix tstate->_status.cleared. */
         // XXX Do this (much) earlier?
         tstate->_status.cleared = 1;
     }
->>>>>>> 155577de
 
     for (int i=0; i < DICT_MAX_WATCHERS; i++) {
         interp->dict_state.watchers[i] = NULL;
