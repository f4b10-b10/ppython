--- conflicted
+++ resolved
@@ -798,11 +798,7 @@
     autoInterpreterState = NULL;
 }
 
-<<<<<<< HEAD
-/* Reset the TSS key - called by PyOS_AfterFork().
-=======
-/* Reset the TLS key - called by PyOS_AfterFork_Child().
->>>>>>> f7ecfac0
+/* Reset the TSS key - called by PyOS_AfterFork_Child().
  * This should not be necessary, but some - buggy - pthread implementations
  * don't reset TSS upon fork(), see issue #10517.
  */
