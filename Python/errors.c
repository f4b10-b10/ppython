--- conflicted
+++ resolved
@@ -228,20 +228,11 @@
    XXX: should PyErr_NormalizeException() also call
             PyException_SetTraceback() with the resulting value and tb?
 */
-static void
-PyErr_NormalizeExceptionEx(PyObject **exc, PyObject **val,
-                           PyObject **tb, int recursion_depth)
-{
-<<<<<<< HEAD
+void
+PyErr_NormalizeException(PyObject **exc, PyObject **val, PyObject **tb)
+{
     int recursion_depth = 0;
     PyObject *type, *value, *initial_tb;
-    PyThreadState *tstate;
-=======
-    PyObject *type = *exc;
-    PyObject *value = *val;
-    PyObject *inclass = NULL;
-    PyObject *initial_tb = NULL;
->>>>>>> bdf4298a
 
 restart:
     type = *exc;
@@ -328,21 +319,6 @@
         else
             Py_DECREF(initial_tb);
     }
-<<<<<<< HEAD
-    /* normalize recursively */
-    tstate = PyThreadState_GET();
-    if (++recursion_depth > Py_GetRecursionLimit() - tstate->recursion_depth) {
-        /* throw away the old exception and use the recursion error instead */
-        Py_INCREF(PyExc_RecursionError);
-        Py_SETREF(*exc, PyExc_RecursionError);
-        Py_INCREF(PyExc_RecursionErrorInst);
-        Py_XSETREF(*val, PyExc_RecursionErrorInst);
-        /* just keeping the old traceback */
-        return;
-    }
-    /* eliminate tail recursion */
-    goto restart;
-=======
     /* Normalize recursively.
      * Abort when Py_NORMALIZE_RECURSION_LIMIT has been exceeded and the
      * corresponding RecursionError could not be normalized.*/
@@ -356,14 +332,8 @@
                           "of an exception.");
         }
     }
-    PyErr_NormalizeExceptionEx(exc, val, tb, recursion_depth);
-}
-
-void
-PyErr_NormalizeException(PyObject **exc, PyObject **val, PyObject **tb)
-{
-    PyErr_NormalizeExceptionEx(exc, val, tb, 0);
->>>>>>> bdf4298a
+    /* eliminate tail recursion */
+    goto restart;
 }
 
 
