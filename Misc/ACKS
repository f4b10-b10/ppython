--- conflicted
+++ resolved
@@ -543,13 +543,10 @@
 Pat Knight
 Greg Kochanski
 Damon Kohler
-<<<<<<< HEAD
+Marko Kohtala
 Jacek Konieczny
 Марк Коренберг
 Arkady Koplyarov
-=======
-Marko Kohtala
->>>>>>> 8ca5febf
 Vlad Korolev
 Joseph Koshy
 Maksim Kozyarchuk
