Acknowledgements
----------------

This list is not complete and not in any useful order, but I would
like to thank everybody who contributed in any way, with code, hints,
bug reports, ideas, moral support, endorsement, or even complaints....
Without you, I would've stopped working on Python long ago!

	--Guido

PS: In the standard Python distribution, this file is encoded in UTF-8
and the list is in rough alphabetical order by last names.

Aahz
Edison Abahurire
Michael Abbott
Rajiv Abraham
David Abrahams
Marc Abramowitz
Eldar Abusalimov
Ron Adam
Eitan Adler
Anton Afanasyev
Ali Afshar
Nitika Agarwal
Anjani Agrawal
Pablo S. Blum de Aguiar
Jim Ahlstrom
Farhan Ahmad
Matthew Ahrens
Nir Aides
Akira
Yaniv Aknin
Jyrki Alakuijala
Steve Alexander
Fred Allen
Jeff Allen
Ray Allen
Billy G. Allie
Jamiel Almeida
Kevin Altis
Skyler Leigh Amador
Joe Amenta
Rose Ames
A. Amoroso
Mark Anacker
Shashwat Anand
Anders Andersen
Tycho Andersen
John Anderson
Pehr Anderson
Erik Andersén
Oliver Andrich
Ross Andrus
Fabrice Aneche
Juancarlo Añez
Chris Angelico
Jérémy Anger
Jon Anglin
Michele Angrisano
Ankur Ankan
Heidi Annexstad
David Antonini
Ramchandra Apte
Éric Araujo
Alexandru Ardelean
Emmanuel Arias
Alicia Arlen
Jeffrey Armstrong
Jason Asbahr
David Ascher
Ammar Askar
Neil Aspinall
Chris AtLee
Aymeric Augustin
Andres Ayala
Cathy Avery
John Aycock
Donovan Baarda
Arne Babenhauserheide
Attila Babo
Matt Bachmann
Marcin Bachry
Alfonso Baciero
Dwayne Bailey
Stig Bakken
Aleksandr Balezin
Greg Ball
Luigi Ballabio
Thomas Ballinger
Jeff Balogh
Manuel Balsera
Matt Bandy
Dmi Baranov
Michael J. Barber
Daniel Barclay
Nicolas Bareil
Chris Barker
Steven Barker
Anton Barkovsky
Nick Barnes
Quentin Barnes
David Barnett
Matthew Barnett
Richard Barran
Cesar Eduardo Barros
Des Barry
Emanuel Barry
Ulf Bartelt
Campbell Barton
Don Bashford
Pior Bastida
Nick Bastin
Ned Batchelder
Jeff Bauer
Michael R Bax
Anthony Baxter
Mike Bayer
Samuel L. Bayer
Bo Bayles
Christopher Beacham AKA Lady Red
Tommy Beadle
Donald Beaudry
David Beazley
John Beck
Ingolf Becker
Neal Becker
Robin Becker
Torsten Becker
Bill Bedford
Michał Bednarski
Ian Beer
Stefan Behnel
Reimer Behrends
Ben Bell
Thomas Bellman
Alexander “Саша” Belopolsky
Eli Bendersky
Nikhil Benesch
David Benjamin
Oscar Benjamin
Andrew Bennetts
Andy Bensky
Bennett Benson
Ezra Berch
Stuart Berg
Michel Van den Bergh
Julian Berman
Brice Berna
Olivier Bernard
Maxwell Bernstein
Eric Beser
Steven Bethard
Stephen Bevan
Ron Bickers
Natalia B. Bidart
Adrian von Bidder
Olexa Bilaniuk
David Binger
Dominic Binks
Philippe Biondi
Michael Birtwell
Stuart Bishop
Zane Bitter
Roy Bixler
Daniel Black
Jonathan Black
Renaud Blanch
Justin Blanchard
Mike Bland
Martin Bless
Pablo Bleyer
Erik van Blokland
Stéphane Blondon
Eric Blossom
Sergey Bobrov
Finn Bock
Paul Boddie
Matthew Boedicker
Robin Boerdijk
Andra Bogildea
Nikolay Bogoychev
David Bolen
Wouter Bolsterlee
Gawain Bolton
Carl Friedrich Bolz-Tereick
Forest Bond
Gregory Bond
Médéric Boquien
Matias Bordese
Jonas Borgström
Jurjen Bos
Peter Bosch
Dan Boswell
Eric Bouck
Thierry Bousch
Sebastian Boving
Michal Bozon
Jeff Bradberry
Chris Bradbury
Aaron Brancotti
Monty Brandenberg
Georg Brandl
Christopher Brannon
Terrence Brannon
Erin Braswell
Sven Brauch
Germán M. Bravo
Erik Bray
Brian Brazil
Demian Brecht
Dave Brennan
Tom Bridgman
Anthony Briggs
Keith Briggs
Tobias Brink
Dillon Brock
Richard Brodie
Michael Broghton
Ammar Brohi
Josh Bronson
Daniel Brotsky
Jean Brouwers
Amber Brown
Gary S. Brown
Titus Brown
Oleg Broytmann
Dave Brueck
Francisco Martín Brugué
Ian Bruntlett
Floris Bruynooghe
Matt Bryant
Stan Bubrouski
Brandt Bucher
Colm Buckley
Erik de Bueger
Jan-Hein Bührman
Lars Buitinck
Dick Bulterman
Bill Bumgarner
Jimmy Burgett
Edmond Burnett
Tommy Burnette
Roger Burnham
Alastair Burt
Tarn Weisner Burton
Lee Busby
Katherine Busch
Matthias Bussonnier
Ralph Butler
Laurent De Buyst
Zach Byrne
Vedran Čačić
Nicolas Cadou
Jp Calderone
Ben Caller
Arnaud Calmettes
Daniel Calvelo
Tony Campbell
Giovanni Cappellotto
Brett Cannon
Tristan Carel
Mike Carlton
Pierre Carrier
Terry Carroll
Edward Catmur
Lorenzo M. Catucci
Bruno Cauet
Donn Cave
Charles Cazabon
Jesús Cea Avión
Per Cederqvist
Matěj Cepl
Carl Cerecke
Octavian Cerna
Michael Cetrulo
Dave Chambers
Pascal Chambon
Nicholas Chammas
John Chandler
Hye-Shik Chang
Jeffrey Chang
Gavin Chappell
Godefroid Chapelle
Brad Chapman
Greg Chapman
Mitch Chapman
Matt Chaput
William Chargin
Yogesh Chaudhari
David Chaum
Nicolas Chauvat
Jerry Chen
Michael Chermside
Ingrid Cheung
Terry Chia
Albert Chin-A-Young
Adal Chiriliuc
Matt Chisholm
Lita Cho
Sayan Chowdhury
Yuan-Chao Chou
Anders Chrigström
Tom Christiansen
Renee Chu
Vadim Chugunov
Mauro Cicognini
David Cinege
Craig Citro
Gilles Civario
Chris Clark
Diana Clarke
Laurie Clark-Michalek
Mike Clarkson
Andrew Clegg
Brad Clements
Robbie Clemons
Steve Clift
Hervé Coatanhay
Riccardo Coccioli
Nick Coghlan
Josh Cogliati
Dave Cole
Terrence Cole
Benjamin Collar
Jeffery Collins
Robert Collins
Paul Colomiets
Samuel Colvin
Christophe Combelles
Geremy Condra
Denver Coneybeare
Phil Connell
Juan José Conti
Matt Conway
Devin Cook
David M. Cooke
Jason R. Coombs
Garrett Cooper
Greg Copeland
Ian Cordasco
Aldo Cortesi
Mircea Cosbuc
David Costanzo
Scott Cotton
Greg Couch
David Cournapeau
Julien Courteau
Steve Cousins
Francisco Couzo
Alex Coventry
Matthew Dixon Cowles
Ryan Coyner
Christopher A. Craig
Jeremy Craven
Laura Creighton
Tyler Crompton
Simon Cross
Felipe Cruz
Drew Csillag
Alessandro Cucci
Joaquin Cuenca Abela
Sebastian Cufre
John Cugini
Tom Culliton
Raúl Cumplido
Antonio Cuni
Brian Curtin
Jason Curtis
Paul Dagnelie
Lisandro Dalcin
Darren Dale
Andrew Dalke
Lars Damerow
Evan Dandrea
Eric Daniel
Scott David Daniels
Ben Darnell
Kushal Das
Jonathan Dasteel
Pierre-Yves David
A. Jesse Jiryu Davis
Jake Davis
Jamie (James C.) Davis
Ratnadeep Debnath
Merlijn van Deen
John DeGood
Ned Deily
Jim DeLaHunt
Vincent Delft
Arnaud Delobelle
Konrad Delong
Erik Demaine
Jeroen Demeyer
Martin Dengler
John Dennis
L. Peter Deutsch
Roger Dev
Philippe Devalkeneer
Raghuram Devarakonda
Caleb Deveraux
Catherine Devlin
Scott Dial
Alon Diamant
Toby Dickenson
Mark Dickinson
Jack Diederich
Karl Ding
Daniel Diniz
Humberto Diogenes
Yves Dionne
Daniel Dittmar
Josip Djolonga
Walter Dörwald
Jaromir Dolecek
Zsolt Dollenstein
Brendan Donegan
Ismail Donmez
Ray Donnelly
Robert Donohue
Marcos Donolo
Dima Dorfman
Yves Dorfsman
Michael Dorman
Steve Dower
Allen Downey
Cesar Douady
Dean Draayer
Fred L. Drake, Jr.
Derk Drukker
John DuBois
Paul Dubois
Jacques Ducasse
Andrei Dorian Duma
Graham Dumpleton
Quinn Dunkan
Robin Dunn
Luke Dunstan
Virgil Dupras
Bruno Dupuis
Andy Dustman
Gary Duzan
Eugene Dvurechenski
Karmen Dykstra
Josip Dzolonga
Maxim Dzumanenko
Hans Eckardt
Rodolpho Eckhardt
Ulrich Eckhardt
David Edelsohn
John Edmonds
Grant Edwards
Zvi Effron
John Ehresman
Tal Einat
Eric Eisner
Andrew Eland
Julien Élie
Eduardo Elizondo
Lance Ellinghaus
Daniel Ellis
Phil Elson
David Ely
Victor van den Elzen
Jeff Epler
Tom Epperly
Gökcen Eraslan
Stoffel Erasmus
Jürgen A. Erhard
Florian Ernst
Michael Ernst
Ben Escoto
Andy Eskilsson
André Espaze
Stefan Esser
Nicolas Estibals
Jonathan Eunice
Carey Evans
Stephen D Evans
Tim Everett
Paul Everitt
David Everly
Daniel Evers
evilzero
Winston Ewert
Greg Ewing
Martijn Faassen
Clovis Fabricio
Andreas Faerber
Bill Fancher
Michael Farrell
Troy J. Farrell
Jim Fasarakis-Hilliard
Mark Favas
Sergey Fedoseev
Boris Feld
M. Felt
Thomas Fenzl
Niels Ferguson
Francisco Fernández Castaño
Sebastian Fernandez
Florian Festi
John Feuerstein
Carl Feynman
Vincent Fiack
Niklas Fiekas
Anastasia Filatova
Tomer Filiba
Segev Finer
Jeffrey Finkelstein
Russell Finn
Neal Finne
Dan Finnie
Nils Fischbeck
Frederik Fix
Tom Flanagan
Matt Fleming
Hernán Martínez Foffani
Benjamin Fogle
Artem Fokin
Arnaud Fontaine
Michael Foord
Amaury Forgeot d'Arc
Doug Fort
Daniel Fortunov
Evens Fortuné
Chris Foster
John Fouhy
Andrew Francis
Matt Frank
Stefan Franke
Martin Franklin
Kent Frazier
Bruce Frederiksen
Jason Fried
Robin Friedrich
Bradley Froehle
Ivan Frohne
Matthias Fuchs
Jim Fulton
Tadayoshi Funaba
Gyro Funch
Peter Funk
Ethan Furman
Geoff Furnish
Ulisses Furquim
Hagen Fürstenau
Hallvard B Furuseth
Achim Gaedke
Martin von Gagern
Lele Gaifax
Santiago Gala
Yitzchak Gale
Matthew Gallagher
Quentin Gallet-Gilles
Riccardo Attilio Galli
Raymund Galvin
Nitin Ganatra
Fred Gansevles
Paul Ganssle
Lars Marius Garshol
Jake Garver
Dan Gass
Tim Gates
Andrew Gaul
Matthieu Gautier
Stephen M. Gava
Xavier de Gaye
Harry Henry Gebel
Tamás Bence Gedai
Marius Gedminas
Jan-Philip Gehrcke
Thomas Gellekum
Gabriel Genellina
Christos Georgiou
Elazar (אלעזר) Gershuni
Ben Gertzfield
Nadim Ghaznavi
Dinu Gherman
Subhendu Ghosh
Jonathan Giddy
Johannes Gijsbers
Michael Gilfix
Julian Gindi
Yannick Gingras
Neil Girdhar
Matt Giuca
Franz Glasner
Wim Glenn
Michael Goderbauer
Karan Goel
Jeroen Van Goey
Christoph Gohlke
Tim Golden
Mark Gollahon
Guilherme Gonçalves
Tiago Gonçalves
Chris Gonnerman
Shelley Gooch
David Goodger
Elliot Gorokhovsky
Hans de Graaff
Tim Graham
Kim Gräsman
Alex Grönholm
Nathaniel Gray
Eddy De Greef
Duane Griffin
Grant Griffin
Andrea Griffini
Duncan Grisby
Olivier Grisel
Fabian Groffen
Eric Groo
Daniel Andrade Groppe
Dag Gruneau
Filip Gruszczyński
Andrii Grynenko
Grzegorz Grzywacz
Thomas Guettler
Yuyang Guo
Anuj Gupta
Michael Guravage
Lars Gustäbel
Thomas Güttler
Jonas H.
Antti Haapala
Joseph Hackman
Barry Haddow
Philipp Hagemeister
John Hagen
Paul ten Hagen
Rasmus Hahn
Peter Haight
Václav Haisman
Zbigniew Halas
Walker Hale IV
Aaron Christopher Hall
Bob Halley
Jesse Hallio
Jun Hamano
Alexandre Hamelin
Anders Hammarquist
Mark Hammond
Harald Hanche-Olsen
Manus Hand
Milton L. Hankins
Carl Bordum Hansen
Stephen Hansen
Barry Hantman
Lynda Hardman
Bar Harel
Derek Harland
Jason Harper
David Harrigan
Brian Harring
Jonathan Hartley
Travis B. Hartwell
Shane Harvey
Larry Hastings
Tim Hatch
Zac Hatfield-Dodds
Shane Hathaway
Michael Haubenwallner
Janko Hauser
Flavian Hautbois
Rycharde Hawkes
Ben Hayden
Jochen Hayek
Tim Heaney
Henrik Heimbuerger
Christian Heimes
Thomas Heller
Malte Helmert
Lance Finn Helsten
Gordon P. Hemsley
Jonathan Hendry
Nathan Henrie
Michael Henry
James Henstridge
Kasun Herath
Chris Herborth
Ivan Herman
Jürgen Hermann
Gary Herron
Ernie Hershey
Thomas Herve
Bernhard Herzog
Magnus L. Hetland
Raymond Hettinger
Lisa Hewus Fresh
Kevan Heydon
Wouter van Heyst
Kelsey Hightower
Jason Hildebrand
Aaron Hill
Joel Hillacre
Richie Hindle
Konrad Hinsen
David Hobley
Tim Hochberg
Benjamin Hodgson
Joerg-Cyril Hoehle
Gregor Hoffleit
Chris Hoffman
Tim Hoffmann
Stefan Hoffmeister
Albert Hofkamp
Chris Hogan
Tomas Hoger
Jonathan Hogg
Kamilla Holanda
Steve Holden
Akintayo Holder
Thomas Holenstein
Gerrit Holl
Shane Holloway
Rune Holm
Thomas Holmes
Craig Holmquist
Philip Homburg
Naofumi Honda
Jeffrey Honig
Rob Hooft
Michiel de Hoon
Brian Hooper
Randall Hopper
Tim Hopper
Nadav Horesh
Alon Horev
Jan Hosang
Jonathan Hosmer
Alan Hourihane
Ken Howard
Brad Howes
Mike Hoy
Ben Hoyt
Miro Hrončok
Chiu-Hsiang Hsu
Chih-Hao Huang
Christian Hudon
Benoît Hudson
Lawrence Hudson
Michael Hudson
Jim Hugunin
Greg Humphreys
Eric Huss
Nehal Hussain
Taihyun Hwang
Jeremy Hylton
Ludwig Hähne
Gerhard Häring
Fredrik Håård
Florian Höch
Oleg Höfling
Robert Hölzl
Catalin Iacob
Mihai Ibanescu
Ali Ikinci
Aaron Iles
Thomas Ilsche
Lars Immisch
Bobby Impollonia
Meador Inge
Peter Ingebretson
Tony Ingraldi
John Interrante
Bob Ippolito
Roger Irwin
Atsuo Ishimoto
Alexey Izbyshev
Kasia Jachim
Adam Jackson
Ben Jackson
Paul Jackson
Manuel Jacob
David Jacobs
Kevin Jacobs
Kjetil Jacobsen
Bertrand Janin
Geert Jansen
Jack Jansen
Hans-Peter Jansen
Bill Janssen
Jon Janzen
Thomas Jarosch
Juhana Jauhiainen
Rajagopalasarma Jayakrishnan
Devin Jeanpierre
Zbigniew Jędrzejewski-Szmek
Julien Jehannet
Muhammad Jehanzeb
Drew Jenkins
Flemming Kjær Jensen
Philip H. Jensen
Philip Jenvey
MunSic Jeong
Chris Jerdonek
Joe Jevnik
Jim Jewett
Pedro Diaz Jimenez
Orjan Johansen
Fredrik Johansson
Gregory K. Johnson
Kent Johnson
Michael Johnson
Simon Johnston
Matt Joiner
Thomas Jollans
Nicolas Joly
Brian K. Jones
Evan Jones
Glenn Jones
Jeremy Jones
Richard Jones
Irmen de Jong
Lucas de Jonge
Kristján Valur Jónsson
Jens B. Jorgensen
John Jorgensen
Sijin Joseph
Andreas Jung
Tattoo Mabonzo K.
Sarah K.
Sunny K
Bohuslav Kabrda
Alexey Kachayev
Bob Kahn
Kurt B. Kaiser
Tamito Kajiyama
Jan Kaliszewski
Peter van Kampen
Jan Kanis
Rafe Kaplan
Jacob Kaplan-Moss
Allison Kaptur
Janne Karila
Per Øyvind Karlsen
Anton Kasyanov
Lou Kates
Makoto Kato
Hiroaki Kawai
Dmitry Kazakov
Brian Kearns
Sebastien Keim
Ryan Kelly
Hugo van Kemenade
Dan Kenigsberg
Randall Kern
Robert Kern
Jim Kerr
Magnus Kessler
Lawrence Kesteloot
Garvit Khatri
Vivek Khera
Dhiru Kholia
Artem Khramov
Akshit Khurana
Sanyam Khurana
Tyler Kieft
Mads Kiilerich
Jason Killen
Jan Kim
Taek Joo Kim
Sam Kimbrel
Tomohiko Kinebuchi
James King
W. Trevor King
Paul Kippes
Steve Kirsch
Sebastian Kirsche
Kamil Kisiel
Akira Kitada
Ron Klatchko
Reid Kleckner
Carsten Klein
Bastian Kleineidam
Bob Kline
Matthias Klose
Jeremy Kloth
Thomas Kluyver
Kim Knapp
Lenny Kneler
Pat Knight
Jeff Knupp
Nicholas Kobald
Kubilay Kocak
Greg Kochanski
Manvisha Kodali
Niklas Koep
Damon Kohler
Marko Kohtala
Vajrasky Kok
Guido Kollerie
Jacek Kołodziej
Jacek Konieczny
Arkady Koplyarov
Peter A. Koren
Марк Коренберг
Vlad Korolev
Susumu Koshiba
Joseph Koshy
Daniel Kozan
Jerzy Kozera
Maksim Kozyarchuk
Stefan Krah
Rolf Krahl
Bob Kras
Oleg Krasnikov
Sebastian Kreft
Holger Krekel
Michael Kremer
Fabian Kreutz
Cédric Krier
Pedro Kroger
Hannu Krosing
Andrej Krpic
Ivan Krstić
Anselm Kruis
Steven Kryskalla
Andrew Kuchling
Dave Kuhlman
Jon Kuhn
Ilya Kulakov
Upendra Kumar
Toshio Kuratomi
Ilia Kurenkov
Vladimir Kushnir
Erno Kuusela
Ross Lagerwall
Cameron Laird
Loïc Lajeanne
David Lam
Thomas Lamb
Valerie Lambert
Peter Lamut
Jean-Baptiste "Jiba" Lamy
Ronan Lamy
Peter Landry
Torsten Landschoff
Łukasz Langa
Tino Lange
Glenn Langford
Andrew Langmead
Wolfgang Langner
Detlef Lannert
Rémi Lapeyre
Soren Larsen
Amos Latteier
Piers Lauder
Ben Laurie
Yoni Lavi
Simon Law
Julia Lawall
Chris Lawrence
Mark Lawrence
Chris Laws
Michael Layzell
Michael Lazar
Brian Leair
Mathieu Leduc-Hamel
Amandine Lee
Antony Lee
Christopher Lee
Inyeol Lee
James Lee
John J. Lee
Thomas Lee
Robert Leenders
Cooper Ry Lees
Yaron de Leeuw
Tennessee Leeuwenburg
Luc Lefebvre
Pierre Paul Lefebvre
Glyph Lefkowitz
Vincent Legoll
Kip Lehman
Joerg Lehmann
Robert Lehmann
Petri Lehtinen
Luke Kenneth Casson Leighton
John Leitch
Tshepang Lekhonkhobe
Marc-André Lemburg
Mateusz Lenik
John Lenton
Kostyantyn Leschenko
Benno Leslie
Christopher Tur Lesniewski-Laas
Pier-Yves Lessard
Alain Leufroy
Mark Levinson
Mark Levitt
Ivan Levkivskyi
Ben Lewis
William Lewis
Akira Li
Robert Li
Xuanji Li
Zekun Li
Zheao Li
Dan Lidral-Porter
Robert van Liere
Ross Light
Shawn Ligocki
Martin Ligr
Gediminas Liktaras
Vitor de Lima
Grant Limberg
Christopher Lindblad
Ulf A. Lindgren
Björn Lindqvist
Per Lindqvist
Eric Lindvall
Gregor Lingl
Everett Lipman
Mirko Liss
Alexander Liu
Yuan Liu
Nick Lockwood
Stephanie Lockwood
Martin von Löwis
Hugo Lopes Tavares
Guillermo López-Anglada
Anne Lord
Alex LordThorsen
Tom Loredo
Justin Love
Ned Jackson Lovely
Peter Lovett
Chalmer Lowe
Jason Lowe
Tony Lownds
Ray Loyzaga
Kang-Hao (Kenny) Lu
Lukas Lueg
Loren Luke
Fredrik Lundh
Mike Lundy
Zhongyue Luo
Mark Lutz
Taras Lyapun
Jim Lynch
Mikael Lyngvig
Jeff MacDonald
John Machin
Andrew I MacIntyre
Tim MacKenzie
Nick Maclaren
Don MacMillen
Tomasz Maćkowiak
Wolfgang Maier
Steve Majewski
Marek Majkowski
Grzegorz Makarewicz
David Malcolm
Greg Malcolm
William Mallard
Ken Manheimer
Vladimir Marangozov
Colin Marc
Vincent Marchetti
David Marek
Doug Marien
Sven Marnach
Alex Martelli
Dennis Mårtensson
Anthony Martin
Owen Martin
Sidney San Martín
Westley Martínez
Sébastien Martini
Roger Masse
Nick Mathewson
Simon Mathieu
Laura Matson
Graham Matthews
mattip
Martin Matusiak
Dieter Maurer
Lev Maximov
Daniel May
Madison May
Lucas Maystre
Arnaud Mazin
Pam McA'Nulty
Matt McClure
Jack McCracken
Rebecca McCreary
Kirk McDonald
Chris McDonough
Michael McFadden
Greg McFarlane
Alan McIntyre
Jessica McKellar
Michael McLay
Brendan McLoughlin
Mark Mc Mahon
Gordon McMillan
Andrew McNamara
Caolan McNamara
Jeff McNeil
Craig McPheeters
Lambert Meertens
Bill van Melle
Lucas Prado Melo
Ezio Melotti
Doug Mennella
Dimitri Merejkowsky
Brian Merrell
Bruce Merry
Alexis Métaireau
Luke Mewburn
Carl Meyer
Mike Meyer
Piotr Meyer
Steven Miale
Jason Michalski
Franck Michea
Vincent Michel
Trent Mick
Tom Middleton
Thomas Miedema
Stan Mihai
Stefan Mihaila
Aristotelis Mikropoulos
Paolo Milani
Chad Miller
Damien Miller
Jason V. Miller
Jay T. Miller
Katie Miller
Oren Milman
Roman Milner
Julien Miotte
Andrii V. Mishkovskyi
Dom Mitchell
Dustin J. Mitchell
Tim Mitchell
Zubin Mithra
Florian Mladitsch
Doug Moen
Jakub Molinski
Juliette Monsel
Paul Monson
The Dragon De Monsyne
Bastien Montagne
Skip Montanaro
Peter Moody
Alan D. Moore
Nicolai Moore
Paul Moore
Ross Moore
Ben Morgan
Emily Morehouse
Derek Morr
James A Morrison
Martin Morrison
Derek McTavish Mounce
Alessandro Moura
Pablo Mouzo
Mher Movsisyan
Ruslan Mstoi
Valentina Mukhamedzhanova
Michael Mulich
Sape Mullender
Sjoerd Mullender
Michael Muller
Neil Muller
Louis Munro
R. David Murray
Matti Mäki
Jörg Müller
Kaushik N
Dong-hee Na
Dale Nagata
John Nagle
Takahiro Nakayama
Inada Naoki
Travers Naran
Motoki Naruse
Charles-François Natali
Vilmos Nebehaj
Fredrik Nehr
Tony Nelson
Trent Nelson
Andrew Nester
Osvaldo Santana Neto
Chad Netzer
Max Neunhöffer
Anthon van der Neut
George Neville-Neil
Hieu Nguyen
Nam Nguyen
Johannes Nicolai
Samuel Nicolary
Jonathan Niehof
Gustavo Niemeyer
Oscar Nierstrasz
Lysandros Nikolaou
Hrvoje Nikšić
Gregory Nofi
Jesse Noller
Bill Noon
Stefan Norberg
Tim Northover
Joe Norton
Neal Norwitz
Mikhail Novikov
Michal Nowikowski
Steffen Daode Nurpmeso
Thomas Nyberg
Nigel O'Brian
John O'Connor
Kevin O'Connor
Tim O'Malley
Dan O'Reilly
Zooko O'Whielacronx
Aaron Oakley
James Oakley
Elena Oat
Jon Oberheide
Milan Oberkirch
Pascal Oberndoerfer
Géry Ogam
Jeffrey Ollie
Adam Olsen
Bryan Olson
Grant Olson
Koray Oner
Piet van Oostrum
Tomas Oppelstrup
Jason Orendorff
Bastien Orivel
orlnub123
Douglas Orr
William Orr
Michele Orrù
Tomáš Orsava
Oleg Oshmyan
Denis Osipov
Denis S. Otkidach
Peter Otten
Michael Otteneder
Richard Oudkerk
Russel Owen
Joonas Paalasmaa
Martin Packman
Shriphani Palakodety
Julien Palard
Aviv Palivoda
Ondrej Palkovsky
Mike Pall
Todd R. Palmer
Juan David Ibáñez Palomar
Nicola Palumbo
Jan Palus
Yongzhi Pan
Martin Panter
Mathias Panzenböck
Marco Paolini
M. Papillon
Peter Parente
Alexandre Parenteau
Dan Parisien
HyeSoo Park
William Park
Claude Paroz
Heikki Partanen
Harri Pasanen
Gaël Pasgrimaud
Feanil Patel
Ashish Nitin Patil
Alecsandru Patrascu
Randy Pausch
Samuele Pedroni
Justin Peel
Loic Pefferkorn
Marcel van der Peijl
Berker Peksag
Andreas Pelme
Steven Pemberton
Bo Peng
Bruno "Polaco" Penteado
Santiago Peresón
George Peristerakis
Thomas Perl
Mathieu Perreault
Mark Perrego
Trevor Perrin
Gabriel de Perthuis
Tim Peters
Benjamin Peterson
Joe Peterson
Zvezdan Petkovic
Ulrich Petri
Chris Petrilli
Roumen Petrov
Bjorn Pettersen
Justin D. Pettit
Esa Peuha
Ronny Pfannschmidt
Geoff Philbrick
Gavrie Philipson
Adrian Phillips
Dusty Phillips
Christopher J. Phoenix
James Pickering
Neale Pickett
Steve Piercy
Jim St. Pierre
Dan Pierson
Martijn Pieters
Antoine Pietri
Anand B. Pillai
François Pinard
Tom Pinckney
Zach Pincus
Michael Piotrowski
Zero Piraeus
Antoine Pitrou
Jean-François Piéronne
Oleg Plakhotnyuk
Marcel Plch
Remi Pointel
Jon Poler
Ariel Poliak
Guilherme Polo
Illia Polosukhin
Michael Pomraning
Martin Pool
Iustin Pop
Claudiu Popa
John Popplewell
Matheus Vieira Portela
Davin Potts
Guillaume Pratte
Florian Preinstorfer
Amrit Prem
Paul Prescod
Donovan Preston
Eric Price
Paul Price
Iuliia Proskurnia
Dorian Pula
Jyrki Pulliainen
Steve Purcell
Eduardo Pérez
Fernando Pérez
Kevin Jing Qiu
Pierre Quentel
Brian Quinlan
Anders Qvist
Thomas Rachel
Ram Rachum
Jeffrey Rackauckas
Jérôme Radix
Burton Radons
Abhilash Raj
Shorya Raj
Dhushyanth Ramasamy
Ashwin Ramaswami
Jeff Ramnani
Bayard Randel
Varpu Rantala
Brodie Rao
Rémi Rampin
Senko Rasic
Antti Rasinen
Nikolaus Rath
Sridhar Ratnakumar
Ysj Ray
Eric S. Raymond
Edward K. Ream
Chris Rebert
Marc Recht
John Redford
Terry J. Reedy
Gareth Rees
John Reese
Steve Reeves
Lennart Regebro
John Regehr
Federico Reghenzani
Ofir Reichenberg
Sean Reifschneider
Michael P. Reilly
Bernhard Reiter
Steven Reiz
Roeland Rengelink
Antoine Reversat
Flávio Ribeiro
Francesco Ricciardi
Tim Rice
Martin Richard
Jan Pieter Riegel
Armin Rigo
Arc Riley
Nicholas Riley
Jean-Claude Rimbault
Vlad Riscutia
Wes Rishel
Daniel Riti
Juan M. Bello Rivas
Mohd Sanad Zaki Rizvi
Davide Rizzo
Anthony Roach
Lisa Roach
Carl Robben
Ben Roberts
Mark Roberts
Andy Robinson
Jim Robinson
Yolanda Robla
Daniel Rocco
Mark Roddy
Kevin Rodgers
Sean Rodman
Giampaolo Rodola
Mauro S. M. Rodrigues
Elson Rodriguez
Adi Roiban
Diego Rojas
Luis Rojas
Mike Romberg
Armin Ronacher
Case Roole
Timothy Roscoe
Erik Rose
Mark Roseman
Josh Rosenberg
Jim Roskind
Brian Rosner
Ignacio Rossi
Guido van Rossum
Just van Rossum
Hugo van Rossum
Saskia van Rossum
Robin Roth
Clement Rouault
Donald Wallace Rouse II
Liam Routt
Todd Rovito
Craig Rowland
Clinton Roy
Paul Rubin
Sam Ruby
Demur Rumed
Audun S. Runde
Eran Rundstein
Rauli Ruohonen
Laura Rupprecht
Jeff Rush
Sam Rushing
Mark Russell
Rusty Russell
Nick Russo
James Rutherford
Chris Ryland
Bernt Røskar Brenna
Constantina S.
Matthieu S
Cheryl Sabella
Patrick Sabin
Sébastien Sablé
Amit Saha
Suman Saha
Hajime Saitou
George Sakkis
Victor Salgado
Rich Salz
Kevin Samborn
Adrian Sampson
Nevada Sanchez
James Sanders
Ilya Sandler
Rafael Santos
Simon Sapin
Mark Sapiro
Ty Sarna
Hugh Sasse
Bob Savage
Dave Sawyer
Ben Sayer
Luca Sbardella
Marco Scataglini
Andrew Schaaf
Michael Scharf
Andreas Schawo
Neil Schemenauer
David Scherer
Wolfgang Scherer
Hynek Schlawack
Bob Schmertz
Gregor Schmid
Ralf Schmitt
Michael Schneider
Peter Schneider-Kamp
Arvin Schnell
Nofar Schnider
Mickaël Schoentgen
Ed Schouten
Scott Schram
Robin Schreiber
Chad J. Schroeder
Christian Schubert
Sam Schulenburg
Andreas Schwab
Stefan Schwarzer
Dietmar Schwertberger
Federico Schwindt
Barry Scott
Steven Scott
Nick Seidenman
Michael Seifert
Žiga Seilnacht
Jendrik Seipp
Michael Selik
Yury Selivanov
Fred Sells
Jiwon Seo
Iñigo Serna
Joakim Sernbrant
Roger D. Serwy
Jerry Seutter
Pete Sevander
Denis Severson
Silas Sewell
Ian Seyer
Dmitry Shachnev
Anish Shah
Daniel Shahaf
Hui Shang
Geoff Shannon
Mark Shannon
Ha Shao
Richard Shapiro
Soumya Sharma
Varun Sharma
Daniel Shaulov
Vlad Shcherbina
Justin Sheehy
Akash Shende
Charlie Shepherd
Bruce Sherwood
Alexander Shigin
Pete Shinners
Michael Shiplett
John W. Shipman
Shiyao Ma
Alex Shkop
Joel Shprentz
Yue Shuaijie
Jaysinh Shukla
Terrel Shumway
Eric Siegerman
Paul Sijben
SilentGhost
Tim Silk
Michael Simcich
Ionel Simionescu
Kirill Simonov
Nathan Paul Simons
Guilherme Simões
Adam Simpkins
Karthikeyan Singaravelan
Mandeep Singh
Ravi Sinha
Janne Sinkkonen
Ng Pheng Siong
Yann Sionneau
George Sipe
J. Sipprell
Ngalim Siregar
Kragen Sitaker
Kaartic Sivaraam
Ville Skyttä
Michael Sloan
Nick Sloan
Václav Šmilauer
Allen W. Smith
Christopher Smith
Eric V. Smith
Ethan H. Smith
Gregory P. Smith
Mark Smith
Nathaniel J. Smith
Roy Smith
Ryan Smith-Roberts
Rafal Smotrzyk
Josh Snider
Eric Snow
Dirk Soede
Nir Soffer
Paul Sokolovsky
Evgeny Sologubov
Cody Somerville
Anthony Sottile
Edoardo Spadolini
Geoffrey Spear
Clay Spence
Stefan Sperling
Nicholas Spies
Per Spilling
Joshua Spoerri
Noah Spurrier
Zackery Spytz
Nathan Srebro
RajGopal Srinivasan
Tage Stabell-Kulo
Quentin Stafford-Fraser
Frank Stajano
Joel Stanley
Kyle Stanley
Anthony Starks
David Steele
Oliver Steele
Greg Stein
Marek Stepniowski
Baruch Sterin
Chris Stern
Eli Stevens
Alex Stewart
Victor Stinner
Richard Stoakley
Peter Stoehr
Casper Stoel
Daniel Stokes
Michael Stone
Serhiy Storchaka
Ken Stox
Petter Strandmark
Charalampos Stratakis
Dan Stromberg
Donald Stufft
Daniel Stutzbach
Andreas Stührk
Colin Su
Pal Subbiah
Michael J. Sullivan
Nathan Sullivan
Mark Summerfield
Reuben Sumner
Eryk Sun
Sanjay Sundaresan
Marek Šuppa
Hisao Suzuki
Kalle Svensson
Andrew Svetlov
Paul Swartz
Al Sweigart
Sviatoslav Sydorenko
Thenault Sylvain
Péter Szabó
John Szakmeister
Piotr Szczepaniak
Amir Szekely
Maciej Szulik
Joel Taddei
Arfrever Frehtes Taifersar Arahesis
Hideaki Takahashi
Takase Arihiro
Licht Takeuchi
Indra Talip
Neil Tallim
Geoff Talvola
Anish Tambe
Musashi Tamura
William Tanksley
Christian Tanzer
Steven Taschuk
Batuhan Taskaya
Amy Taylor
Julian Taylor
Monty Taylor
Anatoly Techtonik
Martin Teichmann
Gustavo Temple
Guo Ci Teo
Mikhail Terekhov
Victor Terrón
Pablo Galindo
Richard M. Tew
Tobias Thelen
Christian Theune
Févry Thibault
Lowe Thiderman
Nicolas M. Thiéry
James Thomas
Robin Thomas
Brian Thorne
Christopher Thorne
Stephen Thorne
Jeremy Thurgood
Eric Tiedemann
July Tikhonov
Tracy Tims
Oz Tiram
Oren Tirosh
Tim Tisdall
Jason Tishler
Christian Tismer
Jim Tittsler
Frank J. Tobin
James Tocknell
Bennett Todd
R Lindsay Todd
Eugene Toder
Erik Tollerud
Stephen Tonkin
Matias Torchinsky
Sandro Tosi
Richard Townsend
David Townshend
Nathan Trapuzzano
Laurence Tratt
Alberto Trevino
Mayank Tripathi
Matthias Troffaes
Tom Tromey
John Tromp
Diane Trout
Jason Trowbridge
Brent Tubbs
Anthony Tuininga
Erno Tukia
David Turner
Stephen Turner
Itamar Turner-Trauring
Theodore Turocy
Bill Tutt
Fraser Tweedale
Doobee R. Tzeck
Eren Türkay
Lionel Ulmer
Adnan Umer
Utkarsh Upadhyay
Roger Upole
Daniel Urban
Michael Urman
Hector Urtubia
Elizabeth Uselton
Lukas Vacek
Ville Vainio
Yann Vaginay
Andi Vajda
Case Van Horsen
John Mark Vandenberg
Kyle VanderBeek
Eric N. Vander Weele
Andrew Vant
Atul Varma
Dmitry Vasiliev
Sebastian Ortiz Vasquez
Alexandre Vassalotti
Nadeem Vawda
Sye van der Veen
Siddharth Velankar
Frank Vercruesse
Mike Verdone
Jaap Vermeulen
Nikita Vetoshkin
Al Vezza
Petr Viktorin
Jacques A. Vidrine
John Viega
Dino Viehland
Olivier Vielpeau
Kannan Vijayan
Kurt Vile
Norman Vine
Pauli Virtanen
Frank Visser
Johannes Vogel
Michael Vogt
Radu Voicilas
Alex Volkov
Guido Vranken
Martijn Vries
Sjoerd de Vries
Jonas Wagner
Daniel Wagner-Hall
Niki W. Waibel
Wojtek Walczak
Charles Waldman
Richard Walker
Larry Wall
Kevin Walzer
Rodrigo Steinmuller Wanderley
Dingyuan Wang
Ke Wang
Liang-Bo Wang
Greg Ward
Tom Wardill
Zachary Ware
Barry Warsaw
Steve Waterbury
Bob Watson
David Watson
Aaron Watters
Henrik Weber
Leon Weber
Steve Weber
Corran Webster
Glyn Webster
Phil Webster
Antoine Wecxsteen
Stefan Wehr
Zack Weinberg
Bob Weiner
Edward Welbourne
Cliff Wells
Rickard Westman
Joseph Weston
Jeff Wheeler
Christopher White
David White
Mats Wichmann
Marcel Widjaja
Truida Wiedijk
Felix Wiemann
Gerry Wiener
Frank Wierzbicki
Mariatta Wijaya
Santoso Wijaya
Chris Wilcox
Bryce "Zooko" Wilcox-O'Hearn
Timothy Wild
Jakub Wilk
Gerald S. Williams
Jason Williams
John Williams
Roy Williams
Sue Williams
Carol Willing
Steven Willis
Frank Willison
Alex Willmer
David Wilson
Geoff Wilson
Greg V. Wilson
J Derek Wilson
Paul Winkler
Jody Winston
Collin Winter
Dik Winter
Blake Winton
Jean-Claude Wippler
Stéphane Wirtel
Peter Wirtz
Lars Wirzenius
John Wiseman
Chris Withers
Stefan Witzel
Irek Wlizlo
Charles Wohlganger
David Wolever
Klaus-Juergen Wolf
Dan Wolfe
Richard Wolff
Adam Woodbeck
William Woodruff
Steven Work
Gordon Worley
Darren Worrall
Thomas Wouters
Daniel Wozniak
Marcin Niemira
Wei Wu
Heiko Wundram
Doug Wyatt
Xiang Zhang
Robert Xiao
Florent Xicluna
Arnon Yaari
Alakshendra Yadav
Hirokazu Yamamoto
Masayuki Yamamoto
Ka-Ping Yee
Chi Hsuan Yen
Jason Yeo
EungJun Yi
Bob Yodlowski
Danny Yoo
Wonsup Yoon
Rory Yorke
George Yoshida
Kazuhiro Yoshida
Masazumi Yoshikawa
Arnaud Ysmal
Bernard Yue
Moshe Zadka
Elias Zamaria
Milan Zamazal
Artur Zaprzala
Mike Zarnstorff
Yury V. Zaytsev
Siebren van der Zee
Christophe Zeitouny
Nickolai Zeldovich
Yuxiao Zeng
Uwe Zessin
Cheng Zhang
George Zhang
Kai Zhu
Tarek Ziadé
Jelle Zijlstra
Gennadiy Zlobin
Doug Zongker
Peter Åstrand
<<<<<<< HEAD
Zheao Li
Carsten Klein
Diego Rojas
Edison Abahurire
Geoff Shannon
Batuhan Taskaya
Aleksandr Balezin
Robert Leenders
Tim Hopper
Dan Lidral-Porter
Ngalim Siregar
Vlad Emelianov
=======

(Entries should be added in rough alphabetical order by last names)
>>>>>>> 925dc7fb
<|MERGE_RESOLUTION|>--- conflicted
+++ resolved
@@ -1908,7 +1908,6 @@
 Gennadiy Zlobin
 Doug Zongker
 Peter Åstrand
-<<<<<<< HEAD
 Zheao Li
 Carsten Klein
 Diego Rojas
@@ -1921,7 +1920,5 @@
 Dan Lidral-Porter
 Ngalim Siregar
 Vlad Emelianov
-=======
 
-(Entries should be added in rough alphabetical order by last names)
->>>>>>> 925dc7fb
+(Entries should be added in rough alphabetical order by last names)