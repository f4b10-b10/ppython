--- conflicted
+++ resolved
@@ -1710,10 +1710,5 @@
 Gennadiy Zlobin
 Doug Zongker
 Peter Åstrand
-<<<<<<< HEAD
 evilzero
-=======
-evilzero
-Chi Hsuan Yen
-Dhushyanth Ramasamy
->>>>>>> f73bd472
+Dhushyanth Ramasamy