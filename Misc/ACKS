Acknowledgements
----------------

This list is not complete and not in any useful order, but I would
like to thank everybody who contributed in any way, with code, hints,
bug reports, ideas, moral support, endorsement, or even complaints....
Without you, I would've stopped working on Python long ago!

	--Guido

PS: In the standard Python distribution, this file is encoded in UTF-8
and the list is in rough alphabetical order by last names.

Aahz
Erlend Egeberg Aasland
Edison Abahurire
Michael Abbott
Rajiv Abraham
David Abrahams
Marc Abramowitz
Eldar Abusalimov
Ron Adam
Eitan Adler
Anton Afanasyev
Ali Afshar
Nitika Agarwal
Anjani Agrawal
Pablo S. Blum de Aguiar
Jim Ahlstrom
Farhan Ahmad
Matthew Ahrens
Nir Aides
Akira
Yaniv Aknin
Jyrki Alakuijala
Steve Alexander
Fred Allen
Jeff Allen
Ray Allen
Billy G. Allie
Jamiel Almeida
Kevin Altis
Samy Lahfa
Skyler Leigh Amador
Joe Amenta
Rose Ames
A. Amoroso
Mark Anacker
Shashwat Anand
Ananthakrishnan
Anders Andersen
Tycho Andersen
John Anderson
Pehr Anderson
Erik Andersén
Oliver Andrich
Ross Andrus
Fabrice Aneche
Juancarlo Añez
Chris Angelico
Jérémy Anger
Jon Anglin
Michele Angrisano
Ankur Ankan
Heidi Annexstad
David Antonini
Ramchandra Apte
Éric Araujo
Alexandru Ardelean
Emmanuel Arias
Alicia Arlen
Jeffrey Armstrong
Jason Asbahr
David Ascher
Ammar Askar
Neil Aspinall
Chris AtLee
Aymeric Augustin
Andres Ayala
Cathy Avery
John Aycock
Donovan Baarda
Arne Babenhauserheide
Attila Babo
Matt Bachmann
Marcin Bachry
Alfonso Baciero
Dwayne Bailey
Stig Bakken
Lumír Balhar
Aleksandr Balezin
Greg Ball
Lewis Ball
Luigi Ballabio
Thomas Ballinger
Jeff Balogh
Manuel Balsera
Matt Bandy
Dmi Baranov
Michael J. Barber
Daniel Barclay
Nicolas Bareil
Chris Barker
Steven Barker
Anton Barkovsky
Nick Barnes
Quentin Barnes
David Barnett
Matthew Barnett
Richard Barran
Cesar Eduardo Barros
Des Barry
Emanuel Barry
Ulf Bartelt
Campbell Barton
Don Bashford
Pior Bastida
Nick Bastin
Ned Batchelder
Jeff Bauer
Michael R Bax
Anthony Baxter
Mike Bayer
Samuel L. Bayer
Bo Bayles
Christopher Beacham AKA Lady Red
Tommy Beadle
Donald Beaudry
David Beazley
John Beck
Ingolf Becker
Neal Becker
Robin Becker
Torsten Becker
Bill Bedford
Michał Bednarski
Ian Beer
Stefan Behnel
Reimer Behrends
Ben Bell
Thomas Bellman
Alexander “Саша” Belopolsky
Eli Bendersky
Nikhil Benesch
David Benjamin
Oscar Benjamin
Andrew Bennetts
Andy Bensky
Bennett Benson
Ezra Berch
Stuart Berg
Michel Van den Bergh
Julian Berman
Brice Berna
Olivier Bernard
Maxwell Bernstein
Eric Beser
Steven Bethard
Stephen Bevan
Ron Bickers
Natalia B. Bidart
Adrian von Bidder
Olexa Bilaniuk
David Binger
Dominic Binks
Philippe Biondi
Michael Birtwell
Stuart Bishop
Zane Bitter
Roy Bixler
Daniel Black
Jonathan Black
Renaud Blanch
Justin Blanchard
Mike Bland
Martin Bless
Pablo Bleyer
Erik van Blokland
Stéphane Blondon
Eric Blossom
Sergey Bobrov
Finn Bock
Paul Boddie
Matthew Boedicker
Robin Boerdijk
Andra Bogildea
Nikolay Bogoychev
David Bolen
Wouter Bolsterlee
Gawain Bolton
Carl Friedrich Bolz-Tereick
Forest Bond
Gregory Bond
Médéric Boquien
Matias Bordese
Jonas Borgström
Jurjen Bos
Peter Bosch
Dan Boswell
Eric Bouck
Thierry Bousch
Sebastian Boving
Michal Bozon
Jeff Bradberry
Chris Bradbury
Aaron Brancotti
Monty Brandenberg
Georg Brandl
Christopher Brannon
Terrence Brannon
Erin Braswell
Sven Brauch
Germán M. Bravo
Erik Bray
Brian Brazil
Demian Brecht
Dave Brennan
Tom Bridgman
Anthony Briggs
Keith Briggs
Tobias Brink
Dillon Brock
Richard Brodie
Michael Broghton
Ammar Brohi
Josh Bronson
Daniel Brotsky
Jean Brouwers
Amber Brown
Gary S. Brown
Titus Brown
Oleg Broytmann
Dave Brueck
Francisco Martín Brugué
Ian Bruntlett
Floris Bruynooghe
Matt Bryant
Stan Bubrouski
Brandt Bucher
Curtis Bucher
Colm Buckley
Erik de Bueger
Jan-Hein Bührman
Lars Buitinck
Dick Bulterman
Bill Bumgarner
Jimmy Burgett
Charles Burkland
Edmond Burnett
Tommy Burnette
Roger Burnham
Alastair Burt
Tarn Weisner Burton
Lee Busby
Katherine Busch
Matthias Bussonnier
Ralph Butler
Laurent De Buyst
Zach Byrne
Vedran Čačić
Nicolas Cadou
Jp Calderone
Ben Caller
Arnaud Calmettes
Daniel Calvelo
Tony Campbell
Giovanni Cappellotto
Brett Cannon
Tristan Carel
Mike Carlton
Pierre Carrier
Terry Carroll
Edward Catmur
Lorenzo M. Catucci
Bruno Cauet
Donn Cave
Charles Cazabon
Jesús Cea Avión
Per Cederqvist
Matěj Cepl
Carl Cerecke
Octavian Cerna
Michael Cetrulo
Dave Chambers
Pascal Chambon
Nicholas Chammas
John Chandler
Hye-Shik Chang
Jeffrey Chang
Gavin Chappell
Godefroid Chapelle
Brad Chapman
Greg Chapman
Mitch Chapman
Matt Chaput
William Chargin
Yogesh Chaudhari
David Chaum
Nicolas Chauvat
Jerry Chen
Michael Chermside
Ingrid Cheung
Terry Chia
Albert Chin-A-Young
Adal Chiriliuc
Matt Chisholm
Lita Cho
Sayan Chowdhury
Yuan-Chao Chou
Anders Chrigström
Tom Christiansen
Renee Chu
Vadim Chugunov
Mauro Cicognini
David Cinege
Craig Citro
Gilles Civario
Chris Clark
Diana Clarke
Laurie Clark-Michalek
Alexander Clarkson
Mike Clarkson
Andrew Clegg
Brad Clements
Robbie Clemons
Steve Clift
Hervé Coatanhay
Riccardo Coccioli
Nick Coghlan
Josh Cogliati
Dave Cole
Terrence Cole
Benjamin Collar
Jeffery Collins
Robert Collins
Paul Colomiets
Samuel Colvin
Christophe Combelles
Geremy Condra
Denver Coneybeare
Phil Connell
Juan José Conti
Matt Conway
Devin Cook
David M. Cooke
Jason R. Coombs
Garrett Cooper
Greg Copeland
Ian Cordasco
Aldo Cortesi
Mircea Cosbuc
David Costanzo
Scott Cotton
Greg Couch
David Cournapeau
Julien Courteau
Steve Cousins
Francisco Couzo
Alex Coventry
Matthew Dixon Cowles
Ryan Coyner
Christopher A. Craig
Jeremy Craven
Laura Creighton
Tyler Crompton
Simon Cross
Felipe Cruz
Drew Csillag
Alessandro Cucci
Joaquin Cuenca Abela
Sebastian Cufre
John Cugini
Tom Culliton
Raúl Cumplido
Antonio Cuni
Brian Curtin
Jason Curtis
Hakan Celik
Paul Dagnelie
Lisandro Dalcin
Darren Dale
Andrew Dalke
Lars Damerow
Evan Dandrea
Eric Daniel
Scott David Daniels
Ben Darnell
Kushal Das
Jonathan Dasteel
Pierre-Yves David
A. Jesse Jiryu Davis
Jake Davis
Jamie (James C.) Davis
Ratnadeep Debnath
Merlijn van Deen
John DeGood
Ned Deily
Jim DeLaHunt
Vincent Delft
Arnaud Delobelle
Konrad Delong
Erik Demaine
Jeroen Demeyer
Martin Dengler
John Dennis
L. Peter Deutsch
Roger Dev
Philippe Devalkeneer
Raghuram Devarakonda
Caleb Deveraux
Catherine Devlin
Scott Dial
Alon Diamant
Toby Dickenson
Mark Dickinson
Jack Diederich
Karl Ding
Daniel Diniz
Humberto Diogenes
Yves Dionne
Daniel Dittmar
Josip Djolonga
Walter Dörwald
Jaromir Dolecek
Zsolt Dollenstein
Brendan Donegan
Peter Donis
Ismail Donmez
Ray Donnelly
Robert Donohue
Marcos Donolo
Dima Dorfman
Yves Dorfsman
Michael Dorman
Steve Dower
Allen Downey
Cesar Douady
Dean Draayer
Fred L. Drake, Jr.
Derk Drukker
John DuBois
Paul Dubois
Jacques Ducasse
Andrei Dorian Duma
Graham Dumpleton
Quinn Dunkan
Robin Dunn
Luke Dunstan
Virgil Dupras
Bruno Dupuis
Andy Dustman
Gary Duzan
Eugene Dvurechenski
Karmen Dykstra
Josip Dzolonga
Maxim Dzumanenko
Hans Eckardt
Rodolpho Eckhardt
Ulrich Eckhardt
David Edelsohn
John Edmonds
Benjamin Edwards
Grant Edwards
Zvi Effron
John Ehresman
Tal Einat
Eric Eisner
Andrew Eland
Julien Élie
Eduardo Elizondo
Lance Ellinghaus
Daniel Ellis
Phil Elson
David Ely
Victor van den Elzen
Jeff Epler
Tom Epperly
Gökcen Eraslan
Stoffel Erasmus
Jürgen A. Erhard
Florian Ernst
Michael Ernst
Ben Escoto
Andy Eskilsson
André Espaze
Stefan Esser
Nicolas Estibals
Jonathan Eunice
Carey Evans
Stephen D Evans
Tim Everett
Paul Everitt
David Everly
Daniel Evers
evilzero
Winston Ewert
Greg Ewing
Martijn Faassen
Clovis Fabricio
Andreas Faerber
Bill Fancher
Michael Farrell
Troy J. Farrell
Jim Fasarakis-Hilliard
Mark Favas
Sergey Fedoseev
Boris Feld
M. Felt
Thomas Fenzl
Niels Ferguson
Francisco Fernández Castaño
Sebastian Fernandez
Florian Festi
John Feuerstein
Carl Feynman
Vincent Fiack
Niklas Fiekas
Anastasia Filatova
Tomer Filiba
Segev Finer
Jeffrey Finkelstein
Russell Finn
Neal Finne
Dan Finnie
Nils Fischbeck
Frederik Fix
Tom Flanagan
Matt Fleming
Hernán Martínez Foffani
Benjamin Fogle
Artem Fokin
Arnaud Fontaine
Michael Foord
Amaury Forgeot d'Arc
Doug Fort
Daniel Fortunov
Evens Fortuné
Chris Foster
John Fouhy
Andrew Francis
Matt Frank
Stefan Franke
Martin Franklin
Kent Frazier
Bruce Frederiksen
Jason Fried
Robin Friedrich
Bradley Froehle
Ivan Frohne
Matthias Fuchs
Jim Fulton
Tadayoshi Funaba
Gyro Funch
Peter Funk
Ethan Furman
Geoff Furnish
Ulisses Furquim
Hagen Fürstenau
Hallvard B Furuseth
Achim Gaedke
Martin von Gagern
Lele Gaifax
Santiago Gala
Yitzchak Gale
Matthew Gallagher
Quentin Gallet-Gilles
Riccardo Attilio Galli
Raymund Galvin
Nitin Ganatra
Fred Gansevles
Paul Ganssle
Lars Marius Garshol
Jake Garver
Dan Gass
Tim Gates
Andrew Gaul
Lewis Gaul
Matthieu Gautier
Stephen M. Gava
Xavier de Gaye
Harry Henry Gebel
Tamás Bence Gedai
Marius Gedminas
Jan-Philip Gehrcke
Thomas Gellekum
Gabriel Genellina
Christos Georgiou
Elazar (אלעזר) Gershuni
Ben Gertzfield
Nadim Ghaznavi
Dinu Gherman
Subhendu Ghosh
Jonathan Giddy
Johannes Gijsbers
Michael Gilfix
Julian Gindi
Yannick Gingras
Neil Girdhar
Matt Giuca
Franz Glasner
Wim Glenn
Michael Goderbauer
Karan Goel
Jeroen Van Goey
Christoph Gohlke
Tim Golden
Yonatan Goldschmidt
Mark Gollahon
Guilherme Gonçalves
Tiago Gonçalves
Chris Gonnerman
Shelley Gooch
David Goodger
Elliot Gorokhovsky
Hans de Graaff
Tim Graham
Kim Gräsman
Alex Grönholm
Nathaniel Gray
Eddy De Greef
Duane Griffin
Grant Griffin
Andrea Griffini
Duncan Grisby
Olivier Grisel
Fabian Groffen
Eric Groo
Daniel Andrade Groppe
Dag Gruneau
Filip Gruszczyński
Andrii Grynenko
Grzegorz Grzywacz
Thomas Guettler
Yuyang Guo
Anuj Gupta
Michael Guravage
Lars Gustäbel
Thomas Güttler
Jonas H.
Antti Haapala
Joseph Hackman
Barry Haddow
Philipp Hagemeister
John Hagen
Paul ten Hagen
Rasmus Hahn
Peter Haight
Václav Haisman
Zbigniew Halas
Walker Hale IV
Aaron Christopher Hall
Bob Halley
Jesse Hallio
Jun Hamano
Alexandre Hamelin
Anders Hammarquist
Mark Hammond
Harald Hanche-Olsen
Manus Hand
Milton L. Hankins
Carl Bordum Hansen
Stephen Hansen
Barry Hantman
Lynda Hardman
Bar Harel
Derek Harland
Jason Harper
David Harrigan
Brian Harring
Jonathan Hartley
Travis B. Hartwell
Henrik Harutyunyan
Shane Harvey
Larry Hastings
Tim Hatch
Zac Hatfield-Dodds
Shane Hathaway
Michael Haubenwallner
Janko Hauser
Flavian Hautbois
Rycharde Hawkes
Ben Hayden
Jochen Hayek
Tim Heaney
Henrik Heimbuerger
Christian Heimes
Thomas Heller
Malte Helmert
Lance Finn Helsten
Gordon P. Hemsley
Jonathan Hendry
Nathan Henrie
Michael Henry
James Henstridge
Kasun Herath
Chris Herborth
Ivan Herman
Jürgen Hermann
Gary Herron
Ernie Hershey
Thomas Herve
Bernhard Herzog
Magnus L. Hetland
Raymond Hettinger
Lisa Hewus Fresh
Kevan Heydon
Wouter van Heyst
Kelsey Hightower
Jason Hildebrand
Aaron Hill
Joel Hillacre
Richie Hindle
Konrad Hinsen
David Hobley
Tim Hochberg
Benjamin Hodgson
Joerg-Cyril Hoehle
Gregor Hoffleit
Chris Hoffman
Tim Hoffmann
Stefan Hoffmeister
Albert Hofkamp
Chris Hogan
Tomas Hoger
Jonathan Hogg
Kamilla Holanda
Steve Holden
Akintayo Holder
Thomas Holenstein
Gerrit Holl
Shane Holloway
Rune Holm
Thomas Holmes
Craig Holmquist
Philip Homburg
Naofumi Honda
Jeffrey Honig
Rob Hooft
Michiel de Hoon
Brian Hooper
Randall Hopper
Tim Hopper
Nadav Horesh
Alon Horev
Jan Hosang
Jonathan Hosmer
Alan Hourihane
Ken Howard
Brad Howes
Mike Hoy
Ben Hoyt
Miro Hrončok
Chiu-Hsiang Hsu
Chih-Hao Huang
Christian Hudon
Benoît Hudson
Lawrence Hudson
Michael Hudson
Jim Hugunin
Greg Humphreys
Chris Hunt
Eric Huss
Nehal Hussain
Taihyun Hwang
Jeremy Hylton
Ludwig Hähne
Gerhard Häring
Fredrik Håård
Florian Höch
Oleg Höfling
Robert Hölzl
Catalin Iacob
Mihai Ibanescu
Ali Ikinci
Aaron Iles
Thomas Ilsche
Lars Immisch
Bobby Impollonia
Meador Inge
Peter Ingebretson
Tony Ingraldi
John Interrante
Bob Ippolito
Roger Irwin
Atsuo Ishimoto
Alexey Izbyshev
Kasia Jachim
Adam Jackson
Ben Jackson
Paul Jackson
Manuel Jacob
David Jacobs
Kevin Jacobs
Kjetil Jacobsen
Shantanu Jain
Bertrand Janin
Geert Jansen
Jack Jansen
Hans-Peter Jansen
Bill Janssen
Jon Janzen
Thomas Jarosch
Juhana Jauhiainen
Rajagopalasarma Jayakrishnan
Devin Jeanpierre
Zbigniew Jędrzejewski-Szmek
Julien Jehannet
Muhammad Jehanzeb
Drew Jenkins
Flemming Kjær Jensen
Philip H. Jensen
Philip Jenvey
MunSic Jeong
Chris Jerdonek
Joe Jevnik
Jim Jewett
Pedro Diaz Jimenez
Orjan Johansen
Fredrik Johansson
Gregory K. Johnson
Kent Johnson
Michael Johnson
Simon Johnston
Matt Joiner
Thomas Jollans
Nicolas Joly
Brian K. Jones
Evan Jones
Glenn Jones
Jeremy Jones
Richard Jones
Irmen de Jong
Lucas de Jonge
Kristján Valur Jónsson
Jens B. Jorgensen
John Jorgensen
Sijin Joseph
Andreas Jung
Tattoo Mabonzo K.
Sarah K.
Sunny K
Bohuslav Kabrda
Alexey Kachayev
Bob Kahn
Kurt B. Kaiser
Tamito Kajiyama
Jan Kaliszewski
Peter van Kampen
Jan Kanis
Rafe Kaplan
Jacob Kaplan-Moss
Allison Kaptur
Janne Karila
Per Øyvind Karlsen
Anton Kasyanov
Lou Kates
Makoto Kato
Hiroaki Kawai
Dmitry Kazakov
Brian Kearns
Sebastien Keim
Ryan Kelly
Hugo van Kemenade
Dan Kenigsberg
Randall Kern
Robert Kern
Jim Kerr
Magnus Kessler
Lawrence Kesteloot
Garvit Khatri
Vivek Khera
Dhiru Kholia
Artem Khramov
Akshit Khurana
Sanyam Khurana
Tyler Kieft
Mads Kiilerich
Jason Killen
Jan Kim
Taek Joo Kim
Sam Kimbrel
Tomohiko Kinebuchi
James King
W. Trevor King
Paul Kippes
Steve Kirsch
Sebastian Kirsche
Kamil Kisiel
Akira Kitada
Ron Klatchko
Reid Kleckner
Carsten Klein
Bastian Kleineidam
Bob Kline
Matthias Klose
Jeremy Kloth
Thomas Kluyver
Kim Knapp
Lenny Kneler
Pat Knight
Jeff Knupp
Nicholas Kobald
Kubilay Kocak
Greg Kochanski
Manvisha Kodali
Niklas Koep
Damon Kohler
Marko Kohtala
Vajrasky Kok
Guido Kollerie
Jacek Kołodziej
Jacek Konieczny
Krzysztof Konopko
Arkady Koplyarov
Peter A. Koren
Марк Коренберг
Vlad Korolev
Susumu Koshiba
Joseph Koshy
Daniel Kozan
Jerzy Kozera
Maksim Kozyarchuk
Stefan Krah
Rolf Krahl
Bob Kras
Oleg Krasnikov
Sebastian Kreft
Holger Krekel
Michael Kremer
Fabian Kreutz
Cédric Krier
Pedro Kroger
Hannu Krosing
Andrej Krpic
Ivan Krstić
Anselm Kruis
Steven Kryskalla
Andrew Kuchling
Dave Kuhlman
Jon Kuhn
Ilya Kulakov
Upendra Kumar
Toshio Kuratomi
Ilia Kurenkov
Vladimir Kushnir
Erno Kuusela
Ross Lagerwall
Cameron Laird
Loïc Lajeanne
David Lam
Thomas Lamb
Valerie Lambert
Peter Lamut
Jean-Baptiste "Jiba" Lamy
Ronan Lamy
Peter Landry
Torsten Landschoff
Łukasz Langa
Tino Lange
Glenn Langford
Andrew Langmead
Wolfgang Langner
Detlef Lannert
Rémi Lapeyre
Soren Larsen
Amos Latteier
Piers Lauder
Ben Laurie
Yoni Lavi
Simon Law
Julia Lawall
Chris Lawrence
Mark Lawrence
Chris Laws
Michael Layzell
Michael Lazar
Brian Leair
Mathieu Leduc-Hamel
Amandine Lee
Antony Lee
Christopher Lee
Inyeol Lee
James Lee
John J. Lee
Thomas Lee
Robert Leenders
Cooper Ry Lees
Yaron de Leeuw
Tennessee Leeuwenburg
Luc Lefebvre
Pierre Paul Lefebvre
Glyph Lefkowitz
Vincent Legoll
Kip Lehman
Joerg Lehmann
Robert Lehmann
Petri Lehtinen
Luke Kenneth Casson Leighton
John Leitch
Tshepang Lekhonkhobe
Marc-André Lemburg
Mateusz Lenik
John Lenton
Kostyantyn Leschenko
Benno Leslie
Christopher Tur Lesniewski-Laas
Pier-Yves Lessard
Alain Leufroy
Mark Levinson
Mark Levitt
Ivan Levkivskyi
Ben Lewis
William Lewis
Akira Li
Robert Li
Xuanji Li
Zekun Li
Zheao Li
Dan Lidral-Porter
Robert van Liere
Ross Light
Shawn Ligocki
Martin Ligr
Gediminas Liktaras
Vitor de Lima
Grant Limberg
Christopher Lindblad
Ulf A. Lindgren
Björn Lindqvist
Per Lindqvist
Eric Lindvall
Gregor Lingl
Everett Lipman
Mirko Liss
Alexander Liu
Yuan Liu
Nick Lockwood
Stephanie Lockwood
Martin von Löwis
Hugo Lopes Tavares
Guillermo López-Anglada
Anne Lord
Alex LordThorsen
Tom Loredo
Justin Love
Ned Jackson Lovely
Peter Lovett
Chalmer Lowe
Jason Lowe
Tony Lownds
Ray Loyzaga
Kang-Hao (Kenny) Lu
Lukas Lueg
Loren Luke
Fredrik Lundh
Mike Lundy
Zhongyue Luo
Mark Lutz
Taras Lyapun
Jim Lynch
Mikael Lyngvig
Jeff MacDonald
John Machin
Andrew I MacIntyre
Tim MacKenzie
Nick Maclaren
Don MacMillen
Tomasz Maćkowiak
Wolfgang Maier
Steve Majewski
Marek Majkowski
Grzegorz Makarewicz
David Malcolm
Greg Malcolm
William Mallard
Ken Manheimer
Vladimir Marangozov
Colin Marc
Vincent Marchetti
David Marek
Doug Marien
Sven Marnach
Alex Martelli
Dennis Mårtensson
Anthony Martin
Owen Martin
Sidney San Martín
Westley Martínez
Sébastien Martini
Roger Masse
Nick Mathewson
Simon Mathieu
Laura Matson
Graham Matthews
mattip
Martin Matusiak
Dieter Maurer
Lev Maximov
Daniel May
Madison May
Lucas Maystre
Arnaud Mazin
Pam McA'Nulty
Matt McClure
Jack McCracken
Rebecca McCreary
Kirk McDonald
Chris McDonough
Michael McFadden
Greg McFarlane
Alan McIntyre
Jessica McKellar
Michael McLay
Brendan McLoughlin
Mark Mc Mahon
Gordon McMillan
Andrew McNamara
Caolan McNamara
Jeff McNeil
Craig McPheeters
Lambert Meertens
Bill van Melle
Lucas Prado Melo
Ezio Melotti
Doug Mennella
Dimitri Merejkowsky
Brian Merrell
Bruce Merry
Alexis Métaireau
Luke Mewburn
Carl Meyer
Kyle Meyer
Mike Meyer
Piotr Meyer
Steven Miale
Jason Michalski
Franck Michea
Vincent Michel
Trent Mick
Tom Middleton
Thomas Miedema
Stan Mihai
Stefan Mihaila
Aristotelis Mikropoulos
Paolo Milani
Chad Miller
Damien Miller
Jason V. Miller
Jay T. Miller
Katie Miller
Oren Milman
Roman Milner
Julien Miotte
Andrii V. Mishkovskyi
Dom Mitchell
Dustin J. Mitchell
Tim Mitchell
Zubin Mithra
Florian Mladitsch
Doug Moen
Jakub Molinski
Juliette Monsel
Paul Monson
The Dragon De Monsyne
Bastien Montagne
Skip Montanaro
Peter Moody
Alan D. Moore
Nicolai Moore
Paul Moore
Ross Moore
Ben Morgan
Emily Morehouse
Derek Morr
James A Morrison
Martin Morrison
Derek McTavish Mounce
Alessandro Moura
Pablo Mouzo
Mher Movsisyan
Ruslan Mstoi
Valentina Mukhamedzhanova
Michael Mulich
Sape Mullender
Sjoerd Mullender
Michael Muller
Neil Muller
Louis Munro
R. David Murray
Matti Mäki
Jörg Müller
Kaushik N
Dong-hee Na
Dale Nagata
John Nagle
Takahiro Nakayama
Inada Naoki
Travers Naran
Motoki Naruse
Charles-François Natali
Vilmos Nebehaj
Fredrik Nehr
Tony Nelson
Trent Nelson
Andrew Nester
Osvaldo Santana Neto
Chad Netzer
Max Neunhöffer
Anthon van der Neut
George Neville-Neil
Hieu Nguyen
Nam Nguyen
Johannes Nicolai
Samuel Nicolary
Jonathan Niehof
Gustavo Niemeyer
Oscar Nierstrasz
Lysandros Nikolaou
Hrvoje Nikšić
Gregory Nofi
Jesse Noller
Bill Noon
Stefan Norberg
Tim Northover
Joe Norton
Neal Norwitz
Mikhail Novikov
Michal Nowikowski
Steffen Daode Nurpmeso
Thomas Nyberg
Nigel O'Brian
John O'Connor
Kevin O'Connor
Tim O'Malley
Dan O'Reilly
Zooko O'Whielacronx
Aaron Oakley
James Oakley
Elena Oat
Jon Oberheide
Milan Oberkirch
Pascal Oberndoerfer
Géry Ogam
Jeffrey Ollie
Adam Olsen
Bryan Olson
Grant Olson
Furkan Onder
Koray Oner
Ethan Onstott
Piet van Oostrum
Tomas Oppelstrup
Jason Orendorff
Bastien Orivel
orlnub123
Douglas Orr
William Orr
Michele Orrù
Tomáš Orsava
Oleg Oshmyan
Denis Osipov
Denis S. Otkidach
Peter Otten
Michael Otteneder
Richard Oudkerk
Russel Owen
Joonas Paalasmaa
Martin Packman
Shriphani Palakodety
Julien Palard
Aviv Palivoda
Ondrej Palkovsky
Mike Pall
Todd R. Palmer
Juan David Ibáñez Palomar
Nicola Palumbo
Jan Palus
Yongzhi Pan
Martin Panter
Mathias Panzenböck
Marco Paolini
M. Papillon
Peter Parente
Alexandre Parenteau
Dan Parisien
HyeSoo Park
William Park
Claude Paroz
Heikki Partanen
Harri Pasanen
Gaël Pasgrimaud
Feanil Patel
Ashish Nitin Patil
Alecsandru Patrascu
Randy Pausch
Samuele Pedroni
Justin Peel
Loic Pefferkorn
Marcel van der Peijl
Berker Peksag
Andreas Pelme
Steven Pemberton
Bo Peng
Bruno "Polaco" Penteado
Santiago Peresón
George Peristerakis
Thomas Perl
Mathieu Perreault
Mark Perrego
Trevor Perrin
Gabriel de Perthuis
Tim Peters
Benjamin Peterson
Joe Peterson
Zvezdan Petkovic
Ulrich Petri
Chris Petrilli
Roumen Petrov
Bjorn Pettersen
Justin D. Pettit
Esa Peuha
Ronny Pfannschmidt
Geoff Philbrick
Gavrie Philipson
Adrian Phillips
Dusty Phillips
Christopher J. Phoenix
James Pickering
Neale Pickett
Steve Piercy
Jim St. Pierre
Dan Pierson
Martijn Pieters
Antoine Pietri
Anand B. Pillai
François Pinard
Tom Pinckney
Zach Pincus
Michael Piotrowski
Zero Piraeus
Antoine Pitrou
Jean-François Piéronne
Oleg Plakhotnyuk
Marcel Plch
Remi Pointel
Jon Poler
Ariel Poliak
Guilherme Polo
Illia Polosukhin
Michael Pomraning
Martin Pool
Iustin Pop
Claudiu Popa
John Popplewell
Matheus Vieira Portela
Davin Potts
Guillaume Pratte
Florian Preinstorfer
Amrit Prem
Paul Prescod
Donovan Preston
Eric Price
Paul Price
Iuliia Proskurnia
Dorian Pula
Jyrki Pulliainen
Steve Purcell
Eduardo Pérez
Fernando Pérez
Kevin Jing Qiu
Pierre Quentel
Brian Quinlan
Anders Qvist
Thomas Rachel
Ram Rachum
Jeffrey Rackauckas
Jérôme Radix
Burton Radons
Abhilash Raj
Shorya Raj
Dhushyanth Ramasamy
Ashwin Ramaswami
Jeff Ramnani
Bayard Randel
Varpu Rantala
Brodie Rao
Rémi Rampin
Senko Rasic
Antti Rasinen
Nikolaus Rath
Sridhar Ratnakumar
Ysj Ray
Eric S. Raymond
Edward K. Ream
Chris Rebert
Marc Recht
John Redford
Terry J. Reedy
Gareth Rees
John Reese
Steve Reeves
Lennart Regebro
John Regehr
Federico Reghenzani
Ofir Reichenberg
Sean Reifschneider
Michael P. Reilly
Bernhard Reiter
Steven Reiz
Roeland Rengelink
Antoine Reversat
Flávio Ribeiro
Francesco Ricciardi
Tim Rice
Martin Richard
Jan Pieter Riegel
Armin Rigo
Arc Riley
Nicholas Riley
Jean-Claude Rimbault
Vlad Riscutia
Wes Rishel
Daniel Riti
Juan M. Bello Rivas
Mohd Sanad Zaki Rizvi
Davide Rizzo
Anthony Roach
Lisa Roach
Carl Robben
Ben Roberts
Mark Roberts
Andy Robinson
Jim Robinson
Yolanda Robla
Daniel Rocco
Mark Roddy
Kevin Rodgers
Sean Rodman
Giampaolo Rodola
Mauro S. M. Rodrigues
Elson Rodriguez
Adi Roiban
Diego Rojas
Luis Rojas
Mike Romberg
Armin Ronacher
Case Roole
Timothy Roscoe
Joel Rosdahl
Erik Rose
Mark Roseman
Josh Rosenberg
Jim Roskind
Brian Rosner
Ignacio Rossi
Guido van Rossum
Just van Rossum
Hugo van Rossum
Saskia van Rossum
Robin Roth
Clement Rouault
Donald Wallace Rouse II
Liam Routt
Todd Rovito
Craig Rowland
Clinton Roy
Paul Rubin
Sam Ruby
Demur Rumed
Audun S. Runde
Eran Rundstein
Rauli Ruohonen
Laura Rupprecht
Jeff Rush
Sam Rushing
Mark Russell
Rusty Russell
Nick Russo
James Rutherford
Chris Ryland
Bernt Røskar Brenna
Constantina S.
Matthieu S
Cheryl Sabella
Patrick Sabin
Sébastien Sablé
Amit Saha
Suman Saha
Hajime Saitou
George Sakkis
Victor Salgado
Rich Salz
Kevin Samborn
Adrian Sampson
Nevada Sanchez
James Sanders
Ilya Sandler
Rafael Santos
Simon Sapin
Mark Sapiro
Ty Sarna
Hugh Sasse
Bob Savage
Dave Sawyer
Ben Sayer
Luca Sbardella
Marco Scataglini
Andrew Schaaf
Michael Scharf
Andreas Schawo
Neil Schemenauer
David Scherer
Wolfgang Scherer
Hynek Schlawack
Bob Schmertz
Gregor Schmid
Ralf Schmitt
Michael Schneider
Peter Schneider-Kamp
Arvin Schnell
Nofar Schnider
Mickaël Schoentgen
Ed Schouten
Scott Schram
Robin Schreiber
Chad J. Schroeder
Christian Schubert
Sam Schulenburg
Andreas Schwab
Stefan Schwarzer
Dietmar Schwertberger
Federico Schwindt
Barry Scott
Steven Scott
Nick Seidenman
Michael Seifert
Žiga Seilnacht
Jendrik Seipp
Michael Selik
Yury Selivanov
Fred Sells
Jiwon Seo
Iñigo Serna
Joakim Sernbrant
Roger D. Serwy
Jerry Seutter
Pete Sevander
Denis Severson
Silas Sewell
Ian Seyer
Dmitry Shachnev
Anish Shah
Daniel Shahaf
Hui Shang
Geoff Shannon
Mark Shannon
Ha Shao
Richard Shapiro
Soumya Sharma
Varun Sharma
Daniel Shaulov
Vlad Shcherbina
Justin Sheehy
Akash Shende
Charlie Shepherd
Bruce Sherwood
Alexander Shigin
Pete Shinners
Michael Shiplett
John W. Shipman
Shiyao Ma
Alex Shkop
Joel Shprentz
Yue Shuaijie
Jaysinh Shukla
Terrel Shumway
Eric Siegerman
Paul Sijben
SilentGhost
Tim Silk
Michael Simcich
Ionel Simionescu
Kirill Simonov
Nathan Paul Simons
Guilherme Simões
Adam Simpkins
Karthikeyan Singaravelan
Mandeep Singh
Ravi Sinha
Janne Sinkkonen
Ng Pheng Siong
Yann Sionneau
George Sipe
J. Sipprell
Ngalim Siregar
Kragen Sitaker
Kaartic Sivaraam
Roman Skurikhin
Ville Skyttä
Michael Sloan
Nick Sloan
Václav Šmilauer
Allen W. Smith
Christopher Smith
Eric V. Smith
Ethan H. Smith
Gregory P. Smith
Mark Smith
Nathaniel J. Smith
Roy Smith
Ryan Smith-Roberts
Rafal Smotrzyk
Josh Snider
Eric Snow
Dirk Soede
Nir Soffer
Paul Sokolovsky
Evgeny Sologubov
Cody Somerville
Anthony Sottile
Edoardo Spadolini
Geoffrey Spear
Clay Spence
Stefan Sperling
Nicholas Spies
Per Spilling
Joshua Spoerri
Noah Spurrier
Zackery Spytz
Nathan Srebro
RajGopal Srinivasan
Tage Stabell-Kulo
Quentin Stafford-Fraser
Frank Stajano
Joel Stanley
Kyle Stanley
Anthony Starks
David Steele
Oliver Steele
Greg Stein
Marek Stepniowski
Baruch Sterin
Chris Stern
Eli Stevens
Alex Stewart
Victor Stinner
Richard Stoakley
Peter Stoehr
Casper Stoel
Daniel Stokes
Michael Stone
Serhiy Storchaka
Ken Stox
Petter Strandmark
Charalampos Stratakis
Dan Stromberg
Donald Stufft
Daniel Stutzbach
Andreas Stührk
Colin Su
Pal Subbiah
Michael J. Sullivan
Nathan Sullivan
Mark Summerfield
Reuben Sumner
Eryk Sun
Sanjay Sundaresan
Marek Šuppa
Hisao Suzuki
Kalle Svensson
Andrew Svetlov
Paul Swartz
Dennis Sweeney
Al Sweigart
Sviatoslav Sydorenko
Thenault Sylvain
Péter Szabó
John Szakmeister
Piotr Szczepaniak
Amir Szekely
David Szotten
Maciej Szulik
Joel Taddei
Arfrever Frehtes Taifersar Arahesis
Hideaki Takahashi
Takase Arihiro
Licht Takeuchi
Indra Talip
Neil Tallim
Geoff Talvola
Anish Tambe
Musashi Tamura
William Tanksley
Christian Tanzer
Steven Taschuk
Batuhan Taskaya
Stefan Tatschner
Amy Taylor
Julian Taylor
Monty Taylor
Anatoly Techtonik
Martin Teichmann
Gustavo Temple
Guo Ci Teo
Mikhail Terekhov
Victor Terrón
Pablo Galindo
Richard M. Tew
Tobias Thelen
Christian Theune
Févry Thibault
Lowe Thiderman
Nicolas M. Thiéry
James Thomas
Robin Thomas
Brian Thorne
Christopher Thorne
Stephen Thorne
Jeremy Thurgood
Eric Tiedemann
July Tikhonov
Tracy Tims
Oz Tiram
Oren Tirosh
Tim Tisdall
Jason Tishler
Christian Tismer
Jim Tittsler
Frank J. Tobin
James Tocknell
Bennett Todd
R Lindsay Todd
Eugene Toder
Erik Tollerud
Stephen Tonkin
Matias Torchinsky
Sandro Tosi
Richard Townsend
David Townshend
Nathan Trapuzzano
Laurence Tratt
Alberto Trevino
Mayank Tripathi
Matthias Troffaes
Tom Tromey
John Tromp
Diane Trout
Jason Trowbridge
Brent Tubbs
Anthony Tuininga
Erno Tukia
David Turner
Stephen Turner
Itamar Turner-Trauring
Theodore Turocy
Bill Tutt
Fraser Tweedale
Doobee R. Tzeck
Eren Türkay
Lionel Ulmer
Adnan Umer
Utkarsh Upadhyay
Roger Upole
Daniel Urban
Michael Urman
Hector Urtubia
Elizabeth Uselton
Lukas Vacek
Ville Vainio
Yann Vaginay
Andi Vajda
Case Van Horsen
John Mark Vandenberg
Kyle VanderBeek
Eric N. Vander Weele
Andrew Vant
Atul Varma
Dmitry Vasiliev
Sebastian Ortiz Vasquez
Alexandre Vassalotti
Nadeem Vawda
Sye van der Veen
Siddharth Velankar
Frank Vercruesse
Mike Verdone
Jaap Vermeulen
Nikita Vetoshkin
Al Vezza
Petr Viktorin
Jacques A. Vidrine
John Viega
Dino Viehland
Olivier Vielpeau
Kannan Vijayan
Kurt Vile
Norman Vine
Pauli Virtanen
Frank Visser
Johannes Vogel
Michael Vogt
Radu Voicilas
Alex Volkov
Guido Vranken
Martijn Vries
Sjoerd de Vries
Jonas Wagner
Daniel Wagner-Hall
Niki W. Waibel
Wojtek Walczak
Charles Waldman
Richard Walker
Larry Wall
Kevin Walzer
Rodrigo Steinmuller Wanderley
Dingyuan Wang
Ke Wang
Liang-Bo Wang
Greg Ward
Tom Wardill
Zachary Ware
Barry Warsaw
Steve Waterbury
Bob Watson
David Watson
Aaron Watters
Henrik Weber
Leon Weber
Steve Weber
Corran Webster
Glyn Webster
Phil Webster
Antoine Wecxsteen
Stefan Wehr
Zack Weinberg
Bob Weiner
Edward Welbourne
Cliff Wells
Rickard Westman
Joseph Weston
Jeff Wheeler
Christopher White
David White
Mats Wichmann
Pete Wicken
Marcel Widjaja
Truida Wiedijk
Felix Wiemann
Gerry Wiener
Frank Wierzbicki
Mariatta Wijaya
Santoso Wijaya
Chris Wilcox
Bryce "Zooko" Wilcox-O'Hearn
Timothy Wild
Jakub Wilk
Gerald S. Williams
Jason Williams
John Williams
Roy Williams
Sue Williams
Carol Willing
Steven Willis
Frank Willison
Alex Willmer
David Wilson
Geoff Wilson
Greg V. Wilson
Huon Wilson
J Derek Wilson
Paul Winkler
Jody Winston
Collin Winter
Dik Winter
Blake Winton
Jean-Claude Wippler
Stéphane Wirtel
Peter Wirtz
Lars Wirzenius
John Wiseman
Chris Withers
Stefan Witzel
Irek Wlizlo
Charles Wohlganger
David Wolever
Klaus-Juergen Wolf
Dan Wolfe
Richard Wolff
Adam Woodbeck
William Woodruff
Steven Work
Gordon Worley
Darren Worrall
Thomas Wouters
Daniel Wozniak
Marcin Niemira
Wei Wu
Heiko Wundram
Doug Wyatt
Xiang Zhang
Robert Xiao
Florent Xicluna
Arnon Yaari
Alakshendra Yadav
Hirokazu Yamamoto
Masayuki Yamamoto
Ka-Ping Yee
Chi Hsuan Yen
Jason Yeo
EungJun Yi
Bob Yodlowski
Danny Yoo
Wonsup Yoon
Andrew York
Rory Yorke
George Yoshida
Kazuhiro Yoshida
Masazumi Yoshikawa
Arnaud Ysmal
Bernard Yue
Moshe Zadka
Elias Zamaria
Milan Zamazal
Artur Zaprzala
Mike Zarnstorff
Yury V. Zaytsev
Siebren van der Zee
Christophe Zeitouny
Nickolai Zeldovich
Yuxiao Zeng
Uwe Zessin
Cheng Zhang
George Zhang
Kai Zhu
Tarek Ziadé
Jelle Zijlstra
Gennadiy Zlobin
Doug Zongker
Peter Åstrand
<<<<<<< HEAD
Andrey Doroschenko
=======
Vlad Emelianov
>>>>>>> e4f1fe6e

(Entries should be added in rough alphabetical order by last names)<|MERGE_RESOLUTION|>--- conflicted
+++ resolved
@@ -1903,7 +1903,7 @@
 Alakshendra Yadav
 Hirokazu Yamamoto
 Masayuki Yamamoto
-Ka-Ping Yee
+Ka-Ping Yeeethanfurman
 Chi Hsuan Yen
 Jason Yeo
 EungJun Yi
@@ -1936,10 +1936,7 @@
 Gennadiy Zlobin
 Doug Zongker
 Peter Åstrand
-<<<<<<< HEAD
+Vlad Emelianov
 Andrey Doroschenko
-=======
-Vlad Emelianov
->>>>>>> e4f1fe6e
 
 (Entries should be added in rough alphabetical order by last names)