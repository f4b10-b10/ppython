--- conflicted
+++ resolved
@@ -621,11 +621,8 @@
 Ken Howard
 Brad Howes
 Mike Hoy
-<<<<<<< HEAD
 Ben Hoyt
-=======
 Chiu-Hsiang Hsu
->>>>>>> 76c5704b
 Chih-Hao Huang
 Christian Hudon
 Lawrence Hudson
