# This file lists the contents of the Limited API and Stable ABI.
# Please append new items at the end.

# The syntax of this file is not fixed.
# It is designed to be read only by Tools/build/stable_abi.py, which can change
# without notice.

# For the history of the stable ABI prior to this file,
# see the history of PC/python3dll.c and before that, PC/python3.def,
# and PC/pythonXYstub.def


# The current format is TOML.

# There are these kinds of top-level "items":
# - struct: A C struct. See `struct_abi_kind` for how much of the struct is
#   exposed.
# - function: A function that must be kept available (and exported, i.e. not
#   converted to a macro).
# - const: A simple value, defined with `#define`.
# - macro: A preprocessor macro more complex than a simple `const` value.
# - data: An exported object, which must continue to be available but its exact
#   value may change.
# - typedef: A C typedef which is used in other definitions in the limited API.
#   Its size/layout/signature must not change.
# - feature_macro: Other items may be conditional on whether this macro
#   is defined or not.

# Each top-level item can have details defined for it:
# - added: The version in which the item was added to the stable ABI.
# - ifdef: The item is only available if the given feature_macro is defined.
# - abi_only: If present, the item is not part of the Limited API, but it *is*
#   part of the stable ABI. The item will not show up in user-facing docs.
#   Typically used for:
#   - private functions called by public macros, e.g. _Py_BuildValue_SizeT
#   - items that were part of the limited API in the past, and must remain part
#     of the stable ABI.
#   - a combination of the above (functions that were called by macros that
#     were public in the past)
# - struct_abi_kind: for `struct`, defines how much of the struct is exposed:
#   - 'full-abi': All of the struct is part of the ABI, including the size
#     (users may define arrays of these structs).
#     Typically used for initalization, rather than at runtime.
#   - 'opaque': No members are part of the ABI, nor is the size. The Limited
#     API only handles these via pointers. The C definition should be
#     incomplete (opaque).
#   - 'members': Only specific members are part of the stable ABI.
#     The struct's size may change, so it can't be used in arrays.
#     Do not add new structs of this kind without an extremely good reason.
# - members: For `struct` with struct_abi_kind = 'members', a list of the
#   exposed members.
# - doc: for `feature_macro`, the blurb added in documentation
# - windows: for `feature_macro`, this macro is defined on Windows.
#   (This info is used to generate the DLL manifest and needs to be available
#   on all platforms.)

# Removing items from this file is generally not allowed, and additions should
# be considered with that in mind. See the devguide for exact rules:
#    https://devguide.python.org/c-api/#limited-api

# User-facing docs are at:
#    https://docs.python.org/3/c-api/stable.html#stable


# Feature macros for optional functionality:

[feature_macro.MS_WINDOWS]
    doc = 'on Windows'
    windows = true
[feature_macro.HAVE_FORK]
    doc = 'on platforms with fork()'
[feature_macro.USE_STACKCHECK]
    doc = 'on platforms with USE_STACKCHECK'
    windows = 'maybe'
[feature_macro.PY_HAVE_THREAD_NATIVE_ID]
    doc = 'on platforms with native thread IDs'
    windows = true
[feature_macro.Py_REF_DEBUG]
    doc = 'when Python is compiled in debug mode (with Py_REF_DEBUG)'
    windows = 'maybe'
[feature_macro.Py_TRACE_REFS]
    # nb. This mode is not compatible with Stable ABI/Limited API.
    doc = 'when Python is compiled with Py_TRACE_REFS'
    windows = 'maybe'


# Mentioned in PEP 384:

[struct.PyObject]
    added = '3.2'
    members = ['ob_refcnt', 'ob_type']
    struct_abi_kind = 'members'
[struct.PyVarObject]
    added = '3.2'
    members = ['ob_base', 'ob_size']
    struct_abi_kind = 'members'
[struct.PyMethodDef]
    added = '3.2'
    struct_abi_kind = 'full-abi'
[struct.PyMemberDef]
    added = '3.2'  # Before 3.12, PyMemberDef required #include "structmember.h"
    struct_abi_kind = 'full-abi'
[struct.PyGetSetDef]
    added = '3.2'
    struct_abi_kind = 'full-abi'
[struct.PyModuleDef_Base]
    added = '3.2'
    struct_abi_kind = 'full-abi'
[struct.PyModuleDef]
    added = '3.2'
    struct_abi_kind = 'full-abi'
[struct.PyStructSequence_Field]
    added = '3.2'
    struct_abi_kind = 'full-abi'
[struct.PyStructSequence_Desc]
    added = '3.2'
    struct_abi_kind = 'full-abi'
[struct.PyType_Slot]
    added = '3.2'
    struct_abi_kind = 'full-abi'
[struct.PyType_Spec]
    added = '3.2'
    struct_abi_kind = 'full-abi'
[struct.PyThreadState]
    added = '3.2'
    struct_abi_kind = 'opaque'
[struct.PyInterpreterState]
    added = '3.2'
    struct_abi_kind = 'opaque'
[struct.PyFrameObject]
    added = '3.2'
    struct_abi_kind = 'opaque'
[struct.symtable]
    added = '3.2'
    struct_abi_kind = 'opaque'
[struct.PyWeakReference]
    added = '3.2'
    struct_abi_kind = 'opaque'
[struct.PyLongObject]
    added = '3.2'
    struct_abi_kind = 'opaque'
[struct.PyTypeObject]
    added = '3.2'
    struct_abi_kind = 'opaque'

[function.PyType_FromSpec]
    added = '3.2'

[const.Py_tp_dealloc]
    added = '3.2'
[const.Py_tp_getattr]
    added = '3.2'
[const.Py_tp_setattr]
    added = '3.2'
[const.Py_tp_repr]
    added = '3.2'
[const.Py_tp_hash]
    added = '3.2'
[const.Py_tp_call]
    added = '3.2'
[const.Py_tp_str]
    added = '3.2'
[const.Py_tp_getattro]
    added = '3.2'
[const.Py_tp_setattro]
    added = '3.2'
[const.Py_tp_doc]
    added = '3.2'
[const.Py_tp_traverse]
    added = '3.2'
[const.Py_tp_clear]
    added = '3.2'
[const.Py_tp_richcompare]
    added = '3.2'
[const.Py_tp_iter]
    added = '3.2'
[const.Py_tp_iternext]
    added = '3.2'
[const.Py_tp_methods]
    added = '3.2'
[const.Py_tp_base]
    added = '3.2'
[const.Py_tp_descr_get]
    added = '3.2'
[const.Py_tp_descr_set]
    added = '3.2'
[const.Py_tp_init]
    added = '3.2'
[const.Py_tp_alloc]
    added = '3.2'
[const.Py_tp_new]
    added = '3.2'
[const.Py_tp_members]
    added = '3.2'
[const.Py_tp_getset]
    added = '3.2'
[const.Py_tp_free]
    added = '3.2'
[const.Py_tp_is_gc]
    added = '3.2'
[const.Py_tp_bases]
    added = '3.2'
[const.Py_tp_del]
    added = '3.2'
[const.Py_nb_add]
    added = '3.2'
[const.Py_nb_subtract]
    added = '3.2'
[const.Py_nb_multiply]
    added = '3.2'
[const.Py_nb_remainder]
    added = '3.2'
[const.Py_nb_divmod]
    added = '3.2'
[const.Py_nb_power]
    added = '3.2'
[const.Py_nb_negative]
    added = '3.2'
[const.Py_nb_positive]
    added = '3.2'
[const.Py_nb_absolute]
    added = '3.2'
[const.Py_nb_bool]
    added = '3.2'
[const.Py_nb_invert]
    added = '3.2'
[const.Py_nb_lshift]
    added = '3.2'
[const.Py_nb_rshift]
    added = '3.2'
[const.Py_nb_and]
    added = '3.2'
[const.Py_nb_xor]
    added = '3.2'
[const.Py_nb_or]
    added = '3.2'
[const.Py_nb_int]
    added = '3.2'
[const.Py_nb_float]
    added = '3.2'
[const.Py_nb_inplace_add]
    added = '3.2'
[const.Py_nb_inplace_subtract]
    added = '3.2'
[const.Py_nb_inplace_multiply]
    added = '3.2'
[const.Py_nb_inplace_remainder]
    added = '3.2'
[const.Py_nb_inplace_power]
    added = '3.2'
[const.Py_nb_inplace_lshift]
    added = '3.2'
[const.Py_nb_inplace_rshift]
    added = '3.2'
[const.Py_nb_inplace_and]
    added = '3.2'
[const.Py_nb_inplace_xor]
    added = '3.2'
[const.Py_nb_inplace_or]
    added = '3.2'
[const.Py_nb_floor_divide]
    added = '3.2'
[const.Py_nb_true_divide]
    added = '3.2'
[const.Py_nb_inplace_floor_divide]
    added = '3.2'
[const.Py_nb_inplace_true_divide]
    added = '3.2'
[const.Py_nb_index]
    added = '3.2'
[const.Py_sq_length]
    added = '3.2'
[const.Py_sq_concat]
    added = '3.2'
[const.Py_sq_repeat]
    added = '3.2'
[const.Py_sq_item]
    added = '3.2'
[const.Py_sq_ass_item]
    added = '3.2'
[const.Py_sq_contains]
    added = '3.2'
[const.Py_sq_inplace_concat]
    added = '3.2'
[const.Py_sq_inplace_repeat]
    added = '3.2'
[const.Py_mp_length]
    added = '3.2'
[const.Py_mp_subscript]
    added = '3.2'
[const.Py_mp_ass_subscript]
    added = '3.2'

[typedef.Py_uintptr_t]
    added = '3.2'
[typedef.Py_intptr_t]
    added = '3.2'
[typedef.Py_ssize_t]
    added = '3.2'
[typedef.unaryfunc]
    added = '3.2'
[typedef.binaryfunc]
    added = '3.2'
[typedef.ternaryfunc]
    added = '3.2'
[typedef.inquiry]
    added = '3.2'
[typedef.lenfunc]
    added = '3.2'
[typedef.ssizeargfunc]
    added = '3.2'
[typedef.ssizessizeargfunc]
    added = '3.2'
[typedef.ssizeobjargproc]
    added = '3.2'
[typedef.ssizessizeobjargproc]
    added = '3.2'
[typedef.objobjargproc]
    added = '3.2'
[typedef.objobjproc]
    added = '3.2'
[typedef.visitproc]
    added = '3.2'
[typedef.traverseproc]
    added = '3.2'
[typedef.destructor]
    added = '3.2'
[typedef.getattrfunc]
    added = '3.2'
[typedef.getattrofunc]
    added = '3.2'
[typedef.setattrfunc]
    added = '3.2'
[typedef.setattrofunc]
    added = '3.2'
[typedef.reprfunc]
    added = '3.2'
[typedef.hashfunc]
    added = '3.2'
[typedef.richcmpfunc]
    added = '3.2'
[typedef.getiterfunc]
    added = '3.2'
[typedef.iternextfunc]
    added = '3.2'
[typedef.descrgetfunc]
    added = '3.2'
[typedef.descrsetfunc]
    added = '3.2'
[typedef.initproc]
    added = '3.2'
[typedef.newfunc]
    added = '3.2'
[typedef.allocfunc]
    added = '3.2'
[typedef.PyCFunction]
    added = '3.2'
[typedef.PyCFunctionWithKeywords]
    added = '3.2'
[typedef.PyCapsule_Destructor]
    added = '3.2'
[typedef.getter]
    added = '3.2'
[typedef.setter]
    added = '3.2'
[typedef.PyOS_sighandler_t]
    added = '3.2'
[typedef.PyGILState_STATE]
    added = '3.2'
[typedef.Py_UCS4]
    added = '3.2'

[macro.Py_BEGIN_ALLOW_THREADS]
    added = '3.2'
[macro.Py_BLOCK_THREADS]
    added = '3.2'
[macro.Py_UNBLOCK_THREADS]
    added = '3.2'
[macro.Py_END_ALLOW_THREADS]
    added = '3.2'

# The following were added in PC/python3.def in the initial stable ABI commit,
# 4d0d471a8031de90a2b1ce99c4ac4780e60b3bc9,
# and later amendments in 3.2:
# 0d012f284be829c6217f60523db0e1671b7db9d9
# c83bc3c1fbed14d27a5de3032e24d2cf006a7c4b

[function.PyArg_Parse]
    added = '3.2'
[function.PyArg_ParseTuple]
    added = '3.2'
[function.PyArg_ParseTupleAndKeywords]
    added = '3.2'
[function.PyArg_UnpackTuple]
    added = '3.2'
[function.PyArg_VaParse]
    added = '3.2'
[function.PyArg_VaParseTupleAndKeywords]
    added = '3.2'
[function.PyArg_ValidateKeywordArguments]
    added = '3.2'
[data.PyBaseObject_Type]
    added = '3.2'
[function.PyBool_FromLong]
    added = '3.2'
[data.PyBool_Type]
    added = '3.2'
[data.PyByteArrayIter_Type]
    added = '3.2'
[function.PyByteArray_AsString]
    added = '3.2'
[function.PyByteArray_Concat]
    added = '3.2'
[function.PyByteArray_FromObject]
    added = '3.2'
[function.PyByteArray_FromStringAndSize]
    added = '3.2'
[function.PyByteArray_Resize]
    added = '3.2'
[function.PyByteArray_Size]
    added = '3.2'
[data.PyByteArray_Type]
    added = '3.2'
[data.PyBytesIter_Type]
    added = '3.2'
[function.PyBytes_AsString]
    added = '3.2'
[function.PyBytes_AsStringAndSize]
    added = '3.2'
[function.PyBytes_Concat]
    added = '3.2'
[function.PyBytes_ConcatAndDel]
    added = '3.2'
[function.PyBytes_DecodeEscape]
    added = '3.2'
[function.PyBytes_FromFormat]
    added = '3.2'
[function.PyBytes_FromFormatV]
    added = '3.2'
[function.PyBytes_FromObject]
    added = '3.2'
[function.PyBytes_FromString]
    added = '3.2'
[function.PyBytes_FromStringAndSize]
    added = '3.2'
[function.PyBytes_Repr]
    added = '3.2'
[function.PyBytes_Size]
    added = '3.2'
[data.PyBytes_Type]
    added = '3.2'
[function.PyCFunction_Call]
    added = '3.2'
    abi_only = true
[function.PyCFunction_GetFlags]
    added = '3.2'
[function.PyCFunction_GetFunction]
    added = '3.2'
[function.PyCFunction_GetSelf]
    added = '3.2'
[function.PyCFunction_NewEx]
    added = '3.2'
[data.PyCFunction_Type]
    added = '3.2'
[function.PyCallIter_New]
    added = '3.2'
[data.PyCallIter_Type]
    added = '3.2'
[function.PyCallable_Check]
    added = '3.2'
[function.PyCapsule_GetContext]
    added = '3.2'
[function.PyCapsule_GetDestructor]
    added = '3.2'
[function.PyCapsule_GetName]
    added = '3.2'
[function.PyCapsule_GetPointer]
    added = '3.2'
[function.PyCapsule_Import]
    added = '3.2'
[function.PyCapsule_IsValid]
    added = '3.2'
[function.PyCapsule_New]
    added = '3.2'
[function.PyCapsule_SetContext]
    added = '3.2'
[function.PyCapsule_SetDestructor]
    added = '3.2'
[function.PyCapsule_SetName]
    added = '3.2'
[function.PyCapsule_SetPointer]
    added = '3.2'
[data.PyCapsule_Type]
    added = '3.2'
[data.PyClassMethodDescr_Type]
    added = '3.2'
[function.PyCodec_BackslashReplaceErrors]
    added = '3.2'
[function.PyCodec_Decode]
    added = '3.2'
[function.PyCodec_Decoder]
    added = '3.2'
[function.PyCodec_Encode]
    added = '3.2'
[function.PyCodec_Encoder]
    added = '3.2'
[function.PyCodec_IgnoreErrors]
    added = '3.2'
[function.PyCodec_IncrementalDecoder]
    added = '3.2'
[function.PyCodec_IncrementalEncoder]
    added = '3.2'
[function.PyCodec_KnownEncoding]
    added = '3.2'
[function.PyCodec_LookupError]
    added = '3.2'
[function.PyCodec_Register]
    added = '3.2'
[function.PyCodec_RegisterError]
    added = '3.2'
[function.PyCodec_ReplaceErrors]
    added = '3.2'
[function.PyCodec_StreamReader]
    added = '3.2'
[function.PyCodec_StreamWriter]
    added = '3.2'
[function.PyCodec_StrictErrors]
    added = '3.2'
[function.PyCodec_XMLCharRefReplaceErrors]
    added = '3.2'
[function.PyComplex_FromDoubles]
    added = '3.2'
[function.PyComplex_ImagAsDouble]
    added = '3.2'
[function.PyComplex_RealAsDouble]
    added = '3.2'
[data.PyComplex_Type]
    added = '3.2'
[function.PyDescr_NewClassMethod]
    added = '3.2'
[function.PyDescr_NewGetSet]
    added = '3.2'
[function.PyDescr_NewMember]
    added = '3.2'
[function.PyDescr_NewMethod]
    added = '3.2'
[data.PyDictItems_Type]
    added = '3.2'
[data.PyDictIterItem_Type]
    added = '3.2'
[data.PyDictIterKey_Type]
    added = '3.2'
[data.PyDictIterValue_Type]
    added = '3.2'
[data.PyDictKeys_Type]
    added = '3.2'
[function.PyDictProxy_New]
    added = '3.2'
[data.PyDictProxy_Type]
    added = '3.2'
[data.PyDictValues_Type]
    added = '3.2'
[function.PyDict_Clear]
    added = '3.2'
[function.PyDict_Contains]
    added = '3.2'
[function.PyDict_Copy]
    added = '3.2'
[function.PyDict_DelItem]
    added = '3.2'
[function.PyDict_DelItemString]
    added = '3.2'
[function.PyDict_GetItem]
    added = '3.2'
[function.PyDict_GetItemString]
    added = '3.2'
[function.PyDict_GetItemWithError]
    added = '3.2'
[function.PyDict_Items]
    added = '3.2'
[function.PyDict_Keys]
    added = '3.2'
[function.PyDict_Merge]
    added = '3.2'
[function.PyDict_MergeFromSeq2]
    added = '3.2'
[function.PyDict_New]
    added = '3.2'
[function.PyDict_Next]
    added = '3.2'
[function.PyDict_SetItem]
    added = '3.2'
[function.PyDict_SetItemString]
    added = '3.2'
[function.PyDict_Size]
    added = '3.2'
[data.PyDict_Type]
    added = '3.2'
[function.PyDict_Update]
    added = '3.2'
[function.PyDict_Values]
    added = '3.2'
[data.PyEllipsis_Type]
    added = '3.2'
[data.PyEnum_Type]
    added = '3.2'
[function.PyErr_BadArgument]
    added = '3.2'
[function.PyErr_BadInternalCall]
    added = '3.2'
[function.PyErr_CheckSignals]
    added = '3.2'
[function.PyErr_Clear]
    added = '3.2'
[function.PyErr_Display]
    added = '3.2'
[function.PyErr_DisplayException]
    added = '3.12'
[function.PyErr_ExceptionMatches]
    added = '3.2'
[function.PyErr_Fetch]
    added = '3.2'
[function.PyErr_Format]
    added = '3.2'
[function.PyErr_GivenExceptionMatches]
    added = '3.2'
[function.PyErr_NewException]
    added = '3.2'
[function.PyErr_NewExceptionWithDoc]
    added = '3.2'
[function.PyErr_NoMemory]
    added = '3.2'
[function.PyErr_NormalizeException]
    added = '3.2'
[function.PyErr_Occurred]
    added = '3.2'
[function.PyErr_Print]
    added = '3.2'
[function.PyErr_PrintEx]
    added = '3.2'
[function.PyErr_ProgramText]
    added = '3.2'
[function.PyErr_Restore]
    added = '3.2'
[function.PyErr_SetFromErrno]
    added = '3.2'
[function.PyErr_SetFromErrnoWithFilename]
    added = '3.2'
[function.PyErr_SetFromErrnoWithFilenameObject]
    added = '3.2'
[function.PyErr_SetInterrupt]
    added = '3.2'
[function.PyErr_SetNone]
    added = '3.2'
[function.PyErr_SetObject]
    added = '3.2'
[function.PyErr_SetString]
    added = '3.2'
[function.PyErr_SyntaxLocation]
    added = '3.2'
[function.PyErr_WarnEx]
    added = '3.2'
[function.PyErr_WarnExplicit]
    added = '3.2'
[function.PyErr_WarnFormat]
    added = '3.2'
[function.PyErr_WriteUnraisable]
    added = '3.2'
[function.PyEval_AcquireLock]
    added = '3.2'
    abi_only = true
[function.PyEval_AcquireThread]
    added = '3.2'
[function.PyEval_CallFunction]
    added = '3.2'
    abi_only = true
[function.PyEval_CallMethod]
    added = '3.2'
    abi_only = true
[function.PyEval_CallObjectWithKeywords]
    added = '3.2'
    abi_only = true
[function.PyEval_EvalCode]
    added = '3.2'
[function.PyEval_EvalCodeEx]
    added = '3.2'
[function.PyEval_EvalFrame]
    added = '3.2'
[function.PyEval_EvalFrameEx]
    added = '3.2'
[function.PyEval_GetBuiltins]
    added = '3.2'
[function.PyEval_GetFrame]
    added = '3.2'
[function.PyEval_GetFuncDesc]
    added = '3.2'
[function.PyEval_GetFuncName]
    added = '3.2'
[function.PyEval_GetGlobals]
    added = '3.2'
[function.PyEval_GetLocals]
    added = '3.2'
[function.PyEval_InitThreads]
    added = '3.2'
    abi_only = true
[function.PyEval_ReleaseLock]
    added = '3.2'
    abi_only = true
[function.PyEval_ReleaseThread]
    added = '3.2'
[function.PyEval_RestoreThread]
    added = '3.2'
[function.PyEval_SaveThread]
    added = '3.2'
[function.PyEval_ThreadsInitialized]
    added = '3.2'
    abi_only = true
[data.PyExc_ArithmeticError]
    added = '3.2'
[data.PyExc_AssertionError]
    added = '3.2'
[data.PyExc_AttributeError]
    added = '3.2'
[data.PyExc_BaseException]
    added = '3.2'
[data.PyExc_BaseExceptionGroup]
    added = '3.11'
[data.PyExc_BufferError]
    added = '3.2'
[data.PyExc_BytesWarning]
    added = '3.2'
[data.PyExc_DeprecationWarning]
    added = '3.2'
[data.PyExc_EOFError]
    added = '3.2'
[data.PyExc_EnvironmentError]
    added = '3.2'
[data.PyExc_Exception]
    added = '3.2'
[data.PyExc_FloatingPointError]
    added = '3.2'
[data.PyExc_FutureWarning]
    added = '3.2'
[data.PyExc_GeneratorExit]
    added = '3.2'
[data.PyExc_IOError]
    added = '3.2'
[data.PyExc_ImportError]
    added = '3.2'
[data.PyExc_ImportWarning]
    added = '3.2'
[data.PyExc_IndentationError]
    added = '3.2'
[data.PyExc_IndexError]
    added = '3.2'
[data.PyExc_KeyError]
    added = '3.2'
[data.PyExc_KeyboardInterrupt]
    added = '3.2'
[data.PyExc_LookupError]
    added = '3.2'
[data.PyExc_MemoryError]
    added = '3.2'
[data.PyExc_NameError]
    added = '3.2'
[data.PyExc_NotImplementedError]
    added = '3.2'
[data.PyExc_OSError]
    added = '3.2'
[data.PyExc_OverflowError]
    added = '3.2'
[data.PyExc_PendingDeprecationWarning]
    added = '3.2'
[data.PyExc_ReferenceError]
    added = '3.2'
[data.PyExc_RuntimeError]
    added = '3.2'
[data.PyExc_RuntimeWarning]
    added = '3.2'
[data.PyExc_StopIteration]
    added = '3.2'
[data.PyExc_SyntaxError]
    added = '3.2'
[data.PyExc_SyntaxWarning]
    added = '3.2'
[data.PyExc_SystemError]
    added = '3.2'
[data.PyExc_SystemExit]
    added = '3.2'
[data.PyExc_TabError]
    added = '3.2'
[data.PyExc_TypeError]
    added = '3.2'
[data.PyExc_UnboundLocalError]
    added = '3.2'
[data.PyExc_UnicodeDecodeError]
    added = '3.2'
[data.PyExc_UnicodeEncodeError]
    added = '3.2'
[data.PyExc_UnicodeError]
    added = '3.2'
[data.PyExc_UnicodeTranslateError]
    added = '3.2'
[data.PyExc_UnicodeWarning]
    added = '3.2'
[data.PyExc_UserWarning]
    added = '3.2'
[data.PyExc_ValueError]
    added = '3.2'
[data.PyExc_Warning]
    added = '3.2'
[data.PyExc_ZeroDivisionError]
    added = '3.2'
[function.PyException_GetCause]
    added = '3.2'
[function.PyException_GetContext]
    added = '3.2'
[function.PyException_GetTraceback]
    added = '3.2'
[function.PyException_SetCause]
    added = '3.2'
[function.PyException_SetContext]
    added = '3.2'
[function.PyException_SetTraceback]
    added = '3.2'
[function.PyFile_FromFd]
    added = '3.2'
[function.PyFile_GetLine]
    added = '3.2'
[function.PyFile_WriteObject]
    added = '3.2'
[function.PyFile_WriteString]
    added = '3.2'
[data.PyFilter_Type]
    added = '3.2'
[function.PyFloat_AsDouble]
    added = '3.2'
[function.PyFloat_FromDouble]
    added = '3.2'
[function.PyFloat_FromString]
    added = '3.2'
[function.PyFloat_GetInfo]
    added = '3.2'
[function.PyFloat_GetMax]
    added = '3.2'
[function.PyFloat_GetMin]
    added = '3.2'
[data.PyFloat_Type]
    added = '3.2'
[function.PyFrozenSet_New]
    added = '3.2'
[data.PyFrozenSet_Type]
    added = '3.2'
[function.PyGC_Collect]
    added = '3.2'
[function.PyGILState_Ensure]
    added = '3.2'
[function.PyGILState_GetThisThreadState]
    added = '3.2'
[function.PyGILState_Release]
    added = '3.2'
[data.PyGetSetDescr_Type]
    added = '3.2'
[function.PyImport_AddModule]
    added = '3.2'
[function.PyImport_AppendInittab]
    added = '3.2'
[function.PyImport_ExecCodeModule]
    added = '3.2'
[function.PyImport_ExecCodeModuleEx]
    added = '3.2'
[function.PyImport_ExecCodeModuleWithPathnames]
    added = '3.2'
[function.PyImport_GetImporter]
    added = '3.2'
[function.PyImport_GetMagicNumber]
    added = '3.2'
[function.PyImport_GetMagicTag]
    added = '3.2'
[function.PyImport_GetModuleDict]
    added = '3.2'
[function.PyImport_Import]
    added = '3.2'
[function.PyImport_ImportFrozenModule]
    added = '3.2'
[function.PyImport_ImportModule]
    added = '3.2'
[function.PyImport_ImportModuleLevel]
    added = '3.2'
[function.PyImport_ImportModuleNoBlock]
    added = '3.2'
[function.PyImport_ReloadModule]
    added = '3.2'
[function.PyInterpreterState_Clear]
    added = '3.2'
[function.PyInterpreterState_Delete]
    added = '3.2'
[function.PyInterpreterState_New]
    added = '3.2'
[function.PyIter_Next]
    added = '3.2'
[data.PyListIter_Type]
    added = '3.2'
[data.PyListRevIter_Type]
    added = '3.2'
[function.PyList_Append]
    added = '3.2'
[function.PyList_AsTuple]
    added = '3.2'
[function.PyList_GetItem]
    added = '3.2'
[function.PyList_GetSlice]
    added = '3.2'
[function.PyList_Insert]
    added = '3.2'
[function.PyList_New]
    added = '3.2'
[function.PyList_Reverse]
    added = '3.2'
[function.PyList_SetItem]
    added = '3.2'
[function.PyList_SetSlice]
    added = '3.2'
[function.PyList_Size]
    added = '3.2'
[function.PyList_Sort]
    added = '3.2'
[data.PyList_Type]
    added = '3.2'
[data.PyLongRangeIter_Type]
    added = '3.2'
[function.PyLong_AsDouble]
    added = '3.2'
[function.PyLong_AsLong]
    added = '3.2'
[function.PyLong_AsLongAndOverflow]
    added = '3.2'
[function.PyLong_AsLongLong]
    added = '3.2'
[function.PyLong_AsLongLongAndOverflow]
    added = '3.2'
[function.PyLong_AsSize_t]
    added = '3.2'
[function.PyLong_AsSsize_t]
    added = '3.2'
[function.PyLong_AsUnsignedLong]
    added = '3.2'
[function.PyLong_AsUnsignedLongLong]
    added = '3.2'
[function.PyLong_AsUnsignedLongLongMask]
    added = '3.2'
[function.PyLong_AsUnsignedLongMask]
    added = '3.2'
[function.PyLong_AsVoidPtr]
    added = '3.2'
[function.PyLong_FromDouble]
    added = '3.2'
[function.PyLong_FromLong]
    added = '3.2'
[function.PyLong_FromLongLong]
    added = '3.2'
[function.PyLong_FromSize_t]
    added = '3.2'
[function.PyLong_FromSsize_t]
    added = '3.2'
[function.PyLong_FromString]
    added = '3.2'
[function.PyLong_FromUnsignedLong]
    added = '3.2'
[function.PyLong_FromUnsignedLongLong]
    added = '3.2'
[function.PyLong_FromVoidPtr]
    added = '3.2'
[function.PyLong_GetInfo]
    added = '3.2'
[data.PyLong_Type]
    added = '3.2'
[data.PyMap_Type]
    added = '3.2'
[function.PyMapping_Check]
    added = '3.2'
[function.PyMapping_GetItemString]
    added = '3.2'
[function.PyMapping_HasKey]
    added = '3.2'
[function.PyMapping_HasKeyString]
    added = '3.2'
[function.PyMapping_Items]
    added = '3.2'
[function.PyMapping_Keys]
    added = '3.2'
[function.PyMapping_Length]
    added = '3.2'
[function.PyMapping_SetItemString]
    added = '3.2'
[function.PyMapping_Size]
    added = '3.2'
[function.PyMapping_Values]
    added = '3.2'
[function.PyMem_Free]
    added = '3.2'
[function.PyMem_Malloc]
    added = '3.2'
[function.PyMem_Realloc]
    added = '3.2'
[data.PyMemberDescr_Type]
    added = '3.2'
[function.PyMemoryView_FromObject]
    added = '3.2'
[function.PyMemoryView_GetContiguous]
    added = '3.2'
[data.PyMemoryView_Type]
    added = '3.2'
[data.PyMethodDescr_Type]
    added = '3.2'
[function.PyModule_AddIntConstant]
    added = '3.2'
[function.PyModule_AddObject]
    added = '3.2'
[function.PyModule_AddStringConstant]
    added = '3.2'
[function.PyModule_Create2]
    added = '3.2'
[function.PyModule_GetDef]
    added = '3.2'
[function.PyModule_GetDict]
    added = '3.2'
[function.PyModule_GetFilename]
    added = '3.2'
[function.PyModule_GetFilenameObject]
    added = '3.2'
[function.PyModule_GetName]
    added = '3.2'
[function.PyModule_GetState]
    added = '3.2'
[function.PyModule_New]
    added = '3.2'
[data.PyModule_Type]
    added = '3.2'
[function.PyNumber_Absolute]
    added = '3.2'
[function.PyNumber_Add]
    added = '3.2'
[function.PyNumber_And]
    added = '3.2'
[function.PyNumber_AsSsize_t]
    added = '3.2'
[function.PyNumber_Check]
    added = '3.2'
[function.PyNumber_Divmod]
    added = '3.2'
[function.PyNumber_Float]
    added = '3.2'
[function.PyNumber_FloorDivide]
    added = '3.2'
[function.PyNumber_InPlaceAdd]
    added = '3.2'
[function.PyNumber_InPlaceAnd]
    added = '3.2'
[function.PyNumber_InPlaceFloorDivide]
    added = '3.2'
[function.PyNumber_InPlaceLshift]
    added = '3.2'
[function.PyNumber_InPlaceMultiply]
    added = '3.2'
[function.PyNumber_InPlaceOr]
    added = '3.2'
[function.PyNumber_InPlacePower]
    added = '3.2'
[function.PyNumber_InPlaceRemainder]
    added = '3.2'
[function.PyNumber_InPlaceRshift]
    added = '3.2'
[function.PyNumber_InPlaceSubtract]
    added = '3.2'
[function.PyNumber_InPlaceTrueDivide]
    added = '3.2'
[function.PyNumber_InPlaceXor]
    added = '3.2'
[function.PyNumber_Index]
    added = '3.2'
[function.PyNumber_Invert]
    added = '3.2'
[function.PyNumber_Long]
    added = '3.2'
[function.PyNumber_Lshift]
    added = '3.2'
[function.PyNumber_Multiply]
    added = '3.2'
[function.PyNumber_Negative]
    added = '3.2'
[function.PyNumber_Or]
    added = '3.2'
[function.PyNumber_Positive]
    added = '3.2'
[function.PyNumber_Power]
    added = '3.2'
[function.PyNumber_Remainder]
    added = '3.2'
[function.PyNumber_Rshift]
    added = '3.2'
[function.PyNumber_Subtract]
    added = '3.2'
[function.PyNumber_ToBase]
    added = '3.2'
[function.PyNumber_TrueDivide]
    added = '3.2'
[function.PyNumber_Xor]
    added = '3.2'
[function.PyOS_AfterFork]
    added = '3.2'
    ifdef = 'HAVE_FORK'
[data.PyOS_InputHook]
    added = '3.2'
[function.PyOS_InterruptOccurred]
    added = '3.2'
[function.PyOS_double_to_string]
    added = '3.2'
[function.PyOS_getsig]
    added = '3.2'
[function.PyOS_mystricmp]
    added = '3.2'
[function.PyOS_mystrnicmp]
    added = '3.2'
[function.PyOS_setsig]
    added = '3.2'
[function.PyOS_snprintf]
    added = '3.2'
[function.PyOS_string_to_double]
    added = '3.2'
[function.PyOS_strtol]
    added = '3.2'
[function.PyOS_strtoul]
    added = '3.2'
[function.PyOS_vsnprintf]
    added = '3.2'
[function.PyObject_ASCII]
    added = '3.2'
[function.PyObject_AsFileDescriptor]
    added = '3.2'
[function.PyObject_Bytes]
    added = '3.2'
[function.PyObject_Call]
    added = '3.2'
[function.PyObject_CallFunction]
    added = '3.2'
[function.PyObject_CallFunctionObjArgs]
    added = '3.2'
[function.PyObject_CallMethod]
    added = '3.2'
[function.PyObject_CallMethodObjArgs]
    added = '3.2'
[function.PyObject_CallObject]
    added = '3.2'
[function.PyObject_ClearWeakRefs]
    added = '3.2'
[function.PyObject_DelItem]
    added = '3.2'
[function.PyObject_DelItemString]
    added = '3.2'
[function.PyObject_Dir]
    added = '3.2'
[function.PyObject_Format]
    added = '3.2'
[function.PyObject_Free]
    added = '3.2'
[function.PyObject_GC_Del]
    added = '3.2'
[function.PyObject_GC_Track]
    added = '3.2'
[function.PyObject_GC_UnTrack]
    added = '3.2'
[function.PyObject_GenericGetAttr]
    added = '3.2'
[function.PyObject_GenericSetAttr]
    added = '3.2'
[function.PyObject_GetAttr]
    added = '3.2'
[function.PyObject_GetAttrString]
    added = '3.2'
[function.PyObject_GetItem]
    added = '3.2'
[function.PyObject_GetIter]
    added = '3.2'
[function.PyObject_HasAttr]
    added = '3.2'
[function.PyObject_HasAttrString]
    added = '3.2'
[function.PyObject_Hash]
    added = '3.2'
[function.PyObject_HashNotImplemented]
    added = '3.2'
[function.PyObject_Init]
    added = '3.2'
[function.PyObject_InitVar]
    added = '3.2'
[function.PyObject_IsInstance]
    added = '3.2'
[function.PyObject_IsSubclass]
    added = '3.2'
[function.PyObject_IsTrue]
    added = '3.2'
[function.PyObject_Length]
    added = '3.2'
[function.PyObject_Malloc]
    added = '3.2'
[function.PyObject_Not]
    added = '3.2'
[function.PyObject_Realloc]
    added = '3.2'
[function.PyObject_Repr]
    added = '3.2'
[function.PyObject_RichCompare]
    added = '3.2'
[function.PyObject_RichCompareBool]
    added = '3.2'
[function.PyObject_SelfIter]
    added = '3.2'
[function.PyObject_SetAttr]
    added = '3.2'
[function.PyObject_SetAttrString]
    added = '3.2'
[function.PyObject_SetItem]
    added = '3.2'
[function.PyObject_Size]
    added = '3.2'
[function.PyObject_Str]
    added = '3.2'
[function.PyObject_Type]
    added = '3.2'
[data.PyProperty_Type]
    added = '3.2'
[data.PyRangeIter_Type]
    added = '3.2'
[data.PyRange_Type]
    added = '3.2'
[data.PyReversed_Type]
    added = '3.2'
[function.PySeqIter_New]
    added = '3.2'
[data.PySeqIter_Type]
    added = '3.2'
[function.PySequence_Check]
    added = '3.2'
[function.PySequence_Concat]
    added = '3.2'
[function.PySequence_Contains]
    added = '3.2'
[function.PySequence_Count]
    added = '3.2'
[function.PySequence_DelItem]
    added = '3.2'
[function.PySequence_DelSlice]
    added = '3.2'
[function.PySequence_Fast]
    added = '3.2'
[function.PySequence_GetItem]
    added = '3.2'
[function.PySequence_GetSlice]
    added = '3.2'
[function.PySequence_In]
    added = '3.2'
[function.PySequence_InPlaceConcat]
    added = '3.2'
[function.PySequence_InPlaceRepeat]
    added = '3.2'
[function.PySequence_Index]
    added = '3.2'
[function.PySequence_Length]
    added = '3.2'
[function.PySequence_List]
    added = '3.2'
[function.PySequence_Repeat]
    added = '3.2'
[function.PySequence_SetItem]
    added = '3.2'
[function.PySequence_SetSlice]
    added = '3.2'
[function.PySequence_Size]
    added = '3.2'
[function.PySequence_Tuple]
    added = '3.2'
[data.PySetIter_Type]
    added = '3.2'
[function.PySet_Add]
    added = '3.2'
[function.PySet_Clear]
    added = '3.2'
[function.PySet_Contains]
    added = '3.2'
[function.PySet_Discard]
    added = '3.2'
[function.PySet_New]
    added = '3.2'
[function.PySet_Pop]
    added = '3.2'
[function.PySet_Size]
    added = '3.2'
[data.PySet_Type]
    added = '3.2'
[function.PySlice_GetIndices]
    added = '3.2'
[function.PySlice_GetIndicesEx]
    added = '3.2'
[function.PySlice_New]
    added = '3.2'
[data.PySlice_Type]
    added = '3.2'
[function.PyState_FindModule]
    added = '3.2'
[function.PyStructSequence_GetItem]
    added = '3.2'
[function.PyStructSequence_New]
    added = '3.2'
[function.PyStructSequence_NewType]
    added = '3.2'
[function.PyStructSequence_SetItem]
    added = '3.2'
[data.PySuper_Type]
    added = '3.2'
[function.PySys_AddWarnOption]
    added = '3.2'
    abi_only = true
[function.PySys_AddWarnOptionUnicode]
    added = '3.2'
    abi_only = true
[function.PySys_FormatStderr]
    added = '3.2'
[function.PySys_FormatStdout]
    added = '3.2'
[function.PySys_GetObject]
    added = '3.2'
[function.PySys_HasWarnOptions]
    added = '3.2'
    abi_only = true
[function.PySys_ResetWarnOptions]
    added = '3.2'
[function.PySys_SetArgv]
    added = '3.2'
    abi_only = true
[function.PySys_SetArgvEx]
    added = '3.2'
    abi_only = true
[function.PySys_SetObject]
    added = '3.2'
[function.PySys_SetPath]
    added = '3.2'
    abi_only = true
[function.PySys_WriteStderr]
    added = '3.2'
[function.PySys_WriteStdout]
    added = '3.2'
[function.PyThreadState_Clear]
    added = '3.2'
[function.PyThreadState_Delete]
    added = '3.2'
[function.PyThreadState_DeleteCurrent]
    added = '3.2'
    abi_only = true
[function.PyThreadState_Get]
    added = '3.2'
[function.PyThreadState_GetDict]
    added = '3.2'
[function.PyThreadState_New]
    added = '3.2'
[function.PyThreadState_SetAsyncExc]
    added = '3.2'
[function.PyThreadState_Swap]
    added = '3.2'
[function.PyTraceBack_Here]
    added = '3.2'
[function.PyTraceBack_Print]
    added = '3.2'
[data.PyTraceBack_Type]
    added = '3.2'
[data.PyTupleIter_Type]
    added = '3.2'
[function.PyTuple_GetItem]
    added = '3.2'
[function.PyTuple_GetSlice]
    added = '3.2'
[function.PyTuple_New]
    added = '3.2'
[function.PyTuple_Pack]
    added = '3.2'
[function.PyTuple_SetItem]
    added = '3.2'
[function.PyTuple_Size]
    added = '3.2'
[data.PyTuple_Type]
    added = '3.2'
[function.PyType_ClearCache]
    added = '3.2'
[function.PyType_GenericAlloc]
    added = '3.2'
[function.PyType_GenericNew]
    added = '3.2'
[function.PyType_GetFlags]
    added = '3.2'
[function.PyType_IsSubtype]
    added = '3.2'
[function.PyType_Modified]
    added = '3.2'
[function.PyType_Ready]
    added = '3.2'
[data.PyType_Type]
    added = '3.2'
[function.PyUnicodeDecodeError_Create]
    added = '3.2'
[function.PyUnicodeDecodeError_GetEncoding]
    added = '3.2'
[function.PyUnicodeDecodeError_GetEnd]
    added = '3.2'
[function.PyUnicodeDecodeError_GetObject]
    added = '3.2'
[function.PyUnicodeDecodeError_GetReason]
    added = '3.2'
[function.PyUnicodeDecodeError_GetStart]
    added = '3.2'
[function.PyUnicodeDecodeError_SetEnd]
    added = '3.2'
[function.PyUnicodeDecodeError_SetReason]
    added = '3.2'
[function.PyUnicodeDecodeError_SetStart]
    added = '3.2'
[function.PyUnicodeEncodeError_GetEncoding]
    added = '3.2'
[function.PyUnicodeEncodeError_GetEnd]
    added = '3.2'
[function.PyUnicodeEncodeError_GetObject]
    added = '3.2'
[function.PyUnicodeEncodeError_GetReason]
    added = '3.2'
[function.PyUnicodeEncodeError_GetStart]
    added = '3.2'
[function.PyUnicodeEncodeError_SetEnd]
    added = '3.2'
[function.PyUnicodeEncodeError_SetReason]
    added = '3.2'
[function.PyUnicodeEncodeError_SetStart]
    added = '3.2'
[data.PyUnicodeIter_Type]
    added = '3.2'
[function.PyUnicodeTranslateError_GetEnd]
    added = '3.2'
[function.PyUnicodeTranslateError_GetObject]
    added = '3.2'
[function.PyUnicodeTranslateError_GetReason]
    added = '3.2'
[function.PyUnicodeTranslateError_GetStart]
    added = '3.2'
[function.PyUnicodeTranslateError_SetEnd]
    added = '3.2'
[function.PyUnicodeTranslateError_SetReason]
    added = '3.2'
[function.PyUnicodeTranslateError_SetStart]
    added = '3.2'
[function.PyUnicode_Append]
    added = '3.2'
[function.PyUnicode_AppendAndDel]
    added = '3.2'
[function.PyUnicode_AsASCIIString]
    added = '3.2'
[function.PyUnicode_AsCharmapString]
    added = '3.2'
[function.PyUnicode_AsDecodedObject]
    added = '3.2'
[function.PyUnicode_AsDecodedUnicode]
    added = '3.2'
[function.PyUnicode_AsEncodedObject]
    added = '3.2'
[function.PyUnicode_AsEncodedString]
    added = '3.2'
[function.PyUnicode_AsEncodedUnicode]
    added = '3.2'
[function.PyUnicode_AsLatin1String]
    added = '3.2'
[function.PyUnicode_AsRawUnicodeEscapeString]
    added = '3.2'
[function.PyUnicode_AsUTF16String]
    added = '3.2'
[function.PyUnicode_AsUTF32String]
    added = '3.2'
[function.PyUnicode_AsUTF8String]
    added = '3.2'
[function.PyUnicode_AsUnicodeEscapeString]
    added = '3.2'
[function.PyUnicode_AsWideChar]
    added = '3.2'
[function.PyUnicode_Compare]
    added = '3.2'
[function.PyUnicode_Concat]
    added = '3.2'
[function.PyUnicode_Contains]
    added = '3.2'
[function.PyUnicode_Count]
    added = '3.2'
[function.PyUnicode_Decode]
    added = '3.2'
[function.PyUnicode_DecodeASCII]
    added = '3.2'
[function.PyUnicode_DecodeCharmap]
    added = '3.2'
[function.PyUnicode_DecodeFSDefault]
    added = '3.2'
[function.PyUnicode_DecodeFSDefaultAndSize]
    added = '3.2'
[function.PyUnicode_DecodeLatin1]
    added = '3.2'
[function.PyUnicode_DecodeRawUnicodeEscape]
    added = '3.2'
[function.PyUnicode_DecodeUTF16]
    added = '3.2'
[function.PyUnicode_DecodeUTF16Stateful]
    added = '3.2'
[function.PyUnicode_DecodeUTF32]
    added = '3.2'
[function.PyUnicode_DecodeUTF32Stateful]
    added = '3.2'
[function.PyUnicode_DecodeUTF8]
    added = '3.2'
[function.PyUnicode_DecodeUTF8Stateful]
    added = '3.2'
[function.PyUnicode_DecodeUnicodeEscape]
    added = '3.2'
[function.PyUnicode_FSConverter]
    added = '3.2'
[function.PyUnicode_FSDecoder]
    added = '3.2'
[function.PyUnicode_Find]
    added = '3.2'
[function.PyUnicode_Format]
    added = '3.2'
[function.PyUnicode_FromEncodedObject]
    added = '3.2'
[function.PyUnicode_FromFormat]
    added = '3.2'
[function.PyUnicode_FromFormatV]
    added = '3.2'
[function.PyUnicode_FromObject]
    added = '3.2'
[function.PyUnicode_FromOrdinal]
    added = '3.2'
[function.PyUnicode_FromString]
    added = '3.2'
[function.PyUnicode_FromStringAndSize]
    added = '3.2'
[function.PyUnicode_FromWideChar]
    added = '3.2'
[function.PyUnicode_GetDefaultEncoding]
    added = '3.2'
[function.PyUnicode_GetSize]
    added = '3.2'
    abi_only = true
[function.PyUnicode_IsIdentifier]
    added = '3.2'
[function.PyUnicode_Join]
    added = '3.2'
[function.PyUnicode_Partition]
    added = '3.2'
[function.PyUnicode_RPartition]
    added = '3.2'
[function.PyUnicode_RSplit]
    added = '3.2'
[function.PyUnicode_Replace]
    added = '3.2'
[function.PyUnicode_Resize]
    added = '3.2'
[function.PyUnicode_RichCompare]
    added = '3.2'
[function.PyUnicode_Split]
    added = '3.2'
[function.PyUnicode_Splitlines]
    added = '3.2'
[function.PyUnicode_Tailmatch]
    added = '3.2'
[function.PyUnicode_Translate]
    added = '3.2'
[function.PyUnicode_BuildEncodingMap]
    added = '3.2'
[function.PyUnicode_CompareWithASCIIString]
    added = '3.2'
[function.PyUnicode_DecodeUTF7]
    added = '3.2'
[function.PyUnicode_DecodeUTF7Stateful]
    added = '3.2'
[function.PyUnicode_EncodeFSDefault]
    added = '3.2'
[function.PyUnicode_InternFromString]
    added = '3.2'
[function.PyUnicode_InternImmortal]
    added = '3.2'
    abi_only = true
[function.PyUnicode_InternInPlace]
    added = '3.2'
[data.PyUnicode_Type]
    added = '3.2'
[function.PyWeakref_GetObject]
    added = '3.2'
[function.PyWeakref_NewProxy]
    added = '3.2'
[function.PyWeakref_NewRef]
    added = '3.2'
[data.PyWrapperDescr_Type]
    added = '3.2'
[function.PyWrapper_New]
    added = '3.2'
[data.PyZip_Type]
    added = '3.2'
[function.Py_AddPendingCall]
    added = '3.2'
[function.Py_AtExit]
    added = '3.2'
[function.Py_BuildValue]
    added = '3.2'
[function.Py_CompileString]
    added = '3.2'
[function.Py_DecRef]
    added = '3.2'
[function.Py_EndInterpreter]
    added = '3.2'
[function.Py_Exit]
    added = '3.2'
[function.Py_FatalError]
    added = '3.2'
[data.Py_FileSystemDefaultEncoding]
    added = '3.2'
[function.Py_Finalize]
    added = '3.2'
[function.Py_GetBuildInfo]
    added = '3.2'
[function.Py_GetCompiler]
    added = '3.2'
[function.Py_GetCopyright]
    added = '3.2'
[function.Py_GetExecPrefix]
    added = '3.2'
[function.Py_GetPath]
    added = '3.2'
[function.Py_GetPlatform]
    added = '3.2'
[function.Py_GetPrefix]
    added = '3.2'
[function.Py_GetProgramFullPath]
    added = '3.2'
[function.Py_GetProgramName]
    added = '3.2'
[function.Py_GetPythonHome]
    added = '3.2'
[function.Py_GetRecursionLimit]
    added = '3.2'
[function.Py_GetVersion]
    added = '3.2'
[data.Py_HasFileSystemDefaultEncoding]
    added = '3.2'
[function.Py_IncRef]
    added = '3.2'
[function.Py_Initialize]
    added = '3.2'
[function.Py_InitializeEx]
    added = '3.2'
[function.Py_IsInitialized]
    added = '3.2'
[function.Py_Main]
    added = '3.2'
[function.Py_MakePendingCalls]
    added = '3.2'
[function.Py_NewInterpreter]
    added = '3.2'
[function.Py_ReprEnter]
    added = '3.2'
[function.Py_ReprLeave]
    added = '3.2'
[function.Py_SetProgramName]
    added = '3.2'
    abi_only = true
[function.Py_SetPythonHome]
    added = '3.2'
    abi_only = true
[function.Py_SetRecursionLimit]
    added = '3.2'
[function.Py_VaBuildValue]
    added = '3.2'

[function._PyErr_BadInternalCall]
    added = '3.2'
    abi_only = true
[function._PyObject_CallFunction_SizeT]
    added = '3.2'
    abi_only = true
[function._PyObject_CallMethod_SizeT]
    added = '3.2'
    abi_only = true
[function._PyObject_GC_New]
    added = '3.2'
    abi_only = true
[function._PyObject_GC_NewVar]
    added = '3.2'
    abi_only = true
[function._PyObject_GC_Resize]
    added = '3.2'
    abi_only = true
[function._PyObject_New]
    added = '3.2'
    abi_only = true
[function._PyObject_NewVar]
    added = '3.2'
    abi_only = true
[function._PyState_AddModule]
    added = '3.2'
    abi_only = true
[function._PyThreadState_Init]
    added = '3.2'
    abi_only = true
[function._PyThreadState_Prealloc]
    added = '3.2'
    abi_only = true
[data._PyWeakref_CallableProxyType]
    added = '3.2'
    abi_only = true
[data._PyWeakref_ProxyType]
    added = '3.2'
    abi_only = true
[data._PyWeakref_RefType]
    added = '3.2'
    abi_only = true
[function._Py_BuildValue_SizeT]
    added = '3.2'
    abi_only = true
[function._Py_CheckRecursiveCall]
    added = '3.2'
    abi_only = true
[function._Py_Dealloc]
    added = '3.2'
    abi_only = true
[data._Py_EllipsisObject]
    added = '3.2'
    abi_only = true
[data._Py_FalseStruct]
    added = '3.2'
    abi_only = true
[data._Py_NoneStruct]
    added = '3.2'
    abi_only = true
[data._Py_NotImplementedStruct]
    added = '3.2'
    abi_only = true
[data._Py_SwappedOp]
    added = '3.2'
    abi_only = true
[data._Py_TrueStruct]
    added = '3.2'
    abi_only = true
[function._Py_VaBuildValue_SizeT]
    added = '3.2'
    abi_only = true

# Old buffer protocol support (deprecated)

[function.PyObject_AsCharBuffer]
    added = '3.2'
    abi_only = true
[function.PyObject_AsReadBuffer]
    added = '3.2'
    abi_only = true
[function.PyObject_AsWriteBuffer]
    added = '3.2'
    abi_only = true
[function.PyObject_CheckReadBuffer]
    added = '3.2'
    abi_only = true

# Flags are implicitly part of the ABI:

[const.Py_TPFLAGS_DEFAULT]
    added = '3.2'
[const.Py_TPFLAGS_BASETYPE]
    added = '3.2'
[const.Py_TPFLAGS_HAVE_GC]
    added = '3.2'

[const.METH_VARARGS]
    added = '3.2'
[const.METH_NOARGS]
    added = '3.2'
[const.METH_O]
    added = '3.2'
[const.METH_CLASS]
    added = '3.2'
[const.METH_STATIC]
    added = '3.2'
[const.METH_COEXIST]
    added = '3.2'
# METH_STACKLESS is undocumented
# METH_FASTCALL is not part of limited API.

# The following are defined in private headers, but historically
# they were exported as part of the stable ABI.
[function.PyMarshal_ReadObjectFromString]
    added = '3.2'
    abi_only = true
[function.PyMarshal_WriteObjectToString]
    added = '3.2'
    abi_only = true
[function.PyMember_GetOne]
    added = '3.2'  # Before 3.12, available in "structmember.h"
[function.PyMember_SetOne]
    added = '3.2'  # Before 3.12, available in "structmember.h"

# TLS api is deprecated; superseded by TSS API

[function.PyThread_ReInitTLS]
    added = '3.2'
[function.PyThread_create_key]
    added = '3.2'
[function.PyThread_delete_key]
    added = '3.2'
[function.PyThread_set_key_value]
    added = '3.2'
[function.PyThread_get_key_value]
    added = '3.2'
[function.PyThread_delete_key_value]
    added = '3.2'
[function.PyThread_acquire_lock]
    added = '3.2'
[function.PyThread_acquire_lock_timed]
    added = '3.2'
[function.PyThread_allocate_lock]
    added = '3.2'
[function.PyThread_exit_thread]
    added = '3.2'
[function.PyThread_free_lock]
    added = '3.2'
[function.PyThread_get_stacksize]
    added = '3.2'
[function.PyThread_get_thread_ident]
    added = '3.2'
[function.PyThread_get_thread_native_id]
    added = '3.2'
    ifdef = 'PY_HAVE_THREAD_NATIVE_ID'
[function.PyThread_init_thread]
    added = '3.2'
[function.PyThread_release_lock]
    added = '3.2'
[function.PyThread_set_stacksize]
    added = '3.2'
[function.PyThread_start_new_thread]
    added = '3.2'

# The following were added in PC/python3.def in Python 3.3:
# 7800f75827b1be557be16f3b18f5170fbf9fae08
# 9c56409d3353b8cd4cfc19e0467bbe23fd34fc92
# 75aeaa9b18667219bbacbc58ba6efecccef9dfbd

[function.PyState_AddModule]
    added = '3.3'
[function.PyState_RemoveModule]
    added = '3.3'
[function.PyType_FromSpecWithBases]
    added = '3.3'
[function._PyArg_Parse_SizeT]
    added = '3.3'
    abi_only = true
[function._PyArg_ParseTuple_SizeT]
    added = '3.3'
    abi_only = true
[function._PyArg_ParseTupleAndKeywords_SizeT]
    added = '3.3'
    abi_only = true
[function._PyArg_VaParse_SizeT]
    added = '3.3'
    abi_only = true
[function._PyArg_VaParseTupleAndKeywords_SizeT]
    added = '3.3'
    abi_only = true
[function.PyThread_GetInfo]
    added = '3.3'

# The following were added in PC/python3.def in Python 3.4:
# 3ba3a3ee56c142e93d6bbe20ff6bf939212a30f0

[function.PyCFunction_New]
    added = '3.4'
[function.PyType_GetSlot]
    added = '3.4'

# The following were added in PC/python3.def in Python 3.5:
# 11d7b1423fc44d764eba7065ea5eba58ed748b21
# f3b73ad51da3097d7915796fdc62608b1ab90c0a

[function.PyErr_FormatV]
    added = '3.5'
[function.PyModuleDef_Init]
    added = '3.5'
[data.PyModuleDef_Type]
    added = '3.5'

# New slots in 3.5:
# d51374ed78a3e3145911a16cdf3b9b84b3ba7d15 - Matrix multiplication (PEP 465)
# 7544508f0245173bff5866aa1598c8f6cce1fc5f - Async iterators (PEP 492)
# 0969a9f8abcf98bb43ea77b1dd050426adcfb4f7 - tp_finalize

[const.Py_nb_matrix_multiply]
    added = '3.5'
[const.Py_nb_inplace_matrix_multiply]
    added = '3.5'
[const.Py_am_await]
    added = '3.5'
[const.Py_am_aiter]
    added = '3.5'
[const.Py_am_anext]
    added = '3.5'
[const.Py_tp_finalize]
    added = '3.5'

# The following were added in PC/python3.def in Python 3.6:

[function.Py_FinalizeEx]
    added = '3.6'

[function.PyOS_FSPath]
    added = '3.6'
[function.PyErr_ResourceWarning]
    added = '3.6'
[function.PyErr_SetImportErrorSubclass]
    added = '3.6'
[data.PyExc_ModuleNotFoundError]
    added = '3.6'

# The following were added in PC/python3.def in Python 3.6.1 and 3.5.3/3.5.4:

[function.PyCodec_NameReplaceErrors]
    added = '3.7'  # (and 3.6.1 and 3.5.3)
[function.PyErr_GetExcInfo]
    added = '3.7'  # (and 3.6.1 and 3.5.3)
[function.PyErr_SetExcInfo]
    added = '3.7'  # (and 3.6.1 and 3.5.3)
[function.PyErr_SetFromErrnoWithFilenameObjects]
    added = '3.7'  # (and 3.6.1 and 3.5.3)
[function.PyErr_SetImportError]
    added = '3.7'  # (and 3.6.1 and 3.5.3)
[function.PyErr_SyntaxLocationEx]
    added = '3.7'  # (and 3.6.1 and 3.5.3)
[data.PyExc_BlockingIOError]
    added = '3.7'  # (and 3.6.1 and 3.5.3)
[data.PyExc_BrokenPipeError]
    added = '3.7'  # (and 3.6.1 and 3.5.3)
[data.PyExc_ChildProcessError]
    added = '3.7'  # (and 3.6.1 and 3.5.3)
[data.PyExc_ConnectionAbortedError]
    added = '3.7'  # (and 3.6.1 and 3.5.3)
[data.PyExc_ConnectionError]
    added = '3.7'  # (and 3.6.1 and 3.5.3)
[data.PyExc_ConnectionRefusedError]
    added = '3.7'  # (and 3.6.1 and 3.5.3)
[data.PyExc_ConnectionResetError]
    added = '3.7'  # (and 3.6.1 and 3.5.3)
[data.PyExc_FileExistsError]
    added = '3.7'  # (and 3.6.1 and 3.5.3)
[data.PyExc_FileNotFoundError]
    added = '3.7'  # (and 3.6.1 and 3.5.3)
[data.PyExc_InterruptedError]
    added = '3.7'  # (and 3.6.1 and 3.5.3)
[data.PyExc_IsADirectoryError]
    added = '3.7'  # (and 3.6.1 and 3.5.3)
[data.PyExc_NotADirectoryError]
    added = '3.7'  # (and 3.6.1 and 3.5.3)
[data.PyExc_PermissionError]
    added = '3.7'  # (and 3.6.1 and 3.5.3)
[data.PyExc_ProcessLookupError]
    added = '3.7'  # (and 3.6.1 and 3.5.3)
[data.PyExc_RecursionError]
    added = '3.7'  # (and 3.6.1 and 3.5.3)
[data.PyExc_ResourceWarning]
    added = '3.7'  # (and 3.6.1 and 3.5.3)
[data.PyExc_StopAsyncIteration]
    added = '3.7'  # (and 3.6.1 and 3.5.3)
[data.PyExc_TimeoutError]
    added = '3.7'  # (and 3.6.1 and 3.5.3)
[function.PyImport_AddModuleObject]
    added = '3.7'  # (and 3.6.1 and 3.5.3)
[function.PyImport_ExecCodeModuleObject]
    added = '3.7'  # (and 3.6.1 and 3.5.3)
[function.PyImport_ImportFrozenModuleObject]
    added = '3.7'  # (and 3.6.1 and 3.5.3)
[function.PyImport_ImportModuleLevelObject]
    added = '3.7'  # (and 3.6.1 and 3.5.3)
[function.PyMem_Calloc]
    added = '3.7'  # (and 3.6.1 and 3.5.3)
[function.PyMemoryView_FromMemory]
    added = '3.7'  # (and 3.6.1 and 3.5.3)
[function.PyModule_AddFunctions]
    added = '3.7'  # (and 3.6.1 and 3.5.3)
[function.PyModule_ExecDef]
    added = '3.7'  # (and 3.6.1 and 3.5.3)
[function.PyModule_FromDefAndSpec2]
    added = '3.7'  # (and 3.6.1 and 3.5.3)
[function.PyModule_GetNameObject]
    added = '3.7'  # (and 3.6.1 and 3.5.3)
[function.PyModule_NewObject]
    added = '3.7'  # (and 3.6.1 and 3.5.3)
[function.PyModule_SetDocString]
    added = '3.7'  # (and 3.6.1 and 3.5.3)
[function.PyNumber_InPlaceMatrixMultiply]
    added = '3.7'  # (and 3.6.1 and 3.5.3)
[function.PyNumber_MatrixMultiply]
    added = '3.7'  # (and 3.6.1 and 3.5.3)
[function.PyObject_Calloc]
    added = '3.7'  # (and 3.6.1 and 3.5.3)
[function.PyObject_GenericSetDict]
    added = '3.7'  # (and 3.6.1 and 3.5.3)
[function.PySys_AddXOption]
    added = '3.7'  # (and 3.6.1 and 3.5.3)
    abi_only = true
[function.PySys_GetXOptions]
    added = '3.7'  # (and 3.6.1 and 3.5.3)
[function.PyUnicode_AsUCS4]
    added = '3.7'  # (and 3.6.1 and 3.5.3)
[function.PyUnicode_AsUCS4Copy]
    added = '3.7'  # (and 3.6.1 and 3.5.3)
[function.PyUnicode_AsWideCharString]
    added = '3.7'  # (and 3.6.1 and 3.5.3)
[function.PyUnicode_DecodeLocale]
    added = '3.7'  # (and 3.6.1 and 3.5.3)
[function.PyUnicode_DecodeLocaleAndSize]
    added = '3.7'  # (and 3.6.1 and 3.5.3)
[function.PyUnicode_EncodeLocale]
    added = '3.7'  # (and 3.6.1 and 3.5.3)
[function.PyUnicode_FindChar]
    added = '3.7'  # (and 3.6.1 and 3.5.3)
[function.PyUnicode_GetLength]
    added = '3.7'  # (and 3.6.1 and 3.5.3)
[function.PyUnicode_ReadChar]
    added = '3.7'  # (and 3.6.1 and 3.5.3)
[function.PyUnicode_Substring]
    added = '3.7'  # (and 3.6.1 and 3.5.3)
[function.PyUnicode_WriteChar]
    added = '3.7'  # (and 3.6.1 and 3.5.3)
[function.Py_DecodeLocale]
    added = '3.7'  # (and 3.6.1 and 3.5.3)
[function.Py_EncodeLocale]
    added = '3.7'  # (and 3.6.1 and 3.5.3)
[function.Py_SetPath]
    added = '3.7'  # (and 3.6.1 and 3.5.3)
    abi_only = true
[function.PyErr_SetExcFromWindowsErr]
    added = '3.7'  # (and 3.6.1 and 3.5.3)
    ifdef = 'MS_WINDOWS'
[function.PyErr_SetExcFromWindowsErrWithFilename]
    added = '3.7'  # (and 3.6.1 and 3.5.3)
    ifdef = 'MS_WINDOWS'
[function.PyErr_SetExcFromWindowsErrWithFilenameObject]
    added = '3.7'  # (and 3.6.1 and 3.5.3)
    ifdef = 'MS_WINDOWS'
[function.PyErr_SetExcFromWindowsErrWithFilenameObjects]
    added = '3.7'  # (and 3.6.1 and 3.5.3)
    ifdef = 'MS_WINDOWS'
[function.PyErr_SetFromWindowsErr]
    added = '3.7'  # (and 3.6.1 and 3.5.3)
    ifdef = 'MS_WINDOWS'
[function.PyErr_SetFromWindowsErrWithFilename]
    added = '3.7'  # (and 3.6.1 and 3.5.3)
    ifdef = 'MS_WINDOWS'
[data.PyExc_WindowsError]
    added = '3.7'  # (and 3.6.1 and 3.5.3)
    ifdef = 'MS_WINDOWS'
[function.PyOS_CheckStack]
    added = '3.7'  # (and 3.6.1 and 3.5.3)
    ifdef = 'USE_STACKCHECK'
[function.PyUnicode_AsMBCSString]
    added = '3.7'  # (and 3.6.1 and 3.5.3)
    ifdef = 'MS_WINDOWS'
[function.PyUnicode_DecodeCodePageStateful]
    added = '3.7'  # (and 3.6.1 and 3.5.3)
    ifdef = 'MS_WINDOWS'
[function.PyUnicode_DecodeMBCS]
    added = '3.7'  # (and 3.6.1 and 3.5.3)
    ifdef = 'MS_WINDOWS'
[function.PyUnicode_DecodeMBCSStateful]
    added = '3.7'  # (and 3.6.1 and 3.5.3)
    ifdef = 'MS_WINDOWS'
[function.PyUnicode_EncodeCodePage]
    added = '3.7'  # (and 3.6.1 and 3.5.3)
    ifdef = 'MS_WINDOWS'

# 3.5.4:
[function.PySlice_AdjustIndices]
    added = '3.7'  # (and 3.6.1 and 3.5.4)
[function.PySlice_Unpack]
    added = '3.7'  # (and 3.6.1 and 3.5.4)

# The following were added in PC/python3.def in Python 3.7:

[function.PyInterpreterState_GetID]
    added = '3.7'
[function.PyThread_tss_alloc]
    added = '3.7'
[function.PyThread_tss_create]
    added = '3.7'
[function.PyThread_tss_delete]
    added = '3.7'
[function.PyThread_tss_free]
    added = '3.7'
[function.PyThread_tss_get]
    added = '3.7'
[function.PyThread_tss_is_created]
    added = '3.7'
[function.PyThread_tss_set]
    added = '3.7'
[function.PyOS_BeforeFork]
    added = '3.7'
    ifdef = 'HAVE_FORK'
[function.PyOS_AfterFork_Parent]
    added = '3.7'
    ifdef = 'HAVE_FORK'
[function.PyOS_AfterFork_Child]
    added = '3.7'
    ifdef = 'HAVE_FORK'

# New method flags in 3.7 (PEP 590):

[const.METH_FASTCALL]
    added = '3.7'
[const.METH_METHOD]
    added = '3.7'

# The following were added in PC/python3.def in Python 3.8:

[function.PyImport_GetModule]
    added = '3.8'
[data.Py_UTF8Mode]
    added = '3.8'
[function.PyExceptionClass_Name]
    added = '3.8'
[function.PyIndex_Check]
    added = '3.8'
[function.PyIter_Check]
    added = '3.8'
[data.PyDictRevIterItem_Type]
    added = '3.8'
[data.PyDictRevIterKey_Type]
    added = '3.8'
[data.PyDictRevIterValue_Type]
    added = '3.8'
[function.PyInterpreterState_GetDict]
    added = '3.8'
[function.Py_BytesMain]
    added = '3.8'

# New type flag (PEP 590):

[const.Py_TPFLAGS_METHOD_DESCRIPTOR]
    added = '3.8'

# The following were added in PC/python3.def in Python 3.9:

[function.Py_EnterRecursiveCall]
    added = '3.9'
[function.Py_LeaveRecursiveCall]
    added = '3.9'
[function.Py_GenericAlias]
    added = '3.9'
[data.Py_GenericAliasType]
    added = '3.9'
[function.PyCMethod_New]
    added = '3.9'
[function.PyInterpreterState_Get]
    added = '3.9'
[function.PyObject_GC_IsFinalized]
    added = '3.9'
[function.PyObject_GC_IsTracked]
    added = '3.9'

# The following were added in PC/python3.def in Python 3.10:

[function.Py_GetArgcArgv]
    added = '3.10'
    abi_only = true
[function.PyIter_Send]
    added = '3.10'
[function.PyUnicode_AsUTF8AndSize]
    added = '3.10'
[function.PyObject_GenericGetDict]
    added = '3.10'
[function.Py_NewRef]
    added = '3.10'
[function.Py_XNewRef]
    added = '3.10'
[function.PyModule_AddType]
    added = '3.10'
[function.PyType_FromModuleAndSpec]
    added = '3.10'
[function.PyType_GetModule]
    added = '3.10'
[function.PyType_GetModuleState]
    added = '3.10'
[function.PyFrame_GetLineNumber]
    added = '3.10'
[function.PyFrame_GetCode]
    added = '3.10'
[function.PyObject_CallNoArgs]
    added = '3.10'
[function.PyThreadState_GetFrame]
    added = '3.10'
[function.PyThreadState_GetID]
    added = '3.10'
[function.PyThreadState_GetInterpreter]
    added = '3.10'
[function.PyModule_AddObjectRef]
    added = '3.10'
[data.Py_FileSystemDefaultEncodeErrors]
    added = '3.10'
[function.PyCodec_Unregister]
    added = '3.10'
[function.PyErr_SetInterruptEx]
    added = '3.10'
[function.Py_Is]
    added = '3.10'
[function.Py_IsTrue]
    added = '3.10'
[function.Py_IsFalse]
    added = '3.10'
[function.Py_IsNone]
    added = '3.10'
[function._Py_IncRef]
    added = '3.10'
    abi_only = true
[function._Py_DecRef]
    added = '3.10'
    abi_only = true
[function.PyAIter_Check]
    added = '3.10'
[function.PyObject_GetAIter]
    added = '3.10'
[data.PyExc_EncodingWarning]
    added = '3.10'

# Support for Stable ABI in debug builds

[data._Py_RefTotal]
    added = '3.10'
    ifdef = 'Py_REF_DEBUG'
    abi_only = true
[function._Py_NegativeRefcount]
    added = '3.10'
    ifdef = 'Py_REF_DEBUG'
    abi_only = true

# New slots in 3.10:

[const.Py_am_send]
    added = '3.10'


# New GC control functions in Py3.10 (https://bugs.python.org/issue28254)

[function.PyGC_Disable]
    added = '3.10'
[function.PyGC_Enable]
    added = '3.10'
[function.PyGC_IsEnabled]
    added = '3.10'

# Add new C API in Python 3.11

[function.PyType_GetName]
    added = '3.11'
[function.PyType_GetQualName]
    added = '3.11'
[data.PyStructSequence_UnnamedField]
    added = '3.11'

# Add stable Py_buffer API in Python 3.11 (https://bugs.python.org/issue45459)
[struct.Py_buffer]
    added = '3.11'
    struct_abi_kind = 'full-abi'
[function.PyObject_CheckBuffer]
    added = '3.11'
[function.PyObject_GetBuffer]
    added = '3.11'
[function.PyBuffer_GetPointer]
    added = '3.11'
[function.PyBuffer_SizeFromFormat]
    added = '3.11'
[function.PyBuffer_ToContiguous]
    added = '3.11'
[function.PyBuffer_FromContiguous]
    added = '3.11'
[function.PyObject_CopyData]
    added = '3.11'
[function.PyBuffer_IsContiguous]
    added = '3.11'
[function.PyBuffer_FillContiguousStrides]
    added = '3.11'
[function.PyBuffer_FillInfo]
    added = '3.11'
[function.PyBuffer_Release]
    added = '3.11'
[function.PyMemoryView_FromBuffer]
    added = '3.11'

# Constants for Py_buffer API added to this list in Python 3.11.1 (https://github.com/python/cpython/issues/98680)
# (they were available with 3.11.0)
[const.PyBUF_MAX_NDIM]
    added = '3.11'
[const.PyBUF_SIMPLE]
    added = '3.11'
[const.PyBUF_WRITABLE]
    added = '3.11'
[const.PyBUF_FORMAT]
    added = '3.11'
[const.PyBUF_ND]
    added = '3.11'
[const.PyBUF_STRIDES]
    added = '3.11'
[const.PyBUF_C_CONTIGUOUS]
    added = '3.11'
[const.PyBUF_F_CONTIGUOUS]
    added = '3.11'
[const.PyBUF_ANY_CONTIGUOUS]
    added = '3.11'
[const.PyBUF_INDIRECT]
    added = '3.11'
[const.PyBUF_CONTIG]
    added = '3.11'
[const.PyBUF_CONTIG_RO]
    added = '3.11'
[const.PyBUF_STRIDED]
    added = '3.11'
[const.PyBUF_STRIDED_RO]
    added = '3.11'
[const.PyBUF_RECORDS]
    added = '3.11'
[const.PyBUF_RECORDS_RO]
    added = '3.11'
[const.PyBUF_FULL]
    added = '3.11'
[const.PyBUF_FULL_RO]
    added = '3.11'
[const.PyBUF_READ]
    added = '3.11'
[const.PyBUF_WRITE]
    added = '3.11'


# (Detailed comments aren't really needed for further entries: from here on
#  we can use version control logs.)

[data.Py_Version]
    added = '3.11'
[function.PyErr_GetHandledException]
    added = '3.11'
[function.PyErr_SetHandledException]
    added = '3.11'

[function.PyType_FromMetaclass]
    added = '3.12'
[const.Py_TPFLAGS_HAVE_VECTORCALL]
    added = '3.12'
[function.PyVectorcall_NARGS]
    added = '3.12'
[function.PyVectorcall_Call]
    added = '3.12'
[function.PyErr_GetRaisedException]
    added = '3.12'
[function.PyErr_SetRaisedException]
    added = '3.12'
[function.PyException_GetArgs]
    added = '3.12'
[function.PyException_SetArgs]
    added = '3.12'

[typedef.vectorcallfunc]
    added = '3.12'
[function.PyObject_Vectorcall]
    added = '3.12'
[function.PyObject_VectorcallMethod]
    added = '3.12'
[macro.PY_VECTORCALL_ARGUMENTS_OFFSET]
    added = '3.12'
[typedef.getbufferproc]
    added = '3.12'
[typedef.releasebufferproc]
    added = '3.12'

[const.Py_T_BYTE]
    added = '3.12'  # Before 3.12, available in "structmember.h" w/o Py_ prefix
[const.Py_T_SHORT]
    added = '3.12'  # Before 3.12, available in "structmember.h" w/o Py_ prefix
[const.Py_T_INT]
    added = '3.12'  # Before 3.12, available in "structmember.h" w/o Py_ prefix
[const.Py_T_LONG]
    added = '3.12'  # Before 3.12, available in "structmember.h" w/o Py_ prefix
[const.Py_T_LONGLONG]
    added = '3.12'  # Before 3.12, available in "structmember.h" w/o Py_ prefix
[const.Py_T_UBYTE]
    added = '3.12'  # Before 3.12, available in "structmember.h" w/o Py_ prefix
[const.Py_T_UINT]
    added = '3.12'  # Before 3.12, available in "structmember.h" w/o Py_ prefix
[const.Py_T_USHORT]
    added = '3.12'  # Before 3.12, available in "structmember.h" w/o Py_ prefix
[const.Py_T_ULONG]
    added = '3.12'  # Before 3.12, available in "structmember.h" w/o Py_ prefix
[const.Py_T_ULONGLONG]
    added = '3.12'  # Before 3.12, available in "structmember.h" w/o Py_ prefix
[const.Py_T_PYSSIZET]
    added = '3.12'  # Before 3.12, available in "structmember.h" w/o Py_ prefix
[const.Py_T_FLOAT]
    added = '3.12'  # Before 3.12, available in "structmember.h" w/o Py_ prefix
[const.Py_T_DOUBLE]
    added = '3.12'  # Before 3.12, available in "structmember.h" w/o Py_ prefix
[const.Py_T_BOOL]
    added = '3.12'  # Before 3.12, available in "structmember.h" w/o Py_ prefix
[const.Py_T_STRING]
    added = '3.12'  # Before 3.12, available in "structmember.h" w/o Py_ prefix
[const.Py_T_STRING_INPLACE]
    added = '3.12'  # Before 3.12, available in "structmember.h" w/o Py_ prefix
[const.Py_T_CHAR]
    added = '3.12'  # Before 3.12, available in "structmember.h" w/o Py_ prefix
[const.Py_T_OBJECT_EX]
    added = '3.12'  # Before 3.12, available in "structmember.h" w/o Py_ prefix
[const.Py_READONLY]
    added = '3.12'  # Before 3.12, available in "structmember.h" w/o Py_ prefix
[const.Py_AUDIT_READ]
    added = '3.12'  # Before 3.12, available in "structmember.h"

[function.PyObject_GetTypeData]
    added = '3.12'
[function.PyType_GetTypeDataSize]
    added = '3.12'
[const.Py_RELATIVE_OFFSET]
    added = '3.12'
[const.Py_TPFLAGS_ITEMS_AT_END]
    added = '3.12'
[function.PyImport_AddModuleRef]
    added = '3.13'
[function.PyWeakref_GetRef]
    added = '3.13'
[function.PyObject_DelAttr]
    added = '3.13'
[function.PyObject_DelAttrString]
    added = '3.13'
[function.PyObject_GetOptionalAttr]
    added = '3.13'
[function.PyObject_GetOptionalAttrString]
    added = '3.13'
[function.PyMapping_GetOptionalItem]
    added = '3.13'
[function.PyMapping_GetOptionalItemString]
    added = '3.13'
[function.PyModule_Add]
    added = '3.13'
[function.PyDict_GetItemRef]
    added = '3.13'
[function.PyDict_GetItemStringRef]
    added = '3.13'
[function.PyLong_AsInt]
    added = '3.13'
[function.PyObject_HasAttrWithError]
    added = '3.13'
[function.PyObject_HasAttrStringWithError]
    added = '3.13'
[function.PyMapping_HasKeyWithError]
    added = '3.13'
[function.PyMapping_HasKeyStringWithError]
    added = '3.13'
[function.Py_IsFinalizing]
    added = '3.13'
[function.PyUnicode_EqualToUTF8]
    added = '3.13'
[function.PyUnicode_EqualToUTF8AndSize]
    added = '3.13'
[function.PyMem_RawMalloc]
    added = '3.13'
[function.PyMem_RawCalloc]
    added = '3.13'
[function.PyMem_RawRealloc]
    added = '3.13'
[function.PyMem_RawFree]
    added = '3.13'
[function.PySys_Audit]
    added = '3.13'
[function.PySys_AuditTuple]
    added = '3.13'
[function._Py_SetRefcnt]
    added = '3.13'
    abi_only = true
<<<<<<< HEAD
[function.PyList_GetItemRef]
=======
[data.PyExc_IncompleteInputError]
>>>>>>> 0990d557
    added = '3.13'<|MERGE_RESOLUTION|>--- conflicted
+++ resolved
@@ -2485,9 +2485,7 @@
 [function._Py_SetRefcnt]
     added = '3.13'
     abi_only = true
-<<<<<<< HEAD
+[data.PyExc_IncompleteInputError]
+    added = '3.13'
 [function.PyList_GetItemRef]
-=======
-[data.PyExc_IncompleteInputError]
->>>>>>> 0990d557
     added = '3.13'