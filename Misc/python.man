.TH PYTHON "1" "$Date$"

.\" To view this file while editing, run it through groff:
.\"   groff -Tascii -man python.man | less

.SH NAME
python \- an interpreted, interactive, object-oriented programming language
.SH SYNOPSIS
.B python
[
.B \-B
]
[
.B \-d
]
[
.B \-E
]
[
.B \-h
]
[
.B \-i
]
[
.B \-m 
.I module-name
]
.br
       [
.B \-O
]
[
.B \-OO
]
[
.B \-R
]
[
.B -Q
.I argument
]
[
.B \-s
]
[
.B \-S
]
[
.B \-t
]
[
.B \-u
]
.br
       [
.B \-v
]
[
.B \-V
]
[
.B \-W
.I argument
]
[
.B \-x
]
[
.B \-3
]
[
.B \-?
]
.br
       [
.B \-c
.I command
|
.I script
|
\-
]
[
.I arguments
]
.SH DESCRIPTION
Python is an interpreted, interactive, object-oriented programming
language that combines remarkable power with very clear syntax.
For an introduction to programming in Python you are referred to the
Python Tutorial.
The Python Library Reference documents built-in and standard types,
constants, functions and modules.
Finally, the Python Reference Manual describes the syntax and
semantics of the core language in (perhaps too) much detail.
(These documents may be located via the
.B "INTERNET RESOURCES"
below; they may be installed on your system as well.)
.PP
Python's basic power can be extended with your own modules written in
C or C++.
On most systems such modules may be dynamically loaded.
Python is also adaptable as an extension language for existing
applications.
See the internal documentation for hints.
.PP
Documentation for installed Python modules and packages can be 
viewed by running the 
.B pydoc
program.  
.SH COMMAND LINE OPTIONS
.TP
.B \-B
Don't write
.I .py[co]
files on import. See also PYTHONDONTWRITEBYTECODE.
.TP
.BI "\-c " command
Specify the command to execute (see next section).
This terminates the option list (following options are passed as
arguments to the command).
.TP
.B \-d
Turn on parser debugging output (for wizards only, depending on
compilation options).
.TP
.B \-E
Ignore environment variables like PYTHONPATH and PYTHONHOME that modify
the behavior of the interpreter.
.TP
.B \-h ", " \-? ", "\-\-help
Prints the usage for the interpreter executable and exits.
.TP
.B \-i
When a script is passed as first argument or the \fB\-c\fP option is
used, enter interactive mode after executing the script or the
command.  It does not read the $PYTHONSTARTUP file.  This can be
useful to inspect global variables or a stack trace when a script
raises an exception.
.TP
.BI "\-m " module-name
Searches 
.I sys.path 
for the named module and runs the corresponding 
.I .py 
file as a script.
.TP
.B \-O
Turn on basic optimizations.  This changes the filename extension for
compiled (bytecode) files from
.I .pyc
to \fI.pyo\fP.  Given twice, causes docstrings to be discarded.
.TP
.B \-OO
Discard docstrings in addition to the \fB-O\fP optimizations.
.TP
.B \-R
Turn on "hash randomization", so that the hash() values of str, bytes and
datetime objects are "salted" with an unpredictable pseudo-random value.
Although they remain constant within an individual Python process, they are
not predictable between repeated invocations of Python.
.IP
This is intended to provide protection against a denial of service
caused by carefully-chosen inputs that exploit the worst case performance
of a dict insertion, O(n^2) complexity.  See
http://www.ocert.org/advisories/ocert-2011-003.html
for details.
.TP
.BI "\-Q " argument
Division control; see PEP 238.  The argument must be one of "old" (the
default, int/int and long/long return an int or long), "new" (new
division semantics, i.e. int/int and long/long returns a float),
"warn" (old division semantics with a warning for int/int and
long/long), or "warnall" (old division semantics with a warning for
all use of the division operator).  For a use of "warnall", see the
Tools/scripts/fixdiv.py script.
.TP
.B \-s
Don't add user site directory to sys.path.
.TP
.B \-S
Disable the import of the module
.I site
and the site-dependent manipulations of
.I sys.path
that it entails.
.TP
.B \-t
Issue a warning when a source file mixes tabs and spaces for
indentation in a way that makes it depend on the worth of a tab
expressed in spaces.  Issue an error when the option is given twice.
.TP
.B \-u
Force stdin, stdout and stderr to be totally unbuffered.  On systems
where it matters, also put stdin, stdout and stderr in binary mode.
Note that there is internal buffering in xreadlines(), readlines() and
file-object iterators ("for line in sys.stdin") which is not
influenced by this option.  To work around this, you will want to use
"sys.stdin.readline()" inside a "while 1:" loop.
.TP
.B \-v
Print a message each time a module is initialized, showing the place
(filename or built-in module) from which it is loaded.  When given
twice, print a message for each file that is checked for when 
searching for a module.  Also provides information on module cleanup
at exit.
.TP
.B \-V ", " \-\-version
Prints the Python version number of the executable and exits.
.TP
.BI "\-W " argument
Warning control.  Python sometimes prints warning message to
.IR sys.stderr .
A typical warning message has the following form:
.IB file ":" line ": " category ": " message.
By default, each warning is printed once for each source line where it
occurs.  This option controls how often warnings are printed.
Multiple
.B \-W
options may be given; when a warning matches more than one
option, the action for the last matching option is performed.
Invalid
.B \-W
options are ignored (a warning message is printed about invalid
options when the first warning is issued).  Warnings can also be
controlled from within a Python program using the
.I warnings
module.

The simplest form of
.I argument
is one of the following
.I action
strings (or a unique abbreviation):
.B ignore
to ignore all warnings;
.B default
to explicitly request the default behavior (printing each warning once
per source line);
.B all
to print a warning each time it occurs (this may generate many
messages if a warning is triggered repeatedly for the same source
line, such as inside a loop);
.B module
to print each warning only the first time it occurs in each
module;
.B once
to print each warning only the first time it occurs in the program; or
.B error
to raise an exception instead of printing a warning message.

The full form of
.I argument
is
.IB action : message : category : module : line.
Here,
.I action
is as explained above but only applies to messages that match the
remaining fields.  Empty fields match all values; trailing empty
fields may be omitted.  The
.I message
field matches the start of the warning message printed; this match is
case-insensitive.  The
.I category
field matches the warning category.  This must be a class name; the
match test whether the actual warning category of the message is a
subclass of the specified warning category.  The full class name must
be given.  The
.I module
field matches the (fully-qualified) module name; this match is
case-sensitive.  The
.I line
field matches the line number, where zero matches all line numbers and
is thus equivalent to an omitted line number.
.TP
.B \-x
Skip the first line of the source.  This is intended for a DOS
specific hack only.  Warning: the line numbers in error messages will
be off by one!
.TP
.B \-3
Warn about Python 3.x incompatibilities that 2to3 cannot trivially fix.
.SH INTERPRETER INTERFACE
The interpreter interface resembles that of the UNIX shell: when
called with standard input connected to a tty device, it prompts for
commands and executes them until an EOF is read; when called with a
file name argument or with a file as standard input, it reads and
executes a
.I script
from that file;
when called with
.B \-c
.I command,
it executes the Python statement(s) given as
.I command.
Here
.I command
may contain multiple statements separated by newlines.
Leading whitespace is significant in Python statements!
In non-interactive mode, the entire input is parsed before it is
executed.
.PP
If available, the script name and additional arguments thereafter are
passed to the script in the Python variable
.I sys.argv ,
which is a list of strings (you must first
.I import sys
to be able to access it).
If no script name is given,
.I sys.argv[0]
is an empty string; if
.B \-c
is used,
.I sys.argv[0]
contains the string
.I '-c'.
Note that options interpreted by the Python interpreter itself
are not placed in
.I sys.argv.
.PP
In interactive mode, the primary prompt is `>>>'; the second prompt
(which appears when a command is not complete) is `...'.
The prompts can be changed by assignment to
.I sys.ps1
or
.I sys.ps2.
The interpreter quits when it reads an EOF at a prompt.
When an unhandled exception occurs, a stack trace is printed and
control returns to the primary prompt; in non-interactive mode, the
interpreter exits after printing the stack trace.
The interrupt signal raises the
.I Keyboard\%Interrupt
exception; other UNIX signals are not caught (except that SIGPIPE is
sometimes ignored, in favor of the
.I IOError
exception).  Error messages are written to stderr.
.SH FILES AND DIRECTORIES
These are subject to difference depending on local installation
conventions; ${prefix} and ${exec_prefix} are installation-dependent
and should be interpreted as for GNU software; they may be the same.
The default for both is \fI/usr/local\fP.
.IP \fI${exec_prefix}/bin/python\fP
Recommended location of the interpreter.
.PP
.I ${prefix}/lib/python<version>
.br
.I ${exec_prefix}/lib/python<version>
.RS
Recommended locations of the directories containing the standard
modules.
.RE
.PP
.I ${prefix}/include/python<version>
.br
.I ${exec_prefix}/include/python<version>
.RS
Recommended locations of the directories containing the include files
needed for developing Python extensions and embedding the
interpreter.
.RE
.IP \fI~/.pythonrc.py\fP
User-specific initialization file loaded by the \fIuser\fP module;
not used by default or by most applications.
.SH ENVIRONMENT VARIABLES
.IP PYTHONHOME
Change the location of the standard Python libraries.  By default, the
libraries are searched in ${prefix}/lib/python<version> and
${exec_prefix}/lib/python<version>, where ${prefix} and ${exec_prefix}
are installation-dependent directories, both defaulting to
\fI/usr/local\fP.  When $PYTHONHOME is set to a single directory, its value
replaces both ${prefix} and ${exec_prefix}.  To specify different values
for these, set $PYTHONHOME to ${prefix}:${exec_prefix}.
.IP PYTHONPATH
Augments the default search path for module files.
The format is the same as the shell's $PATH: one or more directory
pathnames separated by colons.
Non-existent directories are silently ignored.
The default search path is installation dependent, but generally
begins with ${prefix}/lib/python<version> (see PYTHONHOME above).
The default search path is always appended to $PYTHONPATH.
If a script argument is given, the directory containing the script is
inserted in the path in front of $PYTHONPATH.
The search path can be manipulated from within a Python program as the
variable
.I sys.path .
.IP PYTHONSTARTUP
If this is the name of a readable file, the Python commands in that
file are executed before the first prompt is displayed in interactive
mode.
The file is executed in the same name space where interactive commands
are executed so that objects defined or imported in it can be used
without qualification in the interactive session.
You can also change the prompts
.I sys.ps1
and
.I sys.ps2
in this file.
.IP PYTHONY2K
Set this to a non-empty string to cause the \fItime\fP module to
require dates specified as strings to include 4-digit years, otherwise
2-digit years are converted based on rules described in the \fItime\fP
module documentation.
.IP PYTHONOPTIMIZE
If this is set to a non-empty string it is equivalent to specifying
the \fB\-O\fP option. If set to an integer, it is equivalent to
specifying \fB\-O\fP multiple times.
.IP PYTHONDEBUG
If this is set to a non-empty string it is equivalent to specifying
the \fB\-d\fP option. If set to an integer, it is equivalent to
specifying \fB\-d\fP multiple times.
.IP PYTHONDONTWRITEBYTECODE
If this is set to a non-empty string it is equivalent to specifying
the \fB\-B\fP option (don't try to write
.I .py[co]
files).
.IP PYTHONINSPECT
If this is set to a non-empty string it is equivalent to specifying
the \fB\-i\fP option.
.IP PYTHONIOENCODING
If this is set before running the interpreter, it overrides the encoding used
for stdin/stdout/stderr, in the syntax
.IB encodingname ":" errorhandler
The
.IB errorhandler
part is optional and has the same meaning as in str.encode. For stderr, the
.IB errorhandler
 part is ignored; the handler will always be \'backslashreplace\'.
.IP PYTHONNOUSERSITE
If this is set to a non-empty string it is equivalent to specifying the
\fB\-s\fP option (Don't add the user site directory to sys.path).
.IP PYTHONUNBUFFERED
If this is set to a non-empty string it is equivalent to specifying
the \fB\-u\fP option.
.IP PYTHONVERBOSE
If this is set to a non-empty string it is equivalent to specifying
the \fB\-v\fP option. If set to an integer, it is equivalent to
specifying \fB\-v\fP multiple times. 
<<<<<<< HEAD
.IP PYTHONWARNINGS
If this is set to a comma-separated string it is equivalent to
specifying the \fB\-W\fP option for each separate value.
=======
.IP PYTHONHASHSEED
If this variable is set to "random", the effect is the same as specifying
the \fB-R\fP option: a random value is used to seed the hashes of str,
bytes and datetime objects.

If PYTHONHASHSEED is set to an integer value, it is used as a fixed seed for
generating the hash() of the types covered by the hash randomization.  Its
purpose is to allow repeatable hashing, such as for selftests for the
interpreter itself, or to allow a cluster of python processes to share hash
values.

The integer must be a decimal number in the range [0,4294967295].  Specifying
the value 0 will lead to the same hash values as when hash randomization is
disabled.
>>>>>>> 38542aae
.SH AUTHOR
The Python Software Foundation: http://www.python.org/psf
.SH INTERNET RESOURCES
Main website:  http://www.python.org/
.br
Documentation:  http://docs.python.org/
.br
Developer resources:  http://www.python.org/dev/
.br
Downloads:  http://python.org/download/
.br
Module repository:  http://pypi.python.org/
.br
Newsgroups:  comp.lang.python, comp.lang.python.announce
.SH LICENSING
Python is distributed under an Open Source license.  See the file
"LICENSE" in the Python source distribution for information on terms &
conditions for accessing and otherwise using Python and for a
DISCLAIMER OF ALL WARRANTIES.<|MERGE_RESOLUTION|>--- conflicted
+++ resolved
@@ -435,11 +435,9 @@
 If this is set to a non-empty string it is equivalent to specifying
 the \fB\-v\fP option. If set to an integer, it is equivalent to
 specifying \fB\-v\fP multiple times. 
-<<<<<<< HEAD
 .IP PYTHONWARNINGS
 If this is set to a comma-separated string it is equivalent to
 specifying the \fB\-W\fP option for each separate value.
-=======
 .IP PYTHONHASHSEED
 If this variable is set to "random", the effect is the same as specifying
 the \fB-R\fP option: a random value is used to seed the hashes of str,
@@ -454,7 +452,6 @@
 The integer must be a decimal number in the range [0,4294967295].  Specifying
 the value 0 will lead to the same hash values as when hash randomization is
 disabled.
->>>>>>> 38542aae
 .SH AUTHOR
 The Python Software Foundation: http://www.python.org/psf
 .SH INTERNET RESOURCES
