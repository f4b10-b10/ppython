--- conflicted
+++ resolved
@@ -355,11 +355,7 @@
        files are desired as well as suppressing the extra visual location indicators
        when the interpreter displays tracebacks.
 
-<<<<<<< HEAD
     -X frozen_modules=[on|off]: whether or not frozen modules should be used.
-=======
-    -X frozen_modules=[on|off]: whether or not frozen modules should be used
->>>>>>> 29d04a0e
        The default is "on" (or "off" if you are running a local build).
 
 .TP
