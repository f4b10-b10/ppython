--- conflicted
+++ resolved
@@ -784,12 +784,7 @@
 #endif /* Py_BUILD_CORE */
 
 #ifdef __ANDROID__
-<<<<<<< HEAD
-/* langinfo.h does not exist in the versions of the NDK that do not support Unified Headers
- * and it is broken in the NDK versions that support Unified Headers. */
-=======
 /* The Android langinfo.h header is not used. */
->>>>>>> 76fdac4c
 #undef HAVE_LANGINFO_H
 #undef CODESET
 #endif
