#ifndef Py_CPYTHON_UNICODEOBJECT_H
#  error "this header file must not be included directly"
#endif

/* Py_UNICODE was the native Unicode storage format (code unit) used by
   Python and represents a single Unicode element in the Unicode type.
   With PEP 393, Py_UNICODE is deprecated and replaced with a
   typedef to wchar_t. */
#define PY_UNICODE_TYPE wchar_t
/* Py_DEPRECATED(3.3) */ typedef wchar_t Py_UNICODE;

/* --- Internal Unicode Operations ---------------------------------------- */

<<<<<<< HEAD
/* Since splitting on whitespace is an important use case, and
   whitespace in most situations is solely ASCII whitespace, we
   optimize for the common case by using a quick look-up table
   _Py_ascii_whitespace (see below) with an inlined check.

 */
#define Py_UNICODE_ISSPACE(ch) \
    ((Py_UCS4)(ch) < 128U ? _Py_ascii_whitespace[(ch)] : _PyUnicode_IsWhitespace(ch))

#define Py_UNICODE_ISLOWER(ch) _PyUnicode_IsLowercase(ch)
#define Py_UNICODE_ISUPPER(ch) _PyUnicode_IsUppercase(ch)
#define Py_UNICODE_ISTITLE(ch) _PyUnicode_IsTitlecase(ch)
#define Py_UNICODE_ISLINEBREAK(ch) _PyUnicode_IsLinebreak(ch)

#define Py_UNICODE_TOLOWER(ch) _PyUnicode_ToLowercase(ch)
#define Py_UNICODE_TOUPPER(ch) _PyUnicode_ToUppercase(ch)
#define Py_UNICODE_TOTITLE(ch) _PyUnicode_ToTitlecase(ch)

#define Py_UNICODE_ISDECIMAL(ch) _PyUnicode_IsDecimalDigit(ch)
#define Py_UNICODE_ISDIGIT(ch) _PyUnicode_IsDigit(ch)
#define Py_UNICODE_ISNUMERIC(ch) _PyUnicode_IsNumeric(ch)
#define Py_UNICODE_ISPRINTABLE(ch) _PyUnicode_IsPrintable(ch)
=======
#ifndef USE_UNICODE_WCHAR_CACHE
#  define USE_UNICODE_WCHAR_CACHE 1
#endif /* USE_UNICODE_WCHAR_CACHE */

// Static inline functions to work with surrogates
static inline int Py_UNICODE_IS_SURROGATE(Py_UCS4 ch) {
    return (0xD800 <= ch && ch <= 0xDFFF);
}
static inline int Py_UNICODE_IS_HIGH_SURROGATE(Py_UCS4 ch) {
    return (0xD800 <= ch && ch <= 0xDBFF);
}
static inline int Py_UNICODE_IS_LOW_SURROGATE(Py_UCS4 ch) {
    return (0xDC00 <= ch && ch <= 0xDFFF);
}
>>>>>>> 68fec313

// Join two surrogate characters and return a single Py_UCS4 value.
static inline Py_UCS4 Py_UNICODE_JOIN_SURROGATES(Py_UCS4 high, Py_UCS4 low)  {
    assert(Py_UNICODE_IS_HIGH_SURROGATE(high));
    assert(Py_UNICODE_IS_LOW_SURROGATE(low));
    return 0x10000 + (((high & 0x03FF) << 10) | (low & 0x03FF));
}

// High surrogate = top 10 bits added to 0xD800.
// The character must be in the range [U+10000; U+10ffff].
static inline Py_UCS4 Py_UNICODE_HIGH_SURROGATE(Py_UCS4 ch) {
    assert(0x10000 <= ch && ch <= 0x10ffff);
    return (0xD800 - (0x10000 >> 10) + (ch >> 10));
}

// Low surrogate = bottom 10 bits added to 0xDC00.
// The character must be in the range [U+10000; U+10ffff].
static inline Py_UCS4 Py_UNICODE_LOW_SURROGATE(Py_UCS4 ch) {
    assert(0x10000 <= ch && ch <= 0x10ffff);
    return (0xDC00 + (ch & 0x3FF));
}

/* --- Unicode Type ------------------------------------------------------- */

/* ASCII-only strings created through PyUnicode_New use the PyASCIIObject
   structure. state.ascii and state.compact are set, and the data
   immediately follow the structure. utf8_length can be found
   in the length field; the utf8 pointer is equal to the data pointer. */
typedef struct {
    /* There are 4 forms of Unicode strings:

       - compact ascii:

         * structure = PyASCIIObject
         * test: PyUnicode_IS_COMPACT_ASCII(op)
         * kind = PyUnicode_1BYTE_KIND
         * compact = 1
         * ascii = 1
         * (length is the length of the utf8)
         * (data starts just after the structure)
         * (since ASCII is decoded from UTF-8, the utf8 string are the data)

       - compact:

         * structure = PyCompactUnicodeObject
         * test: PyUnicode_IS_COMPACT(op) && !PyUnicode_IS_ASCII(op)
         * kind = PyUnicode_1BYTE_KIND, PyUnicode_2BYTE_KIND or
           PyUnicode_4BYTE_KIND
         * compact = 1
         * ascii = 0
         * utf8 is not shared with data
         * utf8_length = 0 if utf8 is NULL
         * (data starts just after the structure)

       - legacy string:

         * structure = PyUnicodeObject structure
         * test: !PyUnicode_IS_COMPACT(op)
         * kind = PyUnicode_1BYTE_KIND, PyUnicode_2BYTE_KIND or
           PyUnicode_4BYTE_KIND
         * compact = 0
         * data.any is not NULL
         * utf8 is shared and utf8_length = length with data.any if ascii = 1
         * utf8_length = 0 if utf8 is NULL

       Compact strings use only one memory block (structure + characters),
       whereas legacy strings use one block for the structure and one block
       for characters.

       Legacy strings are created by subclasses of Unicode.

       See also _PyUnicode_CheckConsistency().
    */
    PyObject_HEAD
    Py_ssize_t length;          /* Number of code points in the string */
    Py_hash_t hash;             /* Hash value; -1 if not set */
    struct {
        /*
           SSTATE_NOT_INTERNED (0)
           SSTATE_INTERNED_MORTAL (1)
           SSTATE_INTERNED_IMMORTAL (2)

           If interned != SSTATE_NOT_INTERNED, the two references from the
           dictionary to this object are *not* counted in ob_refcnt.
         */
        unsigned int interned:2;
        /* Character size:

           - PyUnicode_1BYTE_KIND (1):

             * character type = Py_UCS1 (8 bits, unsigned)
             * all characters are in the range U+0000-U+00FF (latin1)
             * if ascii is set, all characters are in the range U+0000-U+007F
               (ASCII), otherwise at least one character is in the range
               U+0080-U+00FF

           - PyUnicode_2BYTE_KIND (2):

             * character type = Py_UCS2 (16 bits, unsigned)
             * all characters are in the range U+0000-U+FFFF (BMP)
             * at least one character is in the range U+0100-U+FFFF

           - PyUnicode_4BYTE_KIND (4):

             * character type = Py_UCS4 (32 bits, unsigned)
             * all characters are in the range U+0000-U+10FFFF
             * at least one character is in the range U+10000-U+10FFFF
         */
        unsigned int kind:3;
        /* Compact is with respect to the allocation scheme. Compact unicode
           objects only require one memory block while non-compact objects use
           one block for the PyUnicodeObject struct and another for its data
           buffer. */
        unsigned int compact:1;
        /* The string only contains characters in the range U+0000-U+007F (ASCII)
           and the kind is PyUnicode_1BYTE_KIND. If ascii is set and compact is
           set, use the PyASCIIObject structure. */
        unsigned int ascii:1;
        /* Padding to ensure that PyUnicode_DATA() is always aligned to
           4 bytes (see issue #19537 on m68k). */
        unsigned int :25;
    } state;
} PyASCIIObject;

/* Non-ASCII strings allocated through PyUnicode_New use the
   PyCompactUnicodeObject structure. state.compact is set, and the data
   immediately follow the structure. */
typedef struct {
    PyASCIIObject _base;
    Py_ssize_t utf8_length;     /* Number of bytes in utf8, excluding the
                                 * terminating \0. */
    char *utf8;                 /* UTF-8 representation (null-terminated) */
} PyCompactUnicodeObject;

/* Object format for Unicode subclasses. */
typedef struct {
    PyCompactUnicodeObject _base;
    union {
        void *any;
        Py_UCS1 *latin1;
        Py_UCS2 *ucs2;
        Py_UCS4 *ucs4;
    } data;                     /* Canonical, smallest-form Unicode buffer */
} PyUnicodeObject;

PyAPI_FUNC(int) _PyUnicode_CheckConsistency(
    PyObject *op,
    int check_content);


#define _PyASCIIObject_CAST(op) \
    (assert(PyUnicode_Check(op)), \
     _Py_CAST(PyASCIIObject*, (op)))
#define _PyCompactUnicodeObject_CAST(op) \
    (assert(PyUnicode_Check(op)), \
     _Py_CAST(PyCompactUnicodeObject*, (op)))
#define _PyUnicodeObject_CAST(op) \
    (assert(PyUnicode_Check(op)), \
     _Py_CAST(PyUnicodeObject*, (op)))


/* --- Flexible String Representation Helper Macros (PEP 393) -------------- */

/* Values for PyASCIIObject.state: */

/* Interning state. */
#define SSTATE_NOT_INTERNED 0
#define SSTATE_INTERNED_MORTAL 1
#define SSTATE_INTERNED_IMMORTAL 2

/* Use only if you know it's a string */
static inline unsigned int PyUnicode_CHECK_INTERNED(PyObject *op) {
    return _PyASCIIObject_CAST(op)->state.interned;
}
#if !defined(Py_LIMITED_API) || Py_LIMITED_API+0 < 0x030b0000
#  define PyUnicode_CHECK_INTERNED(op) PyUnicode_CHECK_INTERNED(_PyObject_CAST(op))
#endif

/* For backward compatibility */
static inline unsigned int PyUnicode_IS_READY(PyObject *op) {
    return 1;
}
#if !defined(Py_LIMITED_API) || Py_LIMITED_API+0 < 0x030b0000
#  define PyUnicode_IS_READY(op) PyUnicode_IS_READY(_PyObject_CAST(op))
#endif

/* Return true if the string contains only ASCII characters, or 0 if not. The
   string may be compact (PyUnicode_IS_COMPACT_ASCII) or not, but must be
   ready. */
static inline unsigned int PyUnicode_IS_ASCII(PyObject *op) {
    return _PyASCIIObject_CAST(op)->state.ascii;
}
#if !defined(Py_LIMITED_API) || Py_LIMITED_API+0 < 0x030b0000
#  define PyUnicode_IS_ASCII(op) PyUnicode_IS_ASCII(_PyObject_CAST(op))
#endif

/* Return true if the string is compact or 0 if not.
   No type checks or Ready calls are performed. */
static inline unsigned int PyUnicode_IS_COMPACT(PyObject *op) {
    return _PyASCIIObject_CAST(op)->state.compact;
}
#if !defined(Py_LIMITED_API) || Py_LIMITED_API+0 < 0x030b0000
#  define PyUnicode_IS_COMPACT(op) PyUnicode_IS_COMPACT(_PyObject_CAST(op))
#endif

/* Return true if the string is a compact ASCII string (use PyASCIIObject
   structure), or 0 if not.  No type checks or Ready calls are performed. */
static inline int PyUnicode_IS_COMPACT_ASCII(PyObject *op) {
    return (_PyASCIIObject_CAST(op)->state.ascii && PyUnicode_IS_COMPACT(op));
}
#if !defined(Py_LIMITED_API) || Py_LIMITED_API+0 < 0x030b0000
#  define PyUnicode_IS_COMPACT_ASCII(op) PyUnicode_IS_COMPACT_ASCII(_PyObject_CAST(op))
#endif

enum PyUnicode_Kind {
/* Return values of the PyUnicode_KIND() function: */
    PyUnicode_1BYTE_KIND = 1,
    PyUnicode_2BYTE_KIND = 2,
    PyUnicode_4BYTE_KIND = 4
};

/* Return one of the PyUnicode_*_KIND values defined above. */
#define PyUnicode_KIND(op) \
    (_PyASCIIObject_CAST(op)->state.kind)

/* Return a void pointer to the raw unicode buffer. */
static inline void* _PyUnicode_COMPACT_DATA(PyObject *op) {
    if (PyUnicode_IS_ASCII(op)) {
        return _Py_STATIC_CAST(void*, (_PyASCIIObject_CAST(op) + 1));
    }
    return _Py_STATIC_CAST(void*, (_PyCompactUnicodeObject_CAST(op) + 1));
}

static inline void* _PyUnicode_NONCOMPACT_DATA(PyObject *op) {
    assert(!PyUnicode_IS_COMPACT(op));
    void *data = _PyUnicodeObject_CAST(op)->data.any;
    assert(data != NULL);
    return data;
}

static inline void* PyUnicode_DATA(PyObject *op) {
    if (PyUnicode_IS_COMPACT(op)) {
        return _PyUnicode_COMPACT_DATA(op);
    }
    return _PyUnicode_NONCOMPACT_DATA(op);
}
#if !defined(Py_LIMITED_API) || Py_LIMITED_API+0 < 0x030b0000
#  define PyUnicode_DATA(op) PyUnicode_DATA(_PyObject_CAST(op))
#endif

/* Return pointers to the canonical representation cast to unsigned char,
   Py_UCS2, or Py_UCS4 for direct character access.
   No checks are performed, use PyUnicode_KIND() before to ensure
   these will work correctly. */

#define PyUnicode_1BYTE_DATA(op) _Py_STATIC_CAST(Py_UCS1*, PyUnicode_DATA(op))
#define PyUnicode_2BYTE_DATA(op) _Py_STATIC_CAST(Py_UCS2*, PyUnicode_DATA(op))
#define PyUnicode_4BYTE_DATA(op) _Py_STATIC_CAST(Py_UCS4*, PyUnicode_DATA(op))

/* Returns the length of the unicode string. */
static inline Py_ssize_t PyUnicode_GET_LENGTH(PyObject *op) {
    return _PyASCIIObject_CAST(op)->length;
}
#if !defined(Py_LIMITED_API) || Py_LIMITED_API+0 < 0x030b0000
#  define PyUnicode_GET_LENGTH(op) PyUnicode_GET_LENGTH(_PyObject_CAST(op))
#endif

/* Write into the canonical representation, this function does not do any sanity
   checks and is intended for usage in loops.  The caller should cache the
   kind and data pointers obtained from other function calls.
   index is the index in the string (starts at 0) and value is the new
   code point value which should be written to that location. */
static inline void PyUnicode_WRITE(int kind, void *data,
                                   Py_ssize_t index, Py_UCS4 value)
{
    if (kind == PyUnicode_1BYTE_KIND) {
        assert(value <= 0xffU);
        _Py_STATIC_CAST(Py_UCS1*, data)[index] = _Py_STATIC_CAST(Py_UCS1, value);
    }
    else if (kind == PyUnicode_2BYTE_KIND) {
        assert(value <= 0xffffU);
        _Py_STATIC_CAST(Py_UCS2*, data)[index] = _Py_STATIC_CAST(Py_UCS2, value);
    }
    else {
        assert(kind == PyUnicode_4BYTE_KIND);
        assert(value <= 0x10ffffU);
        _Py_STATIC_CAST(Py_UCS4*, data)[index] = value;
    }
}
#if !defined(Py_LIMITED_API) || Py_LIMITED_API+0 < 0x030b0000
#define PyUnicode_WRITE(kind, data, index, value) \
    PyUnicode_WRITE(_Py_STATIC_CAST(int, kind), _Py_CAST(void*, data), \
                    (index), _Py_STATIC_CAST(Py_UCS4, value))
#endif

/* Read a code point from the string's canonical representation.  No checks
   or ready calls are performed. */
static inline Py_UCS4 PyUnicode_READ(int kind,
                                     const void *data, Py_ssize_t index)
{
    if (kind == PyUnicode_1BYTE_KIND) {
        return _Py_STATIC_CAST(const Py_UCS1*, data)[index];
    }
    if (kind == PyUnicode_2BYTE_KIND) {
        return _Py_STATIC_CAST(const Py_UCS2*, data)[index];
    }
    assert(kind == PyUnicode_4BYTE_KIND);
    return _Py_STATIC_CAST(const Py_UCS4*, data)[index];
}
#if !defined(Py_LIMITED_API) || Py_LIMITED_API+0 < 0x030b0000
#define PyUnicode_READ(kind, data, index) \
    PyUnicode_READ(_Py_STATIC_CAST(int, kind), _Py_CAST(const void*, data), \
                   (index))
#endif

/* PyUnicode_READ_CHAR() is less efficient than PyUnicode_READ() because it
   calls PyUnicode_KIND() and might call it twice.  For single reads, use
   PyUnicode_READ_CHAR, for multiple consecutive reads callers should
   cache kind and use PyUnicode_READ instead. */
static inline Py_UCS4 PyUnicode_READ_CHAR(PyObject *unicode, Py_ssize_t index)
{
<<<<<<< HEAD
    unsigned int kind = PyUnicode_KIND(unicode);
=======
    assert(PyUnicode_IS_READY(unicode));
    int kind = PyUnicode_KIND(unicode);
>>>>>>> 68fec313
    if (kind == PyUnicode_1BYTE_KIND) {
        return PyUnicode_1BYTE_DATA(unicode)[index];
    }
    if (kind == PyUnicode_2BYTE_KIND) {
        return PyUnicode_2BYTE_DATA(unicode)[index];
    }
    assert(kind == PyUnicode_4BYTE_KIND);
    return PyUnicode_4BYTE_DATA(unicode)[index];
}
#if !defined(Py_LIMITED_API) || Py_LIMITED_API+0 < 0x030b0000
#  define PyUnicode_READ_CHAR(unicode, index) \
       PyUnicode_READ_CHAR(_PyObject_CAST(unicode), (index))
#endif

/* Return a maximum character value which is suitable for creating another
   string based on op.  This is always an approximation but more efficient
   than iterating over the string. */
static inline Py_UCS4 PyUnicode_MAX_CHAR_VALUE(PyObject *op)
{
    if (PyUnicode_IS_ASCII(op)) {
        return 0x7fU;
    }

    int kind = PyUnicode_KIND(op);
    if (kind == PyUnicode_1BYTE_KIND) {
       return 0xffU;
    }
    if (kind == PyUnicode_2BYTE_KIND) {
        return 0xffffU;
    }
    assert(kind == PyUnicode_4BYTE_KIND);
    return 0x10ffffU;
}
#if !defined(Py_LIMITED_API) || Py_LIMITED_API+0 < 0x030b0000
#  define PyUnicode_MAX_CHAR_VALUE(op) \
       PyUnicode_MAX_CHAR_VALUE(_PyObject_CAST(op))
#endif

/* === Public API ========================================================= */

/* --- Plain Py_UNICODE --------------------------------------------------- */

/* With PEP 393, this is the recommended way to allocate a new unicode object.
   This function will allocate the object and its buffer in a single memory
   block.  Objects created using this function are not resizable. */
PyAPI_FUNC(PyObject*) PyUnicode_New(
    Py_ssize_t size,            /* Number of code points in the new string */
    Py_UCS4 maxchar             /* maximum code point value in the string */
    );

/* For backward compatibility */
static inline int PyUnicode_READY(PyObject *op)
{
    return 0;
}
#if !defined(Py_LIMITED_API) || Py_LIMITED_API+0 < 0x030b0000
#  define PyUnicode_READY(op) PyUnicode_READY(_PyObject_CAST(op))
#endif

/* Get a copy of a Unicode string. */
PyAPI_FUNC(PyObject*) _PyUnicode_Copy(
    PyObject *unicode
    );

/* Copy character from one unicode object into another, this function performs
   character conversion when necessary and falls back to memcpy() if possible.

   Fail if to is too small (smaller than *how_many* or smaller than
   len(from)-from_start), or if kind(from[from_start:from_start+how_many]) >
   kind(to), or if *to* has more than 1 reference.

   Return the number of written character, or return -1 and raise an exception
   on error.

   Pseudo-code:

       how_many = min(how_many, len(from) - from_start)
       to[to_start:to_start+how_many] = from[from_start:from_start+how_many]
       return how_many

   Note: The function doesn't write a terminating null character.
   */
PyAPI_FUNC(Py_ssize_t) PyUnicode_CopyCharacters(
    PyObject *to,
    Py_ssize_t to_start,
    PyObject *from,
    Py_ssize_t from_start,
    Py_ssize_t how_many
    );

/* Unsafe version of PyUnicode_CopyCharacters(): don't check arguments and so
   may crash if parameters are invalid (e.g. if the output string
   is too short). */
PyAPI_FUNC(void) _PyUnicode_FastCopyCharacters(
    PyObject *to,
    Py_ssize_t to_start,
    PyObject *from,
    Py_ssize_t from_start,
    Py_ssize_t how_many
    );

/* Fill a string with a character: write fill_char into
   unicode[start:start+length].

   Fail if fill_char is bigger than the string maximum character, or if the
   string has more than 1 reference.

   Return the number of written character, or return -1 and raise an exception
   on error. */
PyAPI_FUNC(Py_ssize_t) PyUnicode_Fill(
    PyObject *unicode,
    Py_ssize_t start,
    Py_ssize_t length,
    Py_UCS4 fill_char
    );

/* Unsafe version of PyUnicode_Fill(): don't check arguments and so may crash
   if parameters are invalid (e.g. if length is longer than the string). */
PyAPI_FUNC(void) _PyUnicode_FastFill(
    PyObject *unicode,
    Py_ssize_t start,
    Py_ssize_t length,
    Py_UCS4 fill_char
    );

/* Create a new string from a buffer of Py_UCS1, Py_UCS2 or Py_UCS4 characters.
   Scan the string to find the maximum character. */
PyAPI_FUNC(PyObject*) PyUnicode_FromKindAndData(
    int kind,
    const void *buffer,
    Py_ssize_t size);

/* Create a new string from a buffer of ASCII characters.
   WARNING: Don't check if the string contains any non-ASCII character. */
PyAPI_FUNC(PyObject*) _PyUnicode_FromASCII(
    const char *buffer,
    Py_ssize_t size);

/* Compute the maximum character of the substring unicode[start:end].
   Return 127 for an empty string. */
PyAPI_FUNC(Py_UCS4) _PyUnicode_FindMaxChar (
    PyObject *unicode,
    Py_ssize_t start,
    Py_ssize_t end);

/* --- _PyUnicodeWriter API ----------------------------------------------- */

typedef struct {
    PyObject *buffer;
    void *data;
    enum PyUnicode_Kind kind;
    Py_UCS4 maxchar;
    Py_ssize_t size;
    Py_ssize_t pos;

    /* minimum number of allocated characters (default: 0) */
    Py_ssize_t min_length;

    /* minimum character (default: 127, ASCII) */
    Py_UCS4 min_char;

    /* If non-zero, overallocate the buffer (default: 0). */
    unsigned char overallocate;

    /* If readonly is 1, buffer is a shared string (cannot be modified)
       and size is set to 0. */
    unsigned char readonly;
} _PyUnicodeWriter ;

/* Initialize a Unicode writer.
 *
 * By default, the minimum buffer size is 0 character and overallocation is
 * disabled. Set min_length, min_char and overallocate attributes to control
 * the allocation of the buffer. */
PyAPI_FUNC(void)
_PyUnicodeWriter_Init(_PyUnicodeWriter *writer);

/* Prepare the buffer to write 'length' characters
   with the specified maximum character.

   Return 0 on success, raise an exception and return -1 on error. */
#define _PyUnicodeWriter_Prepare(WRITER, LENGTH, MAXCHAR)             \
    (((MAXCHAR) <= (WRITER)->maxchar                                  \
      && (LENGTH) <= (WRITER)->size - (WRITER)->pos)                  \
     ? 0                                                              \
     : (((LENGTH) == 0)                                               \
        ? 0                                                           \
        : _PyUnicodeWriter_PrepareInternal((WRITER), (LENGTH), (MAXCHAR))))

/* Don't call this function directly, use the _PyUnicodeWriter_Prepare() macro
   instead. */
PyAPI_FUNC(int)
_PyUnicodeWriter_PrepareInternal(_PyUnicodeWriter *writer,
                                 Py_ssize_t length, Py_UCS4 maxchar);

/* Prepare the buffer to have at least the kind KIND.
   For example, kind=PyUnicode_2BYTE_KIND ensures that the writer will
   support characters in range U+000-U+FFFF.

   Return 0 on success, raise an exception and return -1 on error. */
#define _PyUnicodeWriter_PrepareKind(WRITER, KIND)                    \
    ((KIND) <= (WRITER)->kind                                         \
     ? 0                                                              \
     : _PyUnicodeWriter_PrepareKindInternal((WRITER), (KIND)))

/* Don't call this function directly, use the _PyUnicodeWriter_PrepareKind()
   macro instead. */
PyAPI_FUNC(int)
_PyUnicodeWriter_PrepareKindInternal(_PyUnicodeWriter *writer,
                                     enum PyUnicode_Kind kind);

/* Append a Unicode character.
   Return 0 on success, raise an exception and return -1 on error. */
PyAPI_FUNC(int)
_PyUnicodeWriter_WriteChar(_PyUnicodeWriter *writer,
    Py_UCS4 ch
    );

/* Append a Unicode string.
   Return 0 on success, raise an exception and return -1 on error. */
PyAPI_FUNC(int)
_PyUnicodeWriter_WriteStr(_PyUnicodeWriter *writer,
    PyObject *str               /* Unicode string */
    );

/* Append a substring of a Unicode string.
   Return 0 on success, raise an exception and return -1 on error. */
PyAPI_FUNC(int)
_PyUnicodeWriter_WriteSubstring(_PyUnicodeWriter *writer,
    PyObject *str,              /* Unicode string */
    Py_ssize_t start,
    Py_ssize_t end
    );

/* Append an ASCII-encoded byte string.
   Return 0 on success, raise an exception and return -1 on error. */
PyAPI_FUNC(int)
_PyUnicodeWriter_WriteASCIIString(_PyUnicodeWriter *writer,
    const char *str,           /* ASCII-encoded byte string */
    Py_ssize_t len             /* number of bytes, or -1 if unknown */
    );

/* Append a latin1-encoded byte string.
   Return 0 on success, raise an exception and return -1 on error. */
PyAPI_FUNC(int)
_PyUnicodeWriter_WriteLatin1String(_PyUnicodeWriter *writer,
    const char *str,           /* latin1-encoded byte string */
    Py_ssize_t len             /* length in bytes */
    );

/* Get the value of the writer as a Unicode string. Clear the
   buffer of the writer. Raise an exception and return NULL
   on error. */
PyAPI_FUNC(PyObject *)
_PyUnicodeWriter_Finish(_PyUnicodeWriter *writer);

/* Deallocate memory of a writer (clear its internal buffer). */
PyAPI_FUNC(void)
_PyUnicodeWriter_Dealloc(_PyUnicodeWriter *writer);


/* Format the object based on the format_spec, as defined in PEP 3101
   (Advanced String Formatting). */
PyAPI_FUNC(int) _PyUnicode_FormatAdvancedWriter(
    _PyUnicodeWriter *writer,
    PyObject *obj,
    PyObject *format_spec,
    Py_ssize_t start,
    Py_ssize_t end);

/* --- Manage the default encoding ---------------------------------------- */

/* Returns a pointer to the default encoding (UTF-8) of the
   Unicode object unicode.

   Like PyUnicode_AsUTF8AndSize(), this also caches the UTF-8 representation
   in the unicodeobject.

   _PyUnicode_AsString is a #define for PyUnicode_AsUTF8 to
   support the previous internal function with the same behaviour.

   Use of this API is DEPRECATED since no size information can be
   extracted from the returned data.
*/

PyAPI_FUNC(const char *) PyUnicode_AsUTF8(PyObject *unicode);

#define _PyUnicode_AsString PyUnicode_AsUTF8

/* --- UTF-7 Codecs ------------------------------------------------------- */

PyAPI_FUNC(PyObject*) _PyUnicode_EncodeUTF7(
    PyObject *unicode,          /* Unicode object */
    int base64SetO,             /* Encode RFC2152 Set O characters in base64 */
    int base64WhiteSpace,       /* Encode whitespace (sp, ht, nl, cr) in base64 */
    const char *errors          /* error handling */
    );

/* --- UTF-8 Codecs ------------------------------------------------------- */

PyAPI_FUNC(PyObject*) _PyUnicode_AsUTF8String(
    PyObject *unicode,
    const char *errors);

/* --- UTF-32 Codecs ------------------------------------------------------ */

PyAPI_FUNC(PyObject*) _PyUnicode_EncodeUTF32(
    PyObject *object,           /* Unicode object */
    const char *errors,         /* error handling */
    int byteorder               /* byteorder to use 0=BOM+native;-1=LE,1=BE */
    );

/* --- UTF-16 Codecs ------------------------------------------------------ */

/* Returns a Python string object holding the UTF-16 encoded value of
   the Unicode data.

   If byteorder is not 0, output is written according to the following
   byte order:

   byteorder == -1: little endian
   byteorder == 0:  native byte order (writes a BOM mark)
   byteorder == 1:  big endian

   If byteorder is 0, the output string will always start with the
   Unicode BOM mark (U+FEFF). In the other two modes, no BOM mark is
   prepended.
*/
PyAPI_FUNC(PyObject*) _PyUnicode_EncodeUTF16(
    PyObject* unicode,          /* Unicode object */
    const char *errors,         /* error handling */
    int byteorder               /* byteorder to use 0=BOM+native;-1=LE,1=BE */
    );

/* --- Unicode-Escape Codecs ---------------------------------------------- */

/* Variant of PyUnicode_DecodeUnicodeEscape that supports partial decoding. */
PyAPI_FUNC(PyObject*) _PyUnicode_DecodeUnicodeEscapeStateful(
        const char *string,     /* Unicode-Escape encoded string */
        Py_ssize_t length,      /* size of string */
        const char *errors,     /* error handling */
        Py_ssize_t *consumed    /* bytes consumed */
);
/* Helper for PyUnicode_DecodeUnicodeEscape that detects invalid escape
   chars. */
PyAPI_FUNC(PyObject*) _PyUnicode_DecodeUnicodeEscapeInternal(
        const char *string,     /* Unicode-Escape encoded string */
        Py_ssize_t length,      /* size of string */
        const char *errors,     /* error handling */
        Py_ssize_t *consumed,   /* bytes consumed */
        const char **first_invalid_escape  /* on return, points to first
                                              invalid escaped char in
                                              string. */
);

/* --- Raw-Unicode-Escape Codecs ---------------------------------------------- */

/* Variant of PyUnicode_DecodeRawUnicodeEscape that supports partial decoding. */
PyAPI_FUNC(PyObject*) _PyUnicode_DecodeRawUnicodeEscapeStateful(
        const char *string,     /* Unicode-Escape encoded string */
        Py_ssize_t length,      /* size of string */
        const char *errors,     /* error handling */
        Py_ssize_t *consumed    /* bytes consumed */
);

/* --- Latin-1 Codecs ----------------------------------------------------- */

PyAPI_FUNC(PyObject*) _PyUnicode_AsLatin1String(
    PyObject* unicode,
    const char* errors);

/* --- ASCII Codecs ------------------------------------------------------- */

PyAPI_FUNC(PyObject*) _PyUnicode_AsASCIIString(
    PyObject* unicode,
    const char* errors);

/* --- Character Map Codecs ----------------------------------------------- */

/* Translate an Unicode object by applying a character mapping table to
   it and return the resulting Unicode object.

   The mapping table must map Unicode ordinal integers to Unicode strings,
   Unicode ordinal integers or None (causing deletion of the character).

   Mapping tables may be dictionaries or sequences. Unmapped character
   ordinals (ones which cause a LookupError) are left untouched and
   are copied as-is.
*/
PyAPI_FUNC(PyObject*) _PyUnicode_EncodeCharmap(
    PyObject *unicode,          /* Unicode object */
    PyObject *mapping,          /* encoding mapping */
    const char *errors          /* error handling */
    );

/* --- Decimal Encoder ---------------------------------------------------- */

/* Coverts a Unicode object holding a decimal value to an ASCII string
   for using in int, float and complex parsers.
   Transforms code points that have decimal digit property to the
   corresponding ASCII digit code points.  Transforms spaces to ASCII.
   Transforms code points starting from the first non-ASCII code point that
   is neither a decimal digit nor a space to the end into '?'. */

PyAPI_FUNC(PyObject*) _PyUnicode_TransformDecimalAndSpaceToASCII(
    PyObject *unicode           /* Unicode object */
    );

/* --- Methods & Slots ---------------------------------------------------- */

PyAPI_FUNC(PyObject *) _PyUnicode_JoinArray(
    PyObject *separator,
    PyObject *const *items,
    Py_ssize_t seqlen
    );

/* Test whether a unicode is equal to ASCII identifier.  Return 1 if true,
   0 otherwise.  The right argument must be ASCII identifier.
   Any error occurs inside will be cleared before return. */
PyAPI_FUNC(int) _PyUnicode_EqualToASCIIId(
    PyObject *left,             /* Left string */
    _Py_Identifier *right       /* Right identifier */
    );

/* Test whether a unicode is equal to ASCII string.  Return 1 if true,
   0 otherwise.  The right argument must be ASCII-encoded string.
   Any error occurs inside will be cleared before return. */
PyAPI_FUNC(int) _PyUnicode_EqualToASCIIString(
    PyObject *left,
    const char *right           /* ASCII-encoded string */
    );

/* Externally visible for str.strip(unicode) */
PyAPI_FUNC(PyObject *) _PyUnicode_XStrip(
    PyObject *self,
    int striptype,
    PyObject *sepobj
    );

/* Using explicit passed-in values, insert the thousands grouping
   into the string pointed to by buffer.  For the argument descriptions,
   see Objects/stringlib/localeutil.h */
PyAPI_FUNC(Py_ssize_t) _PyUnicode_InsertThousandsGrouping(
    _PyUnicodeWriter *writer,
    Py_ssize_t n_buffer,
    PyObject *digits,
    Py_ssize_t d_pos,
    Py_ssize_t n_digits,
    Py_ssize_t min_width,
    const char *grouping,
    PyObject *thousands_sep,
    Py_UCS4 *maxchar);

/* === Characters Type APIs =============================================== */

/* These should not be used directly. Use the Py_UNICODE_IS* and
   Py_UNICODE_TO* macros instead.

   These APIs are implemented in Objects/unicodectype.c.

*/

PyAPI_FUNC(int) _PyUnicode_IsLowercase(
    Py_UCS4 ch       /* Unicode character */
    );

PyAPI_FUNC(int) _PyUnicode_IsUppercase(
    Py_UCS4 ch       /* Unicode character */
    );

PyAPI_FUNC(int) _PyUnicode_IsTitlecase(
    Py_UCS4 ch       /* Unicode character */
    );

PyAPI_FUNC(int) _PyUnicode_IsXidStart(
    Py_UCS4 ch       /* Unicode character */
    );

PyAPI_FUNC(int) _PyUnicode_IsXidContinue(
    Py_UCS4 ch       /* Unicode character */
    );

PyAPI_FUNC(int) _PyUnicode_IsWhitespace(
    const Py_UCS4 ch         /* Unicode character */
    );

PyAPI_FUNC(int) _PyUnicode_IsLinebreak(
    const Py_UCS4 ch         /* Unicode character */
    );

/* Py_DEPRECATED(3.3) */ PyAPI_FUNC(Py_UCS4) _PyUnicode_ToLowercase(
    Py_UCS4 ch       /* Unicode character */
    );

/* Py_DEPRECATED(3.3) */ PyAPI_FUNC(Py_UCS4) _PyUnicode_ToUppercase(
    Py_UCS4 ch       /* Unicode character */
    );

Py_DEPRECATED(3.3) PyAPI_FUNC(Py_UCS4) _PyUnicode_ToTitlecase(
    Py_UCS4 ch       /* Unicode character */
    );

PyAPI_FUNC(int) _PyUnicode_ToLowerFull(
    Py_UCS4 ch,       /* Unicode character */
    Py_UCS4 *res
    );

PyAPI_FUNC(int) _PyUnicode_ToTitleFull(
    Py_UCS4 ch,       /* Unicode character */
    Py_UCS4 *res
    );

PyAPI_FUNC(int) _PyUnicode_ToUpperFull(
    Py_UCS4 ch,       /* Unicode character */
    Py_UCS4 *res
    );

PyAPI_FUNC(int) _PyUnicode_ToFoldedFull(
    Py_UCS4 ch,       /* Unicode character */
    Py_UCS4 *res
    );

PyAPI_FUNC(int) _PyUnicode_IsCaseIgnorable(
    Py_UCS4 ch         /* Unicode character */
    );

PyAPI_FUNC(int) _PyUnicode_IsCased(
    Py_UCS4 ch         /* Unicode character */
    );

PyAPI_FUNC(int) _PyUnicode_ToDecimalDigit(
    Py_UCS4 ch       /* Unicode character */
    );

PyAPI_FUNC(int) _PyUnicode_ToDigit(
    Py_UCS4 ch       /* Unicode character */
    );

PyAPI_FUNC(double) _PyUnicode_ToNumeric(
    Py_UCS4 ch       /* Unicode character */
    );

PyAPI_FUNC(int) _PyUnicode_IsDecimalDigit(
    Py_UCS4 ch       /* Unicode character */
    );

PyAPI_FUNC(int) _PyUnicode_IsDigit(
    Py_UCS4 ch       /* Unicode character */
    );

PyAPI_FUNC(int) _PyUnicode_IsNumeric(
    Py_UCS4 ch       /* Unicode character */
    );

PyAPI_FUNC(int) _PyUnicode_IsPrintable(
    Py_UCS4 ch       /* Unicode character */
    );

PyAPI_FUNC(int) _PyUnicode_IsAlpha(
    Py_UCS4 ch       /* Unicode character */
    );

// Helper array used by Py_UNICODE_ISSPACE().
PyAPI_DATA(const unsigned char) _Py_ascii_whitespace[];

// Since splitting on whitespace is an important use case, and
// whitespace in most situations is solely ASCII whitespace, we
// optimize for the common case by using a quick look-up table
// _Py_ascii_whitespace (see below) with an inlined check.
static inline int Py_UNICODE_ISSPACE(Py_UCS4 ch) {
    if (ch < 128) {
        return _Py_ascii_whitespace[ch];
    }
    return _PyUnicode_IsWhitespace(ch);
}

#define Py_UNICODE_ISLOWER(ch) _PyUnicode_IsLowercase(ch)
#define Py_UNICODE_ISUPPER(ch) _PyUnicode_IsUppercase(ch)
#define Py_UNICODE_ISTITLE(ch) _PyUnicode_IsTitlecase(ch)
#define Py_UNICODE_ISLINEBREAK(ch) _PyUnicode_IsLinebreak(ch)

#define Py_UNICODE_TOLOWER(ch) _PyUnicode_ToLowercase(ch)
#define Py_UNICODE_TOUPPER(ch) _PyUnicode_ToUppercase(ch)
#define Py_UNICODE_TOTITLE(ch) _PyUnicode_ToTitlecase(ch)

#define Py_UNICODE_ISDECIMAL(ch) _PyUnicode_IsDecimalDigit(ch)
#define Py_UNICODE_ISDIGIT(ch) _PyUnicode_IsDigit(ch)
#define Py_UNICODE_ISNUMERIC(ch) _PyUnicode_IsNumeric(ch)
#define Py_UNICODE_ISPRINTABLE(ch) _PyUnicode_IsPrintable(ch)

#define Py_UNICODE_TODECIMAL(ch) _PyUnicode_ToDecimalDigit(ch)
#define Py_UNICODE_TODIGIT(ch) _PyUnicode_ToDigit(ch)
#define Py_UNICODE_TONUMERIC(ch) _PyUnicode_ToNumeric(ch)

#define Py_UNICODE_ISALPHA(ch) _PyUnicode_IsAlpha(ch)

static inline int Py_UNICODE_ISALNUM(Py_UCS4 ch) {
   return (Py_UNICODE_ISALPHA(ch)
           || Py_UNICODE_ISDECIMAL(ch)
           || Py_UNICODE_ISDIGIT(ch)
           || Py_UNICODE_ISNUMERIC(ch));
}


/* === Misc functions ===================================================== */

PyAPI_FUNC(PyObject*) _PyUnicode_FormatLong(PyObject *, int, int, int);

/* Return an interned Unicode object for an Identifier; may fail if there is no memory.*/
PyAPI_FUNC(PyObject*) _PyUnicode_FromId(_Py_Identifier*);

/* Fast equality check when the inputs are known to be exact unicode types
   and where the hash values are equal (i.e. a very probable match) */
PyAPI_FUNC(int) _PyUnicode_EQ(PyObject *, PyObject *);

/* Equality check. Returns -1 on failure. */
PyAPI_FUNC(int) _PyUnicode_Equal(PyObject *, PyObject *);

PyAPI_FUNC(int) _PyUnicode_WideCharString_Converter(PyObject *, void *);
PyAPI_FUNC(int) _PyUnicode_WideCharString_Opt_Converter(PyObject *, void *);

PyAPI_FUNC(Py_ssize_t) _PyUnicode_ScanIdentifier(PyObject *);<|MERGE_RESOLUTION|>--- conflicted
+++ resolved
@@ -11,34 +11,6 @@
 
 /* --- Internal Unicode Operations ---------------------------------------- */
 
-<<<<<<< HEAD
-/* Since splitting on whitespace is an important use case, and
-   whitespace in most situations is solely ASCII whitespace, we
-   optimize for the common case by using a quick look-up table
-   _Py_ascii_whitespace (see below) with an inlined check.
-
- */
-#define Py_UNICODE_ISSPACE(ch) \
-    ((Py_UCS4)(ch) < 128U ? _Py_ascii_whitespace[(ch)] : _PyUnicode_IsWhitespace(ch))
-
-#define Py_UNICODE_ISLOWER(ch) _PyUnicode_IsLowercase(ch)
-#define Py_UNICODE_ISUPPER(ch) _PyUnicode_IsUppercase(ch)
-#define Py_UNICODE_ISTITLE(ch) _PyUnicode_IsTitlecase(ch)
-#define Py_UNICODE_ISLINEBREAK(ch) _PyUnicode_IsLinebreak(ch)
-
-#define Py_UNICODE_TOLOWER(ch) _PyUnicode_ToLowercase(ch)
-#define Py_UNICODE_TOUPPER(ch) _PyUnicode_ToUppercase(ch)
-#define Py_UNICODE_TOTITLE(ch) _PyUnicode_ToTitlecase(ch)
-
-#define Py_UNICODE_ISDECIMAL(ch) _PyUnicode_IsDecimalDigit(ch)
-#define Py_UNICODE_ISDIGIT(ch) _PyUnicode_IsDigit(ch)
-#define Py_UNICODE_ISNUMERIC(ch) _PyUnicode_IsNumeric(ch)
-#define Py_UNICODE_ISPRINTABLE(ch) _PyUnicode_IsPrintable(ch)
-=======
-#ifndef USE_UNICODE_WCHAR_CACHE
-#  define USE_UNICODE_WCHAR_CACHE 1
-#endif /* USE_UNICODE_WCHAR_CACHE */
-
 // Static inline functions to work with surrogates
 static inline int Py_UNICODE_IS_SURROGATE(Py_UCS4 ch) {
     return (0xD800 <= ch && ch <= 0xDFFF);
@@ -49,7 +21,6 @@
 static inline int Py_UNICODE_IS_LOW_SURROGATE(Py_UCS4 ch) {
     return (0xDC00 <= ch && ch <= 0xDFFF);
 }
->>>>>>> 68fec313
 
 // Join two surrogate characters and return a single Py_UCS4 value.
 static inline Py_UCS4 Py_UNICODE_JOIN_SURROGATES(Py_UCS4 high, Py_UCS4 low)  {
@@ -371,12 +342,7 @@
    cache kind and use PyUnicode_READ instead. */
 static inline Py_UCS4 PyUnicode_READ_CHAR(PyObject *unicode, Py_ssize_t index)
 {
-<<<<<<< HEAD
-    unsigned int kind = PyUnicode_KIND(unicode);
-=======
-    assert(PyUnicode_IS_READY(unicode));
     int kind = PyUnicode_KIND(unicode);
->>>>>>> 68fec313
     if (kind == PyUnicode_1BYTE_KIND) {
         return PyUnicode_1BYTE_DATA(unicode)[index];
     }
