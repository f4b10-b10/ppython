--- conflicted
+++ resolved
@@ -1228,13 +1228,7 @@
    and where the hash values are equal (i.e. a very probable match) */
 PyAPI_FUNC(int) _PyUnicode_EQ(PyObject *, PyObject *);
 
-<<<<<<< HEAD
 PyAPI_FUNC(int) _PyUnicode_WideCharString_Converter(PyObject *, void *);
 PyAPI_FUNC(int) _PyUnicode_WideCharString_Opt_Converter(PyObject *, void *);
 
-#ifdef __cplusplus
-}
-#endif
-=======
-PyAPI_FUNC(Py_ssize_t) _PyUnicode_ScanIdentifier(PyObject *);
->>>>>>> 5fc4f8ae
+PyAPI_FUNC(Py_ssize_t) _PyUnicode_ScanIdentifier(PyObject *);