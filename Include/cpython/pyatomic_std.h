// This is the implementation of Python atomic operations using C++11 or C11
// atomics. Note that the pyatomic_gcc.h implementation is preferred for GCC
// compatible compilers, even if they support C++11 atomics.

#ifndef Py_ATOMIC_STD_H
#  error "this header file must not be included directly"
#endif

#ifdef __cplusplus
extern "C++" {
#  include <atomic>
}
#  define _Py_USING_STD using namespace std
#  define _Atomic(tp) atomic<tp>
#else
#  define  _Py_USING_STD
#  include <stdatomic.h>
#endif


// --- _Py_atomic_add --------------------------------------------------------

static inline int
_Py_atomic_add_int(int *obj, int value)
{
    _Py_USING_STD;
    return atomic_fetch_add((_Atomic(int)*)obj, value);
}

static inline int8_t
_Py_atomic_add_int8(int8_t *obj, int8_t value)
{
    _Py_USING_STD;
    return atomic_fetch_add((_Atomic(int8_t)*)obj, value);
}

static inline int16_t
_Py_atomic_add_int16(int16_t *obj, int16_t value)
{
    _Py_USING_STD;
    return atomic_fetch_add((_Atomic(int16_t)*)obj, value);
}

static inline int32_t
_Py_atomic_add_int32(int32_t *obj, int32_t value)
{
    _Py_USING_STD;
    return atomic_fetch_add((_Atomic(int32_t)*)obj, value);
}

static inline int64_t
_Py_atomic_add_int64(int64_t *obj, int64_t value)
{
    _Py_USING_STD;
    return atomic_fetch_add((_Atomic(int64_t)*)obj, value);
}

static inline intptr_t
_Py_atomic_add_intptr(intptr_t *obj, intptr_t value)
{
    _Py_USING_STD;
    return atomic_fetch_add((_Atomic(intptr_t)*)obj, value);
}

static inline unsigned int
_Py_atomic_add_uint(unsigned int *obj, unsigned int value)
{
    _Py_USING_STD;
    return atomic_fetch_add((_Atomic(unsigned int)*)obj, value);
}

static inline uint8_t
_Py_atomic_add_uint8(uint8_t *obj, uint8_t value)
{
    _Py_USING_STD;
    return atomic_fetch_add((_Atomic(uint8_t)*)obj, value);
}

static inline uint16_t
_Py_atomic_add_uint16(uint16_t *obj, uint16_t value)
{
    _Py_USING_STD;
    return atomic_fetch_add((_Atomic(uint16_t)*)obj, value);
}

static inline uint32_t
_Py_atomic_add_uint32(uint32_t *obj, uint32_t value)
{
    _Py_USING_STD;
    return atomic_fetch_add((_Atomic(uint32_t)*)obj, value);
}

static inline uint64_t
_Py_atomic_add_uint64(uint64_t *obj, uint64_t value)
{
    _Py_USING_STD;
    return atomic_fetch_add((_Atomic(uint64_t)*)obj, value);
}

static inline uintptr_t
_Py_atomic_add_uintptr(uintptr_t *obj, uintptr_t value)
{
    _Py_USING_STD;
    return atomic_fetch_add((_Atomic(uintptr_t)*)obj, value);
}

static inline Py_ssize_t
_Py_atomic_add_ssize(Py_ssize_t *obj, Py_ssize_t value)
{
    _Py_USING_STD;
    return atomic_fetch_add((_Atomic(Py_ssize_t)*)obj, value);
}


// --- _Py_atomic_compare_exchange -------------------------------------------

static inline int
_Py_atomic_compare_exchange_int(int *obj, int *expected, int desired)
{
    _Py_USING_STD;
    return atomic_compare_exchange_strong((_Atomic(int)*)obj,
                                          expected, desired);
}

static inline int
_Py_atomic_compare_exchange_int8(int8_t *obj, int8_t *expected, int8_t desired)
{
    _Py_USING_STD;
    return atomic_compare_exchange_strong((_Atomic(int8_t)*)obj,
                                          expected, desired);
}

static inline int
_Py_atomic_compare_exchange_int16(int16_t *obj, int16_t *expected, int16_t desired)
{
    _Py_USING_STD;
    return atomic_compare_exchange_strong((_Atomic(int16_t)*)obj,
                                          expected, desired);
}

static inline int
_Py_atomic_compare_exchange_int32(int32_t *obj, int32_t *expected, int32_t desired)
{
    _Py_USING_STD;
    return atomic_compare_exchange_strong((_Atomic(int32_t)*)obj,
                                          expected, desired);
}

static inline int
_Py_atomic_compare_exchange_int64(int64_t *obj, int64_t *expected, int64_t desired)
{
    _Py_USING_STD;
    return atomic_compare_exchange_strong((_Atomic(int64_t)*)obj,
                                          expected, desired);
}

static inline int
_Py_atomic_compare_exchange_intptr(intptr_t *obj, intptr_t *expected, intptr_t desired)
{
    _Py_USING_STD;
    return atomic_compare_exchange_strong((_Atomic(intptr_t)*)obj,
                                          expected, desired);
}

static inline int
_Py_atomic_compare_exchange_uint(unsigned int *obj, unsigned int *expected, unsigned int desired)
{
    _Py_USING_STD;
    return atomic_compare_exchange_strong((_Atomic(unsigned int)*)obj,
                                          expected, desired);
}

static inline int
_Py_atomic_compare_exchange_uint8(uint8_t *obj, uint8_t *expected, uint8_t desired)
{
    _Py_USING_STD;
    return atomic_compare_exchange_strong((_Atomic(uint8_t)*)obj,
                                          expected, desired);
}

static inline int
_Py_atomic_compare_exchange_uint16(uint16_t *obj, uint16_t *expected, uint16_t desired)
{
    _Py_USING_STD;
    return atomic_compare_exchange_strong((_Atomic(uint16_t)*)obj,
                                          expected, desired);
}

static inline int
_Py_atomic_compare_exchange_uint32(uint32_t *obj, uint32_t *expected, uint32_t desired)
{
    _Py_USING_STD;
    return atomic_compare_exchange_strong((_Atomic(uint32_t)*)obj,
                                          expected, desired);
}

static inline int
_Py_atomic_compare_exchange_uint64(uint64_t *obj, uint64_t *expected, uint64_t desired)
{
    _Py_USING_STD;
    return atomic_compare_exchange_strong((_Atomic(uint64_t)*)obj,
                                          expected, desired);
}

static inline int
_Py_atomic_compare_exchange_uintptr(uintptr_t *obj, uintptr_t *expected, uintptr_t desired)
{
    _Py_USING_STD;
    return atomic_compare_exchange_strong((_Atomic(uintptr_t)*)obj,
                                          expected, desired);
}

static inline int
_Py_atomic_compare_exchange_ssize(Py_ssize_t *obj, Py_ssize_t *expected, Py_ssize_t desired)
{
    _Py_USING_STD;
    return atomic_compare_exchange_strong((_Atomic(Py_ssize_t)*)obj,
                                          expected, desired);
}

static inline int
_Py_atomic_compare_exchange_ptr(void *obj, void *expected, void *desired)
{
    _Py_USING_STD;
    return atomic_compare_exchange_strong((_Atomic(void *)*)obj,
                                          (void **)expected, desired);
}


// --- _Py_atomic_exchange ---------------------------------------------------

static inline int
_Py_atomic_exchange_int(int *obj, int value)
{
    _Py_USING_STD;
    return atomic_exchange((_Atomic(int)*)obj, value);
}

static inline int8_t
_Py_atomic_exchange_int8(int8_t *obj, int8_t value)
{
    _Py_USING_STD;
    return atomic_exchange((_Atomic(int8_t)*)obj, value);
}

static inline int16_t
_Py_atomic_exchange_int16(int16_t *obj, int16_t value)
{
    _Py_USING_STD;
    return atomic_exchange((_Atomic(int16_t)*)obj, value);
}

static inline int32_t
_Py_atomic_exchange_int32(int32_t *obj, int32_t value)
{
    _Py_USING_STD;
    return atomic_exchange((_Atomic(int32_t)*)obj, value);
}

static inline int64_t
_Py_atomic_exchange_int64(int64_t *obj, int64_t value)
{
    _Py_USING_STD;
    return atomic_exchange((_Atomic(int64_t)*)obj, value);
}

static inline intptr_t
_Py_atomic_exchange_intptr(intptr_t *obj, intptr_t value)
{
    _Py_USING_STD;
    return atomic_exchange((_Atomic(intptr_t)*)obj, value);
}

static inline unsigned int
_Py_atomic_exchange_uint(unsigned int *obj, unsigned int value)
{
    _Py_USING_STD;
    return atomic_exchange((_Atomic(unsigned int)*)obj, value);
}

static inline uint8_t
_Py_atomic_exchange_uint8(uint8_t *obj, uint8_t value)
{
    _Py_USING_STD;
    return atomic_exchange((_Atomic(uint8_t)*)obj, value);
}

static inline uint16_t
_Py_atomic_exchange_uint16(uint16_t *obj, uint16_t value)
{
    _Py_USING_STD;
    return atomic_exchange((_Atomic(uint16_t)*)obj, value);
}

static inline uint32_t
_Py_atomic_exchange_uint32(uint32_t *obj, uint32_t value)
{
    _Py_USING_STD;
    return atomic_exchange((_Atomic(uint32_t)*)obj, value);
}

static inline uint64_t
_Py_atomic_exchange_uint64(uint64_t *obj, uint64_t value)
{
    _Py_USING_STD;
    return atomic_exchange((_Atomic(uint64_t)*)obj, value);
}

static inline uintptr_t
_Py_atomic_exchange_uintptr(uintptr_t *obj, uintptr_t value)
{
    _Py_USING_STD;
    return atomic_exchange((_Atomic(uintptr_t)*)obj, value);
}

static inline Py_ssize_t
_Py_atomic_exchange_ssize(Py_ssize_t *obj, Py_ssize_t value)
{
    _Py_USING_STD;
    return atomic_exchange((_Atomic(Py_ssize_t)*)obj, value);
}

static inline void*
_Py_atomic_exchange_ptr(void *obj, void *value)
{
    _Py_USING_STD;
    return atomic_exchange((_Atomic(void *)*)obj, value);
}


// --- _Py_atomic_and --------------------------------------------------------

static inline uint8_t
_Py_atomic_and_uint8(uint8_t *obj, uint8_t value)
{
    _Py_USING_STD;
    return atomic_fetch_and((_Atomic(uint8_t)*)obj, value);
}

static inline uint16_t
_Py_atomic_and_uint16(uint16_t *obj, uint16_t value)
{
    _Py_USING_STD;
    return atomic_fetch_and((_Atomic(uint16_t)*)obj, value);
}

static inline uint32_t
_Py_atomic_and_uint32(uint32_t *obj, uint32_t value)
{
    _Py_USING_STD;
    return atomic_fetch_and((_Atomic(uint32_t)*)obj, value);
}

static inline uint64_t
_Py_atomic_and_uint64(uint64_t *obj, uint64_t value)
{
    _Py_USING_STD;
    return atomic_fetch_and((_Atomic(uint64_t)*)obj, value);
}

static inline uintptr_t
_Py_atomic_and_uintptr(uintptr_t *obj, uintptr_t value)
{
    _Py_USING_STD;
    return atomic_fetch_and((_Atomic(uintptr_t)*)obj, value);
}


// --- _Py_atomic_or ---------------------------------------------------------

static inline uint8_t
_Py_atomic_or_uint8(uint8_t *obj, uint8_t value)
{
    _Py_USING_STD;
    return atomic_fetch_or((_Atomic(uint8_t)*)obj, value);
}

static inline uint16_t
_Py_atomic_or_uint16(uint16_t *obj, uint16_t value)
{
    _Py_USING_STD;
    return atomic_fetch_or((_Atomic(uint16_t)*)obj, value);
}

static inline uint32_t
_Py_atomic_or_uint32(uint32_t *obj, uint32_t value)
{
    _Py_USING_STD;
    return atomic_fetch_or((_Atomic(uint32_t)*)obj, value);
}

static inline uint64_t
_Py_atomic_or_uint64(uint64_t *obj, uint64_t value)
{
    _Py_USING_STD;
    return atomic_fetch_or((_Atomic(uint64_t)*)obj, value);
}

static inline uintptr_t
_Py_atomic_or_uintptr(uintptr_t *obj, uintptr_t value)
{
    _Py_USING_STD;
    return atomic_fetch_or((_Atomic(uintptr_t)*)obj, value);
}


// --- _Py_atomic_load -------------------------------------------------------

static inline int
_Py_atomic_load_int(const int *obj)
{
    _Py_USING_STD;
    return atomic_load((const _Atomic(int)*)obj);
}

static inline int8_t
_Py_atomic_load_int8(const int8_t *obj)
{
    _Py_USING_STD;
    return atomic_load((const _Atomic(int8_t)*)obj);
}

static inline int16_t
_Py_atomic_load_int16(const int16_t *obj)
{
    _Py_USING_STD;
    return atomic_load((const _Atomic(int16_t)*)obj);
}

static inline int32_t
_Py_atomic_load_int32(const int32_t *obj)
{
    _Py_USING_STD;
    return atomic_load((const _Atomic(int32_t)*)obj);
}

static inline int64_t
_Py_atomic_load_int64(const int64_t *obj)
{
    _Py_USING_STD;
    return atomic_load((const _Atomic(int64_t)*)obj);
}

static inline intptr_t
_Py_atomic_load_intptr(const intptr_t *obj)
{
    _Py_USING_STD;
    return atomic_load((const _Atomic(intptr_t)*)obj);
}

static inline uint8_t
_Py_atomic_load_uint8(const uint8_t *obj)
{
    _Py_USING_STD;
    return atomic_load((const _Atomic(uint8_t)*)obj);
}

static inline uint16_t
_Py_atomic_load_uint16(const uint16_t *obj)
{
    _Py_USING_STD;
    return atomic_load((const _Atomic(uint32_t)*)obj);
}

static inline uint32_t
_Py_atomic_load_uint32(const uint32_t *obj)
{
    _Py_USING_STD;
    return atomic_load((const _Atomic(uint32_t)*)obj);
}

static inline uint64_t
_Py_atomic_load_uint64(const uint64_t *obj)
{
    _Py_USING_STD;
    return atomic_load((const _Atomic(uint64_t)*)obj);
}

static inline uintptr_t
_Py_atomic_load_uintptr(const uintptr_t *obj)
{
    _Py_USING_STD;
    return atomic_load((const _Atomic(uintptr_t)*)obj);
}

static inline unsigned int
_Py_atomic_load_uint(const unsigned int *obj)
{
    _Py_USING_STD;
    return atomic_load((const _Atomic(unsigned int)*)obj);
}

static inline Py_ssize_t
_Py_atomic_load_ssize(const Py_ssize_t *obj)
{
    _Py_USING_STD;
    return atomic_load((const _Atomic(Py_ssize_t)*)obj);
}

static inline void*
_Py_atomic_load_ptr(const void *obj)
{
    _Py_USING_STD;
    return atomic_load((const _Atomic(void*)*)obj);
}


// --- _Py_atomic_load_relaxed -----------------------------------------------

static inline int
_Py_atomic_load_int_relaxed(const int *obj)
{
    _Py_USING_STD;
    return atomic_load_explicit((const _Atomic(int)*)obj,
                                memory_order_relaxed);
}

static inline int8_t
_Py_atomic_load_int8_relaxed(const int8_t *obj)
{
    _Py_USING_STD;
    return atomic_load_explicit((const _Atomic(int8_t)*)obj,
                                memory_order_relaxed);
}

static inline int16_t
_Py_atomic_load_int16_relaxed(const int16_t *obj)
{
    _Py_USING_STD;
    return atomic_load_explicit((const _Atomic(int16_t)*)obj,
                                memory_order_relaxed);
}

static inline int32_t
_Py_atomic_load_int32_relaxed(const int32_t *obj)
{
    _Py_USING_STD;
    return atomic_load_explicit((const _Atomic(int32_t)*)obj,
                                memory_order_relaxed);
}

static inline int64_t
_Py_atomic_load_int64_relaxed(const int64_t *obj)
{
    _Py_USING_STD;
    return atomic_load_explicit((const _Atomic(int64_t)*)obj,
                                memory_order_relaxed);
}

static inline intptr_t
_Py_atomic_load_intptr_relaxed(const intptr_t *obj)
{
    _Py_USING_STD;
    return atomic_load_explicit((const _Atomic(intptr_t)*)obj,
                                memory_order_relaxed);
}

static inline uint8_t
_Py_atomic_load_uint8_relaxed(const uint8_t *obj)
{
    _Py_USING_STD;
    return atomic_load_explicit((const _Atomic(uint8_t)*)obj,
                                memory_order_relaxed);
}

static inline uint16_t
_Py_atomic_load_uint16_relaxed(const uint16_t *obj)
{
    _Py_USING_STD;
    return atomic_load_explicit((const _Atomic(uint16_t)*)obj,
                                memory_order_relaxed);
}

static inline uint32_t
_Py_atomic_load_uint32_relaxed(const uint32_t *obj)
{
    _Py_USING_STD;
    return atomic_load_explicit((const _Atomic(uint32_t)*)obj,
                                memory_order_relaxed);
}

static inline uint64_t
_Py_atomic_load_uint64_relaxed(const uint64_t *obj)
{
    _Py_USING_STD;
    return atomic_load_explicit((const _Atomic(uint64_t)*)obj,
                                memory_order_relaxed);
}

static inline uintptr_t
_Py_atomic_load_uintptr_relaxed(const uintptr_t *obj)
{
    _Py_USING_STD;
    return atomic_load_explicit((const _Atomic(uintptr_t)*)obj,
                                memory_order_relaxed);
}

static inline unsigned int
_Py_atomic_load_uint_relaxed(const unsigned int *obj)
{
    _Py_USING_STD;
    return atomic_load_explicit((const _Atomic(unsigned int)*)obj,
                                memory_order_relaxed);
}

static inline Py_ssize_t
_Py_atomic_load_ssize_relaxed(const Py_ssize_t *obj)
{
    _Py_USING_STD;
    return atomic_load_explicit((const _Atomic(Py_ssize_t)*)obj,
                                memory_order_relaxed);
}

static inline void*
_Py_atomic_load_ptr_relaxed(const void *obj)
{
    _Py_USING_STD;
    return atomic_load_explicit((const _Atomic(void*)*)obj,
                                memory_order_relaxed);
}

static inline unsigned long long
_Py_atomic_load_ullong_relaxed(const unsigned long long *obj)
{
    _Py_USING_STD;
    return atomic_load_explicit((const _Atomic(unsigned long long)*)obj,
                                memory_order_relaxed);
}


// --- _Py_atomic_store ------------------------------------------------------

static inline void
_Py_atomic_store_int(int *obj, int value)
{
    _Py_USING_STD;
    atomic_store((_Atomic(int)*)obj, value);
}

static inline void
_Py_atomic_store_int8(int8_t *obj, int8_t value)
{
    _Py_USING_STD;
    atomic_store((_Atomic(int8_t)*)obj, value);
}

static inline void
_Py_atomic_store_int16(int16_t *obj, int16_t value)
{
    _Py_USING_STD;
    atomic_store((_Atomic(int16_t)*)obj, value);
}

static inline void
_Py_atomic_store_int32(int32_t *obj, int32_t value)
{
    _Py_USING_STD;
    atomic_store((_Atomic(int32_t)*)obj, value);
}

static inline void
_Py_atomic_store_int64(int64_t *obj, int64_t value)
{
    _Py_USING_STD;
    atomic_store((_Atomic(int64_t)*)obj, value);
}

static inline void
_Py_atomic_store_intptr(intptr_t *obj, intptr_t value)
{
    _Py_USING_STD;
    atomic_store((_Atomic(intptr_t)*)obj, value);
}

static inline void
_Py_atomic_store_uint8(uint8_t *obj, uint8_t value)
{
    _Py_USING_STD;
    atomic_store((_Atomic(uint8_t)*)obj, value);
}

static inline void
_Py_atomic_store_uint16(uint16_t *obj, uint16_t value)
{
    _Py_USING_STD;
    atomic_store((_Atomic(uint16_t)*)obj, value);
}

static inline void
_Py_atomic_store_uint32(uint32_t *obj, uint32_t value)
{
    _Py_USING_STD;
    atomic_store((_Atomic(uint32_t)*)obj, value);
}

static inline void
_Py_atomic_store_uint64(uint64_t *obj, uint64_t value)
{
    _Py_USING_STD;
    atomic_store((_Atomic(uint64_t)*)obj, value);
}

static inline void
_Py_atomic_store_uintptr(uintptr_t *obj, uintptr_t value)
{
    _Py_USING_STD;
    atomic_store((_Atomic(uintptr_t)*)obj, value);
}

static inline void
_Py_atomic_store_uint(unsigned int *obj, unsigned int value)
{
    _Py_USING_STD;
    atomic_store((_Atomic(unsigned int)*)obj, value);
}

static inline void
_Py_atomic_store_ptr(void *obj, void *value)
{
    _Py_USING_STD;
    atomic_store((_Atomic(void*)*)obj, value);
}

static inline void
_Py_atomic_store_ssize(Py_ssize_t *obj, Py_ssize_t value)
{
    _Py_USING_STD;
    atomic_store((_Atomic(Py_ssize_t)*)obj, value);
}


// --- _Py_atomic_store_relaxed ----------------------------------------------

static inline void
_Py_atomic_store_int_relaxed(int *obj, int value)
{
    _Py_USING_STD;
    atomic_store_explicit((_Atomic(int)*)obj, value,
                          memory_order_relaxed);
}

static inline void
_Py_atomic_store_int8_relaxed(int8_t *obj, int8_t value)
{
    _Py_USING_STD;
    atomic_store_explicit((_Atomic(int8_t)*)obj, value,
                          memory_order_relaxed);
}

static inline void
_Py_atomic_store_int16_relaxed(int16_t *obj, int16_t value)
{
    _Py_USING_STD;
    atomic_store_explicit((_Atomic(int16_t)*)obj, value,
                          memory_order_relaxed);
}

static inline void
_Py_atomic_store_int32_relaxed(int32_t *obj, int32_t value)
{
    _Py_USING_STD;
    atomic_store_explicit((_Atomic(int32_t)*)obj, value,
                          memory_order_relaxed);
}

static inline void
_Py_atomic_store_int64_relaxed(int64_t *obj, int64_t value)
{
    _Py_USING_STD;
    atomic_store_explicit((_Atomic(int64_t)*)obj, value,
                          memory_order_relaxed);
}

static inline void
_Py_atomic_store_intptr_relaxed(intptr_t *obj, intptr_t value)
{
    _Py_USING_STD;
    atomic_store_explicit((_Atomic(intptr_t)*)obj, value,
                          memory_order_relaxed);
}

static inline void
_Py_atomic_store_uint8_relaxed(uint8_t *obj, uint8_t value)
{
    _Py_USING_STD;
    atomic_store_explicit((_Atomic(uint8_t)*)obj, value,
                          memory_order_relaxed);
}

static inline void
_Py_atomic_store_uint16_relaxed(uint16_t *obj, uint16_t value)
{
    _Py_USING_STD;
    atomic_store_explicit((_Atomic(uint16_t)*)obj, value,
                          memory_order_relaxed);
}

static inline void
_Py_atomic_store_uint32_relaxed(uint32_t *obj, uint32_t value)
{
    _Py_USING_STD;
    atomic_store_explicit((_Atomic(uint32_t)*)obj, value,
                          memory_order_relaxed);
}

static inline void
_Py_atomic_store_uint64_relaxed(uint64_t *obj, uint64_t value)
{
    _Py_USING_STD;
    atomic_store_explicit((_Atomic(uint64_t)*)obj, value,
                          memory_order_relaxed);
}

static inline void
_Py_atomic_store_uintptr_relaxed(uintptr_t *obj, uintptr_t value)
{
    _Py_USING_STD;
    atomic_store_explicit((_Atomic(uintptr_t)*)obj, value,
                          memory_order_relaxed);
}

static inline void
_Py_atomic_store_uint_relaxed(unsigned int *obj, unsigned int value)
{
    _Py_USING_STD;
    atomic_store_explicit((_Atomic(unsigned int)*)obj, value,
                          memory_order_relaxed);
}

static inline void
_Py_atomic_store_ptr_relaxed(void *obj, void *value)
{
    _Py_USING_STD;
    atomic_store_explicit((_Atomic(void*)*)obj, value,
                          memory_order_relaxed);
}

static inline void
_Py_atomic_store_ssize_relaxed(Py_ssize_t *obj, Py_ssize_t value)
{
    _Py_USING_STD;
    atomic_store_explicit((_Atomic(Py_ssize_t)*)obj, value,
                          memory_order_relaxed);
}

static inline void
_Py_atomic_store_ullong_relaxed(unsigned long long *obj,
                                unsigned long long value)
{
    _Py_USING_STD;
    atomic_store_explicit((_Atomic(unsigned long long)*)obj, value,
                          memory_order_relaxed);
}


// --- _Py_atomic_load_ptr_acquire / _Py_atomic_store_ptr_release ------------

static inline void *
_Py_atomic_load_ptr_acquire(const void *obj)
{
    _Py_USING_STD;
    return atomic_load_explicit((const _Atomic(void*)*)obj,
                                memory_order_acquire);
}

static inline void
_Py_atomic_store_ptr_release(void *obj, void *value)
{
    _Py_USING_STD;
    atomic_store_explicit((_Atomic(void*)*)obj, value,
                          memory_order_release);
}

static inline void
_Py_atomic_store_int_release(int *obj, int value)
{
    _Py_USING_STD;
    atomic_store_explicit((_Atomic(int)*)obj, value,
                          memory_order_release);
}

static inline int
_Py_atomic_load_int_acquire(const int *obj)
{
    _Py_USING_STD;
    return atomic_load_explicit((const _Atomic(int)*)obj,
                                memory_order_acquire);
}

<<<<<<< HEAD
static inline void
_Py_atomic_store_uint64_release(uint64_t *obj, uint64_t value)
{
    _Py_USING_STD;
    atomic_store_explicit((_Atomic(uint64_t)*)obj, value,
                          memory_order_release);
}

static inline uint64_t
_Py_atomic_load_uint64_acquire(const uint64_t *obj)
{
    _Py_USING_STD;
    return atomic_load_explicit((const _Atomic(uint64_t)*)obj,
                                memory_order_acquire);
}

=======
static inline uint32_t
_Py_atomic_load_uint32_acquire(const uint32_t *obj)
{
    _Py_USING_STD;
    return atomic_load_explicit((const _Atomic(uint32_t)*)obj,
                                memory_order_acquire);
}
>>>>>>> f366e215


// --- _Py_atomic_fence ------------------------------------------------------

 static inline void
_Py_atomic_fence_seq_cst(void)
{
    _Py_USING_STD;
    atomic_thread_fence(memory_order_seq_cst);
}

 static inline void
_Py_atomic_fence_release(void)
{
    _Py_USING_STD;
    atomic_thread_fence(memory_order_release);
}<|MERGE_RESOLUTION|>--- conflicted
+++ resolved
@@ -887,7 +887,6 @@
                                 memory_order_acquire);
 }
 
-<<<<<<< HEAD
 static inline void
 _Py_atomic_store_uint64_release(uint64_t *obj, uint64_t value)
 {
@@ -904,7 +903,6 @@
                                 memory_order_acquire);
 }
 
-=======
 static inline uint32_t
 _Py_atomic_load_uint32_acquire(const uint32_t *obj)
 {
@@ -912,7 +910,6 @@
     return atomic_load_explicit((const _Atomic(uint32_t)*)obj,
                                 memory_order_acquire);
 }
->>>>>>> f366e215
 
 
 // --- _Py_atomic_fence ------------------------------------------------------
