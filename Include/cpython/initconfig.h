#ifndef Py_PYCORECONFIG_H
#define Py_PYCORECONFIG_H
#ifndef Py_LIMITED_API
#ifdef __cplusplus
extern "C" {
#endif

/* --- PyStatus ----------------------------------------------- */

typedef struct {
    enum {
        _PyStatus_TYPE_OK=0,
        _PyStatus_TYPE_ERROR=1,
        _PyStatus_TYPE_EXIT=2
    } _type;
    const char *func;
    const char *err_msg;
    int exitcode;
} PyStatus;

PyAPI_FUNC(PyStatus) PyStatus_Ok(void);
PyAPI_FUNC(PyStatus) PyStatus_Error(const char *err_msg);
PyAPI_FUNC(PyStatus) PyStatus_NoMemory(void);
PyAPI_FUNC(PyStatus) PyStatus_Exit(int exitcode);
PyAPI_FUNC(int) PyStatus_IsError(PyStatus err);
PyAPI_FUNC(int) PyStatus_IsExit(PyStatus err);
PyAPI_FUNC(int) PyStatus_Exception(PyStatus err);
PyAPI_FUNC(PyObject *) _PyErr_SetFromPyStatus(PyStatus status);

/* --- PyWideStringList ------------------------------------------------ */

typedef struct {
    /* If length is greater than zero, items must be non-NULL
       and all items strings must be non-NULL */
    Py_ssize_t length;
    wchar_t **items;
} PyWideStringList;

PyAPI_FUNC(PyStatus) PyWideStringList_Append(PyWideStringList *list,
    const wchar_t *item);
PyAPI_FUNC(PyStatus) PyWideStringList_Insert(PyWideStringList *list,
    Py_ssize_t index,
    const wchar_t *item);


/* --- PyPreConfig ----------------------------------------------- */

typedef struct PyPreConfig {
    int _config_init;     /* _PyConfigInitEnum value */

    /* Parse Py_PreInitializeFromBytesArgs() arguments?
       See PyConfig.parse_argv */
    int parse_argv;

    /* If greater than 0, enable isolated mode: sys.path contains
       neither the script's directory nor the user's site-packages directory.

       Set to 1 by the -I command line option. If set to -1 (default), inherit
       Py_IsolatedFlag value. */
    int isolated;

    /* If greater than 0: use environment variables.
       Set to 0 by -E command line option. If set to -1 (default), it is
       set to !Py_IgnoreEnvironmentFlag. */
    int use_environment;

    /* Set the LC_CTYPE locale to the user preferred locale? If equals to 0,
       set coerce_c_locale and coerce_c_locale_warn to 0. */
    int configure_locale;

    /* Coerce the LC_CTYPE locale if it's equal to "C"? (PEP 538)

       Set to 0 by PYTHONCOERCECLOCALE=0. Set to 1 by PYTHONCOERCECLOCALE=1.
       Set to 2 if the user preferred LC_CTYPE locale is "C".

       If it is equal to 1, LC_CTYPE locale is read to decide if it should be
       coerced or not (ex: PYTHONCOERCECLOCALE=1). Internally, it is set to 2
       if the LC_CTYPE locale must be coerced.

       Disable by default (set to 0). Set it to -1 to let Python decide if it
       should be enabled or not. */
    int coerce_c_locale;

    /* Emit a warning if the LC_CTYPE locale is coerced?

       Set to 1 by PYTHONCOERCECLOCALE=warn.

       Disable by default (set to 0). Set it to -1 to let Python decide if it
       should be enabled or not. */
    int coerce_c_locale_warn;

#ifdef MS_WINDOWS
    /* If greater than 1, use the "mbcs" encoding instead of the UTF-8
       encoding for the filesystem encoding.

       Set to 1 if the PYTHONLEGACYWINDOWSFSENCODING environment variable is
       set to a non-empty string. If set to -1 (default), inherit
       Py_LegacyWindowsFSEncodingFlag value.

       See PEP 529 for more details. */
    int legacy_windows_fs_encoding;
#endif

    /* Enable UTF-8 mode? (PEP 540)

       Disabled by default (equals to 0).

       Set to 1 by "-X utf8" and "-X utf8=1" command line options.
       Set to 1 by PYTHONUTF8=1 environment variable.

       Set to 0 by "-X utf8=0" and PYTHONUTF8=0.

       If equals to -1, it is set to 1 if the LC_CTYPE locale is "C" or
       "POSIX", otherwise it is set to 0. Inherit Py_UTF8Mode value value. */
    int utf8_mode;

    /* If non-zero, enable the Python Development Mode.

       Set to 1 by the -X dev command line option. Set by the PYTHONDEVMODE
       environment variable. */
    int dev_mode;

    /* Memory allocator: PYTHONMALLOC env var.
       See PyMemAllocatorName for valid values. */
    int allocator;
} PyPreConfig;

PyAPI_FUNC(void) PyPreConfig_InitPythonConfig(PyPreConfig *config);
PyAPI_FUNC(void) PyPreConfig_InitIsolatedConfig(PyPreConfig *config);


/* --- PyConfig ---------------------------------------------- */

/* This structure is best documented in the Doc/c-api/init_config.rst file. */
typedef struct PyConfig {
    int _config_init;     /* _PyConfigInitEnum value */

    int isolated;
    int use_environment;
    int dev_mode;
    int install_signal_handlers;
    int use_hash_seed;
    unsigned long hash_seed;
    int faulthandler;
    int tracemalloc;
    int perf_profiling;
    int import_time;
    int code_debug_ranges;
    int show_ref_count;
    int dump_refs;
    wchar_t *dump_refs_file;
    int malloc_stats;
    wchar_t *filesystem_encoding;
    wchar_t *filesystem_errors;
    wchar_t *pycache_prefix;
    int parse_argv;
    PyWideStringList orig_argv;
    PyWideStringList argv;
    PyWideStringList xoptions;
    PyWideStringList warnoptions;
    int site_import;
    int bytes_warning;
    int warn_default_encoding;
    int inspect;
    int interactive;
    int optimization_level;
    int parser_debug;
    int write_bytecode;
    int verbose;
    int quiet;
    int user_site_directory;
    int configure_c_stdio;
    int buffered_stdio;
    wchar_t *stdio_encoding;
    wchar_t *stdio_errors;
#ifdef MS_WINDOWS
    int legacy_windows_stdio;
#endif
    wchar_t *check_hash_pycs_mode;
    int use_frozen_modules;
    int safe_path;
    int int_max_str_digits;

    /* --- Path configuration inputs ------------ */
    int pathconfig_warnings;
    wchar_t *program_name;
    wchar_t *pythonpath_env;
    wchar_t *home;
    wchar_t *platlibdir;

    /* --- Path configuration outputs ----------- */
    int module_search_paths_set;
    PyWideStringList module_search_paths;
    wchar_t *stdlib_dir;
    wchar_t *executable;
    wchar_t *base_executable;
    wchar_t *prefix;
    wchar_t *base_prefix;
    wchar_t *exec_prefix;
    wchar_t *base_exec_prefix;

    /* --- Parameter only used by Py_Main() ---------- */
    int skip_source_first_line;
    wchar_t *run_command;
    wchar_t *run_module;
    wchar_t *run_filename;

    /* --- Private fields ---------------------------- */

    // Install importlib? If equals to 0, importlib is not initialized at all.
    // Needed by freeze_importlib.
    int _install_importlib;

    // If equal to 0, stop Python initialization before the "main" phase.
    int _init_main;

    // If non-zero, we believe we're running from a source tree.
    int _is_python_build;
} PyConfig;

PyAPI_FUNC(void) PyConfig_InitPythonConfig(PyConfig *config);
PyAPI_FUNC(void) PyConfig_InitIsolatedConfig(PyConfig *config);
PyAPI_FUNC(void) PyConfig_Clear(PyConfig *);
PyAPI_FUNC(PyStatus) PyConfig_SetString(
    PyConfig *config,
    wchar_t **config_str,
    const wchar_t *str);
PyAPI_FUNC(PyStatus) PyConfig_SetBytesString(
    PyConfig *config,
    wchar_t **config_str,
    const char *str);
PyAPI_FUNC(PyStatus) PyConfig_Read(PyConfig *config);
PyAPI_FUNC(PyStatus) PyConfig_SetBytesArgv(
    PyConfig *config,
    Py_ssize_t argc,
    char * const *argv);
PyAPI_FUNC(PyStatus) PyConfig_SetArgv(PyConfig *config,
    Py_ssize_t argc,
    wchar_t * const *argv);
PyAPI_FUNC(PyStatus) PyConfig_SetWideStringList(PyConfig *config,
    PyWideStringList *list,
    Py_ssize_t length, wchar_t **items);


/* --- PyInterpreterConfig ------------------------------------ */

typedef struct {
    // XXX "allow_object_sharing"?  "own_objects"?
    int use_main_obmalloc;
    int allow_fork;
    int allow_exec;
    int allow_threads;
    int allow_daemon_threads;
    int check_multi_interp_extensions;
<<<<<<< HEAD
    int own_gil;
} _PyInterpreterConfig;
=======
} PyInterpreterConfig;
>>>>>>> e95dd40a

#define _PyInterpreterConfig_INIT \
    { \
        .use_main_obmalloc = 0, \
        .allow_fork = 0, \
        .allow_exec = 0, \
        .allow_threads = 1, \
        .allow_daemon_threads = 0, \
        .check_multi_interp_extensions = 1, \
        .own_gil = 1, \
    }

#define _PyInterpreterConfig_LEGACY_INIT \
    { \
        .use_main_obmalloc = 1, \
        .allow_fork = 1, \
        .allow_exec = 1, \
        .allow_threads = 1, \
        .allow_daemon_threads = 1, \
        .check_multi_interp_extensions = 0, \
        .own_gil = 0, \
    }

/* --- Helper functions --------------------------------------- */

/* Get the original command line arguments, before Python modified them.

   See also PyConfig.orig_argv. */
PyAPI_FUNC(void) Py_GetArgcArgv(int *argc, wchar_t ***argv);

#ifdef __cplusplus
}
#endif
#endif /* !Py_LIMITED_API */
#endif /* !Py_PYCORECONFIG_H */<|MERGE_RESOLUTION|>--- conflicted
+++ resolved
@@ -252,12 +252,8 @@
     int allow_threads;
     int allow_daemon_threads;
     int check_multi_interp_extensions;
-<<<<<<< HEAD
     int own_gil;
-} _PyInterpreterConfig;
-=======
 } PyInterpreterConfig;
->>>>>>> e95dd40a
 
 #define _PyInterpreterConfig_INIT \
     { \
