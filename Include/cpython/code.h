--- conflicted
+++ resolved
@@ -209,19 +209,7 @@
 PyAPI_FUNC(int) _PyCode_GetExtra(PyObject *code, Py_ssize_t index,
                                  void **extra);
 PyAPI_FUNC(int) _PyCode_SetExtra(PyObject *code, Py_ssize_t index,
-<<<<<<< HEAD
                                  void *extra);
-
-/** API for initializing the line number tables. */
-int _PyCode_InitAddressRange(PyCodeObject* co, PyCodeAddressRange *bounds);
-int _PyCode_InitEndAddressRange(PyCodeObject* co, PyCodeAddressRange* bounds);
-
-/** Out of process API for initializing the line number table. */
-void PyLineTable_InitAddressRange(const char *linetable, Py_ssize_t length, int firstlineno, PyCodeAddressRange *range);
-
-/** API for traversing the line number table. */
-int PyLineTable_NextAddressRange(PyCodeAddressRange *range);
-int PyLineTable_PreviousAddressRange(PyCodeAddressRange *range);
 
 /** API for debug code object */
 void _PyCode_DebugDump(PyCodeObject *code, const char *debug_tag);
@@ -231,7 +219,4 @@
 	if (((CO_NAME) == NULL || strcmp(PyUnicode_AsUTF8((code)->co_name), CO_NAME) == 0) && \
 		((CO_FILENAME) == NULL || strcmp(PyUnicode_AsUTF8((code)->co_filename), CO_FILENAME) == 0)) {\
 		_PyCode_DebugDump(code, TAG);\
-	}
-=======
-                                 void *extra);
->>>>>>> 2031149b
+	}