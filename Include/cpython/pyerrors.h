--- conflicted
+++ resolved
@@ -172,23 +172,4 @@
 
 PyAPI_FUNC(void) _PyErr_WriteUnraisableMsg(
     const char *err_msg,
-<<<<<<< HEAD
-    PyObject *obj);
-=======
-    PyObject *obj);
-
-PyAPI_FUNC(void) _Py_NO_RETURN _Py_FatalErrorFunc(
-    const char *func,
-    const char *message);
-
-PyAPI_FUNC(void) _Py_NO_RETURN _Py_FatalErrorFormat(
-    const char *func,
-    const char *format,
-    ...);
-
-#define Py_FatalError(message) _Py_FatalErrorFunc(__func__, message)
-
-#ifdef __cplusplus
-}
-#endif
->>>>>>> 45f36a7b
+    PyObject *obj);