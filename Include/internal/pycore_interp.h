#ifndef Py_INTERNAL_INTERP_H
#define Py_INTERNAL_INTERP_H
#ifdef __cplusplus
extern "C" {
#endif

#ifndef Py_BUILD_CORE
#  error "this header requires Py_BUILD_CORE define"
#endif

#include <stdbool.h>

#include "pycore_atomic.h"        // _Py_atomic_address
#include "pycore_ast_state.h"     // struct ast_state
#include "pycore_ceval_state.h"   // struct _ceval_state
#include "pycore_code.h"          // struct callable_cache
#include "pycore_context.h"       // struct _Py_context_state
#include "pycore_dict_state.h"    // struct _Py_dict_state
#include "pycore_exceptions.h"    // struct _Py_exc_state
#include "pycore_floatobject.h"   // struct _Py_float_state
#include "pycore_function.h"      // FUNC_MAX_WATCHERS
#include "pycore_genobject.h"     // struct _Py_async_gen_state
#include "pycore_gc.h"            // struct _gc_runtime_state
#include "pycore_import.h"        // struct _import_state
#include "pycore_list.h"          // struct _Py_list_state
#include "pycore_global_objects.h"  // struct _Py_interp_static_objects
#include "pycore_tuple.h"         // struct _Py_tuple_state
#include "pycore_typeobject.h"    // struct type_cache
#include "pycore_unicodeobject.h" // struct _Py_unicode_state
#include "pycore_warnings.h"      // struct _warnings_runtime_state


// atexit state
typedef struct {
    PyObject *func;
    PyObject *args;
    PyObject *kwargs;
} atexit_callback;

struct atexit_state {
    atexit_callback **callbacks;
    int ncallbacks;
    int callback_len;
};


struct _Py_long_state {
    int max_str_digits;
};


/* interpreter state */

/* PyInterpreterState holds the global state for one of the runtime's
   interpreters.  Typically the initial (main) interpreter is the only one.

   The PyInterpreterState typedef is in Include/pytypedefs.h.
   */
struct _is {

    PyInterpreterState *next;

    struct pythreads {
        uint64_t next_unique_id;
        /* The linked list of threads, newest first. */
        PyThreadState *head;
        /* Used in Modules/_threadmodule.c. */
        long count;
        /* Support for runtime thread stack size tuning.
           A value of 0 means using the platform's default stack size
           or the size specified by the THREAD_STACK_SIZE macro. */
        /* Used in Python/thread.c. */
        size_t stacksize;
    } threads;

    /* Reference to the _PyRuntime global variable. This field exists
       to not have to pass runtime in addition to tstate to a function.
       Get runtime from tstate: tstate->interp->runtime. */
    struct pyruntimestate *runtime;

    int64_t id;
    int64_t id_refcount;
    int requires_idref;
    PyThread_type_lock id_mutex;

    /* Has been initialized to a safe state.

       In order to be effective, this must be set to 0 during or right
       after allocation. */
    int _initialized;
    int finalizing;

    struct _ceval_state ceval;
    struct _gc_runtime_state gc;

    struct _import_state imports;

    // Dictionary of the sys module
    PyObject *sysdict;
    // Dictionary of the builtins module
    PyObject *builtins;
<<<<<<< HEAD
    // importlib module
    PyObject *importlib;
    // override for config->use_frozen_modules (for tests)
    // (-1: "off", 1: "on", 0: no override)
    int override_frozen_modules;
    int override_multi_interp_extensions_check;
=======
>>>>>>> b2fc5492

    PyObject *codec_search_path;
    PyObject *codec_search_cache;
    PyObject *codec_error_registry;
    int codecs_initialized;

    PyConfig config;
    unsigned long feature_flags;

    PyObject *dict;  /* Stores per-interpreter state */

    PyObject *builtins_copy;
    // Initialized to _PyEval_EvalFrameDefault().
    _PyFrameEvalFunction eval_frame;

    PyFunction_WatchCallback func_watchers[FUNC_MAX_WATCHERS];
    // One bit is set for each non-NULL entry in func_watchers
    uint8_t active_func_watchers;

    Py_ssize_t co_extra_user_count;
    freefunc co_extra_freefuncs[MAX_CO_EXTRA_USERS];

#ifdef HAVE_FORK
    PyObject *before_forkers;
    PyObject *after_forkers_parent;
    PyObject *after_forkers_child;
#endif

    struct _warnings_runtime_state warnings;
    struct atexit_state atexit;

    PyObject *audit_hooks;
    PyType_WatchCallback type_watchers[TYPE_MAX_WATCHERS];
    PyCode_WatchCallback code_watchers[CODE_MAX_WATCHERS];
    // One bit is set for each non-NULL entry in code_watchers
    uint8_t active_code_watchers;

    struct _Py_unicode_state unicode;
    struct _Py_float_state float_state;
    struct _Py_long_state long_state;
    /* Using a cache is very effective since typically only a single slice is
       created and then deleted again. */
    PySliceObject *slice_cache;

    struct _Py_tuple_state tuple;
    struct _Py_list_state list;
    struct _Py_dict_state dict_state;
    struct _Py_async_gen_state async_gen;
    struct _Py_context_state context;
    struct _Py_exc_state exc_state;

    struct ast_state ast;
    struct types_state types;
    struct callable_cache callable_cache;
    PyCodeObject *interpreter_trampoline;

    struct _Py_interp_cached_objects cached_objects;
    struct _Py_interp_static_objects static_objects;

    /* The following fields are here to avoid allocation during init.
       The data is exposed through PyInterpreterState pointer fields.
       These fields should not be accessed directly outside of init.

       All other PyInterpreterState pointer fields are populated when
       needed and default to NULL.

       For now there are some exceptions to that rule, which require
       allocation during init.  These will be addressed on a case-by-case
       basis.  Also see _PyRuntimeState regarding the various mutex fields.
       */

    /* the initial PyInterpreterState.threads.head */
    PyThreadState _initial_thread;
};


/* other API */

extern void _PyInterpreterState_Clear(PyThreadState *tstate);


/* cross-interpreter data registry */

/* For now we use a global registry of shareable classes.  An
   alternative would be to add a tp_* slot for a class's
   crossinterpdatafunc. It would be simpler and more efficient. */

struct _xidregitem;

struct _xidregitem {
    struct _xidregitem *prev;
    struct _xidregitem *next;
    PyObject *cls;  // weakref to a PyTypeObject
    crossinterpdatafunc getdata;
};

PyAPI_FUNC(PyInterpreterState*) _PyInterpreterState_LookUpID(int64_t);

PyAPI_FUNC(int) _PyInterpreterState_IDInitref(PyInterpreterState *);
PyAPI_FUNC(int) _PyInterpreterState_IDIncref(PyInterpreterState *);
PyAPI_FUNC(void) _PyInterpreterState_IDDecref(PyInterpreterState *);

#ifdef __cplusplus
}
#endif
#endif /* !Py_INTERNAL_INTERP_H */<|MERGE_RESOLUTION|>--- conflicted
+++ resolved
@@ -99,15 +99,6 @@
     PyObject *sysdict;
     // Dictionary of the builtins module
     PyObject *builtins;
-<<<<<<< HEAD
-    // importlib module
-    PyObject *importlib;
-    // override for config->use_frozen_modules (for tests)
-    // (-1: "off", 1: "on", 0: no override)
-    int override_frozen_modules;
-    int override_multi_interp_extensions_check;
-=======
->>>>>>> b2fc5492
 
     PyObject *codec_search_path;
     PyObject *codec_search_cache;
