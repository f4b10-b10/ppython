// Auto-generated by Tools/scripts/generate_opcode_h.py from Lib/opcode.py

#ifndef Py_INTERNAL_OPCODE_H
#define Py_INTERNAL_OPCODE_H
#ifdef __cplusplus
extern "C" {
#endif

#ifndef Py_BUILD_CORE
#  error "this header requires Py_BUILD_CORE define"
#endif

#include "opcode.h"

extern const uint8_t _PyOpcode_Caches[256];

extern const uint8_t _PyOpcode_Deopt[256];

extern const uint8_t _PyOpcode_Original[256];

#ifdef NEED_OPCODE_TABLES
static const uint32_t _PyOpcode_RelativeJump[8] = {
    0U,
    0U,
    536870912U,
    135118848U,
    4163U,
    122880U,
    0U,
    0U,
};
static const uint32_t _PyOpcode_Jump[8] = {
    0U,
    0U,
    536870912U,
    135118848U,
    4163U,
    122880U,
    0U,
    0U,
};

const uint8_t _PyOpcode_Caches[256] = {
    [BINARY_SUBSCR] = 4,
    [STORE_SUBSCR] = 1,
    [UNPACK_SEQUENCE] = 1,
    [STORE_ATTR] = 4,
    [LOAD_ATTR] = 4,
    [COMPARE_OP] = 2,
    [LOAD_GLOBAL] = 5,
    [BINARY_OP] = 1,
    [LOAD_METHOD] = 10,
    [CALL] = 4,
};

const uint8_t _PyOpcode_Deopt[256] = {
    [ASYNC_GEN_WRAP] = ASYNC_GEN_WRAP,
    [BEFORE_ASYNC_WITH] = BEFORE_ASYNC_WITH,
    [BEFORE_WITH] = BEFORE_WITH,
    [BINARY_OP] = BINARY_OP,
    [BINARY_OP_ADAPTIVE] = BINARY_OP,
    [BINARY_OP_ADD_FLOAT] = BINARY_OP,
    [BINARY_OP_ADD_INT] = BINARY_OP,
    [BINARY_OP_ADD_UNICODE] = BINARY_OP,
    [BINARY_OP_INPLACE_ADD_UNICODE] = BINARY_OP,
    [BINARY_OP_MULTIPLY_FLOAT] = BINARY_OP,
    [BINARY_OP_MULTIPLY_INT] = BINARY_OP,
    [BINARY_OP_SUBTRACT_FLOAT] = BINARY_OP,
    [BINARY_OP_SUBTRACT_INT] = BINARY_OP,
    [BINARY_SUBSCR] = BINARY_SUBSCR,
    [BINARY_SUBSCR_ADAPTIVE] = BINARY_SUBSCR,
    [BINARY_SUBSCR_DICT] = BINARY_SUBSCR,
    [BINARY_SUBSCR_GETITEM] = BINARY_SUBSCR,
    [BINARY_SUBSCR_LIST_INT] = BINARY_SUBSCR,
    [BINARY_SUBSCR_TUPLE_INT] = BINARY_SUBSCR,
    [BUILD_CONST_KEY_MAP] = BUILD_CONST_KEY_MAP,
    [BUILD_LIST] = BUILD_LIST,
    [BUILD_MAP] = BUILD_MAP,
    [BUILD_SET] = BUILD_SET,
    [BUILD_SLICE] = BUILD_SLICE,
    [BUILD_STRING] = BUILD_STRING,
    [BUILD_TUPLE] = BUILD_TUPLE,
    [CACHE] = CACHE,
    [CALL] = CALL,
    [CALL_ADAPTIVE] = CALL,
    [CALL_BOUND_METHOD_EXACT_ARGS] = CALL,
    [CALL_BUILTIN_CLASS] = CALL,
    [CALL_BUILTIN_FAST_WITH_KEYWORDS] = CALL,
    [CALL_FUNCTION_EX] = CALL_FUNCTION_EX,
    [CALL_METHOD_DESCRIPTOR_FAST_WITH_KEYWORDS] = CALL,
    [CALL_NO_KW_ALLOC_AND_ENTER_INIT] = CALL,
    [CALL_NO_KW_BUILTIN_FAST] = CALL,
    [CALL_NO_KW_BUILTIN_O] = CALL,
    [CALL_NO_KW_ISINSTANCE] = CALL,
    [CALL_NO_KW_LEN] = CALL,
    [CALL_NO_KW_LIST_APPEND] = CALL,
    [CALL_NO_KW_METHOD_DESCRIPTOR_FAST] = CALL,
    [CALL_NO_KW_METHOD_DESCRIPTOR_NOARGS] = CALL,
    [CALL_NO_KW_METHOD_DESCRIPTOR_O] = CALL,
    [CALL_NO_KW_STR_1] = CALL,
    [CALL_NO_KW_TUPLE_1] = CALL,
    [CALL_NO_KW_TYPE_1] = CALL,
    [CALL_PY_EXACT_ARGS] = CALL,
    [CALL_PY_WITH_DEFAULTS] = CALL,
    [CHECK_EG_MATCH] = CHECK_EG_MATCH,
    [CHECK_EXC_MATCH] = CHECK_EXC_MATCH,
    [COMPARE_OP] = COMPARE_OP,
    [COMPARE_OP_ADAPTIVE] = COMPARE_OP,
    [COMPARE_OP_FLOAT_JUMP] = COMPARE_OP,
    [COMPARE_OP_INT_JUMP] = COMPARE_OP,
    [COMPARE_OP_STR_JUMP] = COMPARE_OP,
    [CONTAINS_OP] = CONTAINS_OP,
    [COPY] = COPY,
    [COPY_FREE_VARS] = COPY_FREE_VARS,
    [DELETE_ATTR] = DELETE_ATTR,
    [DELETE_DEREF] = DELETE_DEREF,
    [DELETE_FAST] = DELETE_FAST,
    [DELETE_GLOBAL] = DELETE_GLOBAL,
    [DELETE_NAME] = DELETE_NAME,
    [DELETE_SUBSCR] = DELETE_SUBSCR,
    [DICT_MERGE] = DICT_MERGE,
    [DICT_UPDATE] = DICT_UPDATE,
    [END_ASYNC_FOR] = END_ASYNC_FOR,
    [EXIT_INIT_CHECK] = EXIT_INIT_CHECK,
    [EXTENDED_ARG] = EXTENDED_ARG,
    [EXTENDED_ARG_QUICK] = EXTENDED_ARG,
    [FORMAT_VALUE] = FORMAT_VALUE,
    [FOR_ITER] = FOR_ITER,
    [GET_AITER] = GET_AITER,
    [GET_ANEXT] = GET_ANEXT,
    [GET_AWAITABLE] = GET_AWAITABLE,
    [GET_ITER] = GET_ITER,
    [GET_LEN] = GET_LEN,
    [GET_YIELD_FROM_ITER] = GET_YIELD_FROM_ITER,
    [IMPORT_FROM] = IMPORT_FROM,
    [IMPORT_NAME] = IMPORT_NAME,
    [IMPORT_STAR] = IMPORT_STAR,
    [IS_OP] = IS_OP,
    [JUMP_BACKWARD] = JUMP_BACKWARD,
    [JUMP_BACKWARD_NO_INTERRUPT] = JUMP_BACKWARD_NO_INTERRUPT,
    [JUMP_BACKWARD_QUICK] = JUMP_BACKWARD,
    [JUMP_FORWARD] = JUMP_FORWARD,
    [JUMP_IF_FALSE_OR_POP] = JUMP_IF_FALSE_OR_POP,
    [JUMP_IF_TRUE_OR_POP] = JUMP_IF_TRUE_OR_POP,
    [KW_NAMES] = KW_NAMES,
    [LIST_APPEND] = LIST_APPEND,
    [LIST_EXTEND] = LIST_EXTEND,
    [LIST_TO_TUPLE] = LIST_TO_TUPLE,
    [LOAD_ASSERTION_ERROR] = LOAD_ASSERTION_ERROR,
    [LOAD_ATTR] = LOAD_ATTR,
    [LOAD_ATTR_ADAPTIVE] = LOAD_ATTR,
    [LOAD_ATTR_INSTANCE_VALUE] = LOAD_ATTR,
    [LOAD_ATTR_MODULE] = LOAD_ATTR,
    [LOAD_ATTR_SLOT] = LOAD_ATTR,
    [LOAD_ATTR_WITH_HINT] = LOAD_ATTR,
    [LOAD_BUILD_CLASS] = LOAD_BUILD_CLASS,
    [LOAD_CLASSDEREF] = LOAD_CLASSDEREF,
    [LOAD_CLOSURE] = LOAD_CLOSURE,
    [LOAD_CONST] = LOAD_CONST,
    [LOAD_CONST__LOAD_FAST] = LOAD_CONST,
    [LOAD_DEREF] = LOAD_DEREF,
    [LOAD_FAST] = LOAD_FAST,
    [LOAD_FAST__LOAD_CONST] = LOAD_FAST,
    [LOAD_FAST__LOAD_FAST] = LOAD_FAST,
    [LOAD_GLOBAL] = LOAD_GLOBAL,
    [LOAD_GLOBAL_ADAPTIVE] = LOAD_GLOBAL,
    [LOAD_GLOBAL_BUILTIN] = LOAD_GLOBAL,
    [LOAD_GLOBAL_MODULE] = LOAD_GLOBAL,
    [LOAD_METHOD] = LOAD_METHOD,
    [LOAD_METHOD_ADAPTIVE] = LOAD_METHOD,
    [LOAD_METHOD_CLASS] = LOAD_METHOD,
    [LOAD_METHOD_LAZY_DICT] = LOAD_METHOD,
    [LOAD_METHOD_MODULE] = LOAD_METHOD,
    [LOAD_METHOD_NO_DICT] = LOAD_METHOD,
    [LOAD_METHOD_WITH_DICT] = LOAD_METHOD,
    [LOAD_METHOD_WITH_VALUES] = LOAD_METHOD,
    [LOAD_NAME] = LOAD_NAME,
    [MAKE_CELL] = MAKE_CELL,
    [MAKE_FUNCTION] = MAKE_FUNCTION,
    [MAP_ADD] = MAP_ADD,
    [MATCH_CLASS] = MATCH_CLASS,
    [MATCH_KEYS] = MATCH_KEYS,
    [MATCH_MAPPING] = MATCH_MAPPING,
    [MATCH_SEQUENCE] = MATCH_SEQUENCE,
    [NOP] = NOP,
    [POP_EXCEPT] = POP_EXCEPT,
    [POP_JUMP_BACKWARD_IF_FALSE] = POP_JUMP_BACKWARD_IF_FALSE,
    [POP_JUMP_BACKWARD_IF_NONE] = POP_JUMP_BACKWARD_IF_NONE,
    [POP_JUMP_BACKWARD_IF_NOT_NONE] = POP_JUMP_BACKWARD_IF_NOT_NONE,
    [POP_JUMP_BACKWARD_IF_TRUE] = POP_JUMP_BACKWARD_IF_TRUE,
    [POP_JUMP_FORWARD_IF_FALSE] = POP_JUMP_FORWARD_IF_FALSE,
    [POP_JUMP_FORWARD_IF_NONE] = POP_JUMP_FORWARD_IF_NONE,
    [POP_JUMP_FORWARD_IF_NOT_NONE] = POP_JUMP_FORWARD_IF_NOT_NONE,
    [POP_JUMP_FORWARD_IF_TRUE] = POP_JUMP_FORWARD_IF_TRUE,
    [POP_TOP] = POP_TOP,
    [PREP_RERAISE_STAR] = PREP_RERAISE_STAR,
    [PRINT_EXPR] = PRINT_EXPR,
    [PUSH_EXC_INFO] = PUSH_EXC_INFO,
    [PUSH_NULL] = PUSH_NULL,
    [RAISE_VARARGS] = RAISE_VARARGS,
    [RERAISE] = RERAISE,
    [RESUME] = RESUME,
    [RESUME_QUICK] = RESUME,
    [RETURN_GENERATOR] = RETURN_GENERATOR,
    [RETURN_VALUE] = RETURN_VALUE,
    [SEND] = SEND,
    [SETUP_ANNOTATIONS] = SETUP_ANNOTATIONS,
    [SET_ADD] = SET_ADD,
    [SET_UPDATE] = SET_UPDATE,
    [STORE_ATTR] = STORE_ATTR,
    [STORE_ATTR_ADAPTIVE] = STORE_ATTR,
    [STORE_ATTR_INSTANCE_VALUE] = STORE_ATTR,
    [STORE_ATTR_SLOT] = STORE_ATTR,
    [STORE_ATTR_WITH_HINT] = STORE_ATTR,
    [STORE_DEREF] = STORE_DEREF,
    [STORE_FAST] = STORE_FAST,
    [STORE_FAST__LOAD_FAST] = STORE_FAST,
    [STORE_FAST__STORE_FAST] = STORE_FAST,
    [STORE_GLOBAL] = STORE_GLOBAL,
    [STORE_NAME] = STORE_NAME,
    [STORE_SUBSCR] = STORE_SUBSCR,
    [STORE_SUBSCR_ADAPTIVE] = STORE_SUBSCR,
    [STORE_SUBSCR_DICT] = STORE_SUBSCR,
    [STORE_SUBSCR_LIST_INT] = STORE_SUBSCR,
    [SWAP] = SWAP,
    [UNARY_INVERT] = UNARY_INVERT,
    [UNARY_NEGATIVE] = UNARY_NEGATIVE,
    [UNARY_NOT] = UNARY_NOT,
    [UNARY_POSITIVE] = UNARY_POSITIVE,
    [UNPACK_EX] = UNPACK_EX,
    [UNPACK_SEQUENCE] = UNPACK_SEQUENCE,
    [UNPACK_SEQUENCE_ADAPTIVE] = UNPACK_SEQUENCE,
    [UNPACK_SEQUENCE_LIST] = UNPACK_SEQUENCE,
    [UNPACK_SEQUENCE_TUPLE] = UNPACK_SEQUENCE,
    [UNPACK_SEQUENCE_TWO_TUPLE] = UNPACK_SEQUENCE,
    [WITH_EXCEPT_START] = WITH_EXCEPT_START,
    [YIELD_VALUE] = YIELD_VALUE,
};

const uint8_t _PyOpcode_Original[256] = {
    [ASYNC_GEN_WRAP] = ASYNC_GEN_WRAP,
    [BEFORE_ASYNC_WITH] = BEFORE_ASYNC_WITH,
    [BEFORE_WITH] = BEFORE_WITH,
    [BINARY_OP] = BINARY_OP,
    [BINARY_OP_ADAPTIVE] = BINARY_OP,
    [BINARY_OP_ADD_FLOAT] = BINARY_OP,
    [BINARY_OP_ADD_INT] = BINARY_OP,
    [BINARY_OP_ADD_UNICODE] = BINARY_OP,
    [BINARY_OP_INPLACE_ADD_UNICODE] = BINARY_OP,
    [BINARY_OP_MULTIPLY_FLOAT] = BINARY_OP,
    [BINARY_OP_MULTIPLY_INT] = BINARY_OP,
    [BINARY_OP_SUBTRACT_FLOAT] = BINARY_OP,
    [BINARY_OP_SUBTRACT_INT] = BINARY_OP,
    [BINARY_SUBSCR] = BINARY_SUBSCR,
    [BINARY_SUBSCR_ADAPTIVE] = BINARY_SUBSCR,
    [BINARY_SUBSCR_DICT] = BINARY_SUBSCR,
    [BINARY_SUBSCR_GETITEM] = BINARY_SUBSCR,
    [BINARY_SUBSCR_LIST_INT] = BINARY_SUBSCR,
    [BINARY_SUBSCR_TUPLE_INT] = BINARY_SUBSCR,
    [BUILD_CONST_KEY_MAP] = BUILD_CONST_KEY_MAP,
    [BUILD_LIST] = BUILD_LIST,
    [BUILD_MAP] = BUILD_MAP,
    [BUILD_SET] = BUILD_SET,
    [BUILD_SLICE] = BUILD_SLICE,
    [BUILD_STRING] = BUILD_STRING,
    [BUILD_TUPLE] = BUILD_TUPLE,
    [CACHE] = CACHE,
    [CALL] = CALL,
    [CALL_ADAPTIVE] = CALL,
    [CALL_BOUND_METHOD_EXACT_ARGS] = CALL,
    [CALL_BUILTIN_CLASS] = CALL,
    [CALL_BUILTIN_FAST_WITH_KEYWORDS] = CALL,
    [CALL_FUNCTION_EX] = CALL_FUNCTION_EX,
    [CALL_METHOD_DESCRIPTOR_FAST_WITH_KEYWORDS] = CALL,
    [CALL_NO_KW_ALLOC_AND_ENTER_INIT] = CALL,
    [CALL_NO_KW_BUILTIN_FAST] = CALL,
    [CALL_NO_KW_BUILTIN_O] = CALL,
    [CALL_NO_KW_ISINSTANCE] = CALL,
    [CALL_NO_KW_LEN] = CALL,
    [CALL_NO_KW_LIST_APPEND] = CALL,
    [CALL_NO_KW_METHOD_DESCRIPTOR_FAST] = CALL,
    [CALL_NO_KW_METHOD_DESCRIPTOR_NOARGS] = CALL,
    [CALL_NO_KW_METHOD_DESCRIPTOR_O] = CALL,
    [CALL_NO_KW_STR_1] = CALL,
    [CALL_NO_KW_TUPLE_1] = CALL,
    [CALL_NO_KW_TYPE_1] = CALL,
    [CALL_PY_EXACT_ARGS] = CALL,
    [CALL_PY_WITH_DEFAULTS] = CALL,
    [CHECK_EG_MATCH] = CHECK_EG_MATCH,
    [CHECK_EXC_MATCH] = CHECK_EXC_MATCH,
    [COMPARE_OP] = COMPARE_OP,
    [COMPARE_OP_ADAPTIVE] = COMPARE_OP,
    [COMPARE_OP_FLOAT_JUMP] = COMPARE_OP,
    [COMPARE_OP_INT_JUMP] = COMPARE_OP,
    [COMPARE_OP_STR_JUMP] = COMPARE_OP,
    [CONTAINS_OP] = CONTAINS_OP,
    [COPY] = COPY,
    [COPY_FREE_VARS] = COPY_FREE_VARS,
    [DELETE_ATTR] = DELETE_ATTR,
    [DELETE_DEREF] = DELETE_DEREF,
    [DELETE_FAST] = DELETE_FAST,
    [DELETE_GLOBAL] = DELETE_GLOBAL,
    [DELETE_NAME] = DELETE_NAME,
    [DELETE_SUBSCR] = DELETE_SUBSCR,
    [DICT_MERGE] = DICT_MERGE,
    [DICT_UPDATE] = DICT_UPDATE,
    [END_ASYNC_FOR] = END_ASYNC_FOR,
    [EXIT_INIT_CHECK] = EXIT_INIT_CHECK,
    [EXTENDED_ARG] = EXTENDED_ARG_QUICK,
    [EXTENDED_ARG_QUICK] = EXTENDED_ARG_QUICK,
    [FORMAT_VALUE] = FORMAT_VALUE,
    [FOR_ITER] = FOR_ITER,
    [GET_AITER] = GET_AITER,
    [GET_ANEXT] = GET_ANEXT,
    [GET_AWAITABLE] = GET_AWAITABLE,
    [GET_ITER] = GET_ITER,
    [GET_LEN] = GET_LEN,
    [GET_YIELD_FROM_ITER] = GET_YIELD_FROM_ITER,
    [IMPORT_FROM] = IMPORT_FROM,
    [IMPORT_NAME] = IMPORT_NAME,
    [IMPORT_STAR] = IMPORT_STAR,
    [IS_OP] = IS_OP,
    [JUMP_BACKWARD] = JUMP_BACKWARD,
    [JUMP_BACKWARD_NO_INTERRUPT] = JUMP_BACKWARD_NO_INTERRUPT,
    [JUMP_BACKWARD_QUICK] = JUMP_BACKWARD,
    [JUMP_FORWARD] = JUMP_FORWARD,
    [JUMP_IF_FALSE_OR_POP] = JUMP_IF_FALSE_OR_POP,
    [JUMP_IF_TRUE_OR_POP] = JUMP_IF_TRUE_OR_POP,
    [KW_NAMES] = KW_NAMES,
    [LIST_APPEND] = LIST_APPEND,
    [LIST_EXTEND] = LIST_EXTEND,
    [LIST_TO_TUPLE] = LIST_TO_TUPLE,
    [LOAD_ASSERTION_ERROR] = LOAD_ASSERTION_ERROR,
    [LOAD_ATTR] = LOAD_ATTR,
    [LOAD_ATTR_ADAPTIVE] = LOAD_ATTR,
    [LOAD_ATTR_INSTANCE_VALUE] = LOAD_ATTR,
    [LOAD_ATTR_MODULE] = LOAD_ATTR,
    [LOAD_ATTR_SLOT] = LOAD_ATTR,
    [LOAD_ATTR_WITH_HINT] = LOAD_ATTR,
    [LOAD_BUILD_CLASS] = LOAD_BUILD_CLASS,
    [LOAD_CLASSDEREF] = LOAD_CLASSDEREF,
    [LOAD_CLOSURE] = LOAD_CLOSURE,
    [LOAD_CONST] = LOAD_CONST,
    [LOAD_CONST__LOAD_FAST] = LOAD_CONST,
    [LOAD_DEREF] = LOAD_DEREF,
    [LOAD_FAST] = LOAD_FAST,
    [LOAD_FAST__LOAD_CONST] = LOAD_FAST,
    [LOAD_FAST__LOAD_FAST] = LOAD_FAST,
    [LOAD_GLOBAL] = LOAD_GLOBAL,
    [LOAD_GLOBAL_ADAPTIVE] = LOAD_GLOBAL,
    [LOAD_GLOBAL_BUILTIN] = LOAD_GLOBAL,
    [LOAD_GLOBAL_MODULE] = LOAD_GLOBAL,
    [LOAD_METHOD] = LOAD_METHOD,
    [LOAD_METHOD_ADAPTIVE] = LOAD_METHOD,
    [LOAD_METHOD_CLASS] = LOAD_METHOD,
    [LOAD_METHOD_LAZY_DICT] = LOAD_METHOD,
    [LOAD_METHOD_MODULE] = LOAD_METHOD,
    [LOAD_METHOD_NO_DICT] = LOAD_METHOD,
    [LOAD_METHOD_WITH_DICT] = LOAD_METHOD,
    [LOAD_METHOD_WITH_VALUES] = LOAD_METHOD,
    [LOAD_NAME] = LOAD_NAME,
    [MAKE_CELL] = MAKE_CELL,
    [MAKE_FUNCTION] = MAKE_FUNCTION,
    [MAP_ADD] = MAP_ADD,
    [MATCH_CLASS] = MATCH_CLASS,
    [MATCH_KEYS] = MATCH_KEYS,
    [MATCH_MAPPING] = MATCH_MAPPING,
    [MATCH_SEQUENCE] = MATCH_SEQUENCE,
    [NOP] = NOP,
    [POP_EXCEPT] = POP_EXCEPT,
    [POP_JUMP_BACKWARD_IF_FALSE] = POP_JUMP_BACKWARD_IF_FALSE,
    [POP_JUMP_BACKWARD_IF_NONE] = POP_JUMP_BACKWARD_IF_NONE,
    [POP_JUMP_BACKWARD_IF_NOT_NONE] = POP_JUMP_BACKWARD_IF_NOT_NONE,
    [POP_JUMP_BACKWARD_IF_TRUE] = POP_JUMP_BACKWARD_IF_TRUE,
    [POP_JUMP_FORWARD_IF_FALSE] = POP_JUMP_FORWARD_IF_FALSE,
    [POP_JUMP_FORWARD_IF_NONE] = POP_JUMP_FORWARD_IF_NONE,
    [POP_JUMP_FORWARD_IF_NOT_NONE] = POP_JUMP_FORWARD_IF_NOT_NONE,
    [POP_JUMP_FORWARD_IF_TRUE] = POP_JUMP_FORWARD_IF_TRUE,
    [POP_TOP] = POP_TOP,
    [PREP_RERAISE_STAR] = PREP_RERAISE_STAR,
    [PRINT_EXPR] = PRINT_EXPR,
    [PUSH_EXC_INFO] = PUSH_EXC_INFO,
    [PUSH_NULL] = PUSH_NULL,
    [RAISE_VARARGS] = RAISE_VARARGS,
    [RERAISE] = RERAISE,
    [RESUME] = RESUME,
    [RESUME_QUICK] = RESUME,
    [RETURN_GENERATOR] = RETURN_GENERATOR,
    [RETURN_VALUE] = RETURN_VALUE,
    [SEND] = SEND,
    [SETUP_ANNOTATIONS] = SETUP_ANNOTATIONS,
    [SET_ADD] = SET_ADD,
    [SET_UPDATE] = SET_UPDATE,
    [STORE_ATTR] = STORE_ATTR,
    [STORE_ATTR_ADAPTIVE] = STORE_ATTR,
    [STORE_ATTR_INSTANCE_VALUE] = STORE_ATTR,
    [STORE_ATTR_SLOT] = STORE_ATTR,
    [STORE_ATTR_WITH_HINT] = STORE_ATTR,
    [STORE_DEREF] = STORE_DEREF,
    [STORE_FAST] = STORE_FAST,
    [STORE_FAST__LOAD_FAST] = STORE_FAST,
    [STORE_FAST__STORE_FAST] = STORE_FAST,
    [STORE_GLOBAL] = STORE_GLOBAL,
    [STORE_NAME] = STORE_NAME,
    [STORE_SUBSCR] = STORE_SUBSCR,
    [STORE_SUBSCR_ADAPTIVE] = STORE_SUBSCR,
    [STORE_SUBSCR_DICT] = STORE_SUBSCR,
    [STORE_SUBSCR_LIST_INT] = STORE_SUBSCR,
    [SWAP] = SWAP,
    [UNARY_INVERT] = UNARY_INVERT,
    [UNARY_NEGATIVE] = UNARY_NEGATIVE,
    [UNARY_NOT] = UNARY_NOT,
    [UNARY_POSITIVE] = UNARY_POSITIVE,
    [UNPACK_EX] = UNPACK_EX,
    [UNPACK_SEQUENCE] = UNPACK_SEQUENCE,
    [UNPACK_SEQUENCE_ADAPTIVE] = UNPACK_SEQUENCE,
    [UNPACK_SEQUENCE_LIST] = UNPACK_SEQUENCE,
    [UNPACK_SEQUENCE_TUPLE] = UNPACK_SEQUENCE,
    [UNPACK_SEQUENCE_TWO_TUPLE] = UNPACK_SEQUENCE,
    [WITH_EXCEPT_START] = WITH_EXCEPT_START,
    [YIELD_VALUE] = YIELD_VALUE,
};
#endif   // NEED_OPCODE_TABLES

#ifdef Py_DEBUG
static const char *const _PyOpcode_OpName[256] = {
    [CACHE] = "CACHE",
    [POP_TOP] = "POP_TOP",
    [PUSH_NULL] = "PUSH_NULL",
    [BINARY_OP_ADAPTIVE] = "BINARY_OP_ADAPTIVE",
    [BINARY_OP_ADD_FLOAT] = "BINARY_OP_ADD_FLOAT",
    [BINARY_OP_ADD_INT] = "BINARY_OP_ADD_INT",
    [BINARY_OP_ADD_UNICODE] = "BINARY_OP_ADD_UNICODE",
    [BINARY_OP_INPLACE_ADD_UNICODE] = "BINARY_OP_INPLACE_ADD_UNICODE",
    [BINARY_OP_MULTIPLY_FLOAT] = "BINARY_OP_MULTIPLY_FLOAT",
    [NOP] = "NOP",
    [UNARY_POSITIVE] = "UNARY_POSITIVE",
    [UNARY_NEGATIVE] = "UNARY_NEGATIVE",
    [UNARY_NOT] = "UNARY_NOT",
    [BINARY_OP_MULTIPLY_INT] = "BINARY_OP_MULTIPLY_INT",
    [BINARY_OP_SUBTRACT_FLOAT] = "BINARY_OP_SUBTRACT_FLOAT",
    [UNARY_INVERT] = "UNARY_INVERT",
    [EXIT_INIT_CHECK] = "EXIT_INIT_CHECK",
    [BINARY_OP_SUBTRACT_INT] = "BINARY_OP_SUBTRACT_INT",
    [BINARY_SUBSCR_ADAPTIVE] = "BINARY_SUBSCR_ADAPTIVE",
    [BINARY_SUBSCR_DICT] = "BINARY_SUBSCR_DICT",
    [BINARY_SUBSCR_GETITEM] = "BINARY_SUBSCR_GETITEM",
    [BINARY_SUBSCR_LIST_INT] = "BINARY_SUBSCR_LIST_INT",
    [BINARY_SUBSCR_TUPLE_INT] = "BINARY_SUBSCR_TUPLE_INT",
    [CALL_ADAPTIVE] = "CALL_ADAPTIVE",
    [CALL_PY_EXACT_ARGS] = "CALL_PY_EXACT_ARGS",
    [BINARY_SUBSCR] = "BINARY_SUBSCR",
    [CALL_PY_WITH_DEFAULTS] = "CALL_PY_WITH_DEFAULTS",
    [CALL_BOUND_METHOD_EXACT_ARGS] = "CALL_BOUND_METHOD_EXACT_ARGS",
    [CALL_BUILTIN_CLASS] = "CALL_BUILTIN_CLASS",
    [CALL_BUILTIN_FAST_WITH_KEYWORDS] = "CALL_BUILTIN_FAST_WITH_KEYWORDS",
    [GET_LEN] = "GET_LEN",
    [MATCH_MAPPING] = "MATCH_MAPPING",
    [MATCH_SEQUENCE] = "MATCH_SEQUENCE",
    [MATCH_KEYS] = "MATCH_KEYS",
    [CALL_METHOD_DESCRIPTOR_FAST_WITH_KEYWORDS] = "CALL_METHOD_DESCRIPTOR_FAST_WITH_KEYWORDS",
    [PUSH_EXC_INFO] = "PUSH_EXC_INFO",
    [CHECK_EXC_MATCH] = "CHECK_EXC_MATCH",
    [CHECK_EG_MATCH] = "CHECK_EG_MATCH",
    [CALL_NO_KW_BUILTIN_FAST] = "CALL_NO_KW_BUILTIN_FAST",
    [CALL_NO_KW_BUILTIN_O] = "CALL_NO_KW_BUILTIN_O",
    [CALL_NO_KW_ISINSTANCE] = "CALL_NO_KW_ISINSTANCE",
    [CALL_NO_KW_LEN] = "CALL_NO_KW_LEN",
    [CALL_NO_KW_ALLOC_AND_ENTER_INIT] = "CALL_NO_KW_ALLOC_AND_ENTER_INIT",
    [CALL_NO_KW_LIST_APPEND] = "CALL_NO_KW_LIST_APPEND",
    [CALL_NO_KW_METHOD_DESCRIPTOR_FAST] = "CALL_NO_KW_METHOD_DESCRIPTOR_FAST",
    [CALL_NO_KW_METHOD_DESCRIPTOR_NOARGS] = "CALL_NO_KW_METHOD_DESCRIPTOR_NOARGS",
    [CALL_NO_KW_METHOD_DESCRIPTOR_O] = "CALL_NO_KW_METHOD_DESCRIPTOR_O",
    [CALL_NO_KW_STR_1] = "CALL_NO_KW_STR_1",
    [CALL_NO_KW_TUPLE_1] = "CALL_NO_KW_TUPLE_1",
    [WITH_EXCEPT_START] = "WITH_EXCEPT_START",
    [GET_AITER] = "GET_AITER",
    [GET_ANEXT] = "GET_ANEXT",
    [BEFORE_ASYNC_WITH] = "BEFORE_ASYNC_WITH",
    [BEFORE_WITH] = "BEFORE_WITH",
    [END_ASYNC_FOR] = "END_ASYNC_FOR",
    [CALL_NO_KW_TYPE_1] = "CALL_NO_KW_TYPE_1",
    [COMPARE_OP_ADAPTIVE] = "COMPARE_OP_ADAPTIVE",
    [COMPARE_OP_FLOAT_JUMP] = "COMPARE_OP_FLOAT_JUMP",
    [COMPARE_OP_INT_JUMP] = "COMPARE_OP_INT_JUMP",
    [COMPARE_OP_STR_JUMP] = "COMPARE_OP_STR_JUMP",
    [STORE_SUBSCR] = "STORE_SUBSCR",
    [DELETE_SUBSCR] = "DELETE_SUBSCR",
    [EXTENDED_ARG_QUICK] = "EXTENDED_ARG_QUICK",
    [JUMP_BACKWARD_QUICK] = "JUMP_BACKWARD_QUICK",
    [LOAD_ATTR_ADAPTIVE] = "LOAD_ATTR_ADAPTIVE",
    [LOAD_ATTR_INSTANCE_VALUE] = "LOAD_ATTR_INSTANCE_VALUE",
    [LOAD_ATTR_MODULE] = "LOAD_ATTR_MODULE",
    [LOAD_ATTR_SLOT] = "LOAD_ATTR_SLOT",
    [GET_ITER] = "GET_ITER",
    [GET_YIELD_FROM_ITER] = "GET_YIELD_FROM_ITER",
    [PRINT_EXPR] = "PRINT_EXPR",
    [LOAD_BUILD_CLASS] = "LOAD_BUILD_CLASS",
    [LOAD_ATTR_WITH_HINT] = "LOAD_ATTR_WITH_HINT",
    [LOAD_CONST__LOAD_FAST] = "LOAD_CONST__LOAD_FAST",
    [LOAD_ASSERTION_ERROR] = "LOAD_ASSERTION_ERROR",
    [RETURN_GENERATOR] = "RETURN_GENERATOR",
    [LOAD_FAST__LOAD_CONST] = "LOAD_FAST__LOAD_CONST",
    [LOAD_FAST__LOAD_FAST] = "LOAD_FAST__LOAD_FAST",
    [LOAD_GLOBAL_ADAPTIVE] = "LOAD_GLOBAL_ADAPTIVE",
    [LOAD_GLOBAL_BUILTIN] = "LOAD_GLOBAL_BUILTIN",
    [LOAD_GLOBAL_MODULE] = "LOAD_GLOBAL_MODULE",
    [LOAD_METHOD_ADAPTIVE] = "LOAD_METHOD_ADAPTIVE",
<<<<<<< HEAD
=======
    [LOAD_METHOD_CLASS] = "LOAD_METHOD_CLASS",
    [LOAD_METHOD_LAZY_DICT] = "LOAD_METHOD_LAZY_DICT",
>>>>>>> 1f134e96
    [LIST_TO_TUPLE] = "LIST_TO_TUPLE",
    [RETURN_VALUE] = "RETURN_VALUE",
    [IMPORT_STAR] = "IMPORT_STAR",
    [SETUP_ANNOTATIONS] = "SETUP_ANNOTATIONS",
<<<<<<< HEAD
    [LOAD_METHOD_CLASS] = "LOAD_METHOD_CLASS",
=======
    [LOAD_METHOD_MODULE] = "LOAD_METHOD_MODULE",
>>>>>>> 1f134e96
    [ASYNC_GEN_WRAP] = "ASYNC_GEN_WRAP",
    [PREP_RERAISE_STAR] = "PREP_RERAISE_STAR",
    [POP_EXCEPT] = "POP_EXCEPT",
    [STORE_NAME] = "STORE_NAME",
    [DELETE_NAME] = "DELETE_NAME",
    [UNPACK_SEQUENCE] = "UNPACK_SEQUENCE",
    [FOR_ITER] = "FOR_ITER",
    [UNPACK_EX] = "UNPACK_EX",
    [STORE_ATTR] = "STORE_ATTR",
    [DELETE_ATTR] = "DELETE_ATTR",
    [STORE_GLOBAL] = "STORE_GLOBAL",
    [DELETE_GLOBAL] = "DELETE_GLOBAL",
    [SWAP] = "SWAP",
    [LOAD_CONST] = "LOAD_CONST",
    [LOAD_NAME] = "LOAD_NAME",
    [BUILD_TUPLE] = "BUILD_TUPLE",
    [BUILD_LIST] = "BUILD_LIST",
    [BUILD_SET] = "BUILD_SET",
    [BUILD_MAP] = "BUILD_MAP",
    [LOAD_ATTR] = "LOAD_ATTR",
    [COMPARE_OP] = "COMPARE_OP",
    [IMPORT_NAME] = "IMPORT_NAME",
    [IMPORT_FROM] = "IMPORT_FROM",
    [JUMP_FORWARD] = "JUMP_FORWARD",
    [JUMP_IF_FALSE_OR_POP] = "JUMP_IF_FALSE_OR_POP",
    [JUMP_IF_TRUE_OR_POP] = "JUMP_IF_TRUE_OR_POP",
<<<<<<< HEAD
    [LOAD_METHOD_MODULE] = "LOAD_METHOD_MODULE",
=======
    [LOAD_METHOD_NO_DICT] = "LOAD_METHOD_NO_DICT",
>>>>>>> 1f134e96
    [POP_JUMP_FORWARD_IF_FALSE] = "POP_JUMP_FORWARD_IF_FALSE",
    [POP_JUMP_FORWARD_IF_TRUE] = "POP_JUMP_FORWARD_IF_TRUE",
    [LOAD_GLOBAL] = "LOAD_GLOBAL",
    [IS_OP] = "IS_OP",
    [CONTAINS_OP] = "CONTAINS_OP",
    [RERAISE] = "RERAISE",
    [COPY] = "COPY",
<<<<<<< HEAD
    [LOAD_METHOD_NO_DICT] = "LOAD_METHOD_NO_DICT",
=======
    [LOAD_METHOD_WITH_DICT] = "LOAD_METHOD_WITH_DICT",
>>>>>>> 1f134e96
    [BINARY_OP] = "BINARY_OP",
    [SEND] = "SEND",
    [LOAD_FAST] = "LOAD_FAST",
    [STORE_FAST] = "STORE_FAST",
    [DELETE_FAST] = "DELETE_FAST",
<<<<<<< HEAD
    [LOAD_METHOD_WITH_DICT] = "LOAD_METHOD_WITH_DICT",
=======
    [LOAD_METHOD_WITH_VALUES] = "LOAD_METHOD_WITH_VALUES",
>>>>>>> 1f134e96
    [POP_JUMP_FORWARD_IF_NOT_NONE] = "POP_JUMP_FORWARD_IF_NOT_NONE",
    [POP_JUMP_FORWARD_IF_NONE] = "POP_JUMP_FORWARD_IF_NONE",
    [RAISE_VARARGS] = "RAISE_VARARGS",
    [GET_AWAITABLE] = "GET_AWAITABLE",
    [MAKE_FUNCTION] = "MAKE_FUNCTION",
    [BUILD_SLICE] = "BUILD_SLICE",
    [JUMP_BACKWARD_NO_INTERRUPT] = "JUMP_BACKWARD_NO_INTERRUPT",
    [MAKE_CELL] = "MAKE_CELL",
    [LOAD_CLOSURE] = "LOAD_CLOSURE",
    [LOAD_DEREF] = "LOAD_DEREF",
    [STORE_DEREF] = "STORE_DEREF",
    [DELETE_DEREF] = "DELETE_DEREF",
    [JUMP_BACKWARD] = "JUMP_BACKWARD",
<<<<<<< HEAD
    [LOAD_METHOD_WITH_VALUES] = "LOAD_METHOD_WITH_VALUES",
    [CALL_FUNCTION_EX] = "CALL_FUNCTION_EX",
    [RESUME_QUICK] = "RESUME_QUICK",
=======
    [RESUME_QUICK] = "RESUME_QUICK",
    [CALL_FUNCTION_EX] = "CALL_FUNCTION_EX",
    [STORE_ATTR_ADAPTIVE] = "STORE_ATTR_ADAPTIVE",
>>>>>>> 1f134e96
    [EXTENDED_ARG] = "EXTENDED_ARG",
    [LIST_APPEND] = "LIST_APPEND",
    [SET_ADD] = "SET_ADD",
    [MAP_ADD] = "MAP_ADD",
    [LOAD_CLASSDEREF] = "LOAD_CLASSDEREF",
    [COPY_FREE_VARS] = "COPY_FREE_VARS",
    [YIELD_VALUE] = "YIELD_VALUE",
    [RESUME] = "RESUME",
    [MATCH_CLASS] = "MATCH_CLASS",
<<<<<<< HEAD
    [STORE_ATTR_ADAPTIVE] = "STORE_ATTR_ADAPTIVE",
    [STORE_ATTR_INSTANCE_VALUE] = "STORE_ATTR_INSTANCE_VALUE",
    [FORMAT_VALUE] = "FORMAT_VALUE",
    [BUILD_CONST_KEY_MAP] = "BUILD_CONST_KEY_MAP",
    [BUILD_STRING] = "BUILD_STRING",
    [STORE_ATTR_SLOT] = "STORE_ATTR_SLOT",
    [STORE_ATTR_WITH_HINT] = "STORE_ATTR_WITH_HINT",
    [LOAD_METHOD] = "LOAD_METHOD",
    [STORE_FAST__LOAD_FAST] = "STORE_FAST__LOAD_FAST",
=======
    [STORE_ATTR_INSTANCE_VALUE] = "STORE_ATTR_INSTANCE_VALUE",
    [STORE_ATTR_SLOT] = "STORE_ATTR_SLOT",
    [FORMAT_VALUE] = "FORMAT_VALUE",
    [BUILD_CONST_KEY_MAP] = "BUILD_CONST_KEY_MAP",
    [BUILD_STRING] = "BUILD_STRING",
    [STORE_ATTR_WITH_HINT] = "STORE_ATTR_WITH_HINT",
    [STORE_FAST__LOAD_FAST] = "STORE_FAST__LOAD_FAST",
    [LOAD_METHOD] = "LOAD_METHOD",
    [STORE_FAST__STORE_FAST] = "STORE_FAST__STORE_FAST",
>>>>>>> 1f134e96
    [LIST_EXTEND] = "LIST_EXTEND",
    [SET_UPDATE] = "SET_UPDATE",
    [DICT_MERGE] = "DICT_MERGE",
    [DICT_UPDATE] = "DICT_UPDATE",
<<<<<<< HEAD
    [STORE_FAST__STORE_FAST] = "STORE_FAST__STORE_FAST",
=======
>>>>>>> 1f134e96
    [STORE_SUBSCR_ADAPTIVE] = "STORE_SUBSCR_ADAPTIVE",
    [STORE_SUBSCR_DICT] = "STORE_SUBSCR_DICT",
    [STORE_SUBSCR_LIST_INT] = "STORE_SUBSCR_LIST_INT",
    [UNPACK_SEQUENCE_ADAPTIVE] = "UNPACK_SEQUENCE_ADAPTIVE",
<<<<<<< HEAD
=======
    [UNPACK_SEQUENCE_LIST] = "UNPACK_SEQUENCE_LIST",
>>>>>>> 1f134e96
    [CALL] = "CALL",
    [KW_NAMES] = "KW_NAMES",
    [POP_JUMP_BACKWARD_IF_NOT_NONE] = "POP_JUMP_BACKWARD_IF_NOT_NONE",
    [POP_JUMP_BACKWARD_IF_NONE] = "POP_JUMP_BACKWARD_IF_NONE",
    [POP_JUMP_BACKWARD_IF_FALSE] = "POP_JUMP_BACKWARD_IF_FALSE",
    [POP_JUMP_BACKWARD_IF_TRUE] = "POP_JUMP_BACKWARD_IF_TRUE",
<<<<<<< HEAD
    [UNPACK_SEQUENCE_LIST] = "UNPACK_SEQUENCE_LIST",
    [UNPACK_SEQUENCE_TUPLE] = "UNPACK_SEQUENCE_TUPLE",
    [UNPACK_SEQUENCE_TWO_TUPLE] = "UNPACK_SEQUENCE_TWO_TUPLE",
=======
    [UNPACK_SEQUENCE_TUPLE] = "UNPACK_SEQUENCE_TUPLE",
    [UNPACK_SEQUENCE_TWO_TUPLE] = "UNPACK_SEQUENCE_TWO_TUPLE",
    [179] = "<179>",
>>>>>>> 1f134e96
    [180] = "<180>",
    [181] = "<181>",
    [182] = "<182>",
    [183] = "<183>",
    [184] = "<184>",
    [185] = "<185>",
    [186] = "<186>",
    [187] = "<187>",
    [188] = "<188>",
    [189] = "<189>",
    [190] = "<190>",
    [191] = "<191>",
    [192] = "<192>",
    [193] = "<193>",
    [194] = "<194>",
    [195] = "<195>",
    [196] = "<196>",
    [197] = "<197>",
    [198] = "<198>",
    [199] = "<199>",
    [200] = "<200>",
    [201] = "<201>",
    [202] = "<202>",
    [203] = "<203>",
    [204] = "<204>",
    [205] = "<205>",
    [206] = "<206>",
    [207] = "<207>",
    [208] = "<208>",
    [209] = "<209>",
    [210] = "<210>",
    [211] = "<211>",
    [212] = "<212>",
    [213] = "<213>",
    [214] = "<214>",
    [215] = "<215>",
    [216] = "<216>",
    [217] = "<217>",
    [218] = "<218>",
    [219] = "<219>",
    [220] = "<220>",
    [221] = "<221>",
    [222] = "<222>",
    [223] = "<223>",
    [224] = "<224>",
    [225] = "<225>",
    [226] = "<226>",
    [227] = "<227>",
    [228] = "<228>",
    [229] = "<229>",
    [230] = "<230>",
    [231] = "<231>",
    [232] = "<232>",
    [233] = "<233>",
    [234] = "<234>",
    [235] = "<235>",
    [236] = "<236>",
    [237] = "<237>",
    [238] = "<238>",
    [239] = "<239>",
    [240] = "<240>",
    [241] = "<241>",
    [242] = "<242>",
    [243] = "<243>",
    [244] = "<244>",
    [245] = "<245>",
    [246] = "<246>",
    [247] = "<247>",
    [248] = "<248>",
    [249] = "<249>",
    [250] = "<250>",
    [251] = "<251>",
    [252] = "<252>",
    [253] = "<253>",
    [254] = "<254>",
    [DO_TRACING] = "DO_TRACING",
};
#endif

#define EXTRA_CASES \
<<<<<<< HEAD
=======
    case 179: \
>>>>>>> 1f134e96
    case 180: \
    case 181: \
    case 182: \
    case 183: \
    case 184: \
    case 185: \
    case 186: \
    case 187: \
    case 188: \
    case 189: \
    case 190: \
    case 191: \
    case 192: \
    case 193: \
    case 194: \
    case 195: \
    case 196: \
    case 197: \
    case 198: \
    case 199: \
    case 200: \
    case 201: \
    case 202: \
    case 203: \
    case 204: \
    case 205: \
    case 206: \
    case 207: \
    case 208: \
    case 209: \
    case 210: \
    case 211: \
    case 212: \
    case 213: \
    case 214: \
    case 215: \
    case 216: \
    case 217: \
    case 218: \
    case 219: \
    case 220: \
    case 221: \
    case 222: \
    case 223: \
    case 224: \
    case 225: \
    case 226: \
    case 227: \
    case 228: \
    case 229: \
    case 230: \
    case 231: \
    case 232: \
    case 233: \
    case 234: \
    case 235: \
    case 236: \
    case 237: \
    case 238: \
    case 239: \
    case 240: \
    case 241: \
    case 242: \
    case 243: \
    case 244: \
    case 245: \
    case 246: \
    case 247: \
    case 248: \
    case 249: \
    case 250: \
    case 251: \
    case 252: \
    case 253: \
    case 254: \
        ;

#ifdef __cplusplus
}
#endif
#endif  // !Py_INTERNAL_OPCODE_H<|MERGE_RESOLUTION|>--- conflicted
+++ resolved
@@ -506,20 +506,11 @@
     [LOAD_GLOBAL_BUILTIN] = "LOAD_GLOBAL_BUILTIN",
     [LOAD_GLOBAL_MODULE] = "LOAD_GLOBAL_MODULE",
     [LOAD_METHOD_ADAPTIVE] = "LOAD_METHOD_ADAPTIVE",
-<<<<<<< HEAD
-=======
-    [LOAD_METHOD_CLASS] = "LOAD_METHOD_CLASS",
-    [LOAD_METHOD_LAZY_DICT] = "LOAD_METHOD_LAZY_DICT",
->>>>>>> 1f134e96
     [LIST_TO_TUPLE] = "LIST_TO_TUPLE",
     [RETURN_VALUE] = "RETURN_VALUE",
     [IMPORT_STAR] = "IMPORT_STAR",
     [SETUP_ANNOTATIONS] = "SETUP_ANNOTATIONS",
-<<<<<<< HEAD
     [LOAD_METHOD_CLASS] = "LOAD_METHOD_CLASS",
-=======
-    [LOAD_METHOD_MODULE] = "LOAD_METHOD_MODULE",
->>>>>>> 1f134e96
     [ASYNC_GEN_WRAP] = "ASYNC_GEN_WRAP",
     [PREP_RERAISE_STAR] = "PREP_RERAISE_STAR",
     [POP_EXCEPT] = "POP_EXCEPT",
@@ -546,11 +537,7 @@
     [JUMP_FORWARD] = "JUMP_FORWARD",
     [JUMP_IF_FALSE_OR_POP] = "JUMP_IF_FALSE_OR_POP",
     [JUMP_IF_TRUE_OR_POP] = "JUMP_IF_TRUE_OR_POP",
-<<<<<<< HEAD
-    [LOAD_METHOD_MODULE] = "LOAD_METHOD_MODULE",
-=======
-    [LOAD_METHOD_NO_DICT] = "LOAD_METHOD_NO_DICT",
->>>>>>> 1f134e96
+    [LOAD_METHOD_LAZY_DICT] = "LOAD_METHOD_LAZY_DICT",
     [POP_JUMP_FORWARD_IF_FALSE] = "POP_JUMP_FORWARD_IF_FALSE",
     [POP_JUMP_FORWARD_IF_TRUE] = "POP_JUMP_FORWARD_IF_TRUE",
     [LOAD_GLOBAL] = "LOAD_GLOBAL",
@@ -558,21 +545,13 @@
     [CONTAINS_OP] = "CONTAINS_OP",
     [RERAISE] = "RERAISE",
     [COPY] = "COPY",
-<<<<<<< HEAD
-    [LOAD_METHOD_NO_DICT] = "LOAD_METHOD_NO_DICT",
-=======
-    [LOAD_METHOD_WITH_DICT] = "LOAD_METHOD_WITH_DICT",
->>>>>>> 1f134e96
+    [LOAD_METHOD_MODULE] = "LOAD_METHOD_MODULE",
     [BINARY_OP] = "BINARY_OP",
     [SEND] = "SEND",
     [LOAD_FAST] = "LOAD_FAST",
     [STORE_FAST] = "STORE_FAST",
     [DELETE_FAST] = "DELETE_FAST",
-<<<<<<< HEAD
-    [LOAD_METHOD_WITH_DICT] = "LOAD_METHOD_WITH_DICT",
-=======
-    [LOAD_METHOD_WITH_VALUES] = "LOAD_METHOD_WITH_VALUES",
->>>>>>> 1f134e96
+    [LOAD_METHOD_NO_DICT] = "LOAD_METHOD_NO_DICT",
     [POP_JUMP_FORWARD_IF_NOT_NONE] = "POP_JUMP_FORWARD_IF_NOT_NONE",
     [POP_JUMP_FORWARD_IF_NONE] = "POP_JUMP_FORWARD_IF_NONE",
     [RAISE_VARARGS] = "RAISE_VARARGS",
@@ -586,15 +565,9 @@
     [STORE_DEREF] = "STORE_DEREF",
     [DELETE_DEREF] = "DELETE_DEREF",
     [JUMP_BACKWARD] = "JUMP_BACKWARD",
-<<<<<<< HEAD
+    [LOAD_METHOD_WITH_DICT] = "LOAD_METHOD_WITH_DICT",
+    [CALL_FUNCTION_EX] = "CALL_FUNCTION_EX",
     [LOAD_METHOD_WITH_VALUES] = "LOAD_METHOD_WITH_VALUES",
-    [CALL_FUNCTION_EX] = "CALL_FUNCTION_EX",
-    [RESUME_QUICK] = "RESUME_QUICK",
-=======
-    [RESUME_QUICK] = "RESUME_QUICK",
-    [CALL_FUNCTION_EX] = "CALL_FUNCTION_EX",
-    [STORE_ATTR_ADAPTIVE] = "STORE_ATTR_ADAPTIVE",
->>>>>>> 1f134e96
     [EXTENDED_ARG] = "EXTENDED_ARG",
     [LIST_APPEND] = "LIST_APPEND",
     [SET_ADD] = "SET_ADD",
@@ -604,59 +577,34 @@
     [YIELD_VALUE] = "YIELD_VALUE",
     [RESUME] = "RESUME",
     [MATCH_CLASS] = "MATCH_CLASS",
-<<<<<<< HEAD
+    [RESUME_QUICK] = "RESUME_QUICK",
     [STORE_ATTR_ADAPTIVE] = "STORE_ATTR_ADAPTIVE",
-    [STORE_ATTR_INSTANCE_VALUE] = "STORE_ATTR_INSTANCE_VALUE",
     [FORMAT_VALUE] = "FORMAT_VALUE",
     [BUILD_CONST_KEY_MAP] = "BUILD_CONST_KEY_MAP",
     [BUILD_STRING] = "BUILD_STRING",
-    [STORE_ATTR_SLOT] = "STORE_ATTR_SLOT",
-    [STORE_ATTR_WITH_HINT] = "STORE_ATTR_WITH_HINT",
-    [LOAD_METHOD] = "LOAD_METHOD",
-    [STORE_FAST__LOAD_FAST] = "STORE_FAST__LOAD_FAST",
-=======
     [STORE_ATTR_INSTANCE_VALUE] = "STORE_ATTR_INSTANCE_VALUE",
     [STORE_ATTR_SLOT] = "STORE_ATTR_SLOT",
-    [FORMAT_VALUE] = "FORMAT_VALUE",
-    [BUILD_CONST_KEY_MAP] = "BUILD_CONST_KEY_MAP",
-    [BUILD_STRING] = "BUILD_STRING",
+    [LOAD_METHOD] = "LOAD_METHOD",
     [STORE_ATTR_WITH_HINT] = "STORE_ATTR_WITH_HINT",
-    [STORE_FAST__LOAD_FAST] = "STORE_FAST__LOAD_FAST",
-    [LOAD_METHOD] = "LOAD_METHOD",
-    [STORE_FAST__STORE_FAST] = "STORE_FAST__STORE_FAST",
->>>>>>> 1f134e96
     [LIST_EXTEND] = "LIST_EXTEND",
     [SET_UPDATE] = "SET_UPDATE",
     [DICT_MERGE] = "DICT_MERGE",
     [DICT_UPDATE] = "DICT_UPDATE",
-<<<<<<< HEAD
+    [STORE_FAST__LOAD_FAST] = "STORE_FAST__LOAD_FAST",
     [STORE_FAST__STORE_FAST] = "STORE_FAST__STORE_FAST",
-=======
->>>>>>> 1f134e96
     [STORE_SUBSCR_ADAPTIVE] = "STORE_SUBSCR_ADAPTIVE",
     [STORE_SUBSCR_DICT] = "STORE_SUBSCR_DICT",
     [STORE_SUBSCR_LIST_INT] = "STORE_SUBSCR_LIST_INT",
-    [UNPACK_SEQUENCE_ADAPTIVE] = "UNPACK_SEQUENCE_ADAPTIVE",
-<<<<<<< HEAD
-=======
-    [UNPACK_SEQUENCE_LIST] = "UNPACK_SEQUENCE_LIST",
->>>>>>> 1f134e96
     [CALL] = "CALL",
     [KW_NAMES] = "KW_NAMES",
     [POP_JUMP_BACKWARD_IF_NOT_NONE] = "POP_JUMP_BACKWARD_IF_NOT_NONE",
     [POP_JUMP_BACKWARD_IF_NONE] = "POP_JUMP_BACKWARD_IF_NONE",
     [POP_JUMP_BACKWARD_IF_FALSE] = "POP_JUMP_BACKWARD_IF_FALSE",
     [POP_JUMP_BACKWARD_IF_TRUE] = "POP_JUMP_BACKWARD_IF_TRUE",
-<<<<<<< HEAD
+    [UNPACK_SEQUENCE_ADAPTIVE] = "UNPACK_SEQUENCE_ADAPTIVE",
     [UNPACK_SEQUENCE_LIST] = "UNPACK_SEQUENCE_LIST",
     [UNPACK_SEQUENCE_TUPLE] = "UNPACK_SEQUENCE_TUPLE",
     [UNPACK_SEQUENCE_TWO_TUPLE] = "UNPACK_SEQUENCE_TWO_TUPLE",
-=======
-    [UNPACK_SEQUENCE_TUPLE] = "UNPACK_SEQUENCE_TUPLE",
-    [UNPACK_SEQUENCE_TWO_TUPLE] = "UNPACK_SEQUENCE_TWO_TUPLE",
-    [179] = "<179>",
->>>>>>> 1f134e96
-    [180] = "<180>",
     [181] = "<181>",
     [182] = "<182>",
     [183] = "<183>",
@@ -736,11 +684,6 @@
 #endif
 
 #define EXTRA_CASES \
-<<<<<<< HEAD
-=======
-    case 179: \
->>>>>>> 1f134e96
-    case 180: \
     case 181: \
     case 182: \
     case 183: \
