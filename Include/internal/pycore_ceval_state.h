#ifndef Py_INTERNAL_CEVAL_STATE_H
#define Py_INTERNAL_CEVAL_STATE_H
#ifdef __cplusplus
extern "C" {
#endif

#ifndef Py_BUILD_CORE
#  error "this header requires Py_BUILD_CORE define"
#endif

#include "pycore_lock.h"            // PyMutex
#include "pycore_gil.h"             // struct _gil_runtime_state


typedef int (*_Py_pending_call_func)(void *);

<<<<<<< HEAD
struct _pending_call;

=======
>>>>>>> 09c29475
struct _pending_call {
    _Py_pending_call_func func;
    void *arg;
    int flags;
<<<<<<< HEAD
    int from_heap;
    struct _pending_call *next;
};


// We effectively drop the limit for per-interpreter pending calls.
#define MAXPENDINGCALLS INT32_MAX
// We don't want a flood of pending calls to interrupt any one thread
// for too long, so we keep a limit on the number handled per pass.
#define MAXPENDINGCALLSLOOP 100
=======
};

#define PENDINGCALLSARRAYSIZE 32

#define MAXPENDINGCALLS PENDINGCALLSARRAYSIZE
/* For interpreter-level pending calls, we want to avoid spending too
   much time on pending calls in any one thread, so we apply a limit. */
#if MAXPENDINGCALLS > 100
#  define MAXPENDINGCALLSLOOP 100
#else
#  define MAXPENDINGCALLSLOOP MAXPENDINGCALLS
#endif

#define MAXPENDINGCALLS_MAIN PENDINGCALLSARRAYSIZE
/* For the main thread, we want to make sure all pending calls are
   run at once, for the sake of prompt signal handling.  This is
   unlikely to cause any problems since there should be very few
   pending calls for the main thread. */
#define MAXPENDINGCALLSLOOP_MAIN 0
>>>>>>> 09c29475

struct _pending_calls {
    int busy;
    PyMutex mutex;
<<<<<<< HEAD
    /* The number of pending calls. */
    int32_t npending;
    int32_t max;
    /* How many pending calls are made at a time, at most. */
    int32_t maxloop;
    /* The linked list of pending calls. */
    struct _pending_call *head;
    struct _pending_call *tail;
    struct _pending_call *freelist;
=======
    /* Request for running pending calls. */
    int32_t npending;
    /* The maximum allowed number of pending calls.
       If the queue fills up to this point then _PyEval_AddPendingCall()
       will return _Py_ADD_PENDING_FULL. */
    int32_t max;
    /* We don't want a flood of pending calls to interrupt any one thread
       for too long, so we keep a limit on the number handled per pass.
       A value of 0 means there is no limit (other than the maximum
       size of the list of pending calls). */
    int32_t maxloop;
    struct _pending_call calls[PENDINGCALLSARRAYSIZE];
    int first;
    int next;
>>>>>>> 09c29475
};


typedef enum {
    PERF_STATUS_FAILED = -1,  // Perf trampoline is in an invalid state
    PERF_STATUS_NO_INIT = 0,  // Perf trampoline is not initialized
    PERF_STATUS_OK = 1,       // Perf trampoline is ready to be executed
} perf_status_t;

#ifdef PY_HAVE_PERF_TRAMPOLINE
struct code_arena_st;

struct trampoline_api_st {
    void* (*init_state)(void);
    void (*write_state)(void* state, const void *code_addr,
                        unsigned int code_size, PyCodeObject* code);
    int (*free_state)(void* state);
    void *state;
};
#endif


struct _ceval_runtime_state {
    struct {
#ifdef PY_HAVE_PERF_TRAMPOLINE
        perf_status_t status;
        Py_ssize_t extra_code_index;
        struct code_arena_st *code_arena;
        struct trampoline_api_st trampoline_api;
        FILE *map_file;
        Py_ssize_t persist_after_fork;
#else
        int _not_used;
#endif
    } perf;
    /* Pending calls to be made only on the main thread. */
    // The signal machinery falls back on this
    // so it must be especially stable and efficient.
    // For example, we use a preallocated array
    // for the list of pending calls.
    struct _pending_calls pending_mainthread;
    // Using a preallocated array for the first pending calls gives us
    // some extra stability in the case of signals.
    // We also use this number as the max and loop max for the main thread.
#define NPENDINGCALLSARRAY 32
    struct _pending_call _pending_preallocated[NPENDINGCALLSARRAY];
    PyMutex sys_trace_profile_mutex;
};


#ifdef PY_HAVE_PERF_TRAMPOLINE
# define _PyEval_RUNTIME_PERF_INIT \
    { \
        .status = PERF_STATUS_NO_INIT, \
        .extra_code_index = -1, \
        .persist_after_fork = 0, \
    }
#else
# define _PyEval_RUNTIME_PERF_INIT {0}
#endif


struct _ceval_state {
    /* This variable holds the global instrumentation version. When a thread is
       running, this value is overlaid onto PyThreadState.eval_breaker so that
       changes in the instrumentation version will trigger the eval breaker. */
    uintptr_t instrumentation_version;
    int recursion_limit;
    struct _gil_runtime_state *gil;
    int own_gil;
    struct _pending_calls pending;
};


#ifdef __cplusplus
}
#endif
#endif /* !Py_INTERNAL_CEVAL_STATE_H */<|MERGE_RESOLUTION|>--- conflicted
+++ resolved
@@ -14,32 +14,18 @@
 
 typedef int (*_Py_pending_call_func)(void *);
 
-<<<<<<< HEAD
 struct _pending_call;
 
-=======
->>>>>>> 09c29475
 struct _pending_call {
     _Py_pending_call_func func;
     void *arg;
     int flags;
-<<<<<<< HEAD
     int from_heap;
     struct _pending_call *next;
 };
 
-
 // We effectively drop the limit for per-interpreter pending calls.
 #define MAXPENDINGCALLS INT32_MAX
-// We don't want a flood of pending calls to interrupt any one thread
-// for too long, so we keep a limit on the number handled per pass.
-#define MAXPENDINGCALLSLOOP 100
-=======
-};
-
-#define PENDINGCALLSARRAYSIZE 32
-
-#define MAXPENDINGCALLS PENDINGCALLSARRAYSIZE
 /* For interpreter-level pending calls, we want to avoid spending too
    much time on pending calls in any one thread, so we apply a limit. */
 #if MAXPENDINGCALLS > 100
@@ -48,29 +34,20 @@
 #  define MAXPENDINGCALLSLOOP MAXPENDINGCALLS
 #endif
 
-#define MAXPENDINGCALLS_MAIN PENDINGCALLSARRAYSIZE
+#define NPENDINGCALLSARRAY 32
+/* We keep the number small to preserve as much compatibility
+   as possible with earlier versions. */
+#define MAXPENDINGCALLS_MAIN NPENDINGCALLSARRAY
 /* For the main thread, we want to make sure all pending calls are
    run at once, for the sake of prompt signal handling.  This is
    unlikely to cause any problems since there should be very few
    pending calls for the main thread. */
 #define MAXPENDINGCALLSLOOP_MAIN 0
->>>>>>> 09c29475
 
 struct _pending_calls {
     int busy;
     PyMutex mutex;
-<<<<<<< HEAD
     /* The number of pending calls. */
-    int32_t npending;
-    int32_t max;
-    /* How many pending calls are made at a time, at most. */
-    int32_t maxloop;
-    /* The linked list of pending calls. */
-    struct _pending_call *head;
-    struct _pending_call *tail;
-    struct _pending_call *freelist;
-=======
-    /* Request for running pending calls. */
     int32_t npending;
     /* The maximum allowed number of pending calls.
        If the queue fills up to this point then _PyEval_AddPendingCall()
@@ -81,10 +58,10 @@
        A value of 0 means there is no limit (other than the maximum
        size of the list of pending calls). */
     int32_t maxloop;
-    struct _pending_call calls[PENDINGCALLSARRAYSIZE];
-    int first;
-    int next;
->>>>>>> 09c29475
+    /* The linked list of pending calls. */
+    struct _pending_call *head;
+    struct _pending_call *tail;
+    struct _pending_call *freelist;
 };
 
 
