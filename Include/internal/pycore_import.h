#ifndef Py_LIMITED_API
#ifndef Py_INTERNAL_IMPORT_H
#define Py_INTERNAL_IMPORT_H
#ifdef __cplusplus
extern "C" {
#endif


struct _import_runtime_state {
    /* The builtin modules (defined in config.c). */
    struct _inittab *inittab;
    /* The most recent value assigned to a PyModuleDef.m_base.m_index.
       This is incremented each time PyModuleDef_Init() is called,
       which is just about every time an extension module is imported.
       See PyInterpreterState.modules_by_index for more info. */
    Py_ssize_t last_module_index;
    /* A dict mapping (filename, name) to PyModuleDef for modules.
       Only legacy (single-phase init) extension modules are added
       and only if they support multiple initialization (m_size >- 0)
       or are imported in the main interpreter.
       This is initialized lazily in _PyImport_FixupExtensionObject().
       Modules are added there and looked up in _imp.find_extension(). */
    PyObject *extensions;
    /* The global import lock. */
    struct {
        PyThread_type_lock mutex;
        unsigned long thread;
        int level;
    } lock;
    struct {
        int import_level;
        _PyTime_t accumulated;
        int header;
    } find_and_load;
    /* Package context -- the full module name for package imports */
    const char * pkgcontext;
};

struct _import_state {
    /* cached sys.modules dictionary */
    PyObject *modules;
    /* This is the list of module objects for all legacy (single-phase init)
       extension modules ever loaded in this process (i.e. imported
       in this interpreter or in any other).  Py_None stands in for
       modules that haven't actually been imported in this interpreter.

       A module's index (PyModuleDef.m_base.m_index) is used to look up
       the corresponding module object for this interpreter, if any.
       (See PyState_FindModule().)  When any extension module
       is initialized during import, its moduledef gets initialized by
       PyModuleDef_Init(), and the first time that happens for each
       PyModuleDef, its index gets set to the current value of
       a global counter (see _PyRuntimeState.imports.last_module_index).
       The entry for that index in this interpreter remains unset until
       the module is actually imported here.  (Py_None is used as
       a placeholder.)  Note that multi-phase init modules always get
       an index for which there will never be a module set.

       This is initialized lazily in PyState_AddModule(), which is also
       where modules get added. */
    PyObject *modules_by_index;
    /* importlib module._bootstrap */
    PyObject *importlib;
    /* override for config->use_frozen_modules (for tests)
       (-1: "off", 1: "on", 0: no override) */
    int override_frozen_modules;
    int override_multi_interp_extensions_check;
#ifdef HAVE_DLOPEN
    int dlopenflags;
#endif
    PyObject *import_func;
};

#ifdef HAVE_DLOPEN
#  include <dlfcn.h>
#  if HAVE_DECL_RTLD_NOW
#    define _Py_DLOPEN_FLAGS RTLD_NOW
#  else
#    define _Py_DLOPEN_FLAGS RTLD_LAZY
#  endif
#  define DLOPENFLAGS_INIT .dlopenflags = _Py_DLOPEN_FLAGS,
#else
#  define _Py_DLOPEN_FLAGS 0
#  define DLOPENFLAGS_INIT
#endif

#define IMPORTS_INIT \
    { \
        .override_frozen_modules = 0, \
        DLOPENFLAGS_INIT \
    }

extern void _PyImport_ClearCore(PyInterpreterState *interp);

extern Py_ssize_t _PyImport_GetNextModuleIndex(void);
extern const char * _PyImport_ResolveNameWithPackageContext(const char *name);
extern const char * _PyImport_SwapPackageContext(const char *newcontext);

extern int _PyImport_GetDLOpenFlags(PyInterpreterState *interp);
extern void _PyImport_SetDLOpenFlags(PyInterpreterState *interp, int new_val);

extern PyObject * _PyImport_InitModules(PyInterpreterState *interp);
extern PyObject * _PyImport_GetModules(PyInterpreterState *interp);
extern void _PyImport_ClearModules(PyInterpreterState *interp);

extern void _PyImport_ClearModulesByIndex(PyInterpreterState *interp);

extern int _PyImport_InitDefaultImportFunc(PyInterpreterState *interp);
extern int _PyImport_IsDefaultImportFunc(
        PyInterpreterState *interp,
        PyObject *func);

extern PyObject * _PyImport_GetImportlibLoader(
        PyInterpreterState *interp,
        const char *loader_name);
extern PyObject * _PyImport_GetImportlibExternalLoader(
        PyInterpreterState *interp,
        const char *loader_name);
extern PyObject * _PyImport_BlessMyLoader(
        PyInterpreterState *interp,
        PyObject *module_globals);
extern PyObject * _PyImport_ImportlibModuleRepr(
        PyInterpreterState *interp,
        PyObject *module);


extern PyStatus _PyImport_Init(void);
extern void _PyImport_Fini(void);
extern void _PyImport_Fini2(void);

extern PyStatus _PyImport_InitCore(
        PyThreadState *tstate,
        PyObject *sysmod,
        int importlib);
extern PyStatus _PyImport_InitExternal(PyThreadState *tstate);
extern void _PyImport_FiniCore(PyInterpreterState *interp);
extern void _PyImport_FiniExternal(PyInterpreterState *interp);


#ifdef HAVE_FORK
extern PyStatus _PyImport_ReInitLock(void);
#endif


extern PyObject* _PyImport_GetBuiltinModuleNames(void);

struct _module_alias {
    const char *name;                 /* ASCII encoded string */
    const char *orig;                 /* ASCII encoded string */
};

PyAPI_DATA(const struct _frozen *) _PyImport_FrozenBootstrap;
PyAPI_DATA(const struct _frozen *) _PyImport_FrozenStdlib;
PyAPI_DATA(const struct _frozen *) _PyImport_FrozenTest;
extern const struct _module_alias * _PyImport_FrozenAliases;

<<<<<<< HEAD
PyAPI_FUNC(int) _PyImport_CheckSubinterpIncompatibleExtensionAllowed(
    const char *name);
=======
// for testing
PyAPI_FUNC(int) _PyImport_ClearExtension(PyObject *name, PyObject *filename);
>>>>>>> b365d884

#ifdef __cplusplus
}
#endif
#endif /* !Py_INTERNAL_IMPORT_H */
#endif /* !Py_LIMITED_API */<|MERGE_RESOLUTION|>--- conflicted
+++ resolved
@@ -154,13 +154,12 @@
 PyAPI_DATA(const struct _frozen *) _PyImport_FrozenTest;
 extern const struct _module_alias * _PyImport_FrozenAliases;
 
-<<<<<<< HEAD
 PyAPI_FUNC(int) _PyImport_CheckSubinterpIncompatibleExtensionAllowed(
     const char *name);
-=======
+
+
 // for testing
 PyAPI_FUNC(int) _PyImport_ClearExtension(PyObject *name, PyObject *filename);
->>>>>>> b365d884
 
 #ifdef __cplusplus
 }
