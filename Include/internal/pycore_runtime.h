#ifndef Py_INTERNAL_RUNTIME_H
#define Py_INTERNAL_RUNTIME_H
#ifdef __cplusplus
extern "C" {
#endif

#ifndef Py_BUILD_CORE
#  error "this header requires Py_BUILD_CORE define"
#endif

#include "pycore_atexit.h"          // struct atexit_runtime_state
#include "pycore_atomic.h"          /* _Py_atomic_address */
#include "pycore_ceval_state.h"     // struct _ceval_runtime_state
#include "pycore_floatobject.h"     // struct _Py_float_runtime_state
#include "pycore_faulthandler.h"    // struct _faulthandler_runtime_state
#include "pycore_global_objects.h"  // struct _Py_global_objects
#include "pycore_import.h"          // struct _import_runtime_state
#include "pycore_interp.h"          // PyInterpreterState
#include "pycore_object_state.h"    // struct _py_object_runtime_state
#include "pycore_parser.h"          // struct _parser_runtime_state
#include "pycore_pymem.h"           // struct _pymem_allocators
#include "pycore_pyhash.h"          // struct pyhash_runtime_state
#include "pycore_pythread.h"        // struct _pythread_runtime_state
#include "pycore_signal.h"          // struct _signals_runtime_state
#include "pycore_time.h"            // struct _time_runtime_state
#include "pycore_tracemalloc.h"     // struct _tracemalloc_runtime_state
#include "pycore_typeobject.h"      // struct types_runtime_state
#include "pycore_unicodeobject.h"   // struct _Py_unicode_runtime_ids

struct _getargs_runtime_state {
    PyThread_type_lock mutex;
    struct _PyArg_Parser *static_parsers;
};

/* GIL state */

struct _gilstate_runtime_state {
    /* bpo-26558: Flag to disable PyGILState_Check().
       If set to non-zero, PyGILState_Check() always return 1. */
    int check_enabled;
    /* The single PyInterpreterState used by this process'
       GILState implementation
    */
    /* TODO: Given interp_main, it may be possible to kill this ref */
    PyInterpreterState *autoInterpreterState;
};

/* Runtime audit hook state */

typedef struct _Py_AuditHookEntry {
    struct _Py_AuditHookEntry *next;
    Py_AuditHookFunction hookCFunction;
    void *userData;
} _Py_AuditHookEntry;

/* Full Python runtime state */

/* _PyRuntimeState holds the global state for the CPython runtime.
   That data is exposed in the internal API as a static variable (_PyRuntime).
   */
typedef struct pyruntimestate {
    /* Has been initialized to a safe state.

       In order to be effective, this must be set to 0 during or right
       after allocation. */
    int _initialized;

    /* Is running Py_PreInitialize()? */
    int preinitializing;

    /* Is Python preinitialized? Set to 1 by Py_PreInitialize() */
    int preinitialized;

    /* Is Python core initialized? Set to 1 by _Py_InitializeCore() */
    int core_initialized;

    /* Is Python fully initialized? Set to 1 by Py_Initialize() */
    int initialized;

    /* Set by Py_FinalizeEx(). Only reset to NULL if Py_Initialize()
       is called again.

       Use _PyRuntimeState_GetFinalizing() and _PyRuntimeState_SetFinalizing()
       to access it, don't access it directly. */
    _Py_atomic_address _finalizing;

    struct pyinterpreters {
        PyThread_type_lock mutex;
        /* The linked list of interpreters, newest first. */
        PyInterpreterState *head;
        /* The runtime's initial interpreter, which has a special role
           in the operation of the runtime.  It is also often the only
           interpreter. */
        PyInterpreterState *main;
        /* next_id is an auto-numbered sequence of small
           integers.  It gets initialized in _PyInterpreterState_Enable(),
           which is called in Py_Initialize(), and used in
           PyInterpreterState_New().  A negative interpreter ID
           indicates an error occurred.  The main interpreter will
           always have an ID of 0.  Overflow results in a RuntimeError.
           If that becomes a problem later then we can adjust, e.g. by
           using a Python int. */
        int64_t next_id;
    } interpreters;

    unsigned long main_thread;

    /* ---------- IMPORTANT ---------------------------
     The fields above this line are declared as early as
     possible to facilitate out-of-process observability
     tools. */

    // XXX Remove this field once we have a tp_* slot.
    struct _xidregistry {
        PyThread_type_lock mutex;
        struct _xidregitem *head;
    } xidregistry;

    struct _pymem_allocators allocators;
    struct _obmalloc_global_state obmalloc;
    struct pyhash_runtime_state pyhash_state;
    struct _time_runtime_state time;
    struct _pythread_runtime_state threads;
    struct _signals_runtime_state signals;

    /* Used for the thread state bound to the current thread. */
    Py_tss_t autoTSSkey;

    /* Used instead of PyThreadState.trash when there is not current tstate. */
    Py_tss_t trashTSSkey;

    PyWideStringList orig_argv;

    struct _parser_runtime_state parser;

    struct _atexit_runtime_state atexit;

    struct _import_runtime_state imports;
    struct _ceval_runtime_state ceval;
    struct _gilstate_runtime_state gilstate;
    struct _getargs_runtime_state getargs;
    struct _fileutils_state fileutils;
    struct _faulthandler_runtime_state faulthandler;
    struct _tracemalloc_runtime_state tracemalloc;

    PyPreConfig preconfig;

    // Audit values must be preserved when Py_Initialize()/Py_Finalize()
    // is called multiple times.
    Py_OpenCodeHookFunction open_code_hook;
    void *open_code_userdata;
    struct {
        PyThread_type_lock mutex;
        _Py_AuditHookEntry *head;
    } audit_hooks;

    struct _py_object_runtime_state object_state;
    struct _Py_float_runtime_state float_state;
    struct _Py_unicode_runtime_state unicode_state;
    struct _types_runtime_state types;

    /* All the objects that are shared by the runtime's interpreters. */
    struct _Py_static_objects static_objects;

<<<<<<< HEAD
    /* The ID of the OS thread in which we are finalizing.
       We use _Py_atomic_address instead of adding a new _Py_atomic_ulong. */
    _Py_atomic_address _finalizing_id;
=======
    /* The value to use for sys.path[0] in new subinterpreters.
       Normally this would be part of the PyConfig struct.  However,
       we cannot add it there in 3.12 since that's an ABI change. */
    wchar_t *sys_path_0;
>>>>>>> 31355445

    /* The following fields are here to avoid allocation during init.
       The data is exposed through _PyRuntimeState pointer fields.
       These fields should not be accessed directly outside of init.

       All other _PyRuntimeState pointer fields are populated when
       needed and default to NULL.

       For now there are some exceptions to that rule, which require
       allocation during init.  These will be addressed on a case-by-case
       basis.  Most notably, we don't pre-allocated the several mutex
       (PyThread_type_lock) fields, because on Windows we only ever get
       a pointer type.
       */

    /* PyInterpreterState.interpreters.main */
    PyInterpreterState _main_interpreter;
} _PyRuntimeState;


/* other API */

PyAPI_DATA(_PyRuntimeState) _PyRuntime;

PyAPI_FUNC(PyStatus) _PyRuntimeState_Init(_PyRuntimeState *runtime);
PyAPI_FUNC(void) _PyRuntimeState_Fini(_PyRuntimeState *runtime);

#ifdef HAVE_FORK
extern PyStatus _PyRuntimeState_ReInitThreads(_PyRuntimeState *runtime);
#endif

/* Initialize _PyRuntimeState.
   Return NULL on success, or return an error message on failure. */
PyAPI_FUNC(PyStatus) _PyRuntime_Initialize(void);

PyAPI_FUNC(void) _PyRuntime_Finalize(void);


static inline PyThreadState*
_PyRuntimeState_GetFinalizing(_PyRuntimeState *runtime) {
    return (PyThreadState*)_Py_atomic_load_relaxed(&runtime->_finalizing);
}

static inline unsigned long
_PyRuntimeState_GetFinalizingID(_PyRuntimeState *runtime) {
    return (unsigned long)_Py_atomic_load_relaxed(&runtime->_finalizing_id);
}

static inline void
_PyRuntimeState_SetFinalizing(_PyRuntimeState *runtime, PyThreadState *tstate) {
    _Py_atomic_store_relaxed(&runtime->_finalizing, (uintptr_t)tstate);
    if (tstate == NULL) {
        _Py_atomic_store_relaxed(&runtime->_finalizing_id, 0);
    }
    else {
        // XXX Re-enable this assert once gh-109860 is fixed.
        //assert(tstate->thread_id == PyThread_get_thread_ident());
        _Py_atomic_store_relaxed(&runtime->_finalizing_id,
                                 (uintptr_t)tstate->thread_id);
    }
}

#ifdef __cplusplus
}
#endif
#endif /* !Py_INTERNAL_RUNTIME_H */<|MERGE_RESOLUTION|>--- conflicted
+++ resolved
@@ -162,16 +162,13 @@
     /* All the objects that are shared by the runtime's interpreters. */
     struct _Py_static_objects static_objects;
 
-<<<<<<< HEAD
     /* The ID of the OS thread in which we are finalizing.
        We use _Py_atomic_address instead of adding a new _Py_atomic_ulong. */
     _Py_atomic_address _finalizing_id;
-=======
     /* The value to use for sys.path[0] in new subinterpreters.
        Normally this would be part of the PyConfig struct.  However,
        we cannot add it there in 3.12 since that's an ABI change. */
     wchar_t *sys_path_0;
->>>>>>> 31355445
 
     /* The following fields are here to avoid allocation during init.
        The data is exposed through _PyRuntimeState pointer fields.
