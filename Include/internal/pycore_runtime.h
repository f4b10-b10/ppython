#ifndef Py_INTERNAL_RUNTIME_H
#define Py_INTERNAL_RUNTIME_H
#ifdef __cplusplus
extern "C" {
#endif

#ifndef Py_BUILD_CORE
#  error "this header requires Py_BUILD_CORE define"
#endif

<<<<<<< HEAD
#include "pycore_atomic.h"    /* _Py_atomic_address */
#include "pycore_gil.h"       // struct _gil_runtime_state
#include "pycore_interp.h"    // struct _is

#define _PY_NSMALLPOSINTS           257
#define _PY_NSMALLNEGINTS           5

// _PyLong_GetZero() and _PyLong_GetOne() must always be available
#if _PY_NSMALLPOSINTS < 2
#  error "_PY_NSMALLPOSINTS must be greater than 1"
#endif
=======
#include "pycore_atomic.h"          /* _Py_atomic_address */
#include "pycore_gil.h"             // struct _gil_runtime_state
#include "pycore_global_objects.h"  // struct _Py_global_objects
#include "pycore_unicodeobject.h"   // struct _Py_unicode_runtime_ids
>>>>>>> 121f1f89

/* ceval state */

struct _ceval_runtime_state {
    /* Request for checking signals. It is shared by all interpreters (see
       bpo-40513). Any thread of any interpreter can receive a signal, but only
       the main thread of the main interpreter can handle signals: see
       _Py_ThreadCanHandleSignals(). */
    _Py_atomic_int signals_pending;
#ifndef EXPERIMENTAL_ISOLATED_SUBINTERPRETERS
    struct _gil_runtime_state gil;
#endif
};

/* GIL state */

struct _gilstate_runtime_state {
    /* bpo-26558: Flag to disable PyGILState_Check().
       If set to non-zero, PyGILState_Check() always return 1. */
    int check_enabled;
    /* Assuming the current thread holds the GIL, this is the
       PyThreadState for the current thread. */
    _Py_atomic_address tstate_current;
    /* The single PyInterpreterState used by this process'
       GILState implementation
    */
    /* TODO: Given interp_main, it may be possible to kill this ref */
    PyInterpreterState *autoInterpreterState;
    Py_tss_t autoTSSkey;
};

/* Runtime audit hook state */

typedef struct _Py_AuditHookEntry {
    struct _Py_AuditHookEntry *next;
    Py_AuditHookFunction hookCFunction;
    void *userData;
} _Py_AuditHookEntry;

/* Full Python runtime state */

typedef struct pyruntimestate {
    /* Has been initialized to a safe state.

       In order to be effective, this must be set to 0 during or right
       after allocation. */
    int _initialized;

    /* Is running Py_PreInitialize()? */
    int preinitializing;

    /* Is Python preinitialized? Set to 1 by Py_PreInitialize() */
    int preinitialized;

    /* Is Python core initialized? Set to 1 by _Py_InitializeCore() */
    int core_initialized;

    /* Is Python fully initialized? Set to 1 by Py_Initialize() */
    int initialized;

    /* Set by Py_FinalizeEx(). Only reset to NULL if Py_Initialize()
       is called again.

       Use _PyRuntimeState_GetFinalizing() and _PyRuntimeState_SetFinalizing()
       to access it, don't access it directly. */
    _Py_atomic_address _finalizing;

    struct pyinterpreters {
        PyThread_type_lock mutex;
        PyInterpreterState *head;
        PyInterpreterState *main;
        /* _next_interp_id is an auto-numbered sequence of small
           integers.  It gets initialized in _PyInterpreterState_Init(),
           which is called in Py_Initialize(), and used in
           PyInterpreterState_New().  A negative interpreter ID
           indicates an error occurred.  The main interpreter will
           always have an ID of 0.  Overflow results in a RuntimeError.
           If that becomes a problem later then we can adjust, e.g. by
           using a Python int. */
        int64_t next_id;
    } interpreters;
    // XXX Remove this field once we have a tp_* slot.
    struct _xidregistry {
        PyThread_type_lock mutex;
        struct _xidregitem *head;
    } xidregistry;

    unsigned long main_thread;

#define NEXITFUNCS 32
    void (*exitfuncs[NEXITFUNCS])(void);
    int nexitfuncs;

    struct _ceval_runtime_state ceval;
    struct _gilstate_runtime_state gilstate;

    PyPreConfig preconfig;

    // Audit values must be preserved when Py_Initialize()/Py_Finalize()
    // is called multiple times.
    Py_OpenCodeHookFunction open_code_hook;
    void *open_code_userdata;
    _Py_AuditHookEntry *audit_hook_head;

    struct _Py_unicode_runtime_ids unicode_ids;

<<<<<<< HEAD
    // XXX Consolidate globals found via the check-c-globals script.

    // This must be last.
    struct {
        struct _is interpreters_main;
    } _preallocated;
=======
    struct _Py_global_objects global_objects;
    // If anything gets added after global_objects then
    // _PyRuntimeState_reset() needs to get updated to clear it.
>>>>>>> 121f1f89
} _PyRuntimeState;

#define _PyRuntimeState_INIT \
    { \
<<<<<<< HEAD
        ._preallocated = { \
            .interpreters_main = _PyInterpreterState_INIT, \
        }, \
=======
        .global_objects = _Py_global_objects_INIT, \
>>>>>>> 121f1f89
    }
/* Note: _PyRuntimeState_INIT sets other fields to 0/NULL */

static inline void
_PyRuntimeState_reset(_PyRuntimeState *runtime)
{
    /* Make it match _PyRuntimeState_INIT. */
<<<<<<< HEAD
    memset(runtime, 0, (int)((Py_uintptr_t)(&runtime->_preallocated) - (Py_uintptr_t)runtime));
=======
    memset(runtime, 0, (size_t)&runtime->global_objects - (size_t)runtime);
    _Py_global_objects_reset(&runtime->global_objects);
>>>>>>> 121f1f89
}


PyAPI_DATA(_PyRuntimeState) _PyRuntime;

PyAPI_FUNC(PyStatus) _PyRuntimeState_Init(_PyRuntimeState *runtime);
PyAPI_FUNC(void) _PyRuntimeState_Fini(_PyRuntimeState *runtime);

#ifdef HAVE_FORK
extern PyStatus _PyRuntimeState_ReInitThreads(_PyRuntimeState *runtime);
#endif

/* Initialize _PyRuntimeState.
   Return NULL on success, or return an error message on failure. */
PyAPI_FUNC(PyStatus) _PyRuntime_Initialize(void);

PyAPI_FUNC(void) _PyRuntime_Finalize(void);


static inline PyThreadState*
_PyRuntimeState_GetFinalizing(_PyRuntimeState *runtime) {
    return (PyThreadState*)_Py_atomic_load_relaxed(&runtime->_finalizing);
}

static inline void
_PyRuntimeState_SetFinalizing(_PyRuntimeState *runtime, PyThreadState *tstate) {
    _Py_atomic_store_relaxed(&runtime->_finalizing, (uintptr_t)tstate);
}

#ifdef __cplusplus
}
#endif
#endif /* !Py_INTERNAL_RUNTIME_H */<|MERGE_RESOLUTION|>--- conflicted
+++ resolved
@@ -8,24 +8,12 @@
 #  error "this header requires Py_BUILD_CORE define"
 #endif
 
-<<<<<<< HEAD
-#include "pycore_atomic.h"    /* _Py_atomic_address */
-#include "pycore_gil.h"       // struct _gil_runtime_state
-#include "pycore_interp.h"    // struct _is
-
-#define _PY_NSMALLPOSINTS           257
-#define _PY_NSMALLNEGINTS           5
-
-// _PyLong_GetZero() and _PyLong_GetOne() must always be available
-#if _PY_NSMALLPOSINTS < 2
-#  error "_PY_NSMALLPOSINTS must be greater than 1"
-#endif
-=======
 #include "pycore_atomic.h"          /* _Py_atomic_address */
 #include "pycore_gil.h"             // struct _gil_runtime_state
 #include "pycore_global_objects.h"  // struct _Py_global_objects
+#include "pycore_interp.h"          // struct _is
 #include "pycore_unicodeobject.h"   // struct _Py_unicode_runtime_ids
->>>>>>> 121f1f89
+
 
 /* ceval state */
 
@@ -132,29 +120,20 @@
 
     struct _Py_unicode_runtime_ids unicode_ids;
 
-<<<<<<< HEAD
-    // XXX Consolidate globals found via the check-c-globals script.
-
-    // This must be last.
     struct {
+        struct _Py_global_objects global_objects;
         struct _is interpreters_main;
     } _preallocated;
-=======
-    struct _Py_global_objects global_objects;
-    // If anything gets added after global_objects then
-    // _PyRuntimeState_reset() needs to get updated to clear it.
->>>>>>> 121f1f89
+    // If anything gets added after _preallocated
+    // then _PyRuntimeState_reset() needs to get updated to clear it.
 } _PyRuntimeState;
 
 #define _PyRuntimeState_INIT \
     { \
-<<<<<<< HEAD
         ._preallocated = { \
+            .global_objects = _Py_global_objects_INIT, \
             .interpreters_main = _PyInterpreterState_INIT, \
         }, \
-=======
-        .global_objects = _Py_global_objects_INIT, \
->>>>>>> 121f1f89
     }
 /* Note: _PyRuntimeState_INIT sets other fields to 0/NULL */
 
@@ -162,12 +141,8 @@
 _PyRuntimeState_reset(_PyRuntimeState *runtime)
 {
     /* Make it match _PyRuntimeState_INIT. */
-<<<<<<< HEAD
     memset(runtime, 0, (int)((Py_uintptr_t)(&runtime->_preallocated) - (Py_uintptr_t)runtime));
-=======
-    memset(runtime, 0, (size_t)&runtime->global_objects - (size_t)runtime);
-    _Py_global_objects_reset(&runtime->global_objects);
->>>>>>> 121f1f89
+    _Py_global_objects_reset(&runtime->_preallocated.global_objects);
 }
 
 
