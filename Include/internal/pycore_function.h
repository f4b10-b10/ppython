#ifndef Py_INTERNAL_FUNCTION_H
#define Py_INTERNAL_FUNCTION_H
#ifdef __cplusplus
extern "C" {
#endif

#ifndef Py_BUILD_CORE
#  error "this header requires Py_BUILD_CORE define"
#endif

<<<<<<< HEAD
#define FUNC_MAX_WATCHERS 8
=======
struct _py_func_runtime_state {
    uint32_t next_version;
};
>>>>>>> 2781ec9b

extern PyFunctionObject* _PyFunction_FromConstructor(PyFrameConstructor *constr);

extern uint32_t _PyFunction_GetVersionForCurrentState(PyFunctionObject *func);

#ifdef __cplusplus
}
#endif
#endif /* !Py_INTERNAL_FUNCTION_H */<|MERGE_RESOLUTION|>--- conflicted
+++ resolved
@@ -8,13 +8,11 @@
 #  error "this header requires Py_BUILD_CORE define"
 #endif
 
-<<<<<<< HEAD
 #define FUNC_MAX_WATCHERS 8
-=======
+
 struct _py_func_runtime_state {
     uint32_t next_version;
 };
->>>>>>> 2781ec9b
 
 extern PyFunctionObject* _PyFunction_FromConstructor(PyFrameConstructor *constr);
 
