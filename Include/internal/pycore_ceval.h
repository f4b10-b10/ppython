--- conflicted
+++ resolved
@@ -199,7 +199,6 @@
 void _PyEval_FrameClearAndPop(PyThreadState *tstate, _PyInterpreterFrame *frame);
 
 
-<<<<<<< HEAD
 /* Bits that can be set in PyThreadState.eval_breaker */
 #define _PY_GIL_DROP_REQUEST_BIT (1U << 0)
 #define _PY_SIGNALS_PENDING_BIT (1U << 1)
@@ -207,15 +206,7 @@
 #define _PY_ASYNC_EXCEPTION_BIT (1U << 3)
 #define _PY_GC_SCHEDULED_BIT (1U << 4)
 #define _PY_EVAL_PLEASE_STOP_BIT (1U << 5)
-=======
-#define _PY_GIL_DROP_REQUEST_BIT 0
-#define _PY_SIGNALS_PENDING_BIT 1
-#define _PY_CALLS_TO_DO_BIT 2
-#define _PY_ASYNC_EXCEPTION_BIT 3
-#define _PY_GC_SCHEDULED_BIT 4
-#define _PY_EVAL_PLEASE_STOP_BIT 5
-#define _PY_EVAL_EXPLICIT_MERGE_BIT 6
->>>>>>> 56438561
+#define _PY_EVAL_EXPLICIT_MERGE_BIT (1U << 6)
 
 /* Reserve a few bits for future use */
 #define _PY_EVAL_EVENTS_BITS 8
