--- conflicted
+++ resolved
@@ -12,11 +12,7 @@
 struct pyruntimestate;
 struct _ceval_runtime_state;
 
-<<<<<<< HEAD
-#include "pycore_pystate.h"      /* PyInterpreterState.eval_frame */
-=======
 #include "pycore_interp.h"   /* PyInterpreterState.eval_frame */
->>>>>>> 4bcef2bb
 
 extern void _Py_FinishPendingCalls(PyThreadState *tstate);
 extern void _PyEval_InitRuntimeState(struct _ceval_runtime_state *);
