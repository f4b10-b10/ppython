--- conflicted
+++ resolved
@@ -159,24 +159,6 @@
         op = NULL; \
     } while (0)
 
-<<<<<<< HEAD
-=======
-// Mark an object as supporting deferred reference counting. This is a no-op
-// in the default (with GIL) build. Objects that use deferred reference
-// counting should be tracked by the GC so that they are eventually collected.
-extern void _PyObject_SetDeferredRefcount(PyObject *op);
-
-static inline int
-_PyObject_HasDeferredRefcount(PyObject *op)
-{
-#ifdef Py_GIL_DISABLED
-    return _PyObject_HAS_GC_BITS(op, _PyGC_BITS_DEFERRED);
-#else
-    return 0;
-#endif
-}
->>>>>>> cb6f75a3
-
 #if !defined(Py_GIL_DISABLED)
 static inline void
 _Py_DECREF_SPECIALIZED(PyObject *op, const destructor destruct)
