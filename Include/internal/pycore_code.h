#ifndef Py_INTERNAL_CODE_H
#define Py_INTERNAL_CODE_H
#ifdef __cplusplus
extern "C" {
#endif

/* PEP 659
 * Specialization and quickening structs and helper functions
 */


// Inline caches. If you change the number of cache entries for an instruction,
// you must *also* update the number of cache entries in Lib/opcode.py and bump
// the magic number in Lib/importlib/_bootstrap_external.py!

#define CACHE_ENTRIES(cache) (sizeof(cache)/sizeof(_Py_CODEUNIT))

typedef struct {
    _Py_CODEUNIT counter;
    _Py_CODEUNIT index;
    _Py_CODEUNIT module_keys_version[2];
    _Py_CODEUNIT builtin_keys_version;
} _PyLoadGlobalCache;

#define INLINE_CACHE_ENTRIES_LOAD_GLOBAL CACHE_ENTRIES(_PyLoadGlobalCache)

typedef struct {
    _Py_CODEUNIT counter;
} _PyBinaryOpCache;

#define INLINE_CACHE_ENTRIES_BINARY_OP CACHE_ENTRIES(_PyBinaryOpCache)

typedef struct {
    _Py_CODEUNIT counter;
} _PyUnpackSequenceCache;

#define INLINE_CACHE_ENTRIES_UNPACK_SEQUENCE \
    CACHE_ENTRIES(_PyUnpackSequenceCache)

typedef struct {
    _Py_CODEUNIT counter;
    _Py_CODEUNIT mask;
} _PyCompareOpCache;

#define INLINE_CACHE_ENTRIES_COMPARE_OP CACHE_ENTRIES(_PyCompareOpCache)

typedef struct {
    _Py_CODEUNIT counter;
    _Py_CODEUNIT type_version[2];
    _Py_CODEUNIT func_version;
} _PyBinarySubscrCache;

#define INLINE_CACHE_ENTRIES_BINARY_SUBSCR CACHE_ENTRIES(_PyBinarySubscrCache)

typedef struct {
    _Py_CODEUNIT counter;
    _Py_CODEUNIT version[2];
    _Py_CODEUNIT index;
} _PyAttrCache;

#define INLINE_CACHE_ENTRIES_LOAD_ATTR CACHE_ENTRIES(_PyAttrCache)

#define INLINE_CACHE_ENTRIES_STORE_ATTR CACHE_ENTRIES(_PyAttrCache)

typedef struct {
    _Py_CODEUNIT counter;
    _Py_CODEUNIT type_version[2];
    _Py_CODEUNIT dict_offset;
    _Py_CODEUNIT keys_version[2];
    _Py_CODEUNIT descr[4];
} _PyLoadMethodCache;

#define INLINE_CACHE_ENTRIES_LOAD_METHOD CACHE_ENTRIES(_PyLoadMethodCache)

typedef struct {
    _Py_CODEUNIT counter;
    _Py_CODEUNIT func_version[2];
    _Py_CODEUNIT min_args;
} _PyCallCache;

#define INLINE_CACHE_ENTRIES_CALL CACHE_ENTRIES(_PyCallCache)

typedef struct {
    _Py_CODEUNIT counter;
} _PyPrecallCache;

#define INLINE_CACHE_ENTRIES_PRECALL CACHE_ENTRIES(_PyPrecallCache)

typedef struct {
    _Py_CODEUNIT counter;
} _PyStoreSubscrCache;

#define INLINE_CACHE_ENTRIES_STORE_SUBSCR CACHE_ENTRIES(_PyStoreSubscrCache)

#define QUICKENING_WARMUP_DELAY 8

/* We want to compare to zero for efficiency, so we offset values accordingly */
#define QUICKENING_INITIAL_WARMUP_VALUE (-QUICKENING_WARMUP_DELAY)

void _PyCode_Quicken(PyCodeObject *code);

static inline void
_PyCode_Warmup(PyCodeObject *code)
{
    if (code->co_warmup != 0) {
        code->co_warmup++;
        if (code->co_warmup == 0) {
            _PyCode_Quicken(code);
        }
    }
}

extern Py_ssize_t _Py_QuickenedCount;

// Borrowed references to common callables:
struct callable_cache {
    PyObject *isinstance;
    PyObject *len;
    PyObject *list_append;
};

/* "Locals plus" for a code object is the set of locals + cell vars +
 * free vars.  This relates to variable names as well as offsets into
 * the "fast locals" storage array of execution frames.  The compiler
 * builds the list of names, their offsets, and the corresponding
 * kind of local.
 *
 * Those kinds represent the source of the initial value and the
 * variable's scope (as related to closures).  A "local" is an
 * argument or other variable defined in the current scope.  A "free"
 * variable is one that is defined in an outer scope and comes from
 * the function's closure.  A "cell" variable is a local that escapes
 * into an inner function as part of a closure, and thus must be
 * wrapped in a cell.  Any "local" can also be a "cell", but the
 * "free" kind is mutually exclusive with both.
 */

// Note that these all fit within a byte, as do combinations.
// Later, we will use the smaller numbers to differentiate the different
// kinds of locals (e.g. pos-only arg, varkwargs, local-only).
#define CO_FAST_LOCAL   0x20
#define CO_FAST_CELL    0x40
#define CO_FAST_FREE    0x80

typedef unsigned char _PyLocals_Kind;

static inline _PyLocals_Kind
_PyLocals_GetKind(PyObject *kinds, int i)
{
    assert(PyBytes_Check(kinds));
    assert(0 <= i && i < PyBytes_GET_SIZE(kinds));
    char *ptr = PyBytes_AS_STRING(kinds);
    return (_PyLocals_Kind)(ptr[i]);
}

static inline void
_PyLocals_SetKind(PyObject *kinds, int i, _PyLocals_Kind kind)
{
    assert(PyBytes_Check(kinds));
    assert(0 <= i && i < PyBytes_GET_SIZE(kinds));
    char *ptr = PyBytes_AS_STRING(kinds);
    ptr[i] = (char) kind;
}


struct _PyCodeConstructor {
    /* metadata */
    PyObject *filename;
    PyObject *name;
    PyObject *qualname;
    int flags;

    /* the code */
    PyObject *code;
    int firstlineno;
    PyObject *linetable;
    PyObject *endlinetable;
    PyObject *columntable;

    /* used by the code */
    PyObject *consts;
    PyObject *names;

    /* mapping frame offsets to information */
    PyObject *localsplusnames;  // Tuple of strings
    PyObject *localspluskinds;  // Bytes object, one byte per variable

    /* args (within varnames) */
    int argcount;
    int posonlyargcount;
    // XXX Replace argcount with posorkwargcount (argcount - posonlyargcount).
    int kwonlyargcount;

    /* needed to create the frame */
    int stacksize;

    /* used by the eval loop */
    PyObject *exceptiontable;
};

// Using an "arguments struct" like this is helpful for maintainability
// in a case such as this with many parameters.  It does bear a risk:
// if the struct changes and callers are not updated properly then the
// compiler will not catch problems (like a missing argument).  This can
// cause hard-to-debug problems.  The risk is mitigated by the use of
// check_code() in codeobject.c.  However, we may decide to switch
// back to a regular function signature.  Regardless, this approach
// wouldn't be appropriate if this weren't a strictly internal API.
// (See the comments in https://github.com/python/cpython/pull/26258.)
PyAPI_FUNC(int) _PyCode_Validate(struct _PyCodeConstructor *);
PyAPI_FUNC(PyCodeObject *) _PyCode_New(struct _PyCodeConstructor *);


/* Private API */

/* Getters for internal PyCodeObject data. */
extern PyObject* _PyCode_GetVarnames(PyCodeObject *);
extern PyObject* _PyCode_GetCellvars(PyCodeObject *);
extern PyObject* _PyCode_GetFreevars(PyCodeObject *);
extern PyObject* _PyCode_GetCode(PyCodeObject *);

/* Return the ending source code line number from a bytecode index. */
extern int _PyCode_Addr2EndLine(PyCodeObject *, int);

/* Return the ending source code line number from a bytecode index. */
extern int _PyCode_Addr2EndLine(PyCodeObject *, int);
/* Return the starting source code column offset from a bytecode index. */
extern int _PyCode_Addr2Offset(PyCodeObject *, int);
/* Return the ending source code column offset from a bytecode index. */
extern int _PyCode_Addr2EndOffset(PyCodeObject *, int);

/** API for initializing the line number tables. */
extern int _PyCode_InitAddressRange(PyCodeObject* co, PyCodeAddressRange *bounds);
extern int _PyCode_InitEndAddressRange(PyCodeObject* co, PyCodeAddressRange* bounds);

/** Out of process API for initializing the line number table. */
extern void _PyLineTable_InitAddressRange(
    const char *linetable,
    Py_ssize_t length,
    int firstlineno,
    PyCodeAddressRange *range);

/** API for traversing the line number table. */
extern int _PyLineTable_NextAddressRange(PyCodeAddressRange *range);
extern int _PyLineTable_PreviousAddressRange(PyCodeAddressRange *range);


#define ADAPTIVE_CACHE_BACKOFF 64

/* Specialization functions */

extern int _Py_Specialize_LoadAttr(PyObject *owner, _Py_CODEUNIT *instr,
                                   PyObject *name);
extern int _Py_Specialize_StoreAttr(PyObject *owner, _Py_CODEUNIT *instr,
                                    PyObject *name);
extern int _Py_Specialize_LoadGlobal(PyObject *globals, PyObject *builtins, _Py_CODEUNIT *instr, PyObject *name);
extern int _Py_Specialize_LoadMethod(PyObject *owner, _Py_CODEUNIT *instr,
                                     PyObject *name);
extern int _Py_Specialize_BinarySubscr(PyObject *sub, PyObject *container, _Py_CODEUNIT *instr);
extern int _Py_Specialize_StoreSubscr(PyObject *container, PyObject *sub, _Py_CODEUNIT *instr);
extern int _Py_Specialize_Call(PyObject *callable, _Py_CODEUNIT *instr,
                               int nargs, PyObject *kwnames);
extern int _Py_Specialize_Precall(PyObject *callable, _Py_CODEUNIT *instr,
                                  int nargs, PyObject *kwnames, int oparg);
extern void _Py_Specialize_BinaryOp(PyObject *lhs, PyObject *rhs, _Py_CODEUNIT *instr,
                                    int oparg, PyObject **locals);
extern void _Py_Specialize_CompareOp(PyObject *lhs, PyObject *rhs,
                                     _Py_CODEUNIT *instr, int oparg);
extern void _Py_Specialize_UnpackSequence(PyObject *seq, _Py_CODEUNIT *instr,
                                          int oparg);

/* Deallocator function for static codeobjects used in deepfreeze.py */
extern void _PyStaticCode_Dealloc(PyCodeObject *co);
/* Function to intern strings of codeobjects */
extern int _PyStaticCode_InternStrings(PyCodeObject *co);

#ifdef Py_STATS

#define SPECIALIZATION_FAILURE_KINDS 30

typedef struct _specialization_stats {
    uint64_t success;
    uint64_t failure;
    uint64_t hit;
    uint64_t deferred;
    uint64_t miss;
    uint64_t deopt;
    uint64_t failure_kinds[SPECIALIZATION_FAILURE_KINDS];
} SpecializationStats;

typedef struct _opcode_stats {
    SpecializationStats specialization;
    uint64_t execution_count;
    uint64_t pair_count[256];
} OpcodeStats;

typedef struct _call_stats {
    uint64_t inlined_py_calls;
    uint64_t pyeval_calls;
    uint64_t frames_pushed;
    uint64_t frame_objects_created;
} CallStats;

typedef struct _object_stats {
    uint64_t allocations;
    uint64_t frees;
    uint64_t new_values;
    uint64_t dict_materialized_on_request;
    uint64_t dict_materialized_new_key;
    uint64_t dict_materialized_too_big;
    uint64_t dict_materialized_str_subclass;
} ObjectStats;

typedef struct _stats {
    OpcodeStats opcode_stats[256];
    CallStats call_stats;
    ObjectStats object_stats;
} PyStats;

extern PyStats _py_stats;

#define STAT_INC(opname, name) _py_stats.opcode_stats[opname].specialization.name++
#define STAT_DEC(opname, name) _py_stats.opcode_stats[opname].specialization.name--
#define OPCODE_EXE_INC(opname) _py_stats.opcode_stats[opname].execution_count++
#define CALL_STAT_INC(name) _py_stats.call_stats.name++
#define OBJECT_STAT_INC(name) _py_stats.object_stats.name++

extern void _Py_PrintSpecializationStats(int to_file);

extern PyObject* _Py_GetSpecializationStats(void);

#else
#define STAT_INC(opname, name) ((void)0)
#define STAT_DEC(opname, name) ((void)0)
#define OPCODE_EXE_INC(opname) ((void)0)
#define CALL_STAT_INC(name) ((void)0)
#define OBJECT_STAT_INC(name) ((void)0)
#endif

// Cache values are only valid in memory, so use native endianness.
#ifdef WORDS_BIGENDIAN

static inline void
write_u32(uint16_t *p, uint32_t val)
{
    p[0] = (uint16_t)(val >> 16);
    p[1] = (uint16_t)(val >>  0);
}

static inline void
write_u64(uint16_t *p, uint64_t val)
{
    p[0] = (uint16_t)(val >> 48);
    p[1] = (uint16_t)(val >> 32);
    p[2] = (uint16_t)(val >> 16);
    p[3] = (uint16_t)(val >>  0);
}

static inline uint32_t
read_u32(uint16_t *p)
{
    uint32_t val = 0;
    val |= (uint32_t)p[0] << 16;
    val |= (uint32_t)p[1] <<  0;
    return val;
}

static inline uint64_t
read_u64(uint16_t *p)
{
    uint64_t val = 0;
    val |= (uint64_t)p[0] << 48;
    val |= (uint64_t)p[1] << 32;
    val |= (uint64_t)p[2] << 16;
    val |= (uint64_t)p[3] <<  0;
    return val;
}

#else

static inline void
write_u32(uint16_t *p, uint32_t val)
{
    p[0] = (uint16_t)(val >>  0);
    p[1] = (uint16_t)(val >> 16);
}

static inline void
write_u64(uint16_t *p, uint64_t val)
{
    p[0] = (uint16_t)(val >>  0);
    p[1] = (uint16_t)(val >> 16);
    p[2] = (uint16_t)(val >> 32);
    p[3] = (uint16_t)(val >> 48);
}

static inline uint32_t
read_u32(uint16_t *p)
{
    uint32_t val = 0;
    val |= (uint32_t)p[0] <<  0;
    val |= (uint32_t)p[1] << 16;
    return val;
}

static inline uint64_t
read_u64(uint16_t *p)
{
    uint64_t val = 0;
    val |= (uint64_t)p[0] <<  0;
    val |= (uint64_t)p[1] << 16;
    val |= (uint64_t)p[2] << 32;
    val |= (uint64_t)p[3] << 48;
    return val;
}

#endif

<<<<<<< HEAD
extern const uint8_t _Py_AdaptiveOpcodes[256];
=======
static inline void
write_obj(uint16_t *p, PyObject *obj)
{
    uintptr_t val = (uintptr_t)obj;
#if SIZEOF_VOID_P == 8
    write_u64(p, val);
#elif SIZEOF_VOID_P == 4
    write_u32(p, val);
#else
    #error "SIZEOF_VOID_P must be 4 or 8"
#endif
}

static inline PyObject *
read_obj(uint16_t *p)
{
    uintptr_t val;
#if SIZEOF_VOID_P == 8
    val = read_u64(p);
#elif SIZEOF_VOID_P == 4
    val = read_u32(p);
#else
    #error "SIZEOF_VOID_P must be 4 or 8"
#endif
    return (PyObject *)val;
}
>>>>>>> 850687df

#ifdef __cplusplus
}
#endif
#endif /* !Py_INTERNAL_CODE_H */<|MERGE_RESOLUTION|>--- conflicted
+++ resolved
@@ -109,6 +109,8 @@
         }
     }
 }
+
+extern uint8_t _PyOpcode_Adaptive[256];
 
 extern Py_ssize_t _Py_QuickenedCount;
 
@@ -416,9 +418,6 @@
 
 #endif
 
-<<<<<<< HEAD
-extern const uint8_t _Py_AdaptiveOpcodes[256];
-=======
 static inline void
 write_obj(uint16_t *p, PyObject *obj)
 {
@@ -445,7 +444,6 @@
 #endif
     return (PyObject *)val;
 }
->>>>>>> 850687df
 
 #ifdef __cplusplus
 }
