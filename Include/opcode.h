/* Auto-generated by Tools/scripts/generate_opcode_h.py from Lib/opcode.py */
#ifndef Py_OPCODE_H
#define Py_OPCODE_H
#ifdef __cplusplus
extern "C" {
#endif


/* Instruction opcodes for compiled code */
#define POP_TOP                           1
#define NOP                               9
#define UNARY_POSITIVE                   10
#define UNARY_NEGATIVE                   11
#define UNARY_NOT                        12
#define UNARY_INVERT                     15
#define BINARY_SUBSCR                    25
#define GET_LEN                          30
#define MATCH_MAPPING                    31
#define MATCH_SEQUENCE                   32
#define MATCH_KEYS                       33
#define PUSH_EXC_INFO                    35
#define WITH_EXCEPT_START                49
#define GET_AITER                        50
#define GET_ANEXT                        51
#define BEFORE_ASYNC_WITH                52
#define BEFORE_WITH                      53
#define END_ASYNC_FOR                    54
#define STORE_SUBSCR                     60
#define DELETE_SUBSCR                    61
#define GET_ITER                         68
#define GET_YIELD_FROM_ITER              69
#define PRINT_EXPR                       70
#define LOAD_BUILD_CLASS                 71
#define GET_AWAITABLE                    73
#define LOAD_ASSERTION_ERROR             74
#define RETURN_GENERATOR                 75
#define LIST_TO_TUPLE                    82
#define RETURN_VALUE                     83
#define IMPORT_STAR                      84
#define SETUP_ANNOTATIONS                85
#define YIELD_VALUE                      86
#define ASYNC_GEN_WRAP                   87
#define PREP_RERAISE_STAR                88
#define POP_EXCEPT                       89
#define HAVE_ARGUMENT                    90
#define STORE_NAME                       90
#define DELETE_NAME                      91
#define UNPACK_SEQUENCE                  92
#define FOR_ITER                         93
#define UNPACK_EX                        94
#define STORE_ATTR                       95
#define DELETE_ATTR                      96
#define STORE_GLOBAL                     97
#define DELETE_GLOBAL                    98
#define SWAP                             99
#define LOAD_CONST                      100
#define LOAD_NAME                       101
#define BUILD_TUPLE                     102
#define BUILD_LIST                      103
#define BUILD_SET                       104
#define BUILD_MAP                       105
#define LOAD_ATTR                       106
#define COMPARE_OP                      107
#define IMPORT_NAME                     108
#define IMPORT_FROM                     109
#define JUMP_FORWARD                    110
#define JUMP_IF_FALSE_OR_POP            111
#define JUMP_IF_TRUE_OR_POP             112
#define JUMP_ABSOLUTE                   113
#define POP_JUMP_IF_FALSE               114
#define POP_JUMP_IF_TRUE                115
#define LOAD_GLOBAL                     116
#define IS_OP                           117
#define CONTAINS_OP                     118
#define RERAISE                         119
#define COPY                            120
#define JUMP_IF_NOT_EXC_MATCH           121
#define BINARY_OP                       122
#define SEND                            123
#define LOAD_FAST                       124
#define STORE_FAST                      125
#define DELETE_FAST                     126
#define JUMP_IF_NOT_EG_MATCH            127
#define POP_JUMP_IF_NOT_NONE            128
#define POP_JUMP_IF_NONE                129
#define RAISE_VARARGS                   130
#define MAKE_FUNCTION                   132
#define BUILD_SLICE                     133
#define JUMP_NO_INTERRUPT               134
#define MAKE_CELL                       135
#define LOAD_CLOSURE                    136
#define LOAD_DEREF                      137
#define STORE_DEREF                     138
#define DELETE_DEREF                    139
#define CALL_FUNCTION_EX                142
#define EXTENDED_ARG                    144
#define LIST_APPEND                     145
#define SET_ADD                         146
#define MAP_ADD                         147
#define LOAD_CLASSDEREF                 148
#define COPY_FREE_VARS                  149
#define RESUME                          151
#define MATCH_CLASS                     152
#define FORMAT_VALUE                    155
#define BUILD_CONST_KEY_MAP             156
#define BUILD_STRING                    157
#define LOAD_METHOD                     160
#define LIST_EXTEND                     162
#define SET_UPDATE                      163
#define DICT_MERGE                      164
#define DICT_UPDATE                     165
#define PRECALL_FUNCTION                167
#define PRECALL_METHOD                  168
<<<<<<< HEAD
#define CALL                            171
#define KW_NAMES                        172
#define BINARY_OP_ADAPTIVE                7
#define BINARY_OP_ADD_INT                 8
#define BINARY_OP_ADD_FLOAT              13
#define BINARY_OP_ADD_UNICODE            14
#define BINARY_OP_INPLACE_ADD_UNICODE    16
#define BINARY_OP_MULTIPLY_INT           17
#define BINARY_OP_MULTIPLY_FLOAT         18
#define BINARY_OP_SUBTRACT_INT           19
#define BINARY_OP_SUBTRACT_FLOAT         20
#define COMPARE_OP_ADAPTIVE              21
#define COMPARE_OP_FLOAT_JUMP            22
#define COMPARE_OP_INT_JUMP              23
#define COMPARE_OP_STR_JUMP              24
#define BINARY_SUBSCR_ADAPTIVE           26
#define BINARY_SUBSCR_GETITEM            27
#define BINARY_SUBSCR_LIST_INT           28
#define BINARY_SUBSCR_TUPLE_INT          29
#define BINARY_SUBSCR_DICT               34
#define STORE_SUBSCR_ADAPTIVE            36
#define STORE_SUBSCR_LIST_INT            37
#define STORE_SUBSCR_DICT                38
#define CALL_ADAPTIVE                    39
#define CALL_BUILTIN_CLASS               40
#define CALL_NO_KW_BUILTIN_O             41
#define CALL_NO_KW_BUILTIN_FAST          42
#define CALL_BUILTIN_FAST_WITH_KEYWORDS  43
#define CALL_NO_KW_LEN                   44
#define CALL_NO_KW_ISINSTANCE            45
#define CALL_PY_EXACT_ARGS               46
#define CALL_PY_WITH_DEFAULTS            47
#define CALL_NO_KW_LIST_APPEND           48
#define CALL_NO_KW_METHOD_DESCRIPTOR_O   55
#define CALL_NO_KW_METHOD_DESCRIPTOR_NOARGS  56
#define CALL_NO_KW_STR_1                 57
#define CALL_NO_KW_TUPLE_1               58
#define CALL_NO_KW_TYPE_1                59
#define CALL_NO_KW_METHOD_DESCRIPTOR_FAST  62
#define JUMP_ABSOLUTE_QUICK              63
#define LOAD_ATTR_ADAPTIVE               64
#define LOAD_ATTR_INSTANCE_VALUE         65
#define LOAD_ATTR_WITH_HINT              66
#define LOAD_ATTR_SLOT                   67
#define LOAD_ATTR_MODULE                 72
#define LOAD_GLOBAL_ADAPTIVE             76
#define LOAD_GLOBAL_MODULE               77
#define LOAD_GLOBAL_BUILTIN              78
#define LOAD_METHOD_ADAPTIVE             79
#define LOAD_METHOD_CACHED               80
#define LOAD_METHOD_CLASS                81
#define LOAD_METHOD_MODULE              131
#define LOAD_METHOD_NO_DICT             140
#define STORE_ATTR_ADAPTIVE             141
#define STORE_ATTR_INSTANCE_VALUE       143
#define STORE_ATTR_SLOT                 150
#define STORE_ATTR_WITH_HINT            153
#define LOAD_FAST__LOAD_FAST            154
#define STORE_FAST__LOAD_FAST           158
#define LOAD_FAST__LOAD_CONST           159
#define LOAD_CONST__LOAD_FAST           161
#define STORE_FAST__STORE_FAST          166
=======
#define CALL_NO_KW                      169
#define CALL_KW                         170
#define BINARY_OP_ADAPTIVE                2
#define BINARY_OP_ADD_INT                 3
#define BINARY_OP_ADD_FLOAT               4
#define BINARY_OP_ADD_UNICODE             5
#define BINARY_OP_INPLACE_ADD_UNICODE     6
#define BINARY_OP_MULTIPLY_INT            7
#define BINARY_OP_MULTIPLY_FLOAT          8
#define BINARY_OP_SUBTRACT_INT           13
#define BINARY_OP_SUBTRACT_FLOAT         14
#define COMPARE_OP_ADAPTIVE              16
#define COMPARE_OP_FLOAT_JUMP            17
#define COMPARE_OP_INT_JUMP              18
#define COMPARE_OP_STR_JUMP              19
#define BINARY_SUBSCR_ADAPTIVE           20
#define BINARY_SUBSCR_GETITEM            21
#define BINARY_SUBSCR_LIST_INT           22
#define BINARY_SUBSCR_TUPLE_INT          23
#define BINARY_SUBSCR_DICT               24
#define STORE_SUBSCR_ADAPTIVE            26
#define STORE_SUBSCR_LIST_INT            27
#define STORE_SUBSCR_DICT                28
#define CALL_NO_KW_ADAPTIVE              29
#define CALL_NO_KW_BUILTIN_O             34
#define CALL_NO_KW_BUILTIN_FAST          36
#define CALL_NO_KW_LEN                   37
#define CALL_NO_KW_ISINSTANCE            38
#define CALL_NO_KW_PY_SIMPLE             39
#define CALL_NO_KW_LIST_APPEND           40
#define CALL_NO_KW_METHOD_DESCRIPTOR_O   41
#define CALL_NO_KW_TYPE_1                42
#define CALL_NO_KW_BUILTIN_CLASS_1       43
#define CALL_NO_KW_METHOD_DESCRIPTOR_FAST  44
#define JUMP_ABSOLUTE_QUICK              45
#define LOAD_ATTR_ADAPTIVE               46
#define LOAD_ATTR_INSTANCE_VALUE         47
#define LOAD_ATTR_WITH_HINT              48
#define LOAD_ATTR_SLOT                   55
#define LOAD_ATTR_MODULE                 56
#define LOAD_GLOBAL_ADAPTIVE             57
#define LOAD_GLOBAL_MODULE               58
#define LOAD_GLOBAL_BUILTIN              59
#define LOAD_METHOD_ADAPTIVE             62
#define LOAD_METHOD_CACHED               63
#define LOAD_METHOD_CLASS                64
#define LOAD_METHOD_MODULE               65
#define LOAD_METHOD_NO_DICT              66
#define STORE_ATTR_ADAPTIVE              67
#define STORE_ATTR_INSTANCE_VALUE        72
#define STORE_ATTR_SLOT                  76
#define STORE_ATTR_WITH_HINT             77
#define LOAD_FAST__LOAD_FAST             78
#define STORE_FAST__LOAD_FAST            79
#define LOAD_FAST__LOAD_CONST            80
#define LOAD_CONST__LOAD_FAST            81
#define STORE_FAST__STORE_FAST          131
>>>>>>> 08c0ed2d
#define DO_TRACING                      255
#ifdef NEED_OPCODE_JUMP_TABLES
static uint32_t _PyOpcode_RelativeJump[8] = {
    0U,
    0U,
    536870912U,
    134234112U,
    0U,
    0U,
    0U,
    0U,
};
static uint32_t _PyOpcode_Jump[8] = {
    0U,
    0U,
    536870912U,
    2316288000U,
    67U,
    0U,
    0U,
    0U,
};
#endif /* OPCODE_TABLES */

#define HAS_CONST(op) (false\
    || ((op) == 100) \
    )

#define NB_ADD                            0
#define NB_AND                            1
#define NB_FLOOR_DIVIDE                   2
#define NB_LSHIFT                         3
#define NB_MATRIX_MULTIPLY                4
#define NB_MULTIPLY                       5
#define NB_REMAINDER                      6
#define NB_OR                             7
#define NB_POWER                          8
#define NB_RSHIFT                         9
#define NB_SUBTRACT                      10
#define NB_TRUE_DIVIDE                   11
#define NB_XOR                           12
#define NB_INPLACE_ADD                   13
#define NB_INPLACE_AND                   14
#define NB_INPLACE_FLOOR_DIVIDE          15
#define NB_INPLACE_LSHIFT                16
#define NB_INPLACE_MATRIX_MULTIPLY       17
#define NB_INPLACE_MULTIPLY              18
#define NB_INPLACE_REMAINDER             19
#define NB_INPLACE_OR                    20
#define NB_INPLACE_POWER                 21
#define NB_INPLACE_RSHIFT                22
#define NB_INPLACE_SUBTRACT              23
#define NB_INPLACE_TRUE_DIVIDE           24
#define NB_INPLACE_XOR                   25

#define HAS_ARG(op) ((op) >= HAVE_ARGUMENT)

/* Reserve some bytecodes for internal use in the compiler.
 * The value of 240 is arbitrary. */
#define IS_ARTIFICIAL(op) ((op) > 240)

#ifdef __cplusplus
}
#endif
#endif /* !Py_OPCODE_H */<|MERGE_RESOLUTION|>--- conflicted
+++ resolved
@@ -111,72 +111,8 @@
 #define DICT_UPDATE                     165
 #define PRECALL_FUNCTION                167
 #define PRECALL_METHOD                  168
-<<<<<<< HEAD
 #define CALL                            171
 #define KW_NAMES                        172
-#define BINARY_OP_ADAPTIVE                7
-#define BINARY_OP_ADD_INT                 8
-#define BINARY_OP_ADD_FLOAT              13
-#define BINARY_OP_ADD_UNICODE            14
-#define BINARY_OP_INPLACE_ADD_UNICODE    16
-#define BINARY_OP_MULTIPLY_INT           17
-#define BINARY_OP_MULTIPLY_FLOAT         18
-#define BINARY_OP_SUBTRACT_INT           19
-#define BINARY_OP_SUBTRACT_FLOAT         20
-#define COMPARE_OP_ADAPTIVE              21
-#define COMPARE_OP_FLOAT_JUMP            22
-#define COMPARE_OP_INT_JUMP              23
-#define COMPARE_OP_STR_JUMP              24
-#define BINARY_SUBSCR_ADAPTIVE           26
-#define BINARY_SUBSCR_GETITEM            27
-#define BINARY_SUBSCR_LIST_INT           28
-#define BINARY_SUBSCR_TUPLE_INT          29
-#define BINARY_SUBSCR_DICT               34
-#define STORE_SUBSCR_ADAPTIVE            36
-#define STORE_SUBSCR_LIST_INT            37
-#define STORE_SUBSCR_DICT                38
-#define CALL_ADAPTIVE                    39
-#define CALL_BUILTIN_CLASS               40
-#define CALL_NO_KW_BUILTIN_O             41
-#define CALL_NO_KW_BUILTIN_FAST          42
-#define CALL_BUILTIN_FAST_WITH_KEYWORDS  43
-#define CALL_NO_KW_LEN                   44
-#define CALL_NO_KW_ISINSTANCE            45
-#define CALL_PY_EXACT_ARGS               46
-#define CALL_PY_WITH_DEFAULTS            47
-#define CALL_NO_KW_LIST_APPEND           48
-#define CALL_NO_KW_METHOD_DESCRIPTOR_O   55
-#define CALL_NO_KW_METHOD_DESCRIPTOR_NOARGS  56
-#define CALL_NO_KW_STR_1                 57
-#define CALL_NO_KW_TUPLE_1               58
-#define CALL_NO_KW_TYPE_1                59
-#define CALL_NO_KW_METHOD_DESCRIPTOR_FAST  62
-#define JUMP_ABSOLUTE_QUICK              63
-#define LOAD_ATTR_ADAPTIVE               64
-#define LOAD_ATTR_INSTANCE_VALUE         65
-#define LOAD_ATTR_WITH_HINT              66
-#define LOAD_ATTR_SLOT                   67
-#define LOAD_ATTR_MODULE                 72
-#define LOAD_GLOBAL_ADAPTIVE             76
-#define LOAD_GLOBAL_MODULE               77
-#define LOAD_GLOBAL_BUILTIN              78
-#define LOAD_METHOD_ADAPTIVE             79
-#define LOAD_METHOD_CACHED               80
-#define LOAD_METHOD_CLASS                81
-#define LOAD_METHOD_MODULE              131
-#define LOAD_METHOD_NO_DICT             140
-#define STORE_ATTR_ADAPTIVE             141
-#define STORE_ATTR_INSTANCE_VALUE       143
-#define STORE_ATTR_SLOT                 150
-#define STORE_ATTR_WITH_HINT            153
-#define LOAD_FAST__LOAD_FAST            154
-#define STORE_FAST__LOAD_FAST           158
-#define LOAD_FAST__LOAD_CONST           159
-#define LOAD_CONST__LOAD_FAST           161
-#define STORE_FAST__STORE_FAST          166
-=======
-#define CALL_NO_KW                      169
-#define CALL_KW                         170
 #define BINARY_OP_ADAPTIVE                2
 #define BINARY_OP_ADD_INT                 3
 #define BINARY_OP_ADD_FLOAT               4
@@ -198,41 +134,45 @@
 #define STORE_SUBSCR_ADAPTIVE            26
 #define STORE_SUBSCR_LIST_INT            27
 #define STORE_SUBSCR_DICT                28
-#define CALL_NO_KW_ADAPTIVE              29
-#define CALL_NO_KW_BUILTIN_O             34
-#define CALL_NO_KW_BUILTIN_FAST          36
-#define CALL_NO_KW_LEN                   37
-#define CALL_NO_KW_ISINSTANCE            38
-#define CALL_NO_KW_PY_SIMPLE             39
-#define CALL_NO_KW_LIST_APPEND           40
-#define CALL_NO_KW_METHOD_DESCRIPTOR_O   41
-#define CALL_NO_KW_TYPE_1                42
-#define CALL_NO_KW_BUILTIN_CLASS_1       43
-#define CALL_NO_KW_METHOD_DESCRIPTOR_FAST  44
-#define JUMP_ABSOLUTE_QUICK              45
-#define LOAD_ATTR_ADAPTIVE               46
-#define LOAD_ATTR_INSTANCE_VALUE         47
-#define LOAD_ATTR_WITH_HINT              48
-#define LOAD_ATTR_SLOT                   55
-#define LOAD_ATTR_MODULE                 56
-#define LOAD_GLOBAL_ADAPTIVE             57
-#define LOAD_GLOBAL_MODULE               58
-#define LOAD_GLOBAL_BUILTIN              59
-#define LOAD_METHOD_ADAPTIVE             62
-#define LOAD_METHOD_CACHED               63
-#define LOAD_METHOD_CLASS                64
-#define LOAD_METHOD_MODULE               65
-#define LOAD_METHOD_NO_DICT              66
-#define STORE_ATTR_ADAPTIVE              67
-#define STORE_ATTR_INSTANCE_VALUE        72
-#define STORE_ATTR_SLOT                  76
-#define STORE_ATTR_WITH_HINT             77
-#define LOAD_FAST__LOAD_FAST             78
-#define STORE_FAST__LOAD_FAST            79
-#define LOAD_FAST__LOAD_CONST            80
-#define LOAD_CONST__LOAD_FAST            81
-#define STORE_FAST__STORE_FAST          131
->>>>>>> 08c0ed2d
+#define CALL_ADAPTIVE                    29
+#define CALL_BUILTIN_CLASS               34
+#define CALL_NO_KW_BUILTIN_O             36
+#define CALL_NO_KW_BUILTIN_FAST          37
+#define CALL_BUILTIN_FAST_WITH_KEYWORDS  38
+#define CALL_NO_KW_LEN                   39
+#define CALL_NO_KW_ISINSTANCE            40
+#define CALL_PY_EXACT_ARGS               41
+#define CALL_PY_WITH_DEFAULTS            42
+#define CALL_NO_KW_LIST_APPEND           43
+#define CALL_NO_KW_METHOD_DESCRIPTOR_O   44
+#define CALL_NO_KW_METHOD_DESCRIPTOR_NOARGS  45
+#define CALL_NO_KW_STR_1                 46
+#define CALL_NO_KW_TUPLE_1               47
+#define CALL_NO_KW_TYPE_1                48
+#define CALL_NO_KW_METHOD_DESCRIPTOR_FAST  55
+#define JUMP_ABSOLUTE_QUICK              56
+#define LOAD_ATTR_ADAPTIVE               57
+#define LOAD_ATTR_INSTANCE_VALUE         58
+#define LOAD_ATTR_WITH_HINT              59
+#define LOAD_ATTR_SLOT                   62
+#define LOAD_ATTR_MODULE                 63
+#define LOAD_GLOBAL_ADAPTIVE             64
+#define LOAD_GLOBAL_MODULE               65
+#define LOAD_GLOBAL_BUILTIN              66
+#define LOAD_METHOD_ADAPTIVE             67
+#define LOAD_METHOD_CACHED               72
+#define LOAD_METHOD_CLASS                76
+#define LOAD_METHOD_MODULE               77
+#define LOAD_METHOD_NO_DICT              78
+#define STORE_ATTR_ADAPTIVE              79
+#define STORE_ATTR_INSTANCE_VALUE        80
+#define STORE_ATTR_SLOT                  81
+#define STORE_ATTR_WITH_HINT            131
+#define LOAD_FAST__LOAD_FAST            140
+#define STORE_FAST__LOAD_FAST           141
+#define LOAD_FAST__LOAD_CONST           143
+#define LOAD_CONST__LOAD_FAST           150
+#define STORE_FAST__STORE_FAST          153
 #define DO_TRACING                      255
 #ifdef NEED_OPCODE_JUMP_TABLES
 static uint32_t _PyOpcode_RelativeJump[8] = {
@@ -259,6 +199,7 @@
 
 #define HAS_CONST(op) (false\
     || ((op) == 100) \
+    || ((op) == 172) \
     )
 
 #define NB_ADD                            0
