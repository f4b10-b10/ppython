// Auto-generated by Tools/build/generate_opcode_h.py from Lib/opcode.py

#ifndef Py_OPCODE_H
#define Py_OPCODE_H
#ifdef __cplusplus
extern "C" {
#endif


/* Instruction opcodes for compiled code */
#define CACHE                                    0
#define POP_TOP                                  1
#define PUSH_NULL                                2
#define INTERPRETER_EXIT                         3
#define END_FOR                                  4
#define END_SEND                                 5
#define TO_BOOL                                  6
#define NOP                                      9
#define UNARY_NEGATIVE                          11
#define UNARY_NOT                               12
#define UNARY_INVERT                            15
#define EXIT_INIT_CHECK                         16
#define RESERVED                                17
#define MAKE_FUNCTION                           24
#define BINARY_SUBSCR                           25
#define BINARY_SLICE                            26
#define STORE_SLICE                             27
#define GET_LEN                                 30
#define MATCH_MAPPING                           31
#define MATCH_SEQUENCE                          32
#define MATCH_KEYS                              33
#define PUSH_EXC_INFO                           35
#define CHECK_EXC_MATCH                         36
#define CHECK_EG_MATCH                          37
#define FORMAT_SIMPLE                           40
#define FORMAT_WITH_SPEC                        41
#define WITH_EXCEPT_START                       49
#define GET_AITER                               50
#define GET_ANEXT                               51
#define BEFORE_ASYNC_WITH                       52
#define BEFORE_WITH                             53
#define END_ASYNC_FOR                           54
#define CLEANUP_THROW                           55
#define STORE_SUBSCR                            60
#define DELETE_SUBSCR                           61
#define GET_ITER                                68
#define GET_YIELD_FROM_ITER                     69
#define LOAD_BUILD_CLASS                        71
#define LOAD_ASSERTION_ERROR                    74
#define RETURN_GENERATOR                        75
#define RETURN_VALUE                            83
#define SETUP_ANNOTATIONS                       85
#define LOAD_LOCALS                             87
#define POP_EXCEPT                              89
#define STORE_NAME                              90
#define DELETE_NAME                             91
#define UNPACK_SEQUENCE                         92
#define FOR_ITER                                93
#define UNPACK_EX                               94
#define STORE_ATTR                              95
#define DELETE_ATTR                             96
#define STORE_GLOBAL                            97
#define DELETE_GLOBAL                           98
#define SWAP                                    99
#define LOAD_CONST                             100
#define LOAD_NAME                              101
#define BUILD_TUPLE                            102
#define BUILD_LIST                             103
#define BUILD_SET                              104
#define BUILD_MAP                              105
#define LOAD_ATTR                              106
#define COMPARE_OP                             107
#define IMPORT_NAME                            108
#define IMPORT_FROM                            109
#define JUMP_FORWARD                           110
#define POP_JUMP_IF_FALSE                      114
#define POP_JUMP_IF_TRUE                       115
#define LOAD_GLOBAL                            116
#define IS_OP                                  117
#define CONTAINS_OP                            118
#define RERAISE                                119
#define COPY                                   120
#define RETURN_CONST                           121
#define BINARY_OP                              122
#define SEND                                   123
#define LOAD_FAST                              124
#define STORE_FAST                             125
#define DELETE_FAST                            126
#define LOAD_FAST_CHECK                        127
#define POP_JUMP_IF_NOT_NONE                   128
#define POP_JUMP_IF_NONE                       129
#define RAISE_VARARGS                          130
#define GET_AWAITABLE                          131
#define BUILD_SLICE                            133
#define JUMP_BACKWARD_NO_INTERRUPT             134
#define MAKE_CELL                              135
#define LOAD_CLOSURE                           136
#define LOAD_DEREF                             137
#define STORE_DEREF                            138
#define DELETE_DEREF                           139
#define JUMP_BACKWARD                          140
#define LOAD_SUPER_ATTR                        141
#define CALL_FUNCTION_EX                       142
#define LOAD_FAST_AND_CLEAR                    143
#define EXTENDED_ARG                           144
#define LIST_APPEND                            145
#define SET_ADD                                146
#define MAP_ADD                                147
#define COPY_FREE_VARS                         149
#define YIELD_VALUE                            150
#define RESUME                                 151
#define MATCH_CLASS                            152
#define BUILD_CONST_KEY_MAP                    156
#define BUILD_STRING                           157
#define CONVERT_VALUE                          158
#define LIST_EXTEND                            162
#define SET_UPDATE                             163
#define DICT_MERGE                             164
#define DICT_UPDATE                            165
#define LOAD_FAST_LOAD_FAST                    168
#define STORE_FAST_LOAD_FAST                   169
#define STORE_FAST_STORE_FAST                  170
#define CALL                                   171
#define KW_NAMES                               172
#define CALL_INTRINSIC_1                       173
#define CALL_INTRINSIC_2                       174
#define LOAD_FROM_DICT_OR_GLOBALS              175
#define LOAD_FROM_DICT_OR_DEREF                176
#define SET_FUNCTION_ATTRIBUTE                 177
#define ENTER_EXECUTOR                         230
#define MIN_INSTRUMENTED_OPCODE                237
#define INSTRUMENTED_LOAD_SUPER_ATTR           237
#define INSTRUMENTED_POP_JUMP_IF_NONE          238
#define INSTRUMENTED_POP_JUMP_IF_NOT_NONE      239
#define INSTRUMENTED_RESUME                    240
#define INSTRUMENTED_CALL                      241
#define INSTRUMENTED_RETURN_VALUE              242
#define INSTRUMENTED_YIELD_VALUE               243
#define INSTRUMENTED_CALL_FUNCTION_EX          244
#define INSTRUMENTED_JUMP_FORWARD              245
#define INSTRUMENTED_JUMP_BACKWARD             246
#define INSTRUMENTED_RETURN_CONST              247
#define INSTRUMENTED_FOR_ITER                  248
#define INSTRUMENTED_POP_JUMP_IF_FALSE         249
#define INSTRUMENTED_POP_JUMP_IF_TRUE          250
#define INSTRUMENTED_END_FOR                   251
#define INSTRUMENTED_END_SEND                  252
#define INSTRUMENTED_INSTRUCTION               253
#define INSTRUMENTED_LINE                      254
#define MIN_PSEUDO_OPCODE                      256
#define SETUP_FINALLY                          256
#define SETUP_CLEANUP                          257
#define SETUP_WITH                             258
#define POP_BLOCK                              259
#define JUMP                                   260
#define JUMP_NO_INTERRUPT                      261
#define LOAD_METHOD                            262
#define LOAD_SUPER_METHOD                      263
#define LOAD_ZERO_SUPER_METHOD                 264
#define LOAD_ZERO_SUPER_ATTR                   265
#define STORE_FAST_MAYBE_NULL                  266
#define MAX_PSEUDO_OPCODE                      266
<<<<<<< HEAD
#define TO_BOOL_ALWAYS_TRUE                      7
#define TO_BOOL_BOOL                             8
#define TO_BOOL_INT                             10
#define TO_BOOL_LIST                            13
#define TO_BOOL_NONE                            14
#define TO_BOOL_STR                             16
#define BINARY_OP_MULTIPLY_INT                  18
#define BINARY_OP_ADD_INT                       19
#define BINARY_OP_SUBTRACT_INT                  20
#define BINARY_OP_MULTIPLY_FLOAT                21
#define BINARY_OP_ADD_FLOAT                     22
#define BINARY_OP_SUBTRACT_FLOAT                23
#define BINARY_OP_ADD_UNICODE                   28
#define BINARY_OP_INPLACE_ADD_UNICODE           29
#define BINARY_SUBSCR_DICT                      34
#define BINARY_SUBSCR_GETITEM                   38
#define BINARY_SUBSCR_LIST_INT                  39
#define BINARY_SUBSCR_TUPLE_INT                 42
#define STORE_SUBSCR_DICT                       43
#define STORE_SUBSCR_LIST_INT                   44
#define SEND_GEN                                45
#define UNPACK_SEQUENCE_TWO_TUPLE               46
#define UNPACK_SEQUENCE_TUPLE                   47
#define UNPACK_SEQUENCE_LIST                    48
#define STORE_ATTR_INSTANCE_VALUE               56
#define STORE_ATTR_SLOT                         57
#define STORE_ATTR_WITH_HINT                    58
#define LOAD_GLOBAL_MODULE                      59
#define LOAD_GLOBAL_BUILTIN                     62
#define LOAD_SUPER_ATTR_ATTR                    63
#define LOAD_SUPER_ATTR_METHOD                  64
#define LOAD_ATTR_INSTANCE_VALUE                65
#define LOAD_ATTR_MODULE                        66
#define LOAD_ATTR_WITH_HINT                     67
#define LOAD_ATTR_SLOT                          70
#define LOAD_ATTR_CLASS                         72
#define LOAD_ATTR_PROPERTY                      73
#define LOAD_ATTR_GETATTRIBUTE_OVERRIDDEN       76
#define LOAD_ATTR_METHOD_WITH_VALUES            77
#define LOAD_ATTR_METHOD_NO_DICT                78
#define LOAD_ATTR_METHOD_LAZY_DICT              79
#define COMPARE_OP_FLOAT                        80
#define COMPARE_OP_INT                          81
#define COMPARE_OP_STR                          82
#define FOR_ITER_LIST                           84
#define FOR_ITER_TUPLE                          86
#define FOR_ITER_RANGE                          88
#define FOR_ITER_GEN                           111
#define CALL_BOUND_METHOD_EXACT_ARGS           112
#define CALL_PY_EXACT_ARGS                     113
#define CALL_PY_WITH_DEFAULTS                  132
#define CALL_NO_KW_TYPE_1                      148
#define CALL_NO_KW_STR_1                       153
#define CALL_NO_KW_TUPLE_1                     154
#define CALL_BUILTIN_CLASS                     155
#define CALL_NO_KW_BUILTIN_O                   159
#define CALL_NO_KW_BUILTIN_FAST                160
#define CALL_BUILTIN_FAST_WITH_KEYWORDS        161
#define CALL_NO_KW_LEN                         166
#define CALL_NO_KW_ISINSTANCE                  167
#define CALL_NO_KW_LIST_APPEND                 178
#define CALL_NO_KW_METHOD_DESCRIPTOR_O         179
#define CALL_METHOD_DESCRIPTOR_FAST_WITH_KEYWORDS 180
#define CALL_NO_KW_METHOD_DESCRIPTOR_NOARGS    181
#define CALL_NO_KW_METHOD_DESCRIPTOR_FAST      182
=======
#define BINARY_OP_MULTIPLY_INT                   6
#define BINARY_OP_ADD_INT                        7
#define BINARY_OP_SUBTRACT_INT                   8
#define BINARY_OP_MULTIPLY_FLOAT                10
#define BINARY_OP_ADD_FLOAT                     13
#define BINARY_OP_SUBTRACT_FLOAT                14
#define BINARY_OP_ADD_UNICODE                   18
#define BINARY_OP_INPLACE_ADD_UNICODE           19
#define BINARY_SUBSCR_DICT                      20
#define BINARY_SUBSCR_GETITEM                   21
#define BINARY_SUBSCR_LIST_INT                  22
#define BINARY_SUBSCR_TUPLE_INT                 23
#define STORE_SUBSCR_DICT                       28
#define STORE_SUBSCR_LIST_INT                   29
#define SEND_GEN                                34
#define UNPACK_SEQUENCE_TWO_TUPLE               38
#define UNPACK_SEQUENCE_TUPLE                   39
#define UNPACK_SEQUENCE_LIST                    42
#define STORE_ATTR_INSTANCE_VALUE               43
#define STORE_ATTR_SLOT                         44
#define STORE_ATTR_WITH_HINT                    45
#define LOAD_GLOBAL_MODULE                      46
#define LOAD_GLOBAL_BUILTIN                     47
#define LOAD_SUPER_ATTR_ATTR                    48
#define LOAD_SUPER_ATTR_METHOD                  56
#define LOAD_ATTR_INSTANCE_VALUE                57
#define LOAD_ATTR_MODULE                        58
#define LOAD_ATTR_WITH_HINT                     59
#define LOAD_ATTR_SLOT                          62
#define LOAD_ATTR_CLASS                         63
#define LOAD_ATTR_PROPERTY                      64
#define LOAD_ATTR_GETATTRIBUTE_OVERRIDDEN       65
#define LOAD_ATTR_METHOD_WITH_VALUES            66
#define LOAD_ATTR_METHOD_NO_DICT                67
#define LOAD_ATTR_METHOD_LAZY_DICT              70
#define COMPARE_OP_FLOAT                        72
#define COMPARE_OP_INT                          73
#define COMPARE_OP_STR                          76
#define FOR_ITER_LIST                           77
#define FOR_ITER_TUPLE                          78
#define FOR_ITER_RANGE                          79
#define FOR_ITER_GEN                            80
#define CALL_BOUND_METHOD_EXACT_ARGS            81
#define CALL_PY_EXACT_ARGS                      82
#define CALL_PY_WITH_DEFAULTS                   84
#define CALL_NO_KW_TYPE_1                       86
#define CALL_NO_KW_STR_1                        88
#define CALL_NO_KW_TUPLE_1                     111
#define CALL_BUILTIN_CLASS                     112
#define CALL_NO_KW_BUILTIN_O                   113
#define CALL_NO_KW_BUILTIN_FAST                132
#define CALL_BUILTIN_FAST_WITH_KEYWORDS        148
#define CALL_NO_KW_LEN                         153
#define CALL_NO_KW_ISINSTANCE                  154
#define CALL_NO_KW_LIST_APPEND                 155
#define CALL_NO_KW_METHOD_DESCRIPTOR_O         159
#define CALL_METHOD_DESCRIPTOR_FAST_WITH_KEYWORDS 160
#define CALL_NO_KW_METHOD_DESCRIPTOR_NOARGS    161
#define CALL_NO_KW_METHOD_DESCRIPTOR_FAST      166
#define CALL_NO_KW_ALLOC_AND_ENTER_INIT        167
>>>>>>> 193a2b2e

#define NB_ADD                                   0
#define NB_AND                                   1
#define NB_FLOOR_DIVIDE                          2
#define NB_LSHIFT                                3
#define NB_MATRIX_MULTIPLY                       4
#define NB_MULTIPLY                              5
#define NB_REMAINDER                             6
#define NB_OR                                    7
#define NB_POWER                                 8
#define NB_RSHIFT                                9
#define NB_SUBTRACT                             10
#define NB_TRUE_DIVIDE                          11
#define NB_XOR                                  12
#define NB_INPLACE_ADD                          13
#define NB_INPLACE_AND                          14
#define NB_INPLACE_FLOOR_DIVIDE                 15
#define NB_INPLACE_LSHIFT                       16
#define NB_INPLACE_MATRIX_MULTIPLY              17
#define NB_INPLACE_MULTIPLY                     18
#define NB_INPLACE_REMAINDER                    19
#define NB_INPLACE_OR                           20
#define NB_INPLACE_POWER                        21
#define NB_INPLACE_RSHIFT                       22
#define NB_INPLACE_SUBTRACT                     23
#define NB_INPLACE_TRUE_DIVIDE                  24
#define NB_INPLACE_XOR                          25

/* Defined in Lib/opcode.py */
#define ENABLE_SPECIALIZATION 1

#ifdef __cplusplus
}
#endif
#endif /* !Py_OPCODE_H */<|MERGE_RESOLUTION|>--- conflicted
+++ resolved
@@ -160,134 +160,72 @@
 #define LOAD_ZERO_SUPER_ATTR                   265
 #define STORE_FAST_MAYBE_NULL                  266
 #define MAX_PSEUDO_OPCODE                      266
-<<<<<<< HEAD
 #define TO_BOOL_ALWAYS_TRUE                      7
 #define TO_BOOL_BOOL                             8
 #define TO_BOOL_INT                             10
 #define TO_BOOL_LIST                            13
 #define TO_BOOL_NONE                            14
-#define TO_BOOL_STR                             16
-#define BINARY_OP_MULTIPLY_INT                  18
-#define BINARY_OP_ADD_INT                       19
-#define BINARY_OP_SUBTRACT_INT                  20
-#define BINARY_OP_MULTIPLY_FLOAT                21
-#define BINARY_OP_ADD_FLOAT                     22
-#define BINARY_OP_SUBTRACT_FLOAT                23
-#define BINARY_OP_ADD_UNICODE                   28
-#define BINARY_OP_INPLACE_ADD_UNICODE           29
-#define BINARY_SUBSCR_DICT                      34
-#define BINARY_SUBSCR_GETITEM                   38
-#define BINARY_SUBSCR_LIST_INT                  39
-#define BINARY_SUBSCR_TUPLE_INT                 42
-#define STORE_SUBSCR_DICT                       43
-#define STORE_SUBSCR_LIST_INT                   44
-#define SEND_GEN                                45
-#define UNPACK_SEQUENCE_TWO_TUPLE               46
-#define UNPACK_SEQUENCE_TUPLE                   47
-#define UNPACK_SEQUENCE_LIST                    48
-#define STORE_ATTR_INSTANCE_VALUE               56
-#define STORE_ATTR_SLOT                         57
-#define STORE_ATTR_WITH_HINT                    58
-#define LOAD_GLOBAL_MODULE                      59
-#define LOAD_GLOBAL_BUILTIN                     62
-#define LOAD_SUPER_ATTR_ATTR                    63
-#define LOAD_SUPER_ATTR_METHOD                  64
-#define LOAD_ATTR_INSTANCE_VALUE                65
-#define LOAD_ATTR_MODULE                        66
-#define LOAD_ATTR_WITH_HINT                     67
-#define LOAD_ATTR_SLOT                          70
-#define LOAD_ATTR_CLASS                         72
-#define LOAD_ATTR_PROPERTY                      73
-#define LOAD_ATTR_GETATTRIBUTE_OVERRIDDEN       76
-#define LOAD_ATTR_METHOD_WITH_VALUES            77
-#define LOAD_ATTR_METHOD_NO_DICT                78
-#define LOAD_ATTR_METHOD_LAZY_DICT              79
-#define COMPARE_OP_FLOAT                        80
-#define COMPARE_OP_INT                          81
-#define COMPARE_OP_STR                          82
-#define FOR_ITER_LIST                           84
-#define FOR_ITER_TUPLE                          86
-#define FOR_ITER_RANGE                          88
-#define FOR_ITER_GEN                           111
-#define CALL_BOUND_METHOD_EXACT_ARGS           112
-#define CALL_PY_EXACT_ARGS                     113
-#define CALL_PY_WITH_DEFAULTS                  132
-#define CALL_NO_KW_TYPE_1                      148
-#define CALL_NO_KW_STR_1                       153
-#define CALL_NO_KW_TUPLE_1                     154
-#define CALL_BUILTIN_CLASS                     155
-#define CALL_NO_KW_BUILTIN_O                   159
-#define CALL_NO_KW_BUILTIN_FAST                160
-#define CALL_BUILTIN_FAST_WITH_KEYWORDS        161
-#define CALL_NO_KW_LEN                         166
-#define CALL_NO_KW_ISINSTANCE                  167
-#define CALL_NO_KW_LIST_APPEND                 178
-#define CALL_NO_KW_METHOD_DESCRIPTOR_O         179
-#define CALL_METHOD_DESCRIPTOR_FAST_WITH_KEYWORDS 180
-#define CALL_NO_KW_METHOD_DESCRIPTOR_NOARGS    181
-#define CALL_NO_KW_METHOD_DESCRIPTOR_FAST      182
-=======
-#define BINARY_OP_MULTIPLY_INT                   6
-#define BINARY_OP_ADD_INT                        7
-#define BINARY_OP_SUBTRACT_INT                   8
-#define BINARY_OP_MULTIPLY_FLOAT                10
-#define BINARY_OP_ADD_FLOAT                     13
-#define BINARY_OP_SUBTRACT_FLOAT                14
-#define BINARY_OP_ADD_UNICODE                   18
-#define BINARY_OP_INPLACE_ADD_UNICODE           19
-#define BINARY_SUBSCR_DICT                      20
-#define BINARY_SUBSCR_GETITEM                   21
-#define BINARY_SUBSCR_LIST_INT                  22
-#define BINARY_SUBSCR_TUPLE_INT                 23
-#define STORE_SUBSCR_DICT                       28
-#define STORE_SUBSCR_LIST_INT                   29
-#define SEND_GEN                                34
-#define UNPACK_SEQUENCE_TWO_TUPLE               38
-#define UNPACK_SEQUENCE_TUPLE                   39
-#define UNPACK_SEQUENCE_LIST                    42
-#define STORE_ATTR_INSTANCE_VALUE               43
-#define STORE_ATTR_SLOT                         44
-#define STORE_ATTR_WITH_HINT                    45
-#define LOAD_GLOBAL_MODULE                      46
-#define LOAD_GLOBAL_BUILTIN                     47
-#define LOAD_SUPER_ATTR_ATTR                    48
-#define LOAD_SUPER_ATTR_METHOD                  56
-#define LOAD_ATTR_INSTANCE_VALUE                57
-#define LOAD_ATTR_MODULE                        58
-#define LOAD_ATTR_WITH_HINT                     59
-#define LOAD_ATTR_SLOT                          62
-#define LOAD_ATTR_CLASS                         63
-#define LOAD_ATTR_PROPERTY                      64
-#define LOAD_ATTR_GETATTRIBUTE_OVERRIDDEN       65
-#define LOAD_ATTR_METHOD_WITH_VALUES            66
-#define LOAD_ATTR_METHOD_NO_DICT                67
-#define LOAD_ATTR_METHOD_LAZY_DICT              70
-#define COMPARE_OP_FLOAT                        72
-#define COMPARE_OP_INT                          73
-#define COMPARE_OP_STR                          76
-#define FOR_ITER_LIST                           77
-#define FOR_ITER_TUPLE                          78
-#define FOR_ITER_RANGE                          79
-#define FOR_ITER_GEN                            80
-#define CALL_BOUND_METHOD_EXACT_ARGS            81
-#define CALL_PY_EXACT_ARGS                      82
-#define CALL_PY_WITH_DEFAULTS                   84
-#define CALL_NO_KW_TYPE_1                       86
-#define CALL_NO_KW_STR_1                        88
-#define CALL_NO_KW_TUPLE_1                     111
-#define CALL_BUILTIN_CLASS                     112
-#define CALL_NO_KW_BUILTIN_O                   113
-#define CALL_NO_KW_BUILTIN_FAST                132
-#define CALL_BUILTIN_FAST_WITH_KEYWORDS        148
-#define CALL_NO_KW_LEN                         153
-#define CALL_NO_KW_ISINSTANCE                  154
-#define CALL_NO_KW_LIST_APPEND                 155
-#define CALL_NO_KW_METHOD_DESCRIPTOR_O         159
-#define CALL_METHOD_DESCRIPTOR_FAST_WITH_KEYWORDS 160
-#define CALL_NO_KW_METHOD_DESCRIPTOR_NOARGS    161
-#define CALL_NO_KW_METHOD_DESCRIPTOR_FAST      166
-#define CALL_NO_KW_ALLOC_AND_ENTER_INIT        167
->>>>>>> 193a2b2e
+#define TO_BOOL_STR                             18
+#define BINARY_OP_MULTIPLY_INT                  19
+#define BINARY_OP_ADD_INT                       20
+#define BINARY_OP_SUBTRACT_INT                  21
+#define BINARY_OP_MULTIPLY_FLOAT                22
+#define BINARY_OP_ADD_FLOAT                     23
+#define BINARY_OP_SUBTRACT_FLOAT                28
+#define BINARY_OP_ADD_UNICODE                   29
+#define BINARY_OP_INPLACE_ADD_UNICODE           34
+#define BINARY_SUBSCR_DICT                      38
+#define BINARY_SUBSCR_GETITEM                   39
+#define BINARY_SUBSCR_LIST_INT                  42
+#define BINARY_SUBSCR_TUPLE_INT                 43
+#define STORE_SUBSCR_DICT                       44
+#define STORE_SUBSCR_LIST_INT                   45
+#define SEND_GEN                                46
+#define UNPACK_SEQUENCE_TWO_TUPLE               47
+#define UNPACK_SEQUENCE_TUPLE                   48
+#define UNPACK_SEQUENCE_LIST                    56
+#define STORE_ATTR_INSTANCE_VALUE               57
+#define STORE_ATTR_SLOT                         58
+#define STORE_ATTR_WITH_HINT                    59
+#define LOAD_GLOBAL_MODULE                      62
+#define LOAD_GLOBAL_BUILTIN                     63
+#define LOAD_SUPER_ATTR_ATTR                    64
+#define LOAD_SUPER_ATTR_METHOD                  65
+#define LOAD_ATTR_INSTANCE_VALUE                66
+#define LOAD_ATTR_MODULE                        67
+#define LOAD_ATTR_WITH_HINT                     70
+#define LOAD_ATTR_SLOT                          72
+#define LOAD_ATTR_CLASS                         73
+#define LOAD_ATTR_PROPERTY                      76
+#define LOAD_ATTR_GETATTRIBUTE_OVERRIDDEN       77
+#define LOAD_ATTR_METHOD_WITH_VALUES            78
+#define LOAD_ATTR_METHOD_NO_DICT                79
+#define LOAD_ATTR_METHOD_LAZY_DICT              80
+#define COMPARE_OP_FLOAT                        81
+#define COMPARE_OP_INT                          82
+#define COMPARE_OP_STR                          84
+#define FOR_ITER_LIST                           86
+#define FOR_ITER_TUPLE                          88
+#define FOR_ITER_RANGE                         111
+#define FOR_ITER_GEN                           112
+#define CALL_BOUND_METHOD_EXACT_ARGS           113
+#define CALL_PY_EXACT_ARGS                     132
+#define CALL_PY_WITH_DEFAULTS                  148
+#define CALL_NO_KW_TYPE_1                      153
+#define CALL_NO_KW_STR_1                       154
+#define CALL_NO_KW_TUPLE_1                     155
+#define CALL_BUILTIN_CLASS                     159
+#define CALL_NO_KW_BUILTIN_O                   160
+#define CALL_NO_KW_BUILTIN_FAST                161
+#define CALL_BUILTIN_FAST_WITH_KEYWORDS        166
+#define CALL_NO_KW_LEN                         167
+#define CALL_NO_KW_ISINSTANCE                  178
+#define CALL_NO_KW_LIST_APPEND                 179
+#define CALL_NO_KW_METHOD_DESCRIPTOR_O         180
+#define CALL_METHOD_DESCRIPTOR_FAST_WITH_KEYWORDS 181
+#define CALL_NO_KW_METHOD_DESCRIPTOR_NOARGS    182
+#define CALL_NO_KW_METHOD_DESCRIPTOR_FAST      183
+#define CALL_NO_KW_ALLOC_AND_ENTER_INIT        184
 
 #define NB_ADD                                   0
 #define NB_AND                                   1
