--- conflicted
+++ resolved
@@ -48,55 +48,47 @@
 #define with_stmt 301
 #define with_item 302
 #define except_clause 303
-<<<<<<< HEAD
 #define func_body_suite 304
 #define suite 305
-=======
-#define suite 304
-#define namedexpr_test 305
->>>>>>> 3bab40db
-#define test 306
-#define test_nocond 307
-#define lambdef 308
-#define lambdef_nocond 309
-#define or_test 310
-#define and_test 311
-#define not_test 312
-#define comparison 313
-#define comp_op 314
-#define star_expr 315
-#define expr 316
-#define xor_expr 317
-#define and_expr 318
-#define shift_expr 319
-#define arith_expr 320
-#define term 321
-#define factor 322
-#define power 323
-#define atom_expr 324
-#define atom 325
-#define testlist_comp 326
-#define trailer 327
-#define subscriptlist 328
-#define subscript 329
-#define sliceop 330
-#define exprlist 331
-#define testlist 332
-#define dictorsetmaker 333
-#define classdef 334
-#define arglist 335
-#define argument 336
-#define comp_iter 337
-#define sync_comp_for 338
-#define comp_for 339
-#define comp_if 340
-#define encoding_decl 341
-#define yield_expr 342
-<<<<<<< HEAD
-#define yield_arg 343
-#define func_type_input 344
-#define func_type 345
-#define typelist 346
-=======
-#define yield_arg 343
->>>>>>> 3bab40db
+#define namedexpr_test 306
+#define test 307
+#define test_nocond 308
+#define lambdef 309
+#define lambdef_nocond 310
+#define or_test 311
+#define and_test 312
+#define not_test 313
+#define comparison 314
+#define comp_op 315
+#define star_expr 316
+#define expr 317
+#define xor_expr 318
+#define and_expr 319
+#define shift_expr 320
+#define arith_expr 321
+#define term 322
+#define factor 323
+#define power 324
+#define atom_expr 325
+#define atom 326
+#define testlist_comp 327
+#define trailer 328
+#define subscriptlist 329
+#define subscript 330
+#define sliceop 331
+#define exprlist 332
+#define testlist 333
+#define dictorsetmaker 334
+#define classdef 335
+#define arglist 336
+#define argument 337
+#define comp_iter 338
+#define sync_comp_for 339
+#define comp_for 340
+#define comp_if 341
+#define encoding_decl 342
+#define yield_expr 343
+#define yield_arg 344
+#define func_type_input 345
+#define func_type 346
+#define typelist 347