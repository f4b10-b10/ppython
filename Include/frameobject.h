/* Frame object interface */

<<<<<<< HEAD
// TODO: Rearrange this to follow the new include header layout

#ifndef Py_LIMITED_API
=======
>>>>>>> be8147bd
#ifndef Py_FRAMEOBJECT_H
#define Py_FRAMEOBJECT_H
#ifdef __cplusplus
extern "C" {
#endif

/* There are currently no frame related APIs in the stable ABI
 * (they're all in the full CPython-specific API)
 */

<<<<<<< HEAD
/* The rest of the interface is specific for frame objects */

/* Block management functions */

PyAPI_FUNC(void) PyFrame_BlockSetup(PyFrameObject *, int, int, int);
PyAPI_FUNC(PyTryBlock *) PyFrame_BlockPop(PyFrameObject *);

/* Extend the value stack */

PyAPI_FUNC(PyObject **) PyFrame_ExtendStack(PyFrameObject *, int, int);

PyAPI_FUNC(int) PyFrame_ClearFreeList(void);

PyAPI_FUNC(void) _PyFrame_DebugMallocStats(FILE *out);

/* Return the line of code the frame is currently executing. */
PyAPI_FUNC(int) PyFrame_GetLineNumber(PyFrameObject *);
=======
#ifndef Py_LIMITED_API
#  define Py_CPYTHON_FRAMEOBJECT_H
#  include  "cpython/frameobject.h"
#  undef Py_CPYTHON_FRAMEOBJECT_H
#endif
>>>>>>> be8147bd

/* Conversions between "fast locals" and locals in dictionary */
PyAPI_FUNC(int) PyFrame_FastToLocalsWithError(PyFrameObject *f);
PyAPI_FUNC(void) PyFrame_FastToLocals(PyFrameObject *);

#if !defined(Py_LIMITED_API) || Py_LIMITED_API+0 >= 0x03090000
/* Fast locals proxy for reliable write-through from trace functions */
PyTypeObject PyFastLocalsProxy_Type;
#define _PyFastLocalsProxy_CheckExact(self) \
    (Py_TYPE(self) == &PyFastLocalsProxy_Type)

/* Access the frame locals mapping */
PyAPI_FUNC(PyObject *) PyFrame_GetPyLocals(PyFrameObject *); // = locals()
PyAPI_FUNC(PyObject *) PyFrame_GetLocalsAttribute(PyFrameObject *);  // = frame.f_locals
#endif


/* This always raises RuntimeError now (use PyFrame_GetLocalsAttribute() instead) */
PyAPI_FUNC(void) PyFrame_LocalsToFast(PyFrameObject *, int);

#ifdef __cplusplus
}
#endif
#endif /* !Py_FRAMEOBJECT_H */<|MERGE_RESOLUTION|>--- conflicted
+++ resolved
@@ -1,11 +1,5 @@
 /* Frame object interface */
 
-<<<<<<< HEAD
-// TODO: Rearrange this to follow the new include header layout
-
-#ifndef Py_LIMITED_API
-=======
->>>>>>> be8147bd
 #ifndef Py_FRAMEOBJECT_H
 #define Py_FRAMEOBJECT_H
 #ifdef __cplusplus
@@ -16,36 +10,15 @@
  * (they're all in the full CPython-specific API)
  */
 
-<<<<<<< HEAD
-/* The rest of the interface is specific for frame objects */
-
-/* Block management functions */
-
-PyAPI_FUNC(void) PyFrame_BlockSetup(PyFrameObject *, int, int, int);
-PyAPI_FUNC(PyTryBlock *) PyFrame_BlockPop(PyFrameObject *);
-
-/* Extend the value stack */
-
-PyAPI_FUNC(PyObject **) PyFrame_ExtendStack(PyFrameObject *, int, int);
-
-PyAPI_FUNC(int) PyFrame_ClearFreeList(void);
-
-PyAPI_FUNC(void) _PyFrame_DebugMallocStats(FILE *out);
-
-/* Return the line of code the frame is currently executing. */
-PyAPI_FUNC(int) PyFrame_GetLineNumber(PyFrameObject *);
-=======
 #ifndef Py_LIMITED_API
 #  define Py_CPYTHON_FRAMEOBJECT_H
 #  include  "cpython/frameobject.h"
 #  undef Py_CPYTHON_FRAMEOBJECT_H
 #endif
->>>>>>> be8147bd
 
-/* Conversions between "fast locals" and locals in dictionary */
-PyAPI_FUNC(int) PyFrame_FastToLocalsWithError(PyFrameObject *f);
-PyAPI_FUNC(void) PyFrame_FastToLocals(PyFrameObject *);
 
+// TODO: Replace this with the revised API described in
+// https://discuss.python.org/t/pep-558-defined-semantics-for-locals/2936/11
 #if !defined(Py_LIMITED_API) || Py_LIMITED_API+0 >= 0x03090000
 /* Fast locals proxy for reliable write-through from trace functions */
 PyTypeObject PyFastLocalsProxy_Type;
@@ -58,8 +31,6 @@
 #endif
 
 
-/* This always raises RuntimeError now (use PyFrame_GetLocalsAttribute() instead) */
-PyAPI_FUNC(void) PyFrame_LocalsToFast(PyFrameObject *, int);
 
 #ifdef __cplusplus
 }
