﻿<?xml version="1.0" encoding="utf-8"?>
<Project DefaultTargets="Build" ToolsVersion="4.0" xmlns="http://schemas.microsoft.com/developer/msbuild/2003">
  <ItemGroup Label="ProjectConfigurations">
    <ProjectConfiguration Include="Debug|ARM">
      <Configuration>Debug</Configuration>
      <Platform>ARM</Platform>
    </ProjectConfiguration>
    <ProjectConfiguration Include="Debug|ARM64">
      <Configuration>Debug</Configuration>
      <Platform>ARM64</Platform>
    </ProjectConfiguration>
    <ProjectConfiguration Include="Debug|Win32">
      <Configuration>Debug</Configuration>
      <Platform>Win32</Platform>
    </ProjectConfiguration>
    <ProjectConfiguration Include="Debug|x64">
      <Configuration>Debug</Configuration>
      <Platform>x64</Platform>
    </ProjectConfiguration>
    <ProjectConfiguration Include="PGInstrument|ARM">
      <Configuration>PGInstrument</Configuration>
      <Platform>ARM</Platform>
    </ProjectConfiguration>
    <ProjectConfiguration Include="PGInstrument|ARM64">
      <Configuration>PGInstrument</Configuration>
      <Platform>ARM64</Platform>
    </ProjectConfiguration>
    <ProjectConfiguration Include="PGInstrument|Win32">
      <Configuration>PGInstrument</Configuration>
      <Platform>Win32</Platform>
    </ProjectConfiguration>
    <ProjectConfiguration Include="PGInstrument|x64">
      <Configuration>PGInstrument</Configuration>
      <Platform>x64</Platform>
    </ProjectConfiguration>
    <ProjectConfiguration Include="PGUpdate|ARM">
      <Configuration>PGUpdate</Configuration>
      <Platform>ARM</Platform>
    </ProjectConfiguration>
    <ProjectConfiguration Include="PGUpdate|ARM64">
      <Configuration>PGUpdate</Configuration>
      <Platform>ARM64</Platform>
    </ProjectConfiguration>
    <ProjectConfiguration Include="PGUpdate|Win32">
      <Configuration>PGUpdate</Configuration>
      <Platform>Win32</Platform>
    </ProjectConfiguration>
    <ProjectConfiguration Include="PGUpdate|x64">
      <Configuration>PGUpdate</Configuration>
      <Platform>x64</Platform>
    </ProjectConfiguration>
    <ProjectConfiguration Include="Release|ARM">
      <Configuration>Release</Configuration>
      <Platform>ARM</Platform>
    </ProjectConfiguration>
    <ProjectConfiguration Include="Release|ARM64">
      <Configuration>Release</Configuration>
      <Platform>ARM64</Platform>
    </ProjectConfiguration>
    <ProjectConfiguration Include="Release|Win32">
      <Configuration>Release</Configuration>
      <Platform>Win32</Platform>
    </ProjectConfiguration>
    <ProjectConfiguration Include="Release|x64">
      <Configuration>Release</Configuration>
      <Platform>x64</Platform>
    </ProjectConfiguration>
  </ItemGroup>
  <PropertyGroup Label="Globals">
    <ProjectGuid>{CF7AC3D1-E2DF-41D2-BEA6-1E2556CDEA26}</ProjectGuid>
    <RootNamespace>pythoncore</RootNamespace>
  </PropertyGroup>
  <Import Project="python.props" />
  <Import Project="$(VCTargetsPath)\Microsoft.Cpp.Default.props" />
  <PropertyGroup Label="Configuration">
    <ConfigurationType>DynamicLibrary</ConfigurationType>
    <UseOfMfc>false</UseOfMfc>
  </PropertyGroup>
  <Import Project="$(VCTargetsPath)\Microsoft.Cpp.props" />
  <ImportGroup Label="ExtensionSettings">
  </ImportGroup>
  <PropertyGroup>
    <KillPython>true</KillPython>
    <RequirePGCFiles>true</RequirePGCFiles>
    <IncludeExternals Condition="$(IncludeExternals) == '' and Exists('$(zlibDir)\zlib.h')">true</IncludeExternals>
    <IncludeExternals Condition="$(IncludeExternals) == ''">false</IncludeExternals>
  </PropertyGroup>
  <ImportGroup Label="PropertySheets">
    <Import Project="$(UserRootDir)\Microsoft.Cpp.$(Platform).user.props" Condition="exists('$(UserRootDir)\Microsoft.Cpp.$(Platform).user.props')" Label="LocalAppDataPlatform" />
    <Import Project="pyproject.props" />
  </ImportGroup>
  <PropertyGroup Label="UserMacros" />
  <PropertyGroup>
    <_ProjectFileVersion>10.0.30319.1</_ProjectFileVersion>
    <TargetName>$(PyDllName)</TargetName>
  </PropertyGroup>
  <PropertyGroup>
    <CustomBuildBeforeTargets>Link</CustomBuildBeforeTargets>
  </PropertyGroup>
  <ItemDefinitionGroup>
    <ClCompile>
      <AdditionalOptions>/Zm200  %(AdditionalOptions)</AdditionalOptions>
      <AdditionalIncludeDirectories>$(PySourcePath)Python;%(AdditionalIncludeDirectories)</AdditionalIncludeDirectories>
      <AdditionalIncludeDirectories Condition="$(IncludeExternals)">$(zlibDir);%(AdditionalIncludeDirectories)</AdditionalIncludeDirectories>
      <PreprocessorDefinitions>_USRDLL;Py_BUILD_CORE;Py_BUILD_CORE_BUILTIN;Py_ENABLE_SHARED;MS_DLL_ID="$(SysWinVer)";%(PreprocessorDefinitions)</PreprocessorDefinitions>
      <PreprocessorDefinitions Condition="$(IncludeExternals)">_Py_HAVE_ZLIB;%(PreprocessorDefinitions)</PreprocessorDefinitions>
    </ClCompile>
    <Link>
      <AdditionalDependencies>version.lib;shlwapi.lib;ws2_32.lib;%(AdditionalDependencies)</AdditionalDependencies>
    </Link>
  </ItemDefinitionGroup>
  <ItemGroup>
    <ClInclude Include="..\Include\abstract.h" />
    <ClInclude Include="..\Include\asdl.h" />
    <ClInclude Include="..\Include\ast.h" />
    <ClInclude Include="..\Include\bitset.h" />
    <ClInclude Include="..\Include\boolobject.h" />
    <ClInclude Include="..\Include\bytes_methods.h" />
    <ClInclude Include="..\Include\bytearrayobject.h" />
    <ClInclude Include="..\Include\bytesobject.h" />
    <ClInclude Include="..\Include\cellobject.h" />
    <ClInclude Include="..\Include\ceval.h" />
    <ClInclude Include="..\Include\classobject.h" />
    <ClInclude Include="..\Include\code.h" />
    <ClInclude Include="..\Include\codecs.h" />
    <ClInclude Include="..\Include\compile.h" />
    <ClInclude Include="..\Include\complexobject.h" />
    <ClInclude Include="..\Include\context.h" />
    <ClInclude Include="..\Include\cpython\abstract.h" />
    <ClInclude Include="..\Include\cpython\coreconfig.h" />
    <ClInclude Include="..\Include\cpython\dictobject.h" />
    <ClInclude Include="..\Include\cpython\fileobject.h" />
    <ClInclude Include="..\Include\cpython\object.h" />
    <ClInclude Include="..\Include\cpython\objimpl.h" />
    <ClInclude Include="..\Include\cpython\pyerrors.h" />
    <ClInclude Include="..\Include\cpython\pylifecycle.h" />
    <ClInclude Include="..\Include\cpython\pymem.h" />
    <ClInclude Include="..\Include\cpython\pystate.h" />
<<<<<<< HEAD
    <ClInclude Include="..\Include\cpython\sysmodule.h" />
=======
    <ClInclude Include="..\Include\cpython\traceback.h" />
>>>>>>> 0f72147c
    <ClInclude Include="..\Include\cpython\tupleobject.h" />
    <ClInclude Include="..\Include\cpython\unicodeobject.h" />
    <ClInclude Include="..\Include\datetime.h" />
    <ClInclude Include="..\Include\descrobject.h" />
    <ClInclude Include="..\Include\dictobject.h" />
    <ClInclude Include="..\Include\dynamic_annotations.h" />
    <ClInclude Include="..\Include\enumobject.h" />
    <ClInclude Include="..\Include\errcode.h" />
    <ClInclude Include="..\Include\eval.h" />
    <ClInclude Include="..\Include\fileobject.h" />
    <ClInclude Include="..\Include\fileutils.h" />
    <ClInclude Include="..\Include\floatobject.h" />
    <ClInclude Include="..\Include\frameobject.h" />
    <ClInclude Include="..\Include\funcobject.h" />
    <ClInclude Include="..\Include\genobject.h" />
    <ClInclude Include="..\Include\graminit.h" />
    <ClInclude Include="..\Include\grammar.h" />
    <ClInclude Include="..\Include\import.h" />
    <ClInclude Include="..\Include\internal\pycore_accu.h" />
    <ClInclude Include="..\Include\internal\pycore_atomic.h" />
    <ClInclude Include="..\Include\internal\pycore_ceval.h" />
    <ClInclude Include="..\Include\internal\pycore_condvar.h" />
    <ClInclude Include="..\Include\internal\pycore_context.h" />
    <ClInclude Include="..\Include\internal\pycore_coreconfig.h" />
    <ClInclude Include="..\Include\internal\pycore_fileutils.h" />
    <ClInclude Include="..\Include\internal\pycore_getopt.h" />
    <ClInclude Include="..\Include\internal\pycore_gil.h" />
    <ClInclude Include="..\Include\internal\pycore_hamt.h" />
    <ClInclude Include="..\Include\internal\pycore_object.h" />
    <ClInclude Include="..\Include\internal\pycore_pathconfig.h" />
    <ClInclude Include="..\Include\internal\pycore_pyhash.h" />
    <ClInclude Include="..\Include\internal\pycore_pylifecycle.h" />
    <ClInclude Include="..\Include\internal\pycore_pymem.h" />
    <ClInclude Include="..\Include\internal\pycore_pystate.h" />
    <ClInclude Include="..\Include\internal\pycore_traceback.h" />
    <ClInclude Include="..\Include\internal\pycore_tupleobject.h" />
    <ClInclude Include="..\Include\internal\pycore_warnings.h" />
    <ClInclude Include="..\Include\interpreteridobject.h" />
    <ClInclude Include="..\Include\intrcheck.h" />
    <ClInclude Include="..\Include\iterobject.h" />
    <ClInclude Include="..\Include\listobject.h" />
    <ClInclude Include="..\Include\longintrepr.h" />
    <ClInclude Include="..\Include\longobject.h" />
    <ClInclude Include="..\Include\marshal.h" />
    <ClInclude Include="..\Include\memoryobject.h" />
    <ClInclude Include="..\Include\methodobject.h" />
    <ClInclude Include="..\Include\modsupport.h" />
    <ClInclude Include="..\Include\moduleobject.h" />
    <ClInclude Include="..\Include\namespaceobject.h" />
    <ClInclude Include="..\Include\node.h" />
    <ClInclude Include="..\Include\object.h" />
    <ClInclude Include="..\Include\objimpl.h" />
    <ClInclude Include="..\Include\odictobject.h" />
    <ClInclude Include="..\Include\opcode.h" />
    <ClInclude Include="..\Include\osdefs.h" />
    <ClInclude Include="..\Include\osmodule.h" />
    <ClInclude Include="..\Include\parsetok.h" />
    <ClInclude Include="..\Include\patchlevel.h" />
    <ClInclude Include="..\Include\pyhash.h" />
    <ClInclude Include="..\Include\py_curses.h" />
    <ClInclude Include="..\Include\pyarena.h" />
    <ClInclude Include="..\Include\pycapsule.h" />
    <ClInclude Include="..\Include\pyctype.h" />
    <ClInclude Include="..\Include\pydebug.h" />
    <ClInclude Include="..\Include\pyerrors.h" />
    <ClInclude Include="..\Include\pyexpat.h" />
    <ClInclude Include="..\Include\pyfpe.h" />
    <ClInclude Include="..\Include\pylifecycle.h" />
    <ClInclude Include="..\Include\pymath.h" />
    <ClInclude Include="..\Include\pytime.h" />
    <ClInclude Include="..\Include\pymacro.h" />
    <ClInclude Include="..\Include\pymem.h" />
    <ClInclude Include="..\Include\pyport.h" />
    <ClInclude Include="..\Include\pystate.h" />
    <ClInclude Include="..\Include\pystrcmp.h" />
    <ClInclude Include="..\Include\pystrtod.h" />
    <ClInclude Include="..\Include\pystrhex.h" />
    <ClInclude Include="..\Include\dtoa.h" />
    <ClInclude Include="..\Include\Python-ast.h" />
    <ClInclude Include="..\Include\Python.h" />
    <ClInclude Include="..\Include\pythonrun.h" />
    <ClInclude Include="..\Include\pythread.h" />
    <ClInclude Include="..\Include\rangeobject.h" />
    <ClInclude Include="..\Include\setobject.h" />
    <ClInclude Include="..\Include\sliceobject.h" />
    <ClInclude Include="..\Include\structmember.h" />
    <ClInclude Include="..\Include\structseq.h" />
    <ClInclude Include="..\Include\symtable.h" />
    <ClInclude Include="..\Include\sysmodule.h" />
    <ClInclude Include="..\Include\token.h" />
    <ClInclude Include="..\Include\traceback.h" />
    <ClInclude Include="..\Include\tracemalloc.h" />
    <ClInclude Include="..\Include\tupleobject.h" />
    <ClInclude Include="..\Include\ucnhash.h" />
    <ClInclude Include="..\Include\unicodeobject.h" />
    <ClInclude Include="..\Include\weakrefobject.h" />
    <ClInclude Include="..\Modules\_math.h" />
    <ClInclude Include="..\Modules\hashtable.h" />
    <ClInclude Include="..\Modules\rotatingtree.h" />
    <ClInclude Include="..\Modules\sre.h" />
    <ClInclude Include="..\Modules\sre_constants.h" />
    <ClInclude Include="..\Modules\sre_lib.h" />
    <ClInclude Include="..\Modules\_io\_iomodule.h" />
    <ClInclude Include="..\Modules\cjkcodecs\alg_jisx0201.h" />
    <ClInclude Include="..\Modules\cjkcodecs\cjkcodecs.h" />
    <ClInclude Include="..\Modules\cjkcodecs\emu_jisx0213_2000.h" />
    <ClInclude Include="..\Modules\cjkcodecs\mappings_cn.h" />
    <ClInclude Include="..\Modules\cjkcodecs\mappings_hk.h" />
    <ClInclude Include="..\Modules\cjkcodecs\mappings_jisx0213_pair.h" />
    <ClInclude Include="..\Modules\cjkcodecs\mappings_jp.h" />
    <ClInclude Include="..\Modules\cjkcodecs\mappings_kr.h" />
    <ClInclude Include="..\Modules\cjkcodecs\mappings_tw.h" />
    <ClInclude Include="..\Modules\cjkcodecs\multibytecodec.h" />
    <ClInclude Include="..\Objects\stringlib\count.h" />
    <ClInclude Include="..\Objects\stringlib\fastsearch.h" />
    <ClInclude Include="..\Objects\stringlib\find.h" />
    <ClInclude Include="..\Objects\stringlib\partition.h" />
    <ClInclude Include="..\Objects\stringlib\replace.h" />
    <ClInclude Include="..\Objects\stringlib\split.h" />
    <ClInclude Include="..\Objects\unicodetype_db.h" />
    <ClInclude Include="..\Parser\parser.h" />
    <ClInclude Include="..\Parser\tokenizer.h" />
    <ClInclude Include="..\PC\errmap.h" />
    <ClInclude Include="..\PC\pyconfig.h" />
    <ClInclude Include="..\Python\ceval_gil.h" />
    <ClInclude Include="..\Python\condvar.h" />
    <ClInclude Include="..\Python\importdl.h" />
    <ClInclude Include="..\Python\thread_nt.h" />
    <ClInclude Include="..\Python\wordcode_helpers.h" />
  </ItemGroup>
  <ItemGroup Condition="$(IncludeExternals)">
    <ClInclude Include="$(zlibDir)\crc32.h" />
    <ClInclude Include="$(zlibDir)\deflate.h" />
    <ClInclude Include="$(zlibDir)\inffast.h" />
    <ClInclude Include="$(zlibDir)\inffixed.h" />
    <ClInclude Include="$(zlibDir)\inflate.h" />
    <ClInclude Include="$(zlibDir)\inftrees.h" />
    <ClInclude Include="$(zlibDir)\trees.h" />
    <ClInclude Include="$(zlibDir)\zconf.h" />
    <ClInclude Include="$(zlibDir)\zconf.in.h" />
    <ClInclude Include="$(zlibDir)\zlib.h" />
    <ClInclude Include="$(zlibDir)\zutil.h" />
  </ItemGroup>
  <ItemGroup>
    <ClCompile Include="..\Modules\_abc.c" />
    <ClCompile Include="..\Modules\_bisectmodule.c" />
    <ClCompile Include="..\Modules\_blake2\blake2module.c" />
    <ClCompile Include="..\Modules\_blake2\blake2b_impl.c" />
    <ClCompile Include="..\Modules\_blake2\blake2s_impl.c" />
    <ClCompile Include="..\Modules\_codecsmodule.c" />
    <ClCompile Include="..\Modules\_collectionsmodule.c" />
    <ClCompile Include="..\Modules\_contextvarsmodule.c" />
    <ClCompile Include="..\Modules\_csv.c" />
    <ClCompile Include="..\Modules\_functoolsmodule.c" />
    <ClCompile Include="..\Modules\_heapqmodule.c" />
    <ClCompile Include="..\Modules\_json.c" />
    <ClCompile Include="..\Modules\_localemodule.c" />
    <ClCompile Include="..\Modules\_lsprof.c" />
    <ClCompile Include="..\Modules\_math.c" />
    <ClCompile Include="..\Modules\_pickle.c" />
    <ClCompile Include="..\Modules\_randommodule.c" />
    <ClCompile Include="..\Modules\_sha3\sha3module.c" />
    <ClCompile Include="..\Modules\_sre.c" />
    <ClCompile Include="..\Modules\_stat.c" />
    <ClCompile Include="..\Modules\_struct.c" />
    <ClCompile Include="..\Modules\_weakref.c" />
    <ClCompile Include="..\Modules\arraymodule.c" />
    <ClCompile Include="..\Modules\atexitmodule.c" />
    <ClCompile Include="..\Modules\audioop.c" />
    <ClCompile Include="..\Modules\binascii.c" />
    <ClCompile Include="..\Modules\cmathmodule.c" />
    <ClCompile Include="..\Modules\_datetimemodule.c" />
    <ClCompile Include="..\Modules\errnomodule.c" />
    <ClCompile Include="..\Modules\faulthandler.c" />
    <ClCompile Include="..\Modules\gcmodule.c" />
    <ClCompile Include="..\Modules\hashtable.c" />
    <ClCompile Include="..\Modules\itertoolsmodule.c" />
    <ClCompile Include="..\Modules\main.c" />
    <ClCompile Include="..\Modules\mathmodule.c" />
    <ClCompile Include="..\Modules\md5module.c" />
    <ClCompile Include="..\Modules\mmapmodule.c" />
    <ClCompile Include="..\Modules\_opcode.c" />
    <ClCompile Include="..\Modules\_operator.c" />
    <ClCompile Include="..\Modules\parsermodule.c" />
    <ClCompile Include="..\Modules\posixmodule.c" />
    <ClCompile Include="..\Modules\rotatingtree.c" />
    <ClCompile Include="..\Modules\sha1module.c" />
    <ClCompile Include="..\Modules\sha256module.c" />
    <ClCompile Include="..\Modules\sha512module.c" />
    <ClCompile Include="..\Modules\signalmodule.c" />
    <ClCompile Include="..\Modules\symtablemodule.c" />
    <ClCompile Include="..\Modules\_threadmodule.c" />
    <ClCompile Include="..\Modules\_tracemalloc.c" />
    <ClCompile Include="..\Modules\timemodule.c" />
    <ClCompile Include="..\Modules\xxsubtype.c" />
    <ClCompile Include="..\Modules\_xxsubinterpretersmodule.c" />
    <ClCompile Include="..\Modules\_io\fileio.c" />
    <ClCompile Include="..\Modules\_io\bytesio.c" />
    <ClCompile Include="..\Modules\_io\stringio.c" />
    <ClCompile Include="..\Modules\_io\bufferedio.c" />
    <ClCompile Include="..\Modules\_io\iobase.c" />
    <ClCompile Include="..\Modules\_io\textio.c" />
    <ClCompile Include="..\Modules\_io\winconsoleio.c" />
    <ClCompile Include="..\Modules\_io\_iomodule.c" />
    <ClCompile Include="..\Modules\cjkcodecs\_codecs_cn.c" />
    <ClCompile Include="..\Modules\cjkcodecs\_codecs_hk.c" />
    <ClCompile Include="..\Modules\cjkcodecs\_codecs_iso2022.c" />
    <ClCompile Include="..\Modules\cjkcodecs\_codecs_jp.c" />
    <ClCompile Include="..\Modules\cjkcodecs\_codecs_kr.c" />
    <ClCompile Include="..\Modules\cjkcodecs\_codecs_tw.c" />
    <ClCompile Include="..\Modules\cjkcodecs\multibytecodec.c" />
    <ClCompile Include="..\Modules\_winapi.c" />
    <ClCompile Include="..\Objects\abstract.c" />
    <ClCompile Include="..\Objects\accu.c" />
    <ClCompile Include="..\Objects\boolobject.c" />
    <ClCompile Include="..\Objects\bytearrayobject.c" />
    <ClCompile Include="..\Objects\bytes_methods.c" />
    <ClCompile Include="..\Objects\bytesobject.c" />
    <ClCompile Include="..\Objects\call.c" />
    <ClCompile Include="..\Objects\capsule.c" />
    <ClCompile Include="..\Objects\cellobject.c" />
    <ClCompile Include="..\Objects\classobject.c" />
    <ClCompile Include="..\Objects\codeobject.c" />
    <ClCompile Include="..\Objects\complexobject.c" />
    <ClCompile Include="..\Objects\descrobject.c" />
    <ClCompile Include="..\Objects\dictobject.c" />
    <ClCompile Include="..\Objects\enumobject.c" />
    <ClCompile Include="..\Objects\exceptions.c" />
    <ClCompile Include="..\Objects\fileobject.c" />
    <ClCompile Include="..\Objects\floatobject.c" />
    <ClCompile Include="..\Objects\frameobject.c" />
    <ClCompile Include="..\Objects\funcobject.c" />
    <ClCompile Include="..\Objects\genobject.c" />
    <ClCompile Include="..\Objects\interpreteridobject.c" />
    <ClCompile Include="..\Objects\iterobject.c" />
    <ClCompile Include="..\Objects\listobject.c" />
    <ClCompile Include="..\Objects\longobject.c" />
    <ClCompile Include="..\Objects\memoryobject.c" />
    <ClCompile Include="..\Objects\methodobject.c" />
    <ClCompile Include="..\Objects\moduleobject.c" />
    <ClCompile Include="..\Objects\namespaceobject.c" />
    <ClCompile Include="..\Objects\object.c" />
    <ClCompile Include="..\Objects\obmalloc.c" />
    <ClCompile Include="..\Objects\odictobject.c" />
    <ClCompile Include="..\Objects\rangeobject.c" />
    <ClCompile Include="..\Objects\setobject.c" />
    <ClCompile Include="..\Objects\sliceobject.c" />
    <ClCompile Include="..\Objects\structseq.c" />
    <ClCompile Include="..\Objects\tupleobject.c" />
    <ClCompile Include="..\Objects\typeobject.c" />
    <ClCompile Include="..\Objects\unicodectype.c" />
    <ClCompile Include="..\Objects\unicodeobject.c" />
    <ClCompile Include="..\Objects\weakrefobject.c" />
    <ClCompile Include="..\Parser\acceler.c" />
    <ClCompile Include="..\Parser\grammar1.c" />
    <ClCompile Include="..\Parser\listnode.c" />
    <ClCompile Include="..\Parser\myreadline.c" />
    <ClCompile Include="..\Parser\node.c" />
    <ClCompile Include="..\Parser\parser.c" />
    <ClCompile Include="..\Parser\parsetok.c" />
    <ClCompile Include="..\Parser\tokenizer.c" />
    <ClCompile Include="..\Parser\token.c" />
    <ClCompile Include="..\PC\invalid_parameter_handler.c" />
    <ClCompile Include="..\PC\winreg.c" />
    <ClCompile Include="..\PC\config.c" />
    <ClCompile Include="..\PC\getpathp.c" />
    <ClCompile Include="..\PC\msvcrtmodule.c" />
    <ClCompile Include="..\Python\pyhash.c" />
    <ClCompile Include="..\Python\_warnings.c" />
    <ClCompile Include="..\Python\asdl.c" />
    <ClCompile Include="..\Python\ast.c" />
    <ClCompile Include="..\Python\ast_opt.c" />
    <ClCompile Include="..\Python\ast_unparse.c" />
    <ClCompile Include="..\Python\bltinmodule.c" />
    <ClCompile Include="..\Python\bootstrap_hash.c" />
    <ClCompile Include="..\Python\ceval.c" />
    <ClCompile Include="..\Python\codecs.c" />
    <ClCompile Include="..\Python\compile.c" />
    <ClCompile Include="..\Python\context.c" />
    <ClCompile Include="..\Python\coreconfig.c" />
    <ClCompile Include="..\Python\dynamic_annotations.c" />
    <ClCompile Include="..\Python\dynload_win.c" />
    <ClCompile Include="..\Python\errors.c" />
    <ClCompile Include="..\Python\fileutils.c" />
    <ClCompile Include="..\Python\formatter_unicode.c" />
    <ClCompile Include="..\Python\frozen.c" />
    <ClCompile Include="..\Python\future.c" />
    <ClCompile Include="..\Python\getargs.c" />
    <ClCompile Include="..\Python\getcompiler.c" />
    <ClCompile Include="..\Python\getcopyright.c" />
    <ClCompile Include="..\Python\getopt.c" />
    <ClCompile Include="..\Python\getplatform.c" />
    <ClCompile Include="..\Python\getversion.c" />
    <ClCompile Include="..\Python\graminit.c" />
    <ClCompile Include="..\Python\hamt.c" />
    <ClCompile Include="..\Python\import.c" />
    <ClCompile Include="..\Python\importdl.c" />
    <ClCompile Include="..\Python\marshal.c" />
    <ClCompile Include="..\Python\modsupport.c" />
    <ClCompile Include="..\Python\mysnprintf.c" />
    <ClCompile Include="..\Python\mystrtoul.c" />
    <ClCompile Include="..\Python\pathconfig.c" />
    <ClCompile Include="..\Python\peephole.c" />
    <ClCompile Include="..\Python\preconfig.c" />
    <ClCompile Include="..\Python\pyarena.c" />
    <ClCompile Include="..\Python\pyctype.c" />
    <ClCompile Include="..\Python\pyfpe.c" />
    <ClCompile Include="..\Python\pylifecycle.c" />
    <ClCompile Include="..\Python\pymath.c" />
    <ClCompile Include="..\Python\pytime.c" />
    <ClCompile Include="..\Python\pystate.c" />
    <ClCompile Include="..\Python\pystrcmp.c" />
    <ClCompile Include="..\Python\pystrhex.c" />
    <ClCompile Include="..\Python\pystrtod.c" />
    <ClCompile Include="..\Python\dtoa.c" />
    <ClCompile Include="..\Python\Python-ast.c" />
    <ClCompile Include="..\Python\pythonrun.c" />
    <ClCompile Include="..\Python\structmember.c" />
    <ClCompile Include="..\Python\symtable.c" />
    <ClCompile Include="..\Python\sysmodule.c" />
    <ClCompile Include="..\Python\thread.c" />
    <ClCompile Include="..\Python\traceback.c" />
  </ItemGroup>
  <ItemGroup Condition="$(IncludeExternals)">
    <ClCompile Include="..\Modules\zlibmodule.c" />
    <ClCompile Include="$(zlibDir)\adler32.c" />
    <ClCompile Include="$(zlibDir)\compress.c" />
    <ClCompile Include="$(zlibDir)\crc32.c" />
    <ClCompile Include="$(zlibDir)\deflate.c" />
    <ClCompile Include="$(zlibDir)\infback.c" />
    <ClCompile Include="$(zlibDir)\inffast.c" />
    <ClCompile Include="$(zlibDir)\inflate.c" />
    <ClCompile Include="$(zlibDir)\inftrees.c" />
    <ClCompile Include="$(zlibDir)\trees.c" />
    <ClCompile Include="$(zlibDir)\uncompr.c" />
    <ClCompile Include="$(zlibDir)\zutil.c" />
  </ItemGroup>
  <ItemGroup>
    <ClCompile Include="..\PC\dl_nt.c" />
  </ItemGroup>
  <ItemGroup>
    <ResourceCompile Include="..\PC\python_nt.rc" />
  </ItemGroup>
  <Import Project="$(VCTargetsPath)\Microsoft.Cpp.targets" />
  <ImportGroup Label="ExtensionTargets">
  </ImportGroup>
  <Target Name="_GetBuildInfo" BeforeTargets="PrepareForBuild">
    <PropertyGroup>
      <GIT Condition="$(GIT) == ''">git</GIT>
      <_GIT>$(GIT)</_GIT>
      <_GIT Condition="$(GIT.Contains(` `))">"$(GIT)"</_GIT>
    </PropertyGroup>
    <Message Text="Getting build info from $(_GIT)" Importance="high" />
    <MakeDir Directories="$(IntDir)" Condition="!Exists($(IntDir))" />
    <Exec Command="$(_GIT) name-rev --name-only HEAD &gt; &quot;$(IntDir)gitbranch.txt&quot;" ContinueOnError="true" />
    <Exec Command="$(_GIT) rev-parse --short HEAD &gt; &quot;$(IntDir)gitversion.txt&quot;" ContinueOnError="true" />
    <Exec Command="$(_GIT) describe --all --always --dirty &gt; &quot;$(IntDir)gittag.txt&quot;" ContinueOnError="true" />
    <PropertyGroup>
      <GitBranch Condition="Exists('$(IntDir)gitbranch.txt')">$([System.IO.File]::ReadAllText('$(IntDir)gitbranch.txt').Trim())</GitBranch>
      <GitVersion Condition="Exists('$(IntDir)gitversion.txt')">$([System.IO.File]::ReadAllText('$(IntDir)gitversion.txt').Trim())</GitVersion>
      <GitTag Condition="Exists('$(IntDir)gittag.txt')">$([System.IO.File]::ReadAllText('$(IntDir)gittag.txt').Trim())</GitTag>
    </PropertyGroup>
    <Message Text="Building $(GitTag):$(GitVersion) $(GitBranch)" Importance="high" />
    <ItemGroup>
      <ClCompile Include="..\Modules\getbuildinfo.c">
        <PreprocessorDefinitions>GITVERSION="$(GitVersion)";GITTAG="$(GitTag)";GITBRANCH="$(GitBranch)";%(PreprocessorDefinitions)</PreprocessorDefinitions>
      </ClCompile>
    </ItemGroup>
  </Target>
  <Target Name="_WarnAboutToolset" BeforeTargets="PrepareForBuild" Condition="$(PlatformToolset) != 'v140' and $(PlatformToolset) != 'v141'">
    <Warning Text="Toolset $(PlatformToolset) is not used for official builds. Your build may have errors or incompatibilities." />
  </Target>
  <Target Name="_WarnAboutZlib" BeforeTargets="PrepareForBuild" Condition="!$(IncludeExternals)">
    <Warning Text="Not including zlib is not a supported configuration." />
  </Target>

  <PropertyGroup>
    <VCRedistDir>$(VCInstallDir)\Redist\MSVC\$(VCToolsRedistVersion)\</VCRedistDir>
    <VCRedistDir Condition="$(Platform) == 'Win32'">$(VCRedistDir)x86\</VCRedistDir>
    <VCRedistDir Condition="$(Platform) != 'Win32'">$(VCRedistDir)$(Platform)\</VCRedistDir>
  </PropertyGroup>
  <ItemGroup Condition="$(VCInstallDir) != ''">
    <VCRuntimeDLL Include="$(VCRedistDir)\**\vcruntime*.dll" />
  </ItemGroup>
  <Target Name="_CopyVCRuntime" AfterTargets="Build" Inputs="@(VCRuntimeDLL)" Outputs="$(OutDir)%(Filename)%(Extension)">
    <Copy SourceFiles="%(VCRuntimeDLL.FullPath)" DestinationFolder="$(OutDir)" />
  </Target>
  <Target Name="_CleanVCRuntime" AfterTargets="Clean">
    <Delete Files="@(VCRuntimeDLL->'$(OutDir)%(Filename)%(Extension)')" />
  </Target>
</Project><|MERGE_RESOLUTION|>--- conflicted
+++ resolved
@@ -136,11 +136,8 @@
     <ClInclude Include="..\Include\cpython\pylifecycle.h" />
     <ClInclude Include="..\Include\cpython\pymem.h" />
     <ClInclude Include="..\Include\cpython\pystate.h" />
-<<<<<<< HEAD
     <ClInclude Include="..\Include\cpython\sysmodule.h" />
-=======
     <ClInclude Include="..\Include\cpython\traceback.h" />
->>>>>>> 0f72147c
     <ClInclude Include="..\Include\cpython\tupleobject.h" />
     <ClInclude Include="..\Include\cpython\unicodeobject.h" />
     <ClInclude Include="..\Include\datetime.h" />
