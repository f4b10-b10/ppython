--- conflicted
+++ resolved
@@ -52,15 +52,9 @@
 
 set libraries=
 set libraries=%libraries%                                       bzip2-1.0.6
-<<<<<<< HEAD
-if NOT "%IncludeLibffiSrc%"=="false" set libraries=%libraries%  libffi
-if NOT "%IncludeSSLSrc%"=="false" set libraries=%libraries%     openssl-1.1.1k
-set libraries=%libraries%                                       sqlite-3.36.0.0
-=======
 if NOT "%IncludeLibffiSrc%"=="false" set libraries=%libraries%  libffi-3.3.0
 if NOT "%IncludeSSLSrc%"=="false" set libraries=%libraries%     openssl-1.1.1l
-set libraries=%libraries%                                       sqlite-3.35.5.0
->>>>>>> 86d8b465
+set libraries=%libraries%                                       sqlite-3.36.0.0
 if NOT "%IncludeTkinterSrc%"=="false" set libraries=%libraries% tcl-core-8.6.11.0
 if NOT "%IncludeTkinterSrc%"=="false" set libraries=%libraries% tk-8.6.11.0
 if NOT "%IncludeTkinterSrc%"=="false" set libraries=%libraries% tix-8.4.3.6
