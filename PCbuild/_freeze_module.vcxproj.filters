--- conflicted
+++ resolved
@@ -43,12 +43,9 @@
     <None Include="..\Lib\genericpath.py">
       <Filter>Python Files</Filter>
     </None>
-<<<<<<< HEAD
-=======
     <None Include="..\Lib\ntpath.py">
       <Filter>Python Files</Filter>
     </None>
->>>>>>> 034f6079
     <None Include="..\Lib\posixpath.py">
       <Filter>Python Files</Filter>
     </None>
@@ -61,8 +58,6 @@
     <None Include="..\Lib\stat.py">
       <Filter>Python Files</Filter>
     </None>
-<<<<<<< HEAD
-=======
     <None Include="..\Lib\__hello__.py">
       <Filter>Python Files</Filter>
     </None>
@@ -78,7 +73,6 @@
     <None Include="..\Lib\__phello__\spam.py">
       <Filter>Python Files</Filter>
     </None>
->>>>>>> 034f6079
     <None Include="..\Tools\freeze\flag.py">
       <Filter>Python Files</Filter>
     </None>
