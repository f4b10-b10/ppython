﻿<?xml version="1.0" encoding="utf-8"?>
<Project ToolsVersion="4.0" xmlns="http://schemas.microsoft.com/developer/msbuild/2003">
  <ItemGroup>
    <Filter Include="Source Files">
      <UniqueIdentifier>{a76a90d8-8e8b-4c36-8f58-8bd46abe9f5e}</UniqueIdentifier>
    </Filter>
    <Filter Include="Resource Files">
      <UniqueIdentifier>{071b2ff4-e5a1-4e79-b0c5-cf46b0094a80}</UniqueIdentifier>
    </Filter>
  </ItemGroup>
  <ItemGroup>
    <ClCompile Include="..\Modules\_testcapimodule.c">
      <Filter>Source Files</Filter>
    </ClCompile>
    <ClCompile Include="..\Modules\_testcapi\getargs.c">
      <Filter>Source Files</Filter>
    </ClCompile>
    <ClCompile Include="..\Modules\_testcapi\vectorcall.c">
      <Filter>Source Files</Filter>
    </ClCompile>
    <ClCompile Include="..\Modules\_testcapi\vectorcall_limited.c">
      <Filter>Source Files</Filter>
    </ClCompile>
    <ClCompile Include="..\Modules\_testcapi\heaptype.c">
      <Filter>Source Files</Filter>
    </ClCompile>
    <ClCompile Include="..\Modules\_testcapi\unicode.c">
      <Filter>Source Files</Filter>
    </ClCompile>
    <ClCompile Include="..\Modules\_testcapi\pytime.c">
      <Filter>Source Files</Filter>
    </ClCompile>
    <ClCompile Include="..\Modules\_testcapi\datetime.c">
      <Filter>Source Files</Filter>
    </ClCompile>
    <ClCompile Include="..\Modules\_testcapi\docstring.c">
      <Filter>Source Files</Filter>
    </ClCompile>
    <ClCompile Include="..\Modules\_testcapi\mem.c">
      <Filter>Source Files</Filter>
    </ClCompile>
    <ClCompile Include="..\Modules\_testcapi\watchers.c">
      <Filter>Source Files</Filter>
    </ClCompile>
    <ClCompile Include="..\Modules\_testcapi\float.c">
      <Filter>Source Files</Filter>
    </ClCompile>
    <ClCompile Include="..\Modules\_testcapi\long.c">
      <Filter>Source Files</Filter>
    </ClCompile>
    <ClCompile Include="..\Modules\_testcapi\structmember.c">
      <Filter>Source Files</Filter>
    </ClCompile>
<<<<<<< HEAD
    <ClCompile Include="..\Modules\_testcapi\code.c">
=======
    <ClCompile Include="..\Modules\_testcapi\exceptions.c">
>>>>>>> e3c3f9fe
      <Filter>Source Files</Filter>
    </ClCompile>
  </ItemGroup>
  <ItemGroup>
    <ResourceCompile Include="..\PC\python_nt.rc">
      <Filter>Resource Files</Filter>
    </ResourceCompile>
  </ItemGroup>
</Project><|MERGE_RESOLUTION|>--- conflicted
+++ resolved
@@ -51,11 +51,10 @@
     <ClCompile Include="..\Modules\_testcapi\structmember.c">
       <Filter>Source Files</Filter>
     </ClCompile>
-<<<<<<< HEAD
+    <ClCompile Include="..\Modules\_testcapi\exceptions.c">
+      <Filter>Source Files</Filter>
+    </ClCompile>
     <ClCompile Include="..\Modules\_testcapi\code.c">
-=======
-    <ClCompile Include="..\Modules\_testcapi\exceptions.c">
->>>>>>> e3c3f9fe
       <Filter>Source Files</Filter>
     </ClCompile>
   </ItemGroup>
