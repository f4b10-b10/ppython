--- conflicted
+++ resolved
@@ -475,10 +475,6 @@
         has_free=has_free,
         pure="pure" in op.annotations,
         passthrough=passthrough,
-<<<<<<< HEAD
-        guard=passthrough and (deopts_if or exits_if),
-=======
->>>>>>> 7cce8576
     )
 
 
