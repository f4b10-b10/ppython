from dataclasses import dataclass
import lexer
import parser
import re
from typing import Optional

@dataclass
class Properties:
    escapes: bool
    error_with_pop: bool
    error_without_pop: bool
    deopts: bool
    oparg: bool
    jumps: bool
    eval_breaker: bool
    needs_this: bool
    always_exits: bool
    stores_sp: bool
    uses_co_consts: bool
    uses_co_names: bool
    uses_locals: bool
    has_free: bool
    side_exit: bool
    pure: bool
    tier: int | None = None
    oparg_and_1: bool = False
    const_oparg: int = -1
    needs_prev: bool = False

    def dump(self, indent: str) -> None:
        print(indent, end="")
        text = ", ".join([f"{key}: {value}" for (key, value) in self.__dict__.items()])
        print(indent, text, sep="")

    @staticmethod
    def from_list(properties: list["Properties"]) -> "Properties":
        return Properties(
            escapes=any(p.escapes for p in properties),
            error_with_pop=any(p.error_with_pop for p in properties),
            error_without_pop=any(p.error_without_pop for p in properties),
            deopts=any(p.deopts for p in properties),
            oparg=any(p.oparg for p in properties),
            jumps=any(p.jumps for p in properties),
            eval_breaker=any(p.eval_breaker for p in properties),
            needs_this=any(p.needs_this for p in properties),
            always_exits=any(p.always_exits for p in properties),
            stores_sp=any(p.stores_sp for p in properties),
            uses_co_consts=any(p.uses_co_consts for p in properties),
            uses_co_names=any(p.uses_co_names for p in properties),
            uses_locals=any(p.uses_locals for p in properties),
            has_free=any(p.has_free for p in properties),
            side_exit=any(p.side_exit for p in properties),
            pure=all(p.pure for p in properties),
            needs_prev=any(p.needs_prev for p in properties),
        )

    @property
    def infallible(self) -> bool:
        return not self.error_with_pop and not self.error_without_pop


SKIP_PROPERTIES = Properties(
    escapes=False,
    error_with_pop=False,
    error_without_pop=False,
    deopts=False,
    oparg=False,
    jumps=False,
    eval_breaker=False,
    needs_this=False,
    always_exits=False,
    stores_sp=False,
    uses_co_consts=False,
    uses_co_names=False,
    uses_locals=False,
    has_free=False,
    side_exit=False,
    pure=True,
)


@dataclass
class Skip:
    "Unused cache entry"
    size: int

    @property
    def name(self) -> str:
        return f"unused/{self.size}"

    @property
    def properties(self) -> Properties:
        return SKIP_PROPERTIES


class Flush:
    @property
    def properties(self) -> Properties:
        return SKIP_PROPERTIES

    @property
    def name(self) -> str:
        return "flush"

    @property
    def size(self) -> int:
        return 0


@dataclass
class StackItem:
    name: str
    type: str | None
    condition: str | None
    size: str
    peek: bool = False
    used: bool = False

    def __str__(self) -> str:
        cond = f" if ({self.condition})" if self.condition else ""
        size = f"[{self.size}]" if self.size else ""
        type = "" if self.type is None else f"{self.type} "
        return f"{type}{self.name}{size}{cond} {self.peek}"

    def is_array(self) -> bool:
        return self.size != ""

    def get_size(self) -> str:
        return self.size if self.size else "1"


@dataclass
class StackEffect:
    inputs: list[StackItem]
    outputs: list[StackItem]

    def __str__(self) -> str:
        return f"({', '.join([str(i) for i in self.inputs])} -- {', '.join([str(i) for i in self.outputs])})"


@dataclass
class CacheEntry:
    name: str
    size: int

    def __str__(self) -> str:
        return f"{self.name}/{self.size}"


@dataclass
class Uop:
    name: str
    context: parser.Context | None
    annotations: list[str]
    stack: StackEffect
    caches: list[CacheEntry]
    deferred_refs: dict[lexer.Token, str | None]
    output_stores: list[lexer.Token]
    body: list[lexer.Token]
    properties: Properties
    _size: int = -1
    implicitly_created: bool = False
    replicated = 0
    replicates: "Uop | None" = None

    def dump(self, indent: str) -> None:
        print(
            indent, self.name, ", ".join(self.annotations) if self.annotations else ""
        )
        print(indent, self.stack, ", ".join([str(c) for c in self.caches]))
        self.properties.dump("    " + indent)

    @property
    def size(self) -> int:
        if self._size < 0:
            self._size = sum(c.size for c in self.caches)
        return self._size

    def why_not_viable(self) -> str | None:
        if self.name == "_SAVE_RETURN_OFFSET":
            return None  # Adjusts next_instr, but only in tier 1 code
        if "INSTRUMENTED" in self.name:
            return "is instrumented"
        if "replaced" in self.annotations:
            return "is replaced"
        if self.name in ("INTERPRETER_EXIT", "JUMP_BACKWARD"):
            return "has tier 1 control flow"
        if self.properties.needs_this:
            return "uses the 'this_instr' variable"
        if len([c for c in self.caches if c.name != "unused"]) > 1:
            return "has unused cache entries"
        if self.properties.error_with_pop and self.properties.error_without_pop:
            return "has both popping and not-popping errors"
        return None

    def is_viable(self) -> bool:
        return self.why_not_viable() is None

    def is_super(self) -> bool:
        for tkn in self.body:
            if tkn.kind == "IDENTIFIER" and tkn.text == "oparg1":
                return True
        return False


Part = Uop | Skip | Flush


@dataclass
class Instruction:
    where: lexer.Token
    name: str
    parts: list[Part]
    _properties: Properties | None
    is_target: bool = False
    family: Optional["Family"] = None
    opcode: int = -1

    @property
    def properties(self) -> Properties:
        if self._properties is None:
            self._properties = self._compute_properties()
        return self._properties

    def _compute_properties(self) -> Properties:
        return Properties.from_list([part.properties for part in self.parts])

    def dump(self, indent: str) -> None:
        print(indent, self.name, "=", ", ".join([part.name for part in self.parts]))
        self.properties.dump("    " + indent)

    @property
    def size(self) -> int:
        return 1 + sum(part.size for part in self.parts)

    def is_super(self) -> bool:
        if len(self.parts) != 1:
            return False
        uop = self.parts[0]
        if isinstance(uop, Uop):
            return uop.is_super()
        else:
            return False


@dataclass
class PseudoInstruction:
    name: str
    stack: StackEffect
    targets: list[Instruction]
    flags: list[str]
    opcode: int = -1

    def dump(self, indent: str) -> None:
        print(indent, self.name, "->", " or ".join([t.name for t in self.targets]))

    @property
    def properties(self) -> Properties:
        return Properties.from_list([i.properties for i in self.targets])


@dataclass
class Family:
    name: str
    size: str
    members: list[Instruction]

    def dump(self, indent: str) -> None:
        print(indent, self.name, "= ", ", ".join([m.name for m in self.members]))


@dataclass
class Analysis:
    instructions: dict[str, Instruction]
    uops: dict[str, Uop]
    families: dict[str, Family]
    pseudos: dict[str, PseudoInstruction]
    opmap: dict[str, int]
    have_arg: int
    min_instrumented: int


def analysis_error(message: str, tkn: lexer.Token) -> SyntaxError:
    # To do -- support file and line output
    # Construct a SyntaxError instance from message and token
    return lexer.make_syntax_error(message, tkn.filename, tkn.line, tkn.column, "")


def override_error(
    name: str,
    context: parser.Context | None,
    prev_context: parser.Context | None,
    token: lexer.Token,
) -> SyntaxError:
    return analysis_error(
        f"Duplicate definition of '{name}' @ {context} "
        f"previous definition @ {prev_context}",
        token,
    )


def convert_stack_item(
    item: parser.StackEffect, replace_op_arg_1: str | None
) -> StackItem:
    cond = item.cond
    if replace_op_arg_1 and OPARG_AND_1.match(item.cond):
        cond = replace_op_arg_1
    return StackItem(item.name, item.type, cond, item.size)


def analyze_stack(
    op: parser.InstDef | parser.Pseudo, replace_op_arg_1: str | None = None
) -> StackEffect:
    inputs: list[StackItem] = [
        convert_stack_item(i, replace_op_arg_1)
        for i in op.inputs
        if isinstance(i, parser.StackEffect)
    ]
    outputs: list[StackItem] = [
        convert_stack_item(i, replace_op_arg_1) for i in op.outputs
    ]
    # Mark variables with matching names at the base of the stack as "peek"
    modified = False
    for input, output in zip(inputs, outputs):
        if input.name == output.name and not modified:
            input.peek = output.peek = True
        else:
            modified = True
    if isinstance(op, parser.InstDef):
        output_names = [out.name for out in outputs]
        for input in inputs:
            if (
                variable_used(op, input.name)
                or variable_used(op, "DECREF_INPUTS")
                or (not input.peek and input.name in output_names)
            ):
                input.used = True
        for output in outputs:
            if variable_used(op, output.name):
                output.used = True
    return StackEffect(inputs, outputs)


def analyze_caches(inputs: list[parser.InputEffect]) -> list[CacheEntry]:
    caches: list[parser.CacheEffect] = [
        i for i in inputs if isinstance(i, parser.CacheEffect)
    ]
    for cache in caches:
        if cache.name == "unused":
            raise analysis_error(
                "Unused cache entry in op. Move to enclosing macro.", cache.tokens[0]
            )
    return [CacheEntry(i.name, int(i.size)) for i in caches]


def find_assignment_target(node: parser.InstDef, idx: int) -> list[lexer.Token]:
    """Find the tokens that make up the left-hand side of an assignment"""
    offset = 0
    for tkn in reversed(node.block.tokens[: idx]):
        if tkn.kind == "SEMI" or tkn.kind == "LBRACE" or tkn.kind == "RBRACE":
            return node.block.tokens[idx - offset : idx]
        offset += 1
    return []


def find_stores_outputs(node: parser.InstDef) -> list[lexer.Token]:
    res: list[lexer.Token] = []
    outnames = [ out.name for out in node.outputs ]
    for idx, tkn in enumerate(node.block.tokens):
        if tkn.kind == "AND":
            name = node.block.tokens[idx+1]
            if name.text in outnames:
                res.append(name)
        if tkn.kind != "EQUALS":
            continue
        lhs = find_assignment_target(node, idx)
        assert lhs
        while lhs and lhs[0].kind == "COMMENT":
            lhs = lhs[1:]
        if len(lhs) != 1 or lhs[0].kind != "IDENTIFIER":
            continue
        name = lhs[0]
        if name.text in outnames:
            res.append(name)
    return res

def analyze_deferred_refs(node: parser.InstDef) -> dict[lexer.Token, str | None]:
    """Look for PyStackRef_FromPyObjectNew() calls"""

    refs: dict[lexer.Token, str | None] = {}
    for idx, tkn in enumerate(node.block.tokens):
        if tkn.kind != "IDENTIFIER" or tkn.text != "PyStackRef_FromPyObjectNew":
            continue

        if idx == 0 or node.block.tokens[idx - 1].kind != "EQUALS":
            raise analysis_error("Expected '=' before PyStackRef_FromPyObjectNew", tkn)

        lhs = find_assignment_target(node, idx - 1)
        if len(lhs) == 0:
            raise analysis_error(
                "PyStackRef_FromPyObjectNew() must be assigned to an output", tkn
            )

        if lhs[0].kind == "TIMES" or any(
            t.kind == "ARROW" or t.kind == "LBRACKET" for t in lhs[1:]
        ):
            # Don't handle: *ptr = ..., ptr->field = ..., or ptr[field] = ...
            # Assume that they are visible to the GC.
            refs[tkn] = None
            continue

        if len(lhs) != 1 or lhs[0].kind != "IDENTIFIER":
            raise analysis_error(
                "PyStackRef_FromPyObjectNew() must be assigned to an output", tkn
            )

        name = lhs[0].text
        if not any(var.name == name for var in node.outputs):
            raise analysis_error(
                f"PyStackRef_FromPyObjectNew() must be assigned to an output, not '{name}'",
                tkn,
            )

        refs[tkn] = name

    return refs


def variable_used(node: parser.InstDef, name: str) -> bool:
    """Determine whether a variable with a given name is used in a node."""
    return any(
        token.kind == "IDENTIFIER" and token.text == name for token in node.block.tokens
    )


def oparg_used(node: parser.InstDef) -> bool:
    """Determine whether `oparg` is used in a node."""
    return any(
        token.kind == "IDENTIFIER" and token.text == "oparg" for token in node.tokens
    )


def tier_variable(node: parser.InstDef) -> int | None:
    """Determine whether a tier variable is used in a node."""
    for token in node.tokens:
        if token.kind == "ANNOTATION":
            if token.text == "specializing":
                return 1
            if re.fullmatch(r"tier\d", token.text):
                return int(token.text[-1])
    return None


def has_error_with_pop(op: parser.InstDef) -> bool:
    return (
        variable_used(op, "ERROR_IF")
        or variable_used(op, "pop_1_error")
        or variable_used(op, "exception_unwind")
        or variable_used(op, "resume_with_error")
    )


def has_error_without_pop(op: parser.InstDef) -> bool:
    return (
        variable_used(op, "ERROR_NO_POP")
        or variable_used(op, "pop_1_error")
        or variable_used(op, "exception_unwind")
        or variable_used(op, "resume_with_error")
    )


NON_ESCAPING_FUNCTIONS = (
    "PyStackRef_FromPyObjectSteal",
    "PyStackRef_AsPyObjectBorrow",
    "PyStackRef_AsPyObjectSteal",
    "PyStackRef_CLOSE",
    "PyStackRef_DUP",
    "PyStackRef_CLEAR",
    "PyStackRef_IsNull",
    "PyStackRef_TYPE",
    "PyStackRef_False",
    "PyStackRef_True",
    "PyStackRef_None",
    "PyStackRef_Is",
    "PyStackRef_FromPyObjectNew",
    "PyStackRef_AsPyObjectNew",
    "PyStackRef_FromPyObjectImmortal",
    "Py_INCREF",
    "_PyManagedDictPointer_IsValues",
    "_PyObject_GetManagedDict",
    "_PyObject_ManagedDictPointer",
    "_PyObject_InlineValues",
    "_PyDictValues_AddToInsertionOrder",
    "Py_DECREF",
    "Py_XDECREF",
    "_Py_DECREF_SPECIALIZED",
    "DECREF_INPUTS_AND_REUSE_FLOAT",
    "PyUnicode_Append",
    "_PyLong_IsZero",
    "Py_SIZE",
    "Py_TYPE",
    "PyList_GET_ITEM",
    "PyList_SET_ITEM",
    "PyTuple_GET_ITEM",
    "PyList_GET_SIZE",
    "PyTuple_GET_SIZE",
    "Py_ARRAY_LENGTH",
    "Py_Unicode_GET_LENGTH",
    "PyUnicode_READ_CHAR",
    "_Py_SINGLETON",
    "PyUnicode_GET_LENGTH",
    "_PyLong_IsCompact",
    "_PyLong_IsNonNegativeCompact",
    "_PyLong_CompactValue",
    "_PyLong_DigitCount",
    "_Py_NewRef",
    "_Py_IsImmortal",
    "PyLong_FromLong",
    "_Py_STR",
    "_PyLong_Add",
    "_PyLong_Multiply",
    "_PyLong_Subtract",
    "Py_NewRef",
    "_PyList_ITEMS",
    "_PyTuple_ITEMS",
    "_PyList_AppendTakeRef",
    "_Py_atomic_load_uintptr_relaxed",
    "_PyFrame_GetCode",
    "_PyThreadState_HasStackSpace",
    "_PyUnicode_Equal",
    "_PyFrame_SetStackPointer",
    "_PyType_HasFeature",
    "PyUnicode_Concat",
    "PySlice_New",
    "_Py_LeaveRecursiveCallPy",
    "CALL_STAT_INC",
    "STAT_INC",
    "maybe_lltrace_resume_frame",
    "_PyUnicode_JoinArray",
    "_PyEval_FrameClearAndPop",
    "_PyFrame_StackPush",
    "PyCell_New",
    "PyFloat_AS_DOUBLE",
    "_PyFrame_PushUnchecked",
    "Py_FatalError",
    "STACKREFS_TO_PYOBJECTS",
    "STACKREFS_TO_PYOBJECTS_CLEANUP",
    "CONVERSION_FAILED",
    "_PyList_FromStackRefSteal",
    "_PyTuple_FromArraySteal",
    "_PyTuple_FromStackRefSteal",
)

ESCAPING_FUNCTIONS = (
    "import_name",
    "import_from",
)


def makes_escaping_api_call(instr: parser.InstDef) -> bool:
    if "CALL_INTRINSIC" in instr.name:
        return True
    if instr.name == "_BINARY_OP":
        return True
    tkns = iter(instr.tokens)
    for tkn in tkns:
        if tkn.kind != lexer.IDENTIFIER:
            continue
        try:
            next_tkn = next(tkns)
        except StopIteration:
            return False
        if next_tkn.kind != lexer.LPAREN:
            continue
        if tkn.text in ESCAPING_FUNCTIONS:
            return True
        if tkn.text == "tp_vectorcall":
            return True
        if not tkn.text.startswith("Py") and not tkn.text.startswith("_Py"):
            continue
        if tkn.text.endswith("Check"):
            continue
        if tkn.text.startswith("Py_Is"):
            continue
        if tkn.text.endswith("CheckExact"):
            continue
        if tkn.text in NON_ESCAPING_FUNCTIONS:
            continue
        return True
    return False


EXITS = {
    "DISPATCH",
    "GO_TO_INSTRUCTION",
    "Py_UNREACHABLE",
    "DISPATCH_INLINED",
    "DISPATCH_GOTO",
}


def always_exits(op: parser.InstDef) -> bool:
    depth = 0
    tkn_iter = iter(op.tokens)
    for tkn in tkn_iter:
        if tkn.kind == "LBRACE":
            depth += 1
        elif tkn.kind == "RBRACE":
            depth -= 1
        elif depth > 1:
            continue
        elif tkn.kind == "GOTO" or tkn.kind == "RETURN":
            return True
        elif tkn.kind == "KEYWORD":
            if tkn.text in EXITS:
                return True
        elif tkn.kind == "IDENTIFIER":
            if tkn.text in EXITS:
                return True
            if tkn.text == "DEOPT_IF" or tkn.text == "ERROR_IF":
                next(tkn_iter)  # '('
                t = next(tkn_iter)
                if t.text == "true":
                    return True
    return False


def stack_effect_only_peeks(instr: parser.InstDef) -> bool:
    stack_inputs = [s for s in instr.inputs if not isinstance(s, parser.CacheEffect)]
    if len(stack_inputs) != len(instr.outputs):
        return False
    if len(stack_inputs) == 0:
        return False
    if any(s.cond for s in stack_inputs) or any(s.cond for s in instr.outputs):
        return False
    return all(
        (s.name == other.name and s.type == other.type and s.size == other.size)
        for s, other in zip(stack_inputs, instr.outputs)
    )


OPARG_AND_1 = re.compile("\\(*oparg *& *1")


def effect_depends_on_oparg_1(op: parser.InstDef) -> bool:
    for effect in op.inputs:
        if isinstance(effect, parser.CacheEffect):
            continue
        if not effect.cond:
            continue
        if OPARG_AND_1.match(effect.cond):
            return True
    for effect in op.outputs:
        if not effect.cond:
            continue
        if OPARG_AND_1.match(effect.cond):
            return True
    return False


def compute_properties(op: parser.InstDef) -> Properties:
    has_free = (
        variable_used(op, "PyCell_New")
        or variable_used(op, "PyCell_GetRef")
        or variable_used(op, "PyCell_SetTakeRef")
        or variable_used(op, "PyCell_SwapTakeRef")
    )
    deopts_if = variable_used(op, "DEOPT_IF")
    exits_if = variable_used(op, "EXIT_IF")
    if deopts_if and exits_if:
        tkn = op.tokens[0]
        raise lexer.make_syntax_error(
            "Op cannot contain both EXIT_IF and DEOPT_IF",
            tkn.filename,
            tkn.line,
            tkn.column,
            op.name,
        )
    error_with_pop = has_error_with_pop(op)
    error_without_pop = has_error_without_pop(op)
    return Properties(
        escapes=makes_escaping_api_call(op),
        error_with_pop=error_with_pop,
        error_without_pop=error_without_pop,
        deopts=deopts_if,
        side_exit=exits_if,
        oparg=oparg_used(op),
        jumps=variable_used(op, "JUMPBY"),
<<<<<<< HEAD
        eval_breaker=variable_used(op, "CHECK_EVAL_BREAKER"),
=======
        eval_breaker="CHECK_PERIODIC" in op.name,
>>>>>>> fe85a829
        needs_this=variable_used(op, "this_instr"),
        always_exits=always_exits(op),
        stores_sp=variable_used(op, "SYNC_SP"),
        uses_co_consts=variable_used(op, "FRAME_CO_CONSTS"),
        uses_co_names=variable_used(op, "FRAME_CO_NAMES"),
        uses_locals=(variable_used(op, "GETLOCAL") or variable_used(op, "SETLOCAL"))
        and not has_free,
        has_free=has_free,
        pure="pure" in op.annotations,
        tier=tier_variable(op),
        needs_prev=variable_used(op, "prev_instr"),
    )


def make_uop(
    name: str,
    op: parser.InstDef,
    inputs: list[parser.InputEffect],
    uops: dict[str, Uop],
) -> Uop:
    result = Uop(
        name=name,
        context=op.context,
        annotations=op.annotations,
        stack=analyze_stack(op),
        caches=analyze_caches(inputs),
        deferred_refs=analyze_deferred_refs(op),
        output_stores=find_stores_outputs(op),
        body=op.block.tokens,
        properties=compute_properties(op),
    )
    if effect_depends_on_oparg_1(op) and "split" in op.annotations:
        result.properties.oparg_and_1 = True
        for bit in ("0", "1"):
            name_x = name + "_" + bit
            properties = compute_properties(op)
            if properties.oparg:
                # May not need oparg anymore
                properties.oparg = any(
                    token.text == "oparg" for token in op.block.tokens
                )
            rep = Uop(
                name=name_x,
                context=op.context,
                annotations=op.annotations,
                stack=analyze_stack(op, bit),
                caches=analyze_caches(inputs),
                deferred_refs=analyze_deferred_refs(op),
                output_stores=find_stores_outputs(op),
                body=op.block.tokens,
                properties=properties,
            )
            rep.replicates = result
            uops[name_x] = rep
    for anno in op.annotations:
        if anno.startswith("replicate"):
            result.replicated = int(anno[10:-1])
            break
    else:
        return result
    for oparg in range(result.replicated):
        name_x = name + "_" + str(oparg)
        properties = compute_properties(op)
        properties.oparg = False
        properties.const_oparg = oparg
        rep = Uop(
            name=name_x,
            context=op.context,
            annotations=op.annotations,
            stack=analyze_stack(op),
            caches=analyze_caches(inputs),
            deferred_refs=analyze_deferred_refs(op),
            output_stores=find_stores_outputs(op),
            body=op.block.tokens,
            properties=properties,
        )
        rep.replicates = result
        uops[name_x] = rep

    return result


def add_op(op: parser.InstDef, uops: dict[str, Uop]) -> None:
    assert op.kind == "op"
    if op.name in uops:
        if "override" not in op.annotations:
            raise override_error(
                op.name, op.context, uops[op.name].context, op.tokens[0]
            )
    uops[op.name] = make_uop(op.name, op, op.inputs, uops)


def add_instruction(
    where: lexer.Token,
    name: str,
    parts: list[Part],
    instructions: dict[str, Instruction],
) -> None:
    instructions[name] = Instruction(where, name, parts, None)


def desugar_inst(
    inst: parser.InstDef, instructions: dict[str, Instruction], uops: dict[str, Uop]
) -> None:
    assert inst.kind == "inst"
    name = inst.name
    op_inputs: list[parser.InputEffect] = []
    parts: list[Part] = []
    uop_index = -1
    # Move unused cache entries to the Instruction, removing them from the Uop.
    for input in inst.inputs:
        if isinstance(input, parser.CacheEffect) and input.name == "unused":
            parts.append(Skip(input.size))
        else:
            op_inputs.append(input)
            if uop_index < 0:
                uop_index = len(parts)
                # Place holder for the uop.
                parts.append(Skip(0))
    uop = make_uop("_" + inst.name, inst, op_inputs, uops)
    uop.implicitly_created = True
    uops[inst.name] = uop
    if uop_index < 0:
        parts.append(uop)
    else:
        parts[uop_index] = uop
    add_instruction(inst.first_token, name, parts, instructions)


def add_macro(
    macro: parser.Macro, instructions: dict[str, Instruction], uops: dict[str, Uop]
) -> None:
    parts: list[Part] = []
    for part in macro.uops:
        match part:
            case parser.OpName():
                if part.name == "flush":
                    parts.append(Flush())
                else:
                    if part.name not in uops:
                        raise analysis_error(
                            f"No Uop named {part.name}", macro.tokens[0]
                        )
                    parts.append(uops[part.name])
            case parser.CacheEffect():
                parts.append(Skip(part.size))
            case _:
                assert False
    assert parts
    add_instruction(macro.first_token, macro.name, parts, instructions)


def add_family(
    pfamily: parser.Family,
    instructions: dict[str, Instruction],
    families: dict[str, Family],
) -> None:
    family = Family(
        pfamily.name,
        pfamily.size,
        [instructions[member_name] for member_name in pfamily.members],
    )
    for member in family.members:
        member.family = family
    # The head of the family is an implicit jump target for DEOPTs
    instructions[family.name].is_target = True
    families[family.name] = family


def add_pseudo(
    pseudo: parser.Pseudo,
    instructions: dict[str, Instruction],
    pseudos: dict[str, PseudoInstruction],
) -> None:
    pseudos[pseudo.name] = PseudoInstruction(
        pseudo.name,
        analyze_stack(pseudo),
        [instructions[target] for target in pseudo.targets],
        pseudo.flags,
    )


def assign_opcodes(
    instructions: dict[str, Instruction],
    families: dict[str, Family],
    pseudos: dict[str, PseudoInstruction],
) -> tuple[dict[str, int], int, int]:
    """Assigns opcodes, then returns the opmap,
    have_arg and min_instrumented values"""
    instmap: dict[str, int] = {}

    # 0 is reserved for cache entries. This helps debugging.
    instmap["CACHE"] = 0

    # 17 is reserved as it is the initial value for the specializing counter.
    # This helps catch cases where we attempt to execute a cache.
    instmap["RESERVED"] = 17

    # 149 is RESUME - it is hard coded as such in Tools/build/deepfreeze.py
    instmap["RESUME"] = 149

    # This is an historical oddity.
    instmap["BINARY_OP_INPLACE_ADD_UNICODE"] = 3

    instmap["INSTRUMENTED_LINE"] = 254
    instmap["ENTER_EXECUTOR"] = 255

    instrumented = [name for name in instructions if name.startswith("INSTRUMENTED")]

    specialized: set[str] = set()
    no_arg: list[str] = []
    has_arg: list[str] = []

    for family in families.values():
        specialized.update(inst.name for inst in family.members)

    for inst in instructions.values():
        name = inst.name
        if name in specialized:
            continue
        if name in instrumented:
            continue
        if inst.properties.oparg:
            has_arg.append(name)
        else:
            no_arg.append(name)

    # Specialized ops appear in their own section
    # Instrumented opcodes are at the end of the valid range
    min_internal = 150
    min_instrumented = 254 - (len(instrumented) - 1)
    assert min_internal + len(specialized) < min_instrumented

    next_opcode = 1

    def add_instruction(name: str) -> None:
        nonlocal next_opcode
        if name in instmap:
            return  # Pre-defined name
        while next_opcode in instmap.values():
            next_opcode += 1
        instmap[name] = next_opcode
        next_opcode += 1

    for name in sorted(no_arg):
        add_instruction(name)
    for name in sorted(has_arg):
        add_instruction(name)
    # For compatibility
    next_opcode = min_internal
    for name in sorted(specialized):
        add_instruction(name)
    next_opcode = min_instrumented
    for name in instrumented:
        add_instruction(name)

    for name in instructions:
        instructions[name].opcode = instmap[name]

    for op, name in enumerate(sorted(pseudos), 256):
        instmap[name] = op
        pseudos[name].opcode = op

    return instmap, len(no_arg), min_instrumented


def analyze_forest(forest: list[parser.AstNode]) -> Analysis:
    instructions: dict[str, Instruction] = {}
    uops: dict[str, Uop] = {}
    families: dict[str, Family] = {}
    pseudos: dict[str, PseudoInstruction] = {}
    for node in forest:
        match node:
            case parser.InstDef(name):
                if node.kind == "inst":
                    desugar_inst(node, instructions, uops)
                else:
                    assert node.kind == "op"
                    add_op(node, uops)
            case parser.Macro():
                pass
            case parser.Family():
                pass
            case parser.Pseudo():
                pass
            case _:
                assert False
    for node in forest:
        if isinstance(node, parser.Macro):
            add_macro(node, instructions, uops)
    for node in forest:
        match node:
            case parser.Family():
                add_family(node, instructions, families)
            case parser.Pseudo():
                add_pseudo(node, instructions, pseudos)
            case _:
                pass
    for uop in uops.values():
        tkn_iter = iter(uop.body)
        for tkn in tkn_iter:
            if tkn.kind == "IDENTIFIER" and tkn.text == "GO_TO_INSTRUCTION":
                if next(tkn_iter).kind != "LPAREN":
                    continue
                target = next(tkn_iter)
                if target.kind != "IDENTIFIER":
                    continue
                if target.text in instructions:
                    instructions[target.text].is_target = True
    # Special case BINARY_OP_INPLACE_ADD_UNICODE
    # BINARY_OP_INPLACE_ADD_UNICODE is not a normal family member,
    # as it is the wrong size, but we need it to maintain an
    # historical optimization.
    if "BINARY_OP_INPLACE_ADD_UNICODE" in instructions:
        inst = instructions["BINARY_OP_INPLACE_ADD_UNICODE"]
        inst.family = families["BINARY_OP"]
        families["BINARY_OP"].members.append(inst)
    opmap, first_arg, min_instrumented = assign_opcodes(instructions, families, pseudos)
    return Analysis(
        instructions, uops, families, pseudos, opmap, first_arg, min_instrumented
    )


def analyze_files(filenames: list[str]) -> Analysis:
    return analyze_forest(parser.parse_files(filenames))


def dump_analysis(analysis: Analysis) -> None:
    print("Uops:")
    for u in analysis.uops.values():
        u.dump("    ")
    print("Instructions:")
    for i in analysis.instructions.values():
        i.dump("    ")
    print("Families:")
    for f in analysis.families.values():
        f.dump("    ")
    print("Pseudos:")
    for p in analysis.pseudos.values():
        p.dump("    ")


if __name__ == "__main__":
    import sys

    if len(sys.argv) < 2:
        print("No input")
    else:
        filenames = sys.argv[1:]
        dump_analysis(analyze_files(filenames))<|MERGE_RESOLUTION|>--- conflicted
+++ resolved
@@ -686,11 +686,7 @@
         side_exit=exits_if,
         oparg=oparg_used(op),
         jumps=variable_used(op, "JUMPBY"),
-<<<<<<< HEAD
-        eval_breaker=variable_used(op, "CHECK_EVAL_BREAKER"),
-=======
         eval_breaker="CHECK_PERIODIC" in op.name,
->>>>>>> fe85a829
         needs_this=variable_used(op, "this_instr"),
         always_exits=always_exits(op),
         stores_sp=variable_used(op, "SYNC_SP"),
