--- conflicted
+++ resolved
@@ -417,22 +417,9 @@
         if self.always_exits:
             dprint(f"Skipping {self.name} because it always exits")
             return False
-<<<<<<< HEAD
         if len(self.active_caches) > 1:
             # print(f"Skipping {self.name} because it has >1 cache entries")
             return False
-=======
-        if self.instr_flags.HAS_ARG_FLAG:
-            # If the instruction uses oparg, it cannot use any caches
-            if self.active_caches:
-                dprint(f"Skipping {self.name} because it uses oparg and caches")
-                return False
-        else:
-            # If it doesn't use oparg, it can have one cache entry
-            if len(self.active_caches) > 1:
-                dprint(f"Skipping {self.name} because it has >1 cache entries")
-                return False
->>>>>>> 2b94a05a
         res = True
         for forbidden in FORBIDDEN_NAMES_IN_UOPS:
             # NOTE: To disallow unspecialized uops, use
