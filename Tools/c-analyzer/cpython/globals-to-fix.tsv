--- conflicted
+++ resolved
@@ -298,19 +298,6 @@
 Objects/setobject.c	-	_PySet_Dummy	-
 Objects/sliceobject.c	-	_Py_EllipsisObject	-
 
-#-----------------------
-# other
-
-<<<<<<< HEAD
-# state
-Objects/typeobject.c	resolve_slotdups	pname	-
-=======
-# initialized once
-Python/context.c	-	_token_missing	-
-Python/hamt.c	-	_empty_bitmap_node	-
-Python/hamt.c	-	_empty_hamt	-
->>>>>>> a088290f
-
 
 ##################################
 # global non-objects to fix in core code
