"""A template JIT for CPython 3.13, based on copy-and-patch."""

import asyncio
import dataclasses
import enum
import hashlib
import json
import os
import pathlib
import re
import shlex
import subprocess
import sys
import tempfile
import typing

import schema

if sys.version_info < (3, 11):
    raise RuntimeError("Building the JIT compiler requires Python 3.11 or newer!")

TOOLS_JIT_BUILD = pathlib.Path(__file__).resolve()
TOOLS_JIT = TOOLS_JIT_BUILD.parent
TOOLS = TOOLS_JIT.parent
ROOT = TOOLS.parent
INCLUDE = ROOT / "Include"
INCLUDE_INTERNAL = INCLUDE / "internal"
PC = ROOT / "PC"
PC_PYCONFIG_H = PC / "pyconfig.h"
PYCONFIG_H = ROOT / "pyconfig.h"
PYTHON = ROOT / "Python"
PYTHON_EXECUTOR_CASES_C_H = PYTHON / "executor_cases.c.h"
PYTHON_JIT_STENCILS_H = PYTHON / "jit_stencils.h"
TOOLS_JIT_TEMPLATE_C = TOOLS_JIT / "template.c"

<<<<<<< HEAD
STUBS = ["deoptimize", "error", "wrapper"]
=======
STUBS = ["wrapper"]
>>>>>>> 925f1402

LLVM_VERSION = 16


@enum.unique
class HoleValue(enum.Enum):
<<<<<<< HEAD
    CONTINUE = enum.auto()
    CURRENT_EXECUTOR = enum.auto()
    DATA = enum.auto()
    DEOPTIMIZE = enum.auto()
    ERROR = enum.auto()
    OPARG = enum.auto()
    OPERAND = enum.auto()
    TARGET = enum.auto()
    TEXT = enum.auto()
    TOP = enum.auto()
    ZERO = enum.auto()
=======
    _JIT_BODY = enum.auto()
    _JIT_CONTINUE = enum.auto()
    _JIT_CURRENT_EXECUTOR = enum.auto()
    _JIT_DATA = enum.auto()
    _JIT_OPARG = enum.auto()
    _JIT_OPERAND = enum.auto()
    _JIT_TARGET = enum.auto()
    _JIT_TOP = enum.auto()
    _JIT_ZERO = enum.auto()
>>>>>>> 925f1402


@dataclasses.dataclass
class Hole:
    offset: int
    kind: schema.HoleKind
    value: HoleValue
    symbol: str | None
    addend: int


@dataclasses.dataclass
class Stencil:
    body: bytearray
    holes: list[Hole]
    disassembly: list[str]


@dataclasses.dataclass
class StencilGroup:
    text: Stencil
    data: Stencil


def get_llvm_tool_version(name: str) -> int | None:
    try:
        args = [name, "--version"]
        process = subprocess.run(args, check=True, stdout=subprocess.PIPE)
    except FileNotFoundError:
        return None
    match = re.search(rb"version\s+(\d+)\.\d+\.\d+\s+", process.stdout)
    return int(match.group(1)) if match else None


def find_llvm_tool(tool: str) -> str | None:
    # Unversioned executables:
    path = tool
    if get_llvm_tool_version(path) == LLVM_VERSION:
        return path
    # Versioned executables:
    path = f"{tool}-{LLVM_VERSION}"
    if get_llvm_tool_version(path) == LLVM_VERSION:
        return path
    # My homebrew homies:
    try:
        args = ["brew", "--prefix", f"llvm@{LLVM_VERSION}"]
        process = subprocess.run(args, check=True, stdout=subprocess.PIPE)
    except (FileNotFoundError, subprocess.CalledProcessError):
        return None
    prefix = process.stdout.decode().removesuffix("\n")
    path = f"{prefix}/bin/{tool}"
    if get_llvm_tool_version(path) == LLVM_VERSION:
        return path
    return None


def require_llvm_tool(tool: str) -> str:
    path = find_llvm_tool(tool)
    if path is not None:
        return path
    raise RuntimeError(f"Can't find {tool}-{LLVM_VERSION}!")


_SEMAPHORE = asyncio.BoundedSemaphore(os.cpu_count() or 1)


async def run(*args: str | os.PathLike[str], capture: bool = False) -> bytes | None:
    async with _SEMAPHORE:
        # print(shlex.join(map(str, args)))
        process = await asyncio.create_subprocess_exec(
            *args, cwd=ROOT, stdout=subprocess.PIPE if capture else None
        )
        stdout, stderr = await process.communicate()
    assert stderr is None, stderr
    if process.returncode:
        raise RuntimeError(f"{args[0]} exited with {process.returncode}")
    return stdout


S = typing.TypeVar("S", schema.COFFSection, schema.ELFSection, schema.MachOSection)
R = typing.TypeVar(
    "R", schema.COFFRelocation, schema.ELFRelocation, schema.MachORelocation
)


class Parser(typing.Generic[S, R]):
    _ARGS = [
        "--elf-output-style=JSON",
        "--expand-relocs",
        # "--pretty-print",
        "--section-data",
        "--section-relocations",
        "--section-symbols",
        "--sections",
    ]

    def __init__(
        self, path: pathlib.Path, readobj: str, objdump: str | None, target: "Target"
    ) -> None:
        self.path = path
        self.text = bytearray()
        self.data = bytearray()
        self.text_symbols: dict[str, int] = {}
        self.data_symbols: dict[str, int] = {}
        self.text_offsets: dict[int, int] = {}
        self.data_offsets: dict[int, int] = {}
        self.text_relocations: list[tuple[int, R]] = []
        self.data_relocations: list[tuple[int, R]] = []
        self.global_offset_table: dict[str, int] = {}
        self.readobj = readobj
        self.objdump = objdump
        self.target = target

    async def parse(self) -> StencilGroup:
        if self.objdump is not None:
            output = await run(
                self.objdump, self.path, "--disassemble", "--reloc", capture=True
            )
            assert output is not None
            disassembly = [
                line.expandtabs().strip() for line in output.decode().splitlines()
            ]
            disassembly = [line for line in disassembly if line]
        else:
            disassembly = []
        output = await run(self.readobj, *self._ARGS, self.path, capture=True)
        assert output is not None
        # --elf-output-style=JSON is only *slightly* broken on Macho...
        output = output.replace(b"PrivateExtern\n", b"\n")
        output = output.replace(b"Extern\n", b"\n")
        # ...and also COFF:
        start = output.index(b"[", 1)
        end = output.rindex(b"]", start, -1) + 1
        sections: list[dict[typing.Literal["Section"], S]] = json.loads(
            output[start:end]
        )
        for wrapped_section in sections:
            section = wrapped_section["Section"]
            self._handle_section(section)
        if "_JIT_ENTRY" in self.text_symbols:
            entry = self.text_symbols["_JIT_ENTRY"]
        else:
            entry = self.text_symbols["_JIT_WRAPPER"]
        assert entry == 0, entry
        holes = []
        holes_data = []
        padding = 0
        while len(self.text) % self.target.alignment:
            self.text.append(0)
            padding += 1
        offset_data = 0
        disassembly_data = []
        padding_data = 0
        if self.data:
            disassembly_data.append(
                f"{offset_data:x}: {str(bytes(self.data)).removeprefix('b')}"
            )
            offset_data += len(self.data)
        while len(self.data) % 8:
            self.data.append(0)
            padding_data += 1
        if padding_data:
            disassembly_data.append(
                f"{offset_data:x}: {' '.join(padding_data * ['00'])}"
            )
            offset_data += padding_data
        global_offset_table = len(self.data)
        for base, relocation in self.text_relocations:
            newhole = self._handle_relocation(base, relocation, self.text)
            if newhole.symbol in self.data_symbols:
                addend = newhole.addend + self.data_symbols[newhole.symbol]
                newhole = Hole(
                    newhole.offset, newhole.kind, HoleValue.DATA, None, addend
                )
            elif newhole.symbol in self.text_symbols:
                addend = newhole.addend + self.text_symbols[newhole.symbol]
                newhole = Hole(
                    newhole.offset, newhole.kind, HoleValue.TEXT, None, addend
                )
            holes.append(newhole)
        for base, relocation in self.data_relocations:
            newhole = self._handle_relocation(base, relocation, self.data)
            if newhole.symbol in self.data_symbols:
                addend = newhole.addend + self.data_symbols[newhole.symbol]
                newhole = Hole(
                    newhole.offset, newhole.kind, HoleValue.DATA, None, addend
                )
            elif newhole.symbol in self.text_symbols:
                addend = newhole.addend + self.text_symbols[newhole.symbol]
                newhole = Hole(
                    newhole.offset, newhole.kind, HoleValue.TEXT, None, addend
                )
            holes_data.append(newhole)
        offset = len(self.text) - padding
        if padding:
            disassembly.append(f"{offset:x}: {' '.join(padding * ['00'])}")
            offset += padding
        assert offset == len(self.text), (offset, len(self.text))
        for s, offset in self.global_offset_table.items():
            if s in self.text_symbols:
                addend = self.text_symbols[s]
                value, symbol = HoleValue.TEXT, None
            elif s in self.data_symbols:
                addend = self.data_symbols[s]
                value, symbol = HoleValue.DATA, None
            else:
                value, symbol = self._symbol_to_value(s)
                addend = 0
            holes_data.append(
                Hole(global_offset_table + offset, "R_X86_64_64", value, symbol, addend)
            )
            value_part = value.name if value is not HoleValue.ZERO else ""
            if value_part and not symbol and not addend:
                addend_part = ""
            else:
                addend_part = format_addend(symbol, addend)
                if value_part:
                    value_part += "+"
            disassembly_data.append(f"{offset_data:x}: {value_part}{addend_part}")
            offset_data += 8
        self.data.extend([0] * 8 * len(self.global_offset_table))
        holes.sort(key=lambda hole: hole.offset)
        holes_data = [
            Hole(hole.offset, hole.kind, hole.value, hole.symbol, hole.addend)
            for hole in holes_data
        ]
        holes_data.sort(key=lambda hole: hole.offset)
        assert offset_data == len(self.data), (
            offset_data,
            len(self.data),
            self.data,
            disassembly_data,
        )
        text = Stencil(self.text, holes, disassembly)
        data = Stencil(self.data, holes_data, disassembly_data)
        return StencilGroup(text, data)

    def _global_offset_table_lookup(self, symbol: str | None) -> int:
        while len(self.data) % 8:
            self.data.append(0)
        if symbol is None:
            return len(self.data)
        return len(self.data) + self.global_offset_table.setdefault(
            symbol, 8 * len(self.global_offset_table)
        )

    def _symbol_to_value(self, symbol: str) -> tuple[HoleValue, str | None]:
        try:
            if symbol.startswith("_JIT_"):
                return HoleValue[symbol.removeprefix("_JIT_")], None
        except KeyError:
            pass
        return HoleValue.ZERO, symbol

    def _handle_section(self, section: S) -> None:
        raise NotImplementedError()

    def _handle_relocation(self, base: int, relocation: R, raw: bytes) -> Hole:
        raise NotImplementedError()


class ELF(Parser[schema.ELFSection, schema.ELFRelocation]):
    def _handle_section(self, section: schema.ELFSection) -> None:
        section_type = section["Type"]["Value"]
        flags = {flag["Name"] for flag in section["Flags"]["Flags"]}
        if section_type == "SHT_RELA":
            assert "SHF_INFO_LINK" in flags, flags
            assert not section["Symbols"]
            if section["Info"] in self.text_offsets:
                base = self.text_offsets[section["Info"]]
                for wrapped_relocation in section["Relocations"]:
                    relocation = wrapped_relocation["Relocation"]
                    self.text_relocations.append((base, relocation))
            else:
                base = self.data_offsets[section["Info"]]
                for wrapped_relocation in section["Relocations"]:
                    relocation = wrapped_relocation["Relocation"]
                    self.data_relocations.append((base, relocation))
        elif section_type == "SHT_PROGBITS":
            if "SHF_ALLOC" not in flags:
                return
            if "SHF_EXECINSTR" in flags:
                self.text_offsets[section["Index"]] = len(self.text)
                for wrapped_symbol in section["Symbols"]:
                    symbol = wrapped_symbol["Symbol"]
                    offset = len(self.text) + symbol["Value"]
                    name = symbol["Name"]["Value"]
                    name = name.removeprefix(self.target.prefix)
                    assert name not in self.text_symbols
                    self.text_symbols[name] = offset
                section_data = section["SectionData"]
                self.text.extend(section_data["Bytes"])
            else:
                self.data_offsets[section["Index"]] = len(self.data)
                for wrapped_symbol in section["Symbols"]:
                    symbol = wrapped_symbol["Symbol"]
                    offset = len(self.data) + symbol["Value"]
                    name = symbol["Name"]["Value"]
                    name = name.removeprefix(self.target.prefix)
                    assert name not in self.data_symbols
                    self.data_symbols[name] = offset
                section_data = section["SectionData"]
                self.data.extend(section_data["Bytes"])
            assert not section["Relocations"]
        else:
            assert section_type in {
                "SHT_GROUP",
                "SHT_LLVM_ADDRSIG",
                "SHT_NULL",
                "SHT_STRTAB",
                "SHT_SYMTAB",
            }, section_type

    def _handle_relocation(
        self, base: int, relocation: schema.ELFRelocation, raw: bytes
    ) -> Hole:
        match relocation:
            case {
                "Type": {"Value": kind},
                "Symbol": {"Value": s},
                "Offset": offset,
                "Addend": addend,
            }:
                offset += base
                s = s.removeprefix(self.target.prefix)
                value, symbol = self._symbol_to_value(s)
            case _:
                raise NotImplementedError(relocation)
        return Hole(offset, kind, value, symbol, addend)


class COFF(Parser[schema.COFFSection, schema.COFFRelocation]):
    def _handle_section(self, section: schema.COFFSection) -> None:
        flags = {flag["Name"] for flag in section["Characteristics"]["Flags"]}
        if "SectionData" not in section:
            return
        section_data = section["SectionData"]
        if "IMAGE_SCN_MEM_EXECUTE" in flags:
            assert not self.data, self.data
            base = self.text_offsets[section["Number"]] = len(self.text)
            self.text.extend(section_data["Bytes"])
            for wrapped_symbol in section["Symbols"]:
                symbol = wrapped_symbol["Symbol"]
                offset = base + symbol["Value"]
                name = symbol["Name"]
                name = name.removeprefix(self.target.prefix)
                self.text_symbols[name] = offset
            for wrapped_relocation in section["Relocations"]:
                relocation = wrapped_relocation["Relocation"]
                self.text_relocations.append((base, relocation))
        elif "IMAGE_SCN_MEM_READ" in flags:
            base = self.data_offsets[section["Number"]] = len(self.data)
            self.data.extend(section_data["Bytes"])
            for wrapped_symbol in section["Symbols"]:
                symbol = wrapped_symbol["Symbol"]
                offset = base + symbol["Value"]
                name = symbol["Name"]
                name = name.removeprefix(self.target.prefix)
                self.data_symbols[name] = offset
            for wrapped_relocation in section["Relocations"]:
                relocation = wrapped_relocation["Relocation"]
                self.data_relocations.append((base, relocation))
        else:
            return

    def _handle_relocation(
        self, base: int, relocation: schema.COFFRelocation, raw: bytes
    ) -> Hole:
        match relocation:
            case {
                "Type": {"Value": "IMAGE_REL_AMD64_ADDR64" as kind},
                "Symbol": s,
                "Offset": offset,
            }:
                offset += base
                s = s.removeprefix(self.target.prefix)
                value, symbol = self._symbol_to_value(s)
                addend = int.from_bytes(raw[offset : offset + 8], "little")
            case {
                "Type": {
                    "Value": "IMAGE_REL_AMD64_REL32" | "IMAGE_REL_I386_REL32" as kind
                },
                "Symbol": s,
                "Offset": offset,
            }:
                offset += base
                s = s.removeprefix(self.target.prefix)
                value, symbol = self._symbol_to_value(s)
                addend = int.from_bytes(raw[offset : offset + 4], "little") - 4
            case {
                "Type": {"Value": "IMAGE_REL_I386_DIR32" as kind},
                "Symbol": s,
                "Offset": offset,
            }:
                offset += base
                s = s.removeprefix(self.target.prefix)
                value, symbol = self._symbol_to_value(s)
                addend = int.from_bytes(raw[offset : offset + 4], "little")
            case _:
                raise NotImplementedError(relocation)
        return Hole(offset, kind, value, symbol, addend)


class MachO(Parser[schema.MachOSection, schema.MachORelocation]):
    def _handle_section(self, section: schema.MachOSection) -> None:
        assert section["Address"] >= len(self.text)
        section_data = section["SectionData"]
        flags = {flag["Name"] for flag in section["Attributes"]["Flags"]}
        name = section["Name"]["Value"]
        name = name.removeprefix(self.target.prefix)
        if name == "_eh_frame":
            return
        if "SomeInstructions" in flags:
            assert not self.data, self.data
            self.text.extend([0] * (section["Address"] - len(self.text)))
            before = self.text_offsets[section["Index"]] = section["Address"]
            self.text.extend(section_data["Bytes"])
            self.text_symbols[name] = before
            for wrapped_symbol in section["Symbols"]:
                symbol = wrapped_symbol["Symbol"]
                offset = symbol["Value"]
                name = symbol["Name"]["Value"]
                name = name.removeprefix(self.target.prefix)
                self.text_symbols[name] = offset
            for wrapped_relocation in section["Relocations"]:
                relocation = wrapped_relocation["Relocation"]
                self.text_relocations.append((before, relocation))
        else:
            self.data.extend(
                [0] * (section["Address"] - len(self.data) - len(self.text))
            )
            before = self.data_offsets[section["Index"]] = section["Address"] - len(
                self.text
            )
            self.data.extend(section_data["Bytes"])
            self.data_symbols[name] = len(self.text)
            for wrapped_symbol in section["Symbols"]:
                symbol = wrapped_symbol["Symbol"]
                offset = symbol["Value"] - len(self.text)
                name = symbol["Name"]["Value"]
                name = name.removeprefix(self.target.prefix)
                self.data_symbols[name] = offset
            for wrapped_relocation in section["Relocations"]:
                relocation = wrapped_relocation["Relocation"]
                self.data_relocations.append((before, relocation))

    def _handle_relocation(
        self, base: int, relocation: schema.MachORelocation, raw: bytes
    ) -> Hole:
        match relocation:
            case {
                "Type": {
                    "Value": "ARM64_RELOC_GOT_LOAD_PAGE21"
                    | "ARM64_RELOC_GOT_LOAD_PAGEOFF12" as kind
                },
                "Symbol": {"Value": s},
                "Offset": offset,
            }:
                offset += base
                s = s.removeprefix(self.target.prefix)
                value, symbol = HoleValue.DATA, None
                addend = self._global_offset_table_lookup(s)
            case {
                "Type": {"Value": kind},
                "Section": {"Value": s},
                "Offset": offset,
            }:
                offset += base
                s = s.removeprefix(self.target.prefix)
                value, symbol = self._symbol_to_value(s)
                addend = 0
            case {
                "Type": {"Value": "X86_64_RELOC_BRANCH" as kind},
                "Symbol": {"Value": s},
                "Offset": offset,
            }:
                offset += base
                s = s.removeprefix(self.target.prefix)
                value, symbol = self._symbol_to_value(s)
                addend = (
                    int.from_bytes(self.text[offset : offset + 4], sys.byteorder) - 4
                )
            case {
                "Type": {"Value": "X86_64_RELOC_GOT" | "X86_64_RELOC_GOT_LOAD" as kind},
                "Symbol": {"Value": s},
                "Offset": offset,
            }:
                offset += base
                s = s.removeprefix(self.target.prefix)
                value, symbol = HoleValue.DATA, None
                addend = (
                    int.from_bytes(raw[offset : offset + 4], "little")
                    + self._global_offset_table_lookup(s)
                    - 4
                )
            case {
                "Type": {"Value": kind},
                "Symbol": {"Value": s},
                "Offset": offset,
            }:
                offset += base
                s = s.removeprefix(self.target.prefix)
                value, symbol = self._symbol_to_value(s)
                addend = 0
            case _:
                raise NotImplementedError(relocation)
        return Hole(offset, kind, value, symbol, addend)


@dataclasses.dataclass
class Target:
    pattern: str
    model: typing.Literal["small", "medium", "large"]
    pyconfig: pathlib.Path
    alignment: int
    prefix: str
    parser: type[MachO | COFF | ELF]


TARGETS = [
    Target(
        pattern=r"aarch64-apple-darwin.*",
        model="large",
        pyconfig=PYCONFIG_H,
        alignment=8,
        prefix="_",
        parser=MachO,
    ),
    Target(
        pattern=r"aarch64-.*-linux-gnu",
        model="large",
        pyconfig=PYCONFIG_H,
        alignment=8,
        prefix="",
        parser=ELF,
    ),
    Target(
        pattern=r"i686-pc-windows-msvc",
        model="small",
        pyconfig=PC_PYCONFIG_H,
        alignment=1,
        prefix="_",
        parser=COFF,
    ),
    Target(
        pattern=r"x86_64-apple-darwin.*",
        model="medium",
        pyconfig=PYCONFIG_H,
        alignment=1,
        prefix="_",
        parser=MachO,
    ),
    Target(
        pattern=r"x86_64-pc-windows-msvc",
        model="medium",
        pyconfig=PC_PYCONFIG_H,
        alignment=1,
        prefix="",
        parser=COFF,
    ),
    Target(
        pattern=r"x86_64-.*-linux-gnu",
        model="medium",
        pyconfig=PYCONFIG_H,
        alignment=1,
        prefix="",
        parser=ELF,
    ),
]


def get_target(host: str) -> Target:
    for target in TARGETS:
        if re.fullmatch(target.pattern, host):
            return target
    raise NotImplementedError(host)


CFLAGS = [
    "-O3",
    # Keep library calls from sneaking in:
    "-ffreestanding",  # XXX
    # Position-independent code adds indirection to every load and jump:
    "-fno-pic",
    "-fno-jump-tables",  # XXX: SET_FUNCTION_ATTRIBUTE on 32-bit Windows debug builds
    "-fno-stack-protector",
]

CPPFLAGS = [
    "-DPy_BUILD_CORE",
    "-D_PyJIT_ACTIVE",
    f"-I{INCLUDE}",
    f"-I{INCLUDE_INTERNAL}",
    f"-I{PYTHON}",
]


class Compiler:
    def __init__(
        self,
        *,
        verbose: bool = False,
        target: Target,
        host: str,
    ) -> None:
        self._stencils_built: dict[str, StencilGroup] = {}
        self._verbose = verbose
        self._clang = require_llvm_tool("clang")
        self._readobj = require_llvm_tool("llvm-readobj")
        self._objdump = find_llvm_tool("llvm-objdump")
        self._target = target
        self._host = host

    async def _compile(
        self, opname: str, c: pathlib.Path, tempdir: pathlib.Path
    ) -> None:
        o = tempdir / f"{opname}.o"
        flags = [
            *CFLAGS,
            *CPPFLAGS,
            f"--target={self._host}",
            "-D_DEBUG" if sys.argv[2:] == ["-d"] else "-DNDEBUG",  # XXX
            f"-D_JIT_OPCODE={opname}",
            f"-I{self._target.pyconfig.parent}",
            "-c",
            # We have three options for code model:
            # - "small": assumes that code and data reside in the lowest 2GB of
            #   memory (128MB on aarch64)
            # - "medium": assumes that code resides in the lowest 2GB of memory,
            #   and makes no assumptions about data (not available on aarch64)
            # - "large": makes no assumptions about either code or data
            # We need 64-bit addresses for data everywhere, but we'd *really*
            # prefer direct short jumps instead of indirect long ones where
            # possible. So, we use the "large" code model on aarch64 and the
            # "medium" code model elsewhere, which gives us correctly-sized
            # direct jumps and immediate data loads on basically all platforms:
            f"-mcmodel={self._target.model}",
        ]
        await run(self._clang, *flags, "-o", o, c)
        self._stencils_built[opname] = await self._target.parser(
            o, self._readobj, self._objdump, self._target
        ).parse()

    async def build(self) -> None:
        generated_cases = PYTHON_EXECUTOR_CASES_C_H.read_text()
        opnames = sorted(re.findall(r"\n {8}case (\w+): \{\n", generated_cases))
        with tempfile.TemporaryDirectory() as tempdir:
            work = pathlib.Path(tempdir).resolve()
            async with asyncio.TaskGroup() as group:
                for stub in STUBS:
                    task = self._compile(stub, TOOLS_JIT / f"{stub}.c", work)
                    group.create_task(task)
                for opname in opnames:
                    task = self._compile(opname, TOOLS_JIT_TEMPLATE_C, work)
                    group.create_task(task)

    def dump(self) -> typing.Generator[str, None, None]:
        yield f"// $ {shlex.join([sys.executable, *sys.argv])}"
        yield ""
        yield "typedef enum {"
        for kind in sorted(typing.get_args(schema.HoleKind)):
            yield f"    HoleKind_{kind},"
        yield "} HoleKind;"
        yield ""
        yield "typedef enum {"
        for value in HoleValue:
            yield f"    HoleValue_{value.name},"
        yield "} HoleValue;"
        yield ""
        yield "typedef struct {"
        yield "    const uint64_t offset;"
        yield "    const HoleKind kind;"
        yield "    const HoleValue value;"
        yield "    const uint64_t addend;"
        yield "} Hole;"
        yield ""
        yield "typedef struct {"
        yield "    const size_t body_size;"
        yield "    const unsigned char * const body;"
        yield "    const size_t holes_size;"
        yield "    const Hole * const holes;"
        yield "} Stencil;"
        yield ""
        yield "typedef struct {"
        yield "    const Stencil text;"
        yield "    const Stencil data;"
        yield "} StencilGroup;"
        yield ""
        opnames = []
        for opname, stencil in sorted(self._stencils_built.items()):
            opnames.append(opname)
            yield f"// {opname}"
            assert stencil.text
            for line in stencil.text.disassembly:
                yield f"// {line}"
            body = ", ".join(f"0x{byte:02x}" for byte in stencil.text.body)
            size = len(stencil.text.body) + 1
            yield f"static const unsigned char {opname}_text_body[{size}] = {{{body}}};"
            if stencil.text.holes:
                size = len(stencil.text.holes) + 1
                yield f"static const Hole {opname}_text_holes[{size}] = {{"
                for hole in sorted(stencil.text.holes, key=lambda hole: hole.offset):
                    parts = [
                        hex(hole.offset),
                        f"HoleKind_{hole.kind}",
                        f"HoleValue_{hole.value.name}",
                        format_addend(hole.symbol, hole.addend),
                    ]
                    yield f"    {{{', '.join(parts)}}},"
                yield "};"
            else:
                yield f"static const Hole {opname}_text_holes[1];"
            for line in stencil.data.disassembly:
                yield f"// {line}"
            body = ", ".join(f"0x{byte:02x}" for byte in stencil.data.body)
            if stencil.data.body:
                size = len(stencil.data.body) + 1
                yield f"static const unsigned char {opname}_data_body[{size}] = {{{body}}};"
            else:
                yield f"static const unsigned char {opname}_data_body[1];"
            if stencil.data.holes:
                size = len(stencil.data.holes) + 1
                yield f"static const Hole {opname}_data_holes[{size}] = {{"
                for hole in sorted(stencil.data.holes, key=lambda hole: hole.offset):
                    parts = [
                        hex(hole.offset),
                        f"HoleKind_{hole.kind}",
                        f"HoleValue_{hole.value.name}",
                        format_addend(hole.symbol, hole.addend),
                    ]
                    yield f"    {{{', '.join(parts)}}},"
                yield "};"
            else:
                yield f"static const Hole {opname}_data_holes[1];"
            yield ""
        yield "#define INIT_STENCIL(STENCIL) {                         \\"
        yield "    .body_size = Py_ARRAY_LENGTH(STENCIL##_body) - 1,   \\"
        yield "    .body = STENCIL##_body,                             \\"
        yield "    .holes_size = Py_ARRAY_LENGTH(STENCIL##_holes) - 1, \\"
        yield "    .holes = STENCIL##_holes,                           \\"
        yield "}"
        yield ""
        yield "#define INIT_STENCIL_GROUP(OP) {     \\"
        yield "    .text = INIT_STENCIL(OP##_text), \\"
        yield "    .data = INIT_STENCIL(OP##_data), \\"
        yield "}"
        yield ""
        assert opnames[-len(STUBS) :] == STUBS
        for stub in opnames[-len(STUBS) :]:
            yield f"static const StencilGroup {stub}_stencil_group = INIT_STENCIL_GROUP({stub});"
        yield ""
        yield "static const StencilGroup stencil_groups[512] = {"
        for opname in opnames[: -len(STUBS)]:
            yield f"    [{opname}] = INIT_STENCIL_GROUP({opname}),"
        yield "};"
        yield ""
        yield "#define GET_PATCHES() { \\"
        for value in HoleValue:
            yield f"    [HoleValue_{value.name}] = (uint64_t)0xBADBADBADBADBADB, \\"
        yield "}"


def format_addend(symbol: str | None, addend: int) -> str:
    symbol_part = f"(uintptr_t)&{symbol}" if symbol else ""
    addend %= 1 << 64
    if symbol_part and not addend:
        return symbol_part
    if addend & (1 << 63):
        return f"{symbol_part}{hex(addend - (1 << 64))}"
    return f"{f'{symbol_part}+' if symbol_part else ''}{hex(addend)}"


def main(host: str) -> None:
    target = get_target(host)
    hasher = hashlib.sha256(host.encode())
    hasher.update(PYTHON_EXECUTOR_CASES_C_H.read_bytes())
    hasher.update(target.pyconfig.read_bytes())
    for source in sorted(TOOLS_JIT.iterdir()):
        if source.is_file():
            hasher.update(source.read_bytes())
    hasher.update(b"\x00" * ("-d" in sys.argv))  # XXX
    digest = hasher.hexdigest()
    if PYTHON_JIT_STENCILS_H.exists():
        with PYTHON_JIT_STENCILS_H.open() as file:
            if file.readline().removeprefix("// ").removesuffix("\n") == digest:
                return
    compiler = Compiler(verbose=True, target=target, host=host)
    asyncio.run(compiler.build())
    with PYTHON_JIT_STENCILS_H.open("w") as file:
        file.write(f"// {digest}\n")
        for line in compiler.dump():
            file.write(f"{line}\n")


if __name__ == "__main__":
    main(sys.argv[1])<|MERGE_RESOLUTION|>--- conflicted
+++ resolved
@@ -33,40 +33,22 @@
 PYTHON_JIT_STENCILS_H = PYTHON / "jit_stencils.h"
 TOOLS_JIT_TEMPLATE_C = TOOLS_JIT / "template.c"
 
-<<<<<<< HEAD
-STUBS = ["deoptimize", "error", "wrapper"]
-=======
 STUBS = ["wrapper"]
->>>>>>> 925f1402
 
 LLVM_VERSION = 16
 
 
 @enum.unique
 class HoleValue(enum.Enum):
-<<<<<<< HEAD
     CONTINUE = enum.auto()
     CURRENT_EXECUTOR = enum.auto()
     DATA = enum.auto()
-    DEOPTIMIZE = enum.auto()
-    ERROR = enum.auto()
     OPARG = enum.auto()
     OPERAND = enum.auto()
     TARGET = enum.auto()
     TEXT = enum.auto()
     TOP = enum.auto()
     ZERO = enum.auto()
-=======
-    _JIT_BODY = enum.auto()
-    _JIT_CONTINUE = enum.auto()
-    _JIT_CURRENT_EXECUTOR = enum.auto()
-    _JIT_DATA = enum.auto()
-    _JIT_OPARG = enum.auto()
-    _JIT_OPERAND = enum.auto()
-    _JIT_TARGET = enum.auto()
-    _JIT_TOP = enum.auto()
-    _JIT_ZERO = enum.auto()
->>>>>>> 925f1402
 
 
 @dataclasses.dataclass
