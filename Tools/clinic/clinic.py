--- conflicted
+++ resolved
@@ -4905,19 +4905,13 @@
             self.parameter_continuation = line[:-1]
             return
 
-<<<<<<< HEAD
         line = line.lstrip()
-
         if match := self.deprecate_posonly_re.match(line):
             self.parse_deprecated_positional(match.group(1))
             return
 
-        if line in ('*', '/', '[', ']'):
-            self.parse_special_symbol(line)
-            return
-=======
         func = self.function
-        match line.lstrip():
+        match line:
             case '*':
                 self.parse_star(func)
             case '[':
@@ -4931,7 +4925,6 @@
 
     def parse_parameter(self, line: str) -> None:
         assert self.function is not None
->>>>>>> 1e1f4e91
 
         match self.parameter_state:
             case ParamState.START | ParamState.REQUIRED:
@@ -5211,7 +5204,6 @@
                     "Annotations must be either a name, a function call, or a string."
                 )
 
-<<<<<<< HEAD
     def parse_deprecated_positional(self, thenceforth: str):
         assert isinstance(self.function, Function)
 
@@ -5233,60 +5225,6 @@
             fail(f"Function {self.function.name!r} uses '[from ...]' more than once.")
         self.deprecated_positional = thenceforth
 
-    def parse_special_symbol(self, symbol: str) -> None:
-        assert isinstance(self.function, Function)
-
-        if symbol == '*':
-            if self.keyword_only:
-                fail("Function " + self.function.name + " uses '*' more than once.")
-            self.keyword_only = True
-        elif symbol == '[':
-            match self.parameter_state:
-                case ParamState.START | ParamState.LEFT_SQUARE_BEFORE:
-                    self.parameter_state = ParamState.LEFT_SQUARE_BEFORE
-                case ParamState.REQUIRED | ParamState.GROUP_AFTER:
-                    self.parameter_state = ParamState.GROUP_AFTER
-                case st:
-                    fail(f"Function {self.function.name} has an unsupported group configuration. (Unexpected state {st}.b)")
-            self.group += 1
-            self.function.docstring_only = True
-        elif symbol == ']':
-            if not self.group:
-                fail("Function " + self.function.name + " has a ] without a matching [.")
-            if not any(p.group == self.group for p in self.function.parameters.values()):
-                fail("Function " + self.function.name + " has an empty group.\nAll groups must contain at least one parameter.")
-            self.group -= 1
-            match self.parameter_state:
-                case ParamState.LEFT_SQUARE_BEFORE | ParamState.GROUP_BEFORE:
-                    self.parameter_state = ParamState.GROUP_BEFORE
-                case ParamState.GROUP_AFTER | ParamState.RIGHT_SQUARE_AFTER:
-                    self.parameter_state = ParamState.RIGHT_SQUARE_AFTER
-                case st:
-                    fail(f"Function {self.function.name} has an unsupported group configuration. (Unexpected state {st}.c)")
-        elif symbol == '/':
-            if self.positional_only:
-                fail("Function " + self.function.name + " uses '/' more than once.")
-            self.positional_only = True
-            # REQUIRED and OPTIONAL are allowed here, that allows positional-only without option groups
-            # to work (and have default values!)
-            allowed = {
-                ParamState.REQUIRED,
-                ParamState.OPTIONAL,
-                ParamState.RIGHT_SQUARE_AFTER,
-                ParamState.GROUP_BEFORE,
-            }
-            if (self.parameter_state not in allowed) or self.group:
-                fail(f"Function {self.function.name} has an unsupported group configuration. (Unexpected state {self.parameter_state}.d)")
-            if self.keyword_only:
-                fail("Function " + self.function.name + " mixes keyword-only and positional-only parameters, which is unsupported.")
-            # fixup preceding parameters
-            for p in self.function.parameters.values():
-                if p.is_vararg():
-                    continue
-                if (p.kind != inspect.Parameter.POSITIONAL_OR_KEYWORD and not isinstance(p.converter, self_converter)):
-                    fail("Function " + self.function.name + " mixes keyword-only and positional-only parameters, which is unsupported.")
-                p.kind = inspect.Parameter.POSITIONAL_ONLY
-=======
     def parse_star(self, function: Function) -> None:
         """Parse keyword-only parameter marker '*'."""
         if self.keyword_only:
@@ -5352,7 +5290,6 @@
                 fail(f"Function {function.name} mixes keyword-only and "
                      "positional-only parameters, which is unsupported.")
             p.kind = inspect.Parameter.POSITIONAL_ONLY
->>>>>>> 1e1f4e91
 
     def state_parameter_docstring_start(self, line: str | None) -> None:
         self.parameter_docstring_indent = len(self.indent.margin)
