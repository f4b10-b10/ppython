#!/usr/bin/env python3
#
# Argument Clinic
# Copyright 2012-2013 by Larry Hastings.
# Licensed to the PSF under a contributor agreement.
#

import abc
import ast
import builtins as bltns
import collections
import contextlib
import copy
import cpp
import functools
import hashlib
import inspect
import io
import itertools
import os
import pprint
import re
import shlex
import string
import sys
import textwrap
import traceback

from collections.abc import Callable
<<<<<<< HEAD
from types import *
from typing import Any, NamedTuple, NoReturn, Literal, overload
=======
from types import FunctionType, NoneType
from typing import Any, NamedTuple
>>>>>>> 0bb61dd5

# TODO:
#
# soon:
#
# * allow mixing any two of {positional-only, positional-or-keyword,
#   keyword-only}
#       * dict constructor uses positional-only and keyword-only
#       * max and min use positional only with an optional group
#         and keyword-only
#

version = '1'

NO_VARARG = "PY_SSIZE_T_MAX"
CLINIC_PREFIX = "__clinic_"
CLINIC_PREFIXED_ARGS = {
    "_keywords",
    "_parser",
    "args",
    "argsbuf",
    "fastargs",
    "kwargs",
    "kwnames",
    "nargs",
    "noptargs",
    "return_value",
}

class Unspecified:
    def __repr__(self) -> str:
        return '<Unspecified>'

unspecified = Unspecified()


class Null:
    def __repr__(self) -> str:
        return '<Null>'

NULL = Null()


class Unknown:
    def __repr__(self) -> str:
        return '<Unknown>'

unknown = Unknown()

sig_end_marker = '--'

Appender = Callable[[str], None]
Outputter = Callable[[], str]

class _TextAccumulator(NamedTuple):
    text: list[str]
    append: Appender
    output: Outputter

def _text_accumulator() -> _TextAccumulator:
    text: list[str] = []
    def output():
        s = ''.join(text)
        text.clear()
        return s
    return _TextAccumulator(text, text.append, output)


class TextAccumulator(NamedTuple):
    append: Appender
    output: Outputter

def text_accumulator() -> TextAccumulator:
    """
    Creates a simple text accumulator / joiner.

    Returns a pair of callables:
        append, output
    "append" appends a string to the accumulator.
    "output" returns the contents of the accumulator
       joined together (''.join(accumulator)) and
       empties the accumulator.
    """
    text, append, output = _text_accumulator()
    return TextAccumulator(append, output)

@overload
def warn_or_fail(
    *args: object,
    fail: Literal[True],
    filename: str | None = None,
    line_number: int | None = None,
) -> NoReturn: ...

@overload
def warn_or_fail(
    *args: object,
    fail: Literal[False] = False,
    filename: str | None = None,
    line_number: int | None = None,
) -> None: ...

def warn_or_fail(
    *args: object,
    fail: bool = False,
    filename: str | None = None,
    line_number: int | None = None,
) -> None:
    joined = " ".join([str(a) for a in args])
    add, output = text_accumulator()
    if fail:
        add("Error")
    else:
        add("Warning")
    if clinic:
        if filename is None:
            filename = clinic.filename
        if getattr(clinic, 'block_parser', None) and (line_number is None):
            line_number = clinic.block_parser.line_number
    if filename is not None:
        add(' in file "' + filename + '"')
    if line_number is not None:
        add(" on line " + str(line_number))
    add(':\n')
    add(joined)
    print(output())
    if fail:
        sys.exit(-1)


def warn(
    *args: object,
    filename: str | None = None,
    line_number: int | None = None,
) -> None:
    return warn_or_fail(*args, filename=filename, line_number=line_number, fail=False)

def fail(
    *args: object,
    filename: str | None = None,
    line_number: int | None = None,
) -> NoReturn:
    warn_or_fail(*args, filename=filename, line_number=line_number, fail=True)


def quoted_for_c_string(s: str) -> str:
    for old, new in (
        ('\\', '\\\\'), # must be first!
        ('"', '\\"'),
        ("'", "\\'"),
        ):
        s = s.replace(old, new)
    return s

def c_repr(s: str) -> str:
    return '"' + s + '"'


is_legal_c_identifier = re.compile('^[A-Za-z_][A-Za-z0-9_]*$').match

def is_legal_py_identifier(s: str) -> bool:
    return all(is_legal_c_identifier(field) for field in s.split('.'))

# identifiers that are okay in Python but aren't a good idea in C.
# so if they're used Argument Clinic will add "_value" to the end
# of the name in C.
c_keywords = set("""
asm auto break case char const continue default do double
else enum extern float for goto if inline int long
register return short signed sizeof static struct switch
typedef typeof union unsigned void volatile while
""".strip().split())

def ensure_legal_c_identifier(s: str) -> str:
    # for now, just complain if what we're given isn't legal
    if not is_legal_c_identifier(s):
        fail("Illegal C identifier: {}".format(s))
    # but if we picked a C keyword, pick something else
    if s in c_keywords:
        return s + "_value"
    return s

def rstrip_lines(s: str) -> str:
    text, add, output = _text_accumulator()
    for line in s.split('\n'):
        add(line.rstrip())
        add('\n')
    text.pop()
    return output()

def format_escape(s: str) -> str:
    # double up curly-braces, this string will be used
    # as part of a format_map() template later
    s = s.replace('{', '{{')
    s = s.replace('}', '}}')
    return s

def linear_format(s: str, **kwargs: str) -> str:
    """
    Perform str.format-like substitution, except:
      * The strings substituted must be on lines by
        themselves.  (This line is the "source line".)
      * If the substitution text is empty, the source line
        is removed in the output.
      * If the field is not recognized, the original line
        is passed unmodified through to the output.
      * If the substitution text is not empty:
          * Each line of the substituted text is indented
            by the indent of the source line.
          * A newline will be added to the end.
    """

    add, output = text_accumulator()
    for line in s.split('\n'):
        indent, curly, trailing = line.partition('{')
        if not curly:
            add(line)
            add('\n')
            continue

        name, curly, trailing = trailing.partition('}')
        if not curly or name not in kwargs:
            add(line)
            add('\n')
            continue

        if trailing:
            fail("Text found after {" + name + "} block marker!  It must be on a line by itself.")
        if indent.strip():
            fail("Non-whitespace characters found before {" + name + "} block marker!  It must be on a line by itself.")

        value = kwargs[name]
        if not value:
            continue

        value = textwrap.indent(rstrip_lines(value), indent)
        add(value)
        add('\n')

    return output()[:-1]

def indent_all_lines(s: str, prefix: str) -> str:
    """
    Returns 's', with 'prefix' prepended to all lines.

    If the last line is empty, prefix is not prepended
    to it.  (If s is blank, returns s unchanged.)

    (textwrap.indent only adds to non-blank lines.)
    """
    split = s.split('\n')
    last = split.pop()
    final = []
    for line in split:
        final.append(prefix)
        final.append(line)
        final.append('\n')
    if last:
        final.append(prefix)
        final.append(last)
    return ''.join(final)

def suffix_all_lines(s: str, suffix: str) -> str:
    """
    Returns 's', with 'suffix' appended to all lines.

    If the last line is empty, suffix is not appended
    to it.  (If s is blank, returns s unchanged.)
    """
    split = s.split('\n')
    last = split.pop()
    final = []
    for line in split:
        final.append(line)
        final.append(suffix)
        final.append('\n')
    if last:
        final.append(last)
        final.append(suffix)
    return ''.join(final)


def version_splitter(s: str) -> tuple[int, ...]:
    """Splits a version string into a tuple of integers.

    The following ASCII characters are allowed, and employ
    the following conversions:
        a -> -3
        b -> -2
        c -> -1
    (This permits Python-style version strings such as "1.4b3".)
    """
    version = []
    accumulator: list[str] = []
    def flush():
        if not accumulator:
            raise ValueError('Unsupported version string: ' + repr(s))
        version.append(int(''.join(accumulator)))
        accumulator.clear()

    for c in s:
        if c.isdigit():
            accumulator.append(c)
        elif c == '.':
            flush()
        elif c in 'abc':
            flush()
            version.append('abc'.index(c) - 3)
        else:
            raise ValueError('Illegal character ' + repr(c) + ' in version string ' + repr(s))
    flush()
    return tuple(version)

def version_comparitor(version1: str, version2: str) -> Literal[-1, 0, 1]:
    iterator = itertools.zip_longest(version_splitter(version1), version_splitter(version2), fillvalue=0)
    for i, (a, b) in enumerate(iterator):
        if a < b:
            return -1
        if a > b:
            return 1
    return 0


class CRenderData:
    def __init__(self):

        # The C statements to declare variables.
        # Should be full lines with \n eol characters.
        self.declarations = []

        # The C statements required to initialize the variables before the parse call.
        # Should be full lines with \n eol characters.
        self.initializers = []

        # The C statements needed to dynamically modify the values
        # parsed by the parse call, before calling the impl.
        self.modifications = []

        # The entries for the "keywords" array for PyArg_ParseTuple.
        # Should be individual strings representing the names.
        self.keywords = []

        # The "format units" for PyArg_ParseTuple.
        # Should be individual strings that will get
        self.format_units = []

        # The varargs arguments for PyArg_ParseTuple.
        self.parse_arguments = []

        # The parameter declarations for the impl function.
        self.impl_parameters = []

        # The arguments to the impl function at the time it's called.
        self.impl_arguments = []

        # For return converters: the name of the variable that
        # should receive the value returned by the impl.
        self.return_value = "return_value"

        # For return converters: the code to convert the return
        # value from the parse function.  This is also where
        # you should check the _return_value for errors, and
        # "goto exit" if there are any.
        self.return_conversion = []
        self.converter_retval = "_return_value"

        # The C statements required to do some operations
        # after the end of parsing but before cleaning up.
        # These operations may be, for example, memory deallocations which
        # can only be done without any error happening during argument parsing.
        self.post_parsing = []

        # The C statements required to clean up after the impl call.
        self.cleanup = []


class FormatCounterFormatter(string.Formatter):
    """
    This counts how many instances of each formatter
    "replacement string" appear in the format string.

    e.g. after evaluating "string {a}, {b}, {c}, {a}"
         the counts dict would now look like
         {'a': 2, 'b': 1, 'c': 1}
    """
    def __init__(self):
        self.counts = collections.Counter()

    def get_value(self, key, args, kwargs):
        self.counts[key] += 1
        return ''

class Language(metaclass=abc.ABCMeta):

    start_line = ""
    body_prefix = ""
    stop_line = ""
    checksum_line = ""

    def __init__(self, filename):
        pass

    @abc.abstractmethod
    def render(self, clinic, signatures):
        pass

    def parse_line(self, line):
        pass

    def validate(self):
        def assert_only_one(attr, *additional_fields):
            """
            Ensures that the string found at getattr(self, attr)
            contains exactly one formatter replacement string for
            each valid field.  The list of valid fields is
            ['dsl_name'] extended by additional_fields.

            e.g.
                self.fmt = "{dsl_name} {a} {b}"

                # this passes
                self.assert_only_one('fmt', 'a', 'b')

                # this fails, the format string has a {b} in it
                self.assert_only_one('fmt', 'a')

                # this fails, the format string doesn't have a {c} in it
                self.assert_only_one('fmt', 'a', 'b', 'c')

                # this fails, the format string has two {a}s in it,
                # it must contain exactly one
                self.fmt2 = '{dsl_name} {a} {a}'
                self.assert_only_one('fmt2', 'a')

            """
            fields = ['dsl_name']
            fields.extend(additional_fields)
            line = getattr(self, attr)
            fcf = FormatCounterFormatter()
            fcf.format(line)
            def local_fail(should_be_there_but_isnt):
                if should_be_there_but_isnt:
                    fail("{} {} must contain {{{}}} exactly once!".format(
                        self.__class__.__name__, attr, name))
                else:
                    fail("{} {} must not contain {{{}}}!".format(
                        self.__class__.__name__, attr, name))

            for name, count in fcf.counts.items():
                if name in fields:
                    if count > 1:
                        local_fail(True)
                else:
                    local_fail(False)
            for name in fields:
                if fcf.counts.get(name) != 1:
                    local_fail(True)

        assert_only_one('start_line')
        assert_only_one('stop_line')

        field = "arguments" if "{arguments}" in self.checksum_line else "checksum"
        assert_only_one('checksum_line', field)



class PythonLanguage(Language):

    language      = 'Python'
    start_line    = "#/*[{dsl_name} input]"
    body_prefix   = "#"
    stop_line     = "#[{dsl_name} start generated code]*/"
    checksum_line = "#/*[{dsl_name} end generated code: {arguments}]*/"


def permute_left_option_groups(l):
    """
    Given [1, 2, 3], should yield:
       ()
       (3,)
       (2, 3)
       (1, 2, 3)
    """
    yield tuple()
    accumulator = []
    for group in reversed(l):
        accumulator = list(group) + accumulator
        yield tuple(accumulator)


def permute_right_option_groups(l):
    """
    Given [1, 2, 3], should yield:
      ()
      (1,)
      (1, 2)
      (1, 2, 3)
    """
    yield tuple()
    accumulator = []
    for group in l:
        accumulator.extend(group)
        yield tuple(accumulator)


def permute_optional_groups(left, required, right):
    """
    Generator function that computes the set of acceptable
    argument lists for the provided iterables of
    argument groups.  (Actually it generates a tuple of tuples.)

    Algorithm: prefer left options over right options.

    If required is empty, left must also be empty.
    """
    required = tuple(required)
    result = []

    if not required:
        if left:
            raise ValueError("required is empty but left is not")

    accumulator = []
    counts = set()
    for r in permute_right_option_groups(right):
        for l in permute_left_option_groups(left):
            t = l + required + r
            if len(t) in counts:
                continue
            counts.add(len(t))
            accumulator.append(t)

    accumulator.sort(key=len)
    return tuple(accumulator)


def strip_leading_and_trailing_blank_lines(s):
    lines = s.rstrip().split('\n')
    while lines:
        line = lines[0]
        if line.strip():
            break
        del lines[0]
    return '\n'.join(lines)

@functools.lru_cache()
def normalize_snippet(s, *, indent=0):
    """
    Reformats s:
        * removes leading and trailing blank lines
        * ensures that it does not end with a newline
        * dedents so the first nonwhite character on any line is at column "indent"
    """
    s = strip_leading_and_trailing_blank_lines(s)
    s = textwrap.dedent(s)
    if indent:
        s = textwrap.indent(s, ' ' * indent)
    return s


def declare_parser(f, *, hasformat=False):
    """
    Generates the code template for a static local PyArg_Parser variable,
    with an initializer.  For core code (incl. builtin modules) the
    kwtuple field is also statically initialized.  Otherwise
    it is initialized at runtime.
    """
    if hasformat:
        fname = ''
        format_ = '.format = "{format_units}:{name}",'
    else:
        fname = '.fname = "{name}",'
        format_ = ''

    num_keywords = len([
        p for p in f.parameters.values()
        if not p.is_positional_only() and not p.is_vararg()
    ])
    if num_keywords == 0:
        declarations = """
            #if defined(Py_BUILD_CORE) && !defined(Py_BUILD_CORE_MODULE)
            #  define KWTUPLE (PyObject *)&_Py_SINGLETON(tuple_empty)
            #else
            #  define KWTUPLE NULL
            #endif
        """
    else:
        declarations = """
            #if defined(Py_BUILD_CORE) && !defined(Py_BUILD_CORE_MODULE)

            #define NUM_KEYWORDS %d
            static struct {{
                PyGC_Head _this_is_not_used;
                PyObject_VAR_HEAD
                PyObject *ob_item[NUM_KEYWORDS];
            }} _kwtuple = {{
                .ob_base = PyVarObject_HEAD_INIT(&PyTuple_Type, NUM_KEYWORDS)
                .ob_item = {{ {keywords_py} }},
            }};
            #undef NUM_KEYWORDS
            #define KWTUPLE (&_kwtuple.ob_base.ob_base)

            #else  // !Py_BUILD_CORE
            #  define KWTUPLE NULL
            #endif  // !Py_BUILD_CORE
        """ % num_keywords

    declarations += """
            static const char * const _keywords[] = {{{keywords_c} NULL}};
            static _PyArg_Parser _parser = {{
                .keywords = _keywords,
                %s
                .kwtuple = KWTUPLE,
            }};
            #undef KWTUPLE
    """ % (format_ or fname)
    return normalize_snippet(declarations)


def wrap_declarations(text, length=78):
    """
    A simple-minded text wrapper for C function declarations.

    It views a declaration line as looking like this:
        xxxxxxxx(xxxxxxxxx,xxxxxxxxx)
    If called with length=30, it would wrap that line into
        xxxxxxxx(xxxxxxxxx,
                 xxxxxxxxx)
    (If the declaration has zero or one parameters, this
    function won't wrap it.)

    If this doesn't work properly, it's probably better to
    start from scratch with a more sophisticated algorithm,
    rather than try and improve/debug this dumb little function.
    """
    lines = []
    for line in text.split('\n'):
        prefix, _, after_l_paren = line.partition('(')
        if not after_l_paren:
            lines.append(line)
            continue
        parameters, _, after_r_paren = after_l_paren.partition(')')
        if not _:
            lines.append(line)
            continue
        if ',' not in parameters:
            lines.append(line)
            continue
        parameters = [x.strip() + ", " for x in parameters.split(',')]
        prefix += "("
        if len(prefix) < length:
            spaces = " " * len(prefix)
        else:
            spaces = " " * 4

        while parameters:
            line = prefix
            first = True
            while parameters:
                if (not first and
                    (len(line) + len(parameters[0]) > length)):
                    break
                line += parameters.pop(0)
                first = False
            if not parameters:
                line = line.rstrip(", ") + ")" + after_r_paren
            lines.append(line.rstrip())
            prefix = spaces
    return "\n".join(lines)


class CLanguage(Language):

    body_prefix   = "#"
    language      = 'C'
    start_line    = "/*[{dsl_name} input]"
    body_prefix   = ""
    stop_line     = "[{dsl_name} start generated code]*/"
    checksum_line = "/*[{dsl_name} end generated code: {arguments}]*/"

    def __init__(self, filename):
        super().__init__(filename)
        self.cpp = cpp.Monitor(filename)
        self.cpp.fail = fail

    def parse_line(self, line):
        self.cpp.writeline(line)

    def render(self, clinic, signatures):
        function = None
        for o in signatures:
            if isinstance(o, Function):
                if function:
                    fail("You may specify at most one function per block.\nFound a block containing at least two:\n\t" + repr(function) + " and " + repr(o))
                function = o
        return self.render_function(clinic, function)

    def docstring_for_c_string(self, f):
        if re.search(r'[^\x00-\x7F]', f.docstring):
            warn("Non-ascii character appear in docstring.")

        text, add, output = _text_accumulator()
        # turn docstring into a properly quoted C string
        for line in f.docstring.split('\n'):
            add('"')
            add(quoted_for_c_string(line))
            add('\\n"\n')

        if text[-2] == sig_end_marker:
            # If we only have a signature, add the blank line that the
            # __text_signature__ getter expects to be there.
            add('"\\n"')
        else:
            text.pop()
            add('"')
        return ''.join(text)

    def output_templates(self, f):
        parameters = list(f.parameters.values())
        assert parameters
        assert isinstance(parameters[0].converter, self_converter)
        del parameters[0]
        requires_defining_class = False
        if parameters and isinstance(parameters[0].converter, defining_class_converter):
            requires_defining_class = True
            del parameters[0]
        converters = [p.converter for p in parameters]

        has_option_groups = parameters and (parameters[0].group or parameters[-1].group)
        default_return_converter = (not f.return_converter or
            f.return_converter.type == 'PyObject *')

        new_or_init = f.kind in (METHOD_NEW, METHOD_INIT)

        vararg = NO_VARARG
        pos_only = min_pos = max_pos = min_kw_only = pseudo_args = 0
        for i, p in enumerate(parameters, 1):
            if p.is_keyword_only():
                assert not p.is_positional_only()
                if not p.is_optional():
                    min_kw_only = i - max_pos
            elif p.is_vararg():
                if vararg != NO_VARARG:
                    fail("Too many var args")
                pseudo_args += 1
                vararg = i - 1
            else:
                if vararg == NO_VARARG:
                    max_pos = i
                if p.is_positional_only():
                    pos_only = i
                if not p.is_optional():
                    min_pos = i

        meth_o = (len(parameters) == 1 and
              parameters[0].is_positional_only() and
              not converters[0].is_optional() and
              not requires_defining_class and
              not new_or_init)

        # we have to set these things before we're done:
        #
        # docstring_prototype
        # docstring_definition
        # impl_prototype
        # methoddef_define
        # parser_prototype
        # parser_definition
        # impl_definition
        # cpp_if
        # cpp_endif
        # methoddef_ifndef

        return_value_declaration = "PyObject *return_value = NULL;"

        methoddef_define = normalize_snippet("""
            #define {methoddef_name}    \\
                {{"{name}", {methoddef_cast}{c_basename}{methoddef_cast_end}, {methoddef_flags}, {c_basename}__doc__}},
            """)
        if new_or_init and not f.docstring:
            docstring_prototype = docstring_definition = ''
        else:
            docstring_prototype = normalize_snippet("""
                PyDoc_VAR({c_basename}__doc__);
                """)
            docstring_definition = normalize_snippet("""
                PyDoc_STRVAR({c_basename}__doc__,
                {docstring});
                """)
        impl_definition = normalize_snippet("""
            static {impl_return_type}
            {c_basename}_impl({impl_parameters})
            """)
        impl_prototype = parser_prototype = parser_definition = None

        parser_prototype_keyword = normalize_snippet("""
            static PyObject *
            {c_basename}({self_type}{self_name}, PyObject *args, PyObject *kwargs)
            """)

        parser_prototype_varargs = normalize_snippet("""
            static PyObject *
            {c_basename}({self_type}{self_name}, PyObject *args)
            """)

        parser_prototype_fastcall = normalize_snippet("""
            static PyObject *
            {c_basename}({self_type}{self_name}, PyObject *const *args, Py_ssize_t nargs)
            """)

        parser_prototype_fastcall_keywords = normalize_snippet("""
            static PyObject *
            {c_basename}({self_type}{self_name}, PyObject *const *args, Py_ssize_t nargs, PyObject *kwnames)
            """)

        parser_prototype_def_class = normalize_snippet("""
            static PyObject *
            {c_basename}({self_type}{self_name}, PyTypeObject *{defining_class_name}, PyObject *const *args, Py_ssize_t nargs, PyObject *kwnames)
        """)

        # parser_body_fields remembers the fields passed in to the
        # previous call to parser_body. this is used for an awful hack.
        parser_body_fields = ()
        def parser_body(prototype, *fields, declarations=''):
            nonlocal parser_body_fields
            add, output = text_accumulator()
            add(prototype)
            parser_body_fields = fields

            fields = list(fields)
            fields.insert(0, normalize_snippet("""
                {{
                    {return_value_declaration}
                    {parser_declarations}
                    {declarations}
                    {initializers}
                """) + "\n")
            # just imagine--your code is here in the middle
            fields.append(normalize_snippet("""
                    {modifications}
                    {return_value} = {c_basename}_impl({impl_arguments});
                    {return_conversion}
                    {post_parsing}

                {exit_label}
                    {cleanup}
                    return return_value;
                }}
                """))
            for field in fields:
                add('\n')
                add(field)
            return linear_format(output(), parser_declarations=declarations)

        if not parameters:
            if not requires_defining_class:
                # no parameters, METH_NOARGS
                flags = "METH_NOARGS"

                parser_prototype = normalize_snippet("""
                    static PyObject *
                    {c_basename}({self_type}{self_name}, PyObject *Py_UNUSED(ignored))
                    """)
                parser_code = []

            else:
                assert not new_or_init

                flags = "METH_METHOD|METH_FASTCALL|METH_KEYWORDS"

                parser_prototype = parser_prototype_def_class
                return_error = ('return NULL;' if default_return_converter
                                else 'goto exit;')
                parser_code = [normalize_snippet("""
                    if (nargs) {{
                        PyErr_SetString(PyExc_TypeError, "{name}() takes no arguments");
                        %s
                    }}
                    """ % return_error, indent=4)]

            if default_return_converter:
                parser_definition = '\n'.join([
                    parser_prototype,
                    '{{',
                    *parser_code,
                    '    return {c_basename}_impl({impl_arguments});',
                    '}}'])
            else:
                parser_definition = parser_body(parser_prototype, *parser_code)

        elif meth_o:
            flags = "METH_O"

            if (isinstance(converters[0], object_converter) and
                converters[0].format_unit == 'O'):
                meth_o_prototype = normalize_snippet("""
                    static PyObject *
                    {c_basename}({impl_parameters})
                    """)

                if default_return_converter:
                    # maps perfectly to METH_O, doesn't need a return converter.
                    # so we skip making a parse function
                    # and call directly into the impl function.
                    impl_prototype = parser_prototype = parser_definition = ''
                    impl_definition = meth_o_prototype
                else:
                    # SLIGHT HACK
                    # use impl_parameters for the parser here!
                    parser_prototype = meth_o_prototype
                    parser_definition = parser_body(parser_prototype)

            else:
                argname = 'arg'
                if parameters[0].name == argname:
                    argname += '_'
                parser_prototype = normalize_snippet("""
                    static PyObject *
                    {c_basename}({self_type}{self_name}, PyObject *%s)
                    """ % argname)

                displayname = parameters[0].get_displayname(0)
                parsearg = converters[0].parse_arg(argname, displayname)
                if parsearg is None:
                    parsearg = """
                        if (!PyArg_Parse(%s, "{format_units}:{name}", {parse_arguments})) {{
                            goto exit;
                        }}
                        """ % argname
                parser_definition = parser_body(parser_prototype,
                                                normalize_snippet(parsearg, indent=4))

        elif has_option_groups:
            # positional parameters with option groups
            # (we have to generate lots of PyArg_ParseTuple calls
            #  in a big switch statement)

            flags = "METH_VARARGS"
            parser_prototype = parser_prototype_varargs

            parser_definition = parser_body(parser_prototype, '    {option_group_parsing}')

        elif not requires_defining_class and pos_only == len(parameters) - pseudo_args:
            if not new_or_init:
                # positional-only, but no option groups
                # we only need one call to _PyArg_ParseStack

                flags = "METH_FASTCALL"
                parser_prototype = parser_prototype_fastcall
                nargs = 'nargs'
                argname_fmt = 'args[%d]'
            else:
                # positional-only, but no option groups
                # we only need one call to PyArg_ParseTuple

                flags = "METH_VARARGS"
                parser_prototype = parser_prototype_varargs
                nargs = 'PyTuple_GET_SIZE(args)'
                argname_fmt = 'PyTuple_GET_ITEM(args, %d)'


            left_args = "{} - {}".format(nargs, max_pos)
            max_args = NO_VARARG if (vararg != NO_VARARG) else max_pos
            parser_code = [normalize_snippet("""
                if (!_PyArg_CheckPositional("{name}", %s, %d, %s)) {{
                    goto exit;
                }}
                """ % (nargs, min_pos, max_args), indent=4)]

            has_optional = False
            for i, p in enumerate(parameters):
                displayname = p.get_displayname(i+1)
                argname = argname_fmt % i

                if p.is_vararg():
                    if not new_or_init:
                        parser_code.append(normalize_snippet("""
                            %s = PyTuple_New(%s);
                            if (!%s) {{
                                goto exit;
                            }}
                            for (Py_ssize_t i = 0; i < %s; ++i) {{
                                PyTuple_SET_ITEM(%s, i, Py_NewRef(args[%d + i]));
                            }}
                            """ % (
                                p.converter.parser_name,
                                left_args,
                                p.converter.parser_name,
                                left_args,
                                p.converter.parser_name,
                                max_pos
                            ), indent=4))
                    else:
                        parser_code.append(normalize_snippet("""
                            %s = PyTuple_GetSlice(%d, -1);
                            """ % (
                                p.converter.parser_name,
                                max_pos
                            ), indent=4))
                    continue

                parsearg = p.converter.parse_arg(argname, displayname)
                if parsearg is None:
                    #print('Cannot convert %s %r for %s' % (p.converter.__class__.__name__, p.converter.format_unit, p.converter.name), file=sys.stderr)
                    parser_code = None
                    break
                if has_optional or p.is_optional():
                    has_optional = True
                    parser_code.append(normalize_snippet("""
                        if (%s < %d) {{
                            goto skip_optional;
                        }}
                        """, indent=4) % (nargs, i + 1))
                parser_code.append(normalize_snippet(parsearg, indent=4))

            if parser_code is not None:
                if has_optional:
                    parser_code.append("skip_optional:")
            else:
                if not new_or_init:
                    parser_code = [normalize_snippet("""
                        if (!_PyArg_ParseStack(args, nargs, "{format_units}:{name}",
                            {parse_arguments})) {{
                            goto exit;
                        }}
                        """, indent=4)]
                else:
                    parser_code = [normalize_snippet("""
                        if (!PyArg_ParseTuple(args, "{format_units}:{name}",
                            {parse_arguments})) {{
                            goto exit;
                        }}
                        """, indent=4)]
            parser_definition = parser_body(parser_prototype, *parser_code)

        else:
            has_optional_kw = (max(pos_only, min_pos) + min_kw_only < len(converters) - int(vararg != NO_VARARG))
            if vararg == NO_VARARG:
                args_declaration = "_PyArg_UnpackKeywords", "%s, %s, %s" % (
                    min_pos,
                    max_pos,
                    min_kw_only
                )
                nargs = "nargs"
            else:
                args_declaration = "_PyArg_UnpackKeywordsWithVararg", "%s, %s, %s, %s" % (
                    min_pos,
                    max_pos,
                    min_kw_only,
                    vararg
                )
                nargs = f"Py_MIN(nargs, {max_pos})" if max_pos else "0"
            if not new_or_init:
                flags = "METH_FASTCALL|METH_KEYWORDS"
                parser_prototype = parser_prototype_fastcall_keywords
                argname_fmt = 'args[%d]'
                declarations = declare_parser(f)
                declarations += "\nPyObject *argsbuf[%s];" % len(converters)
                if has_optional_kw:
                    declarations += "\nPy_ssize_t noptargs = %s + (kwnames ? PyTuple_GET_SIZE(kwnames) : 0) - %d;" % (nargs, min_pos + min_kw_only)
                parser_code = [normalize_snippet("""
                    args = %s(args, nargs, NULL, kwnames, &_parser, %s, argsbuf);
                    if (!args) {{
                        goto exit;
                    }}
                    """ % args_declaration, indent=4)]
            else:
                # positional-or-keyword arguments
                flags = "METH_VARARGS|METH_KEYWORDS"
                parser_prototype = parser_prototype_keyword
                argname_fmt = 'fastargs[%d]'
                declarations = declare_parser(f)
                declarations += "\nPyObject *argsbuf[%s];" % len(converters)
                declarations += "\nPyObject * const *fastargs;"
                declarations += "\nPy_ssize_t nargs = PyTuple_GET_SIZE(args);"
                if has_optional_kw:
                    declarations += "\nPy_ssize_t noptargs = %s + (kwargs ? PyDict_GET_SIZE(kwargs) : 0) - %d;" % (nargs, min_pos + min_kw_only)
                parser_code = [normalize_snippet("""
                    fastargs = %s(_PyTuple_CAST(args)->ob_item, nargs, kwargs, NULL, &_parser, %s, argsbuf);
                    if (!fastargs) {{
                        goto exit;
                    }}
                    """ % args_declaration, indent=4)]

            if requires_defining_class:
                flags = 'METH_METHOD|' + flags
                parser_prototype = parser_prototype_def_class

            add_label = None
            for i, p in enumerate(parameters):
                if isinstance(p.converter, defining_class_converter):
                    raise ValueError("defining_class should be the first "
                                     "parameter (after self)")
                displayname = p.get_displayname(i+1)
                parsearg = p.converter.parse_arg(argname_fmt % i, displayname)
                if parsearg is None:
                    #print('Cannot convert %s %r for %s' % (p.converter.__class__.__name__, p.converter.format_unit, p.converter.name), file=sys.stderr)
                    parser_code = None
                    break
                if add_label and (i == pos_only or i == max_pos):
                    parser_code.append("%s:" % add_label)
                    add_label = None
                if not p.is_optional():
                    parser_code.append(normalize_snippet(parsearg, indent=4))
                elif i < pos_only:
                    add_label = 'skip_optional_posonly'
                    parser_code.append(normalize_snippet("""
                        if (nargs < %d) {{
                            goto %s;
                        }}
                        """ % (i + 1, add_label), indent=4))
                    if has_optional_kw:
                        parser_code.append(normalize_snippet("""
                            noptargs--;
                            """, indent=4))
                    parser_code.append(normalize_snippet(parsearg, indent=4))
                else:
                    if i < max_pos:
                        label = 'skip_optional_pos'
                        first_opt = max(min_pos, pos_only)
                    else:
                        label = 'skip_optional_kwonly'
                        first_opt = max_pos + min_kw_only
                        if vararg != NO_VARARG:
                            first_opt += 1
                    if i == first_opt:
                        add_label = label
                        parser_code.append(normalize_snippet("""
                            if (!noptargs) {{
                                goto %s;
                            }}
                            """ % add_label, indent=4))
                    if i + 1 == len(parameters):
                        parser_code.append(normalize_snippet(parsearg, indent=4))
                    else:
                        add_label = label
                        parser_code.append(normalize_snippet("""
                            if (%s) {{
                            """ % (argname_fmt % i), indent=4))
                        parser_code.append(normalize_snippet(parsearg, indent=8))
                        parser_code.append(normalize_snippet("""
                                if (!--noptargs) {{
                                    goto %s;
                                }}
                            }}
                            """ % add_label, indent=4))

            if parser_code is not None:
                if add_label:
                    parser_code.append("%s:" % add_label)
            else:
                declarations = declare_parser(f, hasformat=True)
                if not new_or_init:
                    parser_code = [normalize_snippet("""
                        if (!_PyArg_ParseStackAndKeywords(args, nargs, kwnames, &_parser{parse_arguments_comma}
                            {parse_arguments})) {{
                            goto exit;
                        }}
                        """, indent=4)]
                else:
                    parser_code = [normalize_snippet("""
                        if (!_PyArg_ParseTupleAndKeywordsFast(args, kwargs, &_parser,
                            {parse_arguments})) {{
                            goto exit;
                        }}
                        """, indent=4)]
            parser_definition = parser_body(parser_prototype, *parser_code,
                                            declarations=declarations)


        if new_or_init:
            methoddef_define = ''

            if f.kind == METHOD_NEW:
                parser_prototype = parser_prototype_keyword
            else:
                return_value_declaration = "int return_value = -1;"
                parser_prototype = normalize_snippet("""
                    static int
                    {c_basename}({self_type}{self_name}, PyObject *args, PyObject *kwargs)
                    """)

            fields = list(parser_body_fields)
            parses_positional = 'METH_NOARGS' not in flags
            parses_keywords = 'METH_KEYWORDS' in flags
            if parses_keywords:
                assert parses_positional

            if requires_defining_class:
                raise ValueError("Slot methods cannot access their defining class.")

            if not parses_keywords:
                declarations = '{base_type_ptr}'
                fields.insert(0, normalize_snippet("""
                    if ({self_type_check}!_PyArg_NoKeywords("{name}", kwargs)) {{
                        goto exit;
                    }}
                    """, indent=4))
                if not parses_positional:
                    fields.insert(0, normalize_snippet("""
                        if ({self_type_check}!_PyArg_NoPositional("{name}", args)) {{
                            goto exit;
                        }}
                        """, indent=4))

            parser_definition = parser_body(parser_prototype, *fields,
                                            declarations=declarations)


        if flags in ('METH_NOARGS', 'METH_O', 'METH_VARARGS'):
            methoddef_cast = "(PyCFunction)"
            methoddef_cast_end = ""
        else:
            methoddef_cast = "_PyCFunction_CAST("
            methoddef_cast_end = ")"

        if f.methoddef_flags:
            flags += '|' + f.methoddef_flags

        methoddef_define = methoddef_define.replace('{methoddef_flags}', flags)
        methoddef_define = methoddef_define.replace('{methoddef_cast}', methoddef_cast)
        methoddef_define = methoddef_define.replace('{methoddef_cast_end}', methoddef_cast_end)

        methoddef_ifndef = ''
        conditional = self.cpp.condition()
        if not conditional:
            cpp_if = cpp_endif = ''
        else:
            cpp_if = "#if " + conditional
            cpp_endif = "#endif /* " + conditional + " */"

            if methoddef_define and f.full_name not in clinic.ifndef_symbols:
                clinic.ifndef_symbols.add(f.full_name)
                methoddef_ifndef = normalize_snippet("""
                    #ifndef {methoddef_name}
                        #define {methoddef_name}
                    #endif /* !defined({methoddef_name}) */
                    """)


        # add ';' to the end of parser_prototype and impl_prototype
        # (they mustn't be None, but they could be an empty string.)
        assert parser_prototype is not None
        if parser_prototype:
            assert not parser_prototype.endswith(';')
            parser_prototype += ';'

        if impl_prototype is None:
            impl_prototype = impl_definition
        if impl_prototype:
            impl_prototype += ";"

        parser_definition = parser_definition.replace("{return_value_declaration}", return_value_declaration)

        d = {
            "docstring_prototype" : docstring_prototype,
            "docstring_definition" : docstring_definition,
            "impl_prototype" : impl_prototype,
            "methoddef_define" : methoddef_define,
            "parser_prototype" : parser_prototype,
            "parser_definition" : parser_definition,
            "impl_definition" : impl_definition,
            "cpp_if" : cpp_if,
            "cpp_endif" : cpp_endif,
            "methoddef_ifndef" : methoddef_ifndef,
        }

        # make sure we didn't forget to assign something,
        # and wrap each non-empty value in \n's
        d2 = {}
        for name, value in d.items():
            assert value is not None, "got a None value for template " + repr(name)
            if value:
                value = '\n' + value + '\n'
            d2[name] = value
        return d2

    @staticmethod
    def group_to_variable_name(group):
        adjective = "left_" if group < 0 else "right_"
        return "group_" + adjective + str(abs(group))

    def render_option_group_parsing(self, f, template_dict):
        # positional only, grouped, optional arguments!
        # can be optional on the left or right.
        # here's an example:
        #
        # [ [ [ A1 A2 ] B1 B2 B3 ] C1 C2 ] D1 D2 D3 [ E1 E2 E3 [ F1 F2 F3 ] ]
        #
        # Here group D are required, and all other groups are optional.
        # (Group D's "group" is actually None.)
        # We can figure out which sets of arguments we have based on
        # how many arguments are in the tuple.
        #
        # Note that you need to count up on both sides.  For example,
        # you could have groups C+D, or C+D+E, or C+D+E+F.
        #
        # What if the number of arguments leads us to an ambiguous result?
        # Clinic prefers groups on the left.  So in the above example,
        # five arguments would map to B+C, not C+D.

        add, output = text_accumulator()
        parameters = list(f.parameters.values())
        if isinstance(parameters[0].converter, self_converter):
            del parameters[0]

        groups = []
        group = None
        left = []
        right = []
        required = []
        last = unspecified

        for p in parameters:
            group_id = p.group
            if group_id != last:
                last = group_id
                group = []
                if group_id < 0:
                    left.append(group)
                elif group_id == 0:
                    group = required
                else:
                    right.append(group)
            group.append(p)

        count_min = sys.maxsize
        count_max = -1

        add("switch (PyTuple_GET_SIZE(args)) {\n")
        for subset in permute_optional_groups(left, required, right):
            count = len(subset)
            count_min = min(count_min, count)
            count_max = max(count_max, count)

            if count == 0:
                add("""    case 0:
        break;
""")
                continue

            group_ids = {p.group for p in subset}  # eliminate duplicates
            d = {}
            d['count'] = count
            d['name'] = f.name
            d['format_units'] = "".join(p.converter.format_unit for p in subset)

            parse_arguments = []
            for p in subset:
                p.converter.parse_argument(parse_arguments)
            d['parse_arguments'] = ", ".join(parse_arguments)

            group_ids.discard(0)
            lines = [self.group_to_variable_name(g) + " = 1;" for g in group_ids]
            lines = "\n".join(lines)

            s = """\
    case {count}:
        if (!PyArg_ParseTuple(args, "{format_units}:{name}", {parse_arguments})) {{
            goto exit;
        }}
        {group_booleans}
        break;
"""
            s = linear_format(s, group_booleans=lines)
            s = s.format_map(d)
            add(s)

        add("    default:\n")
        s = '        PyErr_SetString(PyExc_TypeError, "{} requires {} to {} arguments");\n'
        add(s.format(f.full_name, count_min, count_max))
        add('        goto exit;\n')
        add("}")
        template_dict['option_group_parsing'] = format_escape(output())

    def render_function(self, clinic, f):
        if not f:
            return ""

        add, output = text_accumulator()
        data = CRenderData()

        assert f.parameters, "We should always have a 'self' at this point!"
        parameters = f.render_parameters
        converters = [p.converter for p in parameters]

        templates = self.output_templates(f)

        f_self = parameters[0]
        selfless = parameters[1:]
        assert isinstance(f_self.converter, self_converter), "No self parameter in " + repr(f.full_name) + "!"

        last_group = 0
        first_optional = len(selfless)
        positional = selfless and selfless[-1].is_positional_only()
        new_or_init = f.kind in (METHOD_NEW, METHOD_INIT)
        default_return_converter = (not f.return_converter or
            f.return_converter.type == 'PyObject *')
        has_option_groups = False

        # offset i by -1 because first_optional needs to ignore self
        for i, p in enumerate(parameters, -1):
            c = p.converter

            if (i != -1) and (p.default is not unspecified):
                first_optional = min(first_optional, i)

            if p.is_vararg():
                data.cleanup.append("Py_XDECREF({});".format(c.parser_name))

            # insert group variable
            group = p.group
            if last_group != group:
                last_group = group
                if group:
                    group_name = self.group_to_variable_name(group)
                    data.impl_arguments.append(group_name)
                    data.declarations.append("int " + group_name + " = 0;")
                    data.impl_parameters.append("int " + group_name)
                    has_option_groups = True

            c.render(p, data)

        if has_option_groups and (not positional):
            fail("You cannot use optional groups ('[' and ']')\nunless all parameters are positional-only ('/').")

        # HACK
        # when we're METH_O, but have a custom return converter,
        # we use "impl_parameters" for the parsing function
        # because that works better.  but that means we must
        # suppress actually declaring the impl's parameters
        # as variables in the parsing function.  but since it's
        # METH_O, we have exactly one anyway, so we know exactly
        # where it is.
        if ("METH_O" in templates['methoddef_define'] and
            '{impl_parameters}' in templates['parser_prototype']):
            data.declarations.pop(0)

        template_dict = {}

        full_name = f.full_name
        template_dict['full_name'] = full_name

        if new_or_init:
            name = f.cls.name
        else:
            name = f.name

        template_dict['name'] = name

        if f.c_basename:
            c_basename = f.c_basename
        else:
            fields = full_name.split(".")
            if fields[-1] == '__new__':
                fields.pop()
            c_basename = "_".join(fields)

        template_dict['c_basename'] = c_basename

        methoddef_name = "{}_METHODDEF".format(c_basename.upper())
        template_dict['methoddef_name'] = methoddef_name

        template_dict['docstring'] = self.docstring_for_c_string(f)

        template_dict['self_name'] = template_dict['self_type'] = template_dict['self_type_check'] = ''
        for converter in converters:
            converter.set_template_dict(template_dict)

        f.return_converter.render(f, data)
        template_dict['impl_return_type'] = f.return_converter.type

        template_dict['declarations'] = format_escape("\n".join(data.declarations))
        template_dict['initializers'] = "\n\n".join(data.initializers)
        template_dict['modifications'] = '\n\n'.join(data.modifications)
        template_dict['keywords_c'] = ' '.join('"' + k + '",'
                                               for k in data.keywords)
        keywords = [k for k in data.keywords if k]
        template_dict['keywords_py'] = ' '.join('&_Py_ID(' + k + '),'
                                                for k in keywords)
        template_dict['format_units'] = ''.join(data.format_units)
        template_dict['parse_arguments'] = ', '.join(data.parse_arguments)
        if data.parse_arguments:
            template_dict['parse_arguments_comma'] = ',';
        else:
            template_dict['parse_arguments_comma'] = '';
        template_dict['impl_parameters'] = ", ".join(data.impl_parameters)
        template_dict['impl_arguments'] = ", ".join(data.impl_arguments)
        template_dict['return_conversion'] = format_escape("".join(data.return_conversion).rstrip())
        template_dict['post_parsing'] = format_escape("".join(data.post_parsing).rstrip())
        template_dict['cleanup'] = format_escape("".join(data.cleanup))
        template_dict['return_value'] = data.return_value

        # used by unpack tuple code generator
        ignore_self = -1 if isinstance(converters[0], self_converter) else 0
        unpack_min = first_optional
        unpack_max = len(selfless)
        template_dict['unpack_min'] = str(unpack_min)
        template_dict['unpack_max'] = str(unpack_max)

        if has_option_groups:
            self.render_option_group_parsing(f, template_dict)

        # buffers, not destination
        for name, destination in clinic.destination_buffers.items():
            template = templates[name]
            if has_option_groups:
                template = linear_format(template,
                        option_group_parsing=template_dict['option_group_parsing'])
            template = linear_format(template,
                declarations=template_dict['declarations'],
                return_conversion=template_dict['return_conversion'],
                initializers=template_dict['initializers'],
                modifications=template_dict['modifications'],
                post_parsing=template_dict['post_parsing'],
                cleanup=template_dict['cleanup'],
                )

            # Only generate the "exit:" label
            # if we have any gotos
            need_exit_label = "goto exit;" in template
            template = linear_format(template,
                exit_label="exit:" if need_exit_label else ''
                )

            s = template.format_map(template_dict)

            # mild hack:
            # reflow long impl declarations
            if name in {"impl_prototype", "impl_definition"}:
                s = wrap_declarations(s)

            if clinic.line_prefix:
                s = indent_all_lines(s, clinic.line_prefix)
            if clinic.line_suffix:
                s = suffix_all_lines(s, clinic.line_suffix)

            destination.append(s)

        return clinic.get_destination('block').dump()




@contextlib.contextmanager
def OverrideStdioWith(stdout):
    saved_stdout = sys.stdout
    sys.stdout = stdout
    try:
        yield
    finally:
        assert sys.stdout is stdout
        sys.stdout = saved_stdout


def create_regex(before, after, word=True, whole_line=True):
    """Create an re object for matching marker lines."""
    group_re = r"\w+" if word else ".+"
    pattern = r'{}({}){}'
    if whole_line:
        pattern = '^' + pattern + '$'
    pattern = pattern.format(re.escape(before), group_re, re.escape(after))
    return re.compile(pattern)


class Block:
    r"""
    Represents a single block of text embedded in
    another file.  If dsl_name is None, the block represents
    verbatim text, raw original text from the file, in
    which case "input" will be the only non-false member.
    If dsl_name is not None, the block represents a Clinic
    block.

    input is always str, with embedded \n characters.
    input represents the original text from the file;
    if it's a Clinic block, it is the original text with
    the body_prefix and redundant leading whitespace removed.

    dsl_name is either str or None.  If str, it's the text
    found on the start line of the block between the square
    brackets.

    signatures is either list or None.  If it's a list,
    it may only contain clinic.Module, clinic.Class, and
    clinic.Function objects.  At the moment it should
    contain at most one of each.

    output is either str or None.  If str, it's the output
    from this block, with embedded '\n' characters.

    indent is either str or None.  It's the leading whitespace
    that was found on every line of input.  (If body_prefix is
    not empty, this is the indent *after* removing the
    body_prefix.)

    preindent is either str or None.  It's the whitespace that
    was found in front of every line of input *before* the
    "body_prefix" (see the Language object).  If body_prefix
    is empty, preindent must always be empty too.

    To illustrate indent and preindent: Assume that '_'
    represents whitespace.  If the block processed was in a
    Python file, and looked like this:
      ____#/*[python]
      ____#__for a in range(20):
      ____#____print(a)
      ____#[python]*/
    "preindent" would be "____" and "indent" would be "__".

    """
    def __init__(self, input, dsl_name=None, signatures=None, output=None, indent='', preindent=''):
        assert isinstance(input, str)
        self.input = input
        self.dsl_name = dsl_name
        self.signatures = signatures or []
        self.output = output
        self.indent = indent
        self.preindent = preindent

    def __repr__(self):
        dsl_name = self.dsl_name or "text"
        def summarize(s):
            s = repr(s)
            if len(s) > 30:
                return s[:26] + "..." + s[0]
            return s
        return "".join((
            "<Block ", dsl_name, " input=", summarize(self.input), " output=", summarize(self.output), ">"))


class BlockParser:
    """
    Block-oriented parser for Argument Clinic.
    Iterator, yields Block objects.
    """

    def __init__(self, input, language, *, verify=True):
        """
        "input" should be a str object
        with embedded \n characters.

        "language" should be a Language object.
        """
        language.validate()

        self.input = collections.deque(reversed(input.splitlines(keepends=True)))
        self.block_start_line_number = self.line_number = 0

        self.language = language
        before, _, after = language.start_line.partition('{dsl_name}')
        assert _ == '{dsl_name}'
        self.find_start_re = create_regex(before, after, whole_line=False)
        self.start_re = create_regex(before, after)
        self.verify = verify
        self.last_checksum_re = None
        self.last_dsl_name = None
        self.dsl_name = None
        self.first_block = True

    def __iter__(self):
        return self

    def __next__(self):
        while True:
            if not self.input:
                raise StopIteration

            if self.dsl_name:
                return_value = self.parse_clinic_block(self.dsl_name)
                self.dsl_name = None
                self.first_block = False
                return return_value
            block = self.parse_verbatim_block()
            if self.first_block and not block.input:
                continue
            self.first_block = False
            return block


    def is_start_line(self, line):
        match = self.start_re.match(line.lstrip())
        return match.group(1) if match else None

    def _line(self, lookahead=False):
        self.line_number += 1
        line = self.input.pop()
        if not lookahead:
            self.language.parse_line(line)
        return line

    def parse_verbatim_block(self):
        add, output = text_accumulator()
        self.block_start_line_number = self.line_number

        while self.input:
            line = self._line()
            dsl_name = self.is_start_line(line)
            if dsl_name:
                self.dsl_name = dsl_name
                break
            add(line)

        return Block(output())

    def parse_clinic_block(self, dsl_name):
        input_add, input_output = text_accumulator()
        self.block_start_line_number = self.line_number + 1
        stop_line = self.language.stop_line.format(dsl_name=dsl_name)
        body_prefix = self.language.body_prefix.format(dsl_name=dsl_name)

        def is_stop_line(line):
            # make sure to recognize stop line even if it
            # doesn't end with EOL (it could be the very end of the file)
            if line.startswith(stop_line):
                remainder = line[len(stop_line):]
                if remainder and not remainder.isspace():
                    fail(f"Garbage after stop line: {remainder!r}")
                return True
            else:
                # gh-92256: don't allow incorrectly formatted stop lines
                if line.lstrip().startswith(stop_line):
                    fail(f"Whitespace is not allowed before the stop line: {line!r}")
                return False

        # consume body of program
        while self.input:
            line = self._line()
            if is_stop_line(line) or self.is_start_line(line):
                break
            if body_prefix:
                line = line.lstrip()
                assert line.startswith(body_prefix)
                line = line[len(body_prefix):]
            input_add(line)

        # consume output and checksum line, if present.
        if self.last_dsl_name == dsl_name:
            checksum_re = self.last_checksum_re
        else:
            before, _, after = self.language.checksum_line.format(dsl_name=dsl_name, arguments='{arguments}').partition('{arguments}')
            assert _ == '{arguments}'
            checksum_re = create_regex(before, after, word=False)
            self.last_dsl_name = dsl_name
            self.last_checksum_re = checksum_re

        # scan forward for checksum line
        output_add, output_output = text_accumulator()
        arguments = None
        while self.input:
            line = self._line(lookahead=True)
            match = checksum_re.match(line.lstrip())
            arguments = match.group(1) if match else None
            if arguments:
                break
            output_add(line)
            if self.is_start_line(line):
                break

        output = output_output()
        if arguments:
            d = {}
            for field in shlex.split(arguments):
                name, equals, value = field.partition('=')
                if not equals:
                    fail("Mangled Argument Clinic marker line: {!r}".format(line))
                d[name.strip()] = value.strip()

            if self.verify:
                if 'input' in d:
                    checksum = d['output']
                    input_checksum = d['input']
                else:
                    checksum = d['checksum']
                    input_checksum = None

                computed = compute_checksum(output, len(checksum))
                if checksum != computed:
                    fail("Checksum mismatch!\nExpected: {}\nComputed: {}\n"
                         "Suggested fix: remove all generated code including "
                         "the end marker,\n"
                         "or use the '-f' option."
                        .format(checksum, computed))
        else:
            # put back output
            output_lines = output.splitlines(keepends=True)
            self.line_number -= len(output_lines)
            self.input.extend(reversed(output_lines))
            output = None

        return Block(input_output(), dsl_name, output=output)


class BlockPrinter:

    def __init__(self, language, f=None):
        self.language = language
        self.f = f or io.StringIO()

    def print_block(self, block, *, core_includes=False):
        input = block.input
        output = block.output
        dsl_name = block.dsl_name
        write = self.f.write

        assert not ((dsl_name is None) ^ (output is None)), "you must specify dsl_name and output together, dsl_name " + repr(dsl_name)

        if not dsl_name:
            write(input)
            return

        write(self.language.start_line.format(dsl_name=dsl_name))
        write("\n")

        body_prefix = self.language.body_prefix.format(dsl_name=dsl_name)
        if not body_prefix:
            write(input)
        else:
            for line in input.split('\n'):
                write(body_prefix)
                write(line)
                write("\n")

        write(self.language.stop_line.format(dsl_name=dsl_name))
        write("\n")

        output = ''
        if core_includes:
            output += textwrap.dedent("""
                #if defined(Py_BUILD_CORE) && !defined(Py_BUILD_CORE_MODULE)
                #  include "pycore_gc.h"            // PyGC_Head
                #  include "pycore_runtime.h"       // _Py_ID()
                #endif

            """)

        input = ''.join(block.input)
        output += ''.join(block.output)
        if output:
            if not output.endswith('\n'):
                output += '\n'
            write(output)

        arguments="output={} input={}".format(compute_checksum(output, 16), compute_checksum(input, 16))
        write(self.language.checksum_line.format(dsl_name=dsl_name, arguments=arguments))
        write("\n")

    def write(self, text):
        self.f.write(text)


class BufferSeries:
    """
    Behaves like a "defaultlist".
    When you ask for an index that doesn't exist yet,
    the object grows the list until that item exists.
    So o[n] will always work.

    Supports negative indices for actual items.
    e.g. o[-1] is an element immediately preceding o[0].
    """

    def __init__(self):
        self._start = 0
        self._array = []
        self._constructor = _text_accumulator

    def __getitem__(self, i):
        i -= self._start
        if i < 0:
            self._start += i
            prefix = [self._constructor() for x in range(-i)]
            self._array = prefix + self._array
            i = 0
        while i >= len(self._array):
            self._array.append(self._constructor())
        return self._array[i]

    def clear(self):
        for ta in self._array:
            ta._text.clear()

    def dump(self):
        texts = [ta.output() for ta in self._array]
        return "".join(texts)


class Destination:
    def __init__(self, name, type, clinic, *args):
        self.name = name
        self.type = type
        self.clinic = clinic
        valid_types = ('buffer', 'file', 'suppress')
        if type not in valid_types:
            fail("Invalid destination type " + repr(type) + " for " + name + " , must be " + ', '.join(valid_types))
        extra_arguments = 1 if type == "file" else 0
        if len(args) < extra_arguments:
            fail("Not enough arguments for destination " + name + " new " + type)
        if len(args) > extra_arguments:
            fail("Too many arguments for destination " + name + " new " + type)
        if type =='file':
            d = {}
            filename = clinic.filename
            d['path'] = filename
            dirname, basename = os.path.split(filename)
            if not dirname:
                dirname = '.'
            d['dirname'] = dirname
            d['basename'] = basename
            d['basename_root'], d['basename_extension'] = os.path.splitext(filename)
            self.filename = args[0].format_map(d)

        self.buffers = BufferSeries()

    def __repr__(self):
        if self.type == 'file':
            file_repr = " " + repr(self.filename)
        else:
            file_repr = ''
        return "".join(("<Destination ", self.name, " ", self.type, file_repr, ">"))

    def clear(self):
        if self.type != 'buffer':
            fail("Can't clear destination" + self.name + " , it's not of type buffer")
        self.buffers.clear()

    def dump(self):
        return self.buffers.dump()


# maps strings to Language objects.
# "languages" maps the name of the language ("C", "Python").
# "extensions" maps the file extension ("c", "py").
LangDict = dict[str, Callable[[str], Language]]

languages = { 'C': CLanguage, 'Python': PythonLanguage }
extensions: LangDict = { name: CLanguage for name in "c cc cpp cxx h hh hpp hxx".split() }
extensions['py'] = PythonLanguage


# maps strings to callables.
# these callables must be of the form:
#   def foo(name, default, *, ...)
# The callable may have any number of keyword-only parameters.
# The callable must return a CConverter object.
# The callable should not call builtins.print.
converters = {}

# maps strings to callables.
# these callables follow the same rules as those for "converters" above.
# note however that they will never be called with keyword-only parameters.
legacy_converters = {}


# maps strings to callables.
# these callables must be of the form:
#   def foo(*, ...)
# The callable may have any number of keyword-only parameters.
# The callable must return a CConverter object.
# The callable should not call builtins.print.
return_converters = {}


def file_changed(filename: str, new_contents: str) -> bool:
    """Return true if file contents changed (meaning we must update it)"""
    try:
        with open(filename, 'r', encoding="utf-8") as fp:
            old_contents = fp.read()
        return old_contents != new_contents
    except FileNotFoundError:
        return True


def write_file(filename: str, new_contents: str):
    # Atomic write using a temporary file and os.replace()
    filename_new = f"{filename}.new"
    with open(filename_new, "w", encoding="utf-8") as fp:
        fp.write(new_contents)

    try:
        os.replace(filename_new, filename)
    except:
        os.unlink(filename_new)
        raise


clinic = None
class Clinic:

    presets_text = """
preset block
everything block
methoddef_ifndef buffer 1
docstring_prototype suppress
parser_prototype suppress
cpp_if suppress
cpp_endif suppress

preset original
everything block
methoddef_ifndef buffer 1
docstring_prototype suppress
parser_prototype suppress
cpp_if suppress
cpp_endif suppress

preset file
everything file
methoddef_ifndef file 1
docstring_prototype suppress
parser_prototype suppress
impl_definition block

preset buffer
everything buffer
methoddef_ifndef buffer 1
impl_definition block
docstring_prototype suppress
impl_prototype suppress
parser_prototype suppress

preset partial-buffer
everything buffer
methoddef_ifndef buffer 1
docstring_prototype block
impl_prototype suppress
methoddef_define block
parser_prototype block
impl_definition block

"""

    def __init__(self, language, printer=None, *, verify=True, filename=None):
        # maps strings to Parser objects.
        # (instantiated from the "parsers" global.)
        self.parsers = {}
        self.language = language
        if printer:
            fail("Custom printers are broken right now")
        self.printer = printer or BlockPrinter(language)
        self.verify = verify
        self.filename = filename
        self.modules = collections.OrderedDict()
        self.classes = collections.OrderedDict()
        self.functions = []

        self.line_prefix = self.line_suffix = ''

        self.destinations = {}
        self.add_destination("block", "buffer")
        self.add_destination("suppress", "suppress")
        self.add_destination("buffer", "buffer")
        if filename:
            self.add_destination("file", "file", "{dirname}/clinic/{basename}.h")

        d = self.get_destination_buffer
        self.destination_buffers = collections.OrderedDict((
            ('cpp_if', d('file')),
            ('docstring_prototype', d('suppress')),
            ('docstring_definition', d('file')),
            ('methoddef_define', d('file')),
            ('impl_prototype', d('file')),
            ('parser_prototype', d('suppress')),
            ('parser_definition', d('file')),
            ('cpp_endif', d('file')),
            ('methoddef_ifndef', d('file', 1)),
            ('impl_definition', d('block')),
        ))

        self.destination_buffers_stack = []
        self.ifndef_symbols = set()

        self.presets = {}
        preset = None
        for line in self.presets_text.strip().split('\n'):
            line = line.strip()
            if not line:
                continue
            name, value, *options = line.split()
            if name == 'preset':
                self.presets[value] = preset = collections.OrderedDict()
                continue

            if len(options):
                index = int(options[0])
            else:
                index = 0
            buffer = self.get_destination_buffer(value, index)

            if name == 'everything':
                for name in self.destination_buffers:
                    preset[name] = buffer
                continue

            assert name in self.destination_buffers
            preset[name] = buffer

        global clinic
        clinic = self

    def add_destination(self, name, type, *args):
        if name in self.destinations:
            fail("Destination already exists: " + repr(name))
        self.destinations[name] = Destination(name, type, self, *args)

    def get_destination(self, name):
        d = self.destinations.get(name)
        if not d:
            fail("Destination does not exist: " + repr(name))
        return d

    def get_destination_buffer(self, name, item=0):
        d = self.get_destination(name)
        return d.buffers[item]

    def parse(self, input):
        printer = self.printer
        self.block_parser = BlockParser(input, self.language, verify=self.verify)
        for block in self.block_parser:
            dsl_name = block.dsl_name
            if dsl_name:
                if dsl_name not in self.parsers:
                    assert dsl_name in parsers, "No parser to handle {!r} block.".format(dsl_name)
                    self.parsers[dsl_name] = parsers[dsl_name](self)
                parser = self.parsers[dsl_name]
                try:
                    parser.parse(block)
                except Exception:
                    fail('Exception raised during parsing:\n' +
                         traceback.format_exc().rstrip())
            printer.print_block(block)

        clinic_out = []

        # these are destinations not buffers
        for name, destination in self.destinations.items():
            if destination.type == 'suppress':
                continue
            output = destination.dump()

            if output:

                block = Block("", dsl_name="clinic", output=output)

                if destination.type == 'buffer':
                    block.input = "dump " + name + "\n"
                    warn("Destination buffer " + repr(name) + " not empty at end of file, emptying.")
                    printer.write("\n")
                    printer.print_block(block)
                    continue

                if destination.type == 'file':
                    try:
                        dirname = os.path.dirname(destination.filename)
                        try:
                            os.makedirs(dirname)
                        except FileExistsError:
                            if not os.path.isdir(dirname):
                                fail("Can't write to destination {}, "
                                     "can't make directory {}!".format(
                                        destination.filename, dirname))
                        if self.verify:
                            with open(destination.filename, "rt") as f:
                                parser_2 = BlockParser(f.read(), language=self.language)
                                blocks = list(parser_2)
                                if (len(blocks) != 1) or (blocks[0].input != 'preserve\n'):
                                    fail("Modified destination file " + repr(destination.filename) + ", not overwriting!")
                    except FileNotFoundError:
                        pass

                    block.input = 'preserve\n'
                    printer_2 = BlockPrinter(self.language)
                    printer_2.print_block(block, core_includes=True)
                    pair = destination.filename, printer_2.f.getvalue()
                    clinic_out.append(pair)
                    continue

        return printer.f.getvalue(), clinic_out


    def _module_and_class(self, fields):
        """
        fields should be an iterable of field names.
        returns a tuple of (module, class).
        the module object could actually be self (a clinic object).
        this function is only ever used to find the parent of where
        a new class/module should go.
        """
        in_classes = False
        parent = module = self
        cls = None
        so_far = []

        for field in fields:
            so_far.append(field)
            if not in_classes:
                child = parent.modules.get(field)
                if child:
                    parent = module = child
                    continue
                in_classes = True
            if not hasattr(parent, 'classes'):
                return module, cls
            child = parent.classes.get(field)
            if not child:
                fail('Parent class or module ' + '.'.join(so_far) + " does not exist.")
            cls = parent = child

        return module, cls


def parse_file(filename, *, verify=True, output=None):
    if not output:
        output = filename

    extension = os.path.splitext(filename)[1][1:]
    if not extension:
        fail("Can't extract file type for file " + repr(filename))

    try:
        language = extensions[extension](filename)
    except KeyError:
        fail("Can't identify file type for file " + repr(filename))

    with open(filename, 'r', encoding="utf-8") as f:
        raw = f.read()

    # exit quickly if there are no clinic markers in the file
    find_start_re = BlockParser("", language).find_start_re
    if not find_start_re.search(raw):
        return

    clinic = Clinic(language, verify=verify, filename=filename)
    src_out, clinic_out = clinic.parse(raw)

    changes = [(fn, data) for fn, data in clinic_out if file_changed(fn, data)]
    if changes:
        # Always (re)write the source file.
        write_file(output, src_out)
        for fn, data in clinic_out:
            write_file(fn, data)


def compute_checksum(input, length=None):
    input = input or ''
    s = hashlib.sha1(input.encode('utf-8')).hexdigest()
    if length:
        s = s[:length]
    return s




class PythonParser:
    def __init__(self, clinic):
        pass

    def parse(self, block):
        s = io.StringIO()
        with OverrideStdioWith(s):
            exec(block.input)
        block.output = s.getvalue()


class Module:
    def __init__(self, name, module=None):
        self.name = name
        self.module = self.parent = module

        self.modules = collections.OrderedDict()
        self.classes = collections.OrderedDict()
        self.functions = []

    def __repr__(self):
        return "<clinic.Module " + repr(self.name) + " at " + str(id(self)) + ">"

class Class:
    def __init__(self, name, module=None, cls=None, typedef=None, type_object=None):
        self.name = name
        self.module = module
        self.cls = cls
        self.typedef = typedef
        self.type_object = type_object
        self.parent = cls or module

        self.classes = collections.OrderedDict()
        self.functions = []

    def __repr__(self):
        return "<clinic.Class " + repr(self.name) + " at " + str(id(self)) + ">"

unsupported_special_methods = set("""

__abs__
__add__
__and__
__call__
__delitem__
__divmod__
__eq__
__float__
__floordiv__
__ge__
__getattr__
__getattribute__
__getitem__
__gt__
__hash__
__iadd__
__iand__
__ifloordiv__
__ilshift__
__imatmul__
__imod__
__imul__
__index__
__int__
__invert__
__ior__
__ipow__
__irshift__
__isub__
__iter__
__itruediv__
__ixor__
__le__
__len__
__lshift__
__lt__
__matmul__
__mod__
__mul__
__neg__
__next__
__or__
__pos__
__pow__
__radd__
__rand__
__rdivmod__
__repr__
__rfloordiv__
__rlshift__
__rmatmul__
__rmod__
__rmul__
__ror__
__rpow__
__rrshift__
__rshift__
__rsub__
__rtruediv__
__rxor__
__setattr__
__setitem__
__str__
__sub__
__truediv__
__xor__

""".strip().split())


INVALID, CALLABLE, STATIC_METHOD, CLASS_METHOD, METHOD_INIT, METHOD_NEW = """
INVALID, CALLABLE, STATIC_METHOD, CLASS_METHOD, METHOD_INIT, METHOD_NEW
""".replace(",", "").strip().split()

class Function:
    """
    Mutable duck type for inspect.Function.

    docstring - a str containing
        * embedded line breaks
        * text outdented to the left margin
        * no trailing whitespace.
        It will always be true that
            (not docstring) or ((not docstring[0].isspace()) and (docstring.rstrip() == docstring))
    """

    def __init__(self, parameters=None, *, name,
                 module, cls=None, c_basename=None,
                 full_name=None,
                 return_converter, return_annotation=inspect.Signature.empty,
                 docstring=None, kind=CALLABLE, coexist=False,
                 docstring_only=False):
        self.parameters = parameters or collections.OrderedDict()
        self.return_annotation = return_annotation
        self.name = name
        self.full_name = full_name
        self.module = module
        self.cls = cls
        self.parent = cls or module
        self.c_basename = c_basename
        self.return_converter = return_converter
        self.docstring = docstring or ''
        self.kind = kind
        self.coexist = coexist
        self.self_converter = None
        # docstring_only means "don't generate a machine-readable
        # signature, just a normal docstring".  it's True for
        # functions with optional groups because we can't represent
        # those accurately with inspect.Signature in 3.4.
        self.docstring_only = docstring_only

        self.rendered_parameters = None

    __render_parameters__ = None
    @property
    def render_parameters(self):
        if not self.__render_parameters__:
            self.__render_parameters__ = l = []
            for p in self.parameters.values():
                p = p.copy()
                p.converter.pre_render()
                l.append(p)
        return self.__render_parameters__

    @property
    def methoddef_flags(self):
        if self.kind in (METHOD_INIT, METHOD_NEW):
            return None
        flags = []
        if self.kind == CLASS_METHOD:
            flags.append('METH_CLASS')
        elif self.kind == STATIC_METHOD:
            flags.append('METH_STATIC')
        else:
            assert self.kind == CALLABLE, "unknown kind: " + repr(self.kind)
        if self.coexist:
            flags.append('METH_COEXIST')
        return '|'.join(flags)

    def __repr__(self):
        return '<clinic.Function ' + self.name + '>'

    def copy(self, **overrides):
        kwargs = {
            'name': self.name, 'module': self.module, 'parameters': self.parameters,
            'cls': self.cls, 'c_basename': self.c_basename,
            'full_name': self.full_name,
            'return_converter': self.return_converter, 'return_annotation': self.return_annotation,
            'docstring': self.docstring, 'kind': self.kind, 'coexist': self.coexist,
            'docstring_only': self.docstring_only,
            }
        kwargs.update(overrides)
        f = Function(**kwargs)

        parameters = collections.OrderedDict()
        for name, value in f.parameters.items():
            value = value.copy(function=f)
            parameters[name] = value
        f.parameters = parameters
        return f


class Parameter:
    """
    Mutable duck type of inspect.Parameter.
    """

    def __init__(self, name, kind, *, default=inspect.Parameter.empty,
                 function, converter, annotation=inspect.Parameter.empty,
                 docstring=None, group=0):
        self.name = name
        self.kind = kind
        self.default = default
        self.function = function
        self.converter = converter
        self.annotation = annotation
        self.docstring = docstring or ''
        self.group = group

    def __repr__(self):
        return '<clinic.Parameter ' + self.name + '>'

    def is_keyword_only(self):
        return self.kind == inspect.Parameter.KEYWORD_ONLY

    def is_positional_only(self):
        return self.kind == inspect.Parameter.POSITIONAL_ONLY

    def is_vararg(self):
        return self.kind == inspect.Parameter.VAR_POSITIONAL

    def is_optional(self):
        return not self.is_vararg() and (self.default is not unspecified)

    def copy(self, **overrides):
        kwargs = {
            'name': self.name, 'kind': self.kind, 'default':self.default,
                 'function': self.function, 'converter': self.converter, 'annotation': self.annotation,
                 'docstring': self.docstring, 'group': self.group,
            }
        kwargs.update(overrides)
        if 'converter' not in overrides:
            converter = copy.copy(self.converter)
            converter.function = kwargs['function']
            kwargs['converter'] = converter
        return Parameter(**kwargs)

    def get_displayname(self, i):
        if i == 0:
            return '"argument"'
        if not self.is_positional_only():
            return '''"argument '{}'"'''.format(self.name)
        else:
            return '"argument {}"'.format(i)


class LandMine:
    # try to access any
    def __init__(self, message):
        self.__message__ = message

    def __repr__(self):
        return '<LandMine ' + repr(self.__message__) + ">"

    def __getattribute__(self, name):
        if name in ('__repr__', '__message__'):
            return super().__getattribute__(name)
        # raise RuntimeError(repr(name))
        fail("Stepped on a land mine, trying to access attribute " + repr(name) + ":\n" + self.__message__)


def add_c_converter(f, name=None):
    if not name:
        name = f.__name__
        if not name.endswith('_converter'):
            return f
        name = name[:-len('_converter')]
    converters[name] = f
    return f

def add_default_legacy_c_converter(cls):
    # automatically add converter for default format unit
    # (but without stomping on the existing one if it's already
    # set, in case you subclass)
    if ((cls.format_unit not in ('O&', '')) and
        (cls.format_unit not in legacy_converters)):
        legacy_converters[cls.format_unit] = cls
    return cls

def add_legacy_c_converter(format_unit, **kwargs):
    """
    Adds a legacy converter.
    """
    def closure(f):
        if not kwargs:
            added_f = f
        else:
            added_f = functools.partial(f, **kwargs)
        if format_unit:
            legacy_converters[format_unit] = added_f
        return f
    return closure

class CConverterAutoRegister(type):
    def __init__(cls, name, bases, classdict):
        add_c_converter(cls)
        add_default_legacy_c_converter(cls)

class CConverter(metaclass=CConverterAutoRegister):
    """
    For the init function, self, name, function, and default
    must be keyword-or-positional parameters.  All other
    parameters must be keyword-only.
    """

    # The C name to use for this variable.
    name: str | None = None

    # The Python name to use for this variable.
    py_name: str | None = None

    # The C type to use for this variable.
    # 'type' should be a Python string specifying the type, e.g. "int".
    # If this is a pointer type, the type string should end with ' *'.
    type: str | None = None

    # The Python default value for this parameter, as a Python value.
    # Or the magic value "unspecified" if there is no default.
    # Or the magic value "unknown" if this value is a cannot be evaluated
    # at Argument-Clinic-preprocessing time (but is presumed to be valid
    # at runtime).
    default = unspecified

    # If not None, default must be isinstance() of this type.
    # (You can also specify a tuple of types.)
    default_type: bltns.type[Any] | tuple[bltns.type[Any], ...] | None = None

    # "default" converted into a C value, as a string.
    # Or None if there is no default.
    c_default: str | None = None

    # "default" converted into a Python value, as a string.
    # Or None if there is no default.
    py_default: str | None = None

    # The default value used to initialize the C variable when
    # there is no default, but not specifying a default may
    # result in an "uninitialized variable" warning.  This can
    # easily happen when using option groups--although
    # properly-written code won't actually use the variable,
    # the variable does get passed in to the _impl.  (Ah, if
    # only dataflow analysis could inline the static function!)
    #
    # This value is specified as a string.
    # Every non-abstract subclass should supply a valid value.
    c_ignored_default: str = 'NULL'

    # If true, wrap with Py_UNUSED.
    unused = False

    # The C converter *function* to be used, if any.
    # (If this is not None, format_unit must be 'O&'.)
    converter: str | None = None

    # Should Argument Clinic add a '&' before the name of
    # the variable when passing it into the _impl function?
    impl_by_reference = False

    # Should Argument Clinic add a '&' before the name of
    # the variable when passing it into PyArg_ParseTuple (AndKeywords)?
    parse_by_reference = True

    #############################################################
    #############################################################
    ## You shouldn't need to read anything below this point to ##
    ## write your own converter functions.                     ##
    #############################################################
    #############################################################

    # The "format unit" to specify for this variable when
    # parsing arguments using PyArg_ParseTuple (AndKeywords).
    # Custom converters should always use the default value of 'O&'.
    format_unit = 'O&'

    # What encoding do we want for this variable?  Only used
    # by format units starting with 'e'.
    encoding = None

    # Should this object be required to be a subclass of a specific type?
    # If not None, should be a string representing a pointer to a
    # PyTypeObject (e.g. "&PyUnicode_Type").
    # Only used by the 'O!' format unit (and the "object" converter).
    subclass_of = None

    # Do we want an adjacent '_length' variable for this variable?
    # Only used by format units ending with '#'.
    length = False

    # Should we show this parameter in the generated
    # __text_signature__? This is *almost* always True.
    # (It's only False for __new__, __init__, and METH_STATIC functions.)
    show_in_signature = True

    # Overrides the name used in a text signature.
    # The name used for a "self" parameter must be one of
    # self, type, or module; however users can set their own.
    # This lets the self_converter overrule the user-settable
    # name, *just* for the text signature.
    # Only set by self_converter.
    signature_name = None

    # keep in sync with self_converter.__init__!
    def __init__(self,
             # Positional args:
             name: str,
             py_name: str,
             function,
             default=unspecified,
             *,  # Keyword only args:
             c_default: str | None = None,
             py_default: str | None = None,
             annotation: str | Unspecified = unspecified,
             unused: bool = False,
             **kwargs
    ):
        self.name = ensure_legal_c_identifier(name)
        self.py_name = py_name
        self.unused = unused

        if default is not unspecified:
            if self.default_type and not isinstance(default, (self.default_type, Unknown)):
                if isinstance(self.default_type, type):
                    types_str = self.default_type.__name__
                else:
                    types_str = ', '.join((cls.__name__ for cls in self.default_type))
                fail("{}: default value {!r} for field {} is not of type {}".format(
                    self.__class__.__name__, default, name, types_str))
            self.default = default

        if c_default:
            self.c_default = c_default
        if py_default:
            self.py_default = py_default

        if annotation != unspecified:
            fail("The 'annotation' parameter is not currently permitted.")

        # this is deliberate, to prevent you from caching information
        # about the function in the init.
        # (that breaks if we get cloned.)
        # so after this change we will noisily fail.
        self.function = LandMine("Don't access members of self.function inside converter_init!")
        self.converter_init(**kwargs)
        self.function = function

    def converter_init(self):
        pass

    def is_optional(self) -> bool:
        return (self.default is not unspecified)

    def _render_self(self, parameter: str, data: CRenderData) -> None:
        self.parameter = parameter
        name = self.parser_name

        # impl_arguments
        s = ("&" if self.impl_by_reference else "") + name
        data.impl_arguments.append(s)
        if self.length:
            data.impl_arguments.append(self.length_name())

        # impl_parameters
        data.impl_parameters.append(self.simple_declaration(by_reference=self.impl_by_reference))
        if self.length:
            data.impl_parameters.append("Py_ssize_t " + self.length_name())

    def _render_non_self(self, parameter, data):
        self.parameter = parameter
        name = self.name

        # declarations
        d = self.declaration(in_parser=True)
        data.declarations.append(d)

        # initializers
        initializers = self.initialize()
        if initializers:
            data.initializers.append('/* initializers for ' + name + ' */\n' + initializers.rstrip())

        # modifications
        modifications = self.modify()
        if modifications:
            data.modifications.append('/* modifications for ' + name + ' */\n' + modifications.rstrip())

        # keywords
        if parameter.is_vararg():
            pass
        elif parameter.is_positional_only():
            data.keywords.append('')
        else:
            data.keywords.append(parameter.name)

        # format_units
        if self.is_optional() and '|' not in data.format_units:
            data.format_units.append('|')
        if parameter.is_keyword_only() and '$' not in data.format_units:
            data.format_units.append('$')
        data.format_units.append(self.format_unit)

        # parse_arguments
        self.parse_argument(data.parse_arguments)

        # post_parsing
        if post_parsing := self.post_parsing():
            data.post_parsing.append('/* Post parse cleanup for ' + name + ' */\n' + post_parsing.rstrip() + '\n')

        # cleanup
        cleanup = self.cleanup()
        if cleanup:
            data.cleanup.append('/* Cleanup for ' + name + ' */\n' + cleanup.rstrip() + "\n")

    def render(self, parameter: str, data: CRenderData) -> None:
        """
        parameter is a clinic.Parameter instance.
        data is a CRenderData instance.
        """
        self._render_self(parameter, data)
        self._render_non_self(parameter, data)

    def length_name(self):
        """Computes the name of the associated "length" variable."""
        if not self.length:
            return None
        return self.parser_name + "_length"

    # Why is this one broken out separately?
    # For "positional-only" function parsing,
    # which generates a bunch of PyArg_ParseTuple calls.
    def parse_argument(self, list):
        assert not (self.converter and self.encoding)
        if self.format_unit == 'O&':
            assert self.converter
            list.append(self.converter)

        if self.encoding:
            list.append(c_repr(self.encoding))
        elif self.subclass_of:
            list.append(self.subclass_of)

        s = ("&" if self.parse_by_reference else "") + self.name
        list.append(s)

        if self.length:
            list.append("&" + self.length_name())

    #
    # All the functions after here are intended as extension points.
    #

    def simple_declaration(self, by_reference=False, *, in_parser=False):
        """
        Computes the basic declaration of the variable.
        Used in computing the prototype declaration and the
        variable declaration.
        """
        prototype = [self.type]
        if by_reference or not self.type.endswith('*'):
            prototype.append(" ")
        if by_reference:
            prototype.append('*')
        if in_parser:
            name = self.parser_name
        else:
            name = self.name
            if self.unused:
                name = f"Py_UNUSED({name})"
        prototype.append(name)
        return "".join(prototype)

    def declaration(self, *, in_parser=False):
        """
        The C statement to declare this variable.
        """
        declaration = [self.simple_declaration(in_parser=True)]
        default = self.c_default
        if not default and self.parameter.group:
            default = self.c_ignored_default
        if default:
            declaration.append(" = ")
            declaration.append(default)
        declaration.append(";")
        if self.length:
            declaration.append('\nPy_ssize_t ')
            declaration.append(self.length_name())
            declaration.append(';')
        return "".join(declaration)

    def initialize(self) -> str:
        """
        The C statements required to set up this variable before parsing.
        Returns a string containing this code indented at column 0.
        If no initialization is necessary, returns an empty string.
        """
        return ""

    def modify(self) -> str:
        """
        The C statements required to modify this variable after parsing.
        Returns a string containing this code indented at column 0.
        If no modification is necessary, returns an empty string.
        """
        return ""

    def post_parsing(self) -> str:
        """
        The C statements required to do some operations after the end of parsing but before cleaning up.
        Return a string containing this code indented at column 0.
        If no operation is necessary, return an empty string.
        """
        return ""

    def cleanup(self) -> str:
        """
        The C statements required to clean up after this variable.
        Returns a string containing this code indented at column 0.
        If no cleanup is necessary, returns an empty string.
        """
        return ""

    def pre_render(self):
        """
        A second initialization function, like converter_init,
        called just before rendering.
        You are permitted to examine self.function here.
        """
        pass

    def parse_arg(self, argname, displayname):
        if self.format_unit == 'O&':
            return """
                if (!{converter}({argname}, &{paramname})) {{{{
                    goto exit;
                }}}}
                """.format(argname=argname, paramname=self.parser_name,
                           converter=self.converter)
        if self.format_unit == 'O!':
            cast = '(%s)' % self.type if self.type != 'PyObject *' else ''
            if self.subclass_of in type_checks:
                typecheck, typename = type_checks[self.subclass_of]
                return """
                    if (!{typecheck}({argname})) {{{{
                        _PyArg_BadArgument("{{name}}", {displayname}, "{typename}", {argname});
                        goto exit;
                    }}}}
                    {paramname} = {cast}{argname};
                    """.format(argname=argname, paramname=self.parser_name,
                               displayname=displayname, typecheck=typecheck,
                               typename=typename, cast=cast)
            return """
                if (!PyObject_TypeCheck({argname}, {subclass_of})) {{{{
                    _PyArg_BadArgument("{{name}}", {displayname}, ({subclass_of})->tp_name, {argname});
                    goto exit;
                }}}}
                {paramname} = {cast}{argname};
                """.format(argname=argname, paramname=self.parser_name,
                           subclass_of=self.subclass_of, cast=cast,
                           displayname=displayname)
        if self.format_unit == 'O':
            cast = '(%s)' % self.type if self.type != 'PyObject *' else ''
            return """
                {paramname} = {cast}{argname};
                """.format(argname=argname, paramname=self.parser_name, cast=cast)
        return None

    def set_template_dict(self, template_dict: dict[str, str]):
        pass

    @property
    def parser_name(self):
        if self.name in CLINIC_PREFIXED_ARGS: # bpo-39741
            return CLINIC_PREFIX + self.name
        else:
            return self.name

type_checks = {
    '&PyLong_Type': ('PyLong_Check', 'int'),
    '&PyTuple_Type': ('PyTuple_Check', 'tuple'),
    '&PyList_Type': ('PyList_Check', 'list'),
    '&PySet_Type': ('PySet_Check', 'set'),
    '&PyFrozenSet_Type': ('PyFrozenSet_Check', 'frozenset'),
    '&PyDict_Type': ('PyDict_Check', 'dict'),
    '&PyUnicode_Type': ('PyUnicode_Check', 'str'),
    '&PyBytes_Type': ('PyBytes_Check', 'bytes'),
    '&PyByteArray_Type': ('PyByteArray_Check', 'bytearray'),
}


class bool_converter(CConverter):
    type = 'int'
    default_type = bool
    format_unit = 'p'
    c_ignored_default = '0'

    def converter_init(self, *, accept={object}):
        if accept == {int}:
            self.format_unit = 'i'
        elif accept != {object}:
            fail("bool_converter: illegal 'accept' argument " + repr(accept))
        if self.default is not unspecified:
            self.default = bool(self.default)
            self.c_default = str(int(self.default))

    def parse_arg(self, argname, displayname):
        if self.format_unit == 'i':
            return """
                {paramname} = _PyLong_AsInt({argname});
                if ({paramname} == -1 && PyErr_Occurred()) {{{{
                    goto exit;
                }}}}
                """.format(argname=argname, paramname=self.parser_name)
        elif self.format_unit == 'p':
            return """
                {paramname} = PyObject_IsTrue({argname});
                if ({paramname} < 0) {{{{
                    goto exit;
                }}}}
                """.format(argname=argname, paramname=self.parser_name)
        return super().parse_arg(argname, displayname)

class defining_class_converter(CConverter):
    """
    A special-case converter:
    this is the default converter used for the defining class.
    """
    type = 'PyTypeObject *'
    format_unit = ''
    show_in_signature = False

    def converter_init(self, *, type=None):
        self.specified_type = type

    def render(self, parameter, data):
        self._render_self(parameter, data)

    def set_template_dict(self, template_dict):
        template_dict['defining_class_name'] = self.name


class char_converter(CConverter):
    type = 'char'
    default_type = (bytes, bytearray)
    format_unit = 'c'
    c_ignored_default = "'\0'"

    def converter_init(self):
        if isinstance(self.default, self.default_type):
            if len(self.default) != 1:
                fail("char_converter: illegal default value " + repr(self.default))

            self.c_default = repr(bytes(self.default))[1:]
            if self.c_default == '"\'"':
                self.c_default = r"'\''"

    def parse_arg(self, argname, displayname):
        if self.format_unit == 'c':
            return """
                if (PyBytes_Check({argname}) && PyBytes_GET_SIZE({argname}) == 1) {{{{
                    {paramname} = PyBytes_AS_STRING({argname})[0];
                }}}}
                else if (PyByteArray_Check({argname}) && PyByteArray_GET_SIZE({argname}) == 1) {{{{
                    {paramname} = PyByteArray_AS_STRING({argname})[0];
                }}}}
                else {{{{
                    _PyArg_BadArgument("{{name}}", {displayname}, "a byte string of length 1", {argname});
                    goto exit;
                }}}}
                """.format(argname=argname, paramname=self.parser_name,
                           displayname=displayname)
        return super().parse_arg(argname, displayname)


@add_legacy_c_converter('B', bitwise=True)
class unsigned_char_converter(CConverter):
    type = 'unsigned char'
    default_type = int
    format_unit = 'b'
    c_ignored_default = "'\0'"

    def converter_init(self, *, bitwise=False):
        if bitwise:
            self.format_unit = 'B'

    def parse_arg(self, argname, displayname):
        if self.format_unit == 'b':
            return """
                {{{{
                    long ival = PyLong_AsLong({argname});
                    if (ival == -1 && PyErr_Occurred()) {{{{
                        goto exit;
                    }}}}
                    else if (ival < 0) {{{{
                        PyErr_SetString(PyExc_OverflowError,
                                        "unsigned byte integer is less than minimum");
                        goto exit;
                    }}}}
                    else if (ival > UCHAR_MAX) {{{{
                        PyErr_SetString(PyExc_OverflowError,
                                        "unsigned byte integer is greater than maximum");
                        goto exit;
                    }}}}
                    else {{{{
                        {paramname} = (unsigned char) ival;
                    }}}}
                }}}}
                """.format(argname=argname, paramname=self.parser_name)
        elif self.format_unit == 'B':
            return """
                {{{{
                    unsigned long ival = PyLong_AsUnsignedLongMask({argname});
                    if (ival == (unsigned long)-1 && PyErr_Occurred()) {{{{
                        goto exit;
                    }}}}
                    else {{{{
                        {paramname} = (unsigned char) ival;
                    }}}}
                }}}}
                """.format(argname=argname, paramname=self.parser_name)
        return super().parse_arg(argname, displayname)

class byte_converter(unsigned_char_converter): pass

class short_converter(CConverter):
    type = 'short'
    default_type = int
    format_unit = 'h'
    c_ignored_default = "0"

    def parse_arg(self, argname, displayname):
        if self.format_unit == 'h':
            return """
                {{{{
                    long ival = PyLong_AsLong({argname});
                    if (ival == -1 && PyErr_Occurred()) {{{{
                        goto exit;
                    }}}}
                    else if (ival < SHRT_MIN) {{{{
                        PyErr_SetString(PyExc_OverflowError,
                                        "signed short integer is less than minimum");
                        goto exit;
                    }}}}
                    else if (ival > SHRT_MAX) {{{{
                        PyErr_SetString(PyExc_OverflowError,
                                        "signed short integer is greater than maximum");
                        goto exit;
                    }}}}
                    else {{{{
                        {paramname} = (short) ival;
                    }}}}
                }}}}
                """.format(argname=argname, paramname=self.parser_name)
        return super().parse_arg(argname, displayname)

class unsigned_short_converter(CConverter):
    type = 'unsigned short'
    default_type = int
    c_ignored_default = "0"

    def converter_init(self, *, bitwise=False):
        if bitwise:
            self.format_unit = 'H'
        else:
            self.converter = '_PyLong_UnsignedShort_Converter'

    def parse_arg(self, argname, displayname):
        if self.format_unit == 'H':
            return """
                {paramname} = (unsigned short)PyLong_AsUnsignedLongMask({argname});
                if ({paramname} == (unsigned short)-1 && PyErr_Occurred()) {{{{
                    goto exit;
                }}}}
                """.format(argname=argname, paramname=self.parser_name)
        return super().parse_arg(argname, displayname)

@add_legacy_c_converter('C', accept={str})
class int_converter(CConverter):
    type = 'int'
    default_type = int
    format_unit = 'i'
    c_ignored_default = "0"

    def converter_init(self, *, accept={int}, type=None):
        if accept == {str}:
            self.format_unit = 'C'
        elif accept != {int}:
            fail("int_converter: illegal 'accept' argument " + repr(accept))
        if type is not None:
            self.type = type

    def parse_arg(self, argname, displayname):
        if self.format_unit == 'i':
            return """
                {paramname} = _PyLong_AsInt({argname});
                if ({paramname} == -1 && PyErr_Occurred()) {{{{
                    goto exit;
                }}}}
                """.format(argname=argname, paramname=self.parser_name)
        elif self.format_unit == 'C':
            return """
                if (!PyUnicode_Check({argname})) {{{{
                    _PyArg_BadArgument("{{name}}", {displayname}, "a unicode character", {argname});
                    goto exit;
                }}}}
                if (PyUnicode_READY({argname})) {{{{
                    goto exit;
                }}}}
                if (PyUnicode_GET_LENGTH({argname}) != 1) {{{{
                    _PyArg_BadArgument("{{name}}", {displayname}, "a unicode character", {argname});
                    goto exit;
                }}}}
                {paramname} = PyUnicode_READ_CHAR({argname}, 0);
                """.format(argname=argname, paramname=self.parser_name,
                           displayname=displayname)
        return super().parse_arg(argname, displayname)

class unsigned_int_converter(CConverter):
    type = 'unsigned int'
    default_type = int
    c_ignored_default = "0"

    def converter_init(self, *, bitwise=False):
        if bitwise:
            self.format_unit = 'I'
        else:
            self.converter = '_PyLong_UnsignedInt_Converter'

    def parse_arg(self, argname, displayname):
        if self.format_unit == 'I':
            return """
                {paramname} = (unsigned int)PyLong_AsUnsignedLongMask({argname});
                if ({paramname} == (unsigned int)-1 && PyErr_Occurred()) {{{{
                    goto exit;
                }}}}
                """.format(argname=argname, paramname=self.parser_name)
        return super().parse_arg(argname, displayname)

class long_converter(CConverter):
    type = 'long'
    default_type = int
    format_unit = 'l'
    c_ignored_default = "0"

    def parse_arg(self, argname, displayname):
        if self.format_unit == 'l':
            return """
                {paramname} = PyLong_AsLong({argname});
                if ({paramname} == -1 && PyErr_Occurred()) {{{{
                    goto exit;
                }}}}
                """.format(argname=argname, paramname=self.parser_name)
        return super().parse_arg(argname, displayname)

class unsigned_long_converter(CConverter):
    type = 'unsigned long'
    default_type = int
    c_ignored_default = "0"

    def converter_init(self, *, bitwise=False):
        if bitwise:
            self.format_unit = 'k'
        else:
            self.converter = '_PyLong_UnsignedLong_Converter'

    def parse_arg(self, argname, displayname):
        if self.format_unit == 'k':
            return """
                if (!PyLong_Check({argname})) {{{{
                    _PyArg_BadArgument("{{name}}", {displayname}, "int", {argname});
                    goto exit;
                }}}}
                {paramname} = PyLong_AsUnsignedLongMask({argname});
                """.format(argname=argname, paramname=self.parser_name,
                           displayname=displayname)
        return super().parse_arg(argname, displayname)

class long_long_converter(CConverter):
    type = 'long long'
    default_type = int
    format_unit = 'L'
    c_ignored_default = "0"

    def parse_arg(self, argname, displayname):
        if self.format_unit == 'L':
            return """
                {paramname} = PyLong_AsLongLong({argname});
                if ({paramname} == -1 && PyErr_Occurred()) {{{{
                    goto exit;
                }}}}
                """.format(argname=argname, paramname=self.parser_name)
        return super().parse_arg(argname, displayname)

class unsigned_long_long_converter(CConverter):
    type = 'unsigned long long'
    default_type = int
    c_ignored_default = "0"

    def converter_init(self, *, bitwise=False):
        if bitwise:
            self.format_unit = 'K'
        else:
            self.converter = '_PyLong_UnsignedLongLong_Converter'

    def parse_arg(self, argname, displayname):
        if self.format_unit == 'K':
            return """
                if (!PyLong_Check({argname})) {{{{
                    _PyArg_BadArgument("{{name}}", {displayname}, "int", {argname});
                    goto exit;
                }}}}
                {paramname} = PyLong_AsUnsignedLongLongMask({argname});
                """.format(argname=argname, paramname=self.parser_name,
                           displayname=displayname)
        return super().parse_arg(argname, displayname)

class Py_ssize_t_converter(CConverter):
    type = 'Py_ssize_t'
    c_ignored_default = "0"

    def converter_init(self, *, accept={int}):
        if accept == {int}:
            self.format_unit = 'n'
            self.default_type = int
        elif accept == {int, NoneType}:
            self.converter = '_Py_convert_optional_to_ssize_t'
        else:
            fail("Py_ssize_t_converter: illegal 'accept' argument " + repr(accept))

    def parse_arg(self, argname, displayname):
        if self.format_unit == 'n':
            return """
                {{{{
                    Py_ssize_t ival = -1;
                    PyObject *iobj = _PyNumber_Index({argname});
                    if (iobj != NULL) {{{{
                        ival = PyLong_AsSsize_t(iobj);
                        Py_DECREF(iobj);
                    }}}}
                    if (ival == -1 && PyErr_Occurred()) {{{{
                        goto exit;
                    }}}}
                    {paramname} = ival;
                }}}}
                """.format(argname=argname, paramname=self.parser_name)
        return super().parse_arg(argname, displayname)


class slice_index_converter(CConverter):
    type = 'Py_ssize_t'

    def converter_init(self, *, accept={int, NoneType}):
        if accept == {int}:
            self.converter = '_PyEval_SliceIndexNotNone'
        elif accept == {int, NoneType}:
            self.converter = '_PyEval_SliceIndex'
        else:
            fail("slice_index_converter: illegal 'accept' argument " + repr(accept))

class size_t_converter(CConverter):
    type = 'size_t'
    converter = '_PyLong_Size_t_Converter'
    c_ignored_default = "0"

    def parse_arg(self, argname, displayname):
        if self.format_unit == 'n':
            return """
                {paramname} = PyNumber_AsSsize_t({argname}, PyExc_OverflowError);
                if ({paramname} == -1 && PyErr_Occurred()) {{{{
                    goto exit;
                }}}}
                """.format(argname=argname, paramname=self.parser_name)
        return super().parse_arg(argname, displayname)


class fildes_converter(CConverter):
    type = 'int'
    converter = '_PyLong_FileDescriptor_Converter'

    def _parse_arg(self, argname, displayname):
        return """
            {paramname} = PyObject_AsFileDescriptor({argname});
            if ({paramname} == -1) {{{{
                goto exit;
            }}}}
            """.format(argname=argname, paramname=self.name)


class float_converter(CConverter):
    type = 'float'
    default_type = float
    format_unit = 'f'
    c_ignored_default = "0.0"

    def parse_arg(self, argname, displayname):
        if self.format_unit == 'f':
            return """
                if (PyFloat_CheckExact({argname})) {{{{
                    {paramname} = (float) (PyFloat_AS_DOUBLE({argname}));
                }}}}
                else
                {{{{
                    {paramname} = (float) PyFloat_AsDouble({argname});
                    if ({paramname} == -1.0 && PyErr_Occurred()) {{{{
                        goto exit;
                    }}}}
                }}}}
                """.format(argname=argname, paramname=self.parser_name)
        return super().parse_arg(argname, displayname)

class double_converter(CConverter):
    type = 'double'
    default_type = float
    format_unit = 'd'
    c_ignored_default = "0.0"

    def parse_arg(self, argname, displayname):
        if self.format_unit == 'd':
            return """
                if (PyFloat_CheckExact({argname})) {{{{
                    {paramname} = PyFloat_AS_DOUBLE({argname});
                }}}}
                else
                {{{{
                    {paramname} = PyFloat_AsDouble({argname});
                    if ({paramname} == -1.0 && PyErr_Occurred()) {{{{
                        goto exit;
                    }}}}
                }}}}
                """.format(argname=argname, paramname=self.parser_name)
        return super().parse_arg(argname, displayname)


class Py_complex_converter(CConverter):
    type = 'Py_complex'
    default_type = complex
    format_unit = 'D'
    c_ignored_default = "{0.0, 0.0}"

    def parse_arg(self, argname, displayname):
        if self.format_unit == 'D':
            return """
                {paramname} = PyComplex_AsCComplex({argname});
                if (PyErr_Occurred()) {{{{
                    goto exit;
                }}}}
                """.format(argname=argname, paramname=self.parser_name)
        return super().parse_arg(argname, displayname)


class object_converter(CConverter):
    type = 'PyObject *'
    format_unit = 'O'

    def converter_init(self, *, converter=None, type=None, subclass_of=None):
        if converter:
            if subclass_of:
                fail("object: Cannot pass in both 'converter' and 'subclass_of'")
            self.format_unit = 'O&'
            self.converter = converter
        elif subclass_of:
            self.format_unit = 'O!'
            self.subclass_of = subclass_of

        if type is not None:
            self.type = type


#
# We define three conventions for buffer types in the 'accept' argument:
#
#  buffer  : any object supporting the buffer interface
#  rwbuffer: any object supporting the buffer interface, but must be writeable
#  robuffer: any object supporting the buffer interface, but must not be writeable
#

class buffer: pass
class rwbuffer: pass
class robuffer: pass

def str_converter_key(types, encoding, zeroes):
    return (frozenset(types), bool(encoding), bool(zeroes))

str_converter_argument_map: dict[str, str] = {}

class str_converter(CConverter):
    type = 'const char *'
    default_type = (str, Null, NoneType)
    format_unit = 's'

    def converter_init(self, *, accept={str}, encoding=None, zeroes=False):

        key = str_converter_key(accept, encoding, zeroes)
        format_unit = str_converter_argument_map.get(key)
        if not format_unit:
            fail("str_converter: illegal combination of arguments", key)

        self.format_unit = format_unit
        self.length = bool(zeroes)
        if encoding:
            if self.default not in (Null, None, unspecified):
                fail("str_converter: Argument Clinic doesn't support default values for encoded strings")
            self.encoding = encoding
            self.type = 'char *'
            # sorry, clinic can't support preallocated buffers
            # for es# and et#
            self.c_default = "NULL"
        if NoneType in accept and self.c_default == "Py_None":
            self.c_default = "NULL"

    def post_parsing(self):
        if self.encoding:
            name = self.name
            return f"PyMem_FREE({name});\n"

    def parse_arg(self, argname, displayname):
        if self.format_unit == 's':
            return """
                if (!PyUnicode_Check({argname})) {{{{
                    _PyArg_BadArgument("{{name}}", {displayname}, "str", {argname});
                    goto exit;
                }}}}
                Py_ssize_t {paramname}_length;
                {paramname} = PyUnicode_AsUTF8AndSize({argname}, &{paramname}_length);
                if ({paramname} == NULL) {{{{
                    goto exit;
                }}}}
                if (strlen({paramname}) != (size_t){paramname}_length) {{{{
                    PyErr_SetString(PyExc_ValueError, "embedded null character");
                    goto exit;
                }}}}
                """.format(argname=argname, paramname=self.parser_name,
                           displayname=displayname)
        if self.format_unit == 'z':
            return """
                if ({argname} == Py_None) {{{{
                    {paramname} = NULL;
                }}}}
                else if (PyUnicode_Check({argname})) {{{{
                    Py_ssize_t {paramname}_length;
                    {paramname} = PyUnicode_AsUTF8AndSize({argname}, &{paramname}_length);
                    if ({paramname} == NULL) {{{{
                        goto exit;
                    }}}}
                    if (strlen({paramname}) != (size_t){paramname}_length) {{{{
                        PyErr_SetString(PyExc_ValueError, "embedded null character");
                        goto exit;
                    }}}}
                }}}}
                else {{{{
                    _PyArg_BadArgument("{{name}}", {displayname}, "str or None", {argname});
                    goto exit;
                }}}}
                """.format(argname=argname, paramname=self.parser_name,
                           displayname=displayname)
        return super().parse_arg(argname, displayname)

#
# This is the fourth or fifth rewrite of registering all the
# string converter format units.  Previous approaches hid
# bugs--generally mismatches between the semantics of the format
# unit and the arguments necessary to represent those semantics
# properly.  Hopefully with this approach we'll get it 100% right.
#
# The r() function (short for "register") both registers the
# mapping from arguments to format unit *and* registers the
# legacy C converter for that format unit.
#
def r(format_unit, *, accept, encoding=False, zeroes=False):
    if not encoding and format_unit != 's':
        # add the legacy c converters here too.
        #
        # note: add_legacy_c_converter can't work for
        #   es, es#, et, or et#
        #   because of their extra encoding argument
        #
        # also don't add the converter for 's' because
        # the metaclass for CConverter adds it for us.
        kwargs = {}
        if accept != {str}:
            kwargs['accept'] = accept
        if zeroes:
            kwargs['zeroes'] = True
        added_f = functools.partial(str_converter, **kwargs)
        legacy_converters[format_unit] = added_f

    d = str_converter_argument_map
    key = str_converter_key(accept, encoding, zeroes)
    if key in d:
        sys.exit("Duplicate keys specified for str_converter_argument_map!")
    d[key] = format_unit

r('es',  encoding=True,              accept={str})
r('es#', encoding=True, zeroes=True, accept={str})
r('et',  encoding=True,              accept={bytes, bytearray, str})
r('et#', encoding=True, zeroes=True, accept={bytes, bytearray, str})
r('s',                               accept={str})
r('s#',                 zeroes=True, accept={robuffer, str})
r('y',                               accept={robuffer})
r('y#',                 zeroes=True, accept={robuffer})
r('z',                               accept={str, NoneType})
r('z#',                 zeroes=True, accept={robuffer, str, NoneType})
del r


class PyBytesObject_converter(CConverter):
    type = 'PyBytesObject *'
    format_unit = 'S'
    # accept = {bytes}

    def parse_arg(self, argname, displayname):
        if self.format_unit == 'S':
            return """
                if (!PyBytes_Check({argname})) {{{{
                    _PyArg_BadArgument("{{name}}", {displayname}, "bytes", {argname});
                    goto exit;
                }}}}
                {paramname} = ({type}){argname};
                """.format(argname=argname, paramname=self.parser_name,
                           type=self.type, displayname=displayname)
        return super().parse_arg(argname, displayname)

class PyByteArrayObject_converter(CConverter):
    type = 'PyByteArrayObject *'
    format_unit = 'Y'
    # accept = {bytearray}

    def parse_arg(self, argname, displayname):
        if self.format_unit == 'Y':
            return """
                if (!PyByteArray_Check({argname})) {{{{
                    _PyArg_BadArgument("{{name}}", {displayname}, "bytearray", {argname});
                    goto exit;
                }}}}
                {paramname} = ({type}){argname};
                """.format(argname=argname, paramname=self.parser_name,
                           type=self.type, displayname=displayname)
        return super().parse_arg(argname, displayname)

class unicode_converter(CConverter):
    type = 'PyObject *'
    default_type = (str, Null, NoneType)
    format_unit = 'U'

    def parse_arg(self, argname, displayname):
        if self.format_unit == 'U':
            return """
                if (!PyUnicode_Check({argname})) {{{{
                    _PyArg_BadArgument("{{name}}", {displayname}, "str", {argname});
                    goto exit;
                }}}}
                if (PyUnicode_READY({argname}) == -1) {{{{
                    goto exit;
                }}}}
                {paramname} = {argname};
                """.format(argname=argname, paramname=self.parser_name,
                           displayname=displayname)
        return super().parse_arg(argname, displayname)

@add_legacy_c_converter('u')
@add_legacy_c_converter('u#', zeroes=True)
@add_legacy_c_converter('Z', accept={str, NoneType})
@add_legacy_c_converter('Z#', accept={str, NoneType}, zeroes=True)
class Py_UNICODE_converter(CConverter):
    type = 'const Py_UNICODE *'
    default_type = (str, Null, NoneType)

    def converter_init(self, *, accept={str}, zeroes=False):
        format_unit = 'Z' if accept=={str, NoneType} else 'u'
        if zeroes:
            format_unit += '#'
            self.length = True
            self.format_unit = format_unit
        else:
            self.accept = accept
            if accept == {str}:
                self.converter = '_PyUnicode_WideCharString_Converter'
            elif accept == {str, NoneType}:
                self.converter = '_PyUnicode_WideCharString_Opt_Converter'
            else:
                fail("Py_UNICODE_converter: illegal 'accept' argument " + repr(accept))
        self.c_default = "NULL"

    def cleanup(self):
        if not self.length:
            return """\
PyMem_Free((void *){name});
""".format(name=self.name)

    def parse_arg(self, argname, argnum):
        if not self.length:
            if self.accept == {str}:
                return """
                    if (!PyUnicode_Check({argname})) {{{{
                        _PyArg_BadArgument("{{name}}", {argnum}, "str", {argname});
                        goto exit;
                    }}}}
                    {paramname} = PyUnicode_AsWideCharString({argname}, NULL);
                    if ({paramname} == NULL) {{{{
                        goto exit;
                    }}}}
                    """.format(argname=argname, paramname=self.name, argnum=argnum)
            elif self.accept == {str, NoneType}:
                return """
                    if ({argname} == Py_None) {{{{
                        {paramname} = NULL;
                    }}}}
                    else if (PyUnicode_Check({argname})) {{{{
                        {paramname} = PyUnicode_AsWideCharString({argname}, NULL);
                        if ({paramname} == NULL) {{{{
                            goto exit;
                        }}}}
                    }}}}
                    else {{{{
                        _PyArg_BadArgument("{{name}}", {argnum}, "str or None", {argname});
                        goto exit;
                    }}}}
                    """.format(argname=argname, paramname=self.name, argnum=argnum)
        return super().parse_arg(argname, argnum)

@add_legacy_c_converter('s*', accept={str, buffer})
@add_legacy_c_converter('z*', accept={str, buffer, NoneType})
@add_legacy_c_converter('w*', accept={rwbuffer})
class Py_buffer_converter(CConverter):
    type = 'Py_buffer'
    format_unit = 'y*'
    impl_by_reference = True
    c_ignored_default = "{NULL, NULL}"

    def converter_init(self, *, accept={buffer}):
        if self.default not in (unspecified, None):
            fail("The only legal default value for Py_buffer is None.")

        self.c_default = self.c_ignored_default

        if accept == {str, buffer, NoneType}:
            format_unit = 'z*'
        elif accept == {str, buffer}:
            format_unit = 's*'
        elif accept == {buffer}:
            format_unit = 'y*'
        elif accept == {rwbuffer}:
            format_unit = 'w*'
        else:
            fail("Py_buffer_converter: illegal combination of arguments")

        self.format_unit = format_unit

    def cleanup(self):
        name = self.name
        return "".join(["if (", name, ".obj) {\n   PyBuffer_Release(&", name, ");\n}\n"])

    def parse_arg(self, argname, displayname):
        if self.format_unit == 'y*':
            return """
                if (PyObject_GetBuffer({argname}, &{paramname}, PyBUF_SIMPLE) != 0) {{{{
                    goto exit;
                }}}}
                if (!PyBuffer_IsContiguous(&{paramname}, 'C')) {{{{
                    _PyArg_BadArgument("{{name}}", {displayname}, "contiguous buffer", {argname});
                    goto exit;
                }}}}
                """.format(argname=argname, paramname=self.parser_name,
                           displayname=displayname)
        elif self.format_unit == 's*':
            return """
                if (PyUnicode_Check({argname})) {{{{
                    Py_ssize_t len;
                    const char *ptr = PyUnicode_AsUTF8AndSize({argname}, &len);
                    if (ptr == NULL) {{{{
                        goto exit;
                    }}}}
                    PyBuffer_FillInfo(&{paramname}, {argname}, (void *)ptr, len, 1, 0);
                }}}}
                else {{{{ /* any bytes-like object */
                    if (PyObject_GetBuffer({argname}, &{paramname}, PyBUF_SIMPLE) != 0) {{{{
                        goto exit;
                    }}}}
                    if (!PyBuffer_IsContiguous(&{paramname}, 'C')) {{{{
                        _PyArg_BadArgument("{{name}}", {displayname}, "contiguous buffer", {argname});
                        goto exit;
                    }}}}
                }}}}
                """.format(argname=argname, paramname=self.parser_name,
                           displayname=displayname)
        elif self.format_unit == 'w*':
            return """
                if (PyObject_GetBuffer({argname}, &{paramname}, PyBUF_WRITABLE) < 0) {{{{
                    PyErr_Clear();
                    _PyArg_BadArgument("{{name}}", {displayname}, "read-write bytes-like object", {argname});
                    goto exit;
                }}}}
                if (!PyBuffer_IsContiguous(&{paramname}, 'C')) {{{{
                    _PyArg_BadArgument("{{name}}", {displayname}, "contiguous buffer", {argname});
                    goto exit;
                }}}}
                """.format(argname=argname, paramname=self.parser_name,
                           displayname=displayname)
        return super().parse_arg(argname, displayname)


def correct_name_for_self(f):
    if f.kind in (CALLABLE, METHOD_INIT):
        if f.cls:
            return "PyObject *", "self"
        return "PyObject *", "module"
    if f.kind == STATIC_METHOD:
        return "void *", "null"
    if f.kind in (CLASS_METHOD, METHOD_NEW):
        return "PyTypeObject *", "type"
    raise RuntimeError("Unhandled type of function f: " + repr(f.kind))

def required_type_for_self_for_parser(f):
    type, _ = correct_name_for_self(f)
    if f.kind in (METHOD_INIT, METHOD_NEW, STATIC_METHOD, CLASS_METHOD):
        return type
    return None


class self_converter(CConverter):
    """
    A special-case converter:
    this is the default converter used for "self".
    """
    type = None
    format_unit = ''

    def converter_init(self, *, type=None):
        self.specified_type = type

    def pre_render(self):
        f = self.function
        default_type, default_name = correct_name_for_self(f)
        self.signature_name = default_name
        self.type = self.specified_type or self.type or default_type

        kind = self.function.kind
        new_or_init = kind in (METHOD_NEW, METHOD_INIT)

        if (kind == STATIC_METHOD) or new_or_init:
            self.show_in_signature = False

    # tp_new (METHOD_NEW) functions are of type newfunc:
    #     typedef PyObject *(*newfunc)(PyTypeObject *, PyObject *, PyObject *);
    #
    # tp_init (METHOD_INIT) functions are of type initproc:
    #     typedef int (*initproc)(PyObject *, PyObject *, PyObject *);
    #
    # All other functions generated by Argument Clinic are stored in
    # PyMethodDef structures, in the ml_meth slot, which is of type PyCFunction:
    #     typedef PyObject *(*PyCFunction)(PyObject *, PyObject *);
    # However!  We habitually cast these functions to PyCFunction,
    # since functions that accept keyword arguments don't fit this signature
    # but are stored there anyway.  So strict type equality isn't important
    # for these functions.
    #
    # So:
    #
    # * The name of the first parameter to the impl and the parsing function will always
    #   be self.name.
    #
    # * The type of the first parameter to the impl will always be of self.type.
    #
    # * If the function is neither tp_new (METHOD_NEW) nor tp_init (METHOD_INIT):
    #   * The type of the first parameter to the parsing function is also self.type.
    #     This means that if you step into the parsing function, your "self" parameter
    #     is of the correct type, which may make debugging more pleasant.
    #
    # * Else if the function is tp_new (METHOD_NEW):
    #   * The type of the first parameter to the parsing function is "PyTypeObject *",
    #     so the type signature of the function call is an exact match.
    #   * If self.type != "PyTypeObject *", we cast the first parameter to self.type
    #     in the impl call.
    #
    # * Else if the function is tp_init (METHOD_INIT):
    #   * The type of the first parameter to the parsing function is "PyObject *",
    #     so the type signature of the function call is an exact match.
    #   * If self.type != "PyObject *", we cast the first parameter to self.type
    #     in the impl call.

    @property
    def parser_type(self):
        return required_type_for_self_for_parser(self.function) or self.type

    def render(self, parameter, data):
        """
        parameter is a clinic.Parameter instance.
        data is a CRenderData instance.
        """
        if self.function.kind == STATIC_METHOD:
            return

        self._render_self(parameter, data)

        if self.type != self.parser_type:
            # insert cast to impl_argument[0], aka self.
            # we know we're in the first slot in all the CRenderData lists,
            # because we render parameters in order, and self is always first.
            assert len(data.impl_arguments) == 1
            assert data.impl_arguments[0] == self.name
            data.impl_arguments[0] = '(' + self.type + ")" + data.impl_arguments[0]

    def set_template_dict(self, template_dict):
        template_dict['self_name'] = self.name
        template_dict['self_type'] = self.parser_type
        kind = self.function.kind
        cls = self.function.cls

        if ((kind in (METHOD_NEW, METHOD_INIT)) and cls and cls.typedef):
            if kind == METHOD_NEW:
                type_check = (
                    '({0} == base_tp || {0}->tp_init == base_tp->tp_init)'
                 ).format(self.name)
            else:
                type_check = ('(Py_IS_TYPE({0}, base_tp) ||\n        '
                              ' Py_TYPE({0})->tp_new == base_tp->tp_new)'
                             ).format(self.name)

            line = '{} &&\n        '.format(type_check)
            template_dict['self_type_check'] = line

            type_object = self.function.cls.type_object
            type_ptr = f'PyTypeObject *base_tp = {type_object};'
            template_dict['base_type_ptr'] = type_ptr



def add_c_return_converter(f, name=None):
    if not name:
        name = f.__name__
        if not name.endswith('_return_converter'):
            return f
        name = name[:-len('_return_converter')]
    return_converters[name] = f
    return f


class CReturnConverterAutoRegister(type):
    def __init__(cls, name, bases, classdict):
        add_c_return_converter(cls)

class CReturnConverter(metaclass=CReturnConverterAutoRegister):

    # The C type to use for this variable.
    # 'type' should be a Python string specifying the type, e.g. "int".
    # If this is a pointer type, the type string should end with ' *'.
    type = 'PyObject *'

    # The Python default value for this parameter, as a Python value.
    # Or the magic value "unspecified" if there is no default.
    default = None

    def __init__(self, *, py_default=None, **kwargs):
        self.py_default = py_default
        try:
            self.return_converter_init(**kwargs)
        except TypeError as e:
            s = ', '.join(name + '=' + repr(value) for name, value in kwargs.items())
            sys.exit(self.__class__.__name__ + '(' + s + ')\n' + str(e))

    def return_converter_init(self):
        pass

    def declare(self, data):
        line = []
        add = line.append
        add(self.type)
        if not self.type.endswith('*'):
            add(' ')
        add(data.converter_retval + ';')
        data.declarations.append(''.join(line))
        data.return_value = data.converter_retval

    def err_occurred_if(self, expr, data):
        data.return_conversion.append('if (({}) && PyErr_Occurred()) {{\n    goto exit;\n}}\n'.format(expr))

    def err_occurred_if_null_pointer(self, variable, data):
        data.return_conversion.append('if ({} == NULL) {{\n    goto exit;\n}}\n'.format(variable))

    def render(self, function, data):
        """
        function is a clinic.Function instance.
        data is a CRenderData instance.
        """
        pass

add_c_return_converter(CReturnConverter, 'object')

class bool_return_converter(CReturnConverter):
    type = 'int'

    def render(self, function, data):
        self.declare(data)
        self.err_occurred_if(f"{data.converter_retval} == -1", data)
        data.return_conversion.append(
            f'return_value = PyBool_FromLong((long){data.converter_retval});\n'
        )

class long_return_converter(CReturnConverter):
    type = 'long'
    conversion_fn = 'PyLong_FromLong'
    cast = ''
    unsigned_cast = ''

    def render(self, function, data):
        self.declare(data)
        self.err_occurred_if(f"{data.converter_retval} == {self.unsigned_cast}-1", data)
        data.return_conversion.append(
            f'return_value = {self.conversion_fn}({self.cast}{data.converter_retval});\n'
        )

class int_return_converter(long_return_converter):
    type = 'int'
    cast = '(long)'

class init_return_converter(long_return_converter):
    """
    Special return converter for __init__ functions.
    """
    type = 'int'
    cast = '(long)'

    def render(self, function, data):
        pass

class unsigned_long_return_converter(long_return_converter):
    type = 'unsigned long'
    conversion_fn = 'PyLong_FromUnsignedLong'
    unsigned_cast = '(unsigned long)'

class unsigned_int_return_converter(unsigned_long_return_converter):
    type = 'unsigned int'
    cast = '(unsigned long)'
    unsigned_cast = '(unsigned int)'

class Py_ssize_t_return_converter(long_return_converter):
    type = 'Py_ssize_t'
    conversion_fn = 'PyLong_FromSsize_t'

class size_t_return_converter(long_return_converter):
    type = 'size_t'
    conversion_fn = 'PyLong_FromSize_t'
    unsigned_cast = '(size_t)'


class double_return_converter(CReturnConverter):
    type = 'double'
    cast = ''

    def render(self, function, data):
        self.declare(data)
        self.err_occurred_if(f"{data.converter_retval} == -1.0", data)
        data.return_conversion.append(
            f'return_value = PyFloat_FromDouble({self.cast}{data.converter_retval});\n'
        )

class float_return_converter(double_return_converter):
    type = 'float'
    cast = '(double)'


def eval_ast_expr(node, globals, *, filename='-'):
    """
    Takes an ast.Expr node.  Compiles and evaluates it.
    Returns the result of the expression.

    globals represents the globals dict the expression
    should see.  (There's no equivalent for "locals" here.)
    """

    if isinstance(node, ast.Expr):
        node = node.value

    node = ast.Expression(node)
    co = compile(node, filename, 'eval')
    fn = FunctionType(co, globals)
    return fn()


class IndentStack:
    def __init__(self):
        self.indents = []
        self.margin = None

    def _ensure(self):
        if not self.indents:
            fail('IndentStack expected indents, but none are defined.')

    def measure(self, line):
        """
        Returns the length of the line's margin.
        """
        if '\t' in line:
            fail('Tab characters are illegal in the Argument Clinic DSL.')
        stripped = line.lstrip()
        if not len(stripped):
            # we can't tell anything from an empty line
            # so just pretend it's indented like our current indent
            self._ensure()
            return self.indents[-1]
        return len(line) - len(stripped)

    def infer(self, line):
        """
        Infer what is now the current margin based on this line.
        Returns:
            1 if we have indented (or this is the first margin)
            0 if the margin has not changed
           -N if we have dedented N times
        """
        indent = self.measure(line)
        margin = ' ' * indent
        if not self.indents:
            self.indents.append(indent)
            self.margin = margin
            return 1
        current = self.indents[-1]
        if indent == current:
            return 0
        if indent > current:
            self.indents.append(indent)
            self.margin = margin
            return 1
        # indent < current
        if indent not in self.indents:
            fail("Illegal outdent.")
        outdent_count = 0
        while indent != current:
            self.indents.pop()
            current = self.indents[-1]
            outdent_count -= 1
        self.margin = margin
        return outdent_count

    @property
    def depth(self):
        """
        Returns how many margins are currently defined.
        """
        return len(self.indents)

    def indent(self, line):
        """
        Indents a line by the currently defined margin.
        """
        return self.margin + line

    def dedent(self, line):
        """
        Dedents a line by the currently defined margin.
        (The inverse of 'indent'.)
        """
        margin = self.margin
        indent = self.indents[-1]
        if not line.startswith(margin):
            fail('Cannot dedent, line does not start with the previous margin:')
        return line[indent:]


class DSLParser:
    def __init__(self, clinic):
        self.clinic = clinic

        self.directives = {}
        for name in dir(self):
            # functions that start with directive_ are added to directives
            _, s, key = name.partition("directive_")
            if s:
                self.directives[key] = getattr(self, name)

            # functions that start with at_ are too, with an @ in front
            _, s, key = name.partition("at_")
            if s:
                self.directives['@' + key] = getattr(self, name)

        self.reset()

    def reset(self):
        self.function = None
        self.state = self.state_dsl_start
        self.parameter_indent = None
        self.keyword_only = False
        self.positional_only = False
        self.group = 0
        self.parameter_state = self.ps_start
        self.seen_positional_with_default = False
        self.indent = IndentStack()
        self.kind = CALLABLE
        self.coexist = False
        self.parameter_continuation = ''
        self.preserve_output = False

    def directive_version(self, required):
        global version
        if version_comparitor(version, required) < 0:
            fail("Insufficient Clinic version!\n  Version: " + version + "\n  Required: " + required)

    def directive_module(self, name):
        fields = name.split('.')
        new = fields.pop()
        module, cls = self.clinic._module_and_class(fields)
        if cls:
            fail("Can't nest a module inside a class!")

        if name in module.classes:
            fail("Already defined module " + repr(name) + "!")

        m = Module(name, module)
        module.modules[name] = m
        self.block.signatures.append(m)

    def directive_class(self, name, typedef, type_object):
        fields = name.split('.')
        in_classes = False
        parent = self
        name = fields.pop()
        so_far = []
        module, cls = self.clinic._module_and_class(fields)

        parent = cls or module
        if name in parent.classes:
            fail("Already defined class " + repr(name) + "!")

        c = Class(name, module, cls, typedef, type_object)
        parent.classes[name] = c
        self.block.signatures.append(c)

    def directive_set(self, name, value):
        if name not in ("line_prefix", "line_suffix"):
            fail("unknown variable", repr(name))

        value = value.format_map({
            'block comment start': '/*',
            'block comment end': '*/',
            })

        self.clinic.__dict__[name] = value

    def directive_destination(self, name, command, *args):
        if command == 'new':
            self.clinic.add_destination(name, *args)
            return

        if command == 'clear':
            self.clinic.get_destination(name).clear()
        fail("unknown destination command", repr(command))


    def directive_output(self, command_or_name, destination=''):
        fd = self.clinic.destination_buffers

        if command_or_name == "preset":
            preset = self.clinic.presets.get(destination)
            if not preset:
                fail("Unknown preset " + repr(destination) + "!")
            fd.update(preset)
            return

        if command_or_name == "push":
            self.clinic.destination_buffers_stack.append(fd.copy())
            return

        if command_or_name == "pop":
            if not self.clinic.destination_buffers_stack:
                fail("Can't 'output pop', stack is empty!")
            previous_fd = self.clinic.destination_buffers_stack.pop()
            fd.update(previous_fd)
            return

        # secret command for debugging!
        if command_or_name == "print":
            self.block.output.append(pprint.pformat(fd))
            self.block.output.append('\n')
            return

        d = self.clinic.get_destination_buffer(destination)

        if command_or_name == "everything":
            for name in list(fd):
                fd[name] = d
            return

        if command_or_name not in fd:
            fail("Invalid command / destination name " + repr(command_or_name) + ", must be one of:\n  preset push pop print everything " + " ".join(fd))
        fd[command_or_name] = d

    def directive_dump(self, name):
        self.block.output.append(self.clinic.get_destination(name).dump())

    def directive_printout(self, *args):
        self.block.output.append(' '.join(args))
        self.block.output.append('\n')

    def directive_preserve(self):
        if self.preserve_output:
            fail("Can't have preserve twice in one block!")
        self.preserve_output = True

    def at_classmethod(self):
        if self.kind is not CALLABLE:
            fail("Can't set @classmethod, function is not a normal callable")
        self.kind = CLASS_METHOD

    def at_staticmethod(self):
        if self.kind is not CALLABLE:
            fail("Can't set @staticmethod, function is not a normal callable")
        self.kind = STATIC_METHOD

    def at_coexist(self):
        if self.coexist:
            fail("Called @coexist twice!")
        self.coexist = True

    def parse(self, block):
        self.reset()
        self.block = block
        self.saved_output = self.block.output
        block.output = []
        block_start = self.clinic.block_parser.line_number
        lines = block.input.split('\n')
        for line_number, line in enumerate(lines, self.clinic.block_parser.block_start_line_number):
            if '\t' in line:
                fail('Tab characters are illegal in the Clinic DSL.\n\t' + repr(line), line_number=block_start)
            self.state(line)

        self.next(self.state_terminal)
        self.state(None)

        block.output.extend(self.clinic.language.render(clinic, block.signatures))

        if self.preserve_output:
            if block.output:
                fail("'preserve' only works for blocks that don't produce any output!")
            block.output = self.saved_output

    @staticmethod
    def ignore_line(line):
        # ignore comment-only lines
        if line.lstrip().startswith('#'):
            return True

        # Ignore empty lines too
        # (but not in docstring sections!)
        if not line.strip():
            return True

        return False

    @staticmethod
    def calculate_indent(line):
        return len(line) - len(line.strip())

    def next(self, state, line=None):
        # real_print(self.state.__name__, "->", state.__name__, ", line=", line)
        self.state = state
        if line is not None:
            self.state(line)

    def state_dsl_start(self, line):
        # self.block = self.ClinicOutputBlock(self)
        if self.ignore_line(line):
            return

        # is it a directive?
        fields = shlex.split(line)
        directive_name = fields[0]
        directive = self.directives.get(directive_name, None)
        if directive:
            try:
                directive(*fields[1:])
            except TypeError as e:
                fail(str(e))
            return

        self.next(self.state_modulename_name, line)

    def state_modulename_name(self, line):
        # looking for declaration, which establishes the leftmost column
        # line should be
        #     modulename.fnname [as c_basename] [-> return annotation]
        # square brackets denote optional syntax.
        #
        # alternatively:
        #     modulename.fnname [as c_basename] = modulename.existing_fn_name
        # clones the parameters and return converter from that
        # function.  you can't modify them.  you must enter a
        # new docstring.
        #
        # (but we might find a directive first!)
        #
        # this line is permitted to start with whitespace.
        # we'll call this number of spaces F (for "function").

        if not line.strip():
            return

        self.indent.infer(line)

        # are we cloning?
        before, equals, existing = line.rpartition('=')
        if equals:
            full_name, _, c_basename = before.partition(' as ')
            full_name = full_name.strip()
            c_basename = c_basename.strip()
            existing = existing.strip()
            if (is_legal_py_identifier(full_name) and
                (not c_basename or is_legal_c_identifier(c_basename)) and
                is_legal_py_identifier(existing)):
                # we're cloning!
                fields = [x.strip() for x in existing.split('.')]
                function_name = fields.pop()
                module, cls = self.clinic._module_and_class(fields)

                for existing_function in (cls or module).functions:
                    if existing_function.name == function_name:
                        break
                else:
                    existing_function = None
                if not existing_function:
                    print("class", cls, "module", module, "existing", existing)
                    print("cls. functions", cls.functions)
                    fail("Couldn't find existing function " + repr(existing) + "!")

                fields = [x.strip() for x in full_name.split('.')]
                function_name = fields.pop()
                module, cls = self.clinic._module_and_class(fields)

                if not (existing_function.kind == self.kind and existing_function.coexist == self.coexist):
                    fail("'kind' of function and cloned function don't match!  (@classmethod/@staticmethod/@coexist)")
                self.function = existing_function.copy(name=function_name, full_name=full_name, module=module, cls=cls, c_basename=c_basename, docstring='')

                self.block.signatures.append(self.function)
                (cls or module).functions.append(self.function)
                self.next(self.state_function_docstring)
                return

        line, _, returns = line.partition('->')

        full_name, _, c_basename = line.partition(' as ')
        full_name = full_name.strip()
        c_basename = c_basename.strip() or None

        if not is_legal_py_identifier(full_name):
            fail("Illegal function name: {}".format(full_name))
        if c_basename and not is_legal_c_identifier(c_basename):
            fail("Illegal C basename: {}".format(c_basename))

        return_converter = None
        if returns:
            ast_input = "def x() -> {}: pass".format(returns)
            module = None
            try:
                module = ast.parse(ast_input)
            except SyntaxError:
                pass
            if not module:
                fail("Badly-formed annotation for " + full_name + ": " + returns)
            try:
                name, legacy, kwargs = self.parse_converter(module.body[0].returns)
                if legacy:
                    fail("Legacy converter {!r} not allowed as a return converter"
                         .format(name))
                if name not in return_converters:
                    fail("No available return converter called " + repr(name))
                return_converter = return_converters[name](**kwargs)
            except ValueError:
                fail("Badly-formed annotation for " + full_name + ": " + returns)

        fields = [x.strip() for x in full_name.split('.')]
        function_name = fields.pop()
        module, cls = self.clinic._module_and_class(fields)

        fields = full_name.split('.')
        if fields[-1] in unsupported_special_methods:
            fail(f"{fields[-1]} is a special method and cannot be converted to Argument Clinic!  (Yet.)")

        if fields[-1] == '__new__':
            if (self.kind != CLASS_METHOD) or (not cls):
                fail("__new__ must be a class method!")
            self.kind = METHOD_NEW
        elif fields[-1] == '__init__':
            if (self.kind != CALLABLE) or (not cls):
                fail("__init__ must be a normal method, not a class or static method!")
            self.kind = METHOD_INIT
            if not return_converter:
                return_converter = init_return_converter()

        if not return_converter:
            return_converter = CReturnConverter()

        if not module:
            fail("Undefined module used in declaration of " + repr(full_name.strip()) + ".")
        self.function = Function(name=function_name, full_name=full_name, module=module, cls=cls, c_basename=c_basename,
                                 return_converter=return_converter, kind=self.kind, coexist=self.coexist)
        self.block.signatures.append(self.function)

        # insert a self converter automatically
        type, name = correct_name_for_self(self.function)
        kwargs = {}
        if cls and type == "PyObject *":
            kwargs['type'] = cls.typedef
        sc = self.function.self_converter = self_converter(name, name, self.function, **kwargs)
        p_self = Parameter(sc.name, inspect.Parameter.POSITIONAL_ONLY, function=self.function, converter=sc)
        self.function.parameters[sc.name] = p_self

        (cls or module).functions.append(self.function)
        self.next(self.state_parameters_start)

    # Now entering the parameters section.  The rules, formally stated:
    #
    #   * All lines must be indented with spaces only.
    #   * The first line must be a parameter declaration.
    #   * The first line must be indented.
    #       * This first line establishes the indent for parameters.
    #       * We'll call this number of spaces P (for "parameter").
    #   * Thenceforth:
    #       * Lines indented with P spaces specify a parameter.
    #       * Lines indented with > P spaces are docstrings for the previous
    #         parameter.
    #           * We'll call this number of spaces D (for "docstring").
    #           * All subsequent lines indented with >= D spaces are stored as
    #             part of the per-parameter docstring.
    #           * All lines will have the first D spaces of the indent stripped
    #             before they are stored.
    #           * It's illegal to have a line starting with a number of spaces X
    #             such that P < X < D.
    #       * A line with < P spaces is the first line of the function
    #         docstring, which ends processing for parameters and per-parameter
    #         docstrings.
    #           * The first line of the function docstring must be at the same
    #             indent as the function declaration.
    #       * It's illegal to have any line in the parameters section starting
    #         with X spaces such that F < X < P.  (As before, F is the indent
    #         of the function declaration.)
    #
    # Also, currently Argument Clinic places the following restrictions on groups:
    #   * Each group must contain at least one parameter.
    #   * Each group may contain at most one group, which must be the furthest
    #     thing in the group from the required parameters.  (The nested group
    #     must be the first in the group when it's before the required
    #     parameters, and the last thing in the group when after the required
    #     parameters.)
    #   * There may be at most one (top-level) group to the left or right of
    #     the required parameters.
    #   * You must specify a slash, and it must be after all parameters.
    #     (In other words: either all parameters are positional-only,
    #      or none are.)
    #
    #  Said another way:
    #   * Each group must contain at least one parameter.
    #   * All left square brackets before the required parameters must be
    #     consecutive.  (You can't have a left square bracket followed
    #     by a parameter, then another left square bracket.  You can't
    #     have a left square bracket, a parameter, a right square bracket,
    #     and then a left square bracket.)
    #   * All right square brackets after the required parameters must be
    #     consecutive.
    #
    # These rules are enforced with a single state variable:
    # "parameter_state".  (Previously the code was a miasma of ifs and
    # separate boolean state variables.)  The states are:
    #
    #  [ [ a, b, ] c, ] d, e, f=3, [ g, h, [ i ] ]   <- line
    # 01   2          3       4    5           6     <- state transitions
    #
    # 0: ps_start.  before we've seen anything.  legal transitions are to 1 or 3.
    # 1: ps_left_square_before.  left square brackets before required parameters.
    # 2: ps_group_before.  in a group, before required parameters.
    # 3: ps_required.  required parameters, positional-or-keyword or positional-only
    #     (we don't know yet).  (renumber left groups!)
    # 4: ps_optional.  positional-or-keyword or positional-only parameters that
    #    now must have default values.
    # 5: ps_group_after.  in a group, after required parameters.
    # 6: ps_right_square_after.  right square brackets after required parameters.
    ps_start, ps_left_square_before, ps_group_before, ps_required, \
    ps_optional, ps_group_after, ps_right_square_after = range(7)

    def state_parameters_start(self, line):
        if self.ignore_line(line):
            return

        # if this line is not indented, we have no parameters
        if not self.indent.infer(line):
            return self.next(self.state_function_docstring, line)

        self.parameter_continuation = ''
        return self.next(self.state_parameter, line)


    def to_required(self):
        """
        Transition to the "required" parameter state.
        """
        if self.parameter_state != self.ps_required:
            self.parameter_state = self.ps_required
            for p in self.function.parameters.values():
                p.group = -p.group

    def state_parameter(self, line):
        if self.parameter_continuation:
            line = self.parameter_continuation + ' ' + line.lstrip()
            self.parameter_continuation = ''

        if self.ignore_line(line):
            return

        assert self.indent.depth == 2
        indent = self.indent.infer(line)
        if indent == -1:
            # we outdented, must be to definition column
            return self.next(self.state_function_docstring, line)

        if indent == 1:
            # we indented, must be to new parameter docstring column
            return self.next(self.state_parameter_docstring_start, line)

        line = line.rstrip()
        if line.endswith('\\'):
            self.parameter_continuation = line[:-1]
            return

        line = line.lstrip()

        if line in ('*', '/', '[', ']'):
            self.parse_special_symbol(line)
            return

        if self.parameter_state in (self.ps_start, self.ps_required):
            self.to_required()
        elif self.parameter_state == self.ps_left_square_before:
            self.parameter_state = self.ps_group_before
        elif self.parameter_state == self.ps_group_before:
            if not self.group:
                self.to_required()
        elif self.parameter_state in (self.ps_group_after, self.ps_optional):
            pass
        else:
            fail("Function " + self.function.name + " has an unsupported group configuration. (Unexpected state " + str(self.parameter_state) + ".a)")

        # handle "as" for  parameters too
        c_name = None
        name, have_as_token, trailing = line.partition(' as ')
        if have_as_token:
            name = name.strip()
            if ' ' not in name:
                fields = trailing.strip().split(' ')
                if not fields:
                    fail("Invalid 'as' clause!")
                c_name = fields[0]
                if c_name.endswith(':'):
                    name += ':'
                    c_name = c_name[:-1]
                fields[0] = name
                line = ' '.join(fields)

        base, equals, default = line.rpartition('=')
        if not equals:
            base = default
            default = None

        module = None
        try:
            ast_input = "def x({}): pass".format(base)
            module = ast.parse(ast_input)
        except SyntaxError:
            try:
                # the last = was probably inside a function call, like
                #   c: int(accept={str})
                # so assume there was no actual default value.
                default = None
                ast_input = "def x({}): pass".format(line)
                module = ast.parse(ast_input)
            except SyntaxError:
                pass
        if not module:
            fail("Function " + self.function.name + " has an invalid parameter declaration:\n\t" + line)

        function_args = module.body[0].args

        if len(function_args.args) > 1:
            fail("Function " + self.function.name + " has an invalid parameter declaration (comma?):\n\t" + line)
        if function_args.defaults or function_args.kw_defaults:
            fail("Function " + self.function.name + " has an invalid parameter declaration (default value?):\n\t" + line)
        if function_args.kwarg:
            fail("Function " + self.function.name + " has an invalid parameter declaration (**kwargs?):\n\t" + line)

        if function_args.vararg:
            is_vararg = True
            parameter = function_args.vararg
        else:
            is_vararg = False
            parameter = function_args.args[0]

        parameter_name = parameter.arg
        name, legacy, kwargs = self.parse_converter(parameter.annotation)

        if not default:
            if self.parameter_state == self.ps_optional:
                fail("Can't have a parameter without a default (" + repr(parameter_name) + ")\nafter a parameter with a default!")
            if is_vararg:
                value = NULL
                kwargs.setdefault('c_default', "NULL")
            else:
                value = unspecified
            if 'py_default' in kwargs:
                fail("You can't specify py_default without specifying a default value!")
        else:
            if is_vararg:
                fail("Vararg can't take a default value!")

            if self.parameter_state == self.ps_required:
                self.parameter_state = self.ps_optional
            default = default.strip()
            bad = False
            ast_input = "x = {}".format(default)
            bad = False
            try:
                module = ast.parse(ast_input)

                if 'c_default' not in kwargs:
                    # we can only represent very simple data values in C.
                    # detect whether default is okay, via a denylist
                    # of disallowed ast nodes.
                    class DetectBadNodes(ast.NodeVisitor):
                        bad = False
                        def bad_node(self, node):
                            self.bad = True

                        # inline function call
                        visit_Call = bad_node
                        # inline if statement ("x = 3 if y else z")
                        visit_IfExp = bad_node

                        # comprehensions and generator expressions
                        visit_ListComp = visit_SetComp = bad_node
                        visit_DictComp = visit_GeneratorExp = bad_node

                        # literals for advanced types
                        visit_Dict = visit_Set = bad_node
                        visit_List = visit_Tuple = bad_node

                        # "starred": "a = [1, 2, 3]; *a"
                        visit_Starred = bad_node

                    denylist = DetectBadNodes()
                    denylist.visit(module)
                    bad = denylist.bad
                else:
                    # if they specify a c_default, we can be more lenient about the default value.
                    # but at least make an attempt at ensuring it's a valid expression.
                    try:
                        value = eval(default)
                        if value == unspecified:
                            fail("'unspecified' is not a legal default value!")
                    except NameError:
                        pass # probably a named constant
                    except Exception as e:
                        fail("Malformed expression given as default value\n"
                             "{!r} caused {!r}".format(default, e))
                if bad:
                    fail("Unsupported expression as default value: " + repr(default))

                expr = module.body[0].value
                # mild hack: explicitly support NULL as a default value
                if isinstance(expr, ast.Name) and expr.id == 'NULL':
                    value = NULL
                    py_default = '<unrepresentable>'
                    c_default = "NULL"
                elif (isinstance(expr, ast.BinOp) or
                    (isinstance(expr, ast.UnaryOp) and
                     not (isinstance(expr.operand, ast.Constant) and
                          type(expr.operand.value) in {int, float, complex})
                    )):
                    c_default = kwargs.get("c_default")
                    if not (isinstance(c_default, str) and c_default):
                        fail("When you specify an expression (" + repr(default) + ") as your default value,\nyou MUST specify a valid c_default." + ast.dump(expr))
                    py_default = default
                    value = unknown
                elif isinstance(expr, ast.Attribute):
                    a = []
                    n = expr
                    while isinstance(n, ast.Attribute):
                        a.append(n.attr)
                        n = n.value
                    if not isinstance(n, ast.Name):
                        fail("Unsupported default value " + repr(default) + " (looked like a Python constant)")
                    a.append(n.id)
                    py_default = ".".join(reversed(a))

                    c_default = kwargs.get("c_default")
                    if not (isinstance(c_default, str) and c_default):
                        fail("When you specify a named constant (" + repr(py_default) + ") as your default value,\nyou MUST specify a valid c_default.")

                    try:
                        value = eval(py_default)
                    except NameError:
                        value = unknown
                else:
                    value = ast.literal_eval(expr)
                    py_default = repr(value)
                    if isinstance(value, (bool, None.__class__)):
                        c_default = "Py_" + py_default
                    elif isinstance(value, str):
                        c_default = c_repr(value)
                    else:
                        c_default = py_default

            except SyntaxError as e:
                fail("Syntax error: " + repr(e.text))
            except (ValueError, AttributeError):
                value = unknown
                c_default = kwargs.get("c_default")
                py_default = default
                if not (isinstance(c_default, str) and c_default):
                    fail("When you specify a named constant (" + repr(py_default) + ") as your default value,\nyou MUST specify a valid c_default.")

            kwargs.setdefault('c_default', c_default)
            kwargs.setdefault('py_default', py_default)

        dict = legacy_converters if legacy else converters
        legacy_str = "legacy " if legacy else ""
        if name not in dict:
            fail('{} is not a valid {}converter'.format(name, legacy_str))
        # if you use a c_name for the parameter, we just give that name to the converter
        # but the parameter object gets the python name
        converter = dict[name](c_name or parameter_name, parameter_name, self.function, value, **kwargs)

        if is_vararg:
            kind = inspect.Parameter.VAR_POSITIONAL
        elif self.keyword_only:
            kind = inspect.Parameter.KEYWORD_ONLY
        else:
            kind = inspect.Parameter.POSITIONAL_OR_KEYWORD

        if isinstance(converter, self_converter):
            if len(self.function.parameters) == 1:
                if (self.parameter_state != self.ps_required):
                    fail("A 'self' parameter cannot be marked optional.")
                if value is not unspecified:
                    fail("A 'self' parameter cannot have a default value.")
                if self.group:
                    fail("A 'self' parameter cannot be in an optional group.")
                kind = inspect.Parameter.POSITIONAL_ONLY
                self.parameter_state = self.ps_start
                self.function.parameters.clear()
            else:
                fail("A 'self' parameter, if specified, must be the very first thing in the parameter block.")

        if isinstance(converter, defining_class_converter):
            _lp = len(self.function.parameters)
            if _lp == 1:
                if (self.parameter_state != self.ps_required):
                    fail("A 'defining_class' parameter cannot be marked optional.")
                if value is not unspecified:
                    fail("A 'defining_class' parameter cannot have a default value.")
                if self.group:
                    fail("A 'defining_class' parameter cannot be in an optional group.")
            else:
                fail("A 'defining_class' parameter, if specified, must either be the first thing in the parameter block, or come just after 'self'.")


        p = Parameter(parameter_name, kind, function=self.function, converter=converter, default=value, group=self.group)

        names = [k.name for k in self.function.parameters.values()]
        if parameter_name in names[1:]:
            fail("You can't have two parameters named " + repr(parameter_name) + "!")
        elif names and parameter_name == names[0] and c_name is None:
            fail(f"Parameter '{parameter_name}' requires a custom C name")

        key = f"{parameter_name}_as_{c_name}" if c_name else parameter_name
        self.function.parameters[key] = p

    def parse_converter(self, annotation):
        if (isinstance(annotation, ast.Constant) and
            type(annotation.value) is str):
            return annotation.value, True, {}

        if isinstance(annotation, ast.Name):
            return annotation.id, False, {}

        if not isinstance(annotation, ast.Call):
            fail("Annotations must be either a name, a function call, or a string.")

        name = annotation.func.id
        symbols = globals()

        kwargs = {node.arg: eval_ast_expr(node.value, symbols) for node in annotation.keywords}
        return name, False, kwargs

    def parse_special_symbol(self, symbol):
        if symbol == '*':
            if self.keyword_only:
                fail("Function " + self.function.name + " uses '*' more than once.")
            self.keyword_only = True
        elif symbol == '[':
            if self.parameter_state in (self.ps_start, self.ps_left_square_before):
                self.parameter_state = self.ps_left_square_before
            elif self.parameter_state in (self.ps_required, self.ps_group_after):
                self.parameter_state = self.ps_group_after
            else:
                fail("Function " + self.function.name + " has an unsupported group configuration. (Unexpected state " + str(self.parameter_state) + ".b)")
            self.group += 1
            self.function.docstring_only = True
        elif symbol == ']':
            if not self.group:
                fail("Function " + self.function.name + " has a ] without a matching [.")
            if not any(p.group == self.group for p in self.function.parameters.values()):
                fail("Function " + self.function.name + " has an empty group.\nAll groups must contain at least one parameter.")
            self.group -= 1
            if self.parameter_state in (self.ps_left_square_before, self.ps_group_before):
                self.parameter_state = self.ps_group_before
            elif self.parameter_state in (self.ps_group_after, self.ps_right_square_after):
                self.parameter_state = self.ps_right_square_after
            else:
                fail("Function " + self.function.name + " has an unsupported group configuration. (Unexpected state " + str(self.parameter_state) + ".c)")
        elif symbol == '/':
            if self.positional_only:
                fail("Function " + self.function.name + " uses '/' more than once.")
            self.positional_only = True
            # ps_required and ps_optional are allowed here, that allows positional-only without option groups
            # to work (and have default values!)
            if (self.parameter_state not in (self.ps_required, self.ps_optional, self.ps_right_square_after, self.ps_group_before)) or self.group:
                fail("Function " + self.function.name + " has an unsupported group configuration. (Unexpected state " + str(self.parameter_state) + ".d)")
            if self.keyword_only:
                fail("Function " + self.function.name + " mixes keyword-only and positional-only parameters, which is unsupported.")
            # fixup preceding parameters
            for p in self.function.parameters.values():
                if p.is_vararg():
                    continue
                if (p.kind != inspect.Parameter.POSITIONAL_OR_KEYWORD and not isinstance(p.converter, self_converter)):
                    fail("Function " + self.function.name + " mixes keyword-only and positional-only parameters, which is unsupported.")
                p.kind = inspect.Parameter.POSITIONAL_ONLY

    def state_parameter_docstring_start(self, line):
        self.parameter_docstring_indent = len(self.indent.margin)
        assert self.indent.depth == 3
        return self.next(self.state_parameter_docstring, line)

    # every line of the docstring must start with at least F spaces,
    # where F > P.
    # these F spaces will be stripped.
    def state_parameter_docstring(self, line):
        stripped = line.strip()
        if stripped.startswith('#'):
            return

        indent = self.indent.measure(line)
        if indent < self.parameter_docstring_indent:
            self.indent.infer(line)
            assert self.indent.depth < 3
            if self.indent.depth == 2:
                # back to a parameter
                return self.next(self.state_parameter, line)
            assert self.indent.depth == 1
            return self.next(self.state_function_docstring, line)

        assert self.function.parameters
        last_parameter = next(reversed(list(self.function.parameters.values())))

        new_docstring = last_parameter.docstring

        if new_docstring:
            new_docstring += '\n'
        if stripped:
            new_docstring += self.indent.dedent(line)

        last_parameter.docstring = new_docstring

    # the final stanza of the DSL is the docstring.
    def state_function_docstring(self, line):
        if self.group:
            fail("Function " + self.function.name + " has a ] without a matching [.")

        stripped = line.strip()
        if stripped.startswith('#'):
            return

        new_docstring = self.function.docstring
        if new_docstring:
            new_docstring += "\n"
        if stripped:
            line = self.indent.dedent(line).rstrip()
        else:
            line = ''
        new_docstring += line
        self.function.docstring = new_docstring

    def format_docstring(self):
        f = self.function

        new_or_init = f.kind in (METHOD_NEW, METHOD_INIT)
        if new_or_init and not f.docstring:
            # don't render a docstring at all, no signature, nothing.
            return f.docstring

        text, add, output = _text_accumulator()
        parameters = f.render_parameters

        ##
        ## docstring first line
        ##

        if new_or_init:
            # classes get *just* the name of the class
            # not __new__, not __init__, and not module.classname
            assert f.cls
            add(f.cls.name)
        else:
            add(f.name)
        add('(')

        # populate "right_bracket_count" field for every parameter
        assert parameters, "We should always have a self parameter. " + repr(f)
        assert isinstance(parameters[0].converter, self_converter)
        # self is always positional-only.
        assert parameters[0].is_positional_only()
        parameters[0].right_bracket_count = 0
        positional_only = True
        for p in parameters[1:]:
            if not p.is_positional_only():
                positional_only = False
            else:
                assert positional_only
            if positional_only:
                p.right_bracket_count = abs(p.group)
            else:
                # don't put any right brackets around non-positional-only parameters, ever.
                p.right_bracket_count = 0

        right_bracket_count = 0

        def fix_right_bracket_count(desired):
            nonlocal right_bracket_count
            s = ''
            while right_bracket_count < desired:
                s += '['
                right_bracket_count += 1
            while right_bracket_count > desired:
                s += ']'
                right_bracket_count -= 1
            return s

        need_slash = False
        added_slash = False
        need_a_trailing_slash = False

        # we only need a trailing slash:
        #   * if this is not a "docstring_only" signature
        #   * and if the last *shown* parameter is
        #     positional only
        if not f.docstring_only:
            for p in reversed(parameters):
                if not p.converter.show_in_signature:
                    continue
                if p.is_positional_only():
                    need_a_trailing_slash = True
                break


        added_star = False

        first_parameter = True
        last_p = parameters[-1]
        line_length = len(''.join(text))
        indent = " " * line_length
        def add_parameter(text):
            nonlocal line_length
            nonlocal first_parameter
            if first_parameter:
                s = text
                first_parameter = False
            else:
                s = ' ' + text
                if line_length + len(s) >= 72:
                    add('\n')
                    add(indent)
                    line_length = len(indent)
                    s = text
            line_length += len(s)
            add(s)

        for p in parameters:
            if not p.converter.show_in_signature:
                continue
            assert p.name

            is_self = isinstance(p.converter, self_converter)
            if is_self and f.docstring_only:
                # this isn't a real machine-parsable signature,
                # so let's not print the "self" parameter
                continue

            if p.is_positional_only():
                need_slash = not f.docstring_only
            elif need_slash and not (added_slash or p.is_positional_only()):
                added_slash = True
                add_parameter('/,')

            if p.is_keyword_only() and not added_star:
                added_star = True
                add_parameter('*,')

            p_add, p_output = text_accumulator()
            p_add(fix_right_bracket_count(p.right_bracket_count))

            if isinstance(p.converter, self_converter):
                # annotate first parameter as being a "self".
                #
                # if inspect.Signature gets this function,
                # and it's already bound, the self parameter
                # will be stripped off.
                #
                # if it's not bound, it should be marked
                # as positional-only.
                #
                # note: we don't print "self" for __init__,
                # because this isn't actually the signature
                # for __init__.  (it can't be, __init__ doesn't
                # have a docstring.)  if this is an __init__
                # (or __new__), then this signature is for
                # calling the class to construct a new instance.
                p_add('$')

            if p.is_vararg():
                p_add("*")

            name = p.converter.signature_name or p.name
            p_add(name)

            if not p.is_vararg() and p.converter.is_optional():
                p_add('=')
                value = p.converter.py_default
                if not value:
                    value = repr(p.converter.default)
                p_add(value)

            if (p != last_p) or need_a_trailing_slash:
                p_add(',')

            add_parameter(p_output())

        add(fix_right_bracket_count(0))
        if need_a_trailing_slash:
            add_parameter('/')
        add(')')

        # PEP 8 says:
        #
        #     The Python standard library will not use function annotations
        #     as that would result in a premature commitment to a particular
        #     annotation style. Instead, the annotations are left for users
        #     to discover and experiment with useful annotation styles.
        #
        # therefore this is commented out:
        #
        # if f.return_converter.py_default:
        #     add(' -> ')
        #     add(f.return_converter.py_default)

        if not f.docstring_only:
            add("\n" + sig_end_marker + "\n")

        docstring_first_line = output()

        # now fix up the places where the brackets look wrong
        docstring_first_line = docstring_first_line.replace(', ]', ',] ')

        # okay.  now we're officially building the "parameters" section.
        # create substitution text for {parameters}
        spacer_line = False
        for p in parameters:
            if not p.docstring.strip():
                continue
            if spacer_line:
                add('\n')
            else:
                spacer_line = True
            add("  ")
            add(p.name)
            add('\n')
            add(textwrap.indent(rstrip_lines(p.docstring.rstrip()), "    "))
        parameters = output()
        if parameters:
            parameters += '\n'

        ##
        ## docstring body
        ##

        docstring = f.docstring.rstrip()
        lines = [line.rstrip() for line in docstring.split('\n')]

        # Enforce the summary line!
        # The first line of a docstring should be a summary of the function.
        # It should fit on one line (80 columns? 79 maybe?) and be a paragraph
        # by itself.
        #
        # Argument Clinic enforces the following rule:
        #  * either the docstring is empty,
        #  * or it must have a summary line.
        #
        # Guido said Clinic should enforce this:
        # http://mail.python.org/pipermail/python-dev/2013-June/127110.html

        if len(lines) >= 2:
            if lines[1]:
                fail("Docstring for " + f.full_name + " does not have a summary line!\n" +
                    "Every non-blank function docstring must start with\n" +
                    "a single line summary followed by an empty line.")
        elif len(lines) == 1:
            # the docstring is only one line right now--the summary line.
            # add an empty line after the summary line so we have space
            # between it and the {parameters} we're about to add.
            lines.append('')

        parameters_marker_count = len(docstring.split('{parameters}')) - 1
        if parameters_marker_count > 1:
            fail('You may not specify {parameters} more than once in a docstring!')

        if not parameters_marker_count:
            # insert after summary line
            lines.insert(2, '{parameters}')

        # insert at front of docstring
        lines.insert(0, docstring_first_line)

        docstring = "\n".join(lines)

        add(docstring)
        docstring = output()

        docstring = linear_format(docstring, parameters=parameters)
        docstring = docstring.rstrip()

        return docstring

    def state_terminal(self, line):
        """
        Called when processing the block is done.
        """
        assert not line

        if not self.function:
            return

        if self.keyword_only:
            values = self.function.parameters.values()
            if not values:
                no_parameter_after_star = True
            else:
                last_parameter = next(reversed(list(values)))
                no_parameter_after_star = last_parameter.kind != inspect.Parameter.KEYWORD_ONLY
            if no_parameter_after_star:
                fail("Function " + self.function.name + " specifies '*' without any parameters afterwards.")

        # remove trailing whitespace from all parameter docstrings
        for name, value in self.function.parameters.items():
            if not value:
                continue
            value.docstring = value.docstring.rstrip()

        self.function.docstring = self.format_docstring()




# maps strings to callables.
# the callable should return an object
# that implements the clinic parser
# interface (__init__ and parse).
#
# example parsers:
#   "clinic", handles the Clinic DSL
#   "python", handles running Python code
#
parsers = {'clinic' : DSLParser, 'python': PythonParser}


clinic = None


def main(argv):
    import sys
    import argparse
    cmdline = argparse.ArgumentParser(
        description="""Preprocessor for CPython C files.

The purpose of the Argument Clinic is automating all the boilerplate involved
with writing argument parsing code for builtins and providing introspection
signatures ("docstrings") for CPython builtins.

For more information see https://docs.python.org/3/howto/clinic.html""")
    cmdline.add_argument("-f", "--force", action='store_true')
    cmdline.add_argument("-o", "--output", type=str)
    cmdline.add_argument("-v", "--verbose", action='store_true')
    cmdline.add_argument("--converters", action='store_true')
    cmdline.add_argument("--make", action='store_true',
                         help="Walk --srcdir to run over all relevant files.")
    cmdline.add_argument("--srcdir", type=str, default=os.curdir,
                         help="The directory tree to walk in --make mode.")
    cmdline.add_argument("filename", type=str, nargs="*")
    ns = cmdline.parse_args(argv)

    if ns.converters:
        if ns.filename:
            print("Usage error: can't specify --converters and a filename at the same time.")
            print()
            cmdline.print_usage()
            sys.exit(-1)
        converters = []
        return_converters = []
        ignored = set("""
            add_c_converter
            add_c_return_converter
            add_default_legacy_c_converter
            add_legacy_c_converter
            """.strip().split())
        module = globals()
        for name in module:
            for suffix, ids in (
                ("_return_converter", return_converters),
                ("_converter", converters),
            ):
                if name in ignored:
                    continue
                if name.endswith(suffix):
                    ids.append((name, name[:-len(suffix)]))
                    break
        print()

        print("Legacy converters:")
        legacy = sorted(legacy_converters)
        print('    ' + ' '.join(c for c in legacy if c[0].isupper()))
        print('    ' + ' '.join(c for c in legacy if c[0].islower()))
        print()

        for title, attribute, ids in (
            ("Converters", 'converter_init', converters),
            ("Return converters", 'return_converter_init', return_converters),
        ):
            print(title + ":")
            longest = -1
            for name, short_name in ids:
                longest = max(longest, len(short_name))
            for name, short_name in sorted(ids, key=lambda x: x[1].lower()):
                cls = module[name]
                callable = getattr(cls, attribute, None)
                if not callable:
                    continue
                signature = inspect.signature(callable)
                parameters = []
                for parameter_name, parameter in signature.parameters.items():
                    if parameter.kind == inspect.Parameter.KEYWORD_ONLY:
                        if parameter.default != inspect.Parameter.empty:
                            s = '{}={!r}'.format(parameter_name, parameter.default)
                        else:
                            s = parameter_name
                        parameters.append(s)
                print('    {}({})'.format(short_name, ', '.join(parameters)))
            print()
        print("All converters also accept (c_default=None, py_default=None, annotation=None).")
        print("All return converters also accept (py_default=None).")
        sys.exit(0)

    if ns.make:
        if ns.output or ns.filename:
            print("Usage error: can't use -o or filenames with --make.")
            print()
            cmdline.print_usage()
            sys.exit(-1)
        if not ns.srcdir:
            print("Usage error: --srcdir must not be empty with --make.")
            print()
            cmdline.print_usage()
            sys.exit(-1)
        for root, dirs, files in os.walk(ns.srcdir):
            for rcs_dir in ('.svn', '.git', '.hg', 'build', 'externals'):
                if rcs_dir in dirs:
                    dirs.remove(rcs_dir)
            for filename in files:
                if not (filename.endswith('.c') or filename.endswith('.h')):
                    continue
                path = os.path.join(root, filename)
                if ns.verbose:
                    print(path)
                parse_file(path, verify=not ns.force)
        return

    if not ns.filename:
        cmdline.print_usage()
        sys.exit(-1)

    if ns.output and len(ns.filename) > 1:
        print("Usage error: can't use -o with multiple filenames.")
        print()
        cmdline.print_usage()
        sys.exit(-1)

    for filename in ns.filename:
        if ns.verbose:
            print(filename)
        parse_file(filename, output=ns.output, verify=not ns.force)


if __name__ == "__main__":
    sys.exit(main(sys.argv[1:]))<|MERGE_RESOLUTION|>--- conflicted
+++ resolved
@@ -27,13 +27,8 @@
 import traceback
 
 from collections.abc import Callable
-<<<<<<< HEAD
-from types import *
+from types import FunctionType, NoneType
 from typing import Any, NamedTuple, NoReturn, Literal, overload
-=======
-from types import FunctionType, NoneType
-from typing import Any, NamedTuple
->>>>>>> 0bb61dd5
 
 # TODO:
 #
