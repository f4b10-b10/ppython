#!/usr/bin/env python3
#
# Argument Clinic
# Copyright 2012-2013 by Larry Hastings.
# Licensed to the PSF under a contributor agreement.
#
from __future__ import annotations

import abc
import argparse
import ast
import builtins as bltns
import collections
import contextlib
import copy
import cpp
import dataclasses as dc
import enum
import functools
import hashlib
import inspect
import io
import itertools
import os
import pprint
import re
import shlex
import string
import sys
import textwrap

from collections.abc import (
    Callable,
    Iterable,
    Iterator,
    Sequence,
)
from types import FunctionType, NoneType
from typing import (
    TYPE_CHECKING,
    Any,
    Final,
    Literal,
    NamedTuple,
    NoReturn,
    Protocol,
    TypeVar,
    cast,
    overload,
)

# TODO:
#
# soon:
#
# * allow mixing any two of {positional-only, positional-or-keyword,
#   keyword-only}
#       * dict constructor uses positional-only and keyword-only
#       * max and min use positional only with an optional group
#         and keyword-only
#

version = '1'

NO_VARARG = "PY_SSIZE_T_MAX"
CLINIC_PREFIX = "__clinic_"
CLINIC_PREFIXED_ARGS = {
    "_keywords",
    "_parser",
    "args",
    "argsbuf",
    "fastargs",
    "kwargs",
    "kwnames",
    "nargs",
    "noptargs",
    "return_value",
}


class Sentinels(enum.Enum):
    unspecified = "unspecified"
    unknown = "unknown"

    def __repr__(self) -> str:
        return f"<{self.value.capitalize()}>"


unspecified: Final = Sentinels.unspecified
unknown: Final = Sentinels.unknown


# This one needs to be a distinct class, unlike the other two
class Null:
    def __repr__(self) -> str:
        return '<Null>'


NULL = Null()

sig_end_marker = '--'

Appender = Callable[[str], None]
Outputter = Callable[[], str]
TemplateDict = dict[str, str]

class _TextAccumulator(NamedTuple):
    text: list[str]
    append: Appender
    output: Outputter

def _text_accumulator() -> _TextAccumulator:
    text: list[str] = []
    def output() -> str:
        s = ''.join(text)
        text.clear()
        return s
    return _TextAccumulator(text, text.append, output)


class TextAccumulator(NamedTuple):
    append: Appender
    output: Outputter

def text_accumulator() -> TextAccumulator:
    """
    Creates a simple text accumulator / joiner.

    Returns a pair of callables:
        append, output
    "append" appends a string to the accumulator.
    "output" returns the contents of the accumulator
       joined together (''.join(accumulator)) and
       empties the accumulator.
    """
    text, append, output = _text_accumulator()
    return TextAccumulator(append, output)


@dc.dataclass
class ClinicError(Exception):
    message: str
    _: dc.KW_ONLY
    lineno: int | None = None
    filename: str | None = None

    def __post_init__(self) -> None:
        super().__init__(self.message)

    def report(self, *, warn_only: bool = False) -> str:
        msg = "Warning" if warn_only else "Error"
        if self.filename is not None:
            msg += f" in file {self.filename!r}"
        if self.lineno is not None:
            msg += f" on line {self.lineno}"
        msg += ":\n"
        msg += f"{self.message}\n"
        return msg


@overload
def warn_or_fail(
    *args: object,
    fail: Literal[True],
    filename: str | None = None,
    line_number: int | None = None,
) -> NoReturn: ...

@overload
def warn_or_fail(
    *args: object,
    fail: Literal[False] = False,
    filename: str | None = None,
    line_number: int | None = None,
) -> None: ...

def warn_or_fail(
    *args: object,
    fail: bool = False,
    filename: str | None = None,
    line_number: int | None = None,
) -> None:
    joined = " ".join([str(a) for a in args])
    if clinic:
        if filename is None:
            filename = clinic.filename
        if getattr(clinic, 'block_parser', None) and (line_number is None):
            line_number = clinic.block_parser.line_number
    error = ClinicError(joined, filename=filename, lineno=line_number)
    if fail:
        raise error
    else:
        print(error.report(warn_only=True))


def warn(
    *args: object,
    filename: str | None = None,
    line_number: int | None = None,
) -> None:
    return warn_or_fail(*args, filename=filename, line_number=line_number, fail=False)

def fail(
    *args: object,
    filename: str | None = None,
    line_number: int | None = None,
) -> NoReturn:
    warn_or_fail(*args, filename=filename, line_number=line_number, fail=True)


def quoted_for_c_string(s: str) -> str:
    for old, new in (
        ('\\', '\\\\'), # must be first!
        ('"', '\\"'),
        ("'", "\\'"),
        ):
        s = s.replace(old, new)
    return s

def c_repr(s: str) -> str:
    return '"' + s + '"'


def wrapped_c_string_literal(
        text: str,
        *,
        width: int = 72,
        suffix: str = '',
        initial_indent: int = 0,
        subsequent_indent: int = 4
) -> str:
    wrapped = textwrap.wrap(text, width=width, replace_whitespace=False,
                            drop_whitespace=False, break_on_hyphens=False)
    separator = '"' + suffix + '\n' + subsequent_indent * ' ' + '"'
    return initial_indent * ' ' + '"' + separator.join(wrapped) + '"'


is_legal_c_identifier = re.compile('^[A-Za-z_][A-Za-z0-9_]*$').match

def is_legal_py_identifier(s: str) -> bool:
    return all(is_legal_c_identifier(field) for field in s.split('.'))

# identifiers that are okay in Python but aren't a good idea in C.
# so if they're used Argument Clinic will add "_value" to the end
# of the name in C.
c_keywords = set("""
asm auto break case char const continue default do double
else enum extern float for goto if inline int long
register return short signed sizeof static struct switch
typedef typeof union unsigned void volatile while
""".strip().split())

def ensure_legal_c_identifier(s: str) -> str:
    # for now, just complain if what we're given isn't legal
    if not is_legal_c_identifier(s):
        fail("Illegal C identifier:", s)
    # but if we picked a C keyword, pick something else
    if s in c_keywords:
        return s + "_value"
    return s

def rstrip_lines(s: str) -> str:
    text, add, output = _text_accumulator()
    for line in s.split('\n'):
        add(line.rstrip())
        add('\n')
    text.pop()
    return output()

def format_escape(s: str) -> str:
    # double up curly-braces, this string will be used
    # as part of a format_map() template later
    s = s.replace('{', '{{')
    s = s.replace('}', '}}')
    return s

def linear_format(s: str, **kwargs: str) -> str:
    """
    Perform str.format-like substitution, except:
      * The strings substituted must be on lines by
        themselves.  (This line is the "source line".)
      * If the substitution text is empty, the source line
        is removed in the output.
      * If the field is not recognized, the original line
        is passed unmodified through to the output.
      * If the substitution text is not empty:
          * Each line of the substituted text is indented
            by the indent of the source line.
          * A newline will be added to the end.
    """

    add, output = text_accumulator()
    for line in s.split('\n'):
        indent, curly, trailing = line.partition('{')
        if not curly:
            add(line)
            add('\n')
            continue

        name, curly, trailing = trailing.partition('}')
        if not curly or name not in kwargs:
            add(line)
            add('\n')
            continue

        if trailing:
            fail(f"Text found after {{{name}}} block marker! "
                 "It must be on a line by itself.")
        if indent.strip():
            fail(f"Non-whitespace characters found before {{{name}}} block marker! "
                 "It must be on a line by itself.")

        value = kwargs[name]
        if not value:
            continue

        value = textwrap.indent(rstrip_lines(value), indent)
        add(value)
        add('\n')

    return output()[:-1]

def indent_all_lines(s: str, prefix: str) -> str:
    """
    Returns 's', with 'prefix' prepended to all lines.

    If the last line is empty, prefix is not prepended
    to it.  (If s is blank, returns s unchanged.)

    (textwrap.indent only adds to non-blank lines.)
    """
    split = s.split('\n')
    last = split.pop()
    final = []
    for line in split:
        final.append(prefix)
        final.append(line)
        final.append('\n')
    if last:
        final.append(prefix)
        final.append(last)
    return ''.join(final)

def suffix_all_lines(s: str, suffix: str) -> str:
    """
    Returns 's', with 'suffix' appended to all lines.

    If the last line is empty, suffix is not appended
    to it.  (If s is blank, returns s unchanged.)
    """
    split = s.split('\n')
    last = split.pop()
    final = []
    for line in split:
        final.append(line)
        final.append(suffix)
        final.append('\n')
    if last:
        final.append(last)
        final.append(suffix)
    return ''.join(final)


def pprint_words(items: list[str]) -> str:
    if len(items) <= 2:
        return " and ".join(items)
    else:
        return ", ".join(items[:-1]) + " and " + items[-1]


def version_splitter(s: str) -> tuple[int, ...]:
    """Splits a version string into a tuple of integers.

    The following ASCII characters are allowed, and employ
    the following conversions:
        a -> -3
        b -> -2
        c -> -1
    (This permits Python-style version strings such as "1.4b3".)
    """
    version: list[int] = []
    accumulator: list[str] = []
    def flush() -> None:
        if not accumulator:
            fail(f'Unsupported version string: {s!r}')
        version.append(int(''.join(accumulator)))
        accumulator.clear()

    for c in s:
        if c.isdigit():
            accumulator.append(c)
        elif c == '.':
            flush()
        elif c in 'abc':
            flush()
            version.append('abc'.index(c) - 3)
        else:
            fail(f'Illegal character {c!r} in version string {s!r}')
    flush()
    return tuple(version)

def version_comparitor(version1: str, version2: str) -> Literal[-1, 0, 1]:
    iterator = itertools.zip_longest(
        version_splitter(version1), version_splitter(version2), fillvalue=0
    )
    for a, b in iterator:
        if a < b:
            return -1
        if a > b:
            return 1
    return 0


class CRenderData:
    def __init__(self) -> None:

        # The C statements to declare variables.
        # Should be full lines with \n eol characters.
        self.declarations: list[str] = []

        # The C statements required to initialize the variables before the parse call.
        # Should be full lines with \n eol characters.
        self.initializers: list[str] = []

        # The C statements needed to dynamically modify the values
        # parsed by the parse call, before calling the impl.
        self.modifications: list[str] = []

        # The entries for the "keywords" array for PyArg_ParseTuple.
        # Should be individual strings representing the names.
        self.keywords: list[str] = []

        # The "format units" for PyArg_ParseTuple.
        # Should be individual strings that will get
        self.format_units: list[str] = []

        # The varargs arguments for PyArg_ParseTuple.
        self.parse_arguments: list[str] = []

        # The parameter declarations for the impl function.
        self.impl_parameters: list[str] = []

        # The arguments to the impl function at the time it's called.
        self.impl_arguments: list[str] = []

        # For return converters: the name of the variable that
        # should receive the value returned by the impl.
        self.return_value = "return_value"

        # For return converters: the code to convert the return
        # value from the parse function.  This is also where
        # you should check the _return_value for errors, and
        # "goto exit" if there are any.
        self.return_conversion: list[str] = []
        self.converter_retval = "_return_value"

        # The C statements required to do some operations
        # after the end of parsing but before cleaning up.
        # These operations may be, for example, memory deallocations which
        # can only be done without any error happening during argument parsing.
        self.post_parsing: list[str] = []

        # The C statements required to clean up after the impl call.
        self.cleanup: list[str] = []


class FormatCounterFormatter(string.Formatter):
    """
    This counts how many instances of each formatter
    "replacement string" appear in the format string.

    e.g. after evaluating "string {a}, {b}, {c}, {a}"
         the counts dict would now look like
         {'a': 2, 'b': 1, 'c': 1}
    """
    def __init__(self) -> None:
        self.counts = collections.Counter[str]()

    def get_value(
        self, key: str, args: object, kwargs: object  # type: ignore[override]
    ) -> Literal['']:
        self.counts[key] += 1
        return ''

class Language(metaclass=abc.ABCMeta):

    start_line = ""
    body_prefix = ""
    stop_line = ""
    checksum_line = ""

    def __init__(self, filename: str) -> None:
        ...

    @abc.abstractmethod
    def render(
            self,
            clinic: Clinic | None,
            signatures: Iterable[Module | Class | Function]
    ) -> str:
        ...

    def parse_line(self, line: str) -> None:
        ...

    def validate(self) -> None:
        def assert_only_one(
                attr: str,
                *additional_fields: str
        ) -> None:
            """
            Ensures that the string found at getattr(self, attr)
            contains exactly one formatter replacement string for
            each valid field.  The list of valid fields is
            ['dsl_name'] extended by additional_fields.

            e.g.
                self.fmt = "{dsl_name} {a} {b}"

                # this passes
                self.assert_only_one('fmt', 'a', 'b')

                # this fails, the format string has a {b} in it
                self.assert_only_one('fmt', 'a')

                # this fails, the format string doesn't have a {c} in it
                self.assert_only_one('fmt', 'a', 'b', 'c')

                # this fails, the format string has two {a}s in it,
                # it must contain exactly one
                self.fmt2 = '{dsl_name} {a} {a}'
                self.assert_only_one('fmt2', 'a')

            """
            fields = ['dsl_name']
            fields.extend(additional_fields)
            line: str = getattr(self, attr)
            fcf = FormatCounterFormatter()
            fcf.format(line)
            def local_fail(should_be_there_but_isnt: bool) -> None:
                if should_be_there_but_isnt:
                    fail("{} {} must contain {{{}}} exactly once!".format(
                        self.__class__.__name__, attr, name))
                else:
                    fail("{} {} must not contain {{{}}}!".format(
                        self.__class__.__name__, attr, name))

            for name, count in fcf.counts.items():
                if name in fields:
                    if count > 1:
                        local_fail(True)
                else:
                    local_fail(False)
            for name in fields:
                if fcf.counts.get(name) != 1:
                    local_fail(True)

        assert_only_one('start_line')
        assert_only_one('stop_line')

        field = "arguments" if "{arguments}" in self.checksum_line else "checksum"
        assert_only_one('checksum_line', field)



class PythonLanguage(Language):

    language      = 'Python'
    start_line    = "#/*[{dsl_name} input]"
    body_prefix   = "#"
    stop_line     = "#[{dsl_name} start generated code]*/"
    checksum_line = "#/*[{dsl_name} end generated code: {arguments}]*/"


ParamTuple = tuple["Parameter", ...]


def permute_left_option_groups(
        l: Sequence[Iterable[Parameter]]
) -> Iterator[ParamTuple]:
    """
    Given [(1,), (2,), (3,)], should yield:
       ()
       (3,)
       (2, 3)
       (1, 2, 3)
    """
    yield tuple()
    accumulator: list[Parameter] = []
    for group in reversed(l):
        accumulator = list(group) + accumulator
        yield tuple(accumulator)


def permute_right_option_groups(
        l: Sequence[Iterable[Parameter]]
) -> Iterator[ParamTuple]:
    """
    Given [(1,), (2,), (3,)], should yield:
      ()
      (1,)
      (1, 2)
      (1, 2, 3)
    """
    yield tuple()
    accumulator: list[Parameter] = []
    for group in l:
        accumulator.extend(group)
        yield tuple(accumulator)


def permute_optional_groups(
        left: Sequence[Iterable[Parameter]],
        required: Iterable[Parameter],
        right: Sequence[Iterable[Parameter]]
) -> tuple[ParamTuple, ...]:
    """
    Generator function that computes the set of acceptable
    argument lists for the provided iterables of
    argument groups.  (Actually it generates a tuple of tuples.)

    Algorithm: prefer left options over right options.

    If required is empty, left must also be empty.
    """
    required = tuple(required)
    if not required:
        if left:
            raise ValueError("required is empty but left is not")

    accumulator: list[ParamTuple] = []
    counts = set()
    for r in permute_right_option_groups(right):
        for l in permute_left_option_groups(left):
            t = l + required + r
            if len(t) in counts:
                continue
            counts.add(len(t))
            accumulator.append(t)

    accumulator.sort(key=len)
    return tuple(accumulator)


def strip_leading_and_trailing_blank_lines(s: str) -> str:
    lines = s.rstrip().split('\n')
    while lines:
        line = lines[0]
        if line.strip():
            break
        del lines[0]
    return '\n'.join(lines)

@functools.lru_cache()
def normalize_snippet(
        s: str,
        *,
        indent: int = 0
) -> str:
    """
    Reformats s:
        * removes leading and trailing blank lines
        * ensures that it does not end with a newline
        * dedents so the first nonwhite character on any line is at column "indent"
    """
    s = strip_leading_and_trailing_blank_lines(s)
    s = textwrap.dedent(s)
    if indent:
        s = textwrap.indent(s, ' ' * indent)
    return s


def declare_parser(
        f: Function,
        *,
        hasformat: bool = False
) -> str:
    """
    Generates the code template for a static local PyArg_Parser variable,
    with an initializer.  For core code (incl. builtin modules) the
    kwtuple field is also statically initialized.  Otherwise
    it is initialized at runtime.
    """
    if hasformat:
        fname = ''
        format_ = '.format = "{format_units}:{name}",'
    else:
        fname = '.fname = "{name}",'
        format_ = ''

    num_keywords = len([
        p for p in f.parameters.values()
        if not p.is_positional_only() and not p.is_vararg()
    ])
    if num_keywords == 0:
        declarations = """
            #if defined(Py_BUILD_CORE) && !defined(Py_BUILD_CORE_MODULE)
            #  define KWTUPLE (PyObject *)&_Py_SINGLETON(tuple_empty)
            #else
            #  define KWTUPLE NULL
            #endif
        """
    else:
        declarations = """
            #if defined(Py_BUILD_CORE) && !defined(Py_BUILD_CORE_MODULE)

            #define NUM_KEYWORDS %d
            static struct {{
                PyGC_Head _this_is_not_used;
                PyObject_VAR_HEAD
                PyObject *ob_item[NUM_KEYWORDS];
            }} _kwtuple = {{
                .ob_base = PyVarObject_HEAD_INIT(&PyTuple_Type, NUM_KEYWORDS)
                .ob_item = {{ {keywords_py} }},
            }};
            #undef NUM_KEYWORDS
            #define KWTUPLE (&_kwtuple.ob_base.ob_base)

            #else  // !Py_BUILD_CORE
            #  define KWTUPLE NULL
            #endif  // !Py_BUILD_CORE
        """ % num_keywords

    declarations += """
            static const char * const _keywords[] = {{{keywords_c} NULL}};
            static _PyArg_Parser _parser = {{
                .keywords = _keywords,
                %s
                .kwtuple = KWTUPLE,
            }};
            #undef KWTUPLE
    """ % (format_ or fname)
    return normalize_snippet(declarations)


def wrap_declarations(
        text: str,
        length: int = 78
) -> str:
    """
    A simple-minded text wrapper for C function declarations.

    It views a declaration line as looking like this:
        xxxxxxxx(xxxxxxxxx,xxxxxxxxx)
    If called with length=30, it would wrap that line into
        xxxxxxxx(xxxxxxxxx,
                 xxxxxxxxx)
    (If the declaration has zero or one parameters, this
    function won't wrap it.)

    If this doesn't work properly, it's probably better to
    start from scratch with a more sophisticated algorithm,
    rather than try and improve/debug this dumb little function.
    """
    lines = []
    for line in text.split('\n'):
        prefix, _, after_l_paren = line.partition('(')
        if not after_l_paren:
            lines.append(line)
            continue
        in_paren, _, after_r_paren = after_l_paren.partition(')')
        if not _:
            lines.append(line)
            continue
        if ',' not in in_paren:
            lines.append(line)
            continue
        parameters = [x.strip() + ", " for x in in_paren.split(',')]
        prefix += "("
        if len(prefix) < length:
            spaces = " " * len(prefix)
        else:
            spaces = " " * 4

        while parameters:
            line = prefix
            first = True
            while parameters:
                if (not first and
                    (len(line) + len(parameters[0]) > length)):
                    break
                line += parameters.pop(0)
                first = False
            if not parameters:
                line = line.rstrip(", ") + ")" + after_r_paren
            lines.append(line.rstrip())
            prefix = spaces
    return "\n".join(lines)


class CLanguage(Language):

    body_prefix   = "#"
    language      = 'C'
    start_line    = "/*[{dsl_name} input]"
    body_prefix   = ""
    stop_line     = "[{dsl_name} start generated code]*/"
    checksum_line = "/*[{dsl_name} end generated code: {arguments}]*/"

    PARSER_PROTOTYPE_KEYWORD: Final[str] = normalize_snippet("""
        static PyObject *
        {c_basename}({self_type}{self_name}, PyObject *args, PyObject *kwargs)
    """)
    PARSER_PROTOTYPE_KEYWORD___INIT__: Final[str] = normalize_snippet("""
        static int
        {c_basename}({self_type}{self_name}, PyObject *args, PyObject *kwargs)
    """)
    PARSER_PROTOTYPE_VARARGS: Final[str] = normalize_snippet("""
        static PyObject *
        {c_basename}({self_type}{self_name}, PyObject *args)
    """)
    PARSER_PROTOTYPE_FASTCALL: Final[str] = normalize_snippet("""
        static PyObject *
        {c_basename}({self_type}{self_name}, PyObject *const *args, Py_ssize_t nargs)
    """)
    PARSER_PROTOTYPE_FASTCALL_KEYWORDS: Final[str] = normalize_snippet("""
        static PyObject *
        {c_basename}({self_type}{self_name}, PyObject *const *args, Py_ssize_t nargs, PyObject *kwnames)
    """)
    PARSER_PROTOTYPE_DEF_CLASS: Final[str] = normalize_snippet("""
        static PyObject *
        {c_basename}({self_type}{self_name}, PyTypeObject *{defining_class_name}, PyObject *const *args, Py_ssize_t nargs, PyObject *kwnames)
    """)
    PARSER_PROTOTYPE_NOARGS: Final[str] = normalize_snippet("""
        static PyObject *
        {c_basename}({self_type}{self_name}, PyObject *Py_UNUSED(ignored))
    """)
    METH_O_PROTOTYPE: Final[str] = normalize_snippet("""
        static PyObject *
        {c_basename}({impl_parameters})
    """)
    DOCSTRING_PROTOTYPE_VAR: Final[str] = normalize_snippet("""
        PyDoc_VAR({c_basename}__doc__);
    """)
    DOCSTRING_PROTOTYPE_STRVAR: Final[str] = normalize_snippet("""
        PyDoc_STRVAR({c_basename}__doc__,
        {docstring});
    """)
    IMPL_DEFINITION_PROTOTYPE: Final[str] = normalize_snippet("""
        static {impl_return_type}
        {c_basename}_impl({impl_parameters})
    """)
    METHODDEF_PROTOTYPE_DEFINE: Final[str] = normalize_snippet(r"""
        #define {methoddef_name}    \
            {{"{name}", {methoddef_cast}{c_basename}{methoddef_cast_end}, {methoddef_flags}, {c_basename}__doc__}},
    """)
    METHODDEF_PROTOTYPE_IFNDEF: Final[str] = normalize_snippet("""
        #ifndef {methoddef_name}
            #define {methoddef_name}
        #endif /* !defined({methoddef_name}) */
    """)
    DEPRECATED_POSITIONAL_PROTOTYPE: Final[str] = r"""
        // Emit compiler warnings when we get to Python {major}.{minor}.
        #if PY_VERSION_HEX >= 0x{major:02x}{minor:02x}00C0
        #  error \
                {cpp_message}
        #elif PY_VERSION_HEX >= 0x{major:02x}{minor:02x}00A0
        #  ifdef _MSC_VER
        #    pragma message ( \
                {cpp_message})
        #  else
        #    warning \
                {cpp_message}
        #  endif
        #endif
        if ({condition}) {{{{
            if (PyErr_WarnEx(PyExc_DeprecationWarning,
                    {depr_message}, 1))
            {{{{
                    goto exit;
            }}}}
        }}}}
    """

    def __init__(self, filename: str) -> None:
        super().__init__(filename)
        self.cpp = cpp.Monitor(filename)
        self.cpp.fail = fail  # type: ignore[method-assign]

    def parse_line(self, line: str) -> None:
        self.cpp.writeline(line)

    def render(
            self,
            clinic: Clinic | None,
            signatures: Iterable[Module | Class | Function]
    ) -> str:
        function = None
        for o in signatures:
            if isinstance(o, Function):
                if function:
                    fail("You may specify at most one function per block.\nFound a block containing at least two:\n\t" + repr(function) + " and " + repr(o))
                function = o
        return self.render_function(clinic, function)

    def deprecate_positional_use(
            self,
            func: Function,
            params: dict[int, Parameter],
    ) -> str:
        assert len(params) > 0
        names = [repr(p.name) for p in params.values()]
        first_pos, first_param = next(iter(params.items()))
        last_pos, last_param = next(reversed(params.items()))

        # Pretty-print list of names.
        pstr = pprint_words(names)

        # For now, assume there's only one deprecation level.
        assert first_param.deprecated_positional == last_param.deprecated_positional
        thenceforth = first_param.deprecated_positional
        assert thenceforth is not None

        # Format the preprocessor warning and error messages.
        assert isinstance(self.cpp.filename, str)
        source = os.path.basename(self.cpp.filename)
        major, minor = thenceforth
        cpp_message = (
            f"In {source}, update parameter(s) {pstr} in the clinic "
            f"input of {func.full_name!r} to be keyword-only."
        )

        # Format the deprecation message.
        if first_pos == 0:
            preamble = "Passing positional arguments to "
        if len(params) == 1:
            condition = f"nargs == {first_pos+1}"
            if first_pos:
                preamble = f"Passing {first_pos+1} positional arguments to "
            depr_message = preamble + (
                f"{func.fulldisplayname}() is deprecated. Parameter {pstr} will "
                f"become a keyword-only parameter in Python {major}.{minor}."
            )
        else:
            condition = f"nargs > {first_pos} && nargs <= {last_pos+1}"
            if first_pos:
                preamble = (
                    f"Passing more than {first_pos} positional "
                    f"argument{'s' if first_pos != 1 else ''} to "
                )
            depr_message = preamble + (
                f"{func.fulldisplayname}() is deprecated. Parameters {pstr} will "
                f"become keyword-only parameters in Python {major}.{minor}."
            )

        # Append deprecation warning to docstring.
        lines = textwrap.wrap(f"Note: {depr_message}")
        docstring = "\n".join(lines)
        func.docstring += f"\n\n{docstring}\n"

        # Format and return the code block.
        code = self.DEPRECATED_POSITIONAL_PROTOTYPE.format(
            condition=condition,
            major=major,
            minor=minor,
            cpp_message=wrapped_c_string_literal(cpp_message, suffix=" \\",
                                                 width=64,
                                                 subsequent_indent=16),
            depr_message=wrapped_c_string_literal(depr_message, width=64,
                                                  subsequent_indent=20),
        )
        return normalize_snippet(code, indent=4)

    def docstring_for_c_string(
            self,
            f: Function
    ) -> str:
        text, add, output = _text_accumulator()
        # turn docstring into a properly quoted C string
        for line in f.docstring.split('\n'):
            add('"')
            add(quoted_for_c_string(line))
            add('\\n"\n')

        if text[-2] == sig_end_marker:
            # If we only have a signature, add the blank line that the
            # __text_signature__ getter expects to be there.
            add('"\\n"')
        else:
            text.pop()
            add('"')
        return ''.join(text)

    def output_templates(
            self,
            f: Function,
            clinic: Clinic
    ) -> dict[str, str]:
        parameters = list(f.parameters.values())
        assert parameters
        first_param = parameters.pop(0)
        assert isinstance(first_param.converter, self_converter)
        requires_defining_class = False
        if parameters and isinstance(parameters[0].converter, defining_class_converter):
            requires_defining_class = True
            del parameters[0]
        converters = [p.converter for p in parameters]

        has_option_groups = parameters and (parameters[0].group or parameters[-1].group)
        default_return_converter = f.return_converter.type == 'PyObject *'
        new_or_init = f.kind.new_or_init

        vararg: int | str = NO_VARARG
        pos_only = min_pos = max_pos = min_kw_only = pseudo_args = 0
        for i, p in enumerate(parameters, 1):
            if p.is_keyword_only():
                assert not p.is_positional_only()
                if not p.is_optional():
                    min_kw_only = i - max_pos
            elif p.is_vararg():
                if vararg != NO_VARARG:
                    fail("Too many var args")
                pseudo_args += 1
                vararg = i - 1
            else:
                if vararg == NO_VARARG:
                    max_pos = i
                if p.is_positional_only():
                    pos_only = i
                if not p.is_optional():
                    min_pos = i

        meth_o = (len(parameters) == 1 and
              parameters[0].is_positional_only() and
              not converters[0].is_optional() and
              not requires_defining_class and
              not new_or_init)

        # we have to set these things before we're done:
        #
        # docstring_prototype
        # docstring_definition
        # impl_prototype
        # methoddef_define
        # parser_prototype
        # parser_definition
        # impl_definition
        # cpp_if
        # cpp_endif
        # methoddef_ifndef

        return_value_declaration = "PyObject *return_value = NULL;"
        methoddef_define = self.METHODDEF_PROTOTYPE_DEFINE
        if new_or_init and not f.docstring:
            docstring_prototype = docstring_definition = ''
        else:
            docstring_prototype = self.DOCSTRING_PROTOTYPE_VAR
            docstring_definition = self.DOCSTRING_PROTOTYPE_STRVAR
        impl_definition = self.IMPL_DEFINITION_PROTOTYPE
        impl_prototype = parser_prototype = parser_definition = None

        # parser_body_fields remembers the fields passed in to the
        # previous call to parser_body. this is used for an awful hack.
        parser_body_fields: tuple[str, ...] = ()
        def parser_body(
                prototype: str,
                *fields: str,
                declarations: str = ''
        ) -> str:
            nonlocal parser_body_fields
            add, output = text_accumulator()
            add(prototype)
            parser_body_fields = fields

            preamble = normalize_snippet("""
                {{
                    {return_value_declaration}
                    {parser_declarations}
                    {declarations}
                    {initializers}
            """) + "\n"
            finale = normalize_snippet("""
                    {modifications}
                    {return_value} = {c_basename}_impl({impl_arguments});
                    {return_conversion}
                    {post_parsing}

                {exit_label}
                    {cleanup}
                    return return_value;
                }}
            """)
            for field in preamble, *fields, finale:
                add('\n')
                add(field)
            return linear_format(output(), parser_declarations=declarations)

        parsearg: str | None
        if not parameters:
            parser_code: list[str] | None
            if not requires_defining_class:
                # no parameters, METH_NOARGS
                flags = "METH_NOARGS"
                parser_prototype = self.PARSER_PROTOTYPE_NOARGS
                parser_code = []
            else:
                assert not new_or_init

                flags = "METH_METHOD|METH_FASTCALL|METH_KEYWORDS"
                parser_prototype = self.PARSER_PROTOTYPE_DEF_CLASS
                return_error = ('return NULL;' if default_return_converter
                                else 'goto exit;')
                parser_code = [normalize_snippet("""
                    if (nargs) {{
                        PyErr_SetString(PyExc_TypeError, "{name}() takes no arguments");
                        %s
                    }}
                    """ % return_error, indent=4)]

            if default_return_converter:
                parser_definition = '\n'.join([
                    parser_prototype,
                    '{{',
                    *parser_code,
                    '    return {c_basename}_impl({impl_arguments});',
                    '}}'])
            else:
                parser_definition = parser_body(parser_prototype, *parser_code)

        elif meth_o:
            flags = "METH_O"

            if (isinstance(converters[0], object_converter) and
                converters[0].format_unit == 'O'):
                meth_o_prototype = self.METH_O_PROTOTYPE

                if default_return_converter:
                    # maps perfectly to METH_O, doesn't need a return converter.
                    # so we skip making a parse function
                    # and call directly into the impl function.
                    impl_prototype = parser_prototype = parser_definition = ''
                    impl_definition = meth_o_prototype
                else:
                    # SLIGHT HACK
                    # use impl_parameters for the parser here!
                    parser_prototype = meth_o_prototype
                    parser_definition = parser_body(parser_prototype)

            else:
                argname = 'arg'
                if parameters[0].name == argname:
                    argname += '_'
                parser_prototype = normalize_snippet("""
                    static PyObject *
                    {c_basename}({self_type}{self_name}, PyObject *%s)
                    """ % argname)

                displayname = parameters[0].get_displayname(0)
                parsearg = converters[0].parse_arg(argname, displayname)
                if parsearg is None:
                    parsearg = """
                        if (!PyArg_Parse(%s, "{format_units}:{name}", {parse_arguments})) {{
                            goto exit;
                        }}
                        """ % argname
                parser_definition = parser_body(parser_prototype,
                                                normalize_snippet(parsearg, indent=4))

        elif has_option_groups:
            # positional parameters with option groups
            # (we have to generate lots of PyArg_ParseTuple calls
            #  in a big switch statement)

            flags = "METH_VARARGS"
            parser_prototype = self.PARSER_PROTOTYPE_VARARGS
            parser_definition = parser_body(parser_prototype, '    {option_group_parsing}')

        elif not requires_defining_class and pos_only == len(parameters) - pseudo_args:
            if not new_or_init:
                # positional-only, but no option groups
                # we only need one call to _PyArg_ParseStack

                flags = "METH_FASTCALL"
                parser_prototype = self.PARSER_PROTOTYPE_FASTCALL
                nargs = 'nargs'
                argname_fmt = 'args[%d]'
            else:
                # positional-only, but no option groups
                # we only need one call to PyArg_ParseTuple

                flags = "METH_VARARGS"
                parser_prototype = self.PARSER_PROTOTYPE_VARARGS
                nargs = 'PyTuple_GET_SIZE(args)'
                argname_fmt = 'PyTuple_GET_ITEM(args, %d)'


            left_args = f"{nargs} - {max_pos}"
            max_args = NO_VARARG if (vararg != NO_VARARG) else max_pos
            parser_code = [normalize_snippet("""
                if (!_PyArg_CheckPositional("{name}", %s, %d, %s)) {{
                    goto exit;
                }}
                """ % (nargs, min_pos, max_args), indent=4)]

            has_optional = False
            for i, p in enumerate(parameters):
                displayname = p.get_displayname(i+1)
                argname = argname_fmt % i

                if p.is_vararg():
                    if not new_or_init:
                        parser_code.append(normalize_snippet("""
                            %s = PyTuple_New(%s);
                            if (!%s) {{
                                goto exit;
                            }}
                            for (Py_ssize_t i = 0; i < %s; ++i) {{
                                PyTuple_SET_ITEM(%s, i, Py_NewRef(args[%d + i]));
                            }}
                            """ % (
                                p.converter.parser_name,
                                left_args,
                                p.converter.parser_name,
                                left_args,
                                p.converter.parser_name,
                                max_pos
                            ), indent=4))
                    else:
                        parser_code.append(normalize_snippet("""
                            %s = PyTuple_GetSlice(%d, -1);
                            """ % (
                                p.converter.parser_name,
                                max_pos
                            ), indent=4))
                    continue

                parsearg = p.converter.parse_arg(argname, displayname)
                if parsearg is None:
                    parser_code = None
                    break
                if has_optional or p.is_optional():
                    has_optional = True
                    parser_code.append(normalize_snippet("""
                        if (%s < %d) {{
                            goto skip_optional;
                        }}
                        """, indent=4) % (nargs, i + 1))
                parser_code.append(normalize_snippet(parsearg, indent=4))

            if parser_code is not None:
                if has_optional:
                    parser_code.append("skip_optional:")
            else:
                if not new_or_init:
                    parser_code = [normalize_snippet("""
                        if (!_PyArg_ParseStack(args, nargs, "{format_units}:{name}",
                            {parse_arguments})) {{
                            goto exit;
                        }}
                        """, indent=4)]
                else:
                    parser_code = [normalize_snippet("""
                        if (!PyArg_ParseTuple(args, "{format_units}:{name}",
                            {parse_arguments})) {{
                            goto exit;
                        }}
                        """, indent=4)]
            parser_definition = parser_body(parser_prototype, *parser_code)

        else:
            has_optional_kw = (max(pos_only, min_pos) + min_kw_only < len(converters) - int(vararg != NO_VARARG))
            if vararg == NO_VARARG:
                args_declaration = "_PyArg_UnpackKeywords", "%s, %s, %s" % (
                    min_pos,
                    max_pos,
                    min_kw_only
                )
                nargs = "nargs"
            else:
                args_declaration = "_PyArg_UnpackKeywordsWithVararg", "%s, %s, %s, %s" % (
                    min_pos,
                    max_pos,
                    min_kw_only,
                    vararg
                )
                nargs = f"Py_MIN(nargs, {max_pos})" if max_pos else "0"
            if not new_or_init:
                flags = "METH_FASTCALL|METH_KEYWORDS"
                parser_prototype = self.PARSER_PROTOTYPE_FASTCALL_KEYWORDS
                argname_fmt = 'args[%d]'
                declarations = declare_parser(f)
                declarations += "\nPyObject *argsbuf[%s];" % len(converters)
                if has_optional_kw:
                    declarations += "\nPy_ssize_t noptargs = %s + (kwnames ? PyTuple_GET_SIZE(kwnames) : 0) - %d;" % (nargs, min_pos + min_kw_only)
                parser_code = [normalize_snippet("""
                    args = %s(args, nargs, NULL, kwnames, &_parser, %s, argsbuf);
                    if (!args) {{
                        goto exit;
                    }}
                    """ % args_declaration, indent=4)]
            else:
                # positional-or-keyword arguments
                flags = "METH_VARARGS|METH_KEYWORDS"
                parser_prototype = self.PARSER_PROTOTYPE_KEYWORD
                argname_fmt = 'fastargs[%d]'
                declarations = declare_parser(f)
                declarations += "\nPyObject *argsbuf[%s];" % len(converters)
                declarations += "\nPyObject * const *fastargs;"
                declarations += "\nPy_ssize_t nargs = PyTuple_GET_SIZE(args);"
                if has_optional_kw:
                    declarations += "\nPy_ssize_t noptargs = %s + (kwargs ? PyDict_GET_SIZE(kwargs) : 0) - %d;" % (nargs, min_pos + min_kw_only)
                parser_code = [normalize_snippet("""
                    fastargs = %s(_PyTuple_CAST(args)->ob_item, nargs, kwargs, NULL, &_parser, %s, argsbuf);
                    if (!fastargs) {{
                        goto exit;
                    }}
                    """ % args_declaration, indent=4)]

            if requires_defining_class:
                flags = 'METH_METHOD|' + flags
                parser_prototype = self.PARSER_PROTOTYPE_DEF_CLASS

            deprecated_positionals: dict[int, Parameter] = {}
            add_label: str | None = None
            for i, p in enumerate(parameters):
                if isinstance(p.converter, defining_class_converter):
                    raise ValueError("defining_class should be the first "
                                     "parameter (after self)")
                displayname = p.get_displayname(i+1)
                parsearg = p.converter.parse_arg(argname_fmt % i, displayname)
                if parsearg is None:
                    parser_code = None
                    break
                if add_label and (i == pos_only or i == max_pos):
                    parser_code.append("%s:" % add_label)
                    add_label = None
                if not p.is_optional():
                    if p.deprecated_positional:
                        deprecated_positionals[i] = p
                    parser_code.append(normalize_snippet(parsearg, indent=4))
                elif i < pos_only:
                    add_label = 'skip_optional_posonly'
                    parser_code.append(normalize_snippet("""
                        if (nargs < %d) {{
                            goto %s;
                        }}
                        """ % (i + 1, add_label), indent=4))
                    if has_optional_kw:
                        parser_code.append(normalize_snippet("""
                            noptargs--;
                            """, indent=4))
                    parser_code.append(normalize_snippet(parsearg, indent=4))
                else:
                    if i < max_pos:
                        label = 'skip_optional_pos'
                        first_opt = max(min_pos, pos_only)
                    else:
                        label = 'skip_optional_kwonly'
                        first_opt = max_pos + min_kw_only
                        if vararg != NO_VARARG:
                            first_opt += 1
                    if i == first_opt:
                        add_label = label
                        parser_code.append(normalize_snippet("""
                            if (!noptargs) {{
                                goto %s;
                            }}
                            """ % add_label, indent=4))
                    if p.deprecated_positional:
                        deprecated_positionals[i] = p
                    if i + 1 == len(parameters):
                        parser_code.append(normalize_snippet(parsearg, indent=4))
                    else:
                        add_label = label
                        parser_code.append(normalize_snippet("""
                            if (%s) {{
                            """ % (argname_fmt % i), indent=4))
                        parser_code.append(normalize_snippet(parsearg, indent=8))
                        parser_code.append(normalize_snippet("""
                                if (!--noptargs) {{
                                    goto %s;
                                }}
                            }}
                            """ % add_label, indent=4))

            if deprecated_positionals:
                code = self.deprecate_positional_use(f, deprecated_positionals)
                assert parser_code is not None
                # Insert the deprecation code before parameter parsing.
                parser_code.insert(0, code)

            if parser_code is not None:
                if add_label:
                    parser_code.append("%s:" % add_label)
            else:
                declarations = declare_parser(f, hasformat=True)
                if not new_or_init:
                    parser_code = [normalize_snippet("""
                        if (!_PyArg_ParseStackAndKeywords(args, nargs, kwnames, &_parser{parse_arguments_comma}
                            {parse_arguments})) {{
                            goto exit;
                        }}
                        """, indent=4)]
                else:
                    parser_code = [normalize_snippet("""
                        if (!_PyArg_ParseTupleAndKeywordsFast(args, kwargs, &_parser,
                            {parse_arguments})) {{
                            goto exit;
                        }}
                        """, indent=4)]
            parser_definition = parser_body(parser_prototype, *parser_code,
                                            declarations=declarations)


        if new_or_init:
            methoddef_define = ''

            if f.kind is METHOD_NEW:
                parser_prototype = self.PARSER_PROTOTYPE_KEYWORD
            else:
                return_value_declaration = "int return_value = -1;"
                parser_prototype = self.PARSER_PROTOTYPE_KEYWORD___INIT__

            fields = list(parser_body_fields)
            parses_positional = 'METH_NOARGS' not in flags
            parses_keywords = 'METH_KEYWORDS' in flags
            if parses_keywords:
                assert parses_positional

            if requires_defining_class:
                raise ValueError("Slot methods cannot access their defining class.")

            if not parses_keywords:
                declarations = '{base_type_ptr}'
                fields.insert(0, normalize_snippet("""
                    if ({self_type_check}!_PyArg_NoKeywords("{name}", kwargs)) {{
                        goto exit;
                    }}
                    """, indent=4))
                if not parses_positional:
                    fields.insert(0, normalize_snippet("""
                        if ({self_type_check}!_PyArg_NoPositional("{name}", args)) {{
                            goto exit;
                        }}
                        """, indent=4))

            parser_definition = parser_body(parser_prototype, *fields,
                                            declarations=declarations)


        if flags in ('METH_NOARGS', 'METH_O', 'METH_VARARGS'):
            methoddef_cast = "(PyCFunction)"
            methoddef_cast_end = ""
        else:
            methoddef_cast = "_PyCFunction_CAST("
            methoddef_cast_end = ")"

        if f.methoddef_flags:
            flags += '|' + f.methoddef_flags

        methoddef_define = methoddef_define.replace('{methoddef_flags}', flags)
        methoddef_define = methoddef_define.replace('{methoddef_cast}', methoddef_cast)
        methoddef_define = methoddef_define.replace('{methoddef_cast_end}', methoddef_cast_end)

        methoddef_ifndef = ''
        conditional = self.cpp.condition()
        if not conditional:
            cpp_if = cpp_endif = ''
        else:
            cpp_if = "#if " + conditional
            cpp_endif = "#endif /* " + conditional + " */"

            if methoddef_define and f.full_name not in clinic.ifndef_symbols:
                clinic.ifndef_symbols.add(f.full_name)
                methoddef_ifndef = self.METHODDEF_PROTOTYPE_IFNDEF

        # add ';' to the end of parser_prototype and impl_prototype
        # (they mustn't be None, but they could be an empty string.)
        assert parser_prototype is not None
        if parser_prototype:
            assert not parser_prototype.endswith(';')
            parser_prototype += ';'

        if impl_prototype is None:
            impl_prototype = impl_definition
        if impl_prototype:
            impl_prototype += ";"

        parser_definition = parser_definition.replace("{return_value_declaration}", return_value_declaration)

        d = {
            "docstring_prototype" : docstring_prototype,
            "docstring_definition" : docstring_definition,
            "impl_prototype" : impl_prototype,
            "methoddef_define" : methoddef_define,
            "parser_prototype" : parser_prototype,
            "parser_definition" : parser_definition,
            "impl_definition" : impl_definition,
            "cpp_if" : cpp_if,
            "cpp_endif" : cpp_endif,
            "methoddef_ifndef" : methoddef_ifndef,
        }

        # make sure we didn't forget to assign something,
        # and wrap each non-empty value in \n's
        d2 = {}
        for name, value in d.items():
            assert value is not None, "got a None value for template " + repr(name)
            if value:
                value = '\n' + value + '\n'
            d2[name] = value
        return d2

    @staticmethod
    def group_to_variable_name(group: int) -> str:
        adjective = "left_" if group < 0 else "right_"
        return "group_" + adjective + str(abs(group))

    def render_option_group_parsing(
            self,
            f: Function,
            template_dict: TemplateDict
    ) -> None:
        # positional only, grouped, optional arguments!
        # can be optional on the left or right.
        # here's an example:
        #
        # [ [ [ A1 A2 ] B1 B2 B3 ] C1 C2 ] D1 D2 D3 [ E1 E2 E3 [ F1 F2 F3 ] ]
        #
        # Here group D are required, and all other groups are optional.
        # (Group D's "group" is actually None.)
        # We can figure out which sets of arguments we have based on
        # how many arguments are in the tuple.
        #
        # Note that you need to count up on both sides.  For example,
        # you could have groups C+D, or C+D+E, or C+D+E+F.
        #
        # What if the number of arguments leads us to an ambiguous result?
        # Clinic prefers groups on the left.  So in the above example,
        # five arguments would map to B+C, not C+D.

        add, output = text_accumulator()
        parameters = list(f.parameters.values())
        if isinstance(parameters[0].converter, self_converter):
            del parameters[0]

        group: list[Parameter] | None = None
        left = []
        right = []
        required: list[Parameter] = []
        last: int | Literal[Sentinels.unspecified] = unspecified

        for p in parameters:
            group_id = p.group
            if group_id != last:
                last = group_id
                group = []
                if group_id < 0:
                    left.append(group)
                elif group_id == 0:
                    group = required
                else:
                    right.append(group)
            assert group is not None
            group.append(p)

        count_min = sys.maxsize
        count_max = -1

        add("switch (PyTuple_GET_SIZE(args)) {\n")
        for subset in permute_optional_groups(left, required, right):
            count = len(subset)
            count_min = min(count_min, count)
            count_max = max(count_max, count)

            if count == 0:
                add("""    case 0:
        break;
""")
                continue

            group_ids = {p.group for p in subset}  # eliminate duplicates
            d: dict[str, str | int] = {}
            d['count'] = count
            d['name'] = f.name
            d['format_units'] = "".join(p.converter.format_unit for p in subset)

            parse_arguments: list[str] = []
            for p in subset:
                p.converter.parse_argument(parse_arguments)
            d['parse_arguments'] = ", ".join(parse_arguments)

            group_ids.discard(0)
            lines = "\n".join([
                self.group_to_variable_name(g) + " = 1;"
                for g in group_ids
            ])

            s = """\
    case {count}:
        if (!PyArg_ParseTuple(args, "{format_units}:{name}", {parse_arguments})) {{
            goto exit;
        }}
        {group_booleans}
        break;
"""
            s = linear_format(s, group_booleans=lines)
            s = s.format_map(d)
            add(s)

        add("    default:\n")
        s = '        PyErr_SetString(PyExc_TypeError, "{} requires {} to {} arguments");\n'
        add(s.format(f.full_name, count_min, count_max))
        add('        goto exit;\n')
        add("}")
        template_dict['option_group_parsing'] = format_escape(output())

    def render_function(
            self,
            clinic: Clinic | None,
            f: Function | None
    ) -> str:
        if f is None or clinic is None:
            return ""

        add, output = text_accumulator()
        data = CRenderData()

        assert f.parameters, "We should always have a 'self' at this point!"
        parameters = f.render_parameters
        converters = [p.converter for p in parameters]

        templates = self.output_templates(f, clinic)

        f_self = parameters[0]
        selfless = parameters[1:]
        assert isinstance(f_self.converter, self_converter), "No self parameter in " + repr(f.full_name) + "!"

        last_group = 0
        first_optional = len(selfless)
        positional = selfless and selfless[-1].is_positional_only()
        new_or_init = f.kind.new_or_init
        has_option_groups = False

        # offset i by -1 because first_optional needs to ignore self
        for i, p in enumerate(parameters, -1):
            c = p.converter

            if (i != -1) and (p.default is not unspecified):
                first_optional = min(first_optional, i)

            if p.is_vararg():
                data.cleanup.append(f"Py_XDECREF({c.parser_name});")

            # insert group variable
            group = p.group
            if last_group != group:
                last_group = group
                if group:
                    group_name = self.group_to_variable_name(group)
                    data.impl_arguments.append(group_name)
                    data.declarations.append("int " + group_name + " = 0;")
                    data.impl_parameters.append("int " + group_name)
                    has_option_groups = True

            c.render(p, data)

        if has_option_groups and (not positional):
            fail("You cannot use optional groups ('[' and ']') "
                 "unless all parameters are positional-only ('/').")

        # HACK
        # when we're METH_O, but have a custom return converter,
        # we use "impl_parameters" for the parsing function
        # because that works better.  but that means we must
        # suppress actually declaring the impl's parameters
        # as variables in the parsing function.  but since it's
        # METH_O, we have exactly one anyway, so we know exactly
        # where it is.
        if ("METH_O" in templates['methoddef_define'] and
            '{impl_parameters}' in templates['parser_prototype']):
            data.declarations.pop(0)

        full_name = f.full_name
        template_dict = {'full_name': full_name}
        template_dict['name'] = f.displayname
        template_dict['c_basename'] = f.c_basename
        template_dict['methoddef_name'] = f.c_basename.upper() + "_METHODDEF"

        template_dict['docstring'] = self.docstring_for_c_string(f)

        template_dict['self_name'] = template_dict['self_type'] = template_dict['self_type_check'] = ''
        for converter in converters:
            converter.set_template_dict(template_dict)

        f.return_converter.render(f, data)
        template_dict['impl_return_type'] = f.return_converter.type

        template_dict['declarations'] = format_escape("\n".join(data.declarations))
        template_dict['initializers'] = "\n\n".join(data.initializers)
        template_dict['modifications'] = '\n\n'.join(data.modifications)
        template_dict['keywords_c'] = ' '.join('"' + k + '",'
                                               for k in data.keywords)
        keywords = [k for k in data.keywords if k]
        template_dict['keywords_py'] = ' '.join('&_Py_ID(' + k + '),'
                                                for k in keywords)
        template_dict['format_units'] = ''.join(data.format_units)
        template_dict['parse_arguments'] = ', '.join(data.parse_arguments)
        if data.parse_arguments:
            template_dict['parse_arguments_comma'] = ',';
        else:
            template_dict['parse_arguments_comma'] = '';
        template_dict['impl_parameters'] = ", ".join(data.impl_parameters)
        template_dict['impl_arguments'] = ", ".join(data.impl_arguments)
        template_dict['return_conversion'] = format_escape("".join(data.return_conversion).rstrip())
        template_dict['post_parsing'] = format_escape("".join(data.post_parsing).rstrip())
        template_dict['cleanup'] = format_escape("".join(data.cleanup))
        template_dict['return_value'] = data.return_value

        # used by unpack tuple code generator
        unpack_min = first_optional
        unpack_max = len(selfless)
        template_dict['unpack_min'] = str(unpack_min)
        template_dict['unpack_max'] = str(unpack_max)

        if has_option_groups:
            self.render_option_group_parsing(f, template_dict)

        # buffers, not destination
        for name, destination in clinic.destination_buffers.items():
            template = templates[name]
            if has_option_groups:
                template = linear_format(template,
                        option_group_parsing=template_dict['option_group_parsing'])
            template = linear_format(template,
                declarations=template_dict['declarations'],
                return_conversion=template_dict['return_conversion'],
                initializers=template_dict['initializers'],
                modifications=template_dict['modifications'],
                post_parsing=template_dict['post_parsing'],
                cleanup=template_dict['cleanup'],
                )

            # Only generate the "exit:" label
            # if we have any gotos
            need_exit_label = "goto exit;" in template
            template = linear_format(template,
                exit_label="exit:" if need_exit_label else ''
                )

            s = template.format_map(template_dict)

            # mild hack:
            # reflow long impl declarations
            if name in {"impl_prototype", "impl_definition"}:
                s = wrap_declarations(s)

            if clinic.line_prefix:
                s = indent_all_lines(s, clinic.line_prefix)
            if clinic.line_suffix:
                s = suffix_all_lines(s, clinic.line_suffix)

            destination.append(s)

        return clinic.get_destination('block').dump()


def create_regex(
        before: str,
        after: str,
        word: bool = True,
        whole_line: bool = True
) -> re.Pattern[str]:
    """Create an re object for matching marker lines."""
    group_re = r"\w+" if word else ".+"
    pattern = r'{}({}){}'
    if whole_line:
        pattern = '^' + pattern + '$'
    pattern = pattern.format(re.escape(before), group_re, re.escape(after))
    return re.compile(pattern)


@dc.dataclass(slots=True, repr=False)
class Block:
    r"""
    Represents a single block of text embedded in
    another file.  If dsl_name is None, the block represents
    verbatim text, raw original text from the file, in
    which case "input" will be the only non-false member.
    If dsl_name is not None, the block represents a Clinic
    block.

    input is always str, with embedded \n characters.
    input represents the original text from the file;
    if it's a Clinic block, it is the original text with
    the body_prefix and redundant leading whitespace removed.

    dsl_name is either str or None.  If str, it's the text
    found on the start line of the block between the square
    brackets.

    signatures is a list.
    It may only contain clinic.Module, clinic.Class, and
    clinic.Function objects.  At the moment it should
    contain at most one of each.

    output is either str or None.  If str, it's the output
    from this block, with embedded '\n' characters.

    indent is a str.  It's the leading whitespace
    that was found on every line of input.  (If body_prefix is
    not empty, this is the indent *after* removing the
    body_prefix.)

    "indent" is different from the concept of "preindent"
    (which is not stored as state on Block objects).
    "preindent" is the whitespace that
    was found in front of every line of input *before* the
    "body_prefix" (see the Language object).  If body_prefix
    is empty, preindent must always be empty too.

    To illustrate the difference between "indent" and "preindent":

    Assume that '_' represents whitespace.
    If the block processed was in a Python file, and looked like this:
      ____#/*[python]
      ____#__for a in range(20):
      ____#____print(a)
      ____#[python]*/
    "preindent" would be "____" and "indent" would be "__".

    """
    input: str
    dsl_name: str | None = None
    signatures: list[Module | Class | Function] = dc.field(default_factory=list)
    output: Any = None  # TODO: Very dynamic; probably untypeable in its current form?
    indent: str = ''

    def __repr__(self) -> str:
        dsl_name = self.dsl_name or "text"
        def summarize(s: object) -> str:
            s = repr(s)
            if len(s) > 30:
                return s[:26] + "..." + s[0]
            return s
        parts = (
            repr(dsl_name),
            f"input={summarize(self.input)}",
            f"output={summarize(self.output)}"
        )
        return f"<clinic.Block {' '.join(parts)}>"


class BlockParser:
    """
    Block-oriented parser for Argument Clinic.
    Iterator, yields Block objects.
    """

    def __init__(
            self,
            input: str,
            language: Language,
            *,
            verify: bool = True
    ) -> None:
        """
        "input" should be a str object
        with embedded \n characters.

        "language" should be a Language object.
        """
        language.validate()

        self.input = collections.deque(reversed(input.splitlines(keepends=True)))
        self.block_start_line_number = self.line_number = 0

        self.language = language
        before, _, after = language.start_line.partition('{dsl_name}')
        assert _ == '{dsl_name}'
        self.find_start_re = create_regex(before, after, whole_line=False)
        self.start_re = create_regex(before, after)
        self.verify = verify
        self.last_checksum_re: re.Pattern[str] | None = None
        self.last_dsl_name: str | None = None
        self.dsl_name: str | None = None
        self.first_block = True

    def __iter__(self) -> BlockParser:
        return self

    def __next__(self) -> Block:
        while True:
            if not self.input:
                raise StopIteration

            if self.dsl_name:
                return_value = self.parse_clinic_block(self.dsl_name)
                self.dsl_name = None
                self.first_block = False
                return return_value
            block = self.parse_verbatim_block()
            if self.first_block and not block.input:
                continue
            self.first_block = False
            return block


    def is_start_line(self, line: str) -> str | None:
        match = self.start_re.match(line.lstrip())
        return match.group(1) if match else None

    def _line(self, lookahead: bool = False) -> str:
        self.line_number += 1
        line = self.input.pop()
        if not lookahead:
            self.language.parse_line(line)
        return line

    def parse_verbatim_block(self) -> Block:
        add, output = text_accumulator()
        self.block_start_line_number = self.line_number

        while self.input:
            line = self._line()
            dsl_name = self.is_start_line(line)
            if dsl_name:
                self.dsl_name = dsl_name
                break
            add(line)

        return Block(output())

    def parse_clinic_block(self, dsl_name: str) -> Block:
        input_add, input_output = text_accumulator()
        self.block_start_line_number = self.line_number + 1
        stop_line = self.language.stop_line.format(dsl_name=dsl_name)
        body_prefix = self.language.body_prefix.format(dsl_name=dsl_name)

        def is_stop_line(line: str) -> bool:
            # make sure to recognize stop line even if it
            # doesn't end with EOL (it could be the very end of the file)
            if line.startswith(stop_line):
                remainder = line.removeprefix(stop_line)
                if remainder and not remainder.isspace():
                    fail(f"Garbage after stop line: {remainder!r}")
                return True
            else:
                # gh-92256: don't allow incorrectly formatted stop lines
                if line.lstrip().startswith(stop_line):
                    fail(f"Whitespace is not allowed before the stop line: {line!r}")
                return False

        # consume body of program
        while self.input:
            line = self._line()
            if is_stop_line(line) or self.is_start_line(line):
                break
            if body_prefix:
                line = line.lstrip()
                assert line.startswith(body_prefix)
                line = line.removeprefix(body_prefix)
            input_add(line)

        # consume output and checksum line, if present.
        if self.last_dsl_name == dsl_name:
            checksum_re = self.last_checksum_re
        else:
            before, _, after = self.language.checksum_line.format(dsl_name=dsl_name, arguments='{arguments}').partition('{arguments}')
            assert _ == '{arguments}'
            checksum_re = create_regex(before, after, word=False)
            self.last_dsl_name = dsl_name
            self.last_checksum_re = checksum_re
        assert checksum_re is not None

        # scan forward for checksum line
        output_add, output_output = text_accumulator()
        arguments = None
        while self.input:
            line = self._line(lookahead=True)
            match = checksum_re.match(line.lstrip())
            arguments = match.group(1) if match else None
            if arguments:
                break
            output_add(line)
            if self.is_start_line(line):
                break

        output: str | None
        output = output_output()
        if arguments:
            d = {}
            for field in shlex.split(arguments):
                name, equals, value = field.partition('=')
                if not equals:
                    fail(f"Mangled Argument Clinic marker line: {line!r}")
                d[name.strip()] = value.strip()

            if self.verify:
                if 'input' in d:
                    checksum = d['output']
                else:
                    checksum = d['checksum']

                computed = compute_checksum(output, len(checksum))
                if checksum != computed:
                    fail("Checksum mismatch! "
                         f"Expected {checksum!r}, computed {computed!r}. "
                         "Suggested fix: remove all generated code including "
                         "the end marker, or use the '-f' option.")
        else:
            # put back output
            output_lines = output.splitlines(keepends=True)
            self.line_number -= len(output_lines)
            self.input.extend(reversed(output_lines))
            output = None

        return Block(input_output(), dsl_name, output=output)


@dc.dataclass(slots=True)
class BlockPrinter:
    language: Language
    f: io.StringIO = dc.field(default_factory=io.StringIO)

    def print_block(
            self,
            block: Block,
            *,
            core_includes: bool = False
    ) -> None:
        input = block.input
        output = block.output
        dsl_name = block.dsl_name
        write = self.f.write

        assert not ((dsl_name is None) ^ (output is None)), "you must specify dsl_name and output together, dsl_name " + repr(dsl_name)

        if not dsl_name:
            write(input)
            return

        write(self.language.start_line.format(dsl_name=dsl_name))
        write("\n")

        body_prefix = self.language.body_prefix.format(dsl_name=dsl_name)
        if not body_prefix:
            write(input)
        else:
            for line in input.split('\n'):
                write(body_prefix)
                write(line)
                write("\n")

        write(self.language.stop_line.format(dsl_name=dsl_name))
        write("\n")

        output = ''
        if core_includes:
            output += textwrap.dedent("""
                #if defined(Py_BUILD_CORE) && !defined(Py_BUILD_CORE_MODULE)
                #  include "pycore_gc.h"            // PyGC_Head
                #  include "pycore_runtime.h"       // _Py_ID()
                #endif

            """)

        input = ''.join(block.input)
        output += ''.join(block.output)
        if output:
            if not output.endswith('\n'):
                output += '\n'
            write(output)

        arguments = "output={output} input={input}".format(
            output=compute_checksum(output, 16),
            input=compute_checksum(input, 16)
        )
        write(self.language.checksum_line.format(dsl_name=dsl_name, arguments=arguments))
        write("\n")

    def write(self, text: str) -> None:
        self.f.write(text)


class BufferSeries:
    """
    Behaves like a "defaultlist".
    When you ask for an index that doesn't exist yet,
    the object grows the list until that item exists.
    So o[n] will always work.

    Supports negative indices for actual items.
    e.g. o[-1] is an element immediately preceding o[0].
    """

    def __init__(self) -> None:
        self._start = 0
        self._array: list[_TextAccumulator] = []
        self._constructor = _text_accumulator

    def __getitem__(self, i: int) -> _TextAccumulator:
        i -= self._start
        if i < 0:
            self._start += i
            prefix = [self._constructor() for x in range(-i)]
            self._array = prefix + self._array
            i = 0
        while i >= len(self._array):
            self._array.append(self._constructor())
        return self._array[i]

    def clear(self) -> None:
        for ta in self._array:
            ta.text.clear()

    def dump(self) -> str:
        texts = [ta.output() for ta in self._array]
        return "".join(texts)


@dc.dataclass(slots=True, repr=False)
class Destination:
    name: str
    type: str
    clinic: Clinic
    buffers: BufferSeries = dc.field(init=False, default_factory=BufferSeries)
    filename: str = dc.field(init=False)  # set in __post_init__

    args: dc.InitVar[tuple[str, ...]] = ()

    def __post_init__(self, args: tuple[str, ...]) -> None:
        valid_types = ('buffer', 'file', 'suppress')
        if self.type not in valid_types:
            fail(
                f"Invalid destination type {self.type!r} for {self.name}, "
                f"must be {', '.join(valid_types)}"
            )
        extra_arguments = 1 if self.type == "file" else 0
        if len(args) < extra_arguments:
            fail(f"Not enough arguments for destination "
                 f"{self.name!r} new {self.type!r}")
        if len(args) > extra_arguments:
            fail(f"Too many arguments for destination {self.name!r} new {self.type!r}")
        if self.type =='file':
            d = {}
            filename = self.clinic.filename
            d['path'] = filename
            dirname, basename = os.path.split(filename)
            if not dirname:
                dirname = '.'
            d['dirname'] = dirname
            d['basename'] = basename
            d['basename_root'], d['basename_extension'] = os.path.splitext(filename)
            self.filename = args[0].format_map(d)

    def __repr__(self) -> str:
        if self.type == 'file':
            type_repr = f"type='file' file={self.filename!r}"
        else:
            type_repr = f"type={self.type!r}"
        return f"<clinic.Destination {self.name!r} {type_repr}>"

    def clear(self) -> None:
        if self.type != 'buffer':
            fail(f"Can't clear destination {self.name!r}: it's not of type 'buffer'")
        self.buffers.clear()

    def dump(self) -> str:
        return self.buffers.dump()


# "extensions" maps the file extension ("c", "py") to Language classes.
LangDict = dict[str, Callable[[str], Language]]
extensions: LangDict = { name: CLanguage for name in "c cc cpp cxx h hh hpp hxx".split() }
extensions['py'] = PythonLanguage


def write_file(filename: str, new_contents: str) -> None:
    try:
        with open(filename, 'r', encoding="utf-8") as fp:
            old_contents = fp.read()

        if old_contents == new_contents:
            # no change: avoid modifying the file modification time
            return
    except FileNotFoundError:
        pass
    # Atomic write using a temporary file and os.replace()
    filename_new = f"{filename}.new"
    with open(filename_new, "w", encoding="utf-8") as fp:
        fp.write(new_contents)
    try:
        os.replace(filename_new, filename)
    except:
        os.unlink(filename_new)
        raise


ClassDict = dict[str, "Class"]
DestinationDict = dict[str, Destination]
ModuleDict = dict[str, "Module"]


class Parser(Protocol):
    def __init__(self, clinic: Clinic) -> None: ...
    def parse(self, block: Block) -> None: ...


clinic = None
class Clinic:

    presets_text = """
preset block
everything block
methoddef_ifndef buffer 1
docstring_prototype suppress
parser_prototype suppress
cpp_if suppress
cpp_endif suppress

preset original
everything block
methoddef_ifndef buffer 1
docstring_prototype suppress
parser_prototype suppress
cpp_if suppress
cpp_endif suppress

preset file
everything file
methoddef_ifndef file 1
docstring_prototype suppress
parser_prototype suppress
impl_definition block

preset buffer
everything buffer
methoddef_ifndef buffer 1
impl_definition block
docstring_prototype suppress
impl_prototype suppress
parser_prototype suppress

preset partial-buffer
everything buffer
methoddef_ifndef buffer 1
docstring_prototype block
impl_prototype suppress
methoddef_define block
parser_prototype block
impl_definition block

"""

    def __init__(
            self,
            language: CLanguage,
            printer: BlockPrinter | None = None,
            *,
            filename: str,
            verify: bool = True,
    ) -> None:
        # maps strings to Parser objects.
        # (instantiated from the "parsers" global.)
        self.parsers: dict[str, Parser] = {}
        self.language: CLanguage = language
        if printer:
            fail("Custom printers are broken right now")
        self.printer = printer or BlockPrinter(language)
        self.verify = verify
        self.filename = filename
        self.modules: ModuleDict = {}
        self.classes: ClassDict = {}
        self.functions: list[Function] = []

        self.line_prefix = self.line_suffix = ''

        self.destinations: DestinationDict = {}
        self.add_destination("block", "buffer")
        self.add_destination("suppress", "suppress")
        self.add_destination("buffer", "buffer")
        if filename:
            self.add_destination("file", "file", "{dirname}/clinic/{basename}.h")

        d = self.get_destination_buffer
        self.destination_buffers = {
            'cpp_if': d('file'),
            'docstring_prototype': d('suppress'),
            'docstring_definition': d('file'),
            'methoddef_define': d('file'),
            'impl_prototype': d('file'),
            'parser_prototype': d('suppress'),
            'parser_definition': d('file'),
            'cpp_endif': d('file'),
            'methoddef_ifndef': d('file', 1),
            'impl_definition': d('block'),
        }

        DestBufferType = dict[str, _TextAccumulator]
        DestBufferList = list[DestBufferType]

        self.destination_buffers_stack: DestBufferList = []
        self.ifndef_symbols: set[str] = set()

        self.presets: dict[str, dict[Any, Any]] = {}
        preset = None
        for line in self.presets_text.strip().split('\n'):
            line = line.strip()
            if not line:
                continue
            name, value, *options = line.split()
            if name == 'preset':
                self.presets[value] = preset = {}
                continue

            if len(options):
                index = int(options[0])
            else:
                index = 0
            buffer = self.get_destination_buffer(value, index)

            if name == 'everything':
                for name in self.destination_buffers:
                    preset[name] = buffer
                continue

            assert name in self.destination_buffers
            preset[name] = buffer

        global clinic
        clinic = self

    def add_destination(
            self,
            name: str,
            type: str,
            *args: str
    ) -> None:
        if name in self.destinations:
            fail(f"Destination already exists: {name!r}")
        self.destinations[name] = Destination(name, type, self, args)

    def get_destination(self, name: str) -> Destination:
        d = self.destinations.get(name)
        if not d:
            fail(f"Destination does not exist: {name!r}")
        return d

    def get_destination_buffer(
            self,
            name: str,
            item: int = 0
    ) -> _TextAccumulator:
        d = self.get_destination(name)
        return d.buffers[item]

    def parse(self, input: str) -> str:
        printer = self.printer
        self.block_parser = BlockParser(input, self.language, verify=self.verify)
        for block in self.block_parser:
            dsl_name = block.dsl_name
            if dsl_name:
                if dsl_name not in self.parsers:
                    assert dsl_name in parsers, f"No parser to handle {dsl_name!r} block."
                    self.parsers[dsl_name] = parsers[dsl_name](self)
                parser = self.parsers[dsl_name]
                parser.parse(block)
            printer.print_block(block)

        # these are destinations not buffers
        for name, destination in self.destinations.items():
            if destination.type == 'suppress':
                continue
            output = destination.dump()

            if output:
                block = Block("", dsl_name="clinic", output=output)

                if destination.type == 'buffer':
                    block.input = "dump " + name + "\n"
                    warn("Destination buffer " + repr(name) + " not empty at end of file, emptying.")
                    printer.write("\n")
                    printer.print_block(block)
                    continue

                if destination.type == 'file':
                    try:
                        dirname = os.path.dirname(destination.filename)
                        try:
                            os.makedirs(dirname)
                        except FileExistsError:
                            if not os.path.isdir(dirname):
                                fail(f"Can't write to destination "
                                     f"{destination.filename!r}; "
                                     f"can't make directory {dirname!r}!")
                        if self.verify:
                            with open(destination.filename) as f:
                                parser_2 = BlockParser(f.read(), language=self.language)
                                blocks = list(parser_2)
                                if (len(blocks) != 1) or (blocks[0].input != 'preserve\n'):
                                    fail(f"Modified destination file "
                                         f"{destination.filename!r}; not overwriting!")
                    except FileNotFoundError:
                        pass

                    block.input = 'preserve\n'
                    printer_2 = BlockPrinter(self.language)
                    printer_2.print_block(block, core_includes=True)
                    write_file(destination.filename, printer_2.f.getvalue())
                    continue

        return printer.f.getvalue()

    def _module_and_class(
        self, fields: Iterable[str]
    ) -> tuple[Module | Clinic, Class | None]:
        """
        fields should be an iterable of field names.
        returns a tuple of (module, class).
        the module object could actually be self (a clinic object).
        this function is only ever used to find the parent of where
        a new class/module should go.
        """
        parent: Clinic | Module | Class
        child: Module | Class | None
        module: Clinic | Module
        cls: Class | None = None
        so_far: list[str] = []

        parent = module = self

        for field in fields:
            so_far.append(field)
            if not isinstance(parent, Class):
                child = parent.modules.get(field)
                if child:
                    parent = module = child
                    continue
            if not hasattr(parent, 'classes'):
                return module, cls
            child = parent.classes.get(field)
            if not child:
                fullname = ".".join(so_far)
                fail(f"Parent class or module {fullname!r} does not exist.")
            cls = parent = child

        return module, cls

    def __repr__(self) -> str:
        return "<clinic.Clinic object>"


def parse_file(
        filename: str,
        *,
        verify: bool = True,
        output: str | None = None
) -> None:
    if not output:
        output = filename

    extension = os.path.splitext(filename)[1][1:]
    if not extension:
        fail(f"Can't extract file type for file {filename!r}")

    try:
        language = extensions[extension](filename)
    except KeyError:
        fail(f"Can't identify file type for file {filename!r}")

    with open(filename, encoding="utf-8") as f:
        raw = f.read()

    # exit quickly if there are no clinic markers in the file
    find_start_re = BlockParser("", language).find_start_re
    if not find_start_re.search(raw):
        return

    assert isinstance(language, CLanguage)
    clinic = Clinic(language, verify=verify, filename=filename)
    cooked = clinic.parse(raw)

    write_file(output, cooked)


def compute_checksum(
        input: str | None,
        length: int | None = None
) -> str:
    input = input or ''
    s = hashlib.sha1(input.encode('utf-8')).hexdigest()
    if length:
        s = s[:length]
    return s


class PythonParser:
    def __init__(self, clinic: Clinic) -> None:
        pass

    def parse(self, block: Block) -> None:
        with contextlib.redirect_stdout(io.StringIO()) as s:
            exec(block.input)
            block.output = s.getvalue()


@dc.dataclass(repr=False)
class Module:
    name: str
    module: Module | Clinic

    def __post_init__(self) -> None:
        self.parent = self.module
        self.modules: ModuleDict = {}
        self.classes: ClassDict = {}
        self.functions: list[Function] = []

    def __repr__(self) -> str:
        return "<clinic.Module " + repr(self.name) + " at " + str(id(self)) + ">"


@dc.dataclass(repr=False)
class Class:
    name: str
    module: Module | Clinic
    cls: Class | None
    typedef: str
    type_object: str

    def __post_init__(self) -> None:
        self.parent = self.cls or self.module
        self.classes: ClassDict = {}
        self.functions: list[Function] = []

    def __repr__(self) -> str:
        return "<clinic.Class " + repr(self.name) + " at " + str(id(self)) + ">"


unsupported_special_methods: set[str] = set("""

__abs__
__add__
__and__
__call__
__delitem__
__divmod__
__eq__
__float__
__floordiv__
__ge__
__getattr__
__getattribute__
__getitem__
__gt__
__hash__
__iadd__
__iand__
__ifloordiv__
__ilshift__
__imatmul__
__imod__
__imul__
__index__
__int__
__invert__
__ior__
__ipow__
__irshift__
__isub__
__iter__
__itruediv__
__ixor__
__le__
__len__
__lshift__
__lt__
__matmul__
__mod__
__mul__
__neg__
__next__
__or__
__pos__
__pow__
__radd__
__rand__
__rdivmod__
__repr__
__rfloordiv__
__rlshift__
__rmatmul__
__rmod__
__rmul__
__ror__
__rpow__
__rrshift__
__rshift__
__rsub__
__rtruediv__
__rxor__
__setattr__
__setitem__
__str__
__sub__
__truediv__
__xor__

""".strip().split())


class FunctionKind(enum.Enum):
    INVALID         = enum.auto()
    CALLABLE        = enum.auto()
    STATIC_METHOD   = enum.auto()
    CLASS_METHOD    = enum.auto()
    METHOD_INIT     = enum.auto()
    METHOD_NEW      = enum.auto()

    @functools.cached_property
    def new_or_init(self) -> bool:
        return self in {FunctionKind.METHOD_INIT, FunctionKind.METHOD_NEW}

    def __repr__(self) -> str:
        return f"<clinic.FunctionKind.{self.name}>"


INVALID: Final = FunctionKind.INVALID
CALLABLE: Final = FunctionKind.CALLABLE
STATIC_METHOD: Final = FunctionKind.STATIC_METHOD
CLASS_METHOD: Final = FunctionKind.CLASS_METHOD
METHOD_INIT: Final = FunctionKind.METHOD_INIT
METHOD_NEW: Final = FunctionKind.METHOD_NEW

ParamDict = dict[str, "Parameter"]
ReturnConverterType = Callable[..., "CReturnConverter"]


@dc.dataclass(repr=False)
class Function:
    """
    Mutable duck type for inspect.Function.

    docstring - a str containing
        * embedded line breaks
        * text outdented to the left margin
        * no trailing whitespace.
        It will always be true that
            (not docstring) or ((not docstring[0].isspace()) and (docstring.rstrip() == docstring))
    """
    parameters: ParamDict = dc.field(default_factory=dict)
    _: dc.KW_ONLY
    name: str
    module: Module | Clinic
    cls: Class | None
    c_basename: str
    full_name: str
    return_converter: CReturnConverter
    kind: FunctionKind
    coexist: bool
    return_annotation: object = inspect.Signature.empty
    docstring: str = ''
    # docstring_only means "don't generate a machine-readable
    # signature, just a normal docstring".  it's True for
    # functions with optional groups because we can't represent
    # those accurately with inspect.Signature in 3.4.
    docstring_only: bool = False

    def __post_init__(self) -> None:
        self.parent = self.cls or self.module
        self.self_converter: self_converter | None = None
        self.__render_parameters__: list[Parameter] | None = None

    @functools.cached_property
    def displayname(self) -> str:
        """Pretty-printable name."""
        if self.kind.new_or_init:
            assert isinstance(self.cls, Class)
            return self.cls.name
        else:
            return self.name

    @functools.cached_property
    def fulldisplayname(self) -> str:
        parent: Class | Module | Clinic | None
        if self.kind.new_or_init:
            parent = getattr(self.cls, "parent", None)
        else:
            parent = self.parent
        name = self.displayname
        while isinstance(parent, (Module, Class)):
            name = f"{parent.name}.{name}"
            parent = parent.parent
        return name

    @property
    def render_parameters(self) -> list[Parameter]:
        if not self.__render_parameters__:
            l: list[Parameter] = []
            self.__render_parameters__ = l
            for p in self.parameters.values():
                p = p.copy()
                p.converter.pre_render()
                l.append(p)
        return self.__render_parameters__

    @property
    def methoddef_flags(self) -> str | None:
        if self.kind.new_or_init:
            return None
        flags = []
        match self.kind:
            case FunctionKind.CLASS_METHOD:
                flags.append('METH_CLASS')
            case FunctionKind.STATIC_METHOD:
                flags.append('METH_STATIC')
            case _ as kind:
                assert kind is FunctionKind.CALLABLE, f"unknown kind: {kind!r}"
        if self.coexist:
            flags.append('METH_COEXIST')
        return '|'.join(flags)

    def __repr__(self) -> str:
        return f'<clinic.Function {self.name!r}>'

    def copy(self, **overrides: Any) -> Function:
        f = dc.replace(self, **overrides)
        f.parameters = {
            name: value.copy(function=f)
            for name, value in f.parameters.items()
        }
        return f


VersionTuple = tuple[int, int]


@dc.dataclass(repr=False, slots=True)
class Parameter:
    """
    Mutable duck type of inspect.Parameter.
    """
    name: str
    kind: inspect._ParameterKind
    _: dc.KW_ONLY
    default: object = inspect.Parameter.empty
    function: Function
    converter: CConverter
    annotation: object = inspect.Parameter.empty
    docstring: str = ''
    group: int = 0
    # (`None` signifies that there is no deprecation)
    deprecated_positional: VersionTuple | None = None
    right_bracket_count: int = dc.field(init=False, default=0)

    def __repr__(self) -> str:
        return f'<clinic.Parameter {self.name!r}>'

    def is_keyword_only(self) -> bool:
        return self.kind == inspect.Parameter.KEYWORD_ONLY

    def is_positional_only(self) -> bool:
        return self.kind == inspect.Parameter.POSITIONAL_ONLY

    def is_vararg(self) -> bool:
        return self.kind == inspect.Parameter.VAR_POSITIONAL

    def is_optional(self) -> bool:
        return not self.is_vararg() and (self.default is not unspecified)

    def copy(
        self,
        /,
        *,
        converter: CConverter | None = None,
        function: Function | None = None,
        **overrides: Any
    ) -> Parameter:
        function = function or self.function
        if not converter:
            converter = copy.copy(self.converter)
            converter.function = function
        return dc.replace(self, **overrides, function=function, converter=converter)

    def get_displayname(self, i: int) -> str:
        if i == 0:
            return '"argument"'
        if not self.is_positional_only():
            return f'"argument {self.name!r}"'
        else:
            return f'"argument {i}"'

    def render_docstring(self) -> str:
        add, out = text_accumulator()
        add(f"  {self.name}\n")
        for line in self.docstring.split("\n"):
            add(f"    {line}\n")
        return out().rstrip()


CConverterClassT = TypeVar("CConverterClassT", bound=type["CConverter"])

def add_c_converter(
        f: CConverterClassT,
        name: str | None = None
) -> CConverterClassT:
    if not name:
        name = f.__name__
        if not name.endswith('_converter'):
            return f
        name = name.removesuffix('_converter')
    converters[name] = f
    return f

def add_default_legacy_c_converter(cls: CConverterClassT) -> CConverterClassT:
    # automatically add converter for default format unit
    # (but without stomping on the existing one if it's already
    # set, in case you subclass)
    if ((cls.format_unit not in ('O&', '')) and
        (cls.format_unit not in legacy_converters)):
        legacy_converters[cls.format_unit] = cls
    return cls

def add_legacy_c_converter(
        format_unit: str,
        **kwargs: Any
) -> Callable[[CConverterClassT], CConverterClassT]:
    """
    Adds a legacy converter.
    """
    def closure(f: CConverterClassT) -> CConverterClassT:
        added_f: Callable[..., CConverter]
        if not kwargs:
            added_f = f
        else:
            # mypy's special-casing for functools.partial
            # can't quite grapple with this code here
            added_f = functools.partial(f, **kwargs)  # type: ignore[arg-type]
        if format_unit:
            legacy_converters[format_unit] = added_f
        return f
    return closure

class CConverterAutoRegister(type):
    def __init__(
        cls, name: str, bases: tuple[type, ...], classdict: dict[str, Any]
    ) -> None:
        converter_cls = cast(type["CConverter"], cls)
        add_c_converter(converter_cls)
        add_default_legacy_c_converter(converter_cls)

class CConverter(metaclass=CConverterAutoRegister):
    """
    For the init function, self, name, function, and default
    must be keyword-or-positional parameters.  All other
    parameters must be keyword-only.
    """

    # The C name to use for this variable.
    name: str

    # The Python name to use for this variable.
    py_name: str

    # The C type to use for this variable.
    # 'type' should be a Python string specifying the type, e.g. "int".
    # If this is a pointer type, the type string should end with ' *'.
    type: str | None = None

    # The Python default value for this parameter, as a Python value.
    # Or the magic value "unspecified" if there is no default.
    # Or the magic value "unknown" if this value is a cannot be evaluated
    # at Argument-Clinic-preprocessing time (but is presumed to be valid
    # at runtime).
    default: object = unspecified

    # If not None, default must be isinstance() of this type.
    # (You can also specify a tuple of types.)
    default_type: bltns.type[Any] | tuple[bltns.type[Any], ...] | None = None

    # "default" converted into a C value, as a string.
    # Or None if there is no default.
    c_default: str | None = None

    # "default" converted into a Python value, as a string.
    # Or None if there is no default.
    py_default: str | None = None

    # The default value used to initialize the C variable when
    # there is no default, but not specifying a default may
    # result in an "uninitialized variable" warning.  This can
    # easily happen when using option groups--although
    # properly-written code won't actually use the variable,
    # the variable does get passed in to the _impl.  (Ah, if
    # only dataflow analysis could inline the static function!)
    #
    # This value is specified as a string.
    # Every non-abstract subclass should supply a valid value.
    c_ignored_default: str = 'NULL'

    # If true, wrap with Py_UNUSED.
    unused = False

    # The C converter *function* to be used, if any.
    # (If this is not None, format_unit must be 'O&'.)
    converter: str | None = None

    # Should Argument Clinic add a '&' before the name of
    # the variable when passing it into the _impl function?
    impl_by_reference = False

    # Should Argument Clinic add a '&' before the name of
    # the variable when passing it into PyArg_ParseTuple (AndKeywords)?
    parse_by_reference = True

    #############################################################
    #############################################################
    ## You shouldn't need to read anything below this point to ##
    ## write your own converter functions.                     ##
    #############################################################
    #############################################################

    # The "format unit" to specify for this variable when
    # parsing arguments using PyArg_ParseTuple (AndKeywords).
    # Custom converters should always use the default value of 'O&'.
    format_unit = 'O&'

    # What encoding do we want for this variable?  Only used
    # by format units starting with 'e'.
    encoding: str | None = None

    # Should this object be required to be a subclass of a specific type?
    # If not None, should be a string representing a pointer to a
    # PyTypeObject (e.g. "&PyUnicode_Type").
    # Only used by the 'O!' format unit (and the "object" converter).
    subclass_of: str | None = None

    # See also the 'length_name' property.
    # Only used by format units ending with '#'.
    length = False

    # Should we show this parameter in the generated
    # __text_signature__? This is *almost* always True.
    # (It's only False for __new__, __init__, and METH_STATIC functions.)
    show_in_signature = True

    # Overrides the name used in a text signature.
    # The name used for a "self" parameter must be one of
    # self, type, or module; however users can set their own.
    # This lets the self_converter overrule the user-settable
    # name, *just* for the text signature.
    # Only set by self_converter.
    signature_name: str | None = None

    # keep in sync with self_converter.__init__!
    def __init__(self,
             # Positional args:
             name: str,
             py_name: str,
             function: Function,
             default: object = unspecified,
             *,  # Keyword only args:
             c_default: str | None = None,
             py_default: str | None = None,
             annotation: str | Literal[Sentinels.unspecified] = unspecified,
             unused: bool = False,
             **kwargs: Any
    ) -> None:
        self.name = ensure_legal_c_identifier(name)
        self.py_name = py_name
        self.unused = unused

        if default is not unspecified:
            if (self.default_type
                and default is not unknown
                and not isinstance(default, self.default_type)
            ):
                if isinstance(self.default_type, type):
                    types_str = self.default_type.__name__
                else:
                    names = [cls.__name__ for cls in self.default_type]
                    types_str = ', '.join(names)
                cls_name = self.__class__.__name__
                fail(f"{cls_name}: default value {default!r} for field "
                     f"{name!r} is not of type {types_str!r}")
            self.default = default

        if c_default:
            self.c_default = c_default
        if py_default:
            self.py_default = py_default

        if annotation is not unspecified:
            fail("The 'annotation' parameter is not currently permitted.")

        # Make sure not to set self.function until after converter_init() has been called.
        # This prevents you from caching information
        # about the function in converter_init().
        # (That breaks if we get cloned.)
        self.converter_init(**kwargs)
        self.function = function

    # Add a custom __getattr__ method to improve the error message
    # if somebody tries to access self.function in converter_init().
    #
    # mypy will assume arbitrary access is okay for a class with a __getattr__ method,
    # and that's not what we want,
    # so put it inside an `if not TYPE_CHECKING` block
    if not TYPE_CHECKING:
        def __getattr__(self, attr):
            if attr == "function":
                fail(
                    f"{self.__class__.__name__!r} object has no attribute 'function'.\n"
                    f"Note: accessing self.function inside converter_init is disallowed!"
                )
            return super().__getattr__(attr)
    # this branch is just here for coverage reporting
    else:  # pragma: no cover
        pass

    def converter_init(self) -> None:
        pass

    def is_optional(self) -> bool:
        return (self.default is not unspecified)

    def _render_self(self, parameter: Parameter, data: CRenderData) -> None:
        self.parameter = parameter
        name = self.parser_name

        # impl_arguments
        s = ("&" if self.impl_by_reference else "") + name
        data.impl_arguments.append(s)
        if self.length:
            data.impl_arguments.append(self.length_name)

        # impl_parameters
        data.impl_parameters.append(self.simple_declaration(by_reference=self.impl_by_reference))
        if self.length:
            data.impl_parameters.append(f"Py_ssize_t {self.length_name}")

    def _render_non_self(
            self,
            parameter: Parameter,
            data: CRenderData
    ) -> None:
        self.parameter = parameter
        name = self.name

        # declarations
        d = self.declaration(in_parser=True)
        data.declarations.append(d)

        # initializers
        initializers = self.initialize()
        if initializers:
            data.initializers.append('/* initializers for ' + name + ' */\n' + initializers.rstrip())

        # modifications
        modifications = self.modify()
        if modifications:
            data.modifications.append('/* modifications for ' + name + ' */\n' + modifications.rstrip())

        # keywords
        if parameter.is_vararg():
            pass
        elif parameter.is_positional_only():
            data.keywords.append('')
        else:
            data.keywords.append(parameter.name)

        # format_units
        if self.is_optional() and '|' not in data.format_units:
            data.format_units.append('|')
        if parameter.is_keyword_only() and '$' not in data.format_units:
            data.format_units.append('$')
        data.format_units.append(self.format_unit)

        # parse_arguments
        self.parse_argument(data.parse_arguments)

        # post_parsing
        if post_parsing := self.post_parsing():
            data.post_parsing.append('/* Post parse cleanup for ' + name + ' */\n' + post_parsing.rstrip() + '\n')

        # cleanup
        cleanup = self.cleanup()
        if cleanup:
            data.cleanup.append('/* Cleanup for ' + name + ' */\n' + cleanup.rstrip() + "\n")

    def render(self, parameter: Parameter, data: CRenderData) -> None:
        """
        parameter is a clinic.Parameter instance.
        data is a CRenderData instance.
        """
        self._render_self(parameter, data)
        self._render_non_self(parameter, data)

    @functools.cached_property
    def length_name(self) -> str:
        """Computes the name of the associated "length" variable."""
        assert self.length is not None
        return self.parser_name + "_length"

    # Why is this one broken out separately?
    # For "positional-only" function parsing,
    # which generates a bunch of PyArg_ParseTuple calls.
    def parse_argument(self, args: list[str]) -> None:
        assert not (self.converter and self.encoding)
        if self.format_unit == 'O&':
            assert self.converter
            args.append(self.converter)

        if self.encoding:
            args.append(c_repr(self.encoding))
        elif self.subclass_of:
            args.append(self.subclass_of)

        s = ("&" if self.parse_by_reference else "") + self.name
        args.append(s)

        if self.length:
            args.append(f"&{self.length_name}")

    #
    # All the functions after here are intended as extension points.
    #

    def simple_declaration(
            self,
            by_reference: bool = False,
            *,
            in_parser: bool = False
    ) -> str:
        """
        Computes the basic declaration of the variable.
        Used in computing the prototype declaration and the
        variable declaration.
        """
        assert isinstance(self.type, str)
        prototype = [self.type]
        if by_reference or not self.type.endswith('*'):
            prototype.append(" ")
        if by_reference:
            prototype.append('*')
        if in_parser:
            name = self.parser_name
        else:
            name = self.name
            if self.unused:
                name = f"Py_UNUSED({name})"
        prototype.append(name)
        return "".join(prototype)

    def declaration(self, *, in_parser: bool = False) -> str:
        """
        The C statement to declare this variable.
        """
        declaration = [self.simple_declaration(in_parser=True)]
        default = self.c_default
        if not default and self.parameter.group:
            default = self.c_ignored_default
        if default:
            declaration.append(" = ")
            declaration.append(default)
        declaration.append(";")
        if self.length:
            declaration.append('\n')
            declaration.append(f"Py_ssize_t {self.length_name};")
        return "".join(declaration)

    def initialize(self) -> str:
        """
        The C statements required to set up this variable before parsing.
        Returns a string containing this code indented at column 0.
        If no initialization is necessary, returns an empty string.
        """
        return ""

    def modify(self) -> str:
        """
        The C statements required to modify this variable after parsing.
        Returns a string containing this code indented at column 0.
        If no modification is necessary, returns an empty string.
        """
        return ""

    def post_parsing(self) -> str:
        """
        The C statements required to do some operations after the end of parsing but before cleaning up.
        Return a string containing this code indented at column 0.
        If no operation is necessary, return an empty string.
        """
        return ""

    def cleanup(self) -> str:
        """
        The C statements required to clean up after this variable.
        Returns a string containing this code indented at column 0.
        If no cleanup is necessary, returns an empty string.
        """
        return ""

    def pre_render(self) -> None:
        """
        A second initialization function, like converter_init,
        called just before rendering.
        You are permitted to examine self.function here.
        """
        pass

    def parse_arg(self, argname: str, displayname: str) -> str | None:
        if self.format_unit == 'O&':
            return """
                if (!{converter}({argname}, &{paramname})) {{{{
                    goto exit;
                }}}}
                """.format(argname=argname, paramname=self.parser_name,
                           converter=self.converter)
        if self.format_unit == 'O!':
            cast = '(%s)' % self.type if self.type != 'PyObject *' else ''
            if self.subclass_of in type_checks:
                typecheck, typename = type_checks[self.subclass_of]
                return """
                    if (!{typecheck}({argname})) {{{{
                        _PyArg_BadArgument("{{name}}", {displayname}, "{typename}", {argname});
                        goto exit;
                    }}}}
                    {paramname} = {cast}{argname};
                    """.format(argname=argname, paramname=self.parser_name,
                               displayname=displayname, typecheck=typecheck,
                               typename=typename, cast=cast)
            return """
                if (!PyObject_TypeCheck({argname}, {subclass_of})) {{{{
                    _PyArg_BadArgument("{{name}}", {displayname}, ({subclass_of})->tp_name, {argname});
                    goto exit;
                }}}}
                {paramname} = {cast}{argname};
                """.format(argname=argname, paramname=self.parser_name,
                           subclass_of=self.subclass_of, cast=cast,
                           displayname=displayname)
        if self.format_unit == 'O':
            cast = '(%s)' % self.type if self.type != 'PyObject *' else ''
            return """
                {paramname} = {cast}{argname};
                """.format(argname=argname, paramname=self.parser_name, cast=cast)
        return None

    def set_template_dict(self, template_dict: TemplateDict) -> None:
        pass

    @property
    def parser_name(self) -> str:
        if self.name in CLINIC_PREFIXED_ARGS: # bpo-39741
            return CLINIC_PREFIX + self.name
        else:
            return self.name

type_checks = {
    '&PyLong_Type': ('PyLong_Check', 'int'),
    '&PyTuple_Type': ('PyTuple_Check', 'tuple'),
    '&PyList_Type': ('PyList_Check', 'list'),
    '&PySet_Type': ('PySet_Check', 'set'),
    '&PyFrozenSet_Type': ('PyFrozenSet_Check', 'frozenset'),
    '&PyDict_Type': ('PyDict_Check', 'dict'),
    '&PyUnicode_Type': ('PyUnicode_Check', 'str'),
    '&PyBytes_Type': ('PyBytes_Check', 'bytes'),
    '&PyByteArray_Type': ('PyByteArray_Check', 'bytearray'),
}


ConverterType = Callable[..., CConverter]
ConverterDict = dict[str, ConverterType]

# maps strings to callables.
# these callables must be of the form:
#   def foo(name, default, *, ...)
# The callable may have any number of keyword-only parameters.
# The callable must return a CConverter object.
# The callable should not call builtins.print.
converters: ConverterDict = {}

# maps strings to callables.
# these callables follow the same rules as those for "converters" above.
# note however that they will never be called with keyword-only parameters.
legacy_converters: ConverterDict = {}

# maps strings to callables.
# these callables must be of the form:
#   def foo(*, ...)
# The callable may have any number of keyword-only parameters.
# The callable must return a CReturnConverter object.
# The callable should not call builtins.print.
ReturnConverterDict = dict[str, ReturnConverterType]
return_converters: ReturnConverterDict = {}

TypeSet = set[bltns.type[Any]]


class bool_converter(CConverter):
    type = 'int'
    default_type = bool
    format_unit = 'p'
    c_ignored_default = '0'

    def converter_init(self, *, accept: TypeSet = {object}) -> None:
        if accept == {int}:
            self.format_unit = 'i'
        elif accept != {object}:
            fail(f"bool_converter: illegal 'accept' argument {accept!r}")
        if self.default is not unspecified:
            self.default = bool(self.default)
            self.c_default = str(int(self.default))

    def parse_arg(self, argname: str, displayname: str) -> str | None:
        if self.format_unit == 'i':
            return """
                {paramname} = _PyLong_AsInt({argname});
                if ({paramname} == -1 && PyErr_Occurred()) {{{{
                    goto exit;
                }}}}
                """.format(argname=argname, paramname=self.parser_name)
        elif self.format_unit == 'p':
            return """
                {paramname} = PyObject_IsTrue({argname});
                if ({paramname} < 0) {{{{
                    goto exit;
                }}}}
                """.format(argname=argname, paramname=self.parser_name)
        return super().parse_arg(argname, displayname)

class defining_class_converter(CConverter):
    """
    A special-case converter:
    this is the default converter used for the defining class.
    """
    type = 'PyTypeObject *'
    format_unit = ''
    show_in_signature = False

    def converter_init(self, *, type: str | None = None) -> None:
        self.specified_type = type

    def render(self, parameter: Parameter, data: CRenderData) -> None:
        self._render_self(parameter, data)

    def set_template_dict(self, template_dict: TemplateDict) -> None:
        template_dict['defining_class_name'] = self.name


class char_converter(CConverter):
    type = 'char'
    default_type = (bytes, bytearray)
    format_unit = 'c'
    c_ignored_default = "'\0'"

    def converter_init(self) -> None:
        if isinstance(self.default, self.default_type):
            if len(self.default) != 1:
                fail(f"char_converter: illegal default value {self.default!r}")

            self.c_default = repr(bytes(self.default))[1:]
            if self.c_default == '"\'"':
                self.c_default = r"'\''"

    def parse_arg(self, argname: str, displayname: str) -> str | None:
        if self.format_unit == 'c':
            return """
                if (PyBytes_Check({argname}) && PyBytes_GET_SIZE({argname}) == 1) {{{{
                    {paramname} = PyBytes_AS_STRING({argname})[0];
                }}}}
                else if (PyByteArray_Check({argname}) && PyByteArray_GET_SIZE({argname}) == 1) {{{{
                    {paramname} = PyByteArray_AS_STRING({argname})[0];
                }}}}
                else {{{{
                    _PyArg_BadArgument("{{name}}", {displayname}, "a byte string of length 1", {argname});
                    goto exit;
                }}}}
                """.format(argname=argname, paramname=self.parser_name,
                           displayname=displayname)
        return super().parse_arg(argname, displayname)


@add_legacy_c_converter('B', bitwise=True)
class unsigned_char_converter(CConverter):
    type = 'unsigned char'
    default_type = int
    format_unit = 'b'
    c_ignored_default = "'\0'"

    def converter_init(self, *, bitwise: bool = False) -> None:
        if bitwise:
            self.format_unit = 'B'

    def parse_arg(self, argname: str, displayname: str) -> str | None:
        if self.format_unit == 'b':
            return """
                {{{{
                    long ival = PyLong_AsLong({argname});
                    if (ival == -1 && PyErr_Occurred()) {{{{
                        goto exit;
                    }}}}
                    else if (ival < 0) {{{{
                        PyErr_SetString(PyExc_OverflowError,
                                        "unsigned byte integer is less than minimum");
                        goto exit;
                    }}}}
                    else if (ival > UCHAR_MAX) {{{{
                        PyErr_SetString(PyExc_OverflowError,
                                        "unsigned byte integer is greater than maximum");
                        goto exit;
                    }}}}
                    else {{{{
                        {paramname} = (unsigned char) ival;
                    }}}}
                }}}}
                """.format(argname=argname, paramname=self.parser_name)
        elif self.format_unit == 'B':
            return """
                {{{{
                    unsigned long ival = PyLong_AsUnsignedLongMask({argname});
                    if (ival == (unsigned long)-1 && PyErr_Occurred()) {{{{
                        goto exit;
                    }}}}
                    else {{{{
                        {paramname} = (unsigned char) ival;
                    }}}}
                }}}}
                """.format(argname=argname, paramname=self.parser_name)
        return super().parse_arg(argname, displayname)

class byte_converter(unsigned_char_converter): pass

class short_converter(CConverter):
    type = 'short'
    default_type = int
    format_unit = 'h'
    c_ignored_default = "0"

    def parse_arg(self, argname: str, displayname: str) -> str | None:
        if self.format_unit == 'h':
            return """
                {{{{
                    long ival = PyLong_AsLong({argname});
                    if (ival == -1 && PyErr_Occurred()) {{{{
                        goto exit;
                    }}}}
                    else if (ival < SHRT_MIN) {{{{
                        PyErr_SetString(PyExc_OverflowError,
                                        "signed short integer is less than minimum");
                        goto exit;
                    }}}}
                    else if (ival > SHRT_MAX) {{{{
                        PyErr_SetString(PyExc_OverflowError,
                                        "signed short integer is greater than maximum");
                        goto exit;
                    }}}}
                    else {{{{
                        {paramname} = (short) ival;
                    }}}}
                }}}}
                """.format(argname=argname, paramname=self.parser_name)
        return super().parse_arg(argname, displayname)

class unsigned_short_converter(CConverter):
    type = 'unsigned short'
    default_type = int
    c_ignored_default = "0"

    def converter_init(self, *, bitwise: bool = False) -> None:
        if bitwise:
            self.format_unit = 'H'
        else:
            self.converter = '_PyLong_UnsignedShort_Converter'

    def parse_arg(self, argname: str, displayname: str) -> str | None:
        if self.format_unit == 'H':
            return """
                {paramname} = (unsigned short)PyLong_AsUnsignedLongMask({argname});
                if ({paramname} == (unsigned short)-1 && PyErr_Occurred()) {{{{
                    goto exit;
                }}}}
                """.format(argname=argname, paramname=self.parser_name)
        return super().parse_arg(argname, displayname)

@add_legacy_c_converter('C', accept={str})
class int_converter(CConverter):
    type = 'int'
    default_type = int
    format_unit = 'i'
    c_ignored_default = "0"

    def converter_init(
        self, *, accept: TypeSet = {int}, type: str | None = None
    ) -> None:
        if accept == {str}:
            self.format_unit = 'C'
        elif accept != {int}:
            fail(f"int_converter: illegal 'accept' argument {accept!r}")
        if type is not None:
            self.type = type

    def parse_arg(self, argname: str, displayname: str) -> str | None:
        if self.format_unit == 'i':
            return """
                {paramname} = _PyLong_AsInt({argname});
                if ({paramname} == -1 && PyErr_Occurred()) {{{{
                    goto exit;
                }}}}
                """.format(argname=argname, paramname=self.parser_name)
        elif self.format_unit == 'C':
            return """
                if (!PyUnicode_Check({argname})) {{{{
                    _PyArg_BadArgument("{{name}}", {displayname}, "a unicode character", {argname});
                    goto exit;
                }}}}
                if (PyUnicode_GET_LENGTH({argname}) != 1) {{{{
                    _PyArg_BadArgument("{{name}}", {displayname}, "a unicode character", {argname});
                    goto exit;
                }}}}
                {paramname} = PyUnicode_READ_CHAR({argname}, 0);
                """.format(argname=argname, paramname=self.parser_name,
                           displayname=displayname)
        return super().parse_arg(argname, displayname)

class unsigned_int_converter(CConverter):
    type = 'unsigned int'
    default_type = int
    c_ignored_default = "0"

    def converter_init(self, *, bitwise: bool = False) -> None:
        if bitwise:
            self.format_unit = 'I'
        else:
            self.converter = '_PyLong_UnsignedInt_Converter'

    def parse_arg(self, argname: str, displayname: str) -> str | None:
        if self.format_unit == 'I':
            return """
                {paramname} = (unsigned int)PyLong_AsUnsignedLongMask({argname});
                if ({paramname} == (unsigned int)-1 && PyErr_Occurred()) {{{{
                    goto exit;
                }}}}
                """.format(argname=argname, paramname=self.parser_name)
        return super().parse_arg(argname, displayname)

class long_converter(CConverter):
    type = 'long'
    default_type = int
    format_unit = 'l'
    c_ignored_default = "0"

    def parse_arg(self, argname: str, displayname: str) -> str | None:
        if self.format_unit == 'l':
            return """
                {paramname} = PyLong_AsLong({argname});
                if ({paramname} == -1 && PyErr_Occurred()) {{{{
                    goto exit;
                }}}}
                """.format(argname=argname, paramname=self.parser_name)
        return super().parse_arg(argname, displayname)

class unsigned_long_converter(CConverter):
    type = 'unsigned long'
    default_type = int
    c_ignored_default = "0"

    def converter_init(self, *, bitwise: bool = False) -> None:
        if bitwise:
            self.format_unit = 'k'
        else:
            self.converter = '_PyLong_UnsignedLong_Converter'

    def parse_arg(self, argname: str, displayname: str) -> str | None:
        if self.format_unit == 'k':
            return """
                if (!PyLong_Check({argname})) {{{{
                    _PyArg_BadArgument("{{name}}", {displayname}, "int", {argname});
                    goto exit;
                }}}}
                {paramname} = PyLong_AsUnsignedLongMask({argname});
                """.format(argname=argname, paramname=self.parser_name,
                           displayname=displayname)
        return super().parse_arg(argname, displayname)

class long_long_converter(CConverter):
    type = 'long long'
    default_type = int
    format_unit = 'L'
    c_ignored_default = "0"

    def parse_arg(self, argname: str, displayname: str) -> str | None:
        if self.format_unit == 'L':
            return """
                {paramname} = PyLong_AsLongLong({argname});
                if ({paramname} == -1 && PyErr_Occurred()) {{{{
                    goto exit;
                }}}}
                """.format(argname=argname, paramname=self.parser_name)
        return super().parse_arg(argname, displayname)

class unsigned_long_long_converter(CConverter):
    type = 'unsigned long long'
    default_type = int
    c_ignored_default = "0"

    def converter_init(self, *, bitwise: bool = False) -> None:
        if bitwise:
            self.format_unit = 'K'
        else:
            self.converter = '_PyLong_UnsignedLongLong_Converter'

    def parse_arg(self, argname: str, displayname: str) -> str | None:
        if self.format_unit == 'K':
            return """
                if (!PyLong_Check({argname})) {{{{
                    _PyArg_BadArgument("{{name}}", {displayname}, "int", {argname});
                    goto exit;
                }}}}
                {paramname} = PyLong_AsUnsignedLongLongMask({argname});
                """.format(argname=argname, paramname=self.parser_name,
                           displayname=displayname)
        return super().parse_arg(argname, displayname)

class Py_ssize_t_converter(CConverter):
    type = 'Py_ssize_t'
    c_ignored_default = "0"

    def converter_init(self, *, accept: TypeSet = {int}) -> None:
        if accept == {int}:
            self.format_unit = 'n'
            self.default_type = int
        elif accept == {int, NoneType}:
            self.converter = '_Py_convert_optional_to_ssize_t'
        else:
            fail(f"Py_ssize_t_converter: illegal 'accept' argument {accept!r}")

    def parse_arg(self, argname: str, displayname: str) -> str | None:
        if self.format_unit == 'n':
            return """
                {{{{
                    Py_ssize_t ival = -1;
                    PyObject *iobj = _PyNumber_Index({argname});
                    if (iobj != NULL) {{{{
                        ival = PyLong_AsSsize_t(iobj);
                        Py_DECREF(iobj);
                    }}}}
                    if (ival == -1 && PyErr_Occurred()) {{{{
                        goto exit;
                    }}}}
                    {paramname} = ival;
                }}}}
                """.format(argname=argname, paramname=self.parser_name)
        return super().parse_arg(argname, displayname)


class slice_index_converter(CConverter):
    type = 'Py_ssize_t'

    def converter_init(self, *, accept: TypeSet = {int, NoneType}) -> None:
        if accept == {int}:
            self.converter = '_PyEval_SliceIndexNotNone'
        elif accept == {int, NoneType}:
            self.converter = '_PyEval_SliceIndex'
        else:
            fail(f"slice_index_converter: illegal 'accept' argument {accept!r}")

class size_t_converter(CConverter):
    type = 'size_t'
    converter = '_PyLong_Size_t_Converter'
    c_ignored_default = "0"

    def parse_arg(self, argname: str, displayname: str) -> str | None:
        if self.format_unit == 'n':
            return """
                {paramname} = PyNumber_AsSsize_t({argname}, PyExc_OverflowError);
                if ({paramname} == -1 && PyErr_Occurred()) {{{{
                    goto exit;
                }}}}
                """.format(argname=argname, paramname=self.parser_name)
        return super().parse_arg(argname, displayname)


class fildes_converter(CConverter):
    type = 'int'
    converter = '_PyLong_FileDescriptor_Converter'

    def _parse_arg(self, argname: str, displayname: str) -> str | None:
        return """
            {paramname} = PyObject_AsFileDescriptor({argname});
            if ({paramname} == -1) {{{{
                goto exit;
            }}}}
            """.format(argname=argname, paramname=self.name)


class float_converter(CConverter):
    type = 'float'
    default_type = float
    format_unit = 'f'
    c_ignored_default = "0.0"

    def parse_arg(self, argname: str, displayname: str) -> str | None:
        if self.format_unit == 'f':
            return """
                if (PyFloat_CheckExact({argname})) {{{{
                    {paramname} = (float) (PyFloat_AS_DOUBLE({argname}));
                }}}}
                else
                {{{{
                    {paramname} = (float) PyFloat_AsDouble({argname});
                    if ({paramname} == -1.0 && PyErr_Occurred()) {{{{
                        goto exit;
                    }}}}
                }}}}
                """.format(argname=argname, paramname=self.parser_name)
        return super().parse_arg(argname, displayname)

class double_converter(CConverter):
    type = 'double'
    default_type = float
    format_unit = 'd'
    c_ignored_default = "0.0"

    def parse_arg(self, argname: str, displayname: str) -> str | None:
        if self.format_unit == 'd':
            return """
                if (PyFloat_CheckExact({argname})) {{{{
                    {paramname} = PyFloat_AS_DOUBLE({argname});
                }}}}
                else
                {{{{
                    {paramname} = PyFloat_AsDouble({argname});
                    if ({paramname} == -1.0 && PyErr_Occurred()) {{{{
                        goto exit;
                    }}}}
                }}}}
                """.format(argname=argname, paramname=self.parser_name)
        return super().parse_arg(argname, displayname)


class Py_complex_converter(CConverter):
    type = 'Py_complex'
    default_type = complex
    format_unit = 'D'
    c_ignored_default = "{0.0, 0.0}"

    def parse_arg(self, argname: str, displayname: str) -> str | None:
        if self.format_unit == 'D':
            return """
                {paramname} = PyComplex_AsCComplex({argname});
                if (PyErr_Occurred()) {{{{
                    goto exit;
                }}}}
                """.format(argname=argname, paramname=self.parser_name)
        return super().parse_arg(argname, displayname)


class object_converter(CConverter):
    type = 'PyObject *'
    format_unit = 'O'

    def converter_init(
            self, *,
            converter: str | None = None,
            type: str | None = None,
            subclass_of: str | None = None
    ) -> None:
        if converter:
            if subclass_of:
                fail("object: Cannot pass in both 'converter' and 'subclass_of'")
            self.format_unit = 'O&'
            self.converter = converter
        elif subclass_of:
            self.format_unit = 'O!'
            self.subclass_of = subclass_of

        if type is not None:
            self.type = type


#
# We define three conventions for buffer types in the 'accept' argument:
#
#  buffer  : any object supporting the buffer interface
#  rwbuffer: any object supporting the buffer interface, but must be writeable
#  robuffer: any object supporting the buffer interface, but must not be writeable
#

class buffer: pass
class rwbuffer: pass
class robuffer: pass

StrConverterKeyType = tuple[frozenset[type], bool, bool]

def str_converter_key(
    types: TypeSet, encoding: bool | str | None, zeroes: bool
) -> StrConverterKeyType:
    return (frozenset(types), bool(encoding), bool(zeroes))

str_converter_argument_map: dict[StrConverterKeyType, str] = {}

class str_converter(CConverter):
    type = 'const char *'
    default_type = (str, Null, NoneType)
    format_unit = 's'

    def converter_init(
            self,
            *,
            accept: TypeSet = {str},
            encoding: str | None = None,
            zeroes: bool = False
    ) -> None:

        key = str_converter_key(accept, encoding, zeroes)
        format_unit = str_converter_argument_map.get(key)
        if not format_unit:
            fail("str_converter: illegal combination of arguments", key)

        self.format_unit = format_unit
        self.length = bool(zeroes)
        if encoding:
            if self.default not in (Null, None, unspecified):
                fail("str_converter: Argument Clinic doesn't support default values for encoded strings")
            self.encoding = encoding
            self.type = 'char *'
            # sorry, clinic can't support preallocated buffers
            # for es# and et#
            self.c_default = "NULL"
        if NoneType in accept and self.c_default == "Py_None":
            self.c_default = "NULL"

    def post_parsing(self) -> str:
        if self.encoding:
            name = self.name
            return f"PyMem_FREE({name});\n"
        else:
            return ""

    def parse_arg(self, argname: str, displayname: str) -> str | None:
        if self.format_unit == 's':
            return """
                if (!PyUnicode_Check({argname})) {{{{
                    _PyArg_BadArgument("{{name}}", {displayname}, "str", {argname});
                    goto exit;
                }}}}
                Py_ssize_t {length_name};
                {paramname} = PyUnicode_AsUTF8AndSize({argname}, &{length_name});
                if ({paramname} == NULL) {{{{
                    goto exit;
                }}}}
                if (strlen({paramname}) != (size_t){length_name}) {{{{
                    PyErr_SetString(PyExc_ValueError, "embedded null character");
                    goto exit;
                }}}}
                """.format(argname=argname, paramname=self.parser_name,
                           displayname=displayname, length_name=self.length_name)
        if self.format_unit == 'z':
            return """
                if ({argname} == Py_None) {{{{
                    {paramname} = NULL;
                }}}}
                else if (PyUnicode_Check({argname})) {{{{
                    Py_ssize_t {length_name};
                    {paramname} = PyUnicode_AsUTF8AndSize({argname}, &{length_name});
                    if ({paramname} == NULL) {{{{
                        goto exit;
                    }}}}
                    if (strlen({paramname}) != (size_t){length_name}) {{{{
                        PyErr_SetString(PyExc_ValueError, "embedded null character");
                        goto exit;
                    }}}}
                }}}}
                else {{{{
                    _PyArg_BadArgument("{{name}}", {displayname}, "str or None", {argname});
                    goto exit;
                }}}}
                """.format(argname=argname, paramname=self.parser_name,
                           displayname=displayname, length_name=self.length_name)
        return super().parse_arg(argname, displayname)

#
# This is the fourth or fifth rewrite of registering all the
# string converter format units.  Previous approaches hid
# bugs--generally mismatches between the semantics of the format
# unit and the arguments necessary to represent those semantics
# properly.  Hopefully with this approach we'll get it 100% right.
#
# The r() function (short for "register") both registers the
# mapping from arguments to format unit *and* registers the
# legacy C converter for that format unit.
#
ConverterKeywordDict = dict[str, TypeSet | bool]

def r(format_unit: str,
      *,
      accept: TypeSet,
      encoding: bool = False,
      zeroes: bool = False
) -> None:
    if not encoding and format_unit != 's':
        # add the legacy c converters here too.
        #
        # note: add_legacy_c_converter can't work for
        #   es, es#, et, or et#
        #   because of their extra encoding argument
        #
        # also don't add the converter for 's' because
        # the metaclass for CConverter adds it for us.
        kwargs: ConverterKeywordDict = {}
        if accept != {str}:
            kwargs['accept'] = accept
        if zeroes:
            kwargs['zeroes'] = True
        added_f = functools.partial(str_converter, **kwargs)
        legacy_converters[format_unit] = added_f

    d = str_converter_argument_map
    key = str_converter_key(accept, encoding, zeroes)
    if key in d:
        sys.exit("Duplicate keys specified for str_converter_argument_map!")
    d[key] = format_unit

r('es',  encoding=True,              accept={str})
r('es#', encoding=True, zeroes=True, accept={str})
r('et',  encoding=True,              accept={bytes, bytearray, str})
r('et#', encoding=True, zeroes=True, accept={bytes, bytearray, str})
r('s',                               accept={str})
r('s#',                 zeroes=True, accept={robuffer, str})
r('y',                               accept={robuffer})
r('y#',                 zeroes=True, accept={robuffer})
r('z',                               accept={str, NoneType})
r('z#',                 zeroes=True, accept={robuffer, str, NoneType})
del r


class PyBytesObject_converter(CConverter):
    type = 'PyBytesObject *'
    format_unit = 'S'
    # accept = {bytes}

    def parse_arg(self, argname: str, displayname: str) -> str | None:
        if self.format_unit == 'S':
            return """
                if (!PyBytes_Check({argname})) {{{{
                    _PyArg_BadArgument("{{name}}", {displayname}, "bytes", {argname});
                    goto exit;
                }}}}
                {paramname} = ({type}){argname};
                """.format(argname=argname, paramname=self.parser_name,
                           type=self.type, displayname=displayname)
        return super().parse_arg(argname, displayname)

class PyByteArrayObject_converter(CConverter):
    type = 'PyByteArrayObject *'
    format_unit = 'Y'
    # accept = {bytearray}

    def parse_arg(self, argname: str, displayname: str) -> str | None:
        if self.format_unit == 'Y':
            return """
                if (!PyByteArray_Check({argname})) {{{{
                    _PyArg_BadArgument("{{name}}", {displayname}, "bytearray", {argname});
                    goto exit;
                }}}}
                {paramname} = ({type}){argname};
                """.format(argname=argname, paramname=self.parser_name,
                           type=self.type, displayname=displayname)
        return super().parse_arg(argname, displayname)

class unicode_converter(CConverter):
    type = 'PyObject *'
    default_type = (str, Null, NoneType)
    format_unit = 'U'

    def parse_arg(self, argname: str, displayname: str) -> str | None:
        if self.format_unit == 'U':
            return """
                if (!PyUnicode_Check({argname})) {{{{
                    _PyArg_BadArgument("{{name}}", {displayname}, "str", {argname});
                    goto exit;
                }}}}
                {paramname} = {argname};
                """.format(argname=argname, paramname=self.parser_name,
                           displayname=displayname)
        return super().parse_arg(argname, displayname)

@add_legacy_c_converter('u')
@add_legacy_c_converter('u#', zeroes=True)
@add_legacy_c_converter('Z', accept={str, NoneType})
@add_legacy_c_converter('Z#', accept={str, NoneType}, zeroes=True)
class Py_UNICODE_converter(CConverter):
    type = 'const wchar_t *'
    default_type = (str, Null, NoneType)

    def converter_init(
            self, *,
            accept: TypeSet = {str},
            zeroes: bool = False
    ) -> None:
        format_unit = 'Z' if accept=={str, NoneType} else 'u'
        if zeroes:
            format_unit += '#'
            self.length = True
            self.format_unit = format_unit
        else:
            self.accept = accept
            if accept == {str}:
                self.converter = '_PyUnicode_WideCharString_Converter'
            elif accept == {str, NoneType}:
                self.converter = '_PyUnicode_WideCharString_Opt_Converter'
            else:
                fail(f"Py_UNICODE_converter: illegal 'accept' argument {accept!r}")
        self.c_default = "NULL"

    def cleanup(self) -> str:
        if self.length:
            return ""
        else:
            return """\
PyMem_Free((void *){name});
""".format(name=self.name)

    def parse_arg(self, argname: str, argnum: str) -> str | None:
        if not self.length:
            if self.accept == {str}:
                return """
                    if (!PyUnicode_Check({argname})) {{{{
                        _PyArg_BadArgument("{{name}}", {argnum}, "str", {argname});
                        goto exit;
                    }}}}
                    {paramname} = PyUnicode_AsWideCharString({argname}, NULL);
                    if ({paramname} == NULL) {{{{
                        goto exit;
                    }}}}
                    """.format(argname=argname, paramname=self.name, argnum=argnum)
            elif self.accept == {str, NoneType}:
                return """
                    if ({argname} == Py_None) {{{{
                        {paramname} = NULL;
                    }}}}
                    else if (PyUnicode_Check({argname})) {{{{
                        {paramname} = PyUnicode_AsWideCharString({argname}, NULL);
                        if ({paramname} == NULL) {{{{
                            goto exit;
                        }}}}
                    }}}}
                    else {{{{
                        _PyArg_BadArgument("{{name}}", {argnum}, "str or None", {argname});
                        goto exit;
                    }}}}
                    """.format(argname=argname, paramname=self.name, argnum=argnum)
        return super().parse_arg(argname, argnum)

@add_legacy_c_converter('s*', accept={str, buffer})
@add_legacy_c_converter('z*', accept={str, buffer, NoneType})
@add_legacy_c_converter('w*', accept={rwbuffer})
class Py_buffer_converter(CConverter):
    type = 'Py_buffer'
    format_unit = 'y*'
    impl_by_reference = True
    c_ignored_default = "{NULL, NULL}"

    def converter_init(self, *, accept: TypeSet = {buffer}) -> None:
        if self.default not in (unspecified, None):
            fail("The only legal default value for Py_buffer is None.")

        self.c_default = self.c_ignored_default

        if accept == {str, buffer, NoneType}:
            format_unit = 'z*'
        elif accept == {str, buffer}:
            format_unit = 's*'
        elif accept == {buffer}:
            format_unit = 'y*'
        elif accept == {rwbuffer}:
            format_unit = 'w*'
        else:
            fail("Py_buffer_converter: illegal combination of arguments")

        self.format_unit = format_unit

    def cleanup(self) -> str:
        name = self.name
        return "".join(["if (", name, ".obj) {\n   PyBuffer_Release(&", name, ");\n}\n"])

    def parse_arg(self, argname: str, displayname: str) -> str | None:
        if self.format_unit == 'y*':
            return """
                if (PyObject_GetBuffer({argname}, &{paramname}, PyBUF_SIMPLE) != 0) {{{{
                    goto exit;
                }}}}
                if (!PyBuffer_IsContiguous(&{paramname}, 'C')) {{{{
                    _PyArg_BadArgument("{{name}}", {displayname}, "contiguous buffer", {argname});
                    goto exit;
                }}}}
                """.format(argname=argname, paramname=self.parser_name,
                           displayname=displayname)
        elif self.format_unit == 's*':
            return """
                if (PyUnicode_Check({argname})) {{{{
                    Py_ssize_t len;
                    const char *ptr = PyUnicode_AsUTF8AndSize({argname}, &len);
                    if (ptr == NULL) {{{{
                        goto exit;
                    }}}}
                    PyBuffer_FillInfo(&{paramname}, {argname}, (void *)ptr, len, 1, 0);
                }}}}
                else {{{{ /* any bytes-like object */
                    if (PyObject_GetBuffer({argname}, &{paramname}, PyBUF_SIMPLE) != 0) {{{{
                        goto exit;
                    }}}}
                    if (!PyBuffer_IsContiguous(&{paramname}, 'C')) {{{{
                        _PyArg_BadArgument("{{name}}", {displayname}, "contiguous buffer", {argname});
                        goto exit;
                    }}}}
                }}}}
                """.format(argname=argname, paramname=self.parser_name,
                           displayname=displayname)
        elif self.format_unit == 'w*':
            return """
                if (PyObject_GetBuffer({argname}, &{paramname}, PyBUF_WRITABLE) < 0) {{{{
                    PyErr_Clear();
                    _PyArg_BadArgument("{{name}}", {displayname}, "read-write bytes-like object", {argname});
                    goto exit;
                }}}}
                if (!PyBuffer_IsContiguous(&{paramname}, 'C')) {{{{
                    _PyArg_BadArgument("{{name}}", {displayname}, "contiguous buffer", {argname});
                    goto exit;
                }}}}
                """.format(argname=argname, paramname=self.parser_name,
                           displayname=displayname)
        return super().parse_arg(argname, displayname)


def correct_name_for_self(
        f: Function
) -> tuple[str, str]:
    if f.kind in (CALLABLE, METHOD_INIT):
        if f.cls:
            return "PyObject *", "self"
        return "PyObject *", "module"
    if f.kind is STATIC_METHOD:
        return "void *", "null"
    if f.kind in (CLASS_METHOD, METHOD_NEW):
        return "PyTypeObject *", "type"
    raise AssertionError(f"Unhandled type of function f: {f.kind!r}")

def required_type_for_self_for_parser(
        f: Function
) -> str | None:
    type, _ = correct_name_for_self(f)
    if f.kind in (METHOD_INIT, METHOD_NEW, STATIC_METHOD, CLASS_METHOD):
        return type
    return None


class self_converter(CConverter):
    """
    A special-case converter:
    this is the default converter used for "self".
    """
    type: str | None = None
    format_unit = ''

    def converter_init(self, *, type: str | None = None) -> None:
        self.specified_type = type

    def pre_render(self) -> None:
        f = self.function
        default_type, default_name = correct_name_for_self(f)
        self.signature_name = default_name
        self.type = self.specified_type or self.type or default_type

        kind = self.function.kind

        if kind is STATIC_METHOD or kind.new_or_init:
            self.show_in_signature = False

    # tp_new (METHOD_NEW) functions are of type newfunc:
    #     typedef PyObject *(*newfunc)(PyTypeObject *, PyObject *, PyObject *);
    #
    # tp_init (METHOD_INIT) functions are of type initproc:
    #     typedef int (*initproc)(PyObject *, PyObject *, PyObject *);
    #
    # All other functions generated by Argument Clinic are stored in
    # PyMethodDef structures, in the ml_meth slot, which is of type PyCFunction:
    #     typedef PyObject *(*PyCFunction)(PyObject *, PyObject *);
    # However!  We habitually cast these functions to PyCFunction,
    # since functions that accept keyword arguments don't fit this signature
    # but are stored there anyway.  So strict type equality isn't important
    # for these functions.
    #
    # So:
    #
    # * The name of the first parameter to the impl and the parsing function will always
    #   be self.name.
    #
    # * The type of the first parameter to the impl will always be of self.type.
    #
    # * If the function is neither tp_new (METHOD_NEW) nor tp_init (METHOD_INIT):
    #   * The type of the first parameter to the parsing function is also self.type.
    #     This means that if you step into the parsing function, your "self" parameter
    #     is of the correct type, which may make debugging more pleasant.
    #
    # * Else if the function is tp_new (METHOD_NEW):
    #   * The type of the first parameter to the parsing function is "PyTypeObject *",
    #     so the type signature of the function call is an exact match.
    #   * If self.type != "PyTypeObject *", we cast the first parameter to self.type
    #     in the impl call.
    #
    # * Else if the function is tp_init (METHOD_INIT):
    #   * The type of the first parameter to the parsing function is "PyObject *",
    #     so the type signature of the function call is an exact match.
    #   * If self.type != "PyObject *", we cast the first parameter to self.type
    #     in the impl call.

    @property
    def parser_type(self) -> str:
        assert self.type is not None
        return required_type_for_self_for_parser(self.function) or self.type

    def render(self, parameter: Parameter, data: CRenderData) -> None:
        """
        parameter is a clinic.Parameter instance.
        data is a CRenderData instance.
        """
        if self.function.kind is STATIC_METHOD:
            return

        self._render_self(parameter, data)

        if self.type != self.parser_type:
            # insert cast to impl_argument[0], aka self.
            # we know we're in the first slot in all the CRenderData lists,
            # because we render parameters in order, and self is always first.
            assert len(data.impl_arguments) == 1
            assert data.impl_arguments[0] == self.name
            assert self.type is not None
            data.impl_arguments[0] = '(' + self.type + ")" + data.impl_arguments[0]

    def set_template_dict(self, template_dict: TemplateDict) -> None:
        template_dict['self_name'] = self.name
        template_dict['self_type'] = self.parser_type
        kind = self.function.kind
        cls = self.function.cls

        if kind.new_or_init and cls and cls.typedef:
            if kind is METHOD_NEW:
                type_check = (
                    '({0} == base_tp || {0}->tp_init == base_tp->tp_init)'
                 ).format(self.name)
            else:
                type_check = ('(Py_IS_TYPE({0}, base_tp) ||\n        '
                              ' Py_TYPE({0})->tp_new == base_tp->tp_new)'
                             ).format(self.name)

            line = f'{type_check} &&\n        '
            template_dict['self_type_check'] = line

            type_object = cls.type_object
            type_ptr = f'PyTypeObject *base_tp = {type_object};'
            template_dict['base_type_ptr'] = type_ptr


def add_c_return_converter(
        f: ReturnConverterType,
        name: str | None = None
) -> ReturnConverterType:
    if not name:
        name = f.__name__
        if not name.endswith('_return_converter'):
            return f
        name = name.removesuffix('_return_converter')
    return_converters[name] = f
    return f


class CReturnConverterAutoRegister(type):
    def __init__(
            cls: ReturnConverterType,
            name: str,
            bases: tuple[type, ...],
            classdict: dict[str, Any]
    ) -> None:
        add_c_return_converter(cls)


class CReturnConverter(metaclass=CReturnConverterAutoRegister):

    # The C type to use for this variable.
    # 'type' should be a Python string specifying the type, e.g. "int".
    # If this is a pointer type, the type string should end with ' *'.
    type = 'PyObject *'

    # The Python default value for this parameter, as a Python value.
    # Or the magic value "unspecified" if there is no default.
    default: object = None

    def __init__(
            self,
            *,
            py_default: str | None = None,
            **kwargs: Any
    ) -> None:
        self.py_default = py_default
        try:
            self.return_converter_init(**kwargs)
        except TypeError as e:
            s = ', '.join(name + '=' + repr(value) for name, value in kwargs.items())
            sys.exit(self.__class__.__name__ + '(' + s + ')\n' + str(e))

    def return_converter_init(self) -> None: ...

    def declare(self, data: CRenderData) -> None:
        line: list[str] = []
        add = line.append
        add(self.type)
        if not self.type.endswith('*'):
            add(' ')
        add(data.converter_retval + ';')
        data.declarations.append(''.join(line))
        data.return_value = data.converter_retval

    def err_occurred_if(
            self,
            expr: str,
            data: CRenderData
    ) -> None:
        line = f'if (({expr}) && PyErr_Occurred()) {{\n    goto exit;\n}}\n'
        data.return_conversion.append(line)

    def err_occurred_if_null_pointer(
            self,
            variable: str,
            data: CRenderData
    ) -> None:
        line = f'if ({variable} == NULL) {{\n    goto exit;\n}}\n'
        data.return_conversion.append(line)

    def render(
            self,
            function: Function,
            data: CRenderData
    ) -> None: ...


add_c_return_converter(CReturnConverter, 'object')


class bool_return_converter(CReturnConverter):
    type = 'int'

    def render(
            self,
            function: Function,
            data: CRenderData
    ) -> None:
        self.declare(data)
        self.err_occurred_if(f"{data.converter_retval} == -1", data)
        data.return_conversion.append(
            f'return_value = PyBool_FromLong((long){data.converter_retval});\n'
        )


class long_return_converter(CReturnConverter):
    type = 'long'
    conversion_fn = 'PyLong_FromLong'
    cast = ''
    unsigned_cast = ''

    def render(
            self,
            function: Function,
            data: CRenderData
    ) -> None:
        self.declare(data)
        self.err_occurred_if(f"{data.converter_retval} == {self.unsigned_cast}-1", data)
        data.return_conversion.append(
            f'return_value = {self.conversion_fn}({self.cast}{data.converter_retval});\n'
        )


class int_return_converter(long_return_converter):
    type = 'int'
    cast = '(long)'


class init_return_converter(long_return_converter):
    """
    Special return converter for __init__ functions.
    """
    type = 'int'
    cast = '(long)'

    def render(
            self,
            function: Function,
            data: CRenderData
    ) -> None: ...


class unsigned_long_return_converter(long_return_converter):
    type = 'unsigned long'
    conversion_fn = 'PyLong_FromUnsignedLong'
    unsigned_cast = '(unsigned long)'


class unsigned_int_return_converter(unsigned_long_return_converter):
    type = 'unsigned int'
    cast = '(unsigned long)'
    unsigned_cast = '(unsigned int)'


class Py_ssize_t_return_converter(long_return_converter):
    type = 'Py_ssize_t'
    conversion_fn = 'PyLong_FromSsize_t'


class size_t_return_converter(long_return_converter):
    type = 'size_t'
    conversion_fn = 'PyLong_FromSize_t'
    unsigned_cast = '(size_t)'


class double_return_converter(CReturnConverter):
    type = 'double'
    cast = ''

    def render(
            self,
            function: Function,
            data: CRenderData
    ) -> None:
        self.declare(data)
        self.err_occurred_if(f"{data.converter_retval} == -1.0", data)
        data.return_conversion.append(
            f'return_value = PyFloat_FromDouble({self.cast}{data.converter_retval});\n'
        )


class float_return_converter(double_return_converter):
    type = 'float'
    cast = '(double)'


def eval_ast_expr(
        node: ast.expr,
        globals: dict[str, Any],
        *,
        filename: str = '-'
) -> Any:
    """
    Takes an ast.Expr node.  Compiles it into a function object,
    then calls the function object with 0 arguments.
    Returns the result of that function call.

    globals represents the globals dict the expression
    should see.  (There's no equivalent for "locals" here.)
    """

    if isinstance(node, ast.Expr):
        node = node.value

    expr = ast.Expression(node)
    co = compile(expr, filename, 'eval')
    fn = FunctionType(co, globals)
    return fn()


class IndentStack:
    def __init__(self) -> None:
        self.indents: list[int] = []
        self.margin: str | None = None

    def _ensure(self) -> None:
        if not self.indents:
            fail('IndentStack expected indents, but none are defined.')

    def measure(self, line: str) -> int:
        """
        Returns the length of the line's margin.
        """
        if '\t' in line:
            fail('Tab characters are illegal in the Argument Clinic DSL.')
        stripped = line.lstrip()
        if not len(stripped):
            # we can't tell anything from an empty line
            # so just pretend it's indented like our current indent
            self._ensure()
            return self.indents[-1]
        return len(line) - len(stripped)

    def infer(self, line: str) -> int:
        """
        Infer what is now the current margin based on this line.
        Returns:
            1 if we have indented (or this is the first margin)
            0 if the margin has not changed
           -N if we have dedented N times
        """
        indent = self.measure(line)
        margin = ' ' * indent
        if not self.indents:
            self.indents.append(indent)
            self.margin = margin
            return 1
        current = self.indents[-1]
        if indent == current:
            return 0
        if indent > current:
            self.indents.append(indent)
            self.margin = margin
            return 1
        # indent < current
        if indent not in self.indents:
            fail("Illegal outdent.")
        outdent_count = 0
        while indent != current:
            self.indents.pop()
            current = self.indents[-1]
            outdent_count -= 1
        self.margin = margin
        return outdent_count

    @property
    def depth(self) -> int:
        """
        Returns how many margins are currently defined.
        """
        return len(self.indents)

    def dedent(self, line: str) -> str:
        """
        Dedents a line by the currently defined margin.
        """
        assert self.margin is not None, "Cannot call .dedent() before calling .infer()"
        margin = self.margin
        indent = self.indents[-1]
        if not line.startswith(margin):
            fail('Cannot dedent; line does not start with the previous margin.')
        return line[indent:]


StateKeeper = Callable[[str], None]
ConverterArgs = dict[str, Any]

class ParamState(enum.IntEnum):
    """Parameter parsing state.

     [ [ a, b, ] c, ] d, e, f=3, [ g, h, [ i ] ]   <- line
    01   2          3       4    5           6     <- state transitions
    """
    # Before we've seen anything.
    # Legal transitions: to LEFT_SQUARE_BEFORE or REQUIRED
    START = 0

    # Left square backets before required params.
    LEFT_SQUARE_BEFORE = 1

    # In a group, before required params.
    GROUP_BEFORE = 2

    # Required params, positional-or-keyword or positional-only (we
    # don't know yet). Renumber left groups!
    REQUIRED = 3

    # Positional-or-keyword or positional-only params that now must have
    # default values.
    OPTIONAL = 4

    # In a group, after required params.
    GROUP_AFTER = 5

    # Right square brackets after required params.
    RIGHT_SQUARE_AFTER = 6


class DSLParser:
    function: Function | None
    state: StateKeeper
    keyword_only: bool
    positional_only: bool
    deprecated_positional: VersionTuple | None
    group: int
    parameter_state: ParamState
    indent: IndentStack
    kind: FunctionKind
    coexist: bool
    parameter_continuation: str
    preserve_output: bool
    star_from_version_re = create_regex(
        before="* [from ",
        after="]",
        word=False,
    )

    def __init__(self, clinic: Clinic) -> None:
        self.clinic = clinic

        self.directives = {}
        for name in dir(self):
            # functions that start with directive_ are added to directives
            _, s, key = name.partition("directive_")
            if s:
                self.directives[key] = getattr(self, name)

            # functions that start with at_ are too, with an @ in front
            _, s, key = name.partition("at_")
            if s:
                self.directives['@' + key] = getattr(self, name)

        self.reset()

    def reset(self) -> None:
        self.function = None
        self.state = self.state_dsl_start
        self.keyword_only = False
        self.positional_only = False
        self.deprecated_positional = None
        self.group = 0
        self.parameter_state: ParamState = ParamState.START
        self.indent = IndentStack()
        self.kind = CALLABLE
        self.coexist = False
        self.forced_text_signature: str | None = None
        self.parameter_continuation = ''
        self.preserve_output = False

    def directive_version(self, required: str) -> None:
        global version
        if version_comparitor(version, required) < 0:
            fail("Insufficient Clinic version!\n"
                 f"  Version: {version}\n"
                 f"  Required: {required}")

    def directive_module(self, name: str) -> None:
        fields = name.split('.')[:-1]
        module, cls = self.clinic._module_and_class(fields)
        if cls:
            fail("Can't nest a module inside a class!")

        if name in module.modules:
            fail(f"Already defined module {name!r}!")

        m = Module(name, module)
        module.modules[name] = m
        self.block.signatures.append(m)

    def directive_class(
            self,
            name: str,
            typedef: str,
            type_object: str
    ) -> None:
        fields = name.split('.')
        name = fields.pop()
        module, cls = self.clinic._module_and_class(fields)

        parent = cls or module
        if name in parent.classes:
            fail(f"Already defined class {name!r}!")

        c = Class(name, module, cls, typedef, type_object)
        parent.classes[name] = c
        self.block.signatures.append(c)

    def directive_set(self, name: str, value: str) -> None:
        if name not in ("line_prefix", "line_suffix"):
            fail(f"unknown variable {name!r}")

        value = value.format_map({
            'block comment start': '/*',
            'block comment end': '*/',
            })

        self.clinic.__dict__[name] = value

    def directive_destination(
            self,
            name: str,
            command: str,
            *args: str
    ) -> None:
        match command:
            case "new":
                self.clinic.add_destination(name, *args)
            case "clear":
                self.clinic.get_destination(name).clear()
            case _:
                fail(f"unknown destination command {command!r}")


    def directive_output(
            self,
            command_or_name: str,
            destination: str = ''
    ) -> None:
        fd = self.clinic.destination_buffers

        if command_or_name == "preset":
            preset = self.clinic.presets.get(destination)
            if not preset:
                fail(f"Unknown preset {destination!r}!")
            fd.update(preset)
            return

        if command_or_name == "push":
            self.clinic.destination_buffers_stack.append(fd.copy())
            return

        if command_or_name == "pop":
            if not self.clinic.destination_buffers_stack:
                fail("Can't 'output pop', stack is empty!")
            previous_fd = self.clinic.destination_buffers_stack.pop()
            fd.update(previous_fd)
            return

        # secret command for debugging!
        if command_or_name == "print":
            self.block.output.append(pprint.pformat(fd))
            self.block.output.append('\n')
            return

        d = self.clinic.get_destination_buffer(destination)

        if command_or_name == "everything":
            for name in list(fd):
                fd[name] = d
            return

        if command_or_name not in fd:
            allowed = ["preset", "push", "pop", "print", "everything"]
            allowed.extend(fd)
            fail(f"Invalid command or destination name {command_or_name!r}. "
                 "Must be one of:\n -",
                 "\n - ".join([repr(word) for word in allowed]))
        fd[command_or_name] = d

    def directive_dump(self, name: str) -> None:
        self.block.output.append(self.clinic.get_destination(name).dump())

    def directive_printout(self, *args: str) -> None:
        self.block.output.append(' '.join(args))
        self.block.output.append('\n')

    def directive_preserve(self) -> None:
        if self.preserve_output:
            fail("Can't have 'preserve' twice in one block!")
        self.preserve_output = True

    def at_classmethod(self) -> None:
        if self.kind is not CALLABLE:
            fail("Can't set @classmethod, function is not a normal callable")
        self.kind = CLASS_METHOD

    def at_staticmethod(self) -> None:
        if self.kind is not CALLABLE:
            fail("Can't set @staticmethod, function is not a normal callable")
        self.kind = STATIC_METHOD

    def at_coexist(self) -> None:
        if self.coexist:
            fail("Called @coexist twice!")
        self.coexist = True

    def at_text_signature(self, text_signature: str) -> None:
        if self.forced_text_signature:
            fail("Called @text_signature twice!")
        self.forced_text_signature = text_signature

    def parse(self, block: Block) -> None:
        self.reset()
        self.block = block
        self.saved_output = self.block.output
        block.output = []
        block_start = self.clinic.block_parser.line_number
        lines = block.input.split('\n')
        for line_number, line in enumerate(lines, self.clinic.block_parser.block_start_line_number):
            if '\t' in line:
                fail(f'Tab characters are illegal in the Clinic DSL: {line!r}',
                     line_number=block_start)
            try:
                self.state(line)
            except ClinicError as exc:
                exc.lineno = line_number
                raise

        self.do_post_block_processing_cleanup(line_number)
        block.output.extend(self.clinic.language.render(self.clinic, block.signatures))

        if self.preserve_output:
            if block.output:
                fail("'preserve' only works for blocks that don't produce any output!")
            block.output = self.saved_output

    def in_docstring(self) -> bool:
        """Return true if we are processing a docstring."""
        return self.state in {
            self.state_parameter_docstring,
            self.state_function_docstring,
        }

    def valid_line(self, line: str) -> bool:
        # ignore comment-only lines
        if line.lstrip().startswith('#'):
            return False

        # Ignore empty lines too
        # (but not in docstring sections!)
        if not self.in_docstring() and not line.strip():
            return False

        return True

    def next(
            self,
            state: StateKeeper,
            line: str | None = None
    ) -> None:
        self.state = state
        if line is not None:
            self.state(line)

    def state_dsl_start(self, line: str) -> None:
        if not self.valid_line(line):
            return

        # is it a directive?
        fields = shlex.split(line)
        directive_name = fields[0]
        directive = self.directives.get(directive_name, None)
        if directive:
            try:
                directive(*fields[1:])
            except TypeError as e:
                fail(str(e))
            return

        self.next(self.state_modulename_name, line)

<<<<<<< HEAD
    @staticmethod
    def parse_names(line: str) -> tuple[str, str]:
        left, _as, right = line.partition(' as ')
        full_name = left.strip()
        c_basename = right.strip()
        if _as and not c_basename:
            fail("No C basename provided after 'as' keyword")
        if not c_basename:
            fields = full_name.split(".")
            if fields[-1] == '__new__':
                fields.pop()
            c_basename = "_".join(fields)
        if not is_legal_py_identifier(full_name):
            fail(f"Illegal function name: {full_name!r}")
        if not is_legal_c_identifier(c_basename):
            fail(f"Illegal C basename: {c_basename!r}")
        return full_name, c_basename
=======
    def update_function_kind(self, fullname: str) -> None:
        fields = fullname.split('.')
        name = fields.pop()
        _, cls = self.clinic._module_and_class(fields)
        if name in unsupported_special_methods:
            fail(f"{name!r} is a special method and cannot be converted to Argument Clinic!")
        if name == '__new__':
            if (self.kind is not CLASS_METHOD) or (not cls):
                fail("'__new__' must be a class method!")
            self.kind = METHOD_NEW
        elif name == '__init__':
            if (self.kind is not CALLABLE) or (not cls):
                fail("'__init__' must be a normal method, not a class or static method!")
            self.kind = METHOD_INIT
>>>>>>> e90036c9

    def state_modulename_name(self, line: str) -> None:
        # looking for declaration, which establishes the leftmost column
        # line should be
        #     modulename.fnname [as c_basename] [-> return annotation]
        # square brackets denote optional syntax.
        #
        # alternatively:
        #     modulename.fnname [as c_basename] = modulename.existing_fn_name
        # clones the parameters and return converter from that
        # function.  you can't modify them.  you must enter a
        # new docstring.
        #
        # (but we might find a directive first!)
        #
        # this line is permitted to start with whitespace.
        # we'll call this number of spaces F (for "function").

        assert self.valid_line(line)
        self.indent.infer(line)

        # are we cloning?
        before, equals, existing = line.rpartition('=')
        if equals:
            full_name, c_basename = self.parse_names(before)
            existing = existing.strip()
            if is_legal_py_identifier(existing):
                # we're cloning!
                fields = [x.strip() for x in existing.split('.')]
                function_name = fields.pop()
                module, cls = self.clinic._module_and_class(fields)

                for existing_function in (cls or module).functions:
                    if existing_function.name == function_name:
                        break
                else:
                    print(f"{cls=}, {module=}, {existing=}", file=sys.stderr)
                    print(f"{(cls or module).functions=}", file=sys.stderr)
                    fail(f"Couldn't find existing function {existing!r}!")

                fields = [x.strip() for x in full_name.split('.')]
                function_name = fields.pop()
                module, cls = self.clinic._module_and_class(fields)

                self.update_function_kind(full_name)
                overrides: dict[str, Any] = {
                    "name": function_name,
                    "full_name": full_name,
                    "module": module,
                    "cls": cls,
                    "c_basename": c_basename,
                    "docstring": "",
                }
                if not (existing_function.kind is self.kind and
                        existing_function.coexist == self.coexist):
                    # Allow __new__ or __init__ methods.
                    if existing_function.kind.new_or_init:
                        overrides["kind"] = self.kind
                        # Future enhancement: allow custom return converters
                        overrides["return_converter"] = CReturnConverter()
                    else:
                        fail("'kind' of function and cloned function don't match! "
                             "(@classmethod/@staticmethod/@coexist)")
                function = existing_function.copy(**overrides)
                self.function = function
                self.block.signatures.append(function)
                (cls or module).functions.append(function)
                self.next(self.state_function_docstring)
                return

        line, _, returns = line.partition('->')
        returns = returns.strip()
        full_name, c_basename = self.parse_names(line)

        return_converter = None
        if returns:
            ast_input = f"def x() -> {returns}: pass"
            try:
                module_node = ast.parse(ast_input)
            except SyntaxError:
                fail(f"Badly formed annotation for {full_name!r}: {returns!r}")
            function_node = module_node.body[0]
            assert isinstance(function_node, ast.FunctionDef)
            try:
                name, legacy, kwargs = self.parse_converter(function_node.returns)
                if legacy:
                    fail(f"Legacy converter {name!r} not allowed as a return converter")
                if name not in return_converters:
                    fail(f"No available return converter called {name!r}")
                return_converter = return_converters[name](**kwargs)
            except ValueError:
                fail(f"Badly formed annotation for {full_name!r}: {returns!r}")

        fields = [x.strip() for x in full_name.split('.')]
        function_name = fields.pop()
        module, cls = self.clinic._module_and_class(fields)

        self.update_function_kind(full_name)
        if self.kind is METHOD_INIT and not return_converter:
            return_converter = init_return_converter()

        if not return_converter:
            return_converter = CReturnConverter()

        self.function = Function(name=function_name, full_name=full_name, module=module, cls=cls, c_basename=c_basename,
                                 return_converter=return_converter, kind=self.kind, coexist=self.coexist)
        self.block.signatures.append(self.function)

        # insert a self converter automatically
        type, name = correct_name_for_self(self.function)
        kwargs = {}
        if cls and type == "PyObject *":
            kwargs['type'] = cls.typedef
        sc = self.function.self_converter = self_converter(name, name, self.function, **kwargs)
        p_self = Parameter(name, inspect.Parameter.POSITIONAL_ONLY,
                           function=self.function, converter=sc)
        self.function.parameters[name] = p_self

        (cls or module).functions.append(self.function)
        self.next(self.state_parameters_start)

    # Now entering the parameters section.  The rules, formally stated:
    #
    #   * All lines must be indented with spaces only.
    #   * The first line must be a parameter declaration.
    #   * The first line must be indented.
    #       * This first line establishes the indent for parameters.
    #       * We'll call this number of spaces P (for "parameter").
    #   * Thenceforth:
    #       * Lines indented with P spaces specify a parameter.
    #       * Lines indented with > P spaces are docstrings for the previous
    #         parameter.
    #           * We'll call this number of spaces D (for "docstring").
    #           * All subsequent lines indented with >= D spaces are stored as
    #             part of the per-parameter docstring.
    #           * All lines will have the first D spaces of the indent stripped
    #             before they are stored.
    #           * It's illegal to have a line starting with a number of spaces X
    #             such that P < X < D.
    #       * A line with < P spaces is the first line of the function
    #         docstring, which ends processing for parameters and per-parameter
    #         docstrings.
    #           * The first line of the function docstring must be at the same
    #             indent as the function declaration.
    #       * It's illegal to have any line in the parameters section starting
    #         with X spaces such that F < X < P.  (As before, F is the indent
    #         of the function declaration.)
    #
    # Also, currently Argument Clinic places the following restrictions on groups:
    #   * Each group must contain at least one parameter.
    #   * Each group may contain at most one group, which must be the furthest
    #     thing in the group from the required parameters.  (The nested group
    #     must be the first in the group when it's before the required
    #     parameters, and the last thing in the group when after the required
    #     parameters.)
    #   * There may be at most one (top-level) group to the left or right of
    #     the required parameters.
    #   * You must specify a slash, and it must be after all parameters.
    #     (In other words: either all parameters are positional-only,
    #      or none are.)
    #
    #  Said another way:
    #   * Each group must contain at least one parameter.
    #   * All left square brackets before the required parameters must be
    #     consecutive.  (You can't have a left square bracket followed
    #     by a parameter, then another left square bracket.  You can't
    #     have a left square bracket, a parameter, a right square bracket,
    #     and then a left square bracket.)
    #   * All right square brackets after the required parameters must be
    #     consecutive.
    #
    # These rules are enforced with a single state variable:
    # "parameter_state".  (Previously the code was a miasma of ifs and
    # separate boolean state variables.)  The states are defined in the
    # ParamState class.

    def state_parameters_start(self, line: str) -> None:
        if not self.valid_line(line):
            return

        # if this line is not indented, we have no parameters
        if not self.indent.infer(line):
            return self.next(self.state_function_docstring, line)

        self.parameter_continuation = ''
        return self.next(self.state_parameter, line)


    def to_required(self) -> None:
        """
        Transition to the "required" parameter state.
        """
        if self.parameter_state is not ParamState.REQUIRED:
            self.parameter_state = ParamState.REQUIRED
            assert self.function is not None
            for p in self.function.parameters.values():
                p.group = -p.group

    def state_parameter(self, line: str) -> None:
        assert isinstance(self.function, Function)

        if not self.valid_line(line):
            return

        if self.parameter_continuation:
            line = self.parameter_continuation + ' ' + line.lstrip()
            self.parameter_continuation = ''

        assert self.indent.depth == 2
        indent = self.indent.infer(line)
        if indent == -1:
            # we outdented, must be to definition column
            return self.next(self.state_function_docstring, line)

        if indent == 1:
            # we indented, must be to new parameter docstring column
            return self.next(self.state_parameter_docstring_start, line)

        line = line.rstrip()
        if line.endswith('\\'):
            self.parameter_continuation = line[:-1]
            return

        line = line.lstrip()
        match = self.star_from_version_re.match(line)
        if match:
            self.parse_deprecated_positional(match.group(1))
            return

        func = self.function
        match line:
            case '*':
                self.parse_star(func)
            case '[':
                self.parse_opening_square_bracket(func)
            case ']':
                self.parse_closing_square_bracket(func)
            case '/':
                self.parse_slash(func)
            case param:
                self.parse_parameter(param)

    def parse_parameter(self, line: str) -> None:
        assert self.function is not None

        match self.parameter_state:
            case ParamState.START | ParamState.REQUIRED:
                self.to_required()
            case ParamState.LEFT_SQUARE_BEFORE:
                self.parameter_state = ParamState.GROUP_BEFORE
            case ParamState.GROUP_BEFORE:
                if not self.group:
                    self.to_required()
            case ParamState.GROUP_AFTER | ParamState.OPTIONAL:
                pass
            case st:
                fail(f"Function {self.function.name} has an unsupported group configuration. (Unexpected state {st}.a)")

        # handle "as" for  parameters too
        c_name = None
        name, have_as_token, trailing = line.partition(' as ')
        if have_as_token:
            name = name.strip()
            if ' ' not in name:
                fields = trailing.strip().split(' ')
                if not fields:
                    fail("Invalid 'as' clause!")
                c_name = fields[0]
                if c_name.endswith(':'):
                    name += ':'
                    c_name = c_name[:-1]
                fields[0] = name
                line = ' '.join(fields)

        default: str | None
        base, equals, default = line.rpartition('=')
        if not equals:
            base = default
            default = None

        module = None
        try:
            ast_input = f"def x({base}): pass"
            module = ast.parse(ast_input)
        except SyntaxError:
            try:
                # the last = was probably inside a function call, like
                #   c: int(accept={str})
                # so assume there was no actual default value.
                default = None
                ast_input = f"def x({line}): pass"
                module = ast.parse(ast_input)
            except SyntaxError:
                pass
        if not module:
            fail(f"Function {self.function.name!r} has an invalid parameter declaration:\n\t",
                 repr(line))

        function = module.body[0]
        assert isinstance(function, ast.FunctionDef)
        function_args = function.args

        if len(function_args.args) > 1:
            fail(f"Function {self.function.name!r} has an "
                 f"invalid parameter declaration (comma?): {line!r}")
        if function_args.defaults or function_args.kw_defaults:
            fail(f"Function {self.function.name!r} has an "
                 f"invalid parameter declaration (default value?): {line!r}")
        if function_args.kwarg:
            fail(f"Function {self.function.name!r} has an "
                 f"invalid parameter declaration (**kwargs?): {line!r}")

        if function_args.vararg:
            is_vararg = True
            parameter = function_args.vararg
        else:
            is_vararg = False
            parameter = function_args.args[0]

        parameter_name = parameter.arg
        name, legacy, kwargs = self.parse_converter(parameter.annotation)

        if not default:
            if self.parameter_state is ParamState.OPTIONAL:
                fail(f"Can't have a parameter without a default ({parameter_name!r}) "
                      "after a parameter with a default!")
            value: Sentinels | Null
            if is_vararg:
                value = NULL
                kwargs.setdefault('c_default', "NULL")
            else:
                value = unspecified
            if 'py_default' in kwargs:
                fail("You can't specify py_default without specifying a default value!")
        else:
            if is_vararg:
                fail("Vararg can't take a default value!")

            if self.parameter_state is ParamState.REQUIRED:
                self.parameter_state = ParamState.OPTIONAL
            default = default.strip()
            bad = False
            ast_input = f"x = {default}"
            try:
                module = ast.parse(ast_input)

                if 'c_default' not in kwargs:
                    # we can only represent very simple data values in C.
                    # detect whether default is okay, via a denylist
                    # of disallowed ast nodes.
                    class DetectBadNodes(ast.NodeVisitor):
                        bad = False
                        def bad_node(self, node: ast.AST) -> None:
                            self.bad = True

                        # inline function call
                        visit_Call = bad_node
                        # inline if statement ("x = 3 if y else z")
                        visit_IfExp = bad_node

                        # comprehensions and generator expressions
                        visit_ListComp = visit_SetComp = bad_node
                        visit_DictComp = visit_GeneratorExp = bad_node

                        # literals for advanced types
                        visit_Dict = visit_Set = bad_node
                        visit_List = visit_Tuple = bad_node

                        # "starred": "a = [1, 2, 3]; *a"
                        visit_Starred = bad_node

                    denylist = DetectBadNodes()
                    denylist.visit(module)
                    bad = denylist.bad
                else:
                    # if they specify a c_default, we can be more lenient about the default value.
                    # but at least make an attempt at ensuring it's a valid expression.
                    try:
                        value = eval(default)
                    except NameError:
                        pass # probably a named constant
                    except Exception as e:
                        fail("Malformed expression given as default value "
                             f"{default!r} caused {e!r}")
                    else:
                        if value is unspecified:
                            fail("'unspecified' is not a legal default value!")
                if bad:
                    fail(f"Unsupported expression as default value: {default!r}")

                assignment = module.body[0]
                assert isinstance(assignment, ast.Assign)
                expr = assignment.value
                # mild hack: explicitly support NULL as a default value
                c_default: str | None
                if isinstance(expr, ast.Name) and expr.id == 'NULL':
                    value = NULL
                    py_default = '<unrepresentable>'
                    c_default = "NULL"
                elif (isinstance(expr, ast.BinOp) or
                    (isinstance(expr, ast.UnaryOp) and
                     not (isinstance(expr.operand, ast.Constant) and
                          type(expr.operand.value) in {int, float, complex})
                    )):
                    c_default = kwargs.get("c_default")
                    if not (isinstance(c_default, str) and c_default):
                        fail(f"When you specify an expression ({default!r}) "
                             f"as your default value, "
                             f"you MUST specify a valid c_default.",
                             ast.dump(expr))
                    py_default = default
                    value = unknown
                elif isinstance(expr, ast.Attribute):
                    a = []
                    n: ast.expr | ast.Attribute = expr
                    while isinstance(n, ast.Attribute):
                        a.append(n.attr)
                        n = n.value
                    if not isinstance(n, ast.Name):
                        fail(f"Unsupported default value {default!r} "
                             "(looked like a Python constant)")
                    a.append(n.id)
                    py_default = ".".join(reversed(a))

                    c_default = kwargs.get("c_default")
                    if not (isinstance(c_default, str) and c_default):
                        fail(f"When you specify a named constant ({py_default!r}) "
                             "as your default value, "
                             "you MUST specify a valid c_default.")

                    try:
                        value = eval(py_default)
                    except NameError:
                        value = unknown
                else:
                    value = ast.literal_eval(expr)
                    py_default = repr(value)
                    if isinstance(value, (bool, NoneType)):
                        c_default = "Py_" + py_default
                    elif isinstance(value, str):
                        c_default = c_repr(value)
                    else:
                        c_default = py_default

            except SyntaxError as e:
                fail(f"Syntax error: {e.text!r}")
            except (ValueError, AttributeError):
                value = unknown
                c_default = kwargs.get("c_default")
                py_default = default
                if not (isinstance(c_default, str) and c_default):
                    fail("When you specify a named constant "
                         f"({py_default!r}) as your default value, "
                         "you MUST specify a valid c_default.")

            kwargs.setdefault('c_default', c_default)
            kwargs.setdefault('py_default', py_default)

        dict = legacy_converters if legacy else converters
        legacy_str = "legacy " if legacy else ""
        if name not in dict:
            fail(f'{name!r} is not a valid {legacy_str}converter')
        # if you use a c_name for the parameter, we just give that name to the converter
        # but the parameter object gets the python name
        converter = dict[name](c_name or parameter_name, parameter_name, self.function, value, **kwargs)

        kind: inspect._ParameterKind
        if is_vararg:
            kind = inspect.Parameter.VAR_POSITIONAL
        elif self.keyword_only:
            kind = inspect.Parameter.KEYWORD_ONLY
        else:
            kind = inspect.Parameter.POSITIONAL_OR_KEYWORD

        if isinstance(converter, self_converter):
            if len(self.function.parameters) == 1:
                if self.parameter_state is not ParamState.REQUIRED:
                    fail("A 'self' parameter cannot be marked optional.")
                if value is not unspecified:
                    fail("A 'self' parameter cannot have a default value.")
                if self.group:
                    fail("A 'self' parameter cannot be in an optional group.")
                kind = inspect.Parameter.POSITIONAL_ONLY
                self.parameter_state = ParamState.START
                self.function.parameters.clear()
            else:
                fail("A 'self' parameter, if specified, must be the "
                     "very first thing in the parameter block.")

        if isinstance(converter, defining_class_converter):
            _lp = len(self.function.parameters)
            if _lp == 1:
                if self.parameter_state is not ParamState.REQUIRED:
                    fail("A 'defining_class' parameter cannot be marked optional.")
                if value is not unspecified:
                    fail("A 'defining_class' parameter cannot have a default value.")
                if self.group:
                    fail("A 'defining_class' parameter cannot be in an optional group.")
            else:
                fail("A 'defining_class' parameter, if specified, must either "
                     "be the first thing in the parameter block, or come just "
                     "after 'self'.")


        p = Parameter(parameter_name, kind, function=self.function,
                      converter=converter, default=value, group=self.group,
                      deprecated_positional=self.deprecated_positional)

        names = [k.name for k in self.function.parameters.values()]
        if parameter_name in names[1:]:
            fail(f"You can't have two parameters named {parameter_name!r}!")
        elif names and parameter_name == names[0] and c_name is None:
            fail(f"Parameter {parameter_name!r} requires a custom C name")

        key = f"{parameter_name}_as_{c_name}" if c_name else parameter_name
        self.function.parameters[key] = p

    @staticmethod
    def parse_converter(
            annotation: ast.expr | None
    ) -> tuple[str, bool, ConverterArgs]:
        match annotation:
            case ast.Constant(value=str() as value):
                return value, True, {}
            case ast.Name(name):
                return name, False, {}
            case ast.Call(func=ast.Name(name)):
                symbols = globals()
                kwargs: ConverterArgs = {}
                for node in annotation.keywords:
                    if not isinstance(node.arg, str):
                        fail("Cannot use a kwarg splat in a function-call annotation")
                    kwargs[node.arg] = eval_ast_expr(node.value, symbols)
                return name, False, kwargs
            case _:
                fail(
                    "Annotations must be either a name, a function call, or a string."
                )

    def parse_deprecated_positional(self, thenceforth: str) -> None:
        assert isinstance(self.function, Function)
        fname = self.function.full_name

        if self.keyword_only:
            fail(f"Function {fname!r}: '* [from ...]' must come before '*'")
        if self.deprecated_positional:
            fail(f"Function {fname!r} uses '[from ...]' more than once.")
        try:
            major, minor = thenceforth.split(".")
            self.deprecated_positional = int(major), int(minor)
        except ValueError:
            fail(
                f"Function {fname!r}: expected format '* [from major.minor]' "
                f"where 'major' and 'minor' are integers; got {thenceforth!r}"
            )

    def parse_star(self, function: Function) -> None:
        """Parse keyword-only parameter marker '*'."""
        if self.keyword_only:
            fail(f"Function {function.name!r} uses '*' more than once.")
        self.deprecated_positional = None
        self.keyword_only = True

    def parse_opening_square_bracket(self, function: Function) -> None:
        """Parse opening parameter group symbol '['."""
        match self.parameter_state:
            case ParamState.START | ParamState.LEFT_SQUARE_BEFORE:
                self.parameter_state = ParamState.LEFT_SQUARE_BEFORE
            case ParamState.REQUIRED | ParamState.GROUP_AFTER:
                self.parameter_state = ParamState.GROUP_AFTER
            case st:
                fail(f"Function {function.name!r} "
                     f"has an unsupported group configuration. "
                     f"(Unexpected state {st}.b)")
        self.group += 1
        function.docstring_only = True

    def parse_closing_square_bracket(self, function: Function) -> None:
        """Parse closing parameter group symbol ']'."""
        if not self.group:
            fail(f"Function {function.name!r} has a ']' without a matching '['.")
        if not any(p.group == self.group for p in function.parameters.values()):
            fail(f"Function {function.name!r} has an empty group. "
                 "All groups must contain at least one parameter.")
        self.group -= 1
        match self.parameter_state:
            case ParamState.LEFT_SQUARE_BEFORE | ParamState.GROUP_BEFORE:
                self.parameter_state = ParamState.GROUP_BEFORE
            case ParamState.GROUP_AFTER | ParamState.RIGHT_SQUARE_AFTER:
                self.parameter_state = ParamState.RIGHT_SQUARE_AFTER
            case st:
                fail(f"Function {function.name!r} "
                     f"has an unsupported group configuration. "
                     f"(Unexpected state {st}.c)")

    def parse_slash(self, function: Function) -> None:
        """Parse positional-only parameter marker '/'."""
        if self.positional_only:
            fail(f"Function {function.name!r} uses '/' more than once.")
        self.positional_only = True
        # REQUIRED and OPTIONAL are allowed here, that allows positional-only
        # without option groups to work (and have default values!)
        allowed = {
            ParamState.REQUIRED,
            ParamState.OPTIONAL,
            ParamState.RIGHT_SQUARE_AFTER,
            ParamState.GROUP_BEFORE,
        }
        if (self.parameter_state not in allowed) or self.group:
            fail(f"Function {function.name!r} has an unsupported group configuration. "
                 f"(Unexpected state {self.parameter_state}.d)")
        if self.keyword_only:
            fail(f"Function {function.name!r} mixes keyword-only and "
                 "positional-only parameters, which is unsupported.")
        # fixup preceding parameters
        for p in function.parameters.values():
            if p.is_vararg():
                continue
            if (p.kind is not inspect.Parameter.POSITIONAL_OR_KEYWORD and
                not isinstance(p.converter, self_converter)
            ):
                fail(f"Function {function.name!r} mixes keyword-only and "
                     "positional-only parameters, which is unsupported.")
            p.kind = inspect.Parameter.POSITIONAL_ONLY

    def state_parameter_docstring_start(self, line: str) -> None:
        assert self.indent.margin is not None, "self.margin.infer() has not yet been called to set the margin"
        self.parameter_docstring_indent = len(self.indent.margin)
        assert self.indent.depth == 3
        return self.next(self.state_parameter_docstring, line)

    def docstring_append(self, obj: Function | Parameter, line: str) -> None:
        """Add a rstripped line to the current docstring."""
        # gh-80282: We filter out non-ASCII characters from the docstring,
        # since historically, some compilers may balk on non-ASCII input.
        # If you're using Argument Clinic in an external project,
        # you may not need to support the same array of platforms as CPython,
        # so you may be able to remove this restriction.
        matches = re.finditer(r'[^\x00-\x7F]', line)
        if offending := ", ".join([repr(m[0]) for m in matches]):
            warn("Non-ascii characters are not allowed in docstrings:",
                 offending)

        docstring = obj.docstring
        if docstring:
            docstring += "\n"
        if stripped := line.rstrip():
            docstring += self.indent.dedent(stripped)
        obj.docstring = docstring

    # every line of the docstring must start with at least F spaces,
    # where F > P.
    # these F spaces will be stripped.
    def state_parameter_docstring(self, line: str) -> None:
        if not self.valid_line(line):
            return

        indent = self.indent.measure(line)
        if indent < self.parameter_docstring_indent:
            self.indent.infer(line)
            assert self.indent.depth < 3
            if self.indent.depth == 2:
                # back to a parameter
                return self.next(self.state_parameter, line)
            assert self.indent.depth == 1
            return self.next(self.state_function_docstring, line)

        assert self.function and self.function.parameters
        last_param = next(reversed(self.function.parameters.values()))
        self.docstring_append(last_param, line)

    # the final stanza of the DSL is the docstring.
    def state_function_docstring(self, line: str) -> None:
        assert self.function is not None

        if self.group:
            fail(f"Function {self.function.name!r} has a ']' without a matching '['.")

        if not self.valid_line(line):
            return

        self.docstring_append(self.function, line)

    def format_docstring_signature(
        self, f: Function, parameters: list[Parameter]
    ) -> str:
        text, add, output = _text_accumulator()
        add(f.displayname)
        if self.forced_text_signature:
            add(self.forced_text_signature)
        else:
            add('(')

            # populate "right_bracket_count" field for every parameter
            assert parameters, "We should always have a self parameter. " + repr(f)
            assert isinstance(parameters[0].converter, self_converter)
            # self is always positional-only.
            assert parameters[0].is_positional_only()
            assert parameters[0].right_bracket_count == 0
            positional_only = True
            for p in parameters[1:]:
                if not p.is_positional_only():
                    positional_only = False
                else:
                    assert positional_only
                if positional_only:
                    p.right_bracket_count = abs(p.group)
                else:
                    # don't put any right brackets around non-positional-only parameters, ever.
                    p.right_bracket_count = 0

            right_bracket_count = 0

            def fix_right_bracket_count(desired: int) -> str:
                nonlocal right_bracket_count
                s = ''
                while right_bracket_count < desired:
                    s += '['
                    right_bracket_count += 1
                while right_bracket_count > desired:
                    s += ']'
                    right_bracket_count -= 1
                return s

            need_slash = False
            added_slash = False
            need_a_trailing_slash = False

            # we only need a trailing slash:
            #   * if this is not a "docstring_only" signature
            #   * and if the last *shown* parameter is
            #     positional only
            if not f.docstring_only:
                for p in reversed(parameters):
                    if not p.converter.show_in_signature:
                        continue
                    if p.is_positional_only():
                        need_a_trailing_slash = True
                    break


            added_star = False

            first_parameter = True
            last_p = parameters[-1]
            line_length = len(''.join(text))
            indent = " " * line_length
            def add_parameter(text: str) -> None:
                nonlocal line_length
                nonlocal first_parameter
                if first_parameter:
                    s = text
                    first_parameter = False
                else:
                    s = ' ' + text
                    if line_length + len(s) >= 72:
                        add('\n')
                        add(indent)
                        line_length = len(indent)
                        s = text
                line_length += len(s)
                add(s)

            for p in parameters:
                if not p.converter.show_in_signature:
                    continue
                assert p.name

                is_self = isinstance(p.converter, self_converter)
                if is_self and f.docstring_only:
                    # this isn't a real machine-parsable signature,
                    # so let's not print the "self" parameter
                    continue

                if p.is_positional_only():
                    need_slash = not f.docstring_only
                elif need_slash and not (added_slash or p.is_positional_only()):
                    added_slash = True
                    add_parameter('/,')

                if p.is_keyword_only() and not added_star:
                    added_star = True
                    add_parameter('*,')

                p_add, p_output = text_accumulator()
                p_add(fix_right_bracket_count(p.right_bracket_count))

                if isinstance(p.converter, self_converter):
                    # annotate first parameter as being a "self".
                    #
                    # if inspect.Signature gets this function,
                    # and it's already bound, the self parameter
                    # will be stripped off.
                    #
                    # if it's not bound, it should be marked
                    # as positional-only.
                    #
                    # note: we don't print "self" for __init__,
                    # because this isn't actually the signature
                    # for __init__.  (it can't be, __init__ doesn't
                    # have a docstring.)  if this is an __init__
                    # (or __new__), then this signature is for
                    # calling the class to construct a new instance.
                    p_add('$')

                if p.is_vararg():
                    p_add("*")

                name = p.converter.signature_name or p.name
                p_add(name)

                if not p.is_vararg() and p.converter.is_optional():
                    p_add('=')
                    value = p.converter.py_default
                    if not value:
                        value = repr(p.converter.default)
                    p_add(value)

                if (p != last_p) or need_a_trailing_slash:
                    p_add(',')

                add_parameter(p_output())

            add(fix_right_bracket_count(0))
            if need_a_trailing_slash:
                add_parameter('/')
            add(')')

        # PEP 8 says:
        #
        #     The Python standard library will not use function annotations
        #     as that would result in a premature commitment to a particular
        #     annotation style. Instead, the annotations are left for users
        #     to discover and experiment with useful annotation styles.
        #
        # therefore this is commented out:
        #
        # if f.return_converter.py_default:
        #     add(' -> ')
        #     add(f.return_converter.py_default)

        if not f.docstring_only:
            add("\n" + sig_end_marker + "\n")

        signature_line = output()

        # now fix up the places where the brackets look wrong
        return signature_line.replace(', ]', ',] ')

    @staticmethod
    def format_docstring_parameters(params: list[Parameter]) -> str:
        """Create substitution text for {parameters}"""
        add, output = text_accumulator()
        for p in params:
            if p.docstring:
                add(p.render_docstring())
                add('\n')
        return output()

    def format_docstring(self) -> str:
        assert self.function is not None
        f = self.function
        if f.kind.new_or_init and not f.docstring:
            # don't render a docstring at all, no signature, nothing.
            return f.docstring

        # Enforce the summary line!
        # The first line of a docstring should be a summary of the function.
        # It should fit on one line (80 columns? 79 maybe?) and be a paragraph
        # by itself.
        #
        # Argument Clinic enforces the following rule:
        #  * either the docstring is empty,
        #  * or it must have a summary line.
        #
        # Guido said Clinic should enforce this:
        # http://mail.python.org/pipermail/python-dev/2013-June/127110.html

        lines = f.docstring.split('\n')
        if len(lines) >= 2:
            if lines[1]:
                fail(f"Docstring for {f.full_name!r} does not have a summary line!\n"
                     "Every non-blank function docstring must start with "
                     "a single line summary followed by an empty line.")
        elif len(lines) == 1:
            # the docstring is only one line right now--the summary line.
            # add an empty line after the summary line so we have space
            # between it and the {parameters} we're about to add.
            lines.append('')

        parameters_marker_count = len(f.docstring.split('{parameters}')) - 1
        if parameters_marker_count > 1:
            fail('You may not specify {parameters} more than once in a docstring!')

        # insert signature at front and params after the summary line
        if not parameters_marker_count:
            lines.insert(2, '{parameters}')
        lines.insert(0, '{signature}')

        # finalize docstring
        params = f.render_parameters
        parameters = self.format_docstring_parameters(params)
        signature = self.format_docstring_signature(f, params)
        docstring = "\n".join(lines)
        return linear_format(docstring,
                             signature=signature,
                             parameters=parameters).rstrip()

    def do_post_block_processing_cleanup(self, lineno: int) -> None:
        """
        Called when processing the block is done.
        """
        if not self.function:
            return

        def check_remaining(
                symbol: str,
                condition: Callable[[Parameter], bool]
        ) -> None:
            assert isinstance(self.function, Function)

            if values := self.function.parameters.values():
                last_param = next(reversed(values))
                no_param_after_symbol = condition(last_param)
            else:
                no_param_after_symbol = True
            if no_param_after_symbol:
                fname = self.function.full_name
                fail(f"Function {fname!r} specifies {symbol!r} "
                     "without any parameters afterwards.", line_number=lineno)

        if self.keyword_only:
            check_remaining("*", lambda p: p.kind != inspect.Parameter.KEYWORD_ONLY)

        if self.deprecated_positional:
            check_remaining("* [from ...]", lambda p: not p.deprecated_positional)

        self.function.docstring = self.format_docstring()




# maps strings to callables.
# the callable should return an object
# that implements the clinic parser
# interface (__init__ and parse).
#
# example parsers:
#   "clinic", handles the Clinic DSL
#   "python", handles running Python code
#
parsers: dict[str, Callable[[Clinic], Parser]] = {
    'clinic': DSLParser,
    'python': PythonParser,
}


clinic = None


def create_cli() -> argparse.ArgumentParser:
    cmdline = argparse.ArgumentParser(
        prog="clinic.py",
        description="""Preprocessor for CPython C files.

The purpose of the Argument Clinic is automating all the boilerplate involved
with writing argument parsing code for builtins and providing introspection
signatures ("docstrings") for CPython builtins.

For more information see https://docs.python.org/3/howto/clinic.html""")
    cmdline.add_argument("-f", "--force", action='store_true',
                         help="force output regeneration")
    cmdline.add_argument("-o", "--output", type=str,
                         help="redirect file output to OUTPUT")
    cmdline.add_argument("-v", "--verbose", action='store_true',
                         help="enable verbose mode")
    cmdline.add_argument("--converters", action='store_true',
                         help=("print a list of all supported converters "
                               "and return converters"))
    cmdline.add_argument("--make", action='store_true',
                         help="walk --srcdir to run over all relevant files")
    cmdline.add_argument("--srcdir", type=str, default=os.curdir,
                         help="the directory tree to walk in --make mode")
    cmdline.add_argument("--exclude", type=str, action="append",
                         help=("a file to exclude in --make mode; "
                               "can be given multiple times"))
    cmdline.add_argument("filename", metavar="FILE", type=str, nargs="*",
                         help="the list of files to process")
    return cmdline


def run_clinic(parser: argparse.ArgumentParser, ns: argparse.Namespace) -> None:
    if ns.converters:
        if ns.filename:
            parser.error(
                "can't specify --converters and a filename at the same time"
            )
        converters: list[tuple[str, str]] = []
        return_converters: list[tuple[str, str]] = []
        ignored = set("""
            add_c_converter
            add_c_return_converter
            add_default_legacy_c_converter
            add_legacy_c_converter
            """.strip().split())
        module = globals()
        for name in module:
            for suffix, ids in (
                ("_return_converter", return_converters),
                ("_converter", converters),
            ):
                if name in ignored:
                    continue
                if name.endswith(suffix):
                    ids.append((name, name.removesuffix(suffix)))
                    break
        print()

        print("Legacy converters:")
        legacy = sorted(legacy_converters)
        print('    ' + ' '.join(c for c in legacy if c[0].isupper()))
        print('    ' + ' '.join(c for c in legacy if c[0].islower()))
        print()

        for title, attribute, ids in (
            ("Converters", 'converter_init', converters),
            ("Return converters", 'return_converter_init', return_converters),
        ):
            print(title + ":")
            longest = -1
            for name, short_name in ids:
                longest = max(longest, len(short_name))
            for name, short_name in sorted(ids, key=lambda x: x[1].lower()):
                cls = module[name]
                callable = getattr(cls, attribute, None)
                if not callable:
                    continue
                signature = inspect.signature(callable)
                parameters = []
                for parameter_name, parameter in signature.parameters.items():
                    if parameter.kind == inspect.Parameter.KEYWORD_ONLY:
                        if parameter.default != inspect.Parameter.empty:
                            s = f'{parameter_name}={parameter.default!r}'
                        else:
                            s = parameter_name
                        parameters.append(s)
                print('    {}({})'.format(short_name, ', '.join(parameters)))
            print()
        print("All converters also accept (c_default=None, py_default=None, annotation=None).")
        print("All return converters also accept (py_default=None).")
        return

    if ns.make:
        if ns.output or ns.filename:
            parser.error("can't use -o or filenames with --make")
        if not ns.srcdir:
            parser.error("--srcdir must not be empty with --make")
        if ns.exclude:
            excludes = [os.path.join(ns.srcdir, f) for f in ns.exclude]
            excludes = [os.path.normpath(f) for f in excludes]
        else:
            excludes = []
        for root, dirs, files in os.walk(ns.srcdir):
            for rcs_dir in ('.svn', '.git', '.hg', 'build', 'externals'):
                if rcs_dir in dirs:
                    dirs.remove(rcs_dir)
            for filename in files:
                # handle .c, .cpp and .h files
                if not filename.endswith(('.c', '.cpp', '.h')):
                    continue
                path = os.path.join(root, filename)
                path = os.path.normpath(path)
                if path in excludes:
                    continue
                if ns.verbose:
                    print(path)
                parse_file(path, verify=not ns.force)
        return

    if not ns.filename:
        parser.error("no input files")

    if ns.output and len(ns.filename) > 1:
        parser.error("can't use -o with multiple filenames")

    for filename in ns.filename:
        if ns.verbose:
            print(filename)
        parse_file(filename, output=ns.output, verify=not ns.force)


def main(argv: list[str] | None = None) -> NoReturn:
    parser = create_cli()
    args = parser.parse_args(argv)
    try:
        run_clinic(parser, args)
    except ClinicError as exc:
        sys.stderr.write(exc.report())
        sys.exit(1)
    else:
        sys.exit(0)


if __name__ == "__main__":
    main()<|MERGE_RESOLUTION|>--- conflicted
+++ resolved
@@ -4830,7 +4830,6 @@
 
         self.next(self.state_modulename_name, line)
 
-<<<<<<< HEAD
     @staticmethod
     def parse_names(line: str) -> tuple[str, str]:
         left, _as, right = line.partition(' as ')
@@ -4848,7 +4847,7 @@
         if not is_legal_c_identifier(c_basename):
             fail(f"Illegal C basename: {c_basename!r}")
         return full_name, c_basename
-=======
+
     def update_function_kind(self, fullname: str) -> None:
         fields = fullname.split('.')
         name = fields.pop()
@@ -4863,7 +4862,6 @@
             if (self.kind is not CALLABLE) or (not cls):
                 fail("'__init__' must be a normal method, not a class or static method!")
             self.kind = METHOD_INIT
->>>>>>> e90036c9
 
     def state_modulename_name(self, line: str) -> None:
         # looking for declaration, which establishes the leftmost column
