--- conflicted
+++ resolved
@@ -5505,7 +5505,7 @@
             assert isinstance(parameters[0].converter, self_converter)
             # self is always positional-only.
             assert parameters[0].is_positional_only()
-            parameters[0].right_bracket_count = 0
+            assert parameters[0].right_bracket_count == 0
             positional_only = True
             for p in parameters[1:]:
                 if not p.is_positional_only():
@@ -5520,7 +5520,7 @@
 
             right_bracket_count = 0
 
-            def fix_right_bracket_count(desired):
+            def fix_right_bracket_count(desired: int) -> str:
                 nonlocal right_bracket_count
                 s = ''
                 while right_bracket_count < desired:
@@ -5547,39 +5547,6 @@
                         need_a_trailing_slash = True
                     break
 
-<<<<<<< HEAD
-=======
-        # populate "right_bracket_count" field for every parameter
-        assert parameters, "We should always have a self parameter. " + repr(f)
-        assert isinstance(parameters[0].converter, self_converter)
-        # self is always positional-only.
-        assert parameters[0].is_positional_only()
-        assert parameters[0].right_bracket_count == 0
-        positional_only = True
-        for p in parameters[1:]:
-            if not p.is_positional_only():
-                positional_only = False
-            else:
-                assert positional_only
-            if positional_only:
-                p.right_bracket_count = abs(p.group)
-            else:
-                # don't put any right brackets around non-positional-only parameters, ever.
-                p.right_bracket_count = 0
-
-        right_bracket_count = 0
-
-        def fix_right_bracket_count(desired: int) -> str:
-            nonlocal right_bracket_count
-            s = ''
-            while right_bracket_count < desired:
-                s += '['
-                right_bracket_count += 1
-            while right_bracket_count > desired:
-                s += ']'
-                right_bracket_count -= 1
-            return s
->>>>>>> 2ac103c3
 
             added_star = False
 
@@ -5587,7 +5554,7 @@
             last_p = parameters[-1]
             line_length = len(''.join(text))
             indent = " " * line_length
-            def add_parameter(text):
+            def add_parameter(text: str) -> None:
                 nonlocal line_length
                 nonlocal first_parameter
                 if first_parameter:
@@ -5614,7 +5581,6 @@
                     # so let's not print the "self" parameter
                     continue
 
-<<<<<<< HEAD
                 if p.is_positional_only():
                     need_slash = not f.docstring_only
                 elif need_slash and not (added_slash or p.is_positional_only()):
@@ -5645,71 +5611,6 @@
                     # (or __new__), then this signature is for
                     # calling the class to construct a new instance.
                     p_add('$')
-=======
-        added_star = False
-
-        first_parameter = True
-        last_p = parameters[-1]
-        line_length = len(''.join(text))
-        indent = " " * line_length
-        def add_parameter(text: str) -> None:
-            nonlocal line_length
-            nonlocal first_parameter
-            if first_parameter:
-                s = text
-                first_parameter = False
-            else:
-                s = ' ' + text
-                if line_length + len(s) >= 72:
-                    add('\n')
-                    add(indent)
-                    line_length = len(indent)
-                    s = text
-            line_length += len(s)
-            add(s)
-
-        for p in parameters:
-            if not p.converter.show_in_signature:
-                continue
-            assert p.name
-
-            is_self = isinstance(p.converter, self_converter)
-            if is_self and f.docstring_only:
-                # this isn't a real machine-parsable signature,
-                # so let's not print the "self" parameter
-                continue
-
-            if p.is_positional_only():
-                need_slash = not f.docstring_only
-            elif need_slash and not (added_slash or p.is_positional_only()):
-                added_slash = True
-                add_parameter('/,')
-
-            if p.is_keyword_only() and not added_star:
-                added_star = True
-                add_parameter('*,')
-
-            p_add, p_output = text_accumulator()
-            p_add(fix_right_bracket_count(p.right_bracket_count))
-
-            if isinstance(p.converter, self_converter):
-                # annotate first parameter as being a "self".
-                #
-                # if inspect.Signature gets this function,
-                # and it's already bound, the self parameter
-                # will be stripped off.
-                #
-                # if it's not bound, it should be marked
-                # as positional-only.
-                #
-                # note: we don't print "self" for __init__,
-                # because this isn't actually the signature
-                # for __init__.  (it can't be, __init__ doesn't
-                # have a docstring.)  if this is an __init__
-                # (or __new__), then this signature is for
-                # calling the class to construct a new instance.
-                p_add('$')
->>>>>>> 2ac103c3
 
                 if p.is_vararg():
                     p_add("*")
