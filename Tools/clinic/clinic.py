#!/usr/bin/env python3
#
# Argument Clinic
# Copyright 2012-2013 by Larry Hastings.
# Licensed to the PSF under a contributor agreement.
#

import abc
import ast
import collections
import contextlib
import copy
import cpp
import functools
import hashlib
import inspect
import io
import itertools
import os
import pprint
import re
import shlex
import string
import sys
import tempfile
import textwrap
import traceback
import types

from types import *
NoneType = type(None)

# TODO:
#
# soon:
#
# * allow mixing any two of {positional-only, positional-or-keyword,
#   keyword-only}
#       * dict constructor uses positional-only and keyword-only
#       * max and min use positional only with an optional group
#         and keyword-only
#

version = '1'

NoneType = type(None)

class Unspecified:
    def __repr__(self):
        return '<Unspecified>'

unspecified = Unspecified()


class Null:
    def __repr__(self):
        return '<Null>'

NULL = Null()


class Unknown:
    def __repr__(self):
        return '<Unknown>'

unknown = Unknown()

sig_end_marker = '--'


_text_accumulator_nt = collections.namedtuple("_text_accumulator", "text append output")

def _text_accumulator():
    text = []
    def output():
        s = ''.join(text)
        text.clear()
        return s
    return _text_accumulator_nt(text, text.append, output)


text_accumulator_nt = collections.namedtuple("text_accumulator", "text append")

def text_accumulator():
    """
    Creates a simple text accumulator / joiner.

    Returns a pair of callables:
        append, output
    "append" appends a string to the accumulator.
    "output" returns the contents of the accumulator
       joined together (''.join(accumulator)) and
       empties the accumulator.
    """
    text, append, output = _text_accumulator()
    return text_accumulator_nt(append, output)


def warn_or_fail(fail=False, *args, filename=None, line_number=None):
    joined = " ".join([str(a) for a in args])
    add, output = text_accumulator()
    if fail:
        add("Error")
    else:
        add("Warning")
    if clinic:
        if filename is None:
            filename = clinic.filename
        if getattr(clinic, 'block_parser', None) and (line_number is None):
            line_number = clinic.block_parser.line_number
    if filename is not None:
        add(' in file "' + filename + '"')
    if line_number is not None:
        add(" on line " + str(line_number))
    add(':\n')
    add(joined)
    print(output())
    if fail:
        sys.exit(-1)


def warn(*args, filename=None, line_number=None):
    return warn_or_fail(False, *args, filename=filename, line_number=line_number)

def fail(*args, filename=None, line_number=None):
    return warn_or_fail(True, *args, filename=filename, line_number=line_number)


def quoted_for_c_string(s):
    for old, new in (
        ('\\', '\\\\'), # must be first!
        ('"', '\\"'),
        ("'", "\\'"),
        ):
        s = s.replace(old, new)
    return s

def c_repr(s):
    return '"' + s + '"'


is_legal_c_identifier = re.compile('^[A-Za-z_][A-Za-z0-9_]*$').match

def is_legal_py_identifier(s):
    return all(is_legal_c_identifier(field) for field in s.split('.'))

# identifiers that are okay in Python but aren't a good idea in C.
# so if they're used Argument Clinic will add "_value" to the end
# of the name in C.
c_keywords = set("""
asm auto break case char const continue default do double
else enum extern float for goto if inline int long
register return short signed sizeof static struct switch
typedef typeof union unsigned void volatile while
""".strip().split())

def ensure_legal_c_identifier(s):
    # for now, just complain if what we're given isn't legal
    if not is_legal_c_identifier(s):
        fail("Illegal C identifier: {}".format(s))
    # but if we picked a C keyword, pick something else
    if s in c_keywords:
        return s + "_value"
    return s

def rstrip_lines(s):
    text, add, output = _text_accumulator()
    for line in s.split('\n'):
        add(line.rstrip())
        add('\n')
    text.pop()
    return output()

def format_escape(s):
    # double up curly-braces, this string will be used
    # as part of a format_map() template later
    s = s.replace('{', '{{')
    s = s.replace('}', '}}')
    return s

def linear_format(s, **kwargs):
    """
    Perform str.format-like substitution, except:
      * The strings substituted must be on lines by
        themselves.  (This line is the "source line".)
      * If the substitution text is empty, the source line
        is removed in the output.
      * If the field is not recognized, the original line
        is passed unmodified through to the output.
      * If the substitution text is not empty:
          * Each line of the substituted text is indented
            by the indent of the source line.
          * A newline will be added to the end.
    """

    add, output = text_accumulator()
    for line in s.split('\n'):
        indent, curly, trailing = line.partition('{')
        if not curly:
            add(line)
            add('\n')
            continue

        name, curly, trailing = trailing.partition('}')
        if not curly or name not in kwargs:
            add(line)
            add('\n')
            continue

        if trailing:
            fail("Text found after {" + name + "} block marker!  It must be on a line by itself.")
        if indent.strip():
            fail("Non-whitespace characters found before {" + name + "} block marker!  It must be on a line by itself.")

        value = kwargs[name]
        if not value:
            continue

        value = textwrap.indent(rstrip_lines(value), indent)
        add(value)
        add('\n')

    return output()[:-1]

def indent_all_lines(s, prefix):
    """
    Returns 's', with 'prefix' prepended to all lines.

    If the last line is empty, prefix is not prepended
    to it.  (If s is blank, returns s unchanged.)

    (textwrap.indent only adds to non-blank lines.)
    """
    split = s.split('\n')
    last = split.pop()
    final = []
    for line in split:
        final.append(prefix)
        final.append(line)
        final.append('\n')
    if last:
        final.append(prefix)
        final.append(last)
    return ''.join(final)

def suffix_all_lines(s, suffix):
    """
    Returns 's', with 'suffix' appended to all lines.

    If the last line is empty, suffix is not appended
    to it.  (If s is blank, returns s unchanged.)
    """
    split = s.split('\n')
    last = split.pop()
    final = []
    for line in split:
        final.append(line)
        final.append(suffix)
        final.append('\n')
    if last:
        final.append(last)
        final.append(suffix)
    return ''.join(final)


def version_splitter(s):
    """Splits a version string into a tuple of integers.

    The following ASCII characters are allowed, and employ
    the following conversions:
        a -> -3
        b -> -2
        c -> -1
    (This permits Python-style version strings such as "1.4b3".)
    """
    version = []
    accumulator = []
    def flush():
        if not accumulator:
            raise ValueError('Unsupported version string: ' + repr(s))
        version.append(int(''.join(accumulator)))
        accumulator.clear()

    for c in s:
        if c.isdigit():
            accumulator.append(c)
        elif c == '.':
            flush()
        elif c in 'abc':
            flush()
            version.append('abc'.index(c) - 3)
        else:
            raise ValueError('Illegal character ' + repr(c) + ' in version string ' + repr(s))
    flush()
    return tuple(version)

def version_comparitor(version1, version2):
    iterator = itertools.zip_longest(version_splitter(version1), version_splitter(version2), fillvalue=0)
    for i, (a, b) in enumerate(iterator):
        if a < b:
            return -1
        if a > b:
            return 1
    return 0


class CRenderData:
    def __init__(self):

        # The C statements to declare variables.
        # Should be full lines with \n eol characters.
        self.declarations = []

        # The C statements required to initialize the variables before the parse call.
        # Should be full lines with \n eol characters.
        self.initializers = []

        # The C statements needed to dynamically modify the values
        # parsed by the parse call, before calling the impl.
        self.modifications = []

        # The entries for the "keywords" array for PyArg_ParseTuple.
        # Should be individual strings representing the names.
        self.keywords = []

        # The "format units" for PyArg_ParseTuple.
        # Should be individual strings that will get
        self.format_units = []

        # The varargs arguments for PyArg_ParseTuple.
        self.parse_arguments = []

        # The parameter declarations for the impl function.
        self.impl_parameters = []

        # The arguments to the impl function at the time it's called.
        self.impl_arguments = []

        # For return converters: the name of the variable that
        # should receive the value returned by the impl.
        self.return_value = "return_value"

        # For return converters: the code to convert the return
        # value from the parse function.  This is also where
        # you should check the _return_value for errors, and
        # "goto exit" if there are any.
        self.return_conversion = []

        # The C statements required to clean up after the impl call.
        self.cleanup = []


class FormatCounterFormatter(string.Formatter):
    """
    This counts how many instances of each formatter
    "replacement string" appear in the format string.

    e.g. after evaluating "string {a}, {b}, {c}, {a}"
         the counts dict would now look like
         {'a': 2, 'b': 1, 'c': 1}
    """
    def __init__(self):
        self.counts = collections.Counter()

    def get_value(self, key, args, kwargs):
        self.counts[key] += 1
        return ''

class Language(metaclass=abc.ABCMeta):

    start_line = ""
    body_prefix = ""
    stop_line = ""
    checksum_line = ""

    def __init__(self, filename):
        pass

    @abc.abstractmethod
    def render(self, clinic, signatures):
        pass

    def parse_line(self, line):
        pass

    def validate(self):
        def assert_only_one(attr, *additional_fields):
            """
            Ensures that the string found at getattr(self, attr)
            contains exactly one formatter replacement string for
            each valid field.  The list of valid fields is
            ['dsl_name'] extended by additional_fields.

            e.g.
                self.fmt = "{dsl_name} {a} {b}"

                # this passes
                self.assert_only_one('fmt', 'a', 'b')

                # this fails, the format string has a {b} in it
                self.assert_only_one('fmt', 'a')

                # this fails, the format string doesn't have a {c} in it
                self.assert_only_one('fmt', 'a', 'b', 'c')

                # this fails, the format string has two {a}s in it,
                # it must contain exactly one
                self.fmt2 = '{dsl_name} {a} {a}'
                self.assert_only_one('fmt2', 'a')

            """
            fields = ['dsl_name']
            fields.extend(additional_fields)
            line = getattr(self, attr)
            fcf = FormatCounterFormatter()
            fcf.format(line)
            def local_fail(should_be_there_but_isnt):
                if should_be_there_but_isnt:
                    fail("{} {} must contain {{{}}} exactly once!".format(
                        self.__class__.__name__, attr, name))
                else:
                    fail("{} {} must not contain {{{}}}!".format(
                        self.__class__.__name__, attr, name))

            for name, count in fcf.counts.items():
                if name in fields:
                    if count > 1:
                        local_fail(True)
                else:
                    local_fail(False)
            for name in fields:
                if fcf.counts.get(name) != 1:
                    local_fail(True)

        assert_only_one('start_line')
        assert_only_one('stop_line')

        field = "arguments" if "{arguments}" in self.checksum_line else "checksum"
        assert_only_one('checksum_line', field)



class PythonLanguage(Language):

    language      = 'Python'
    start_line    = "#/*[{dsl_name} input]"
    body_prefix   = "#"
    stop_line     = "#[{dsl_name} start generated code]*/"
    checksum_line = "#/*[{dsl_name} end generated code: {arguments}]*/"


def permute_left_option_groups(l):
    """
    Given [1, 2, 3], should yield:
       ()
       (3,)
       (2, 3)
       (1, 2, 3)
    """
    yield tuple()
    accumulator = []
    for group in reversed(l):
        accumulator = list(group) + accumulator
        yield tuple(accumulator)


def permute_right_option_groups(l):
    """
    Given [1, 2, 3], should yield:
      ()
      (1,)
      (1, 2)
      (1, 2, 3)
    """
    yield tuple()
    accumulator = []
    for group in l:
        accumulator.extend(group)
        yield tuple(accumulator)


def permute_optional_groups(left, required, right):
    """
    Generator function that computes the set of acceptable
    argument lists for the provided iterables of
    argument groups.  (Actually it generates a tuple of tuples.)

    Algorithm: prefer left options over right options.

    If required is empty, left must also be empty.
    """
    required = tuple(required)
    result = []

    if not required:
        assert not left

    accumulator = []
    counts = set()
    for r in permute_right_option_groups(right):
        for l in permute_left_option_groups(left):
            t = l + required + r
            if len(t) in counts:
                continue
            counts.add(len(t))
            accumulator.append(t)

    accumulator.sort(key=len)
    return tuple(accumulator)


def strip_leading_and_trailing_blank_lines(s):
    lines = s.rstrip().split('\n')
    while lines:
        line = lines[0]
        if line.strip():
            break
        del lines[0]
    return '\n'.join(lines)

@functools.lru_cache()
def normalize_snippet(s, *, indent=0):
    """
    Reformats s:
        * removes leading and trailing blank lines
        * ensures that it does not end with a newline
        * dedents so the first nonwhite character on any line is at column "indent"
    """
    s = strip_leading_and_trailing_blank_lines(s)
    s = textwrap.dedent(s)
    if indent:
        s = textwrap.indent(s, ' ' * indent)
    return s


def wrap_declarations(text, length=78):
    """
    A simple-minded text wrapper for C function declarations.

    It views a declaration line as looking like this:
        xxxxxxxx(xxxxxxxxx,xxxxxxxxx)
    If called with length=30, it would wrap that line into
        xxxxxxxx(xxxxxxxxx,
                 xxxxxxxxx)
    (If the declaration has zero or one parameters, this
    function won't wrap it.)

    If this doesn't work properly, it's probably better to
    start from scratch with a more sophisticated algorithm,
    rather than try and improve/debug this dumb little function.
    """
    lines = []
    for line in text.split('\n'):
        prefix, _, after_l_paren = line.partition('(')
        if not after_l_paren:
            lines.append(line)
            continue
        parameters, _, after_r_paren = after_l_paren.partition(')')
        if not _:
            lines.append(line)
            continue
        if ',' not in parameters:
            lines.append(line)
            continue
        parameters = [x.strip() + ", " for x in parameters.split(',')]
        prefix += "("
        if len(prefix) < length:
            spaces = " " * len(prefix)
        else:
            spaces = " " * 4

        while parameters:
            line = prefix
            first = True
            while parameters:
                if (not first and
                    (len(line) + len(parameters[0]) > length)):
                    break
                line += parameters.pop(0)
                first = False
            if not parameters:
                line = line.rstrip(", ") + ")" + after_r_paren
            lines.append(line.rstrip())
            prefix = spaces
    return "\n".join(lines)


class CLanguage(Language):

    body_prefix   = "#"
    language      = 'C'
    start_line    = "/*[{dsl_name} input]"
    body_prefix   = ""
    stop_line     = "[{dsl_name} start generated code]*/"
    checksum_line = "/*[{dsl_name} end generated code: {arguments}]*/"

    def __init__(self, filename):
        super().__init__(filename)
        self.cpp = cpp.Monitor(filename)
        self.cpp.fail = fail

    def parse_line(self, line):
        self.cpp.writeline(line)

    def render(self, clinic, signatures):
        function = None
        for o in signatures:
            if isinstance(o, Function):
                if function:
                    fail("You may specify at most one function per block.\nFound a block containing at least two:\n\t" + repr(function) + " and " + repr(o))
                function = o
        return self.render_function(clinic, function)

    def docstring_for_c_string(self, f):
        if re.search(r'[^\x00-\x7F]', f.docstring):
            warn("Non-ascii character appear in docstring.")

        text, add, output = _text_accumulator()
        # turn docstring into a properly quoted C string
        for line in f.docstring.split('\n'):
            add('"')
            add(quoted_for_c_string(line))
            add('\\n"\n')

        if text[-2] == sig_end_marker:
            # If we only have a signature, add the blank line that the
            # __text_signature__ getter expects to be there.
            add('"\\n"')
        else:
            text.pop()
            add('"')
        return ''.join(text)

    def output_templates(self, f):
        parameters = list(f.parameters.values())
        assert parameters
        assert isinstance(parameters[0].converter, self_converter)
        del parameters[0]
        converters = [p.converter for p in parameters]

        has_option_groups = parameters and (parameters[0].group or parameters[-1].group)
        default_return_converter = (not f.return_converter or
            f.return_converter.type == 'PyObject *')

        new_or_init = f.kind in (METHOD_NEW, METHOD_INIT)

        pos_only = min_pos = max_pos = min_kw_only = 0
        for i, p in enumerate(parameters, 1):
            if p.is_keyword_only():
                assert not p.is_positional_only()
                if not p.is_optional():
                    min_kw_only = i - max_pos
            else:
                max_pos = i
                if p.is_positional_only():
                    pos_only = i
                if not p.is_optional():
                    min_pos = i

        requires_defining_class = any(
            isinstance(p.converter, defining_class_converter)
            for p in parameters)

        meth_o = (len(parameters) == 1 and
              parameters[0].is_positional_only() and
              not converters[0].is_optional() and
              not requires_defining_class and
              not new_or_init)

        # we have to set these things before we're done:
        #
        # docstring_prototype
        # docstring_definition
        # impl_prototype
        # methoddef_define
        # parser_prototype
        # parser_definition
        # impl_definition
        # cpp_if
        # cpp_endif
        # methoddef_ifndef

        return_value_declaration = "PyObject *return_value = NULL;"

        methoddef_define = normalize_snippet("""
            #define {methoddef_name}    \\
                {{"{name}", {methoddef_cast}{c_basename}, {methoddef_flags}, {c_basename}__doc__}},
            """)
        if new_or_init and not f.docstring:
            docstring_prototype = docstring_definition = ''
        else:
            docstring_prototype = normalize_snippet("""
                PyDoc_VAR({c_basename}__doc__);
                """)
            docstring_definition = normalize_snippet("""
                PyDoc_STRVAR({c_basename}__doc__,
                {docstring});
                """)
        impl_definition = normalize_snippet("""
            static {impl_return_type}
            {c_basename}_impl({impl_parameters})
            """)
        impl_prototype = parser_prototype = parser_definition = None

        parser_prototype_keyword = normalize_snippet("""
            static PyObject *
            {c_basename}({self_type}{self_name}, PyObject *args, PyObject *kwargs)
            """)

        parser_prototype_varargs = normalize_snippet("""
            static PyObject *
            {c_basename}({self_type}{self_name}, PyObject *args)
            """)

        parser_prototype_fastcall = normalize_snippet("""
            static PyObject *
            {c_basename}({self_type}{self_name}, PyObject *const *args, Py_ssize_t nargs)
            """)

        parser_prototype_fastcall_keywords = normalize_snippet("""
            static PyObject *
            {c_basename}({self_type}{self_name}, PyObject *const *args, Py_ssize_t nargs, PyObject *kwnames)
            """)

        parser_prototype_def_class = normalize_snippet("""
            static PyObject *
            {c_basename}({self_type}{self_name}, PyTypeObject *{defining_class_name}, PyObject *const *args, Py_ssize_t nargs, PyObject *kwnames)
        """)

        # parser_body_fields remembers the fields passed in to the
        # previous call to parser_body. this is used for an awful hack.
        parser_body_fields = ()
        parser_body_declarations = ''
        def parser_body(prototype, *fields, declarations=''):
            nonlocal parser_body_fields, parser_body_declarations
            add, output = text_accumulator()
            add(prototype)
            parser_body_fields = fields
            parser_body_declarations = declarations

            fields = list(fields)
            fields.insert(0, normalize_snippet("""
                {{
                    {return_value_declaration}
                    {parser_declarations}
                    {declarations}
                    {initializers}
                """) + "\n")
            # just imagine--your code is here in the middle
            fields.append(normalize_snippet("""
                    {modifications}
                    {return_value} = {c_basename}_impl({impl_arguments});
                    {return_conversion}

                {exit_label}
                    {cleanup}
                    return return_value;
                }}
                """))
            for field in fields:
                add('\n')
                add(field)
            return linear_format(output(), parser_declarations=declarations)

        if not parameters:
            # no parameters, METH_NOARGS

            flags = "METH_NOARGS"

            parser_prototype = normalize_snippet("""
                static PyObject *
                {c_basename}({self_type}{self_name}, PyObject *Py_UNUSED(ignored))
                """)
            parser_definition = parser_prototype

            if default_return_converter:
                parser_definition = parser_prototype + '\n' + normalize_snippet("""
                    {{
                        return {c_basename}_impl({impl_arguments});
                    }}
                    """)
            else:
                parser_definition = parser_body(parser_prototype)

        elif meth_o:
            flags = "METH_O"

            if (isinstance(converters[0], object_converter) and
                converters[0].format_unit == 'O'):
                meth_o_prototype = normalize_snippet("""
                    static PyObject *
                    {c_basename}({impl_parameters})
                    """)

                if default_return_converter:
                    # maps perfectly to METH_O, doesn't need a return converter.
                    # so we skip making a parse function
                    # and call directly into the impl function.
                    impl_prototype = parser_prototype = parser_definition = ''
                    impl_definition = meth_o_prototype
                else:
                    # SLIGHT HACK
                    # use impl_parameters for the parser here!
                    parser_prototype = meth_o_prototype
                    parser_definition = parser_body(parser_prototype)

            else:
                argname = 'arg'
                if parameters[0].name == argname:
                    argname += '_'
                parser_prototype = normalize_snippet("""
                    static PyObject *
                    {c_basename}({self_type}{self_name}, PyObject *%s)
                    """ % argname)

                displayname = parameters[0].get_displayname(0)
                parsearg = converters[0].parse_arg(argname, displayname)
                if parsearg is None:
                    parsearg = """
                        if (!PyArg_Parse(%s, "{format_units}:{name}", {parse_arguments})) {{
                            goto exit;
                        }}
                        """ % argname
                parser_definition = parser_body(parser_prototype,
                                                normalize_snippet(parsearg, indent=4))

        elif has_option_groups:
            # positional parameters with option groups
            # (we have to generate lots of PyArg_ParseTuple calls
            #  in a big switch statement)

            flags = "METH_VARARGS"
            parser_prototype = parser_prototype_varargs

            parser_definition = parser_body(parser_prototype, '    {option_group_parsing}')

        elif not requires_defining_class and pos_only == len(parameters):
            if not new_or_init:
                # positional-only, but no option groups
                # we only need one call to _PyArg_ParseStack

                flags = "METH_FASTCALL"
                parser_prototype = parser_prototype_fastcall
                nargs = 'nargs'
                argname_fmt = 'args[%d]'
            else:
                # positional-only, but no option groups
                # we only need one call to PyArg_ParseTuple

                flags = "METH_VARARGS"
                parser_prototype = parser_prototype_varargs
                nargs = 'PyTuple_GET_SIZE(args)'
                argname_fmt = 'PyTuple_GET_ITEM(args, %d)'

            parser_code = [normalize_snippet("""
                if (!_PyArg_CheckPositional("{name}", %s, %d, %d)) {{
                    goto exit;
                }}
                """ % (nargs, min_pos, max_pos), indent=4)]
            has_optional = False
            for i, p in enumerate(parameters):
                displayname = p.get_displayname(i+1)
                parsearg = p.converter.parse_arg(argname_fmt % i, displayname)
                if parsearg is None:
                    #print('Cannot convert %s %r for %s' % (p.converter.__class__.__name__, p.converter.format_unit, p.converter.name), file=sys.stderr)
                    parser_code = None
                    break
                if has_optional or p.is_optional():
                    has_optional = True
                    parser_code.append(normalize_snippet("""
                        if (%s < %d) {{
                            goto skip_optional;
                        }}
                        """, indent=4) % (nargs, i + 1))
                parser_code.append(normalize_snippet(parsearg, indent=4))

            if parser_code is not None:
                if has_optional:
                    parser_code.append("skip_optional:")
            else:
                if not new_or_init:
                    parser_code = [normalize_snippet("""
                        if (!_PyArg_ParseStack(args, nargs, "{format_units}:{name}",
                            {parse_arguments})) {{
                            goto exit;
                        }}
                        """, indent=4)]
                else:
                    parser_code = [normalize_snippet("""
                        if (!PyArg_ParseTuple(args, "{format_units}:{name}",
                            {parse_arguments})) {{
                            goto exit;
                        }}
                        """, indent=4)]
            parser_definition = parser_body(parser_prototype, *parser_code)

        else:
            has_optional_kw = (max(pos_only, min_pos) + min_kw_only < len(converters))
            if not new_or_init:
                flags = "METH_FASTCALL|METH_KEYWORDS"
                parser_prototype = parser_prototype_fastcall_keywords
                argname_fmt = 'args[%d]'
                declarations = normalize_snippet("""
                    static const char * const _keywords[] = {{{keywords} NULL}};
                    static _PyArg_Parser _parser = {{NULL, _keywords, "{name}", 0}};
                    PyObject *argsbuf[%s];
                    """ % len(converters))
                if has_optional_kw:
                    declarations += "\nPy_ssize_t noptargs = nargs + (kwnames ? PyTuple_GET_SIZE(kwnames) : 0) - %d;" % (min_pos + min_kw_only)
                parser_code = [normalize_snippet("""
                    args = _PyArg_UnpackKeywords(args, nargs, NULL, kwnames, &_parser, %d, %d, %d, argsbuf);
                    if (!args) {{
                        goto exit;
                    }}
                    """ % (min_pos, max_pos, min_kw_only), indent=4)]
            else:
                # positional-or-keyword arguments
                flags = "METH_VARARGS|METH_KEYWORDS"
                parser_prototype = parser_prototype_keyword
                argname_fmt = 'fastargs[%d]'
                declarations = normalize_snippet("""
                    static const char * const _keywords[] = {{{keywords} NULL}};
                    static _PyArg_Parser _parser = {{NULL, _keywords, "{name}", 0}};
                    PyObject *argsbuf[%s];
                    PyObject * const *fastargs;
                    Py_ssize_t nargs = PyTuple_GET_SIZE(args);
                    """ % len(converters))
                if has_optional_kw:
                    declarations += "\nPy_ssize_t noptargs = nargs + (kwargs ? PyDict_GET_SIZE(kwargs) : 0) - %d;" % (min_pos + min_kw_only)
                parser_code = [normalize_snippet("""
                    fastargs = _PyArg_UnpackKeywords(_PyTuple_CAST(args)->ob_item, nargs, kwargs, NULL, &_parser, %d, %d, %d, argsbuf);
                    if (!fastargs) {{
                        goto exit;
                    }}
                    """ % (min_pos, max_pos, min_kw_only), indent=4)]
            if requires_defining_class:
                flags = 'METH_METHOD|' + flags
                parser_prototype = parser_prototype_def_class

            add_label = None
            for i, p in enumerate(parameters):
                displayname = p.get_displayname(i+1)
                parsearg = p.converter.parse_arg(argname_fmt % i, displayname)
                if parsearg is None:
                    #print('Cannot convert %s %r for %s' % (p.converter.__class__.__name__, p.converter.format_unit, p.converter.name), file=sys.stderr)
                    parser_code = None
                    break
                if add_label and (i == pos_only or i == max_pos):
                    parser_code.append("%s:" % add_label)
                    add_label = None
                if not p.is_optional():
                    parser_code.append(normalize_snippet(parsearg, indent=4))
                elif i < pos_only:
                    add_label = 'skip_optional_posonly'
                    parser_code.append(normalize_snippet("""
                        if (nargs < %d) {{
                            goto %s;
                        }}
                        """ % (i + 1, add_label), indent=4))
                    if has_optional_kw:
                        parser_code.append(normalize_snippet("""
                            noptargs--;
                            """, indent=4))
                    parser_code.append(normalize_snippet(parsearg, indent=4))
                else:
                    if i < max_pos:
                        label = 'skip_optional_pos'
                        first_opt = max(min_pos, pos_only)
                    else:
                        label = 'skip_optional_kwonly'
                        first_opt = max_pos + min_kw_only
                    if i == first_opt:
                        add_label = label
                        parser_code.append(normalize_snippet("""
                            if (!noptargs) {{
                                goto %s;
                            }}
                            """ % add_label, indent=4))
                    if i + 1 == len(parameters):
                        parser_code.append(normalize_snippet(parsearg, indent=4))
                    else:
                        add_label = label
                        parser_code.append(normalize_snippet("""
                            if (%s) {{
                            """ % (argname_fmt % i), indent=4))
                        parser_code.append(normalize_snippet(parsearg, indent=8))
                        parser_code.append(normalize_snippet("""
                                if (!--noptargs) {{
                                    goto %s;
                                }}
                            }}
                            """ % add_label, indent=4))

            if parser_code is not None:
                if add_label:
                    parser_code.append("%s:" % add_label)
            else:
                declarations = (
                    'static const char * const _keywords[] = {{{keywords} NULL}};\n'
                    'static _PyArg_Parser _parser = {{"{format_units}:{name}", _keywords, 0}};')
                if not new_or_init:
                    parser_code = [normalize_snippet("""
                        if (!_PyArg_ParseStackAndKeywords(args, nargs, kwnames, &_parser{parse_arguments_comma}
                            {parse_arguments})) {{
                            goto exit;
                        }}
                        """, indent=4)]
                else:
                    parser_code = [normalize_snippet("""
                        if (!_PyArg_ParseTupleAndKeywordsFast(args, kwargs, &_parser,
                            {parse_arguments})) {{
                            goto exit;
                        }}
                        """, indent=4)]
            parser_definition = parser_body(parser_prototype, *parser_code,
                                            declarations=declarations)


        if new_or_init:
            methoddef_define = ''

            if f.kind == METHOD_NEW:
                parser_prototype = parser_prototype_keyword
            else:
                return_value_declaration = "int return_value = -1;"
                parser_prototype = normalize_snippet("""
                    static int
                    {c_basename}({self_type}{self_name}, PyObject *args, PyObject *kwargs)
                    """)

            fields = list(parser_body_fields)
            parses_positional = 'METH_NOARGS' not in flags
            parses_keywords = 'METH_KEYWORDS' in flags
            if parses_keywords:
                assert parses_positional

            if requires_defining_class:
                raise ValueError("Slot methods cannot access their defining class.")

            if not parses_keywords:
                fields.insert(0, normalize_snippet("""
                    if ({self_type_check}!_PyArg_NoKeywords("{name}", kwargs)) {{
                        goto exit;
                    }}
                    """, indent=4))
                if not parses_positional:
                    fields.insert(0, normalize_snippet("""
                        if ({self_type_check}!_PyArg_NoPositional("{name}", args)) {{
                            goto exit;
                        }}
                        """, indent=4))

            parser_definition = parser_body(parser_prototype, *fields,
                                            declarations=parser_body_declarations)


        if flags in ('METH_NOARGS', 'METH_O', 'METH_VARARGS'):
            methoddef_cast = "(PyCFunction)"
        else:
            methoddef_cast = "(PyCFunction)(void(*)(void))"

        if f.methoddef_flags:
            flags += '|' + f.methoddef_flags

        methoddef_define = methoddef_define.replace('{methoddef_flags}', flags)
        methoddef_define = methoddef_define.replace('{methoddef_cast}', methoddef_cast)

        methoddef_ifndef = ''
        conditional = self.cpp.condition()
        if not conditional:
            cpp_if = cpp_endif = ''
        else:
            cpp_if = "#if " + conditional
            cpp_endif = "#endif /* " + conditional + " */"

            if methoddef_define and f.full_name not in clinic.ifndef_symbols:
                clinic.ifndef_symbols.add(f.full_name)
                methoddef_ifndef = normalize_snippet("""
                    #ifndef {methoddef_name}
                        #define {methoddef_name}
                    #endif /* !defined({methoddef_name}) */
                    """)


        # add ';' to the end of parser_prototype and impl_prototype
        # (they mustn't be None, but they could be an empty string.)
        assert parser_prototype is not None
        if parser_prototype:
            assert not parser_prototype.endswith(';')
            parser_prototype += ';'

        if impl_prototype is None:
            impl_prototype = impl_definition
        if impl_prototype:
            impl_prototype += ";"

        parser_definition = parser_definition.replace("{return_value_declaration}", return_value_declaration)

        d = {
            "docstring_prototype" : docstring_prototype,
            "docstring_definition" : docstring_definition,
            "impl_prototype" : impl_prototype,
            "methoddef_define" : methoddef_define,
            "parser_prototype" : parser_prototype,
            "parser_definition" : parser_definition,
            "impl_definition" : impl_definition,
            "cpp_if" : cpp_if,
            "cpp_endif" : cpp_endif,
            "methoddef_ifndef" : methoddef_ifndef,
        }

        # make sure we didn't forget to assign something,
        # and wrap each non-empty value in \n's
        d2 = {}
        for name, value in d.items():
            assert value is not None, "got a None value for template " + repr(name)
            if value:
                value = '\n' + value + '\n'
            d2[name] = value
        return d2

    @staticmethod
    def group_to_variable_name(group):
        adjective = "left_" if group < 0 else "right_"
        return "group_" + adjective + str(abs(group))

    def render_option_group_parsing(self, f, template_dict):
        # positional only, grouped, optional arguments!
        # can be optional on the left or right.
        # here's an example:
        #
        # [ [ [ A1 A2 ] B1 B2 B3 ] C1 C2 ] D1 D2 D3 [ E1 E2 E3 [ F1 F2 F3 ] ]
        #
        # Here group D are required, and all other groups are optional.
        # (Group D's "group" is actually None.)
        # We can figure out which sets of arguments we have based on
        # how many arguments are in the tuple.
        #
        # Note that you need to count up on both sides.  For example,
        # you could have groups C+D, or C+D+E, or C+D+E+F.
        #
        # What if the number of arguments leads us to an ambiguous result?
        # Clinic prefers groups on the left.  So in the above example,
        # five arguments would map to B+C, not C+D.

        add, output = text_accumulator()
        parameters = list(f.parameters.values())
        if isinstance(parameters[0].converter, self_converter):
            del parameters[0]

        groups = []
        group = None
        left = []
        right = []
        required = []
        last = unspecified

        for p in parameters:
            group_id = p.group
            if group_id != last:
                last = group_id
                group = []
                if group_id < 0:
                    left.append(group)
                elif group_id == 0:
                    group = required
                else:
                    right.append(group)
            group.append(p)

        count_min = sys.maxsize
        count_max = -1

        add("switch (PyTuple_GET_SIZE(args)) {\n")
        for subset in permute_optional_groups(left, required, right):
            count = len(subset)
            count_min = min(count_min, count)
            count_max = max(count_max, count)

            if count == 0:
                add("""    case 0:
        break;
""")
                continue

            group_ids = {p.group for p in subset}  # eliminate duplicates
            d = {}
            d['count'] = count
            d['name'] = f.name
            d['format_units'] = "".join(p.converter.format_unit for p in subset)

            parse_arguments = []
            for p in subset:
                p.converter.parse_argument(parse_arguments)
            d['parse_arguments'] = ", ".join(parse_arguments)

            group_ids.discard(0)
            lines = [self.group_to_variable_name(g) + " = 1;" for g in group_ids]
            lines = "\n".join(lines)

            s = """\
    case {count}:
        if (!PyArg_ParseTuple(args, "{format_units}:{name}", {parse_arguments})) {{
            goto exit;
        }}
        {group_booleans}
        break;
"""
            s = linear_format(s, group_booleans=lines)
            s = s.format_map(d)
            add(s)

        add("    default:\n")
        s = '        PyErr_SetString(PyExc_TypeError, "{} requires {} to {} arguments");\n'
        add(s.format(f.full_name, count_min, count_max))
        add('        goto exit;\n')
        add("}")
        template_dict['option_group_parsing'] = format_escape(output())

    def render_function(self, clinic, f):
        if not f:
            return ""

        add, output = text_accumulator()
        data = CRenderData()

        assert f.parameters, "We should always have a 'self' at this point!"
        parameters = f.render_parameters
        converters = [p.converter for p in parameters]

        templates = self.output_templates(f)

        f_self = parameters[0]
        selfless = parameters[1:]
        assert isinstance(f_self.converter, self_converter), "No self parameter in " + repr(f.full_name) + "!"

        last_group = 0
        first_optional = len(selfless)
        positional = selfless and selfless[-1].is_positional_only()
        new_or_init = f.kind in (METHOD_NEW, METHOD_INIT)
        default_return_converter = (not f.return_converter or
            f.return_converter.type == 'PyObject *')
        has_option_groups = False

        # offset i by -1 because first_optional needs to ignore self
        for i, p in enumerate(parameters, -1):
            c = p.converter

            if (i != -1) and (p.default is not unspecified):
                first_optional = min(first_optional, i)

            # insert group variable
            group = p.group
            if last_group != group:
                last_group = group
                if group:
                    group_name = self.group_to_variable_name(group)
                    data.impl_arguments.append(group_name)
                    data.declarations.append("int " + group_name + " = 0;")
                    data.impl_parameters.append("int " + group_name)
                    has_option_groups = True

            c.render(p, data)

        if has_option_groups and (not positional):
            fail("You cannot use optional groups ('[' and ']')\nunless all parameters are positional-only ('/').")

        # HACK
        # when we're METH_O, but have a custom return converter,
        # we use "impl_parameters" for the parsing function
        # because that works better.  but that means we must
        # suppress actually declaring the impl's parameters
        # as variables in the parsing function.  but since it's
        # METH_O, we have exactly one anyway, so we know exactly
        # where it is.
        if ("METH_O" in templates['methoddef_define'] and
            '{impl_parameters}' in templates['parser_prototype']):
            data.declarations.pop(0)

        template_dict = {}

        full_name = f.full_name
        template_dict['full_name'] = full_name

        if new_or_init:
            name = f.cls.name
        else:
            name = f.name

        template_dict['name'] = name

        if f.c_basename:
            c_basename = f.c_basename
        else:
            fields = full_name.split(".")
            if fields[-1] == '__new__':
                fields.pop()
            c_basename = "_".join(fields)

        template_dict['c_basename'] = c_basename

        methoddef_name = "{}_METHODDEF".format(c_basename.upper())
        template_dict['methoddef_name'] = methoddef_name

        template_dict['docstring'] = self.docstring_for_c_string(f)

        template_dict['self_name'] = template_dict['self_type'] = template_dict['self_type_check'] = ''
        for converter in converters:
            converter.set_template_dict(template_dict)

        f.return_converter.render(f, data)
        template_dict['impl_return_type'] = f.return_converter.type

        template_dict['declarations'] = format_escape("\n".join(data.declarations))
        template_dict['initializers'] = "\n\n".join(data.initializers)
        template_dict['modifications'] = '\n\n'.join(data.modifications)
        template_dict['keywords'] = ' '.join('"' + k + '",' for k in data.keywords)
        template_dict['format_units'] = ''.join(data.format_units)
        template_dict['parse_arguments'] = ', '.join(data.parse_arguments)
        if data.parse_arguments:
            template_dict['parse_arguments_comma'] = ',';
        else:
            template_dict['parse_arguments_comma'] = '';
        template_dict['impl_parameters'] = ", ".join(data.impl_parameters)
        template_dict['impl_arguments'] = ", ".join(data.impl_arguments)
        template_dict['return_conversion'] = format_escape("".join(data.return_conversion).rstrip())
        template_dict['cleanup'] = format_escape("".join(data.cleanup))
        template_dict['return_value'] = data.return_value

        # used by unpack tuple code generator
        ignore_self = -1 if isinstance(converters[0], self_converter) else 0
        unpack_min = first_optional
        unpack_max = len(selfless)
        template_dict['unpack_min'] = str(unpack_min)
        template_dict['unpack_max'] = str(unpack_max)

        if has_option_groups:
            self.render_option_group_parsing(f, template_dict)

        # buffers, not destination
        for name, destination in clinic.destination_buffers.items():
            template = templates[name]
            if has_option_groups:
                template = linear_format(template,
                        option_group_parsing=template_dict['option_group_parsing'])
            template = linear_format(template,
                declarations=template_dict['declarations'],
                return_conversion=template_dict['return_conversion'],
                initializers=template_dict['initializers'],
                modifications=template_dict['modifications'],
                cleanup=template_dict['cleanup'],
                )

            # Only generate the "exit:" label
            # if we have any gotos
            need_exit_label = "goto exit;" in template
            template = linear_format(template,
                exit_label="exit:" if need_exit_label else ''
                )

            s = template.format_map(template_dict)

            # mild hack:
            # reflow long impl declarations
            if name in {"impl_prototype", "impl_definition"}:
                s = wrap_declarations(s)

            if clinic.line_prefix:
                s = indent_all_lines(s, clinic.line_prefix)
            if clinic.line_suffix:
                s = suffix_all_lines(s, clinic.line_suffix)

            destination.append(s)

        return clinic.get_destination('block').dump()




@contextlib.contextmanager
def OverrideStdioWith(stdout):
    saved_stdout = sys.stdout
    sys.stdout = stdout
    try:
        yield
    finally:
        assert sys.stdout is stdout
        sys.stdout = saved_stdout


def create_regex(before, after, word=True, whole_line=True):
    """Create an re object for matching marker lines."""
    group_re = r"\w+" if word else ".+"
    pattern = r'{}({}){}'
    if whole_line:
        pattern = '^' + pattern + '$'
    pattern = pattern.format(re.escape(before), group_re, re.escape(after))
    return re.compile(pattern)


class Block:
    r"""
    Represents a single block of text embedded in
    another file.  If dsl_name is None, the block represents
    verbatim text, raw original text from the file, in
    which case "input" will be the only non-false member.
    If dsl_name is not None, the block represents a Clinic
    block.

    input is always str, with embedded \n characters.
    input represents the original text from the file;
    if it's a Clinic block, it is the original text with
    the body_prefix and redundant leading whitespace removed.

    dsl_name is either str or None.  If str, it's the text
    found on the start line of the block between the square
    brackets.

    signatures is either list or None.  If it's a list,
    it may only contain clinic.Module, clinic.Class, and
    clinic.Function objects.  At the moment it should
    contain at most one of each.

    output is either str or None.  If str, it's the output
    from this block, with embedded '\n' characters.

    indent is either str or None.  It's the leading whitespace
    that was found on every line of input.  (If body_prefix is
    not empty, this is the indent *after* removing the
    body_prefix.)

    preindent is either str or None.  It's the whitespace that
    was found in front of every line of input *before* the
    "body_prefix" (see the Language object).  If body_prefix
    is empty, preindent must always be empty too.

    To illustrate indent and preindent: Assume that '_'
    represents whitespace.  If the block processed was in a
    Python file, and looked like this:
      ____#/*[python]
      ____#__for a in range(20):
      ____#____print(a)
      ____#[python]*/
    "preindent" would be "____" and "indent" would be "__".

    """
    def __init__(self, input, dsl_name=None, signatures=None, output=None, indent='', preindent=''):
        assert isinstance(input, str)
        self.input = input
        self.dsl_name = dsl_name
        self.signatures = signatures or []
        self.output = output
        self.indent = indent
        self.preindent = preindent

    def __repr__(self):
        dsl_name = self.dsl_name or "text"
        def summarize(s):
            s = repr(s)
            if len(s) > 30:
                return s[:26] + "..." + s[0]
            return s
        return "".join((
            "<Block ", dsl_name, " input=", summarize(self.input), " output=", summarize(self.output), ">"))


class BlockParser:
    """
    Block-oriented parser for Argument Clinic.
    Iterator, yields Block objects.
    """

    def __init__(self, input, language, *, verify=True):
        """
        "input" should be a str object
        with embedded \n characters.

        "language" should be a Language object.
        """
        language.validate()

        self.input = collections.deque(reversed(input.splitlines(keepends=True)))
        self.block_start_line_number = self.line_number = 0

        self.language = language
        before, _, after = language.start_line.partition('{dsl_name}')
        assert _ == '{dsl_name}'
        self.find_start_re = create_regex(before, after, whole_line=False)
        self.start_re = create_regex(before, after)
        self.verify = verify
        self.last_checksum_re = None
        self.last_dsl_name = None
        self.dsl_name = None
        self.first_block = True

    def __iter__(self):
        return self

    def __next__(self):
        while True:
            if not self.input:
                raise StopIteration

            if self.dsl_name:
                return_value = self.parse_clinic_block(self.dsl_name)
                self.dsl_name = None
                self.first_block = False
                return return_value
            block = self.parse_verbatim_block()
            if self.first_block and not block.input:
                continue
            self.first_block = False
            return block


    def is_start_line(self, line):
        match = self.start_re.match(line.lstrip())
        return match.group(1) if match else None

    def _line(self, lookahead=False):
        self.line_number += 1
        line = self.input.pop()
        if not lookahead:
            self.language.parse_line(line)
        return line

    def parse_verbatim_block(self):
        add, output = text_accumulator()
        self.block_start_line_number = self.line_number

        while self.input:
            line = self._line()
            dsl_name = self.is_start_line(line)
            if dsl_name:
                self.dsl_name = dsl_name
                break
            add(line)

        return Block(output())

    def parse_clinic_block(self, dsl_name):
        input_add, input_output = text_accumulator()
        self.block_start_line_number = self.line_number + 1
        stop_line = self.language.stop_line.format(dsl_name=dsl_name)
        body_prefix = self.language.body_prefix.format(dsl_name=dsl_name)

        def is_stop_line(line):
            # make sure to recognize stop line even if it
            # doesn't end with EOL (it could be the very end of the file)
            if not line.startswith(stop_line):
                return False
            remainder = line[len(stop_line):]
            return (not remainder) or remainder.isspace()

        # consume body of program
        while self.input:
            line = self._line()
            if is_stop_line(line) or self.is_start_line(line):
                break
            if body_prefix:
                line = line.lstrip()
                assert line.startswith(body_prefix)
                line = line[len(body_prefix):]
            input_add(line)

        # consume output and checksum line, if present.
        if self.last_dsl_name == dsl_name:
            checksum_re = self.last_checksum_re
        else:
            before, _, after = self.language.checksum_line.format(dsl_name=dsl_name, arguments='{arguments}').partition('{arguments}')
            assert _ == '{arguments}'
            checksum_re = create_regex(before, after, word=False)
            self.last_dsl_name = dsl_name
            self.last_checksum_re = checksum_re

        # scan forward for checksum line
        output_add, output_output = text_accumulator()
        arguments = None
        while self.input:
            line = self._line(lookahead=True)
            match = checksum_re.match(line.lstrip())
            arguments = match.group(1) if match else None
            if arguments:
                break
            output_add(line)
            if self.is_start_line(line):
                break

        output = output_output()
        if arguments:
            d = {}
            for field in shlex.split(arguments):
                name, equals, value = field.partition('=')
                if not equals:
                    fail("Mangled Argument Clinic marker line: {!r}".format(line))
                d[name.strip()] = value.strip()

            if self.verify:
                if 'input' in d:
                    checksum = d['output']
                    input_checksum = d['input']
                else:
                    checksum = d['checksum']
                    input_checksum = None

                computed = compute_checksum(output, len(checksum))
                if checksum != computed:
                    fail("Checksum mismatch!\nExpected: {}\nComputed: {}\n"
                         "Suggested fix: remove all generated code including "
                         "the end marker,\n"
                         "or use the '-f' option."
                        .format(checksum, computed))
        else:
            # put back output
            output_lines = output.splitlines(keepends=True)
            self.line_number -= len(output_lines)
            self.input.extend(reversed(output_lines))
            output = None

        return Block(input_output(), dsl_name, output=output)


class BlockPrinter:

    def __init__(self, language, f=None):
        self.language = language
        self.f = f or io.StringIO()

    def print_block(self, block):
        input = block.input
        output = block.output
        dsl_name = block.dsl_name
        write = self.f.write

        assert not ((dsl_name == None) ^ (output == None)), "you must specify dsl_name and output together, dsl_name " + repr(dsl_name)

        if not dsl_name:
            write(input)
            return

        write(self.language.start_line.format(dsl_name=dsl_name))
        write("\n")

        body_prefix = self.language.body_prefix.format(dsl_name=dsl_name)
        if not body_prefix:
            write(input)
        else:
            for line in input.split('\n'):
                write(body_prefix)
                write(line)
                write("\n")

        write(self.language.stop_line.format(dsl_name=dsl_name))
        write("\n")

        input = ''.join(block.input)
        output = ''.join(block.output)
        if output:
            if not output.endswith('\n'):
                output += '\n'
            write(output)

        arguments="output={} input={}".format(compute_checksum(output, 16), compute_checksum(input, 16))
        write(self.language.checksum_line.format(dsl_name=dsl_name, arguments=arguments))
        write("\n")

    def write(self, text):
        self.f.write(text)


class BufferSeries:
    """
    Behaves like a "defaultlist".
    When you ask for an index that doesn't exist yet,
    the object grows the list until that item exists.
    So o[n] will always work.

    Supports negative indices for actual items.
    e.g. o[-1] is an element immediately preceding o[0].
    """

    def __init__(self):
        self._start = 0
        self._array = []
        self._constructor = _text_accumulator

    def __getitem__(self, i):
        i -= self._start
        if i < 0:
            self._start += i
            prefix = [self._constructor() for x in range(-i)]
            self._array = prefix + self._array
            i = 0
        while i >= len(self._array):
            self._array.append(self._constructor())
        return self._array[i]

    def clear(self):
        for ta in self._array:
            ta._text.clear()

    def dump(self):
        texts = [ta.output() for ta in self._array]
        return "".join(texts)


class Destination:
    def __init__(self, name, type, clinic, *args):
        self.name = name
        self.type = type
        self.clinic = clinic
        valid_types = ('buffer', 'file', 'suppress')
        if type not in valid_types:
            fail("Invalid destination type " + repr(type) + " for " + name + " , must be " + ', '.join(valid_types))
        extra_arguments = 1 if type == "file" else 0
        if len(args) < extra_arguments:
            fail("Not enough arguments for destination " + name + " new " + type)
        if len(args) > extra_arguments:
            fail("Too many arguments for destination " + name + " new " + type)
        if type =='file':
            d = {}
            filename = clinic.filename
            d['path'] = filename
            dirname, basename = os.path.split(filename)
            if not dirname:
                dirname = '.'
            d['dirname'] = dirname
            d['basename'] = basename
            d['basename_root'], d['basename_extension'] = os.path.splitext(filename)
            self.filename = args[0].format_map(d)

        self.buffers = BufferSeries()

    def __repr__(self):
        if self.type == 'file':
            file_repr = " " + repr(self.filename)
        else:
            file_repr = ''
        return "".join(("<Destination ", self.name, " ", self.type, file_repr, ">"))

    def clear(self):
        if self.type != 'buffer':
            fail("Can't clear destination" + self.name + " , it's not of type buffer")
        self.buffers.clear()

    def dump(self):
        return self.buffers.dump()


# maps strings to Language objects.
# "languages" maps the name of the language ("C", "Python").
# "extensions" maps the file extension ("c", "py").
languages = { 'C': CLanguage, 'Python': PythonLanguage }
extensions = { name: CLanguage for name in "c cc cpp cxx h hh hpp hxx".split() }
extensions['py'] = PythonLanguage


# maps strings to callables.
# these callables must be of the form:
#   def foo(name, default, *, ...)
# The callable may have any number of keyword-only parameters.
# The callable must return a CConverter object.
# The callable should not call builtins.print.
converters = {}

# maps strings to callables.
# these callables follow the same rules as those for "converters" above.
# note however that they will never be called with keyword-only parameters.
legacy_converters = {}


# maps strings to callables.
# these callables must be of the form:
#   def foo(*, ...)
# The callable may have any number of keyword-only parameters.
# The callable must return a CConverter object.
# The callable should not call builtins.print.
return_converters = {}

clinic = None
class Clinic:

    presets_text = """
preset block
everything block
methoddef_ifndef buffer 1
docstring_prototype suppress
parser_prototype suppress
cpp_if suppress
cpp_endif suppress

preset original
everything block
methoddef_ifndef buffer 1
docstring_prototype suppress
parser_prototype suppress
cpp_if suppress
cpp_endif suppress

preset file
everything file
methoddef_ifndef file 1
docstring_prototype suppress
parser_prototype suppress
impl_definition block

preset buffer
everything buffer
methoddef_ifndef buffer 1
impl_definition block
docstring_prototype suppress
impl_prototype suppress
parser_prototype suppress

preset partial-buffer
everything buffer
methoddef_ifndef buffer 1
docstring_prototype block
impl_prototype suppress
methoddef_define block
parser_prototype block
impl_definition block

"""

    def __init__(self, language, printer=None, *, force=False, verify=True, filename=None):
        # maps strings to Parser objects.
        # (instantiated from the "parsers" global.)
        self.parsers = {}
        self.language = language
        if printer:
            fail("Custom printers are broken right now")
        self.printer = printer or BlockPrinter(language)
        self.verify = verify
        self.force = force
        self.filename = filename
        self.modules = collections.OrderedDict()
        self.classes = collections.OrderedDict()
        self.functions = []

        self.line_prefix = self.line_suffix = ''

        self.destinations = {}
        self.add_destination("block", "buffer")
        self.add_destination("suppress", "suppress")
        self.add_destination("buffer", "buffer")
        if filename:
            self.add_destination("file", "file", "{dirname}/clinic/{basename}.h")

        d = self.get_destination_buffer
        self.destination_buffers = collections.OrderedDict((
            ('cpp_if', d('file')),
            ('docstring_prototype', d('suppress')),
            ('docstring_definition', d('file')),
            ('methoddef_define', d('file')),
            ('impl_prototype', d('file')),
            ('parser_prototype', d('suppress')),
            ('parser_definition', d('file')),
            ('cpp_endif', d('file')),
            ('methoddef_ifndef', d('file', 1)),
            ('impl_definition', d('block')),
        ))

        self.destination_buffers_stack = []
        self.ifndef_symbols = set()

        self.presets = {}
        preset = None
        for line in self.presets_text.strip().split('\n'):
            line = line.strip()
            if not line:
                continue
            name, value, *options = line.split()
            if name == 'preset':
                self.presets[value] = preset = collections.OrderedDict()
                continue

            if len(options):
                index = int(options[0])
            else:
                index = 0
            buffer = self.get_destination_buffer(value, index)

            if name == 'everything':
                for name in self.destination_buffers:
                    preset[name] = buffer
                continue

            assert name in self.destination_buffers
            preset[name] = buffer

        global clinic
        clinic = self

    def add_destination(self, name, type, *args):
        if name in self.destinations:
            fail("Destination already exists: " + repr(name))
        self.destinations[name] = Destination(name, type, self, *args)

    def get_destination(self, name):
        d = self.destinations.get(name)
        if not d:
            fail("Destination does not exist: " + repr(name))
        return d

    def get_destination_buffer(self, name, item=0):
        d = self.get_destination(name)
        return d.buffers[item]

    def parse(self, input):
        printer = self.printer
        self.block_parser = BlockParser(input, self.language, verify=self.verify)
        for block in self.block_parser:
            dsl_name = block.dsl_name
            if dsl_name:
                if dsl_name not in self.parsers:
                    assert dsl_name in parsers, "No parser to handle {!r} block.".format(dsl_name)
                    self.parsers[dsl_name] = parsers[dsl_name](self)
                parser = self.parsers[dsl_name]
                try:
                    parser.parse(block)
                except Exception:
                    fail('Exception raised during parsing:\n' +
                         traceback.format_exc().rstrip())
            printer.print_block(block)

        second_pass_replacements = {}

        # these are destinations not buffers
        for name, destination in self.destinations.items():
            if destination.type == 'suppress':
                continue
            output = destination.dump()

            if output:

                block = Block("", dsl_name="clinic", output=output)

                if destination.type == 'buffer':
                    block.input = "dump " + name + "\n"
                    warn("Destination buffer " + repr(name) + " not empty at end of file, emptying.")
                    printer.write("\n")
                    printer.print_block(block)
                    continue

                if destination.type == 'file':
                    try:
                        dirname = os.path.dirname(destination.filename)
                        try:
                            os.makedirs(dirname)
                        except FileExistsError:
                            if not os.path.isdir(dirname):
                                fail("Can't write to destination {}, "
                                     "can't make directory {}!".format(
                                        destination.filename, dirname))
                        if self.verify:
                            with open(destination.filename, "rt") as f:
                                parser_2 = BlockParser(f.read(), language=self.language)
                                blocks = list(parser_2)
                                if (len(blocks) != 1) or (blocks[0].input != 'preserve\n'):
                                    fail("Modified destination file " + repr(destination.filename) + ", not overwriting!")
                    except FileNotFoundError:
                        pass

                    block.input = 'preserve\n'
                    printer_2 = BlockPrinter(self.language)
                    printer_2.print_block(block)
                    with open(destination.filename, "wt") as f:
                        f.write(printer_2.f.getvalue())
                    continue
        text = printer.f.getvalue()

        if second_pass_replacements:
            printer_2 = BlockPrinter(self.language)
            parser_2 = BlockParser(text, self.language)
            changed = False
            for block in parser_2:
                if block.dsl_name:
                    for id, replacement in second_pass_replacements.items():
                        if id in block.output:
                            changed = True
                            block.output = block.output.replace(id, replacement)
                printer_2.print_block(block)
            if changed:
                text = printer_2.f.getvalue()

        return text


    def _module_and_class(self, fields):
        """
        fields should be an iterable of field names.
        returns a tuple of (module, class).
        the module object could actually be self (a clinic object).
        this function is only ever used to find the parent of where
        a new class/module should go.
        """
        in_classes = False
        parent = module = self
        cls = None
        so_far = []

        for field in fields:
            so_far.append(field)
            if not in_classes:
                child = parent.modules.get(field)
                if child:
                    parent = module = child
                    continue
                in_classes = True
            if not hasattr(parent, 'classes'):
                return module, cls
            child = parent.classes.get(field)
            if not child:
                fail('Parent class or module ' + '.'.join(so_far) + " does not exist.")
            cls = parent = child

        return module, cls


def parse_file(filename, *, force=False, verify=True, output=None, encoding='utf-8'):
    extension = os.path.splitext(filename)[1][1:]
    if not extension:
        fail("Can't extract file type for file " + repr(filename))

    try:
        language = extensions[extension](filename)
    except KeyError:
        fail("Can't identify file type for file " + repr(filename))

    with open(filename, 'r', encoding=encoding) as f:
        raw = f.read()

    # exit quickly if there are no clinic markers in the file
    find_start_re = BlockParser("", language).find_start_re
    if not find_start_re.search(raw):
        return

    clinic = Clinic(language, force=force, verify=verify, filename=filename)
    cooked = clinic.parse(raw)
    if (cooked == raw) and not force:
        return

    directory = os.path.dirname(filename) or '.'

    with tempfile.TemporaryDirectory(prefix="clinic", dir=directory) as tmpdir:
        bytes = cooked.encode(encoding)
        tmpfilename = os.path.join(tmpdir, os.path.basename(filename))
        with open(tmpfilename, "wb") as f:
            f.write(bytes)
        os.replace(tmpfilename, output or filename)


def compute_checksum(input, length=None):
    input = input or ''
    s = hashlib.sha1(input.encode('utf-8')).hexdigest()
    if length:
        s = s[:length]
    return s




class PythonParser:
    def __init__(self, clinic):
        pass

    def parse(self, block):
        s = io.StringIO()
        with OverrideStdioWith(s):
            exec(block.input)
        block.output = s.getvalue()


class Module:
    def __init__(self, name, module=None):
        self.name = name
        self.module = self.parent = module

        self.modules = collections.OrderedDict()
        self.classes = collections.OrderedDict()
        self.functions = []

    def __repr__(self):
        return "<clinic.Module " + repr(self.name) + " at " + str(id(self)) + ">"

class Class:
    def __init__(self, name, module=None, cls=None, typedef=None, type_object=None):
        self.name = name
        self.module = module
        self.cls = cls
        self.typedef = typedef
        self.type_object = type_object
        self.parent = cls or module

        self.classes = collections.OrderedDict()
        self.functions = []

    def __repr__(self):
        return "<clinic.Class " + repr(self.name) + " at " + str(id(self)) + ">"

unsupported_special_methods = set("""

__abs__
__add__
__and__
__bytes__
__call__
__complex__
__delitem__
__divmod__
__eq__
__float__
__floordiv__
__ge__
__getattr__
__getattribute__
__getitem__
__gt__
__hash__
__iadd__
__iand__
__ifloordiv__
__ilshift__
__imatmul__
__imod__
__imul__
__index__
__int__
__invert__
__ior__
__ipow__
__irshift__
__isub__
__iter__
__itruediv__
__ixor__
__le__
__len__
__lshift__
__lt__
__matmul__
__mod__
__mul__
__neg__
__new__
__next__
__or__
__pos__
__pow__
__radd__
__rand__
__rdivmod__
__repr__
__rfloordiv__
__rlshift__
__rmatmul__
__rmod__
__rmul__
__ror__
__rpow__
__rrshift__
__rshift__
__rsub__
__rtruediv__
__rxor__
__setattr__
__setitem__
__str__
__sub__
__truediv__
__xor__

""".strip().split())


INVALID, CALLABLE, STATIC_METHOD, CLASS_METHOD, METHOD_INIT, METHOD_NEW = """
INVALID, CALLABLE, STATIC_METHOD, CLASS_METHOD, METHOD_INIT, METHOD_NEW
""".replace(",", "").strip().split()

class Function:
    """
    Mutable duck type for inspect.Function.

    docstring - a str containing
        * embedded line breaks
        * text outdented to the left margin
        * no trailing whitespace.
        It will always be true that
            (not docstring) or ((not docstring[0].isspace()) and (docstring.rstrip() == docstring))
    """

    def __init__(self, parameters=None, *, name,
                 module, cls=None, c_basename=None,
                 full_name=None,
                 return_converter, return_annotation=inspect.Signature.empty,
                 docstring=None, kind=CALLABLE, coexist=False,
                 docstring_only=False):
        self.parameters = parameters or collections.OrderedDict()
        self.return_annotation = return_annotation
        self.name = name
        self.full_name = full_name
        self.module = module
        self.cls = cls
        self.parent = cls or module
        self.c_basename = c_basename
        self.return_converter = return_converter
        self.docstring = docstring or ''
        self.kind = kind
        self.coexist = coexist
        self.self_converter = None
        # docstring_only means "don't generate a machine-readable
        # signature, just a normal docstring".  it's True for
        # functions with optional groups because we can't represent
        # those accurately with inspect.Signature in 3.4.
        self.docstring_only = docstring_only

        self.rendered_parameters = None

    __render_parameters__ = None
    @property
    def render_parameters(self):
        if not self.__render_parameters__:
            self.__render_parameters__ = l = []
            for p in self.parameters.values():
                p = p.copy()
                p.converter.pre_render()
                l.append(p)
        return self.__render_parameters__

    @property
    def methoddef_flags(self):
        if self.kind in (METHOD_INIT, METHOD_NEW):
            return None
        flags = []
        if self.kind == CLASS_METHOD:
            flags.append('METH_CLASS')
        elif self.kind == STATIC_METHOD:
            flags.append('METH_STATIC')
        else:
            assert self.kind == CALLABLE, "unknown kind: " + repr(self.kind)
        if self.coexist:
            flags.append('METH_COEXIST')
        return '|'.join(flags)

    def __repr__(self):
        return '<clinic.Function ' + self.name + '>'

    def copy(self, **overrides):
        kwargs = {
            'name': self.name, 'module': self.module, 'parameters': self.parameters,
            'cls': self.cls, 'c_basename': self.c_basename,
            'full_name': self.full_name,
            'return_converter': self.return_converter, 'return_annotation': self.return_annotation,
            'docstring': self.docstring, 'kind': self.kind, 'coexist': self.coexist,
            'docstring_only': self.docstring_only,
            }
        kwargs.update(overrides)
        f = Function(**kwargs)

        parameters = collections.OrderedDict()
        for name, value in f.parameters.items():
            value = value.copy(function=f)
            parameters[name] = value
        f.parameters = parameters
        return f


class Parameter:
    """
    Mutable duck type of inspect.Parameter.
    """

    def __init__(self, name, kind, *, default=inspect.Parameter.empty,
                 function, converter, annotation=inspect.Parameter.empty,
                 docstring=None, group=0):
        self.name = name
        self.kind = kind
        self.default = default
        self.function = function
        self.converter = converter
        self.annotation = annotation
        self.docstring = docstring or ''
        self.group = group

    def __repr__(self):
        return '<clinic.Parameter ' + self.name + '>'

    def is_keyword_only(self):
        return self.kind == inspect.Parameter.KEYWORD_ONLY

    def is_positional_only(self):
        return self.kind == inspect.Parameter.POSITIONAL_ONLY

    def is_optional(self):
        return (self.default is not unspecified)

    def copy(self, **overrides):
        kwargs = {
            'name': self.name, 'kind': self.kind, 'default':self.default,
                 'function': self.function, 'converter': self.converter, 'annotation': self.annotation,
                 'docstring': self.docstring, 'group': self.group,
            }
        kwargs.update(overrides)
        if 'converter' not in overrides:
            converter = copy.copy(self.converter)
            converter.function = kwargs['function']
            kwargs['converter'] = converter
        return Parameter(**kwargs)

    def get_displayname(self, i):
        if i == 0:
            return '"argument"'
        if not self.is_positional_only():
            return '''"argument '{}'"'''.format(self.name)
        else:
            return '"argument {}"'.format(i)


class LandMine:
    # try to access any
    def __init__(self, message):
        self.__message__ = message

    def __repr__(self):
        return '<LandMine ' + repr(self.__message__) + ">"

    def __getattribute__(self, name):
        if name in ('__repr__', '__message__'):
            return super().__getattribute__(name)
        # raise RuntimeError(repr(name))
        fail("Stepped on a land mine, trying to access attribute " + repr(name) + ":\n" + self.__message__)


def add_c_converter(f, name=None):
    if not name:
        name = f.__name__
        if not name.endswith('_converter'):
            return f
        name = name[:-len('_converter')]
    converters[name] = f
    return f

def add_default_legacy_c_converter(cls):
    # automatically add converter for default format unit
    # (but without stomping on the existing one if it's already
    # set, in case you subclass)
    if ((cls.format_unit not in ('O&', '')) and
        (cls.format_unit not in legacy_converters)):
        legacy_converters[cls.format_unit] = cls
    return cls

def add_legacy_c_converter(format_unit, **kwargs):
    """
    Adds a legacy converter.
    """
    def closure(f):
        if not kwargs:
            added_f = f
        else:
            added_f = functools.partial(f, **kwargs)
        if format_unit:
            legacy_converters[format_unit] = added_f
        return f
    return closure

class CConverterAutoRegister(type):
    def __init__(cls, name, bases, classdict):
        add_c_converter(cls)
        add_default_legacy_c_converter(cls)

class CConverter(metaclass=CConverterAutoRegister):
    """
    For the init function, self, name, function, and default
    must be keyword-or-positional parameters.  All other
    parameters must be keyword-only.
    """

    # The C name to use for this variable.
    name = None

    # The Python name to use for this variable.
    py_name = None

    # The C type to use for this variable.
    # 'type' should be a Python string specifying the type, e.g. "int".
    # If this is a pointer type, the type string should end with ' *'.
    type = None

    # The Python default value for this parameter, as a Python value.
    # Or the magic value "unspecified" if there is no default.
    # Or the magic value "unknown" if this value is a cannot be evaluated
    # at Argument-Clinic-preprocessing time (but is presumed to be valid
    # at runtime).
    default = unspecified

    # If not None, default must be isinstance() of this type.
    # (You can also specify a tuple of types.)
    default_type = None

    # "default" converted into a C value, as a string.
    # Or None if there is no default.
    c_default = None

    # "default" converted into a Python value, as a string.
    # Or None if there is no default.
    py_default = None

    # The default value used to initialize the C variable when
    # there is no default, but not specifying a default may
    # result in an "uninitialized variable" warning.  This can
    # easily happen when using option groups--although
    # properly-written code won't actually use the variable,
    # the variable does get passed in to the _impl.  (Ah, if
    # only dataflow analysis could inline the static function!)
    #
    # This value is specified as a string.
    # Every non-abstract subclass should supply a valid value.
    c_ignored_default = 'NULL'

    # The C converter *function* to be used, if any.
    # (If this is not None, format_unit must be 'O&'.)
    converter = None

    # Should Argument Clinic add a '&' before the name of
    # the variable when passing it into the _impl function?
    impl_by_reference = False

    # Should Argument Clinic add a '&' before the name of
    # the variable when passing it into PyArg_ParseTuple (AndKeywords)?
    parse_by_reference = True

    #############################################################
    #############################################################
    ## You shouldn't need to read anything below this point to ##
    ## write your own converter functions.                     ##
    #############################################################
    #############################################################

    # The "format unit" to specify for this variable when
    # parsing arguments using PyArg_ParseTuple (AndKeywords).
    # Custom converters should always use the default value of 'O&'.
    format_unit = 'O&'

    # What encoding do we want for this variable?  Only used
    # by format units starting with 'e'.
    encoding = None

    # Should this object be required to be a subclass of a specific type?
    # If not None, should be a string representing a pointer to a
    # PyTypeObject (e.g. "&PyUnicode_Type").
    # Only used by the 'O!' format unit (and the "object" converter).
    subclass_of = None

    # Do we want an adjacent '_length' variable for this variable?
    # Only used by format units ending with '#'.
    length = False

    # Should we show this parameter in the generated
    # __text_signature__? This is *almost* always True.
    # (It's only False for __new__, __init__, and METH_STATIC functions.)
    show_in_signature = True

    # Overrides the name used in a text signature.
    # The name used for a "self" parameter must be one of
    # self, type, or module; however users can set their own.
    # This lets the self_converter overrule the user-settable
    # name, *just* for the text signature.
    # Only set by self_converter.
    signature_name = None

    # keep in sync with self_converter.__init__!
    def __init__(self, name, py_name, function, default=unspecified, *, c_default=None, py_default=None, annotation=unspecified, **kwargs):
        self.name = ensure_legal_c_identifier(name)
        self.py_name = py_name

        if default is not unspecified:
            if self.default_type and not isinstance(default, (self.default_type, Unknown)):
                if isinstance(self.default_type, type):
                    types_str = self.default_type.__name__
                else:
                    types_str = ', '.join((cls.__name__ for cls in self.default_type))
                fail("{}: default value {!r} for field {} is not of type {}".format(
                    self.__class__.__name__, default, name, types_str))
            self.default = default

        if c_default:
            self.c_default = c_default
        if py_default:
            self.py_default = py_default

        if annotation != unspecified:
            fail("The 'annotation' parameter is not currently permitted.")

        # this is deliberate, to prevent you from caching information
        # about the function in the init.
        # (that breaks if we get cloned.)
        # so after this change we will noisily fail.
        self.function = LandMine("Don't access members of self.function inside converter_init!")
        self.converter_init(**kwargs)
        self.function = function

    def converter_init(self):
        pass

    def is_optional(self):
        return (self.default is not unspecified)

    def _render_self(self, parameter, data):
        self.parameter = parameter
        name = self.name

        # impl_arguments
        s = ("&" if self.impl_by_reference else "") + name
        data.impl_arguments.append(s)
        if self.length:
            data.impl_arguments.append(self.length_name())

        # impl_parameters
        data.impl_parameters.append(self.simple_declaration(by_reference=self.impl_by_reference))
        if self.length:
            data.impl_parameters.append("Py_ssize_clean_t " + self.length_name())

    def _render_non_self(self, parameter, data):
        self.parameter = parameter
        name = self.name

        # declarations
        d = self.declaration()
        data.declarations.append(d)

        # initializers
        initializers = self.initialize()
        if initializers:
            data.initializers.append('/* initializers for ' + name + ' */\n' + initializers.rstrip())

        # modifications
        modifications = self.modify()
        if modifications:
            data.modifications.append('/* modifications for ' + name + ' */\n' + modifications.rstrip())

        # keywords
        if parameter.is_positional_only():
            data.keywords.append('')
        else:
            data.keywords.append(parameter.name)

        # format_units
        if self.is_optional() and '|' not in data.format_units:
            data.format_units.append('|')
        if parameter.is_keyword_only() and '$' not in data.format_units:
            data.format_units.append('$')
        data.format_units.append(self.format_unit)

        # parse_arguments
        self.parse_argument(data.parse_arguments)

        # cleanup
        cleanup = self.cleanup()
        if cleanup:
            data.cleanup.append('/* Cleanup for ' + name + ' */\n' + cleanup.rstrip() + "\n")

    def render(self, parameter, data):
        """
        parameter is a clinic.Parameter instance.
        data is a CRenderData instance.
        """
        self._render_self(parameter, data)
        self._render_non_self(parameter, data)

    def length_name(self):
        """Computes the name of the associated "length" variable."""
        if not self.length:
            return None
        return self.name + "_length"

    # Why is this one broken out separately?
    # For "positional-only" function parsing,
    # which generates a bunch of PyArg_ParseTuple calls.
    def parse_argument(self, list):
        assert not (self.converter and self.encoding)
        if self.format_unit == 'O&':
            assert self.converter
            list.append(self.converter)

        if self.encoding:
            list.append(c_repr(self.encoding))
        elif self.subclass_of:
            list.append(self.subclass_of)

        s = ("&" if self.parse_by_reference else "") + self.name
        list.append(s)

        if self.length:
            list.append("&" + self.length_name())

    #
    # All the functions after here are intended as extension points.
    #

    def simple_declaration(self, by_reference=False):
        """
        Computes the basic declaration of the variable.
        Used in computing the prototype declaration and the
        variable declaration.
        """
        prototype = [self.type]
        if by_reference or not self.type.endswith('*'):
            prototype.append(" ")
        if by_reference:
            prototype.append('*')
        prototype.append(self.name)
        return "".join(prototype)

    def declaration(self):
        """
        The C statement to declare this variable.
        """
        declaration = [self.simple_declaration()]
        default = self.c_default
        if not default and self.parameter.group:
            default = self.c_ignored_default
        if default:
            declaration.append(" = ")
            declaration.append(default)
        declaration.append(";")
        if self.length:
            declaration.append('\nPy_ssize_clean_t ')
            declaration.append(self.length_name())
            declaration.append(';')
        return "".join(declaration)

    def initialize(self):
        """
        The C statements required to set up this variable before parsing.
        Returns a string containing this code indented at column 0.
        If no initialization is necessary, returns an empty string.
        """
        return ""

    def modify(self):
        """
        The C statements required to modify this variable after parsing.
        Returns a string containing this code indented at column 0.
        If no initialization is necessary, returns an empty string.
        """
        return ""

    def cleanup(self):
        """
        The C statements required to clean up after this variable.
        Returns a string containing this code indented at column 0.
        If no cleanup is necessary, returns an empty string.
        """
        return ""

    def pre_render(self):
        """
        A second initialization function, like converter_init,
        called just before rendering.
        You are permitted to examine self.function here.
        """
        pass

    def parse_arg(self, argname, displayname):
        if self.format_unit == 'O&':
            return """
                if (!{converter}({argname}, &{paramname})) {{{{
                    goto exit;
                }}}}
                """.format(argname=argname, paramname=self.name,
                           converter=self.converter)
        if self.format_unit == 'O!':
            cast = '(%s)' % self.type if self.type != 'PyObject *' else ''
            if self.subclass_of in type_checks:
                typecheck, typename = type_checks[self.subclass_of]
                return """
                    if (!{typecheck}({argname})) {{{{
                        _PyArg_BadArgument("{{name}}", {displayname}, "{typename}", {argname});
                        goto exit;
                    }}}}
                    {paramname} = {cast}{argname};
                    """.format(argname=argname, paramname=self.name,
                               displayname=displayname, typecheck=typecheck,
                               typename=typename, cast=cast)
            return """
                if (!PyObject_TypeCheck({argname}, {subclass_of})) {{{{
                    _PyArg_BadArgument("{{name}}", {displayname}, ({subclass_of})->tp_name, {argname});
                    goto exit;
                }}}}
                {paramname} = {cast}{argname};
                """.format(argname=argname, paramname=self.name,
                           subclass_of=self.subclass_of, cast=cast,
                           displayname=displayname)
        if self.format_unit == 'O':
            cast = '(%s)' % self.type if self.type != 'PyObject *' else ''
            return """
                {paramname} = {cast}{argname};
                """.format(argname=argname, paramname=self.name, cast=cast)
        return None

    def set_template_dict(self, template_dict):
        pass


type_checks = {
    '&PyLong_Type': ('PyLong_Check', 'int'),
    '&PyTuple_Type': ('PyTuple_Check', 'tuple'),
    '&PyList_Type': ('PyList_Check', 'list'),
    '&PySet_Type': ('PySet_Check', 'set'),
    '&PyFrozenSet_Type': ('PyFrozenSet_Check', 'frozenset'),
    '&PyDict_Type': ('PyDict_Check', 'dict'),
    '&PyUnicode_Type': ('PyUnicode_Check', 'str'),
    '&PyBytes_Type': ('PyBytes_Check', 'bytes'),
    '&PyByteArray_Type': ('PyByteArray_Check', 'bytearray'),
}


class bool_converter(CConverter):
    type = 'int'
    default_type = bool
    format_unit = 'p'
    c_ignored_default = '0'

    def converter_init(self, *, accept={object}):
        if accept == {int}:
            self.format_unit = 'i'
        elif accept != {object}:
            fail("bool_converter: illegal 'accept' argument " + repr(accept))
        if self.default is not unspecified:
            self.default = bool(self.default)
            self.c_default = str(int(self.default))

    def parse_arg(self, argname, displayname):
        if self.format_unit == 'i':
            # XXX PyFloat_Check can be removed after the end of the
            # deprecation in _PyLong_FromNbIndexOrNbInt.
            return """
                {paramname} = _PyLong_AsInt({argname});
                if ({paramname} == -1 && PyErr_Occurred()) {{{{
                    goto exit;
                }}}}
                """.format(argname=argname, paramname=self.name)
        elif self.format_unit == 'p':
            return """
                {paramname} = PyObject_IsTrue({argname});
                if ({paramname} < 0) {{{{
                    goto exit;
                }}}}
                """.format(argname=argname, paramname=self.name)
        return super().parse_arg(argname, displayname)

class defining_class_converter(CConverter):
    """
    A special-case converter:
    this is the default converter used for the defining class.
    """
    type = 'PyTypeObject *'
    format_unit = ''
    show_in_signature = False

    def converter_init(self, *, type=None):
        self.specified_type = type

    def render(self, parameter, data):
        self._render_self(parameter, data)

    def set_template_dict(self, template_dict):
        template_dict['defining_class_name'] = self.name


class char_converter(CConverter):
    type = 'char'
    default_type = (bytes, bytearray)
    format_unit = 'c'
    c_ignored_default = "'\0'"

    def converter_init(self):
        if isinstance(self.default, self.default_type):
            if len(self.default) != 1:
                fail("char_converter: illegal default value " + repr(self.default))

            self.c_default = repr(bytes(self.default))[1:]
            if self.c_default == '"\'"':
                self.c_default = r"'\''"

    def parse_arg(self, argname, displayname):
        if self.format_unit == 'c':
            return """
                if (PyBytes_Check({argname}) && PyBytes_GET_SIZE({argname}) == 1) {{{{
                    {paramname} = PyBytes_AS_STRING({argname})[0];
                }}}}
                else if (PyByteArray_Check({argname}) && PyByteArray_GET_SIZE({argname}) == 1) {{{{
                    {paramname} = PyByteArray_AS_STRING({argname})[0];
                }}}}
                else {{{{
                    _PyArg_BadArgument("{{name}}", {displayname}, "a byte string of length 1", {argname});
                    goto exit;
                }}}}
                """.format(argname=argname, paramname=self.name,
                           displayname=displayname)
        return super().parse_arg(argname, displayname)


@add_legacy_c_converter('B', bitwise=True)
class unsigned_char_converter(CConverter):
    type = 'unsigned char'
    default_type = int
    format_unit = 'b'
    c_ignored_default = "'\0'"

    def converter_init(self, *, bitwise=False):
        if bitwise:
            self.format_unit = 'B'

    def parse_arg(self, argname, displayname):
        if self.format_unit == 'b':
            return """
                {{{{
                    long ival = PyLong_AsLong({argname});
                    if (ival == -1 && PyErr_Occurred()) {{{{
                        goto exit;
                    }}}}
                    else if (ival < 0) {{{{
                        PyErr_SetString(PyExc_OverflowError,
                                        "unsigned byte integer is less than minimum");
                        goto exit;
                    }}}}
                    else if (ival > UCHAR_MAX) {{{{
                        PyErr_SetString(PyExc_OverflowError,
                                        "unsigned byte integer is greater than maximum");
                        goto exit;
                    }}}}
                    else {{{{
                        {paramname} = (unsigned char) ival;
                    }}}}
                }}}}
                """.format(argname=argname, paramname=self.name)
        elif self.format_unit == 'B':
            return """
                {{{{
                    unsigned long ival = PyLong_AsUnsignedLongMask({argname});
                    if (ival == (unsigned long)-1 && PyErr_Occurred()) {{{{
                        goto exit;
                    }}}}
                    else {{{{
                        {paramname} = (unsigned char) ival;
                    }}}}
                }}}}
                """.format(argname=argname, paramname=self.name)
        return super().parse_arg(argname, displayname)

class byte_converter(unsigned_char_converter): pass

class short_converter(CConverter):
    type = 'short'
    default_type = int
    format_unit = 'h'
    c_ignored_default = "0"

    def parse_arg(self, argname, displayname):
        if self.format_unit == 'h':
            return """
                {{{{
                    long ival = PyLong_AsLong({argname});
                    if (ival == -1 && PyErr_Occurred()) {{{{
                        goto exit;
                    }}}}
                    else if (ival < SHRT_MIN) {{{{
                        PyErr_SetString(PyExc_OverflowError,
                                        "signed short integer is less than minimum");
                        goto exit;
                    }}}}
                    else if (ival > SHRT_MAX) {{{{
                        PyErr_SetString(PyExc_OverflowError,
                                        "signed short integer is greater than maximum");
                        goto exit;
                    }}}}
                    else {{{{
                        {paramname} = (short) ival;
                    }}}}
                }}}}
                """.format(argname=argname, paramname=self.name)
        return super().parse_arg(argname, displayname)

class unsigned_short_converter(CConverter):
    type = 'unsigned short'
    default_type = int
    c_ignored_default = "0"

    def converter_init(self, *, bitwise=False):
        if bitwise:
            self.format_unit = 'H'
        else:
            self.converter = '_PyLong_UnsignedShort_Converter'

    def parse_arg(self, argname, displayname):
        if self.format_unit == 'H':
            return """
                {paramname} = (unsigned short)PyLong_AsUnsignedLongMask({argname});
                if ({paramname} == (unsigned short)-1 && PyErr_Occurred()) {{{{
                    goto exit;
                }}}}
                """.format(argname=argname, paramname=self.name)
        return super().parse_arg(argname, displayname)

@add_legacy_c_converter('C', accept={str})
class int_converter(CConverter):
    type = 'int'
    default_type = int
    format_unit = 'i'
    c_ignored_default = "0"

    def converter_init(self, *, accept={int}, type=None):
        if accept == {str}:
            self.format_unit = 'C'
        elif accept != {int}:
            fail("int_converter: illegal 'accept' argument " + repr(accept))
        if type != None:
            self.type = type

    def parse_arg(self, argname, displayname):
        if self.format_unit == 'i':
            return """
                {paramname} = _PyLong_AsInt({argname});
                if ({paramname} == -1 && PyErr_Occurred()) {{{{
                    goto exit;
                }}}}
                """.format(argname=argname, paramname=self.name)
        elif self.format_unit == 'C':
            return """
                if (!PyUnicode_Check({argname})) {{{{
                    _PyArg_BadArgument("{{name}}", {displayname}, "a unicode character", {argname});
                    goto exit;
                }}}}
                if (PyUnicode_READY({argname})) {{{{
                    goto exit;
                }}}}
                if (PyUnicode_GET_LENGTH({argname}) != 1) {{{{
                    _PyArg_BadArgument("{{name}}", {displayname}, "a unicode character", {argname});
                    goto exit;
                }}}}
                {paramname} = PyUnicode_READ_CHAR({argname}, 0);
                """.format(argname=argname, paramname=self.name,
                           displayname=displayname)
        return super().parse_arg(argname, displayname)

class unsigned_int_converter(CConverter):
    type = 'unsigned int'
    default_type = int
    c_ignored_default = "0"

    def converter_init(self, *, bitwise=False):
        if bitwise:
            self.format_unit = 'I'
        else:
            self.converter = '_PyLong_UnsignedInt_Converter'

    def parse_arg(self, argname, displayname):
        if self.format_unit == 'I':
            return """
                {paramname} = (unsigned int)PyLong_AsUnsignedLongMask({argname});
                if ({paramname} == (unsigned int)-1 && PyErr_Occurred()) {{{{
                    goto exit;
                }}}}
                """.format(argname=argname, paramname=self.name)
        return super().parse_arg(argname, displayname)

class long_converter(CConverter):
    type = 'long'
    default_type = int
    format_unit = 'l'
    c_ignored_default = "0"

    def parse_arg(self, argname, displayname):
        if self.format_unit == 'l':
            return """
                {paramname} = PyLong_AsLong({argname});
                if ({paramname} == -1 && PyErr_Occurred()) {{{{
                    goto exit;
                }}}}
                """.format(argname=argname, paramname=self.name)
        return super().parse_arg(argname, displayname)

class unsigned_long_converter(CConverter):
    type = 'unsigned long'
    default_type = int
    c_ignored_default = "0"

    def converter_init(self, *, bitwise=False):
        if bitwise:
            self.format_unit = 'k'
        else:
            self.converter = '_PyLong_UnsignedLong_Converter'

    def parse_arg(self, argname, displayname):
        if self.format_unit == 'k':
            return """
                if (!PyLong_Check({argname})) {{{{
                    _PyArg_BadArgument("{{name}}", {displayname}, "int", {argname});
                    goto exit;
                }}}}
                {paramname} = PyLong_AsUnsignedLongMask({argname});
                """.format(argname=argname, paramname=self.name,
                           displayname=displayname)
        return super().parse_arg(argname, displayname)

class long_long_converter(CConverter):
    type = 'long long'
    default_type = int
    format_unit = 'L'
    c_ignored_default = "0"

    def parse_arg(self, argname, displayname):
        if self.format_unit == 'L':
            return """
                {paramname} = PyLong_AsLongLong({argname});
                if ({paramname} == -1 && PyErr_Occurred()) {{{{
                    goto exit;
                }}}}
                """.format(argname=argname, paramname=self.name)
        return super().parse_arg(argname, displayname)

class unsigned_long_long_converter(CConverter):
    type = 'unsigned long long'
    default_type = int
    c_ignored_default = "0"

    def converter_init(self, *, bitwise=False):
        if bitwise:
            self.format_unit = 'K'
        else:
            self.converter = '_PyLong_UnsignedLongLong_Converter'

    def parse_arg(self, argname, displayname):
        if self.format_unit == 'K':
            return """
                if (!PyLong_Check({argname})) {{{{
                    _PyArg_BadArgument("{{name}}", {displayname}, "int", {argname});
                    goto exit;
                }}}}
                {paramname} = PyLong_AsUnsignedLongLongMask({argname});
                """.format(argname=argname, paramname=self.name,
                           displayname=displayname)
        return super().parse_arg(argname, displayname)

class Py_ssize_t_converter(CConverter):
    type = 'Py_ssize_t'
    c_ignored_default = "0"

    def converter_init(self, *, accept={int}):
        if accept == {int}:
            self.format_unit = 'n'
            self.default_type = int
        elif accept == {int, NoneType}:
            self.converter = '_Py_convert_optional_to_ssize_t'
        else:
            fail("Py_ssize_t_converter: illegal 'accept' argument " + repr(accept))

    def parse_arg(self, argname, displayname):
        if self.format_unit == 'n':
            return """
                {{{{
                    Py_ssize_t ival = -1;
                    PyObject *iobj = _PyNumber_Index({argname});
                    if (iobj != NULL) {{{{
                        ival = PyLong_AsSsize_t(iobj);
                        Py_DECREF(iobj);
                    }}}}
                    if (ival == -1 && PyErr_Occurred()) {{{{
                        goto exit;
                    }}}}
                    {paramname} = ival;
                }}}}
                """.format(argname=argname, paramname=self.name)
        return super().parse_arg(argname, displayname)


class slice_index_converter(CConverter):
    type = 'Py_ssize_t'

    def converter_init(self, *, accept={int, NoneType}):
        if accept == {int}:
            self.converter = '_PyEval_SliceIndexNotNone'
        elif accept == {int, NoneType}:
            self.converter = '_PyEval_SliceIndex'
        else:
            fail("slice_index_converter: illegal 'accept' argument " + repr(accept))

class size_t_converter(CConverter):
    type = 'size_t'
    converter = '_PyLong_Size_t_Converter'
    c_ignored_default = "0"

    def parse_arg(self, argname, displayname):
        if self.format_unit == 'n':
            return """
                {paramname} = PyNumber_AsSsize_t({argname}, PyExc_OverflowError);
                if ({paramname} == -1 && PyErr_Occurred()) {{{{
                    goto exit;
                }}}}
                """.format(argname=argname, paramname=self.name)
        return super().parse_arg(argname, displayname)


class float_converter(CConverter):
    type = 'float'
    default_type = float
    format_unit = 'f'
    c_ignored_default = "0.0"

    def parse_arg(self, argname, displayname):
        if self.format_unit == 'f':
            return """
                if (PyFloat_CheckExact({argname})) {{{{
                    {paramname} = (float) (PyFloat_AS_DOUBLE({argname}));
                }}}}
                else
                {{{{
                    {paramname} = (float) PyFloat_AsDouble({argname});
                    if ({paramname} == -1.0 && PyErr_Occurred()) {{{{
                        goto exit;
                    }}}}
                }}}}
                """.format(argname=argname, paramname=self.name)
        return super().parse_arg(argname, displayname)

class double_converter(CConverter):
    type = 'double'
    default_type = float
    format_unit = 'd'
    c_ignored_default = "0.0"

    def parse_arg(self, argname, displayname):
        if self.format_unit == 'd':
            return """
                if (PyFloat_CheckExact({argname})) {{{{
                    {paramname} = PyFloat_AS_DOUBLE({argname});
                }}}}
                else
                {{{{
                    {paramname} = PyFloat_AsDouble({argname});
                    if ({paramname} == -1.0 && PyErr_Occurred()) {{{{
                        goto exit;
                    }}}}
                }}}}
                """.format(argname=argname, paramname=self.name)
        return super().parse_arg(argname, displayname)


class Py_complex_converter(CConverter):
    type = 'Py_complex'
    default_type = complex
    format_unit = 'D'
    c_ignored_default = "{0.0, 0.0}"

    def parse_arg(self, argname, displayname):
        if self.format_unit == 'D':
            return """
                {paramname} = PyComplex_AsCComplex({argname});
                if (PyErr_Occurred()) {{{{
                    goto exit;
                }}}}
                """.format(argname=argname, paramname=self.name)
        return super().parse_arg(argname, displayname)


class object_converter(CConverter):
    type = 'PyObject *'
    format_unit = 'O'

    def converter_init(self, *, converter=None, type=None, subclass_of=None):
        if converter:
            if subclass_of:
                fail("object: Cannot pass in both 'converter' and 'subclass_of'")
            self.format_unit = 'O&'
            self.converter = converter
        elif subclass_of:
            self.format_unit = 'O!'
            self.subclass_of = subclass_of

        if type is not None:
            self.type = type


#
# We define three conventions for buffer types in the 'accept' argument:
#
#  buffer  : any object supporting the buffer interface
#  rwbuffer: any object supporting the buffer interface, but must be writeable
#  robuffer: any object supporting the buffer interface, but must not be writeable
#

class buffer: pass
class rwbuffer: pass
class robuffer: pass

def str_converter_key(types, encoding, zeroes):
    return (frozenset(types), bool(encoding), bool(zeroes))

str_converter_argument_map = {}

class str_converter(CConverter):
    type = 'const char *'
    default_type = (str, Null, NoneType)
    format_unit = 's'

    def converter_init(self, *, accept={str}, encoding=None, zeroes=False):

        key = str_converter_key(accept, encoding, zeroes)
        format_unit = str_converter_argument_map.get(key)
        if not format_unit:
            fail("str_converter: illegal combination of arguments", key)

        self.format_unit = format_unit
        self.length = bool(zeroes)
        if encoding:
            if self.default not in (Null, None, unspecified):
                fail("str_converter: Argument Clinic doesn't support default values for encoded strings")
            self.encoding = encoding
            self.type = 'char *'
            # sorry, clinic can't support preallocated buffers
            # for es# and et#
            self.c_default = "NULL"
        if NoneType in accept and self.c_default == "Py_None":
            self.c_default = "NULL"

    def cleanup(self):
        if self.encoding:
            name = self.name
            return "".join(["if (", name, ") {\n   PyMem_FREE(", name, ");\n}\n"])

    def parse_arg(self, argname, displayname):
        if self.format_unit == 's':
            return """
                if (!PyUnicode_Check({argname})) {{{{
                    _PyArg_BadArgument("{{name}}", {displayname}, "str", {argname});
                    goto exit;
                }}}}
                Py_ssize_t {paramname}_length;
                {paramname} = PyUnicode_AsUTF8AndSize({argname}, &{paramname}_length);
                if ({paramname} == NULL) {{{{
                    goto exit;
                }}}}
                if (strlen({paramname}) != (size_t){paramname}_length) {{{{
                    PyErr_SetString(PyExc_ValueError, "embedded null character");
                    goto exit;
                }}}}
                """.format(argname=argname, paramname=self.name,
                           displayname=displayname)
        if self.format_unit == 'z':
            return """
                if ({argname} == Py_None) {{{{
                    {paramname} = NULL;
                }}}}
                else if (PyUnicode_Check({argname})) {{{{
                    Py_ssize_t {paramname}_length;
                    {paramname} = PyUnicode_AsUTF8AndSize({argname}, &{paramname}_length);
                    if ({paramname} == NULL) {{{{
                        goto exit;
                    }}}}
                    if (strlen({paramname}) != (size_t){paramname}_length) {{{{
                        PyErr_SetString(PyExc_ValueError, "embedded null character");
                        goto exit;
                    }}}}
                }}}}
                else {{{{
                    _PyArg_BadArgument("{{name}}", {displayname}, "str or None", {argname});
                    goto exit;
                }}}}
                """.format(argname=argname, paramname=self.name,
                           displayname=displayname)
        return super().parse_arg(argname, displayname)

#
# This is the fourth or fifth rewrite of registering all the
# string converter format units.  Previous approaches hid
# bugs--generally mismatches between the semantics of the format
# unit and the arguments necessary to represent those semantics
# properly.  Hopefully with this approach we'll get it 100% right.
#
# The r() function (short for "register") both registers the
# mapping from arguments to format unit *and* registers the
# legacy C converter for that format unit.
#
def r(format_unit, *, accept, encoding=False, zeroes=False):
    if not encoding and format_unit != 's':
        # add the legacy c converters here too.
        #
        # note: add_legacy_c_converter can't work for
        #   es, es#, et, or et#
        #   because of their extra encoding argument
        #
        # also don't add the converter for 's' because
        # the metaclass for CConverter adds it for us.
        kwargs = {}
        if accept != {str}:
            kwargs['accept'] = accept
        if zeroes:
            kwargs['zeroes'] = True
        added_f = functools.partial(str_converter, **kwargs)
        legacy_converters[format_unit] = added_f

    d = str_converter_argument_map
    key = str_converter_key(accept, encoding, zeroes)
    if key in d:
        sys.exit("Duplicate keys specified for str_converter_argument_map!")
    d[key] = format_unit

r('es',  encoding=True,              accept={str})
r('es#', encoding=True, zeroes=True, accept={str})
r('et',  encoding=True,              accept={bytes, bytearray, str})
r('et#', encoding=True, zeroes=True, accept={bytes, bytearray, str})
r('s',                               accept={str})
r('s#',                 zeroes=True, accept={robuffer, str})
r('y',                               accept={robuffer})
r('y#',                 zeroes=True, accept={robuffer})
r('z',                               accept={str, NoneType})
r('z#',                 zeroes=True, accept={robuffer, str, NoneType})
del r


class PyBytesObject_converter(CConverter):
    type = 'PyBytesObject *'
    format_unit = 'S'
    # accept = {bytes}

    def parse_arg(self, argname, displayname):
        if self.format_unit == 'S':
            return """
                if (!PyBytes_Check({argname})) {{{{
                    _PyArg_BadArgument("{{name}}", {displayname}, "bytes", {argname});
                    goto exit;
                }}}}
                {paramname} = ({type}){argname};
                """.format(argname=argname, paramname=self.name,
                           type=self.type, displayname=displayname)
        return super().parse_arg(argname, displayname)

class PyByteArrayObject_converter(CConverter):
    type = 'PyByteArrayObject *'
    format_unit = 'Y'
    # accept = {bytearray}

    def parse_arg(self, argname, displayname):
        if self.format_unit == 'Y':
            return """
                if (!PyByteArray_Check({argname})) {{{{
                    _PyArg_BadArgument("{{name}}", {displayname}, "bytearray", {argname});
                    goto exit;
                }}}}
                {paramname} = ({type}){argname};
                """.format(argname=argname, paramname=self.name,
                           type=self.type, displayname=displayname)
        return super().parse_arg(argname, displayname)

class unicode_converter(CConverter):
    type = 'PyObject *'
    default_type = (str, Null, NoneType)
    format_unit = 'U'

    def parse_arg(self, argname, displayname):
        if self.format_unit == 'U':
            return """
                if (!PyUnicode_Check({argname})) {{{{
                    _PyArg_BadArgument("{{name}}", {displayname}, "str", {argname});
                    goto exit;
                }}}}
                if (PyUnicode_READY({argname}) == -1) {{{{
                    goto exit;
                }}}}
                {paramname} = {argname};
                """.format(argname=argname, paramname=self.name,
                           displayname=displayname)
        return super().parse_arg(argname, displayname)

@add_legacy_c_converter('u')
@add_legacy_c_converter('u#', zeroes=True)
@add_legacy_c_converter('Z', accept={str, NoneType})
@add_legacy_c_converter('Z#', accept={str, NoneType}, zeroes=True)
class Py_UNICODE_converter(CConverter):
    type = 'const Py_UNICODE *'
    default_type = (str, Null, NoneType)

    def converter_init(self, *, accept={str}, zeroes=False):
        format_unit = 'Z' if accept=={str, NoneType} else 'u'
        if zeroes:
            format_unit += '#'
            self.length = True
            self.format_unit = format_unit
        else:
            self.accept = accept
            if accept == {str}:
                self.converter = '_PyUnicode_WideCharString_Converter'
            elif accept == {str, NoneType}:
                self.converter = '_PyUnicode_WideCharString_Opt_Converter'
            else:
                fail("Py_UNICODE_converter: illegal 'accept' argument " + repr(accept))

    def cleanup(self):
        if not self.length:
            return """\
#if !USE_UNICODE_WCHAR_CACHE
PyMem_Free((void *){name});
#endif /* USE_UNICODE_WCHAR_CACHE */
""".format(name=self.name)

    def parse_arg(self, argname, argnum):
        if not self.length:
            if self.accept == {str}:
                return """
                    if (!PyUnicode_Check({argname})) {{{{
                        _PyArg_BadArgument("{{name}}", {argnum}, "str", {argname});
                        goto exit;
                    }}}}
                    #if USE_UNICODE_WCHAR_CACHE
<<<<<<< HEAD
                    {paramname} = _PyUnicode_AsUnicode({argname});
=======
                    _Py_COMP_DIAG_PUSH
                    _Py_COMP_DIAG_IGNORE_DEPR_DECLS
                    {paramname} = _PyUnicode_AsUnicode({argname});
                    _Py_COMP_DIAG_POP
>>>>>>> 349f76c6
                    #else /* USE_UNICODE_WCHAR_CACHE */
                    {paramname} = PyUnicode_AsWideCharString({argname}, NULL);
                    #endif /* USE_UNICODE_WCHAR_CACHE */
                    if ({paramname} == NULL) {{{{
                        goto exit;
                    }}}}
                    """.format(argname=argname, paramname=self.name, argnum=argnum)
            elif self.accept == {str, NoneType}:
                return """
                    if ({argname} == Py_None) {{{{
                        {paramname} = NULL;
                    }}}}
                    else if (PyUnicode_Check({argname})) {{{{
                        #if USE_UNICODE_WCHAR_CACHE
<<<<<<< HEAD
                        {paramname} = _PyUnicode_AsUnicode({argname});
=======
                        _Py_COMP_DIAG_PUSH
                        _Py_COMP_DIAG_IGNORE_DEPR_DECLS
                        {paramname} = _PyUnicode_AsUnicode({argname});
                        _Py_COMP_DIAG_POP
>>>>>>> 349f76c6
                        #else /* USE_UNICODE_WCHAR_CACHE */
                        {paramname} = PyUnicode_AsWideCharString({argname}, NULL);
                        #endif /* USE_UNICODE_WCHAR_CACHE */
                        if ({paramname} == NULL) {{{{
                            goto exit;
                        }}}}
                    }}}}
                    else {{{{
                        _PyArg_BadArgument("{{name}}", {argnum}, "str or None", {argname});
                        goto exit;
                    }}}}
                    """.format(argname=argname, paramname=self.name, argnum=argnum)
        return super().parse_arg(argname, argnum)

@add_legacy_c_converter('s*', accept={str, buffer})
@add_legacy_c_converter('z*', accept={str, buffer, NoneType})
@add_legacy_c_converter('w*', accept={rwbuffer})
class Py_buffer_converter(CConverter):
    type = 'Py_buffer'
    format_unit = 'y*'
    impl_by_reference = True
    c_ignored_default = "{NULL, NULL}"

    def converter_init(self, *, accept={buffer}):
        if self.default not in (unspecified, None):
            fail("The only legal default value for Py_buffer is None.")

        self.c_default = self.c_ignored_default

        if accept == {str, buffer, NoneType}:
            format_unit = 'z*'
        elif accept == {str, buffer}:
            format_unit = 's*'
        elif accept == {buffer}:
            format_unit = 'y*'
        elif accept == {rwbuffer}:
            format_unit = 'w*'
        else:
            fail("Py_buffer_converter: illegal combination of arguments")

        self.format_unit = format_unit

    def cleanup(self):
        name = self.name
        return "".join(["if (", name, ".obj) {\n   PyBuffer_Release(&", name, ");\n}\n"])

    def parse_arg(self, argname, displayname):
        if self.format_unit == 'y*':
            return """
                if (PyObject_GetBuffer({argname}, &{paramname}, PyBUF_SIMPLE) != 0) {{{{
                    goto exit;
                }}}}
                if (!PyBuffer_IsContiguous(&{paramname}, 'C')) {{{{
                    _PyArg_BadArgument("{{name}}", {displayname}, "contiguous buffer", {argname});
                    goto exit;
                }}}}
                """.format(argname=argname, paramname=self.name,
                           displayname=displayname)
        elif self.format_unit == 's*':
            return """
                if (PyUnicode_Check({argname})) {{{{
                    Py_ssize_t len;
                    const char *ptr = PyUnicode_AsUTF8AndSize({argname}, &len);
                    if (ptr == NULL) {{{{
                        goto exit;
                    }}}}
                    PyBuffer_FillInfo(&{paramname}, {argname}, (void *)ptr, len, 1, 0);
                }}}}
                else {{{{ /* any bytes-like object */
                    if (PyObject_GetBuffer({argname}, &{paramname}, PyBUF_SIMPLE) != 0) {{{{
                        goto exit;
                    }}}}
                    if (!PyBuffer_IsContiguous(&{paramname}, 'C')) {{{{
                        _PyArg_BadArgument("{{name}}", {displayname}, "contiguous buffer", {argname});
                        goto exit;
                    }}}}
                }}}}
                """.format(argname=argname, paramname=self.name,
                           displayname=displayname)
        elif self.format_unit == 'w*':
            return """
                if (PyObject_GetBuffer({argname}, &{paramname}, PyBUF_WRITABLE) < 0) {{{{
                    PyErr_Clear();
                    _PyArg_BadArgument("{{name}}", {displayname}, "read-write bytes-like object", {argname});
                    goto exit;
                }}}}
                if (!PyBuffer_IsContiguous(&{paramname}, 'C')) {{{{
                    _PyArg_BadArgument("{{name}}", {displayname}, "contiguous buffer", {argname});
                    goto exit;
                }}}}
                """.format(argname=argname, paramname=self.name,
                           displayname=displayname)
        return super().parse_arg(argname, displayname)


def correct_name_for_self(f):
    if f.kind in (CALLABLE, METHOD_INIT):
        if f.cls:
            return "PyObject *", "self"
        return "PyObject *", "module"
    if f.kind == STATIC_METHOD:
        return "void *", "null"
    if f.kind in (CLASS_METHOD, METHOD_NEW):
        return "PyTypeObject *", "type"
    raise RuntimeError("Unhandled type of function f: " + repr(f.kind))

def required_type_for_self_for_parser(f):
    type, _ = correct_name_for_self(f)
    if f.kind in (METHOD_INIT, METHOD_NEW, STATIC_METHOD, CLASS_METHOD):
        return type
    return None


class self_converter(CConverter):
    """
    A special-case converter:
    this is the default converter used for "self".
    """
    type = None
    format_unit = ''

    def converter_init(self, *, type=None):
        self.specified_type = type

    def pre_render(self):
        f = self.function
        default_type, default_name = correct_name_for_self(f)
        self.signature_name = default_name
        self.type = self.specified_type or self.type or default_type

        kind = self.function.kind
        new_or_init = kind in (METHOD_NEW, METHOD_INIT)

        if (kind == STATIC_METHOD) or new_or_init:
            self.show_in_signature = False

    # tp_new (METHOD_NEW) functions are of type newfunc:
    #     typedef PyObject *(*newfunc)(struct _typeobject *, PyObject *, PyObject *);
    # PyTypeObject is a typedef for struct _typeobject.
    #
    # tp_init (METHOD_INIT) functions are of type initproc:
    #     typedef int (*initproc)(PyObject *, PyObject *, PyObject *);
    #
    # All other functions generated by Argument Clinic are stored in
    # PyMethodDef structures, in the ml_meth slot, which is of type PyCFunction:
    #     typedef PyObject *(*PyCFunction)(PyObject *, PyObject *);
    # However!  We habitually cast these functions to PyCFunction,
    # since functions that accept keyword arguments don't fit this signature
    # but are stored there anyway.  So strict type equality isn't important
    # for these functions.
    #
    # So:
    #
    # * The name of the first parameter to the impl and the parsing function will always
    #   be self.name.
    #
    # * The type of the first parameter to the impl will always be of self.type.
    #
    # * If the function is neither tp_new (METHOD_NEW) nor tp_init (METHOD_INIT):
    #   * The type of the first parameter to the parsing function is also self.type.
    #     This means that if you step into the parsing function, your "self" parameter
    #     is of the correct type, which may make debugging more pleasant.
    #
    # * Else if the function is tp_new (METHOD_NEW):
    #   * The type of the first parameter to the parsing function is "PyTypeObject *",
    #     so the type signature of the function call is an exact match.
    #   * If self.type != "PyTypeObject *", we cast the first parameter to self.type
    #     in the impl call.
    #
    # * Else if the function is tp_init (METHOD_INIT):
    #   * The type of the first parameter to the parsing function is "PyObject *",
    #     so the type signature of the function call is an exact match.
    #   * If self.type != "PyObject *", we cast the first parameter to self.type
    #     in the impl call.

    @property
    def parser_type(self):
        return required_type_for_self_for_parser(self.function) or self.type

    def render(self, parameter, data):
        """
        parameter is a clinic.Parameter instance.
        data is a CRenderData instance.
        """
        if self.function.kind == STATIC_METHOD:
            return

        self._render_self(parameter, data)

        if self.type != self.parser_type:
            # insert cast to impl_argument[0], aka self.
            # we know we're in the first slot in all the CRenderData lists,
            # because we render parameters in order, and self is always first.
            assert len(data.impl_arguments) == 1
            assert data.impl_arguments[0] == self.name
            data.impl_arguments[0] = '(' + self.type + ")" + data.impl_arguments[0]

    def set_template_dict(self, template_dict):
        template_dict['self_name'] = self.name
        template_dict['self_type'] = self.parser_type
        kind = self.function.kind
        cls = self.function.cls

        if ((kind in (METHOD_NEW, METHOD_INIT)) and cls and cls.typedef):
            type_object = self.function.cls.type_object
            if kind == METHOD_NEW:
                type_check = '({} == {})'.format(self.name, type_object)
            else:
                type_check = 'Py_IS_TYPE({}, {})'.format(self.name, type_object)

            line = '{} &&\n        '.format(type_check)
            template_dict['self_type_check'] = line



def add_c_return_converter(f, name=None):
    if not name:
        name = f.__name__
        if not name.endswith('_return_converter'):
            return f
        name = name[:-len('_return_converter')]
    return_converters[name] = f
    return f


class CReturnConverterAutoRegister(type):
    def __init__(cls, name, bases, classdict):
        add_c_return_converter(cls)

class CReturnConverter(metaclass=CReturnConverterAutoRegister):

    # The C type to use for this variable.
    # 'type' should be a Python string specifying the type, e.g. "int".
    # If this is a pointer type, the type string should end with ' *'.
    type = 'PyObject *'

    # The Python default value for this parameter, as a Python value.
    # Or the magic value "unspecified" if there is no default.
    default = None

    def __init__(self, *, py_default=None, **kwargs):
        self.py_default = py_default
        try:
            self.return_converter_init(**kwargs)
        except TypeError as e:
            s = ', '.join(name + '=' + repr(value) for name, value in kwargs.items())
            sys.exit(self.__class__.__name__ + '(' + s + ')\n' + str(e))

    def return_converter_init(self):
        pass

    def declare(self, data, name="_return_value"):
        line = []
        add = line.append
        add(self.type)
        if not self.type.endswith('*'):
            add(' ')
        add(name + ';')
        data.declarations.append(''.join(line))
        data.return_value = name

    def err_occurred_if(self, expr, data):
        data.return_conversion.append('if (({}) && PyErr_Occurred()) {{\n    goto exit;\n}}\n'.format(expr))

    def err_occurred_if_null_pointer(self, variable, data):
        data.return_conversion.append('if ({} == NULL) {{\n    goto exit;\n}}\n'.format(variable))

    def render(self, function, data):
        """
        function is a clinic.Function instance.
        data is a CRenderData instance.
        """
        pass

add_c_return_converter(CReturnConverter, 'object')

class NoneType_return_converter(CReturnConverter):
    def render(self, function, data):
        self.declare(data)
        data.return_conversion.append('''
if (_return_value != Py_None) {
    goto exit;
}
return_value = Py_None;
Py_INCREF(Py_None);
'''.strip())

class bool_return_converter(CReturnConverter):
    type = 'int'

    def render(self, function, data):
        self.declare(data)
        self.err_occurred_if("_return_value == -1", data)
        data.return_conversion.append('return_value = PyBool_FromLong((long)_return_value);\n')

class long_return_converter(CReturnConverter):
    type = 'long'
    conversion_fn = 'PyLong_FromLong'
    cast = ''
    unsigned_cast = ''

    def render(self, function, data):
        self.declare(data)
        self.err_occurred_if("_return_value == {}-1".format(self.unsigned_cast), data)
        data.return_conversion.append(
            ''.join(('return_value = ', self.conversion_fn, '(', self.cast, '_return_value);\n')))

class int_return_converter(long_return_converter):
    type = 'int'
    cast = '(long)'

class init_return_converter(long_return_converter):
    """
    Special return converter for __init__ functions.
    """
    type = 'int'
    cast = '(long)'

    def render(self, function, data):
        pass

class unsigned_long_return_converter(long_return_converter):
    type = 'unsigned long'
    conversion_fn = 'PyLong_FromUnsignedLong'
    unsigned_cast = '(unsigned long)'

class unsigned_int_return_converter(unsigned_long_return_converter):
    type = 'unsigned int'
    cast = '(unsigned long)'
    unsigned_cast = '(unsigned int)'

class Py_ssize_t_return_converter(long_return_converter):
    type = 'Py_ssize_t'
    conversion_fn = 'PyLong_FromSsize_t'

class size_t_return_converter(long_return_converter):
    type = 'size_t'
    conversion_fn = 'PyLong_FromSize_t'
    unsigned_cast = '(size_t)'


class double_return_converter(CReturnConverter):
    type = 'double'
    cast = ''

    def render(self, function, data):
        self.declare(data)
        self.err_occurred_if("_return_value == -1.0", data)
        data.return_conversion.append(
            'return_value = PyFloat_FromDouble(' + self.cast + '_return_value);\n')

class float_return_converter(double_return_converter):
    type = 'float'
    cast = '(double)'


def eval_ast_expr(node, globals, *, filename='-'):
    """
    Takes an ast.Expr node.  Compiles and evaluates it.
    Returns the result of the expression.

    globals represents the globals dict the expression
    should see.  (There's no equivalent for "locals" here.)
    """

    if isinstance(node, ast.Expr):
        node = node.value

    node = ast.Expression(node)
    co = compile(node, filename, 'eval')
    fn = types.FunctionType(co, globals)
    return fn()


class IndentStack:
    def __init__(self):
        self.indents = []
        self.margin = None

    def _ensure(self):
        if not self.indents:
            fail('IndentStack expected indents, but none are defined.')

    def measure(self, line):
        """
        Returns the length of the line's margin.
        """
        if '\t' in line:
            fail('Tab characters are illegal in the Argument Clinic DSL.')
        stripped = line.lstrip()
        if not len(stripped):
            # we can't tell anything from an empty line
            # so just pretend it's indented like our current indent
            self._ensure()
            return self.indents[-1]
        return len(line) - len(stripped)

    def infer(self, line):
        """
        Infer what is now the current margin based on this line.
        Returns:
            1 if we have indented (or this is the first margin)
            0 if the margin has not changed
           -N if we have dedented N times
        """
        indent = self.measure(line)
        margin = ' ' * indent
        if not self.indents:
            self.indents.append(indent)
            self.margin = margin
            return 1
        current = self.indents[-1]
        if indent == current:
            return 0
        if indent > current:
            self.indents.append(indent)
            self.margin = margin
            return 1
        # indent < current
        if indent not in self.indents:
            fail("Illegal outdent.")
        outdent_count = 0
        while indent != current:
            self.indents.pop()
            current = self.indents[-1]
            outdent_count -= 1
        self.margin = margin
        return outdent_count

    @property
    def depth(self):
        """
        Returns how many margins are currently defined.
        """
        return len(self.indents)

    def indent(self, line):
        """
        Indents a line by the currently defined margin.
        """
        return self.margin + line

    def dedent(self, line):
        """
        Dedents a line by the currently defined margin.
        (The inverse of 'indent'.)
        """
        margin = self.margin
        indent = self.indents[-1]
        if not line.startswith(margin):
            fail('Cannot dedent, line does not start with the previous margin:')
        return line[indent:]


class DSLParser:
    def __init__(self, clinic):
        self.clinic = clinic

        self.directives = {}
        for name in dir(self):
            # functions that start with directive_ are added to directives
            _, s, key = name.partition("directive_")
            if s:
                self.directives[key] = getattr(self, name)

            # functions that start with at_ are too, with an @ in front
            _, s, key = name.partition("at_")
            if s:
                self.directives['@' + key] = getattr(self, name)

        self.reset()

    def reset(self):
        self.function = None
        self.state = self.state_dsl_start
        self.parameter_indent = None
        self.keyword_only = False
        self.positional_only = False
        self.group = 0
        self.parameter_state = self.ps_start
        self.seen_positional_with_default = False
        self.indent = IndentStack()
        self.kind = CALLABLE
        self.coexist = False
        self.parameter_continuation = ''
        self.preserve_output = False

    def directive_version(self, required):
        global version
        if version_comparitor(version, required) < 0:
            fail("Insufficient Clinic version!\n  Version: " + version + "\n  Required: " + required)

    def directive_module(self, name):
        fields = name.split('.')
        new = fields.pop()
        module, cls = self.clinic._module_and_class(fields)
        if cls:
            fail("Can't nest a module inside a class!")

        if name in module.classes:
            fail("Already defined module " + repr(name) + "!")

        m = Module(name, module)
        module.modules[name] = m
        self.block.signatures.append(m)

    def directive_class(self, name, typedef, type_object):
        fields = name.split('.')
        in_classes = False
        parent = self
        name = fields.pop()
        so_far = []
        module, cls = self.clinic._module_and_class(fields)

        parent = cls or module
        if name in parent.classes:
            fail("Already defined class " + repr(name) + "!")

        c = Class(name, module, cls, typedef, type_object)
        parent.classes[name] = c
        self.block.signatures.append(c)

    def directive_set(self, name, value):
        if name not in ("line_prefix", "line_suffix"):
            fail("unknown variable", repr(name))

        value = value.format_map({
            'block comment start': '/*',
            'block comment end': '*/',
            })

        self.clinic.__dict__[name] = value

    def directive_destination(self, name, command, *args):
        if command == 'new':
            self.clinic.add_destination(name, *args)
            return

        if command == 'clear':
            self.clinic.get_destination(name).clear()
        fail("unknown destination command", repr(command))


    def directive_output(self, command_or_name, destination=''):
        fd = self.clinic.destination_buffers

        if command_or_name == "preset":
            preset = self.clinic.presets.get(destination)
            if not preset:
                fail("Unknown preset " + repr(destination) + "!")
            fd.update(preset)
            return

        if command_or_name == "push":
            self.clinic.destination_buffers_stack.append(fd.copy())
            return

        if command_or_name == "pop":
            if not self.clinic.destination_buffers_stack:
                fail("Can't 'output pop', stack is empty!")
            previous_fd = self.clinic.destination_buffers_stack.pop()
            fd.update(previous_fd)
            return

        # secret command for debugging!
        if command_or_name == "print":
            self.block.output.append(pprint.pformat(fd))
            self.block.output.append('\n')
            return

        d = self.clinic.get_destination(destination)

        if command_or_name == "everything":
            for name in list(fd):
                fd[name] = d
            return

        if command_or_name not in fd:
            fail("Invalid command / destination name " + repr(command_or_name) + ", must be one of:\n  preset push pop print everything " + " ".join(fd))
        fd[command_or_name] = d

    def directive_dump(self, name):
        self.block.output.append(self.clinic.get_destination(name).dump())

    def directive_print(self, *args):
        self.block.output.append(' '.join(args))
        self.block.output.append('\n')

    def directive_preserve(self):
        if self.preserve_output:
            fail("Can't have preserve twice in one block!")
        self.preserve_output = True

    def at_classmethod(self):
        if self.kind is not CALLABLE:
            fail("Can't set @classmethod, function is not a normal callable")
        self.kind = CLASS_METHOD

    def at_staticmethod(self):
        if self.kind is not CALLABLE:
            fail("Can't set @staticmethod, function is not a normal callable")
        self.kind = STATIC_METHOD

    def at_coexist(self):
        if self.coexist:
            fail("Called @coexist twice!")
        self.coexist = True

    def parse(self, block):
        self.reset()
        self.block = block
        self.saved_output = self.block.output
        block.output = []
        block_start = self.clinic.block_parser.line_number
        lines = block.input.split('\n')
        for line_number, line in enumerate(lines, self.clinic.block_parser.block_start_line_number):
            if '\t' in line:
                fail('Tab characters are illegal in the Clinic DSL.\n\t' + repr(line), line_number=block_start)
            self.state(line)

        self.next(self.state_terminal)
        self.state(None)

        block.output.extend(self.clinic.language.render(clinic, block.signatures))

        if self.preserve_output:
            if block.output:
                fail("'preserve' only works for blocks that don't produce any output!")
            block.output = self.saved_output

    @staticmethod
    def ignore_line(line):
        # ignore comment-only lines
        if line.lstrip().startswith('#'):
            return True

        # Ignore empty lines too
        # (but not in docstring sections!)
        if not line.strip():
            return True

        return False

    @staticmethod
    def calculate_indent(line):
        return len(line) - len(line.strip())

    def next(self, state, line=None):
        # real_print(self.state.__name__, "->", state.__name__, ", line=", line)
        self.state = state
        if line is not None:
            self.state(line)

    def state_dsl_start(self, line):
        # self.block = self.ClinicOutputBlock(self)
        if self.ignore_line(line):
            return

        # is it a directive?
        fields = shlex.split(line)
        directive_name = fields[0]
        directive = self.directives.get(directive_name, None)
        if directive:
            try:
                directive(*fields[1:])
            except TypeError as e:
                fail(str(e))
            return

        self.next(self.state_modulename_name, line)

    def state_modulename_name(self, line):
        # looking for declaration, which establishes the leftmost column
        # line should be
        #     modulename.fnname [as c_basename] [-> return annotation]
        # square brackets denote optional syntax.
        #
        # alternatively:
        #     modulename.fnname [as c_basename] = modulename.existing_fn_name
        # clones the parameters and return converter from that
        # function.  you can't modify them.  you must enter a
        # new docstring.
        #
        # (but we might find a directive first!)
        #
        # this line is permitted to start with whitespace.
        # we'll call this number of spaces F (for "function").

        if not line.strip():
            return

        self.indent.infer(line)

        # are we cloning?
        before, equals, existing = line.rpartition('=')
        if equals:
            full_name, _, c_basename = before.partition(' as ')
            full_name = full_name.strip()
            c_basename = c_basename.strip()
            existing = existing.strip()
            if (is_legal_py_identifier(full_name) and
                (not c_basename or is_legal_c_identifier(c_basename)) and
                is_legal_py_identifier(existing)):
                # we're cloning!
                fields = [x.strip() for x in existing.split('.')]
                function_name = fields.pop()
                module, cls = self.clinic._module_and_class(fields)

                for existing_function in (cls or module).functions:
                    if existing_function.name == function_name:
                        break
                else:
                    existing_function = None
                if not existing_function:
                    print("class", cls, "module", module, "existing", existing)
                    print("cls. functions", cls.functions)
                    fail("Couldn't find existing function " + repr(existing) + "!")

                fields = [x.strip() for x in full_name.split('.')]
                function_name = fields.pop()
                module, cls = self.clinic._module_and_class(fields)

                if not (existing_function.kind == self.kind and existing_function.coexist == self.coexist):
                    fail("'kind' of function and cloned function don't match!  (@classmethod/@staticmethod/@coexist)")
                self.function = existing_function.copy(name=function_name, full_name=full_name, module=module, cls=cls, c_basename=c_basename, docstring='')

                self.block.signatures.append(self.function)
                (cls or module).functions.append(self.function)
                self.next(self.state_function_docstring)
                return

        line, _, returns = line.partition('->')

        full_name, _, c_basename = line.partition(' as ')
        full_name = full_name.strip()
        c_basename = c_basename.strip() or None

        if not is_legal_py_identifier(full_name):
            fail("Illegal function name: {}".format(full_name))
        if c_basename and not is_legal_c_identifier(c_basename):
            fail("Illegal C basename: {}".format(c_basename))

        return_converter = None
        if returns:
            ast_input = "def x() -> {}: pass".format(returns)
            module = None
            try:
                module = ast.parse(ast_input)
            except SyntaxError:
                pass
            if not module:
                fail("Badly-formed annotation for " + full_name + ": " + returns)
            try:
                name, legacy, kwargs = self.parse_converter(module.body[0].returns)
                if legacy:
                    fail("Legacy converter {!r} not allowed as a return converter"
                         .format(name))
                if name not in return_converters:
                    fail("No available return converter called " + repr(name))
                return_converter = return_converters[name](**kwargs)
            except ValueError:
                fail("Badly-formed annotation for " + full_name + ": " + returns)

        fields = [x.strip() for x in full_name.split('.')]
        function_name = fields.pop()
        module, cls = self.clinic._module_and_class(fields)

        fields = full_name.split('.')
        if fields[-1] == '__new__':
            if (self.kind != CLASS_METHOD) or (not cls):
                fail("__new__ must be a class method!")
            self.kind = METHOD_NEW
        elif fields[-1] == '__init__':
            if (self.kind != CALLABLE) or (not cls):
                fail("__init__ must be a normal method, not a class or static method!")
            self.kind = METHOD_INIT
            if not return_converter:
                return_converter = init_return_converter()
        elif fields[-1] in unsupported_special_methods:
            fail(fields[-1] + " is a special method and cannot be converted to Argument Clinic!  (Yet.)")

        if not return_converter:
            return_converter = CReturnConverter()

        if not module:
            fail("Undefined module used in declaration of " + repr(full_name.strip()) + ".")
        self.function = Function(name=function_name, full_name=full_name, module=module, cls=cls, c_basename=c_basename,
                                 return_converter=return_converter, kind=self.kind, coexist=self.coexist)
        self.block.signatures.append(self.function)

        # insert a self converter automatically
        type, name = correct_name_for_self(self.function)
        kwargs = {}
        if cls and type == "PyObject *":
            kwargs['type'] = cls.typedef
        sc = self.function.self_converter = self_converter(name, name, self.function, **kwargs)
        p_self = Parameter(sc.name, inspect.Parameter.POSITIONAL_ONLY, function=self.function, converter=sc)
        self.function.parameters[sc.name] = p_self

        (cls or module).functions.append(self.function)
        self.next(self.state_parameters_start)

    # Now entering the parameters section.  The rules, formally stated:
    #
    #   * All lines must be indented with spaces only.
    #   * The first line must be a parameter declaration.
    #   * The first line must be indented.
    #       * This first line establishes the indent for parameters.
    #       * We'll call this number of spaces P (for "parameter").
    #   * Thenceforth:
    #       * Lines indented with P spaces specify a parameter.
    #       * Lines indented with > P spaces are docstrings for the previous
    #         parameter.
    #           * We'll call this number of spaces D (for "docstring").
    #           * All subsequent lines indented with >= D spaces are stored as
    #             part of the per-parameter docstring.
    #           * All lines will have the first D spaces of the indent stripped
    #             before they are stored.
    #           * It's illegal to have a line starting with a number of spaces X
    #             such that P < X < D.
    #       * A line with < P spaces is the first line of the function
    #         docstring, which ends processing for parameters and per-parameter
    #         docstrings.
    #           * The first line of the function docstring must be at the same
    #             indent as the function declaration.
    #       * It's illegal to have any line in the parameters section starting
    #         with X spaces such that F < X < P.  (As before, F is the indent
    #         of the function declaration.)
    #
    # Also, currently Argument Clinic places the following restrictions on groups:
    #   * Each group must contain at least one parameter.
    #   * Each group may contain at most one group, which must be the furthest
    #     thing in the group from the required parameters.  (The nested group
    #     must be the first in the group when it's before the required
    #     parameters, and the last thing in the group when after the required
    #     parameters.)
    #   * There may be at most one (top-level) group to the left or right of
    #     the required parameters.
    #   * You must specify a slash, and it must be after all parameters.
    #     (In other words: either all parameters are positional-only,
    #      or none are.)
    #
    #  Said another way:
    #   * Each group must contain at least one parameter.
    #   * All left square brackets before the required parameters must be
    #     consecutive.  (You can't have a left square bracket followed
    #     by a parameter, then another left square bracket.  You can't
    #     have a left square bracket, a parameter, a right square bracket,
    #     and then a left square bracket.)
    #   * All right square brackets after the required parameters must be
    #     consecutive.
    #
    # These rules are enforced with a single state variable:
    # "parameter_state".  (Previously the code was a miasma of ifs and
    # separate boolean state variables.)  The states are:
    #
    #  [ [ a, b, ] c, ] d, e, f=3, [ g, h, [ i ] ]   <- line
    # 01   2          3       4    5           6     <- state transitions
    #
    # 0: ps_start.  before we've seen anything.  legal transitions are to 1 or 3.
    # 1: ps_left_square_before.  left square brackets before required parameters.
    # 2: ps_group_before.  in a group, before required parameters.
    # 3: ps_required.  required parameters, positional-or-keyword or positional-only
    #     (we don't know yet).  (renumber left groups!)
    # 4: ps_optional.  positional-or-keyword or positional-only parameters that
    #    now must have default values.
    # 5: ps_group_after.  in a group, after required parameters.
    # 6: ps_right_square_after.  right square brackets after required parameters.
    ps_start, ps_left_square_before, ps_group_before, ps_required, \
    ps_optional, ps_group_after, ps_right_square_after = range(7)

    def state_parameters_start(self, line):
        if self.ignore_line(line):
            return

        # if this line is not indented, we have no parameters
        if not self.indent.infer(line):
            return self.next(self.state_function_docstring, line)

        self.parameter_continuation = ''
        return self.next(self.state_parameter, line)


    def to_required(self):
        """
        Transition to the "required" parameter state.
        """
        if self.parameter_state != self.ps_required:
            self.parameter_state = self.ps_required
            for p in self.function.parameters.values():
                p.group = -p.group

    def state_parameter(self, line):
        if self.parameter_continuation:
            line = self.parameter_continuation + ' ' + line.lstrip()
            self.parameter_continuation = ''

        if self.ignore_line(line):
            return

        assert self.indent.depth == 2
        indent = self.indent.infer(line)
        if indent == -1:
            # we outdented, must be to definition column
            return self.next(self.state_function_docstring, line)

        if indent == 1:
            # we indented, must be to new parameter docstring column
            return self.next(self.state_parameter_docstring_start, line)

        line = line.rstrip()
        if line.endswith('\\'):
            self.parameter_continuation = line[:-1]
            return

        line = line.lstrip()

        if line in ('*', '/', '[', ']'):
            self.parse_special_symbol(line)
            return

        if self.parameter_state in (self.ps_start, self.ps_required):
            self.to_required()
        elif self.parameter_state == self.ps_left_square_before:
            self.parameter_state = self.ps_group_before
        elif self.parameter_state == self.ps_group_before:
            if not self.group:
                self.to_required()
        elif self.parameter_state in (self.ps_group_after, self.ps_optional):
            pass
        else:
            fail("Function " + self.function.name + " has an unsupported group configuration. (Unexpected state " + str(self.parameter_state) + ".a)")

        # handle "as" for  parameters too
        c_name = None
        name, have_as_token, trailing = line.partition(' as ')
        if have_as_token:
            name = name.strip()
            if ' ' not in name:
                fields = trailing.strip().split(' ')
                if not fields:
                    fail("Invalid 'as' clause!")
                c_name = fields[0]
                if c_name.endswith(':'):
                    name += ':'
                    c_name = c_name[:-1]
                fields[0] = name
                line = ' '.join(fields)

        base, equals, default = line.rpartition('=')
        if not equals:
            base = default
            default = None

        module = None
        try:
            ast_input = "def x({}): pass".format(base)
            module = ast.parse(ast_input)
        except SyntaxError:
            try:
                # the last = was probably inside a function call, like
                #   c: int(accept={str})
                # so assume there was no actual default value.
                default = None
                ast_input = "def x({}): pass".format(line)
                module = ast.parse(ast_input)
            except SyntaxError:
                pass
        if not module:
            fail("Function " + self.function.name + " has an invalid parameter declaration:\n\t" + line)

        function_args = module.body[0].args

        if len(function_args.args) > 1:
            fail("Function " + self.function.name + " has an invalid parameter declaration (comma?):\n\t" + line)
        if function_args.defaults or function_args.kw_defaults:
            fail("Function " + self.function.name + " has an invalid parameter declaration (default value?):\n\t" + line)
        if function_args.vararg or function_args.kwarg:
            fail("Function " + self.function.name + " has an invalid parameter declaration (*args? **kwargs?):\n\t" + line)

        parameter = function_args.args[0]

        parameter_name = parameter.arg
        name, legacy, kwargs = self.parse_converter(parameter.annotation)

        if not default:
            if self.parameter_state == self.ps_optional:
                fail("Can't have a parameter without a default (" + repr(parameter_name) + ")\nafter a parameter with a default!")
            value = unspecified
            if 'py_default' in kwargs:
                fail("You can't specify py_default without specifying a default value!")
        else:
            if self.parameter_state == self.ps_required:
                self.parameter_state = self.ps_optional
            default = default.strip()
            bad = False
            ast_input = "x = {}".format(default)
            bad = False
            try:
                module = ast.parse(ast_input)

                if 'c_default' not in kwargs:
                    # we can only represent very simple data values in C.
                    # detect whether default is okay, via a blacklist
                    # of disallowed ast nodes.
                    class DetectBadNodes(ast.NodeVisitor):
                        bad = False
                        def bad_node(self, node):
                            self.bad = True

                        # inline function call
                        visit_Call = bad_node
                        # inline if statement ("x = 3 if y else z")
                        visit_IfExp = bad_node

                        # comprehensions and generator expressions
                        visit_ListComp = visit_SetComp = bad_node
                        visit_DictComp = visit_GeneratorExp = bad_node

                        # literals for advanced types
                        visit_Dict = visit_Set = bad_node
                        visit_List = visit_Tuple = bad_node

                        # "starred": "a = [1, 2, 3]; *a"
                        visit_Starred = bad_node

                    blacklist = DetectBadNodes()
                    blacklist.visit(module)
                    bad = blacklist.bad
                else:
                    # if they specify a c_default, we can be more lenient about the default value.
                    # but at least make an attempt at ensuring it's a valid expression.
                    try:
                        value = eval(default)
                        if value == unspecified:
                            fail("'unspecified' is not a legal default value!")
                    except NameError:
                        pass # probably a named constant
                    except Exception as e:
                        fail("Malformed expression given as default value\n"
                             "{!r} caused {!r}".format(default, e))
                if bad:
                    fail("Unsupported expression as default value: " + repr(default))

                expr = module.body[0].value
                # mild hack: explicitly support NULL as a default value
                if isinstance(expr, ast.Name) and expr.id == 'NULL':
                    value = NULL
                    py_default = '<unrepresentable>'
                    c_default = "NULL"
                elif (isinstance(expr, ast.BinOp) or
                    (isinstance(expr, ast.UnaryOp) and
                     not (isinstance(expr.operand, ast.Num) or
                          (hasattr(ast, 'Constant') and
                           isinstance(expr.operand, ast.Constant) and
                           type(expr.operand.value) in (int, float, complex)))
                    )):
                    c_default = kwargs.get("c_default")
                    if not (isinstance(c_default, str) and c_default):
                        fail("When you specify an expression (" + repr(default) + ") as your default value,\nyou MUST specify a valid c_default." + ast.dump(expr))
                    py_default = default
                    value = unknown
                elif isinstance(expr, ast.Attribute):
                    a = []
                    n = expr
                    while isinstance(n, ast.Attribute):
                        a.append(n.attr)
                        n = n.value
                    if not isinstance(n, ast.Name):
                        fail("Unsupported default value " + repr(default) + " (looked like a Python constant)")
                    a.append(n.id)
                    py_default = ".".join(reversed(a))

                    c_default = kwargs.get("c_default")
                    if not (isinstance(c_default, str) and c_default):
                        fail("When you specify a named constant (" + repr(py_default) + ") as your default value,\nyou MUST specify a valid c_default.")

                    try:
                        value = eval(py_default)
                    except NameError:
                        value = unknown
                else:
                    value = ast.literal_eval(expr)
                    py_default = repr(value)
                    if isinstance(value, (bool, None.__class__)):
                        c_default = "Py_" + py_default
                    elif isinstance(value, str):
                        c_default = c_repr(value)
                    else:
                        c_default = py_default

            except SyntaxError as e:
                fail("Syntax error: " + repr(e.text))
            except (ValueError, AttributeError):
                value = unknown
                c_default = kwargs.get("c_default")
                py_default = default
                if not (isinstance(c_default, str) and c_default):
                    fail("When you specify a named constant (" + repr(py_default) + ") as your default value,\nyou MUST specify a valid c_default.")

            kwargs.setdefault('c_default', c_default)
            kwargs.setdefault('py_default', py_default)

        dict = legacy_converters if legacy else converters
        legacy_str = "legacy " if legacy else ""
        if name not in dict:
            fail('{} is not a valid {}converter'.format(name, legacy_str))
        # if you use a c_name for the parameter, we just give that name to the converter
        # but the parameter object gets the python name
        converter = dict[name](c_name or parameter_name, parameter_name, self.function, value, **kwargs)

        kind = inspect.Parameter.KEYWORD_ONLY if self.keyword_only else inspect.Parameter.POSITIONAL_OR_KEYWORD

        if isinstance(converter, self_converter):
            if len(self.function.parameters) == 1:
                if (self.parameter_state != self.ps_required):
                    fail("A 'self' parameter cannot be marked optional.")
                if value is not unspecified:
                    fail("A 'self' parameter cannot have a default value.")
                if self.group:
                    fail("A 'self' parameter cannot be in an optional group.")
                kind = inspect.Parameter.POSITIONAL_ONLY
                self.parameter_state = self.ps_start
                self.function.parameters.clear()
            else:
                fail("A 'self' parameter, if specified, must be the very first thing in the parameter block.")

        if isinstance(converter, defining_class_converter):
            _lp = len(self.function.parameters)
            if _lp == 1:
                if (self.parameter_state != self.ps_required):
                    fail("A 'defining_class' parameter cannot be marked optional.")
                if value is not unspecified:
                    fail("A 'defining_class' parameter cannot have a default value.")
                if self.group:
                    fail("A 'defining_class' parameter cannot be in an optional group.")
            else:
                fail("A 'defining_class' parameter, if specified, must either be the first thing in the parameter block, or come just after 'self'.")


        p = Parameter(parameter_name, kind, function=self.function, converter=converter, default=value, group=self.group)

        if parameter_name in self.function.parameters:
            fail("You can't have two parameters named " + repr(parameter_name) + "!")
        self.function.parameters[parameter_name] = p

    def parse_converter(self, annotation):
        if (hasattr(ast, 'Constant') and
            isinstance(annotation, ast.Constant) and
            type(annotation.value) is str):
            return annotation.value, True, {}

        if isinstance(annotation, ast.Str):
            return annotation.s, True, {}

        if isinstance(annotation, ast.Name):
            return annotation.id, False, {}

        if not isinstance(annotation, ast.Call):
            fail("Annotations must be either a name, a function call, or a string.")

        name = annotation.func.id
        symbols = globals()

        kwargs = {node.arg: eval_ast_expr(node.value, symbols) for node in annotation.keywords}
        return name, False, kwargs

    def parse_special_symbol(self, symbol):
        if symbol == '*':
            if self.keyword_only:
                fail("Function " + self.function.name + " uses '*' more than once.")
            self.keyword_only = True
        elif symbol == '[':
            if self.parameter_state in (self.ps_start, self.ps_left_square_before):
                self.parameter_state = self.ps_left_square_before
            elif self.parameter_state in (self.ps_required, self.ps_group_after):
                self.parameter_state = self.ps_group_after
            else:
                fail("Function " + self.function.name + " has an unsupported group configuration. (Unexpected state " + str(self.parameter_state) + ".b)")
            self.group += 1
            self.function.docstring_only = True
        elif symbol == ']':
            if not self.group:
                fail("Function " + self.function.name + " has a ] without a matching [.")
            if not any(p.group == self.group for p in self.function.parameters.values()):
                fail("Function " + self.function.name + " has an empty group.\nAll groups must contain at least one parameter.")
            self.group -= 1
            if self.parameter_state in (self.ps_left_square_before, self.ps_group_before):
                self.parameter_state = self.ps_group_before
            elif self.parameter_state in (self.ps_group_after, self.ps_right_square_after):
                self.parameter_state = self.ps_right_square_after
            else:
                fail("Function " + self.function.name + " has an unsupported group configuration. (Unexpected state " + str(self.parameter_state) + ".c)")
        elif symbol == '/':
            if self.positional_only:
                fail("Function " + self.function.name + " uses '/' more than once.")
            self.positional_only = True
            # ps_required and ps_optional are allowed here, that allows positional-only without option groups
            # to work (and have default values!)
            if (self.parameter_state not in (self.ps_required, self.ps_optional, self.ps_right_square_after, self.ps_group_before)) or self.group:
                fail("Function " + self.function.name + " has an unsupported group configuration. (Unexpected state " + str(self.parameter_state) + ".d)")
            if self.keyword_only:
                fail("Function " + self.function.name + " mixes keyword-only and positional-only parameters, which is unsupported.")
            # fixup preceding parameters
            for p in self.function.parameters.values():
                if (p.kind != inspect.Parameter.POSITIONAL_OR_KEYWORD and not isinstance(p.converter, self_converter)):
                    fail("Function " + self.function.name + " mixes keyword-only and positional-only parameters, which is unsupported.")
                p.kind = inspect.Parameter.POSITIONAL_ONLY

    def state_parameter_docstring_start(self, line):
        self.parameter_docstring_indent = len(self.indent.margin)
        assert self.indent.depth == 3
        return self.next(self.state_parameter_docstring, line)

    # every line of the docstring must start with at least F spaces,
    # where F > P.
    # these F spaces will be stripped.
    def state_parameter_docstring(self, line):
        stripped = line.strip()
        if stripped.startswith('#'):
            return

        indent = self.indent.measure(line)
        if indent < self.parameter_docstring_indent:
            self.indent.infer(line)
            assert self.indent.depth < 3
            if self.indent.depth == 2:
                # back to a parameter
                return self.next(self.state_parameter, line)
            assert self.indent.depth == 1
            return self.next(self.state_function_docstring, line)

        assert self.function.parameters
        last_parameter = next(reversed(list(self.function.parameters.values())))

        new_docstring = last_parameter.docstring

        if new_docstring:
            new_docstring += '\n'
        if stripped:
            new_docstring += self.indent.dedent(line)

        last_parameter.docstring = new_docstring

    # the final stanza of the DSL is the docstring.
    def state_function_docstring(self, line):
        if self.group:
            fail("Function " + self.function.name + " has a ] without a matching [.")

        stripped = line.strip()
        if stripped.startswith('#'):
            return

        new_docstring = self.function.docstring
        if new_docstring:
            new_docstring += "\n"
        if stripped:
            line = self.indent.dedent(line).rstrip()
        else:
            line = ''
        new_docstring += line
        self.function.docstring = new_docstring

    def format_docstring(self):
        f = self.function

        new_or_init = f.kind in (METHOD_NEW, METHOD_INIT)
        if new_or_init and not f.docstring:
            # don't render a docstring at all, no signature, nothing.
            return f.docstring

        text, add, output = _text_accumulator()
        parameters = f.render_parameters

        ##
        ## docstring first line
        ##

        if new_or_init:
            # classes get *just* the name of the class
            # not __new__, not __init__, and not module.classname
            assert f.cls
            add(f.cls.name)
        else:
            add(f.name)
        add('(')

        # populate "right_bracket_count" field for every parameter
        assert parameters, "We should always have a self parameter. " + repr(f)
        assert isinstance(parameters[0].converter, self_converter)
        # self is always positional-only.
        assert parameters[0].is_positional_only()
        parameters[0].right_bracket_count = 0
        positional_only = True
        for p in parameters[1:]:
            if not p.is_positional_only():
                positional_only = False
            else:
                assert positional_only
            if positional_only:
                p.right_bracket_count = abs(p.group)
            else:
                # don't put any right brackets around non-positional-only parameters, ever.
                p.right_bracket_count = 0

        right_bracket_count = 0

        def fix_right_bracket_count(desired):
            nonlocal right_bracket_count
            s = ''
            while right_bracket_count < desired:
                s += '['
                right_bracket_count += 1
            while right_bracket_count > desired:
                s += ']'
                right_bracket_count -= 1
            return s

        need_slash = False
        added_slash = False
        need_a_trailing_slash = False

        # we only need a trailing slash:
        #   * if this is not a "docstring_only" signature
        #   * and if the last *shown* parameter is
        #     positional only
        if not f.docstring_only:
            for p in reversed(parameters):
                if not p.converter.show_in_signature:
                    continue
                if p.is_positional_only():
                    need_a_trailing_slash = True
                break


        added_star = False

        first_parameter = True
        last_p = parameters[-1]
        line_length = len(''.join(text))
        indent = " " * line_length
        def add_parameter(text):
            nonlocal line_length
            nonlocal first_parameter
            if first_parameter:
                s = text
                first_parameter = False
            else:
                s = ' ' + text
                if line_length + len(s) >= 72:
                    add('\n')
                    add(indent)
                    line_length = len(indent)
                    s = text
            line_length += len(s)
            add(s)

        for p in parameters:
            if not p.converter.show_in_signature:
                continue
            assert p.name

            is_self = isinstance(p.converter, self_converter)
            if is_self and f.docstring_only:
                # this isn't a real machine-parsable signature,
                # so let's not print the "self" parameter
                continue

            if p.is_positional_only():
                need_slash = not f.docstring_only
            elif need_slash and not (added_slash or p.is_positional_only()):
                added_slash = True
                add_parameter('/,')

            if p.is_keyword_only() and not added_star:
                added_star = True
                add_parameter('*,')

            p_add, p_output = text_accumulator()
            p_add(fix_right_bracket_count(p.right_bracket_count))

            if isinstance(p.converter, self_converter):
                # annotate first parameter as being a "self".
                #
                # if inspect.Signature gets this function,
                # and it's already bound, the self parameter
                # will be stripped off.
                #
                # if it's not bound, it should be marked
                # as positional-only.
                #
                # note: we don't print "self" for __init__,
                # because this isn't actually the signature
                # for __init__.  (it can't be, __init__ doesn't
                # have a docstring.)  if this is an __init__
                # (or __new__), then this signature is for
                # calling the class to construct a new instance.
                p_add('$')

            name = p.converter.signature_name or p.name
            p_add(name)

            if p.converter.is_optional():
                p_add('=')
                value = p.converter.py_default
                if not value:
                    value = repr(p.converter.default)
                p_add(value)

            if (p != last_p) or need_a_trailing_slash:
                p_add(',')

            add_parameter(p_output())

        add(fix_right_bracket_count(0))
        if need_a_trailing_slash:
            add_parameter('/')
        add(')')

        # PEP 8 says:
        #
        #     The Python standard library will not use function annotations
        #     as that would result in a premature commitment to a particular
        #     annotation style. Instead, the annotations are left for users
        #     to discover and experiment with useful annotation styles.
        #
        # therefore this is commented out:
        #
        # if f.return_converter.py_default:
        #     add(' -> ')
        #     add(f.return_converter.py_default)

        if not f.docstring_only:
            add("\n" + sig_end_marker + "\n")

        docstring_first_line = output()

        # now fix up the places where the brackets look wrong
        docstring_first_line = docstring_first_line.replace(', ]', ',] ')

        # okay.  now we're officially building the "parameters" section.
        # create substitution text for {parameters}
        spacer_line = False
        for p in parameters:
            if not p.docstring.strip():
                continue
            if spacer_line:
                add('\n')
            else:
                spacer_line = True
            add("  ")
            add(p.name)
            add('\n')
            add(textwrap.indent(rstrip_lines(p.docstring.rstrip()), "    "))
        parameters = output()
        if parameters:
            parameters += '\n'

        ##
        ## docstring body
        ##

        docstring = f.docstring.rstrip()
        lines = [line.rstrip() for line in docstring.split('\n')]

        # Enforce the summary line!
        # The first line of a docstring should be a summary of the function.
        # It should fit on one line (80 columns? 79 maybe?) and be a paragraph
        # by itself.
        #
        # Argument Clinic enforces the following rule:
        #  * either the docstring is empty,
        #  * or it must have a summary line.
        #
        # Guido said Clinic should enforce this:
        # http://mail.python.org/pipermail/python-dev/2013-June/127110.html

        if len(lines) >= 2:
            if lines[1]:
                fail("Docstring for " + f.full_name + " does not have a summary line!\n" +
                    "Every non-blank function docstring must start with\n" +
                    "a single line summary followed by an empty line.")
        elif len(lines) == 1:
            # the docstring is only one line right now--the summary line.
            # add an empty line after the summary line so we have space
            # between it and the {parameters} we're about to add.
            lines.append('')

        parameters_marker_count = len(docstring.split('{parameters}')) - 1
        if parameters_marker_count > 1:
            fail('You may not specify {parameters} more than once in a docstring!')

        if not parameters_marker_count:
            # insert after summary line
            lines.insert(2, '{parameters}')

        # insert at front of docstring
        lines.insert(0, docstring_first_line)

        docstring = "\n".join(lines)

        add(docstring)
        docstring = output()

        docstring = linear_format(docstring, parameters=parameters)
        docstring = docstring.rstrip()

        return docstring

    def state_terminal(self, line):
        """
        Called when processing the block is done.
        """
        assert not line

        if not self.function:
            return

        if self.keyword_only:
            values = self.function.parameters.values()
            if not values:
                no_parameter_after_star = True
            else:
                last_parameter = next(reversed(list(values)))
                no_parameter_after_star = last_parameter.kind != inspect.Parameter.KEYWORD_ONLY
            if no_parameter_after_star:
                fail("Function " + self.function.name + " specifies '*' without any parameters afterwards.")

        # remove trailing whitespace from all parameter docstrings
        for name, value in self.function.parameters.items():
            if not value:
                continue
            value.docstring = value.docstring.rstrip()

        self.function.docstring = self.format_docstring()




# maps strings to callables.
# the callable should return an object
# that implements the clinic parser
# interface (__init__ and parse).
#
# example parsers:
#   "clinic", handles the Clinic DSL
#   "python", handles running Python code
#
parsers = {'clinic' : DSLParser, 'python': PythonParser}


clinic = None


def main(argv):
    import sys

    if sys.version_info.major < 3 or sys.version_info.minor < 3:
        sys.exit("Error: clinic.py requires Python 3.3 or greater.")

    import argparse
    cmdline = argparse.ArgumentParser(
        description="""Preprocessor for CPython C files.

The purpose of the Argument Clinic is automating all the boilerplate involved
with writing argument parsing code for builtins and providing introspection
signatures ("docstrings") for CPython builtins.

For more information see https://docs.python.org/3/howto/clinic.html""")
    cmdline.add_argument("-f", "--force", action='store_true')
    cmdline.add_argument("-o", "--output", type=str)
    cmdline.add_argument("-v", "--verbose", action='store_true')
    cmdline.add_argument("--converters", action='store_true')
    cmdline.add_argument("--make", action='store_true',
                         help="Walk --srcdir to run over all relevant files.")
    cmdline.add_argument("--srcdir", type=str, default=os.curdir,
                         help="The directory tree to walk in --make mode.")
    cmdline.add_argument("filename", type=str, nargs="*")
    ns = cmdline.parse_args(argv)

    if ns.converters:
        if ns.filename:
            print("Usage error: can't specify --converters and a filename at the same time.")
            print()
            cmdline.print_usage()
            sys.exit(-1)
        converters = []
        return_converters = []
        ignored = set("""
            add_c_converter
            add_c_return_converter
            add_default_legacy_c_converter
            add_legacy_c_converter
            """.strip().split())
        module = globals()
        for name in module:
            for suffix, ids in (
                ("_return_converter", return_converters),
                ("_converter", converters),
            ):
                if name in ignored:
                    continue
                if name.endswith(suffix):
                    ids.append((name, name[:-len(suffix)]))
                    break
        print()

        print("Legacy converters:")
        legacy = sorted(legacy_converters)
        print('    ' + ' '.join(c for c in legacy if c[0].isupper()))
        print('    ' + ' '.join(c for c in legacy if c[0].islower()))
        print()

        for title, attribute, ids in (
            ("Converters", 'converter_init', converters),
            ("Return converters", 'return_converter_init', return_converters),
        ):
            print(title + ":")
            longest = -1
            for name, short_name in ids:
                longest = max(longest, len(short_name))
            for name, short_name in sorted(ids, key=lambda x: x[1].lower()):
                cls = module[name]
                callable = getattr(cls, attribute, None)
                if not callable:
                    continue
                signature = inspect.signature(callable)
                parameters = []
                for parameter_name, parameter in signature.parameters.items():
                    if parameter.kind == inspect.Parameter.KEYWORD_ONLY:
                        if parameter.default != inspect.Parameter.empty:
                            s = '{}={!r}'.format(parameter_name, parameter.default)
                        else:
                            s = parameter_name
                        parameters.append(s)
                print('    {}({})'.format(short_name, ', '.join(parameters)))
            print()
        print("All converters also accept (c_default=None, py_default=None, annotation=None).")
        print("All return converters also accept (py_default=None).")
        sys.exit(0)

    if ns.make:
        if ns.output or ns.filename:
            print("Usage error: can't use -o or filenames with --make.")
            print()
            cmdline.print_usage()
            sys.exit(-1)
        if not ns.srcdir:
            print("Usage error: --srcdir must not be empty with --make.")
            print()
            cmdline.print_usage()
            sys.exit(-1)
        for root, dirs, files in os.walk(ns.srcdir):
            for rcs_dir in ('.svn', '.git', '.hg', 'build', 'externals'):
                if rcs_dir in dirs:
                    dirs.remove(rcs_dir)
            for filename in files:
                if not (filename.endswith('.c') or filename.endswith('.h')):
                    continue
                path = os.path.join(root, filename)
                if ns.verbose:
                    print(path)
                parse_file(path, force=ns.force, verify=not ns.force)
        return

    if not ns.filename:
        cmdline.print_usage()
        sys.exit(-1)

    if ns.output and len(ns.filename) > 1:
        print("Usage error: can't use -o with multiple filenames.")
        print()
        cmdline.print_usage()
        sys.exit(-1)

    for filename in ns.filename:
        if ns.verbose:
            print(filename)
        parse_file(filename, output=ns.output, force=ns.force, verify=not ns.force)


if __name__ == "__main__":
    sys.exit(main(sys.argv[1:]))<|MERGE_RESOLUTION|>--- conflicted
+++ resolved
@@ -3414,14 +3414,10 @@
                         goto exit;
                     }}}}
                     #if USE_UNICODE_WCHAR_CACHE
-<<<<<<< HEAD
-                    {paramname} = _PyUnicode_AsUnicode({argname});
-=======
                     _Py_COMP_DIAG_PUSH
                     _Py_COMP_DIAG_IGNORE_DEPR_DECLS
                     {paramname} = _PyUnicode_AsUnicode({argname});
                     _Py_COMP_DIAG_POP
->>>>>>> 349f76c6
                     #else /* USE_UNICODE_WCHAR_CACHE */
                     {paramname} = PyUnicode_AsWideCharString({argname}, NULL);
                     #endif /* USE_UNICODE_WCHAR_CACHE */
@@ -3436,14 +3432,10 @@
                     }}}}
                     else if (PyUnicode_Check({argname})) {{{{
                         #if USE_UNICODE_WCHAR_CACHE
-<<<<<<< HEAD
-                        {paramname} = _PyUnicode_AsUnicode({argname});
-=======
                         _Py_COMP_DIAG_PUSH
                         _Py_COMP_DIAG_IGNORE_DEPR_DECLS
                         {paramname} = _PyUnicode_AsUnicode({argname});
                         _Py_COMP_DIAG_POP
->>>>>>> 349f76c6
                         #else /* USE_UNICODE_WCHAR_CACHE */
                         {paramname} = PyUnicode_AsWideCharString({argname}, NULL);
                         #endif /* USE_UNICODE_WCHAR_CACHE */
