#!/usr/bin/env python3
#
# Argument Clinic
# Copyright 2012-2013 by Larry Hastings.
# Licensed to the PSF under a contributor agreement.
#
from __future__ import annotations

import abc
import argparse
import ast
import builtins as bltns
import collections
import contextlib
import copy
import dataclasses as dc
import enum
import functools
import inspect
import io
import itertools
import os
import pprint
import re
import shlex
import sys
import textwrap

from collections.abc import (
    Callable,
    Iterable,
    Iterator,
    Sequence,
)
from operator import attrgetter
from types import FunctionType, NoneType
from typing import (
    TYPE_CHECKING,
    Any,
    Final,
    Literal,
    NamedTuple,
    NoReturn,
    Protocol,
    TypeVar,
    cast,
    overload,
)


# Local imports.
import libclinic
import libclinic.cpp
from libclinic import ClinicError


# TODO:
#
# soon:
#
# * allow mixing any two of {positional-only, positional-or-keyword,
#   keyword-only}
#       * dict constructor uses positional-only and keyword-only
#       * max and min use positional only with an optional group
#         and keyword-only
#


# match '#define Py_LIMITED_API'
LIMITED_CAPI_REGEX = re.compile(r'#define +Py_LIMITED_API')


class Sentinels(enum.Enum):
    unspecified = "unspecified"
    unknown = "unknown"

    def __repr__(self) -> str:
        return f"<{self.value.capitalize()}>"


unspecified: Final = Sentinels.unspecified
unknown: Final = Sentinels.unknown


# This one needs to be a distinct class, unlike the other two
class Null:
    def __repr__(self) -> str:
        return '<Null>'


NULL = Null()

TemplateDict = dict[str, str]


@overload
def warn_or_fail(
    *args: object,
    fail: Literal[True],
    filename: str | None = None,
    line_number: int | None = None,
) -> NoReturn: ...

@overload
def warn_or_fail(
    *args: object,
    fail: Literal[False] = False,
    filename: str | None = None,
    line_number: int | None = None,
) -> None: ...

def warn_or_fail(
    *args: object,
    fail: bool = False,
    filename: str | None = None,
    line_number: int | None = None,
) -> None:
    joined = " ".join([str(a) for a in args])
    error = ClinicError(joined, filename=filename, lineno=line_number)
    if fail:
        raise error
    else:
        print(error.report(warn_only=True))


def warn(
    *args: object,
    filename: str | None = None,
    line_number: int | None = None,
) -> None:
    return warn_or_fail(*args, filename=filename, line_number=line_number, fail=False)

def fail(
    *args: object,
    filename: str | None = None,
    line_number: int | None = None,
) -> NoReturn:
    warn_or_fail(*args, filename=filename, line_number=line_number, fail=True)


class CRenderData:
    def __init__(self) -> None:

        # The C statements to declare variables.
        # Should be full lines with \n eol characters.
        self.declarations: list[str] = []

        # The C statements required to initialize the variables before the parse call.
        # Should be full lines with \n eol characters.
        self.initializers: list[str] = []

        # The C statements needed to dynamically modify the values
        # parsed by the parse call, before calling the impl.
        self.modifications: list[str] = []

        # The entries for the "keywords" array for PyArg_ParseTuple.
        # Should be individual strings representing the names.
        self.keywords: list[str] = []

        # The "format units" for PyArg_ParseTuple.
        # Should be individual strings that will get
        self.format_units: list[str] = []

        # The varargs arguments for PyArg_ParseTuple.
        self.parse_arguments: list[str] = []

        # The parameter declarations for the impl function.
        self.impl_parameters: list[str] = []

        # The arguments to the impl function at the time it's called.
        self.impl_arguments: list[str] = []

        # For return converters: the name of the variable that
        # should receive the value returned by the impl.
        self.return_value = "return_value"

        # For return converters: the code to convert the return
        # value from the parse function.  This is also where
        # you should check the _return_value for errors, and
        # "goto exit" if there are any.
        self.return_conversion: list[str] = []
        self.converter_retval = "_return_value"

        # The C statements required to do some operations
        # after the end of parsing but before cleaning up.
        # These operations may be, for example, memory deallocations which
        # can only be done without any error happening during argument parsing.
        self.post_parsing: list[str] = []

        # The C statements required to clean up after the impl call.
        self.cleanup: list[str] = []

        # The C statements to generate critical sections (per-object locking).
        self.lock: list[str] = []
        self.unlock: list[str] = []


class Language(metaclass=abc.ABCMeta):

    start_line = ""
    body_prefix = ""
    stop_line = ""
    checksum_line = ""

    def __init__(self, filename: str) -> None:
        self.filename = filename

    @abc.abstractmethod
    def render(
            self,
            clinic: Clinic,
            signatures: Iterable[Module | Class | Function]
    ) -> str:
        ...

    def parse_line(self, line: str) -> None:
        ...

    def validate(self) -> None:
        def assert_only_one(
                attr: str,
                *additional_fields: str
        ) -> None:
            """
            Ensures that the string found at getattr(self, attr)
            contains exactly one formatter replacement string for
            each valid field.  The list of valid fields is
            ['dsl_name'] extended by additional_fields.

            e.g.
                self.fmt = "{dsl_name} {a} {b}"

                # this passes
                self.assert_only_one('fmt', 'a', 'b')

                # this fails, the format string has a {b} in it
                self.assert_only_one('fmt', 'a')

                # this fails, the format string doesn't have a {c} in it
                self.assert_only_one('fmt', 'a', 'b', 'c')

                # this fails, the format string has two {a}s in it,
                # it must contain exactly one
                self.fmt2 = '{dsl_name} {a} {a}'
                self.assert_only_one('fmt2', 'a')

            """
            fields = ['dsl_name']
            fields.extend(additional_fields)
            line: str = getattr(self, attr)
            fcf = libclinic.FormatCounterFormatter()
            fcf.format(line)
            def local_fail(should_be_there_but_isnt: bool) -> None:
                if should_be_there_but_isnt:
                    fail("{} {} must contain {{{}}} exactly once!".format(
                        self.__class__.__name__, attr, name))
                else:
                    fail("{} {} must not contain {{{}}}!".format(
                        self.__class__.__name__, attr, name))

            for name, count in fcf.counts.items():
                if name in fields:
                    if count > 1:
                        local_fail(True)
                else:
                    local_fail(False)
            for name in fields:
                if fcf.counts.get(name) != 1:
                    local_fail(True)

        assert_only_one('start_line')
        assert_only_one('stop_line')

        field = "arguments" if "{arguments}" in self.checksum_line else "checksum"
        assert_only_one('checksum_line', field)



class PythonLanguage(Language):

    language      = 'Python'
    start_line    = "#/*[{dsl_name} input]"
    body_prefix   = "#"
    stop_line     = "#[{dsl_name} start generated code]*/"
    checksum_line = "#/*[{dsl_name} end generated code: {arguments}]*/"


ParamTuple = tuple["Parameter", ...]


def permute_left_option_groups(
        l: Sequence[Iterable[Parameter]]
) -> Iterator[ParamTuple]:
    """
    Given [(1,), (2,), (3,)], should yield:
       ()
       (3,)
       (2, 3)
       (1, 2, 3)
    """
    yield tuple()
    accumulator: list[Parameter] = []
    for group in reversed(l):
        accumulator = list(group) + accumulator
        yield tuple(accumulator)


def permute_right_option_groups(
        l: Sequence[Iterable[Parameter]]
) -> Iterator[ParamTuple]:
    """
    Given [(1,), (2,), (3,)], should yield:
      ()
      (1,)
      (1, 2)
      (1, 2, 3)
    """
    yield tuple()
    accumulator: list[Parameter] = []
    for group in l:
        accumulator.extend(group)
        yield tuple(accumulator)


def permute_optional_groups(
        left: Sequence[Iterable[Parameter]],
        required: Iterable[Parameter],
        right: Sequence[Iterable[Parameter]]
) -> tuple[ParamTuple, ...]:
    """
    Generator function that computes the set of acceptable
    argument lists for the provided iterables of
    argument groups.  (Actually it generates a tuple of tuples.)

    Algorithm: prefer left options over right options.

    If required is empty, left must also be empty.
    """
    required = tuple(required)
    if not required:
        if left:
            raise ValueError("required is empty but left is not")

    accumulator: list[ParamTuple] = []
    counts = set()
    for r in permute_right_option_groups(right):
        for l in permute_left_option_groups(left):
            t = l + required + r
            if len(t) in counts:
                continue
            counts.add(len(t))
            accumulator.append(t)

    accumulator.sort(key=len)
    return tuple(accumulator)


def declare_parser(
        f: Function,
        *,
        hasformat: bool = False,
        clinic: Clinic,
        limited_capi: bool,
) -> str:
    """
    Generates the code template for a static local PyArg_Parser variable,
    with an initializer.  For core code (incl. builtin modules) the
    kwtuple field is also statically initialized.  Otherwise
    it is initialized at runtime.
    """
    if hasformat:
        fname = ''
        format_ = '.format = "{format_units}:{name}",'
    else:
        fname = '.fname = "{name}",'
        format_ = ''

    num_keywords = len([
        p for p in f.parameters.values()
        if not p.is_positional_only() and not p.is_vararg()
    ])
    if limited_capi:
        declarations = """
            #define KWTUPLE NULL
        """
    elif num_keywords == 0:
        declarations = """
            #if defined(Py_BUILD_CORE) && !defined(Py_BUILD_CORE_MODULE)
            #  define KWTUPLE (PyObject *)&_Py_SINGLETON(tuple_empty)
            #else
            #  define KWTUPLE NULL
            #endif
        """
    else:
        declarations = """
            #if defined(Py_BUILD_CORE) && !defined(Py_BUILD_CORE_MODULE)

            #define NUM_KEYWORDS %d
            static struct {{
                PyGC_Head _this_is_not_used;
                PyObject_VAR_HEAD
                PyObject *ob_item[NUM_KEYWORDS];
            }} _kwtuple = {{
                .ob_base = PyVarObject_HEAD_INIT(&PyTuple_Type, NUM_KEYWORDS)
                .ob_item = {{ {keywords_py} }},
            }};
            #undef NUM_KEYWORDS
            #define KWTUPLE (&_kwtuple.ob_base.ob_base)

            #else  // !Py_BUILD_CORE
            #  define KWTUPLE NULL
            #endif  // !Py_BUILD_CORE
        """ % num_keywords

        condition = '#if defined(Py_BUILD_CORE) && !defined(Py_BUILD_CORE_MODULE)'
        clinic.add_include('pycore_gc.h', 'PyGC_Head', condition=condition)
        clinic.add_include('pycore_runtime.h', '_Py_ID()', condition=condition)

    declarations += """
            static const char * const _keywords[] = {{{keywords_c} NULL}};
            static _PyArg_Parser _parser = {{
                .keywords = _keywords,
                %s
                .kwtuple = KWTUPLE,
            }};
            #undef KWTUPLE
    """ % (format_ or fname)
    return libclinic.normalize_snippet(declarations)


class CLanguage(Language):

    body_prefix   = "#"
    language      = 'C'
    start_line    = "/*[{dsl_name} input]"
    body_prefix   = ""
    stop_line     = "[{dsl_name} start generated code]*/"
    checksum_line = "/*[{dsl_name} end generated code: {arguments}]*/"

    NO_VARARG: Final[str] = "PY_SSIZE_T_MAX"

    PARSER_PROTOTYPE_KEYWORD: Final[str] = libclinic.normalize_snippet("""
        static PyObject *
        {c_basename}({self_type}{self_name}, PyObject *args, PyObject *kwargs)
    """)
    PARSER_PROTOTYPE_KEYWORD___INIT__: Final[str] = libclinic.normalize_snippet("""
        static int
        {c_basename}({self_type}{self_name}, PyObject *args, PyObject *kwargs)
    """)
    PARSER_PROTOTYPE_VARARGS: Final[str] = libclinic.normalize_snippet("""
        static PyObject *
        {c_basename}({self_type}{self_name}, PyObject *args)
    """)
    PARSER_PROTOTYPE_FASTCALL: Final[str] = libclinic.normalize_snippet("""
        static PyObject *
        {c_basename}({self_type}{self_name}, PyObject *const *args, Py_ssize_t nargs)
    """)
    PARSER_PROTOTYPE_FASTCALL_KEYWORDS: Final[str] = libclinic.normalize_snippet("""
        static PyObject *
        {c_basename}({self_type}{self_name}, PyObject *const *args, Py_ssize_t nargs, PyObject *kwnames)
    """)
    PARSER_PROTOTYPE_DEF_CLASS: Final[str] = libclinic.normalize_snippet("""
        static PyObject *
        {c_basename}({self_type}{self_name}, PyTypeObject *{defining_class_name}, PyObject *const *args, Py_ssize_t nargs, PyObject *kwnames)
    """)
    PARSER_PROTOTYPE_NOARGS: Final[str] = libclinic.normalize_snippet("""
        static PyObject *
        {c_basename}({self_type}{self_name}, PyObject *Py_UNUSED(ignored))
    """)
    PARSER_PROTOTYPE_GETTER: Final[str] = libclinic.normalize_snippet("""
        static PyObject *
        {c_basename}({self_type}{self_name}, void *Py_UNUSED(context))
    """)
    PARSER_PROTOTYPE_SETTER: Final[str] = libclinic.normalize_snippet("""
        static int
        {c_basename}({self_type}{self_name}, PyObject *value, void *Py_UNUSED(context))
    """)
    METH_O_PROTOTYPE: Final[str] = libclinic.normalize_snippet("""
        static PyObject *
        {c_basename}({impl_parameters})
    """)
    DOCSTRING_PROTOTYPE_VAR: Final[str] = libclinic.normalize_snippet("""
        PyDoc_VAR({c_basename}__doc__);
    """)
    DOCSTRING_PROTOTYPE_STRVAR: Final[str] = libclinic.normalize_snippet("""
        PyDoc_STRVAR({c_basename}__doc__,
        {docstring});
    """)
    GETSET_DOCSTRING_PROTOTYPE_STRVAR: Final[str] = libclinic.normalize_snippet("""
        PyDoc_STRVAR({getset_basename}__doc__,
        {docstring});
        #define {getset_basename}_HAS_DOCSTR
    """)
    IMPL_DEFINITION_PROTOTYPE: Final[str] = libclinic.normalize_snippet("""
        static {impl_return_type}
        {c_basename}_impl({impl_parameters})
    """)
    METHODDEF_PROTOTYPE_DEFINE: Final[str] = libclinic.normalize_snippet(r"""
        #define {methoddef_name}    \
            {{"{name}", {methoddef_cast}{c_basename}{methoddef_cast_end}, {methoddef_flags}, {c_basename}__doc__}},
    """)
    GETTERDEF_PROTOTYPE_DEFINE: Final[str] = libclinic.normalize_snippet(r"""
        #if defined({getset_basename}_HAS_DOCSTR)
        #  define {getset_basename}_DOCSTR {getset_basename}__doc__
        #else
        #  define {getset_basename}_DOCSTR NULL
        #endif
        #if defined({getset_name}_GETSETDEF)
        #  undef {getset_name}_GETSETDEF
        #  define {getset_name}_GETSETDEF {{"{name}", (getter){getset_basename}_get, (setter){getset_basename}_set, {getset_basename}_DOCSTR}},
        #else
        #  define {getset_name}_GETSETDEF {{"{name}", (getter){getset_basename}_get, NULL, {getset_basename}_DOCSTR}},
        #endif
    """)
    SETTERDEF_PROTOTYPE_DEFINE: Final[str] = libclinic.normalize_snippet(r"""
        #if defined({getset_name}_HAS_DOCSTR)
        #  define {getset_basename}_DOCSTR {getset_basename}__doc__
        #else
        #  define {getset_basename}_DOCSTR NULL
        #endif
        #if defined({getset_name}_GETSETDEF)
        #  undef {getset_name}_GETSETDEF
        #  define {getset_name}_GETSETDEF {{"{name}", (getter){getset_basename}_get, (setter){getset_basename}_set, {getset_basename}_DOCSTR}},
        #else
        #  define {getset_name}_GETSETDEF {{"{name}", NULL, (setter){getset_basename}_set, NULL}},
        #endif
    """)
    METHODDEF_PROTOTYPE_IFNDEF: Final[str] = libclinic.normalize_snippet("""
        #ifndef {methoddef_name}
            #define {methoddef_name}
        #endif /* !defined({methoddef_name}) */
    """)
    COMPILER_DEPRECATION_WARNING_PROTOTYPE: Final[str] = r"""
        // Emit compiler warnings when we get to Python {major}.{minor}.
        #if PY_VERSION_HEX >= 0x{major:02x}{minor:02x}00C0
        #  error {message}
        #elif PY_VERSION_HEX >= 0x{major:02x}{minor:02x}00A0
        #  ifdef _MSC_VER
        #    pragma message ({message})
        #  else
        #    warning {message}
        #  endif
        #endif
    """
    DEPRECATION_WARNING_PROTOTYPE: Final[str] = r"""
        if ({condition}) {{{{{errcheck}
            if (PyErr_WarnEx(PyExc_DeprecationWarning,
                    {message}, 1))
            {{{{
                goto exit;
            }}}}
        }}}}
    """

    def __init__(self, filename: str) -> None:
        super().__init__(filename)
        self.cpp = libclinic.cpp.Monitor(filename)

    def parse_line(self, line: str) -> None:
        self.cpp.writeline(line)

    def render(
            self,
            clinic: Clinic,
            signatures: Iterable[Module | Class | Function]
    ) -> str:
        function = None
        for o in signatures:
            if isinstance(o, Function):
                if function:
                    fail("You may specify at most one function per block.\nFound a block containing at least two:\n\t" + repr(function) + " and " + repr(o))
                function = o
        return self.render_function(clinic, function)

    def compiler_deprecated_warning(
            self,
            func: Function,
            parameters: list[Parameter],
    ) -> str | None:
        minversion: VersionTuple | None = None
        for p in parameters:
            for version in p.deprecated_positional, p.deprecated_keyword:
                if version and (not minversion or minversion > version):
                    minversion = version
        if not minversion:
            return None

        # Format the preprocessor warning and error messages.
        assert isinstance(self.cpp.filename, str)
        message = f"Update the clinic input of {func.full_name!r}."
        code = self.COMPILER_DEPRECATION_WARNING_PROTOTYPE.format(
            major=minversion[0],
            minor=minversion[1],
            message=libclinic.c_repr(message),
        )
        return libclinic.normalize_snippet(code)

    def deprecate_positional_use(
            self,
            func: Function,
            params: dict[int, Parameter],
    ) -> str:
        assert len(params) > 0
        first_pos = next(iter(params))
        last_pos = next(reversed(params))

        # Format the deprecation message.
        if len(params) == 1:
            condition = f"nargs == {first_pos+1}"
            amount = f"{first_pos+1} " if first_pos else ""
            pl = "s"
        else:
            condition = f"nargs > {first_pos} && nargs <= {last_pos+1}"
            amount = f"more than {first_pos} " if first_pos else ""
            pl = "s" if first_pos != 1 else ""
        message = (
            f"Passing {amount}positional argument{pl} to "
            f"{func.fulldisplayname}() is deprecated."
        )

        for (major, minor), group in itertools.groupby(
            params.values(), key=attrgetter("deprecated_positional")
        ):
            names = [repr(p.name) for p in group]
            pstr = libclinic.pprint_words(names)
            if len(names) == 1:
                message += (
                    f" Parameter {pstr} will become a keyword-only parameter "
                    f"in Python {major}.{minor}."
                )
            else:
                message += (
                    f" Parameters {pstr} will become keyword-only parameters "
                    f"in Python {major}.{minor}."
                )

        # Append deprecation warning to docstring.
        docstring = textwrap.fill(f"Note: {message}")
        func.docstring += f"\n\n{docstring}\n"
        # Format and return the code block.
        code = self.DEPRECATION_WARNING_PROTOTYPE.format(
            condition=condition,
            errcheck="",
            message=libclinic.wrapped_c_string_literal(message, width=64,
                                                       subsequent_indent=20),
        )
        return libclinic.normalize_snippet(code, indent=4)

    def deprecate_keyword_use(
            self,
            func: Function,
            params: dict[int, Parameter],
            argname_fmt: str | None,
            *,
            fastcall: bool,
            limited_capi: bool,
            clinic: Clinic,
    ) -> str:
        assert len(params) > 0
        last_param = next(reversed(params.values()))

        # Format the deprecation message.
        containscheck = ""
        conditions = []
        for i, p in params.items():
            if p.is_optional():
                if argname_fmt:
                    conditions.append(f"nargs < {i+1} && {argname_fmt % i}")
                elif fastcall:
                    conditions.append(f"nargs < {i+1} && PySequence_Contains(kwnames, &_Py_ID({p.name}))")
                    containscheck = "PySequence_Contains"
                    clinic.add_include('pycore_runtime.h', '_Py_ID()')
                else:
                    conditions.append(f"nargs < {i+1} && PyDict_Contains(kwargs, &_Py_ID({p.name}))")
                    containscheck = "PyDict_Contains"
                    clinic.add_include('pycore_runtime.h', '_Py_ID()')
            else:
                conditions = [f"nargs < {i+1}"]
        condition = ") || (".join(conditions)
        if len(conditions) > 1:
            condition = f"(({condition}))"
        if last_param.is_optional():
            if fastcall:
                if limited_capi:
                    condition = f"kwnames && PyTuple_Size(kwnames) && {condition}"
                else:
                    condition = f"kwnames && PyTuple_GET_SIZE(kwnames) && {condition}"
            else:
                if limited_capi:
                    condition = f"kwargs && PyDict_Size(kwargs) && {condition}"
                else:
                    condition = f"kwargs && PyDict_GET_SIZE(kwargs) && {condition}"
        names = [repr(p.name) for p in params.values()]
        pstr = libclinic.pprint_words(names)
        pl = 's' if len(params) != 1 else ''
        message = (
            f"Passing keyword argument{pl} {pstr} to "
            f"{func.fulldisplayname}() is deprecated."
        )

        for (major, minor), group in itertools.groupby(
            params.values(), key=attrgetter("deprecated_keyword")
        ):
            names = [repr(p.name) for p in group]
            pstr = libclinic.pprint_words(names)
            pl = 's' if len(names) != 1 else ''
            message += (
                f" Parameter{pl} {pstr} will become positional-only "
                f"in Python {major}.{minor}."
            )

        if containscheck:
            errcheck = f"""
            if (PyErr_Occurred()) {{{{ // {containscheck}() above can fail
                goto exit;
            }}}}"""
        else:
            errcheck = ""
        if argname_fmt:
            # Append deprecation warning to docstring.
            docstring = textwrap.fill(f"Note: {message}")
            func.docstring += f"\n\n{docstring}\n"
        # Format and return the code block.
        code = self.DEPRECATION_WARNING_PROTOTYPE.format(
            condition=condition,
            errcheck=errcheck,
            message=libclinic.wrapped_c_string_literal(message, width=64,
                                                       subsequent_indent=20),
        )
        return libclinic.normalize_snippet(code, indent=4)

    def output_templates(
            self,
            f: Function,
            clinic: Clinic
    ) -> dict[str, str]:
        parameters = list(f.parameters.values())
        assert parameters
        first_param = parameters.pop(0)
        assert isinstance(first_param.converter, self_converter)
        requires_defining_class = False
        if parameters and isinstance(parameters[0].converter, defining_class_converter):
            requires_defining_class = True
            del parameters[0]
        converters = [p.converter for p in parameters]

        if f.critical_section:
            clinic.add_include('pycore_critical_section.h', 'Py_BEGIN_CRITICAL_SECTION()')
        has_option_groups = parameters and (parameters[0].group or parameters[-1].group)
        simple_return = (f.return_converter.type == 'PyObject *'
                         and not f.critical_section)
        new_or_init = f.kind.new_or_init

        vararg: int | str = self.NO_VARARG
        pos_only = min_pos = max_pos = min_kw_only = pseudo_args = 0
        for i, p in enumerate(parameters, 1):
            if p.is_keyword_only():
                assert not p.is_positional_only()
                if not p.is_optional():
                    min_kw_only = i - max_pos
            elif p.is_vararg():
                pseudo_args += 1
                vararg = i - 1
            else:
                if vararg == self.NO_VARARG:
                    max_pos = i
                if p.is_positional_only():
                    pos_only = i
                if not p.is_optional():
                    min_pos = i

        meth_o = (len(parameters) == 1 and
              parameters[0].is_positional_only() and
              not converters[0].is_optional() and
              not requires_defining_class and
              not new_or_init)

        # we have to set these things before we're done:
        #
        # docstring_prototype
        # docstring_definition
        # impl_prototype
        # methoddef_define
        # parser_prototype
        # parser_definition
        # impl_definition
        # cpp_if
        # cpp_endif
        # methoddef_ifndef

        return_value_declaration = "PyObject *return_value = NULL;"
        methoddef_define = self.METHODDEF_PROTOTYPE_DEFINE
        if new_or_init and not f.docstring:
            docstring_prototype = docstring_definition = ''
        elif f.kind is GETTER:
            methoddef_define = self.GETTERDEF_PROTOTYPE_DEFINE
            if f.docstring:
                docstring_prototype = ''
                docstring_definition = self.GETSET_DOCSTRING_PROTOTYPE_STRVAR
            else:
                docstring_prototype = docstring_definition = ''
        elif f.kind is SETTER:
            if f.docstring:
                fail("docstrings are only supported for @getter, not @setter")
            return_value_declaration = "int {return_value};"
            methoddef_define = self.SETTERDEF_PROTOTYPE_DEFINE
            docstring_prototype = docstring_definition = ''
        else:
            docstring_prototype = self.DOCSTRING_PROTOTYPE_VAR
            docstring_definition = self.DOCSTRING_PROTOTYPE_STRVAR
        impl_definition = self.IMPL_DEFINITION_PROTOTYPE
        impl_prototype = parser_prototype = parser_definition = None

        # parser_body_fields remembers the fields passed in to the
        # previous call to parser_body. this is used for an awful hack.
        parser_body_fields: tuple[str, ...] = ()
        def parser_body(
                prototype: str,
                *fields: str,
                declarations: str = ''
        ) -> str:
            nonlocal parser_body_fields
            lines = []
            lines.append(prototype)
            parser_body_fields = fields

            preamble = libclinic.normalize_snippet("""
                {{
                    {return_value_declaration}
                    {parser_declarations}
                    {declarations}
                    {initializers}
            """) + "\n"
            finale = libclinic.normalize_snippet("""
                    {modifications}
                    {lock}
                    {return_value} = {c_basename}_impl({impl_arguments});
                    {unlock}
                    {return_conversion}
                    {post_parsing}

                {exit_label}
                    {cleanup}
                    return return_value;
                }}
            """)
            for field in preamble, *fields, finale:
                lines.append(field)
            return libclinic.linear_format("\n".join(lines),
                                           parser_declarations=declarations)

        fastcall = not new_or_init
        limited_capi = clinic.limited_capi
        if limited_capi and (pseudo_args or
                (any(p.is_optional() for p in parameters) and
                 any(p.is_keyword_only() and not p.is_optional() for p in parameters)) or
                any(c.broken_limited_capi for c in converters)):
            warn(f"Function {f.full_name} cannot use limited C API")
            limited_capi = False

        parsearg: str | None
        if f.kind in {GETTER, SETTER} and parameters:
            fail(f"@{f.kind.name.lower()} method cannot define parameters")

        if not parameters:
            parser_code: list[str] | None
            if f.kind is GETTER:
                flags = "" # This should end up unused
                parser_prototype = self.PARSER_PROTOTYPE_GETTER
                parser_code = []
            elif f.kind is SETTER:
                flags = ""
                parser_prototype = self.PARSER_PROTOTYPE_SETTER
                parser_code = []
            elif not requires_defining_class:
                # no parameters, METH_NOARGS
                flags = "METH_NOARGS"
                parser_prototype = self.PARSER_PROTOTYPE_NOARGS
                parser_code = []
            else:
                assert fastcall

                flags = "METH_METHOD|METH_FASTCALL|METH_KEYWORDS"
                parser_prototype = self.PARSER_PROTOTYPE_DEF_CLASS
                return_error = ('return NULL;' if simple_return
                                else 'goto exit;')
                parser_code = [libclinic.normalize_snippet("""
                    if (nargs || (kwnames && PyTuple_GET_SIZE(kwnames))) {{
                        PyErr_SetString(PyExc_TypeError, "{name}() takes no arguments");
                        %s
                    }}
                    """ % return_error, indent=4)]

            if simple_return:
                parser_definition = '\n'.join([
                    parser_prototype,
                    '{{',
                    *parser_code,
                    '    return {c_basename}_impl({impl_arguments});',
                    '}}'])
            else:
                parser_definition = parser_body(parser_prototype, *parser_code)

        elif meth_o:
            flags = "METH_O"

            if (isinstance(converters[0], object_converter) and
                converters[0].format_unit == 'O'):
                meth_o_prototype = self.METH_O_PROTOTYPE

                if simple_return:
                    # maps perfectly to METH_O, doesn't need a return converter.
                    # so we skip making a parse function
                    # and call directly into the impl function.
                    impl_prototype = parser_prototype = parser_definition = ''
                    impl_definition = meth_o_prototype
                else:
                    # SLIGHT HACK
                    # use impl_parameters for the parser here!
                    parser_prototype = meth_o_prototype
                    parser_definition = parser_body(parser_prototype)

            else:
                argname = 'arg'
                if parameters[0].name == argname:
                    argname += '_'
                parser_prototype = libclinic.normalize_snippet("""
                    static PyObject *
                    {c_basename}({self_type}{self_name}, PyObject *%s)
                    """ % argname)

                displayname = parameters[0].get_displayname(0)
                parsearg = converters[0].parse_arg(argname, displayname, limited_capi=limited_capi)
                if parsearg is None:
                    parsearg = """
                        if (!PyArg_Parse(%s, "{format_units}:{name}", {parse_arguments})) {{
                            goto exit;
                        }}
                        """ % argname
                parser_definition = parser_body(parser_prototype,
                                                libclinic.normalize_snippet(parsearg, indent=4))

        elif has_option_groups:
            # positional parameters with option groups
            # (we have to generate lots of PyArg_ParseTuple calls
            #  in a big switch statement)

            flags = "METH_VARARGS"
            parser_prototype = self.PARSER_PROTOTYPE_VARARGS
            parser_definition = parser_body(parser_prototype, '    {option_group_parsing}')

        elif not requires_defining_class and pos_only == len(parameters) - pseudo_args:
            if fastcall:
                # positional-only, but no option groups
                # we only need one call to _PyArg_ParseStack

                flags = "METH_FASTCALL"
                parser_prototype = self.PARSER_PROTOTYPE_FASTCALL
                nargs = 'nargs'
                argname_fmt = 'args[%d]'
            else:
                # positional-only, but no option groups
                # we only need one call to PyArg_ParseTuple

                flags = "METH_VARARGS"
                parser_prototype = self.PARSER_PROTOTYPE_VARARGS
                if limited_capi:
                    nargs = 'PyTuple_Size(args)'
                    argname_fmt = 'PyTuple_GetItem(args, %d)'
                else:
                    nargs = 'PyTuple_GET_SIZE(args)'
                    argname_fmt = 'PyTuple_GET_ITEM(args, %d)'

            left_args = f"{nargs} - {max_pos}"
            max_args = self.NO_VARARG if (vararg != self.NO_VARARG) else max_pos
            if limited_capi:
                parser_code = []
                if nargs != 'nargs':
                    nargs_def = f'Py_ssize_t nargs = {nargs};'
                    parser_code.append(libclinic.normalize_snippet(nargs_def, indent=4))
                    nargs = 'nargs'
                if min_pos == max_args:
                    pl = '' if min_pos == 1 else 's'
                    parser_code.append(libclinic.normalize_snippet(f"""
                        if ({nargs} != {min_pos}) {{{{
                            PyErr_Format(PyExc_TypeError, "{{name}} expected {min_pos} argument{pl}, got %zd", {nargs});
                            goto exit;
                        }}}}
                        """,
                    indent=4))
                else:
                    if min_pos:
                        pl = '' if min_pos == 1 else 's'
                        parser_code.append(libclinic.normalize_snippet(f"""
                            if ({nargs} < {min_pos}) {{{{
                                PyErr_Format(PyExc_TypeError, "{{name}} expected at least {min_pos} argument{pl}, got %zd", {nargs});
                                goto exit;
                            }}}}
                            """,
                            indent=4))
                    if max_args != self.NO_VARARG:
                        pl = '' if max_args == 1 else 's'
                        parser_code.append(libclinic.normalize_snippet(f"""
                            if ({nargs} > {max_args}) {{{{
                                PyErr_Format(PyExc_TypeError, "{{name}} expected at most {max_args} argument{pl}, got %zd", {nargs});
                                goto exit;
                            }}}}
                            """,
                        indent=4))
            else:
                clinic.add_include('pycore_modsupport.h',
                                   '_PyArg_CheckPositional()')
                parser_code = [libclinic.normalize_snippet(f"""
                    if (!_PyArg_CheckPositional("{{name}}", {nargs}, {min_pos}, {max_args})) {{{{
                        goto exit;
                    }}}}
                    """, indent=4)]

            has_optional = False
            for i, p in enumerate(parameters):
                if p.is_vararg():
                    if fastcall:
                        parser_code.append(libclinic.normalize_snippet("""
                            %s = PyTuple_New(%s);
                            if (!%s) {{
                                goto exit;
                            }}
                            for (Py_ssize_t i = 0; i < %s; ++i) {{
                                PyTuple_SET_ITEM(%s, i, Py_NewRef(args[%d + i]));
                            }}
                            """ % (
                                p.converter.parser_name,
                                left_args,
                                p.converter.parser_name,
                                left_args,
                                p.converter.parser_name,
                                max_pos
                            ), indent=4))
                    else:
                        parser_code.append(libclinic.normalize_snippet("""
                            %s = PyTuple_GetSlice(%d, -1);
                            """ % (
                                p.converter.parser_name,
                                max_pos
                            ), indent=4))
                    continue

                displayname = p.get_displayname(i+1)
                argname = argname_fmt % i
                parsearg = p.converter.parse_arg(argname, displayname, limited_capi=limited_capi)
                if parsearg is None:
                    parser_code = None
                    break
                if has_optional or p.is_optional():
                    has_optional = True
                    parser_code.append(libclinic.normalize_snippet("""
                        if (%s < %d) {{
                            goto skip_optional;
                        }}
                        """, indent=4) % (nargs, i + 1))
                parser_code.append(libclinic.normalize_snippet(parsearg, indent=4))

            if parser_code is not None:
                if has_optional:
                    parser_code.append("skip_optional:")
            else:
                if limited_capi:
                    fastcall = False
                if fastcall:
                    clinic.add_include('pycore_modsupport.h',
                                       '_PyArg_ParseStack()')
                    parser_code = [libclinic.normalize_snippet("""
                        if (!_PyArg_ParseStack(args, nargs, "{format_units}:{name}",
                            {parse_arguments})) {{
                            goto exit;
                        }}
                        """, indent=4)]
                else:
                    flags = "METH_VARARGS"
                    parser_prototype = self.PARSER_PROTOTYPE_VARARGS
                    parser_code = [libclinic.normalize_snippet("""
                        if (!PyArg_ParseTuple(args, "{format_units}:{name}",
                            {parse_arguments})) {{
                            goto exit;
                        }}
                        """, indent=4)]
            parser_definition = parser_body(parser_prototype, *parser_code)

        else:
            deprecated_positionals: dict[int, Parameter] = {}
            deprecated_keywords: dict[int, Parameter] = {}
            for i, p in enumerate(parameters):
                if p.deprecated_positional:
                    deprecated_positionals[i] = p
                if p.deprecated_keyword:
                    deprecated_keywords[i] = p

            has_optional_kw = (
                max(pos_only, min_pos) + min_kw_only
                < len(converters) - int(vararg != self.NO_VARARG)
            )

            if limited_capi:
                parser_code = None
                fastcall = False
            else:
                if vararg == self.NO_VARARG:
                    clinic.add_include('pycore_modsupport.h',
                                       '_PyArg_UnpackKeywords()')
                    args_declaration = "_PyArg_UnpackKeywords", "%s, %s, %s" % (
                        min_pos,
                        max_pos,
                        min_kw_only
                    )
                    nargs = "nargs"
                else:
                    clinic.add_include('pycore_modsupport.h',
                                       '_PyArg_UnpackKeywordsWithVararg()')
                    args_declaration = "_PyArg_UnpackKeywordsWithVararg", "%s, %s, %s, %s" % (
                        min_pos,
                        max_pos,
                        min_kw_only,
                        vararg
                    )
                    nargs = f"Py_MIN(nargs, {max_pos})" if max_pos else "0"

                if fastcall:
                    flags = "METH_FASTCALL|METH_KEYWORDS"
                    parser_prototype = self.PARSER_PROTOTYPE_FASTCALL_KEYWORDS
                    argname_fmt = 'args[%d]'
                    declarations = declare_parser(f, clinic=clinic,
                                                  limited_capi=clinic.limited_capi)
                    declarations += "\nPyObject *argsbuf[%s];" % len(converters)
                    if has_optional_kw:
                        declarations += "\nPy_ssize_t noptargs = %s + (kwnames ? PyTuple_GET_SIZE(kwnames) : 0) - %d;" % (nargs, min_pos + min_kw_only)
                    parser_code = [libclinic.normalize_snippet("""
                        args = %s(args, nargs, NULL, kwnames, &_parser, %s, argsbuf);
                        if (!args) {{
                            goto exit;
                        }}
                        """ % args_declaration, indent=4)]
                else:
                    # positional-or-keyword arguments
                    flags = "METH_VARARGS|METH_KEYWORDS"
                    parser_prototype = self.PARSER_PROTOTYPE_KEYWORD
                    argname_fmt = 'fastargs[%d]'
                    declarations = declare_parser(f, clinic=clinic,
                                                  limited_capi=clinic.limited_capi)
                    declarations += "\nPyObject *argsbuf[%s];" % len(converters)
                    declarations += "\nPyObject * const *fastargs;"
                    declarations += "\nPy_ssize_t nargs = PyTuple_GET_SIZE(args);"
                    if has_optional_kw:
                        declarations += "\nPy_ssize_t noptargs = %s + (kwargs ? PyDict_GET_SIZE(kwargs) : 0) - %d;" % (nargs, min_pos + min_kw_only)
                    parser_code = [libclinic.normalize_snippet("""
                        fastargs = %s(_PyTuple_CAST(args)->ob_item, nargs, kwargs, NULL, &_parser, %s, argsbuf);
                        if (!fastargs) {{
                            goto exit;
                        }}
                        """ % args_declaration, indent=4)]

            if requires_defining_class:
                flags = 'METH_METHOD|' + flags
                parser_prototype = self.PARSER_PROTOTYPE_DEF_CLASS

            if parser_code is not None:
                if deprecated_keywords:
                    code = self.deprecate_keyword_use(f, deprecated_keywords, argname_fmt,
                                                      clinic=clinic,
                                                      fastcall=fastcall,
                                                      limited_capi=limited_capi)
                    parser_code.append(code)

                add_label: str | None = None
                for i, p in enumerate(parameters):
                    if isinstance(p.converter, defining_class_converter):
                        raise ValueError("defining_class should be the first "
                                        "parameter (after self)")
                    displayname = p.get_displayname(i+1)
                    parsearg = p.converter.parse_arg(argname_fmt % i, displayname, limited_capi=limited_capi)
                    if parsearg is None:
                        parser_code = None
                        break
                    if add_label and (i == pos_only or i == max_pos):
                        parser_code.append("%s:" % add_label)
                        add_label = None
                    if not p.is_optional():
                        parser_code.append(libclinic.normalize_snippet(parsearg, indent=4))
                    elif i < pos_only:
                        add_label = 'skip_optional_posonly'
                        parser_code.append(libclinic.normalize_snippet("""
                            if (nargs < %d) {{
                                goto %s;
                            }}
                            """ % (i + 1, add_label), indent=4))
                        if has_optional_kw:
                            parser_code.append(libclinic.normalize_snippet("""
                                noptargs--;
                                """, indent=4))
                        parser_code.append(libclinic.normalize_snippet(parsearg, indent=4))
                    else:
                        if i < max_pos:
                            label = 'skip_optional_pos'
                            first_opt = max(min_pos, pos_only)
                        else:
                            label = 'skip_optional_kwonly'
                            first_opt = max_pos + min_kw_only
                            if vararg != self.NO_VARARG:
                                first_opt += 1
                        if i == first_opt:
                            add_label = label
                            parser_code.append(libclinic.normalize_snippet("""
                                if (!noptargs) {{
                                    goto %s;
                                }}
                                """ % add_label, indent=4))
                        if i + 1 == len(parameters):
                            parser_code.append(libclinic.normalize_snippet(parsearg, indent=4))
                        else:
                            add_label = label
                            parser_code.append(libclinic.normalize_snippet("""
                                if (%s) {{
                                """ % (argname_fmt % i), indent=4))
                            parser_code.append(libclinic.normalize_snippet(parsearg, indent=8))
                            parser_code.append(libclinic.normalize_snippet("""
                                    if (!--noptargs) {{
                                        goto %s;
                                    }}
                                }}
                                """ % add_label, indent=4))

            if parser_code is not None:
                if add_label:
                    parser_code.append("%s:" % add_label)
            else:
                declarations = declare_parser(f, clinic=clinic,
                                              hasformat=True,
                                              limited_capi=limited_capi)
                if limited_capi:
                    # positional-or-keyword arguments
                    assert not fastcall
                    flags = "METH_VARARGS|METH_KEYWORDS"
                    parser_prototype = self.PARSER_PROTOTYPE_KEYWORD
                    parser_code = [libclinic.normalize_snippet("""
                        if (!PyArg_ParseTupleAndKeywords(args, kwargs, "{format_units}:{name}", _keywords,
                            {parse_arguments}))
                            goto exit;
                    """, indent=4)]
                    declarations = "static char *_keywords[] = {{{keywords_c} NULL}};"
                    if deprecated_positionals or deprecated_keywords:
                        declarations += "\nPy_ssize_t nargs = PyTuple_Size(args);"

                elif fastcall:
                    clinic.add_include('pycore_modsupport.h',
                                       '_PyArg_ParseStackAndKeywords()')
                    parser_code = [libclinic.normalize_snippet("""
                        if (!_PyArg_ParseStackAndKeywords(args, nargs, kwnames, &_parser{parse_arguments_comma}
                            {parse_arguments})) {{
                            goto exit;
                        }}
                        """, indent=4)]
                else:
                    clinic.add_include('pycore_modsupport.h',
                                       '_PyArg_ParseTupleAndKeywordsFast()')
                    parser_code = [libclinic.normalize_snippet("""
                        if (!_PyArg_ParseTupleAndKeywordsFast(args, kwargs, &_parser,
                            {parse_arguments})) {{
                            goto exit;
                        }}
                        """, indent=4)]
                    if deprecated_positionals or deprecated_keywords:
                        declarations += "\nPy_ssize_t nargs = PyTuple_GET_SIZE(args);"
                if deprecated_keywords:
                    code = self.deprecate_keyword_use(f, deprecated_keywords, None,
                                                      clinic=clinic,
                                                      fastcall=fastcall,
                                                      limited_capi=limited_capi)
                    parser_code.append(code)

            if deprecated_positionals:
                code = self.deprecate_positional_use(f, deprecated_positionals)
                # Insert the deprecation code before parameter parsing.
                parser_code.insert(0, code)

            assert parser_prototype is not None
            parser_definition = parser_body(parser_prototype, *parser_code,
                                            declarations=declarations)


        # Copy includes from parameters to Clinic after parse_arg() has been
        # called above.
        for converter in converters:
            for include in converter.includes:
                clinic.add_include(include.filename, include.reason,
                                   condition=include.condition)

        if new_or_init:
            methoddef_define = ''

            if f.kind is METHOD_NEW:
                parser_prototype = self.PARSER_PROTOTYPE_KEYWORD
            else:
                return_value_declaration = "int return_value = -1;"
                parser_prototype = self.PARSER_PROTOTYPE_KEYWORD___INIT__

            fields = list(parser_body_fields)
            parses_positional = 'METH_NOARGS' not in flags
            parses_keywords = 'METH_KEYWORDS' in flags
            if parses_keywords:
                assert parses_positional

            if requires_defining_class:
                raise ValueError("Slot methods cannot access their defining class.")

            if not parses_keywords:
                declarations = '{base_type_ptr}'
                clinic.add_include('pycore_modsupport.h',
                                   '_PyArg_NoKeywords()')
                fields.insert(0, libclinic.normalize_snippet("""
                    if ({self_type_check}!_PyArg_NoKeywords("{name}", kwargs)) {{
                        goto exit;
                    }}
                    """, indent=4))
                if not parses_positional:
                    clinic.add_include('pycore_modsupport.h',
                                       '_PyArg_NoPositional()')
                    fields.insert(0, libclinic.normalize_snippet("""
                        if ({self_type_check}!_PyArg_NoPositional("{name}", args)) {{
                            goto exit;
                        }}
                        """, indent=4))

            parser_definition = parser_body(parser_prototype, *fields,
                                            declarations=declarations)


        methoddef_cast_end = ""
        if flags in ('METH_NOARGS', 'METH_O', 'METH_VARARGS'):
            methoddef_cast = "(PyCFunction)"
        elif f.kind is GETTER:
            methoddef_cast = "" # This should end up unused
        elif limited_capi:
            methoddef_cast = "(PyCFunction)(void(*)(void))"
        else:
            methoddef_cast = "_PyCFunction_CAST("
            methoddef_cast_end = ")"

        if f.methoddef_flags:
            flags += '|' + f.methoddef_flags

        methoddef_define = methoddef_define.replace('{methoddef_flags}', flags)
        methoddef_define = methoddef_define.replace('{methoddef_cast}', methoddef_cast)
        methoddef_define = methoddef_define.replace('{methoddef_cast_end}', methoddef_cast_end)

        methoddef_ifndef = ''
        conditional = self.cpp.condition()
        if not conditional:
            cpp_if = cpp_endif = ''
        else:
            cpp_if = "#if " + conditional
            cpp_endif = "#endif /* " + conditional + " */"

            if methoddef_define and f.full_name not in clinic.ifndef_symbols:
                clinic.ifndef_symbols.add(f.full_name)
                methoddef_ifndef = self.METHODDEF_PROTOTYPE_IFNDEF

        # add ';' to the end of parser_prototype and impl_prototype
        # (they mustn't be None, but they could be an empty string.)
        assert parser_prototype is not None
        if parser_prototype:
            assert not parser_prototype.endswith(';')
            parser_prototype += ';'

        if impl_prototype is None:
            impl_prototype = impl_definition
        if impl_prototype:
            impl_prototype += ";"

        parser_definition = parser_definition.replace("{return_value_declaration}", return_value_declaration)

        compiler_warning = self.compiler_deprecated_warning(f, parameters)
        if compiler_warning:
            parser_definition = compiler_warning + "\n\n" + parser_definition

        d = {
            "docstring_prototype" : docstring_prototype,
            "docstring_definition" : docstring_definition,
            "impl_prototype" : impl_prototype,
            "methoddef_define" : methoddef_define,
            "parser_prototype" : parser_prototype,
            "parser_definition" : parser_definition,
            "impl_definition" : impl_definition,
            "cpp_if" : cpp_if,
            "cpp_endif" : cpp_endif,
            "methoddef_ifndef" : methoddef_ifndef,
        }

        # make sure we didn't forget to assign something,
        # and wrap each non-empty value in \n's
        d2 = {}
        for name, value in d.items():
            assert value is not None, "got a None value for template " + repr(name)
            if value:
                value = '\n' + value + '\n'
            d2[name] = value
        return d2

    @staticmethod
    def group_to_variable_name(group: int) -> str:
        adjective = "left_" if group < 0 else "right_"
        return "group_" + adjective + str(abs(group))

    def render_option_group_parsing(
            self,
            f: Function,
            template_dict: TemplateDict,
            limited_capi: bool,
    ) -> None:
        # positional only, grouped, optional arguments!
        # can be optional on the left or right.
        # here's an example:
        #
        # [ [ [ A1 A2 ] B1 B2 B3 ] C1 C2 ] D1 D2 D3 [ E1 E2 E3 [ F1 F2 F3 ] ]
        #
        # Here group D are required, and all other groups are optional.
        # (Group D's "group" is actually None.)
        # We can figure out which sets of arguments we have based on
        # how many arguments are in the tuple.
        #
        # Note that you need to count up on both sides.  For example,
        # you could have groups C+D, or C+D+E, or C+D+E+F.
        #
        # What if the number of arguments leads us to an ambiguous result?
        # Clinic prefers groups on the left.  So in the above example,
        # five arguments would map to B+C, not C+D.

        out = []
        parameters = list(f.parameters.values())
        if isinstance(parameters[0].converter, self_converter):
            del parameters[0]

        group: list[Parameter] | None = None
        left = []
        right = []
        required: list[Parameter] = []
        last: int | Literal[Sentinels.unspecified] = unspecified

        for p in parameters:
            group_id = p.group
            if group_id != last:
                last = group_id
                group = []
                if group_id < 0:
                    left.append(group)
                elif group_id == 0:
                    group = required
                else:
                    right.append(group)
            assert group is not None
            group.append(p)

        count_min = sys.maxsize
        count_max = -1

        if limited_capi:
            nargs = 'PyTuple_Size(args)'
        else:
            nargs = 'PyTuple_GET_SIZE(args)'
        out.append(f"switch ({nargs}) {{\n")
        for subset in permute_optional_groups(left, required, right):
            count = len(subset)
            count_min = min(count_min, count)
            count_max = max(count_max, count)

            if count == 0:
                out.append("""    case 0:
        break;
""")
                continue

            group_ids = {p.group for p in subset}  # eliminate duplicates
            d: dict[str, str | int] = {}
            d['count'] = count
            d['name'] = f.name
            d['format_units'] = "".join(p.converter.format_unit for p in subset)

            parse_arguments: list[str] = []
            for p in subset:
                p.converter.parse_argument(parse_arguments)
            d['parse_arguments'] = ", ".join(parse_arguments)

            group_ids.discard(0)
            lines = "\n".join([
                self.group_to_variable_name(g) + " = 1;"
                for g in group_ids
            ])

            s = """\
    case {count}:
        if (!PyArg_ParseTuple(args, "{format_units}:{name}", {parse_arguments})) {{
            goto exit;
        }}
        {group_booleans}
        break;
"""
            s = libclinic.linear_format(s, group_booleans=lines)
            s = s.format_map(d)
            out.append(s)

        out.append("    default:\n")
        s = '        PyErr_SetString(PyExc_TypeError, "{} requires {} to {} arguments");\n'
        out.append(s.format(f.full_name, count_min, count_max))
        out.append('        goto exit;\n')
        out.append("}")

        template_dict['option_group_parsing'] = libclinic.format_escape("".join(out))

    def render_function(
            self,
            clinic: Clinic,
            f: Function | None
    ) -> str:
        if f is None or clinic is None:
            return ""

        data = CRenderData()

        assert f.parameters, "We should always have a 'self' at this point!"
        parameters = f.render_parameters
        converters = [p.converter for p in parameters]

        templates = self.output_templates(f, clinic)

        f_self = parameters[0]
        selfless = parameters[1:]
        assert isinstance(f_self.converter, self_converter), "No self parameter in " + repr(f.full_name) + "!"

        if f.critical_section:
            match len(f.target_critical_section):
                case 0:
                    lock = 'Py_BEGIN_CRITICAL_SECTION({self_name});'
                    unlock = 'Py_END_CRITICAL_SECTION();'
                case 1:
                    lock = 'Py_BEGIN_CRITICAL_SECTION({target_critical_section});'
                    unlock = 'Py_END_CRITICAL_SECTION();'
                case _:
                    lock = 'Py_BEGIN_CRITICAL_SECTION2({target_critical_section});'
                    unlock = 'Py_END_CRITICAL_SECTION2();'
            data.lock.append(lock)
            data.unlock.append(unlock)

        last_group = 0
        first_optional = len(selfless)
        positional = selfless and selfless[-1].is_positional_only()
        has_option_groups = False

        # offset i by -1 because first_optional needs to ignore self
        for i, p in enumerate(parameters, -1):
            c = p.converter

            if (i != -1) and (p.default is not unspecified):
                first_optional = min(first_optional, i)

            if p.is_vararg():
                data.cleanup.append(f"Py_XDECREF({c.parser_name});")

            # insert group variable
            group = p.group
            if last_group != group:
                last_group = group
                if group:
                    group_name = self.group_to_variable_name(group)
                    data.impl_arguments.append(group_name)
                    data.declarations.append("int " + group_name + " = 0;")
                    data.impl_parameters.append("int " + group_name)
                    has_option_groups = True

            c.render(p, data)

        if has_option_groups and (not positional):
            fail("You cannot use optional groups ('[' and ']') "
                 "unless all parameters are positional-only ('/').")

        # HACK
        # when we're METH_O, but have a custom return converter,
        # we use "impl_parameters" for the parsing function
        # because that works better.  but that means we must
        # suppress actually declaring the impl's parameters
        # as variables in the parsing function.  but since it's
        # METH_O, we have exactly one anyway, so we know exactly
        # where it is.
        if ("METH_O" in templates['methoddef_define'] and
            '{impl_parameters}' in templates['parser_prototype']):
            data.declarations.pop(0)

        full_name = f.full_name
        template_dict = {'full_name': full_name}
        template_dict['name'] = f.displayname
        if f.kind in {GETTER, SETTER}:
            template_dict['getset_name'] = f.c_basename.upper()
            template_dict['getset_basename'] = f.c_basename
            if f.kind is GETTER:
                template_dict['c_basename'] = f.c_basename + "_get"
            elif f.kind is SETTER:
                template_dict['c_basename'] = f.c_basename + "_set"
                # Implicitly add the setter value parameter.
                data.impl_parameters.append("PyObject *value")
                data.impl_arguments.append("value")
        else:
            template_dict['methoddef_name'] = f.c_basename.upper() + "_METHODDEF"
            template_dict['c_basename'] = f.c_basename

        template_dict['docstring'] = libclinic.docstring_for_c_string(f.docstring)
        template_dict['self_name'] = template_dict['self_type'] = template_dict['self_type_check'] = ''
        template_dict['target_critical_section'] = ', '.join(f.target_critical_section)
        for converter in converters:
            converter.set_template_dict(template_dict)

        f.return_converter.render(f, data)
        if f.kind is SETTER:
            # All setters return an int.
            template_dict['impl_return_type'] = 'int'
        else:
            template_dict['impl_return_type'] = f.return_converter.type

        template_dict['declarations'] = libclinic.format_escape("\n".join(data.declarations))
        template_dict['initializers'] = "\n\n".join(data.initializers)
        template_dict['modifications'] = '\n\n'.join(data.modifications)
        template_dict['keywords_c'] = ' '.join('"' + k + '",'
                                               for k in data.keywords)
        keywords = [k for k in data.keywords if k]
        template_dict['keywords_py'] = ' '.join('&_Py_ID(' + k + '),'
                                                for k in keywords)
        template_dict['format_units'] = ''.join(data.format_units)
        template_dict['parse_arguments'] = ', '.join(data.parse_arguments)
        if data.parse_arguments:
            template_dict['parse_arguments_comma'] = ',';
        else:
            template_dict['parse_arguments_comma'] = '';
        template_dict['impl_parameters'] = ", ".join(data.impl_parameters)
        template_dict['impl_arguments'] = ", ".join(data.impl_arguments)

        template_dict['return_conversion'] = libclinic.format_escape("".join(data.return_conversion).rstrip())
        template_dict['post_parsing'] = libclinic.format_escape("".join(data.post_parsing).rstrip())
        template_dict['cleanup'] = libclinic.format_escape("".join(data.cleanup))

        template_dict['return_value'] = data.return_value
        template_dict['lock'] = "\n".join(data.lock)
        template_dict['unlock'] = "\n".join(data.unlock)

        # used by unpack tuple code generator
        unpack_min = first_optional
        unpack_max = len(selfless)
        template_dict['unpack_min'] = str(unpack_min)
        template_dict['unpack_max'] = str(unpack_max)

        if has_option_groups:
            self.render_option_group_parsing(f, template_dict,
                                             limited_capi=clinic.limited_capi)

        # buffers, not destination
        for name, destination in clinic.destination_buffers.items():
            template = templates[name]
            if has_option_groups:
                template = libclinic.linear_format(template,
                        option_group_parsing=template_dict['option_group_parsing'])
            template = libclinic.linear_format(template,
                declarations=template_dict['declarations'],
                return_conversion=template_dict['return_conversion'],
                initializers=template_dict['initializers'],
                modifications=template_dict['modifications'],
                post_parsing=template_dict['post_parsing'],
                cleanup=template_dict['cleanup'],
                lock=template_dict['lock'],
                unlock=template_dict['unlock'],
                )

            # Only generate the "exit:" label
            # if we have any gotos
            label = "exit:" if "goto exit;" in template else ""
            template = libclinic.linear_format(template, exit_label=label)

            s = template.format_map(template_dict)

            # mild hack:
            # reflow long impl declarations
            if name in {"impl_prototype", "impl_definition"}:
                s = libclinic.wrap_declarations(s)

            if clinic.line_prefix:
                s = libclinic.indent_all_lines(s, clinic.line_prefix)
            if clinic.line_suffix:
                s = libclinic.suffix_all_lines(s, clinic.line_suffix)

            destination.append(s)

        return clinic.get_destination('block').dump()


@dc.dataclass(slots=True, repr=False)
class Block:
    r"""
    Represents a single block of text embedded in
    another file.  If dsl_name is None, the block represents
    verbatim text, raw original text from the file, in
    which case "input" will be the only non-false member.
    If dsl_name is not None, the block represents a Clinic
    block.

    input is always str, with embedded \n characters.
    input represents the original text from the file;
    if it's a Clinic block, it is the original text with
    the body_prefix and redundant leading whitespace removed.

    dsl_name is either str or None.  If str, it's the text
    found on the start line of the block between the square
    brackets.

    signatures is a list.
    It may only contain clinic.Module, clinic.Class, and
    clinic.Function objects.  At the moment it should
    contain at most one of each.

    output is either str or None.  If str, it's the output
    from this block, with embedded '\n' characters.

    indent is a str.  It's the leading whitespace
    that was found on every line of input.  (If body_prefix is
    not empty, this is the indent *after* removing the
    body_prefix.)

    "indent" is different from the concept of "preindent"
    (which is not stored as state on Block objects).
    "preindent" is the whitespace that
    was found in front of every line of input *before* the
    "body_prefix" (see the Language object).  If body_prefix
    is empty, preindent must always be empty too.

    To illustrate the difference between "indent" and "preindent":

    Assume that '_' represents whitespace.
    If the block processed was in a Python file, and looked like this:
      ____#/*[python]
      ____#__for a in range(20):
      ____#____print(a)
      ____#[python]*/
    "preindent" would be "____" and "indent" would be "__".

    """
    input: str
    dsl_name: str | None = None
    signatures: list[Module | Class | Function] = dc.field(default_factory=list)
    output: Any = None  # TODO: Very dynamic; probably untypeable in its current form?
    indent: str = ''

    def __repr__(self) -> str:
        dsl_name = self.dsl_name or "text"
        def summarize(s: object) -> str:
            s = repr(s)
            if len(s) > 30:
                return s[:26] + "..." + s[0]
            return s
        parts = (
            repr(dsl_name),
            f"input={summarize(self.input)}",
            f"output={summarize(self.output)}"
        )
        return f"<clinic.Block {' '.join(parts)}>"


class BlockParser:
    """
    Block-oriented parser for Argument Clinic.
    Iterator, yields Block objects.
    """

    def __init__(
            self,
            input: str,
            language: Language,
            *,
            verify: bool = True
    ) -> None:
        """
        "input" should be a str object
        with embedded \n characters.

        "language" should be a Language object.
        """
        language.validate()

        self.input = collections.deque(reversed(input.splitlines(keepends=True)))
        self.block_start_line_number = self.line_number = 0

        self.language = language
        before, _, after = language.start_line.partition('{dsl_name}')
        assert _ == '{dsl_name}'
        self.find_start_re = libclinic.create_regex(before, after,
                                                    whole_line=False)
        self.start_re = libclinic.create_regex(before, after)
        self.verify = verify
        self.last_checksum_re: re.Pattern[str] | None = None
        self.last_dsl_name: str | None = None
        self.dsl_name: str | None = None
        self.first_block = True

    def __iter__(self) -> BlockParser:
        return self

    def __next__(self) -> Block:
        while True:
            if not self.input:
                raise StopIteration

            if self.dsl_name:
                try:
                    return_value = self.parse_clinic_block(self.dsl_name)
                except ClinicError as exc:
                    exc.filename = self.language.filename
                    exc.lineno = self.line_number
                    raise
                self.dsl_name = None
                self.first_block = False
                return return_value
            block = self.parse_verbatim_block()
            if self.first_block and not block.input:
                continue
            self.first_block = False
            return block


    def is_start_line(self, line: str) -> str | None:
        match = self.start_re.match(line.lstrip())
        return match.group(1) if match else None

    def _line(self, lookahead: bool = False) -> str:
        self.line_number += 1
        line = self.input.pop()
        if not lookahead:
            self.language.parse_line(line)
        return line

    def parse_verbatim_block(self) -> Block:
        lines = []
        self.block_start_line_number = self.line_number

        while self.input:
            line = self._line()
            dsl_name = self.is_start_line(line)
            if dsl_name:
                self.dsl_name = dsl_name
                break
            lines.append(line)

        return Block("".join(lines))

    def parse_clinic_block(self, dsl_name: str) -> Block:
        in_lines = []
        self.block_start_line_number = self.line_number + 1
        stop_line = self.language.stop_line.format(dsl_name=dsl_name)
        body_prefix = self.language.body_prefix.format(dsl_name=dsl_name)

        def is_stop_line(line: str) -> bool:
            # make sure to recognize stop line even if it
            # doesn't end with EOL (it could be the very end of the file)
            if line.startswith(stop_line):
                remainder = line.removeprefix(stop_line)
                if remainder and not remainder.isspace():
                    fail(f"Garbage after stop line: {remainder!r}")
                return True
            else:
                # gh-92256: don't allow incorrectly formatted stop lines
                if line.lstrip().startswith(stop_line):
                    fail(f"Whitespace is not allowed before the stop line: {line!r}")
                return False

        # consume body of program
        while self.input:
            line = self._line()
            if is_stop_line(line) or self.is_start_line(line):
                break
            if body_prefix:
                line = line.lstrip()
                assert line.startswith(body_prefix)
                line = line.removeprefix(body_prefix)
            in_lines.append(line)

        # consume output and checksum line, if present.
        if self.last_dsl_name == dsl_name:
            checksum_re = self.last_checksum_re
        else:
            before, _, after = self.language.checksum_line.format(dsl_name=dsl_name, arguments='{arguments}').partition('{arguments}')
            assert _ == '{arguments}'
            checksum_re = libclinic.create_regex(before, after, word=False)
            self.last_dsl_name = dsl_name
            self.last_checksum_re = checksum_re
        assert checksum_re is not None

        # scan forward for checksum line
        out_lines = []
        arguments = None
        while self.input:
            line = self._line(lookahead=True)
            match = checksum_re.match(line.lstrip())
            arguments = match.group(1) if match else None
            if arguments:
                break
            out_lines.append(line)
            if self.is_start_line(line):
                break

        output: str | None
        output = "".join(out_lines)
        if arguments:
            d = {}
            for field in shlex.split(arguments):
                name, equals, value = field.partition('=')
                if not equals:
                    fail(f"Mangled Argument Clinic marker line: {line!r}")
                d[name.strip()] = value.strip()

            if self.verify:
                if 'input' in d:
                    checksum = d['output']
                else:
                    checksum = d['checksum']

                computed = libclinic.compute_checksum(output, len(checksum))
                if checksum != computed:
                    fail("Checksum mismatch! "
                         f"Expected {checksum!r}, computed {computed!r}. "
                         "Suggested fix: remove all generated code including "
                         "the end marker, or use the '-f' option.")
        else:
            # put back output
            output_lines = output.splitlines(keepends=True)
            self.line_number -= len(output_lines)
            self.input.extend(reversed(output_lines))
            output = None

        return Block("".join(in_lines), dsl_name, output=output)


@dc.dataclass(slots=True, frozen=True)
class Include:
    """
    An include like: #include "pycore_long.h"   // _Py_ID()
    """
    # Example: "pycore_long.h".
    filename: str

    # Example: "_Py_ID()".
    reason: str

    # None means unconditional include.
    # Example: "#if defined(Py_BUILD_CORE) && !defined(Py_BUILD_CORE_MODULE)".
    condition: str | None

    def sort_key(self) -> tuple[str, str]:
        # order: '#if' comes before 'NO_CONDITION'
        return (self.condition or 'NO_CONDITION', self.filename)


@dc.dataclass(slots=True)
class BlockPrinter:
    language: Language
    f: io.StringIO = dc.field(default_factory=io.StringIO)

    # '#include "header.h"   // reason': column of '//' comment
    INCLUDE_COMMENT_COLUMN: Final[int] = 35

    def print_block(
            self,
            block: Block,
            *,
            core_includes: bool = False,
            limited_capi: bool,
            header_includes: dict[str, Include],
    ) -> None:
        input = block.input
        output = block.output
        dsl_name = block.dsl_name
        write = self.f.write

        assert not ((dsl_name is None) ^ (output is None)), "you must specify dsl_name and output together, dsl_name " + repr(dsl_name)

        if not dsl_name:
            write(input)
            return

        write(self.language.start_line.format(dsl_name=dsl_name))
        write("\n")

        body_prefix = self.language.body_prefix.format(dsl_name=dsl_name)
        if not body_prefix:
            write(input)
        else:
            for line in input.split('\n'):
                write(body_prefix)
                write(line)
                write("\n")

        write(self.language.stop_line.format(dsl_name=dsl_name))
        write("\n")

        output = ''
        if core_includes and header_includes:
            # Emit optional "#include" directives for C headers
            output += '\n'

            current_condition: str | None = None
            includes = sorted(header_includes.values(), key=Include.sort_key)
            for include in includes:
                if include.condition != current_condition:
                    if current_condition:
                        output += '#endif\n'
                    current_condition = include.condition
                    if include.condition:
                        output += f'{include.condition}\n'

                if current_condition:
                    line = f'#  include "{include.filename}"'
                else:
                    line = f'#include "{include.filename}"'
                if include.reason:
                    comment = f'// {include.reason}\n'
                    line = line.ljust(self.INCLUDE_COMMENT_COLUMN - 1) + comment
                output += line

            if current_condition:
                output += '#endif\n'

        input = ''.join(block.input)
        output += ''.join(block.output)
        if output:
            if not output.endswith('\n'):
                output += '\n'
            write(output)

        arguments = "output={output} input={input}".format(
            output=libclinic.compute_checksum(output, 16),
            input=libclinic.compute_checksum(input, 16)
        )
        write(self.language.checksum_line.format(dsl_name=dsl_name, arguments=arguments))
        write("\n")

    def write(self, text: str) -> None:
        self.f.write(text)


class BufferSeries:
    """
    Behaves like a "defaultlist".
    When you ask for an index that doesn't exist yet,
    the object grows the list until that item exists.
    So o[n] will always work.

    Supports negative indices for actual items.
    e.g. o[-1] is an element immediately preceding o[0].
    """

    def __init__(self) -> None:
        self._start = 0
        self._array: list[list[str]] = []

    def __getitem__(self, i: int) -> list[str]:
        i -= self._start
        if i < 0:
            self._start += i
            prefix: list[list[str]] = [[] for x in range(-i)]
            self._array = prefix + self._array
            i = 0
        while i >= len(self._array):
            self._array.append([])
        return self._array[i]

    def clear(self) -> None:
        for ta in self._array:
            ta.clear()

    def dump(self) -> str:
        texts = ["".join(ta) for ta in self._array]
        self.clear()
        return "".join(texts)


@dc.dataclass(slots=True, repr=False)
class Destination:
    name: str
    type: str
    clinic: Clinic
    buffers: BufferSeries = dc.field(init=False, default_factory=BufferSeries)
    filename: str = dc.field(init=False)  # set in __post_init__

    args: dc.InitVar[tuple[str, ...]] = ()

    def __post_init__(self, args: tuple[str, ...]) -> None:
        valid_types = ('buffer', 'file', 'suppress')
        if self.type not in valid_types:
            fail(
                f"Invalid destination type {self.type!r} for {self.name}, "
                f"must be {', '.join(valid_types)}"
            )
        extra_arguments = 1 if self.type == "file" else 0
        if len(args) < extra_arguments:
            fail(f"Not enough arguments for destination "
                 f"{self.name!r} new {self.type!r}")
        if len(args) > extra_arguments:
            fail(f"Too many arguments for destination {self.name!r} new {self.type!r}")
        if self.type =='file':
            d = {}
            filename = self.clinic.filename
            d['path'] = filename
            dirname, basename = os.path.split(filename)
            if not dirname:
                dirname = '.'
            d['dirname'] = dirname
            d['basename'] = basename
            d['basename_root'], d['basename_extension'] = os.path.splitext(filename)
            self.filename = args[0].format_map(d)

    def __repr__(self) -> str:
        if self.type == 'file':
            type_repr = f"type='file' file={self.filename!r}"
        else:
            type_repr = f"type={self.type!r}"
        return f"<clinic.Destination {self.name!r} {type_repr}>"

    def clear(self) -> None:
        if self.type != 'buffer':
            fail(f"Can't clear destination {self.name!r}: it's not of type 'buffer'")
        self.buffers.clear()

    def dump(self) -> str:
        return self.buffers.dump()


# "extensions" maps the file extension ("c", "py") to Language classes.
LangDict = dict[str, Callable[[str], Language]]
extensions: LangDict = { name: CLanguage for name in "c cc cpp cxx h hh hpp hxx".split() }
extensions['py'] = PythonLanguage


ClassDict = dict[str, "Class"]
DestinationDict = dict[str, Destination]
ModuleDict = dict[str, "Module"]


class Parser(Protocol):
    def __init__(self, clinic: Clinic) -> None: ...
    def parse(self, block: Block) -> None: ...


class Clinic:

    presets_text = """
preset block
everything block
methoddef_ifndef buffer 1
docstring_prototype suppress
parser_prototype suppress
cpp_if suppress
cpp_endif suppress

preset original
everything block
methoddef_ifndef buffer 1
docstring_prototype suppress
parser_prototype suppress
cpp_if suppress
cpp_endif suppress

preset file
everything file
methoddef_ifndef file 1
docstring_prototype suppress
parser_prototype suppress
impl_definition block

preset buffer
everything buffer
methoddef_ifndef buffer 1
impl_definition block
docstring_prototype suppress
impl_prototype suppress
parser_prototype suppress

preset partial-buffer
everything buffer
methoddef_ifndef buffer 1
docstring_prototype block
impl_prototype suppress
methoddef_define block
parser_prototype block
impl_definition block

"""

    def __init__(
            self,
            language: CLanguage,
            printer: BlockPrinter | None = None,
            *,
            filename: str,
            limited_capi: bool,
            verify: bool = True,
    ) -> None:
        # maps strings to Parser objects.
        # (instantiated from the "parsers" global.)
        self.parsers: dict[str, Parser] = {}
        self.language: CLanguage = language
        if printer:
            fail("Custom printers are broken right now")
        self.printer = printer or BlockPrinter(language)
        self.verify = verify
        self.limited_capi = limited_capi
        self.filename = filename
        self.modules: ModuleDict = {}
        self.classes: ClassDict = {}
        self.functions: list[Function] = []
        # dict: include name => Include instance
        self.includes: dict[str, Include] = {}

        self.line_prefix = self.line_suffix = ''

        self.destinations: DestinationDict = {}
        self.add_destination("block", "buffer")
        self.add_destination("suppress", "suppress")
        self.add_destination("buffer", "buffer")
        if filename:
            self.add_destination("file", "file", "{dirname}/clinic/{basename}.h")

        d = self.get_destination_buffer
        self.destination_buffers = {
            'cpp_if': d('file'),
            'docstring_prototype': d('suppress'),
            'docstring_definition': d('file'),
            'methoddef_define': d('file'),
            'impl_prototype': d('file'),
            'parser_prototype': d('suppress'),
            'parser_definition': d('file'),
            'cpp_endif': d('file'),
            'methoddef_ifndef': d('file', 1),
            'impl_definition': d('block'),
        }

        DestBufferType = dict[str, list[str]]
        DestBufferList = list[DestBufferType]

        self.destination_buffers_stack: DestBufferList = []
        self.ifndef_symbols: set[str] = set()

        self.presets: dict[str, dict[Any, Any]] = {}
        preset = None
        for line in self.presets_text.strip().split('\n'):
            line = line.strip()
            if not line:
                continue
            name, value, *options = line.split()
            if name == 'preset':
                self.presets[value] = preset = {}
                continue

            if len(options):
                index = int(options[0])
            else:
                index = 0
            buffer = self.get_destination_buffer(value, index)

            if name == 'everything':
                for name in self.destination_buffers:
                    preset[name] = buffer
                continue

            assert name in self.destination_buffers
            preset[name] = buffer

    def add_include(self, name: str, reason: str,
                    *, condition: str | None = None) -> None:
        try:
            existing = self.includes[name]
        except KeyError:
            pass
        else:
            if existing.condition and not condition:
                # If the previous include has a condition and the new one is
                # unconditional, override the include.
                pass
            else:
                # Already included, do nothing. Only mention a single reason,
                # no need to list all of them.
                return

        self.includes[name] = Include(name, reason, condition)

    def add_destination(
            self,
            name: str,
            type: str,
            *args: str
    ) -> None:
        if name in self.destinations:
            fail(f"Destination already exists: {name!r}")
        self.destinations[name] = Destination(name, type, self, args)

    def get_destination(self, name: str) -> Destination:
        d = self.destinations.get(name)
        if not d:
            fail(f"Destination does not exist: {name!r}")
        return d

    def get_destination_buffer(
            self,
            name: str,
            item: int = 0
    ) -> list[str]:
        d = self.get_destination(name)
        return d.buffers[item]

    def parse(self, input: str) -> str:
        printer = self.printer
        self.block_parser = BlockParser(input, self.language, verify=self.verify)
        for block in self.block_parser:
            dsl_name = block.dsl_name
            if dsl_name:
                if dsl_name not in self.parsers:
                    assert dsl_name in parsers, f"No parser to handle {dsl_name!r} block."
                    self.parsers[dsl_name] = parsers[dsl_name](self)
                parser = self.parsers[dsl_name]
                parser.parse(block)
            printer.print_block(block,
                                limited_capi=self.limited_capi,
                                header_includes=self.includes)

        # these are destinations not buffers
        for name, destination in self.destinations.items():
            if destination.type == 'suppress':
                continue
            output = destination.dump()

            if output:
                block = Block("", dsl_name="clinic", output=output)

                if destination.type == 'buffer':
                    block.input = "dump " + name + "\n"
                    warn("Destination buffer " + repr(name) + " not empty at end of file, emptying.")
                    printer.write("\n")
                    printer.print_block(block,
                                        limited_capi=self.limited_capi,
                                        header_includes=self.includes)
                    continue

                if destination.type == 'file':
                    try:
                        dirname = os.path.dirname(destination.filename)
                        try:
                            os.makedirs(dirname)
                        except FileExistsError:
                            if not os.path.isdir(dirname):
                                fail(f"Can't write to destination "
                                     f"{destination.filename!r}; "
                                     f"can't make directory {dirname!r}!")
                        if self.verify:
                            with open(destination.filename) as f:
                                parser_2 = BlockParser(f.read(), language=self.language)
                                blocks = list(parser_2)
                                if (len(blocks) != 1) or (blocks[0].input != 'preserve\n'):
                                    fail(f"Modified destination file "
                                         f"{destination.filename!r}; not overwriting!")
                    except FileNotFoundError:
                        pass

                    block.input = 'preserve\n'
                    printer_2 = BlockPrinter(self.language)
                    printer_2.print_block(block,
                                          core_includes=True,
                                          limited_capi=self.limited_capi,
                                          header_includes=self.includes)
                    libclinic.write_file(destination.filename,
                                         printer_2.f.getvalue())
                    continue

        return printer.f.getvalue()

    def _module_and_class(
        self, fields: Sequence[str]
    ) -> tuple[Module | Clinic, Class | None]:
        """
        fields should be an iterable of field names.
        returns a tuple of (module, class).
        the module object could actually be self (a clinic object).
        this function is only ever used to find the parent of where
        a new class/module should go.
        """
        parent: Clinic | Module | Class = self
        module: Clinic | Module = self
        cls: Class | None = None

        for idx, field in enumerate(fields):
            if not isinstance(parent, Class):
                if field in parent.modules:
                    parent = module = parent.modules[field]
                    continue
            if field in parent.classes:
                parent = cls = parent.classes[field]
            else:
                fullname = ".".join(fields[idx:])
                fail(f"Parent class or module {fullname!r} does not exist.")

        return module, cls

    def __repr__(self) -> str:
        return "<clinic.Clinic object>"


def parse_file(
        filename: str,
        *,
        limited_capi: bool,
        output: str | None = None,
        verify: bool = True,
) -> None:
    if not output:
        output = filename

    extension = os.path.splitext(filename)[1][1:]
    if not extension:
        raise ClinicError(f"Can't extract file type for file {filename!r}")

    try:
        language = extensions[extension](filename)
    except KeyError:
        raise ClinicError(f"Can't identify file type for file {filename!r}")

    with open(filename, encoding="utf-8") as f:
        raw = f.read()

    # exit quickly if there are no clinic markers in the file
    find_start_re = BlockParser("", language).find_start_re
    if not find_start_re.search(raw):
        return

    if LIMITED_CAPI_REGEX.search(raw):
        limited_capi = True

    assert isinstance(language, CLanguage)
    clinic = Clinic(language,
                    verify=verify,
                    filename=filename,
                    limited_capi=limited_capi)
    cooked = clinic.parse(raw)

    libclinic.write_file(output, cooked)


class PythonParser:
    def __init__(self, clinic: Clinic) -> None:
        pass

    def parse(self, block: Block) -> None:
        with contextlib.redirect_stdout(io.StringIO()) as s:
            exec(block.input)
            block.output = s.getvalue()


@dc.dataclass(repr=False)
class Module:
    name: str
    module: Module | Clinic

    def __post_init__(self) -> None:
        self.parent = self.module
        self.modules: ModuleDict = {}
        self.classes: ClassDict = {}
        self.functions: list[Function] = []

    def __repr__(self) -> str:
        return "<clinic.Module " + repr(self.name) + " at " + str(id(self)) + ">"


@dc.dataclass(repr=False)
class Class:
    name: str
    module: Module | Clinic
    cls: Class | None
    typedef: str
    type_object: str

    def __post_init__(self) -> None:
        self.parent = self.cls or self.module
        self.classes: ClassDict = {}
        self.functions: list[Function] = []

    def __repr__(self) -> str:
        return "<clinic.Class " + repr(self.name) + " at " + str(id(self)) + ">"


unsupported_special_methods: set[str] = set("""

__abs__
__add__
__and__
__call__
__delitem__
__divmod__
__eq__
__float__
__floordiv__
__ge__
__getattr__
__getattribute__
__getitem__
__gt__
__hash__
__iadd__
__iand__
__ifloordiv__
__ilshift__
__imatmul__
__imod__
__imul__
__index__
__int__
__invert__
__ior__
__ipow__
__irshift__
__isub__
__iter__
__itruediv__
__ixor__
__le__
__len__
__lshift__
__lt__
__matmul__
__mod__
__mul__
__neg__
__next__
__or__
__pos__
__pow__
__radd__
__rand__
__rdivmod__
__repr__
__rfloordiv__
__rlshift__
__rmatmul__
__rmod__
__rmul__
__ror__
__rpow__
__rrshift__
__rshift__
__rsub__
__rtruediv__
__rxor__
__setattr__
__setitem__
__str__
__sub__
__truediv__
__xor__

""".strip().split())


class FunctionKind(enum.Enum):
    INVALID         = enum.auto()
    CALLABLE        = enum.auto()
    STATIC_METHOD   = enum.auto()
    CLASS_METHOD    = enum.auto()
    METHOD_INIT     = enum.auto()
    METHOD_NEW      = enum.auto()
    GETTER          = enum.auto()
    SETTER          = enum.auto()

    @functools.cached_property
    def new_or_init(self) -> bool:
        return self in {FunctionKind.METHOD_INIT, FunctionKind.METHOD_NEW}

    def __repr__(self) -> str:
        return f"<clinic.FunctionKind.{self.name}>"


INVALID: Final = FunctionKind.INVALID
CALLABLE: Final = FunctionKind.CALLABLE
STATIC_METHOD: Final = FunctionKind.STATIC_METHOD
CLASS_METHOD: Final = FunctionKind.CLASS_METHOD
METHOD_INIT: Final = FunctionKind.METHOD_INIT
METHOD_NEW: Final = FunctionKind.METHOD_NEW
GETTER: Final = FunctionKind.GETTER
SETTER: Final = FunctionKind.SETTER

ParamDict = dict[str, "Parameter"]
ReturnConverterType = Callable[..., "CReturnConverter"]


@dc.dataclass(repr=False)
class Function:
    """
    Mutable duck type for inspect.Function.

    docstring - a str containing
        * embedded line breaks
        * text outdented to the left margin
        * no trailing whitespace.
        It will always be true that
            (not docstring) or ((not docstring[0].isspace()) and (docstring.rstrip() == docstring))
    """
    parameters: ParamDict = dc.field(default_factory=dict)
    _: dc.KW_ONLY
    name: str
    module: Module | Clinic
    cls: Class | None
    c_basename: str
    full_name: str
    return_converter: CReturnConverter
    kind: FunctionKind
    coexist: bool
    return_annotation: object = inspect.Signature.empty
    docstring: str = ''
    # docstring_only means "don't generate a machine-readable
    # signature, just a normal docstring".  it's True for
    # functions with optional groups because we can't represent
    # those accurately with inspect.Signature in 3.4.
    docstring_only: bool = False
    critical_section: bool = False
    target_critical_section: list[str] = dc.field(default_factory=list)

    def __post_init__(self) -> None:
        self.parent = self.cls or self.module
        self.self_converter: self_converter | None = None
        self.__render_parameters__: list[Parameter] | None = None

    @functools.cached_property
    def displayname(self) -> str:
        """Pretty-printable name."""
        if self.kind.new_or_init:
            assert isinstance(self.cls, Class)
            return self.cls.name
        else:
            return self.name

    @functools.cached_property
    def fulldisplayname(self) -> str:
        parent: Class | Module | Clinic | None
        if self.kind.new_or_init:
            parent = getattr(self.cls, "parent", None)
        else:
            parent = self.parent
        name = self.displayname
        while isinstance(parent, (Module, Class)):
            name = f"{parent.name}.{name}"
            parent = parent.parent
        return name

    @property
    def render_parameters(self) -> list[Parameter]:
        if not self.__render_parameters__:
            l: list[Parameter] = []
            self.__render_parameters__ = l
            for p in self.parameters.values():
                p = p.copy()
                p.converter.pre_render()
                l.append(p)
        return self.__render_parameters__

    @property
    def methoddef_flags(self) -> str | None:
        if self.kind.new_or_init:
            return None
        flags = []
        match self.kind:
            case FunctionKind.CLASS_METHOD:
                flags.append('METH_CLASS')
            case FunctionKind.STATIC_METHOD:
                flags.append('METH_STATIC')
            case _ as kind:
                acceptable_kinds = {FunctionKind.CALLABLE, FunctionKind.GETTER, FunctionKind.SETTER}
                assert kind in acceptable_kinds, f"unknown kind: {kind!r}"
        if self.coexist:
            flags.append('METH_COEXIST')
        return '|'.join(flags)

    def __repr__(self) -> str:
        return f'<clinic.Function {self.name!r}>'

    def copy(self, **overrides: Any) -> Function:
        f = dc.replace(self, **overrides)
        f.parameters = {
            name: value.copy(function=f)
            for name, value in f.parameters.items()
        }
        return f


VersionTuple = tuple[int, int]


@dc.dataclass(repr=False, slots=True)
class Parameter:
    """
    Mutable duck type of inspect.Parameter.
    """
    name: str
    kind: inspect._ParameterKind
    _: dc.KW_ONLY
    default: object = inspect.Parameter.empty
    function: Function
    converter: CConverter
    annotation: object = inspect.Parameter.empty
    docstring: str = ''
    group: int = 0
    # (`None` signifies that there is no deprecation)
    deprecated_positional: VersionTuple | None = None
    deprecated_keyword: VersionTuple | None = None
    right_bracket_count: int = dc.field(init=False, default=0)

    def __repr__(self) -> str:
        return f'<clinic.Parameter {self.name!r}>'

    def is_keyword_only(self) -> bool:
        return self.kind == inspect.Parameter.KEYWORD_ONLY

    def is_positional_only(self) -> bool:
        return self.kind == inspect.Parameter.POSITIONAL_ONLY

    def is_vararg(self) -> bool:
        return self.kind == inspect.Parameter.VAR_POSITIONAL

    def is_optional(self) -> bool:
        return not self.is_vararg() and (self.default is not unspecified)

    def copy(
        self,
        /,
        *,
        converter: CConverter | None = None,
        function: Function | None = None,
        **overrides: Any
    ) -> Parameter:
        function = function or self.function
        if not converter:
            converter = copy.copy(self.converter)
            converter.function = function
        return dc.replace(self, **overrides, function=function, converter=converter)

    def get_displayname(self, i: int) -> str:
        if i == 0:
            return 'argument'
        if not self.is_positional_only():
            return f'argument {self.name!r}'
        else:
            return f'argument {i}'

    def render_docstring(self) -> str:
        lines = [f"  {self.name}"]
        lines.extend(f"    {line}" for line in self.docstring.split("\n"))
        return "\n".join(lines).rstrip()


CConverterClassT = TypeVar("CConverterClassT", bound=type["CConverter"])

def add_c_converter(
        f: CConverterClassT,
        name: str | None = None
) -> CConverterClassT:
    if not name:
        name = f.__name__
        if not name.endswith('_converter'):
            return f
        name = name.removesuffix('_converter')
    converters[name] = f
    return f

def add_default_legacy_c_converter(cls: CConverterClassT) -> CConverterClassT:
    # automatically add converter for default format unit
    # (but without stomping on the existing one if it's already
    # set, in case you subclass)
    if ((cls.format_unit not in ('O&', '')) and
        (cls.format_unit not in legacy_converters)):
        legacy_converters[cls.format_unit] = cls
    return cls

def add_legacy_c_converter(
        format_unit: str,
        **kwargs: Any
) -> Callable[[CConverterClassT], CConverterClassT]:
    """
    Adds a legacy converter.
    """
    def closure(f: CConverterClassT) -> CConverterClassT:
        added_f: Callable[..., CConverter]
        if not kwargs:
            added_f = f
        else:
            added_f = functools.partial(f, **kwargs)
        if format_unit:
            legacy_converters[format_unit] = added_f
        return f
    return closure

class CConverterAutoRegister(type):
    def __init__(
        cls, name: str, bases: tuple[type[object], ...], classdict: dict[str, Any]
    ) -> None:
        converter_cls = cast(type["CConverter"], cls)
        add_c_converter(converter_cls)
        add_default_legacy_c_converter(converter_cls)

class CConverter(metaclass=CConverterAutoRegister):
    """
    For the init function, self, name, function, and default
    must be keyword-or-positional parameters.  All other
    parameters must be keyword-only.
    """

    # The C name to use for this variable.
    name: str

    # The Python name to use for this variable.
    py_name: str

    # The C type to use for this variable.
    # 'type' should be a Python string specifying the type, e.g. "int".
    # If this is a pointer type, the type string should end with ' *'.
    type: str | None = None

    # The Python default value for this parameter, as a Python value.
    # Or the magic value "unspecified" if there is no default.
    # Or the magic value "unknown" if this value is a cannot be evaluated
    # at Argument-Clinic-preprocessing time (but is presumed to be valid
    # at runtime).
    default: object = unspecified

    # If not None, default must be isinstance() of this type.
    # (You can also specify a tuple of types.)
    default_type: bltns.type[object] | tuple[bltns.type[object], ...] | None = None

    # "default" converted into a C value, as a string.
    # Or None if there is no default.
    c_default: str | None = None

    # "default" converted into a Python value, as a string.
    # Or None if there is no default.
    py_default: str | None = None

    # The default value used to initialize the C variable when
    # there is no default, but not specifying a default may
    # result in an "uninitialized variable" warning.  This can
    # easily happen when using option groups--although
    # properly-written code won't actually use the variable,
    # the variable does get passed in to the _impl.  (Ah, if
    # only dataflow analysis could inline the static function!)
    #
    # This value is specified as a string.
    # Every non-abstract subclass should supply a valid value.
    c_ignored_default: str = 'NULL'

    # If true, wrap with Py_UNUSED.
    unused = False

    # The C converter *function* to be used, if any.
    # (If this is not None, format_unit must be 'O&'.)
    converter: str | None = None

    # Should Argument Clinic add a '&' before the name of
    # the variable when passing it into the _impl function?
    impl_by_reference = False

    # Should Argument Clinic add a '&' before the name of
    # the variable when passing it into PyArg_ParseTuple (AndKeywords)?
    parse_by_reference = True

    #############################################################
    #############################################################
    ## You shouldn't need to read anything below this point to ##
    ## write your own converter functions.                     ##
    #############################################################
    #############################################################

    # The "format unit" to specify for this variable when
    # parsing arguments using PyArg_ParseTuple (AndKeywords).
    # Custom converters should always use the default value of 'O&'.
    format_unit = 'O&'

    # What encoding do we want for this variable?  Only used
    # by format units starting with 'e'.
    encoding: str | None = None

    # Should this object be required to be a subclass of a specific type?
    # If not None, should be a string representing a pointer to a
    # PyTypeObject (e.g. "&PyUnicode_Type").
    # Only used by the 'O!' format unit (and the "object" converter).
    subclass_of: str | None = None

    # See also the 'length_name' property.
    # Only used by format units ending with '#'.
    length = False

    # Should we show this parameter in the generated
    # __text_signature__? This is *almost* always True.
    # (It's only False for __new__, __init__, and METH_STATIC functions.)
    show_in_signature = True

    # Overrides the name used in a text signature.
    # The name used for a "self" parameter must be one of
    # self, type, or module; however users can set their own.
    # This lets the self_converter overrule the user-settable
    # name, *just* for the text signature.
    # Only set by self_converter.
    signature_name: str | None = None

    broken_limited_capi: bool = False

    # keep in sync with self_converter.__init__!
    def __init__(self,
             # Positional args:
             name: str,
             py_name: str,
             function: Function,
             default: object = unspecified,
             *,  # Keyword only args:
             c_default: str | None = None,
             py_default: str | None = None,
             annotation: str | Literal[Sentinels.unspecified] = unspecified,
             unused: bool = False,
             **kwargs: Any
    ) -> None:
        self.name = libclinic.ensure_legal_c_identifier(name)
        self.py_name = py_name
        self.unused = unused
        self.includes: list[Include] = []

        if default is not unspecified:
            if (self.default_type
                and default is not unknown
                and not isinstance(default, self.default_type)
            ):
                if isinstance(self.default_type, type):
                    types_str = self.default_type.__name__
                else:
                    names = [cls.__name__ for cls in self.default_type]
                    types_str = ', '.join(names)
                cls_name = self.__class__.__name__
                fail(f"{cls_name}: default value {default!r} for field "
                     f"{name!r} is not of type {types_str!r}")
            self.default = default

        if c_default:
            self.c_default = c_default
        if py_default:
            self.py_default = py_default

        if annotation is not unspecified:
            fail("The 'annotation' parameter is not currently permitted.")

        # Make sure not to set self.function until after converter_init() has been called.
        # This prevents you from caching information
        # about the function in converter_init().
        # (That breaks if we get cloned.)
        self.converter_init(**kwargs)
        self.function = function

    # Add a custom __getattr__ method to improve the error message
    # if somebody tries to access self.function in converter_init().
    #
    # mypy will assume arbitrary access is okay for a class with a __getattr__ method,
    # and that's not what we want,
    # so put it inside an `if not TYPE_CHECKING` block
    if not TYPE_CHECKING:
        def __getattr__(self, attr):
            if attr == "function":
                fail(
                    f"{self.__class__.__name__!r} object has no attribute 'function'.\n"
                    f"Note: accessing self.function inside converter_init is disallowed!"
                )
            return super().__getattr__(attr)
    # this branch is just here for coverage reporting
    else:  # pragma: no cover
        pass

    def converter_init(self) -> None:
        pass

    def is_optional(self) -> bool:
        return (self.default is not unspecified)

    def _render_self(self, parameter: Parameter, data: CRenderData) -> None:
        self.parameter = parameter
        name = self.parser_name

        # impl_arguments
        s = ("&" if self.impl_by_reference else "") + name
        data.impl_arguments.append(s)
        if self.length:
            data.impl_arguments.append(self.length_name)

        # impl_parameters
        data.impl_parameters.append(self.simple_declaration(by_reference=self.impl_by_reference))
        if self.length:
            data.impl_parameters.append(f"Py_ssize_t {self.length_name}")

    def _render_non_self(
            self,
            parameter: Parameter,
            data: CRenderData
    ) -> None:
        self.parameter = parameter
        name = self.name

        # declarations
        d = self.declaration(in_parser=True)
        data.declarations.append(d)

        # initializers
        initializers = self.initialize()
        if initializers:
            data.initializers.append('/* initializers for ' + name + ' */\n' + initializers.rstrip())

        # modifications
        modifications = self.modify()
        if modifications:
            data.modifications.append('/* modifications for ' + name + ' */\n' + modifications.rstrip())

        # keywords
        if parameter.is_vararg():
            pass
        elif parameter.is_positional_only():
            data.keywords.append('')
        else:
            data.keywords.append(parameter.name)

        # format_units
        if self.is_optional() and '|' not in data.format_units:
            data.format_units.append('|')
        if parameter.is_keyword_only() and '$' not in data.format_units:
            data.format_units.append('$')
        data.format_units.append(self.format_unit)

        # parse_arguments
        self.parse_argument(data.parse_arguments)

        # post_parsing
        if post_parsing := self.post_parsing():
            data.post_parsing.append('/* Post parse cleanup for ' + name + ' */\n' + post_parsing.rstrip() + '\n')

        # cleanup
        cleanup = self.cleanup()
        if cleanup:
            data.cleanup.append('/* Cleanup for ' + name + ' */\n' + cleanup.rstrip() + "\n")

    def render(self, parameter: Parameter, data: CRenderData) -> None:
        """
        parameter is a clinic.Parameter instance.
        data is a CRenderData instance.
        """
        self._render_self(parameter, data)
        self._render_non_self(parameter, data)

    @functools.cached_property
    def length_name(self) -> str:
        """Computes the name of the associated "length" variable."""
        assert self.length is not None
        return self.parser_name + "_length"

    # Why is this one broken out separately?
    # For "positional-only" function parsing,
    # which generates a bunch of PyArg_ParseTuple calls.
    def parse_argument(self, args: list[str]) -> None:
        assert not (self.converter and self.encoding)
        if self.format_unit == 'O&':
            assert self.converter
            args.append(self.converter)

        if self.encoding:
            args.append(libclinic.c_repr(self.encoding))
        elif self.subclass_of:
            args.append(self.subclass_of)

        s = ("&" if self.parse_by_reference else "") + self.parser_name
        args.append(s)

        if self.length:
            args.append(f"&{self.length_name}")

    #
    # All the functions after here are intended as extension points.
    #

    def simple_declaration(
            self,
            by_reference: bool = False,
            *,
            in_parser: bool = False
    ) -> str:
        """
        Computes the basic declaration of the variable.
        Used in computing the prototype declaration and the
        variable declaration.
        """
        assert isinstance(self.type, str)
        prototype = [self.type]
        if by_reference or not self.type.endswith('*'):
            prototype.append(" ")
        if by_reference:
            prototype.append('*')
        if in_parser:
            name = self.parser_name
        else:
            name = self.name
            if self.unused:
                name = f"Py_UNUSED({name})"
        prototype.append(name)
        return "".join(prototype)

    def declaration(self, *, in_parser: bool = False) -> str:
        """
        The C statement to declare this variable.
        """
        declaration = [self.simple_declaration(in_parser=True)]
        default = self.c_default
        if not default and self.parameter.group:
            default = self.c_ignored_default
        if default:
            declaration.append(" = ")
            declaration.append(default)
        declaration.append(";")
        if self.length:
            declaration.append('\n')
            declaration.append(f"Py_ssize_t {self.length_name};")
        return "".join(declaration)

    def initialize(self) -> str:
        """
        The C statements required to set up this variable before parsing.
        Returns a string containing this code indented at column 0.
        If no initialization is necessary, returns an empty string.
        """
        return ""

    def modify(self) -> str:
        """
        The C statements required to modify this variable after parsing.
        Returns a string containing this code indented at column 0.
        If no modification is necessary, returns an empty string.
        """
        return ""

    def post_parsing(self) -> str:
        """
        The C statements required to do some operations after the end of parsing but before cleaning up.
        Return a string containing this code indented at column 0.
        If no operation is necessary, return an empty string.
        """
        return ""

    def cleanup(self) -> str:
        """
        The C statements required to clean up after this variable.
        Returns a string containing this code indented at column 0.
        If no cleanup is necessary, returns an empty string.
        """
        return ""

    def pre_render(self) -> None:
        """
        A second initialization function, like converter_init,
        called just before rendering.
        You are permitted to examine self.function here.
        """
        pass

    def bad_argument(self, displayname: str, expected: str, *, limited_capi: bool, expected_literal: bool = True) -> str:
        assert '"' not in expected
        if limited_capi:
            if expected_literal:
                return (f'PyErr_Format(PyExc_TypeError, '
                        f'"{{{{name}}}}() {displayname} must be {expected}, not %.50s", '
                        f'{{argname}} == Py_None ? "None" : Py_TYPE({{argname}})->tp_name);')
            else:
                return (f'PyErr_Format(PyExc_TypeError, '
                        f'"{{{{name}}}}() {displayname} must be %.50s, not %.50s", '
                        f'"{expected}", '
                        f'{{argname}} == Py_None ? "None" : Py_TYPE({{argname}})->tp_name);')
        else:
            if expected_literal:
                expected = f'"{expected}"'
            self.add_include('pycore_modsupport.h', '_PyArg_BadArgument()')
            return f'_PyArg_BadArgument("{{{{name}}}}", "{displayname}", {expected}, {{argname}});'

    def format_code(self, fmt: str, *,
                    argname: str,
                    bad_argument: str | None = None,
                    bad_argument2: str | None = None,
                    **kwargs: Any) -> str:
        if '{bad_argument}' in fmt:
            if not bad_argument:
                raise TypeError("required 'bad_argument' argument")
            fmt = fmt.replace('{bad_argument}', bad_argument)
        if '{bad_argument2}' in fmt:
            if not bad_argument2:
                raise TypeError("required 'bad_argument2' argument")
            fmt = fmt.replace('{bad_argument2}', bad_argument2)
        return fmt.format(argname=argname, paramname=self.parser_name, **kwargs)

    def parse_arg(self, argname: str, displayname: str, *, limited_capi: bool) -> str | None:
        if self.format_unit == 'O&':
            return self.format_code("""
                if (!{converter}({argname}, &{paramname})) {{{{
                    goto exit;
                }}}}
                """,
                argname=argname,
                converter=self.converter)
        if self.format_unit == 'O!':
            cast = '(%s)' % self.type if self.type != 'PyObject *' else ''
            if self.subclass_of in type_checks:
                typecheck, typename = type_checks[self.subclass_of]
                return self.format_code("""
                    if (!{typecheck}({argname})) {{{{
                        {bad_argument}
                        goto exit;
                    }}}}
                    {paramname} = {cast}{argname};
                    """,
                    argname=argname,
                    bad_argument=self.bad_argument(displayname, typename, limited_capi=limited_capi),
                    typecheck=typecheck, typename=typename, cast=cast)
            return self.format_code("""
                if (!PyObject_TypeCheck({argname}, {subclass_of})) {{{{
                    {bad_argument}
                    goto exit;
                }}}}
                {paramname} = {cast}{argname};
                """,
                argname=argname,
                bad_argument=self.bad_argument(displayname, '({subclass_of})->tp_name',
                                               expected_literal=False, limited_capi=limited_capi),
                subclass_of=self.subclass_of, cast=cast)
        if self.format_unit == 'O':
            cast = '(%s)' % self.type if self.type != 'PyObject *' else ''
            return self.format_code("""
                {paramname} = {cast}{argname};
                """,
                argname=argname, cast=cast)
        return None

    def set_template_dict(self, template_dict: TemplateDict) -> None:
        pass

    @property
    def parser_name(self) -> str:
        if self.name in libclinic.CLINIC_PREFIXED_ARGS: # bpo-39741
            return libclinic.CLINIC_PREFIX + self.name
        else:
            return self.name

    def add_include(self, name: str, reason: str,
                    *, condition: str | None = None) -> None:
        include = Include(name, reason, condition)
        self.includes.append(include)

type_checks = {
    '&PyLong_Type': ('PyLong_Check', 'int'),
    '&PyTuple_Type': ('PyTuple_Check', 'tuple'),
    '&PyList_Type': ('PyList_Check', 'list'),
    '&PySet_Type': ('PySet_Check', 'set'),
    '&PyFrozenSet_Type': ('PyFrozenSet_Check', 'frozenset'),
    '&PyDict_Type': ('PyDict_Check', 'dict'),
    '&PyUnicode_Type': ('PyUnicode_Check', 'str'),
    '&PyBytes_Type': ('PyBytes_Check', 'bytes'),
    '&PyByteArray_Type': ('PyByteArray_Check', 'bytearray'),
}


ConverterType = Callable[..., CConverter]
ConverterDict = dict[str, ConverterType]

# maps strings to callables.
# these callables must be of the form:
#   def foo(name, default, *, ...)
# The callable may have any number of keyword-only parameters.
# The callable must return a CConverter object.
# The callable should not call builtins.print.
converters: ConverterDict = {}

# maps strings to callables.
# these callables follow the same rules as those for "converters" above.
# note however that they will never be called with keyword-only parameters.
legacy_converters: ConverterDict = {}

# maps strings to callables.
# these callables must be of the form:
#   def foo(*, ...)
# The callable may have any number of keyword-only parameters.
# The callable must return a CReturnConverter object.
# The callable should not call builtins.print.
ReturnConverterDict = dict[str, ReturnConverterType]
return_converters: ReturnConverterDict = {}

TypeSet = set[bltns.type[object]]


class bool_converter(CConverter):
    type = 'int'
    default_type = bool
    format_unit = 'p'
    c_ignored_default = '0'

    def converter_init(self, *, accept: TypeSet = {object}) -> None:
        if accept == {int}:
            self.format_unit = 'i'
        elif accept != {object}:
            fail(f"bool_converter: illegal 'accept' argument {accept!r}")
        if self.default is not unspecified and self.default is not unknown:
            self.default = bool(self.default)
            self.c_default = str(int(self.default))

    def parse_arg(self, argname: str, displayname: str, *, limited_capi: bool) -> str | None:
        if self.format_unit == 'i':
            return self.format_code("""
                {paramname} = PyLong_AsInt({argname});
                if ({paramname} == -1 && PyErr_Occurred()) {{{{
                    goto exit;
                }}}}
                """,
                argname=argname)
        elif self.format_unit == 'p':
            return self.format_code("""
                {paramname} = PyObject_IsTrue({argname});
                if ({paramname} < 0) {{{{
                    goto exit;
                }}}}
                """,
                argname=argname)
        return super().parse_arg(argname, displayname, limited_capi=limited_capi)

class defining_class_converter(CConverter):
    """
    A special-case converter:
    this is the default converter used for the defining class.
    """
    type = 'PyTypeObject *'
    format_unit = ''
    show_in_signature = False

    def converter_init(self, *, type: str | None = None) -> None:
        self.specified_type = type

    def render(self, parameter: Parameter, data: CRenderData) -> None:
        self._render_self(parameter, data)

    def set_template_dict(self, template_dict: TemplateDict) -> None:
        template_dict['defining_class_name'] = self.name


class char_converter(CConverter):
    type = 'char'
    default_type = (bytes, bytearray)
    format_unit = 'c'
    c_ignored_default = "'\0'"

    def converter_init(self) -> None:
        if isinstance(self.default, self.default_type):
            if len(self.default) != 1:
                fail(f"char_converter: illegal default value {self.default!r}")

            self.c_default = repr(bytes(self.default))[1:]
            if self.c_default == '"\'"':
                self.c_default = r"'\''"

    def parse_arg(self, argname: str, displayname: str, *, limited_capi: bool) -> str | None:
        if self.format_unit == 'c':
            return self.format_code("""
                if (PyBytes_Check({argname}) && PyBytes_GET_SIZE({argname}) == 1) {{{{
                    {paramname} = PyBytes_AS_STRING({argname})[0];
                }}}}
                else if (PyByteArray_Check({argname}) && PyByteArray_GET_SIZE({argname}) == 1) {{{{
                    {paramname} = PyByteArray_AS_STRING({argname})[0];
                }}}}
                else {{{{
                    {bad_argument}
                    goto exit;
                }}}}
                """,
                argname=argname,
                bad_argument=self.bad_argument(displayname, 'a byte string of length 1', limited_capi=limited_capi),
            )
        return super().parse_arg(argname, displayname, limited_capi=limited_capi)


@add_legacy_c_converter('B', bitwise=True)
class unsigned_char_converter(CConverter):
    type = 'unsigned char'
    default_type = int
    format_unit = 'b'
    c_ignored_default = "'\0'"

    def converter_init(self, *, bitwise: bool = False) -> None:
        if bitwise:
            self.format_unit = 'B'

    def parse_arg(self, argname: str, displayname: str, *, limited_capi: bool) -> str | None:
        if self.format_unit == 'b':
            return self.format_code("""
                {{{{
                    long ival = PyLong_AsLong({argname});
                    if (ival == -1 && PyErr_Occurred()) {{{{
                        goto exit;
                    }}}}
                    else if (ival < 0) {{{{
                        PyErr_SetString(PyExc_OverflowError,
                                        "unsigned byte integer is less than minimum");
                        goto exit;
                    }}}}
                    else if (ival > UCHAR_MAX) {{{{
                        PyErr_SetString(PyExc_OverflowError,
                                        "unsigned byte integer is greater than maximum");
                        goto exit;
                    }}}}
                    else {{{{
                        {paramname} = (unsigned char) ival;
                    }}}}
                }}}}
                """,
                argname=argname)
        elif self.format_unit == 'B':
            return self.format_code("""
                {{{{
                    unsigned long ival = PyLong_AsUnsignedLongMask({argname});
                    if (ival == (unsigned long)-1 && PyErr_Occurred()) {{{{
                        goto exit;
                    }}}}
                    else {{{{
                        {paramname} = (unsigned char) ival;
                    }}}}
                }}}}
                """,
                argname=argname)
        return super().parse_arg(argname, displayname, limited_capi=limited_capi)

class byte_converter(unsigned_char_converter): pass

class short_converter(CConverter):
    type = 'short'
    default_type = int
    format_unit = 'h'
    c_ignored_default = "0"

    def parse_arg(self, argname: str, displayname: str, *, limited_capi: bool) -> str | None:
        if self.format_unit == 'h':
            return self.format_code("""
                {{{{
                    long ival = PyLong_AsLong({argname});
                    if (ival == -1 && PyErr_Occurred()) {{{{
                        goto exit;
                    }}}}
                    else if (ival < SHRT_MIN) {{{{
                        PyErr_SetString(PyExc_OverflowError,
                                        "signed short integer is less than minimum");
                        goto exit;
                    }}}}
                    else if (ival > SHRT_MAX) {{{{
                        PyErr_SetString(PyExc_OverflowError,
                                        "signed short integer is greater than maximum");
                        goto exit;
                    }}}}
                    else {{{{
                        {paramname} = (short) ival;
                    }}}}
                }}}}
                """,
                argname=argname)
        return super().parse_arg(argname, displayname, limited_capi=limited_capi)

class unsigned_short_converter(CConverter):
    type = 'unsigned short'
    default_type = int
    c_ignored_default = "0"

    def converter_init(self, *, bitwise: bool = False) -> None:
        if bitwise:
            self.format_unit = 'H'
        else:
            self.converter = '_PyLong_UnsignedShort_Converter'
            self.add_include('pycore_long.h',
                             '_PyLong_UnsignedShort_Converter()')

    def parse_arg(self, argname: str, displayname: str, *, limited_capi: bool) -> str | None:
        if self.format_unit == 'H':
            return self.format_code("""
                {paramname} = (unsigned short)PyLong_AsUnsignedLongMask({argname});
                if ({paramname} == (unsigned short)-1 && PyErr_Occurred()) {{{{
                    goto exit;
                }}}}
                """,
                argname=argname)
        if not limited_capi:
            return super().parse_arg(argname, displayname, limited_capi=limited_capi)
        # NOTE: Raises OverflowError for negative integer.
        return self.format_code("""
            {{{{
                unsigned long uval = PyLong_AsUnsignedLong({argname});
                if (uval == (unsigned long)-1 && PyErr_Occurred()) {{{{
                    goto exit;
                }}}}
                if (uval > USHRT_MAX) {{{{
                    PyErr_SetString(PyExc_OverflowError,
                                    "Python int too large for C unsigned short");
                    goto exit;
                }}}}
                {paramname} = (unsigned short) uval;
            }}}}
            """,
            argname=argname)

@add_legacy_c_converter('C', accept={str})
class int_converter(CConverter):
    type = 'int'
    default_type = int
    format_unit = 'i'
    c_ignored_default = "0"

    def converter_init(
        self, *, accept: TypeSet = {int}, type: str | None = None
    ) -> None:
        if accept == {str}:
            self.format_unit = 'C'
        elif accept != {int}:
            fail(f"int_converter: illegal 'accept' argument {accept!r}")
        if type is not None:
            self.type = type

    def parse_arg(self, argname: str, displayname: str, *, limited_capi: bool) -> str | None:
        if self.format_unit == 'i':
            return self.format_code("""
                {paramname} = PyLong_AsInt({argname});
                if ({paramname} == -1 && PyErr_Occurred()) {{{{
                    goto exit;
                }}}}
                """,
                argname=argname)
        elif self.format_unit == 'C':
            return self.format_code("""
                if (!PyUnicode_Check({argname})) {{{{
                    {bad_argument}
                    goto exit;
                }}}}
                if (PyUnicode_GET_LENGTH({argname}) != 1) {{{{
                    {bad_argument}
                    goto exit;
                }}}}
                {paramname} = PyUnicode_READ_CHAR({argname}, 0);
                """,
                argname=argname,
                bad_argument=self.bad_argument(displayname, 'a unicode character', limited_capi=limited_capi),
            )
        return super().parse_arg(argname, displayname, limited_capi=limited_capi)

class unsigned_int_converter(CConverter):
    type = 'unsigned int'
    default_type = int
    c_ignored_default = "0"

    def converter_init(self, *, bitwise: bool = False) -> None:
        if bitwise:
            self.format_unit = 'I'
        else:
            self.converter = '_PyLong_UnsignedInt_Converter'
            self.add_include('pycore_long.h',
                             '_PyLong_UnsignedInt_Converter()')

    def parse_arg(self, argname: str, displayname: str, *, limited_capi: bool) -> str | None:
        if self.format_unit == 'I':
            return self.format_code("""
                {paramname} = (unsigned int)PyLong_AsUnsignedLongMask({argname});
                if ({paramname} == (unsigned int)-1 && PyErr_Occurred()) {{{{
                    goto exit;
                }}}}
                """,
                argname=argname)
        if not limited_capi:
            return super().parse_arg(argname, displayname, limited_capi=limited_capi)
        # NOTE: Raises OverflowError for negative integer.
        return self.format_code("""
            {{{{
                unsigned long uval = PyLong_AsUnsignedLong({argname});
                if (uval == (unsigned long)-1 && PyErr_Occurred()) {{{{
                    goto exit;
                }}}}
                if (uval > UINT_MAX) {{{{
                    PyErr_SetString(PyExc_OverflowError,
                                    "Python int too large for C unsigned int");
                    goto exit;
                }}}}
                {paramname} = (unsigned int) uval;
            }}}}
            """,
            argname=argname)

class long_converter(CConverter):
    type = 'long'
    default_type = int
    format_unit = 'l'
    c_ignored_default = "0"

    def parse_arg(self, argname: str, displayname: str, *, limited_capi: bool) -> str | None:
        if self.format_unit == 'l':
            return self.format_code("""
                {paramname} = PyLong_AsLong({argname});
                if ({paramname} == -1 && PyErr_Occurred()) {{{{
                    goto exit;
                }}}}
                """,
                argname=argname)
        return super().parse_arg(argname, displayname, limited_capi=limited_capi)

class unsigned_long_converter(CConverter):
    type = 'unsigned long'
    default_type = int
    c_ignored_default = "0"

    def converter_init(self, *, bitwise: bool = False) -> None:
        if bitwise:
            self.format_unit = 'k'
        else:
            self.converter = '_PyLong_UnsignedLong_Converter'
            self.add_include('pycore_long.h',
                             '_PyLong_UnsignedLong_Converter()')

    def parse_arg(self, argname: str, displayname: str, *, limited_capi: bool) -> str | None:
        if self.format_unit == 'k':
            return self.format_code("""
                if (!PyLong_Check({argname})) {{{{
                    {bad_argument}
                    goto exit;
                }}}}
                {paramname} = PyLong_AsUnsignedLongMask({argname});
                """,
                argname=argname,
                bad_argument=self.bad_argument(displayname, 'int', limited_capi=limited_capi),
            )
        if not limited_capi:
            return super().parse_arg(argname, displayname, limited_capi=limited_capi)
        # NOTE: Raises OverflowError for negative integer.
        return self.format_code("""
            {paramname} = PyLong_AsUnsignedLong({argname});
            if ({paramname} == (unsigned long)-1 && PyErr_Occurred()) {{{{
                goto exit;
            }}}}
            """,
            argname=argname)

class long_long_converter(CConverter):
    type = 'long long'
    default_type = int
    format_unit = 'L'
    c_ignored_default = "0"

    def parse_arg(self, argname: str, displayname: str, *, limited_capi: bool) -> str | None:
        if self.format_unit == 'L':
            return self.format_code("""
                {paramname} = PyLong_AsLongLong({argname});
                if ({paramname} == -1 && PyErr_Occurred()) {{{{
                    goto exit;
                }}}}
                """,
                argname=argname)
        return super().parse_arg(argname, displayname, limited_capi=limited_capi)

class unsigned_long_long_converter(CConverter):
    type = 'unsigned long long'
    default_type = int
    c_ignored_default = "0"

    def converter_init(self, *, bitwise: bool = False) -> None:
        if bitwise:
            self.format_unit = 'K'
        else:
            self.converter = '_PyLong_UnsignedLongLong_Converter'
            self.add_include('pycore_long.h',
                             '_PyLong_UnsignedLongLong_Converter()')

    def parse_arg(self, argname: str, displayname: str, *, limited_capi: bool) -> str | None:
        if self.format_unit == 'K':
            return self.format_code("""
                if (!PyLong_Check({argname})) {{{{
                    {bad_argument}
                    goto exit;
                }}}}
                {paramname} = PyLong_AsUnsignedLongLongMask({argname});
                """,
                argname=argname,
                bad_argument=self.bad_argument(displayname, 'int', limited_capi=limited_capi),
            )
        if not limited_capi:
            return super().parse_arg(argname, displayname, limited_capi=limited_capi)
        # NOTE: Raises OverflowError for negative integer.
        return self.format_code("""
            {paramname} = PyLong_AsUnsignedLongLong({argname});
            if ({paramname} == (unsigned long long)-1 && PyErr_Occurred()) {{{{
                goto exit;
            }}}}
            """,
            argname=argname)

class Py_ssize_t_converter(CConverter):
    type = 'Py_ssize_t'
    c_ignored_default = "0"

    def converter_init(self, *, accept: TypeSet = {int}) -> None:
        if accept == {int}:
            self.format_unit = 'n'
            self.default_type = int
            self.add_include('pycore_abstract.h', '_PyNumber_Index()')
        elif accept == {int, NoneType}:
            self.converter = '_Py_convert_optional_to_ssize_t'
            self.add_include('pycore_abstract.h',
                             '_Py_convert_optional_to_ssize_t()')
        else:
            fail(f"Py_ssize_t_converter: illegal 'accept' argument {accept!r}")

    def parse_arg(self, argname: str, displayname: str, *, limited_capi: bool) -> str | None:
        if self.format_unit == 'n':
            if limited_capi:
                PyNumber_Index = 'PyNumber_Index'
            else:
                PyNumber_Index = '_PyNumber_Index'
            return self.format_code("""
                {{{{
                    Py_ssize_t ival = -1;
                    PyObject *iobj = {PyNumber_Index}({argname});
                    if (iobj != NULL) {{{{
                        ival = PyLong_AsSsize_t(iobj);
                        Py_DECREF(iobj);
                    }}}}
                    if (ival == -1 && PyErr_Occurred()) {{{{
                        goto exit;
                    }}}}
                    {paramname} = ival;
                }}}}
                """,
                argname=argname,
                PyNumber_Index=PyNumber_Index)
        if not limited_capi:
            return super().parse_arg(argname, displayname, limited_capi=limited_capi)
        return self.format_code("""
            if ({argname} != Py_None) {{{{
                if (PyIndex_Check({argname})) {{{{
                    {paramname} = PyNumber_AsSsize_t({argname}, PyExc_OverflowError);
                    if ({paramname} == -1 && PyErr_Occurred()) {{{{
                        goto exit;
                    }}}}
                }}}}
                else {{{{
                    {bad_argument}
                    goto exit;
                }}}}
            }}}}
            """,
            argname=argname,
            bad_argument=self.bad_argument(displayname, 'integer or None', limited_capi=limited_capi),
        )


class slice_index_converter(CConverter):
    type = 'Py_ssize_t'

    def converter_init(self, *, accept: TypeSet = {int, NoneType}) -> None:
        if accept == {int}:
            self.converter = '_PyEval_SliceIndexNotNone'
            self.nullable = False
        elif accept == {int, NoneType}:
            self.converter = '_PyEval_SliceIndex'
            self.nullable = True
        else:
            fail(f"slice_index_converter: illegal 'accept' argument {accept!r}")

    def parse_arg(self, argname: str, displayname: str, *, limited_capi: bool) -> str | None:
        if not limited_capi:
            return super().parse_arg(argname, displayname, limited_capi=limited_capi)
        if self.nullable:
            return self.format_code("""
                if (!Py_IsNone({argname})) {{{{
                    if (PyIndex_Check({argname})) {{{{
                        {paramname} = PyNumber_AsSsize_t({argname}, NULL);
                        if ({paramname} == -1 && PyErr_Occurred()) {{{{
                            return 0;
                        }}}}
                    }}}}
                    else {{{{
                        PyErr_SetString(PyExc_TypeError,
                                        "slice indices must be integers or "
                                        "None or have an __index__ method");
                        goto exit;
                    }}}}
                }}}}
                """,
                argname=argname)
        else:
            return self.format_code("""
                if (PyIndex_Check({argname})) {{{{
                    {paramname} = PyNumber_AsSsize_t({argname}, NULL);
                    if ({paramname} == -1 && PyErr_Occurred()) {{{{
                        goto exit;
                    }}}}
                }}}}
                else {{{{
                    PyErr_SetString(PyExc_TypeError,
                                    "slice indices must be integers or "
                                    "have an __index__ method");
                    goto exit;
                }}}}
                """,
                argname=argname)

class size_t_converter(CConverter):
    type = 'size_t'
    converter = '_PyLong_Size_t_Converter'
    c_ignored_default = "0"

    def converter_init(self, *, accept: TypeSet = {int, NoneType}) -> None:
        self.add_include('pycore_long.h',
                         '_PyLong_Size_t_Converter()')

    def parse_arg(self, argname: str, displayname: str, *, limited_capi: bool) -> str | None:
        if self.format_unit == 'n':
            return self.format_code("""
                {paramname} = PyNumber_AsSsize_t({argname}, PyExc_OverflowError);
                if ({paramname} == -1 && PyErr_Occurred()) {{{{
                    goto exit;
                }}}}
                """,
                argname=argname)
        if not limited_capi:
            return super().parse_arg(argname, displayname, limited_capi=limited_capi)
        # NOTE: Raises OverflowError for negative integer.
        return self.format_code("""
            {paramname} = PyLong_AsSize_t({argname});
            if ({paramname} == (size_t)-1 && PyErr_Occurred()) {{{{
                goto exit;
            }}}}
            """,
            argname=argname)


class fildes_converter(CConverter):
    type = 'int'
    converter = '_PyLong_FileDescriptor_Converter'

    def converter_init(self, *, accept: TypeSet = {int, NoneType}) -> None:
        self.add_include('pycore_fileutils.h',
                         '_PyLong_FileDescriptor_Converter()')

    def _parse_arg(self, argname: str, displayname: str) -> str | None:
        return self.format_code("""
            {paramname} = PyObject_AsFileDescriptor({argname});
            if ({paramname} == -1) {{{{
                goto exit;
            }}}}
            """,
            argname=argname)


class float_converter(CConverter):
    type = 'float'
    default_type = float
    format_unit = 'f'
    c_ignored_default = "0.0"

    def parse_arg(self, argname: str, displayname: str, *, limited_capi: bool) -> str | None:
        if self.format_unit == 'f':
            return self.format_code("""
                if (PyFloat_CheckExact({argname})) {{{{
                    {paramname} = (float) (PyFloat_AS_DOUBLE({argname}));
                }}}}
                else
                {{{{
                    {paramname} = (float) PyFloat_AsDouble({argname});
                    if ({paramname} == -1.0 && PyErr_Occurred()) {{{{
                        goto exit;
                    }}}}
                }}}}
                """,
                argname=argname)
        return super().parse_arg(argname, displayname, limited_capi=limited_capi)

class double_converter(CConverter):
    type = 'double'
    default_type = float
    format_unit = 'd'
    c_ignored_default = "0.0"

    def parse_arg(self, argname: str, displayname: str, *, limited_capi: bool) -> str | None:
        if self.format_unit == 'd':
            return self.format_code("""
                if (PyFloat_CheckExact({argname})) {{{{
                    {paramname} = PyFloat_AS_DOUBLE({argname});
                }}}}
                else
                {{{{
                    {paramname} = PyFloat_AsDouble({argname});
                    if ({paramname} == -1.0 && PyErr_Occurred()) {{{{
                        goto exit;
                    }}}}
                }}}}
                """,
                argname=argname)
        return super().parse_arg(argname, displayname, limited_capi=limited_capi)


class Py_complex_converter(CConverter):
    type = 'Py_complex'
    default_type = complex
    format_unit = 'D'
    c_ignored_default = "{0.0, 0.0}"

    def parse_arg(self, argname: str, displayname: str, *, limited_capi: bool) -> str | None:
        if self.format_unit == 'D':
            return self.format_code("""
                {paramname} = PyComplex_AsCComplex({argname});
                if (PyErr_Occurred()) {{{{
                    goto exit;
                }}}}
                """,
                argname=argname)
        return super().parse_arg(argname, displayname, limited_capi=limited_capi)


class object_converter(CConverter):
    type = 'PyObject *'
    format_unit = 'O'

    def converter_init(
            self, *,
            converter: str | None = None,
            type: str | None = None,
            subclass_of: str | None = None
    ) -> None:
        if converter:
            if subclass_of:
                fail("object: Cannot pass in both 'converter' and 'subclass_of'")
            self.format_unit = 'O&'
            self.converter = converter
        elif subclass_of:
            self.format_unit = 'O!'
            self.subclass_of = subclass_of

        if type is not None:
            self.type = type


#
# We define three conventions for buffer types in the 'accept' argument:
#
#  buffer  : any object supporting the buffer interface
#  rwbuffer: any object supporting the buffer interface, but must be writeable
#  robuffer: any object supporting the buffer interface, but must not be writeable
#

class buffer: pass
class rwbuffer: pass
class robuffer: pass

@dc.dataclass
class StrConverterKey:
    accept: frozenset[type[object]]
    encoding: bool
    zeroes: bool

    def __hash__(self) -> int:
        return hash((self.accept, self.encoding, self.zeroes))

    def __str__(self) -> str:
        accept = "{" + ", ".join([tp.__name__ for tp in self.accept]) + "}"
        encoding = 'encodingname' if self.encoding else None
        zeroes = self.zeroes
        return f"{accept=!r}, {encoding=!r}, {zeroes=!r}"

def str_converter_key(
    types: TypeSet, encoding: bool | str | None, zeroes: bool
) -> StrConverterKey:
    return StrConverterKey(frozenset(types), bool(encoding), bool(zeroes))

str_converter_argument_map: dict[StrConverterKey, str] = {}

class str_converter(CConverter):
    type = 'const char *'
    default_type = (str, Null, NoneType)
    format_unit = 's'

    def converter_init(
            self,
            *,
            accept: TypeSet = {str},
            encoding: str | None = None,
            zeroes: bool = False
    ) -> None:

        key = str_converter_key(accept, encoding, zeroes)
        format_unit = str_converter_argument_map.get(key)
        if not format_unit:
            allowed = "\n".join([str(k) for k in str_converter_argument_map.keys()])
            fail("unsupported combination of str converter arguments: "
                 f"{accept=!r}, {encoding=!r}, {zeroes=!r}; "
                 f"allowed combinations are:\n\n{allowed}")

        self.format_unit = format_unit
        self.length = bool(zeroes)
        if encoding:
            if self.default not in (Null, None, unspecified):
                fail("str_converter: Argument Clinic doesn't support default values for encoded strings")
            self.encoding = encoding
            self.type = 'char *'
            # sorry, clinic can't support preallocated buffers
            # for es# and et#
            self.c_default = "NULL"
        if NoneType in accept and self.c_default == "Py_None":
            self.c_default = "NULL"

    def post_parsing(self) -> str:
        if self.encoding:
            name = self.name
            return f"PyMem_FREE({name});\n"
        else:
            return ""

    def parse_arg(self, argname: str, displayname: str, *, limited_capi: bool) -> str | None:
        if self.format_unit == 's':
            return self.format_code("""
                if (!PyUnicode_Check({argname})) {{{{
                    {bad_argument}
                    goto exit;
                }}}}
                Py_ssize_t {length_name};
                {paramname} = PyUnicode_AsUTF8AndSize({argname}, &{length_name});
                if ({paramname} == NULL) {{{{
                    goto exit;
                }}}}
                if (strlen({paramname}) != (size_t){length_name}) {{{{
                    PyErr_SetString(PyExc_ValueError, "embedded null character");
                    goto exit;
                }}}}
                """,
                argname=argname,
                bad_argument=self.bad_argument(displayname, 'str', limited_capi=limited_capi),
                length_name=self.length_name)
        if self.format_unit == 'z':
            return self.format_code("""
                if ({argname} == Py_None) {{{{
                    {paramname} = NULL;
                }}}}
                else if (PyUnicode_Check({argname})) {{{{
                    Py_ssize_t {length_name};
                    {paramname} = PyUnicode_AsUTF8AndSize({argname}, &{length_name});
                    if ({paramname} == NULL) {{{{
                        goto exit;
                    }}}}
                    if (strlen({paramname}) != (size_t){length_name}) {{{{
                        PyErr_SetString(PyExc_ValueError, "embedded null character");
                        goto exit;
                    }}}}
                }}}}
                else {{{{
                    {bad_argument}
                    goto exit;
                }}}}
                """,
                argname=argname,
                bad_argument=self.bad_argument(displayname, 'str or None', limited_capi=limited_capi),
                length_name=self.length_name)
        return super().parse_arg(argname, displayname, limited_capi=limited_capi)

#
# This is the fourth or fifth rewrite of registering all the
# string converter format units.  Previous approaches hid
# bugs--generally mismatches between the semantics of the format
# unit and the arguments necessary to represent those semantics
# properly.  Hopefully with this approach we'll get it 100% right.
#
# The r() function (short for "register") both registers the
# mapping from arguments to format unit *and* registers the
# legacy C converter for that format unit.
#
def r(format_unit: str,
      *,
      accept: TypeSet,
      encoding: bool = False,
      zeroes: bool = False
) -> None:
    if not encoding and format_unit != 's':
        # add the legacy c converters here too.
        #
        # note: add_legacy_c_converter can't work for
        #   es, es#, et, or et#
        #   because of their extra encoding argument
        #
        # also don't add the converter for 's' because
        # the metaclass for CConverter adds it for us.
        kwargs: dict[str, Any] = {}
        if accept != {str}:
            kwargs['accept'] = accept
        if zeroes:
            kwargs['zeroes'] = True
        added_f = functools.partial(str_converter, **kwargs)
        legacy_converters[format_unit] = added_f

    d = str_converter_argument_map
    key = str_converter_key(accept, encoding, zeroes)
    if key in d:
        sys.exit("Duplicate keys specified for str_converter_argument_map!")
    d[key] = format_unit

r('es',  encoding=True,              accept={str})
r('es#', encoding=True, zeroes=True, accept={str})
r('et',  encoding=True,              accept={bytes, bytearray, str})
r('et#', encoding=True, zeroes=True, accept={bytes, bytearray, str})
r('s',                               accept={str})
r('s#',                 zeroes=True, accept={robuffer, str})
r('y',                               accept={robuffer})
r('y#',                 zeroes=True, accept={robuffer})
r('z',                               accept={str, NoneType})
r('z#',                 zeroes=True, accept={robuffer, str, NoneType})
del r


class PyBytesObject_converter(CConverter):
    type = 'PyBytesObject *'
    format_unit = 'S'
    # accept = {bytes}

    def parse_arg(self, argname: str, displayname: str, *, limited_capi: bool) -> str | None:
        if self.format_unit == 'S':
            return self.format_code("""
                if (!PyBytes_Check({argname})) {{{{
                    {bad_argument}
                    goto exit;
                }}}}
                {paramname} = ({type}){argname};
                """,
                argname=argname,
                bad_argument=self.bad_argument(displayname, 'bytes', limited_capi=limited_capi),
                type=self.type)
        return super().parse_arg(argname, displayname, limited_capi=limited_capi)

class PyByteArrayObject_converter(CConverter):
    type = 'PyByteArrayObject *'
    format_unit = 'Y'
    # accept = {bytearray}

    def parse_arg(self, argname: str, displayname: str, *, limited_capi: bool) -> str | None:
        if self.format_unit == 'Y':
            return self.format_code("""
                if (!PyByteArray_Check({argname})) {{{{
                    {bad_argument}
                    goto exit;
                }}}}
                {paramname} = ({type}){argname};
                """,
                argname=argname,
                bad_argument=self.bad_argument(displayname, 'bytearray', limited_capi=limited_capi),
                type=self.type)
        return super().parse_arg(argname, displayname, limited_capi=limited_capi)

class unicode_converter(CConverter):
    type = 'PyObject *'
    default_type = (str, Null, NoneType)
    format_unit = 'U'

    def parse_arg(self, argname: str, displayname: str, *, limited_capi: bool) -> str | None:
        if self.format_unit == 'U':
            return self.format_code("""
                if (!PyUnicode_Check({argname})) {{{{
                    {bad_argument}
                    goto exit;
                }}}}
                {paramname} = {argname};
                """,
                argname=argname,
                bad_argument=self.bad_argument(displayname, 'str', limited_capi=limited_capi),
            )
        return super().parse_arg(argname, displayname, limited_capi=limited_capi)

@add_legacy_c_converter('u')
@add_legacy_c_converter('u#', zeroes=True)
@add_legacy_c_converter('Z', accept={str, NoneType})
@add_legacy_c_converter('Z#', accept={str, NoneType}, zeroes=True)
class Py_UNICODE_converter(CConverter):
    type = 'const wchar_t *'
    default_type = (str, Null, NoneType)

    def converter_init(
            self, *,
            accept: TypeSet = {str},
            zeroes: bool = False
    ) -> None:
        format_unit = 'Z' if accept=={str, NoneType} else 'u'
        if zeroes:
            format_unit += '#'
            self.length = True
            self.format_unit = format_unit
        else:
            self.accept = accept
            if accept == {str}:
                self.converter = '_PyUnicode_WideCharString_Converter'
            elif accept == {str, NoneType}:
                self.converter = '_PyUnicode_WideCharString_Opt_Converter'
            else:
                fail(f"Py_UNICODE_converter: illegal 'accept' argument {accept!r}")
        self.c_default = "NULL"

    def cleanup(self) -> str:
        if self.length:
            return ""
        else:
            return f"""PyMem_Free((void *){self.parser_name});\n"""

    def parse_arg(self, argname: str, displayname: str, *, limited_capi: bool) -> str | None:
        if not self.length:
            if self.accept == {str}:
                return self.format_code("""
                    if (!PyUnicode_Check({argname})) {{{{
                        {bad_argument}
                        goto exit;
                    }}}}
                    {paramname} = PyUnicode_AsWideCharString({argname}, NULL);
                    if ({paramname} == NULL) {{{{
                        goto exit;
                    }}}}
                    """,
                    argname=argname,
                    bad_argument=self.bad_argument(displayname, 'str', limited_capi=limited_capi),
                )
            elif self.accept == {str, NoneType}:
                return self.format_code("""
                    if ({argname} == Py_None) {{{{
                        {paramname} = NULL;
                    }}}}
                    else if (PyUnicode_Check({argname})) {{{{
                        {paramname} = PyUnicode_AsWideCharString({argname}, NULL);
                        if ({paramname} == NULL) {{{{
                            goto exit;
                        }}}}
                    }}}}
                    else {{{{
                        {bad_argument}
                        goto exit;
                    }}}}
                    """,
                    argname=argname,
                    bad_argument=self.bad_argument(displayname, 'str or None', limited_capi=limited_capi),
                )
        return super().parse_arg(argname, displayname, limited_capi=limited_capi)

@add_legacy_c_converter('s*', accept={str, buffer})
@add_legacy_c_converter('z*', accept={str, buffer, NoneType})
@add_legacy_c_converter('w*', accept={rwbuffer})
class Py_buffer_converter(CConverter):
    type = 'Py_buffer'
    format_unit = 'y*'
    impl_by_reference = True
    c_ignored_default = "{NULL, NULL}"

    def converter_init(self, *, accept: TypeSet = {buffer}) -> None:
        if self.default not in (unspecified, None):
            fail("The only legal default value for Py_buffer is None.")

        self.c_default = self.c_ignored_default

        if accept == {str, buffer, NoneType}:
            format_unit = 'z*'
        elif accept == {str, buffer}:
            format_unit = 's*'
        elif accept == {buffer}:
            format_unit = 'y*'
        elif accept == {rwbuffer}:
            format_unit = 'w*'
        else:
            fail("Py_buffer_converter: illegal combination of arguments")

        self.format_unit = format_unit

    def cleanup(self) -> str:
        name = self.name
        return "".join(["if (", name, ".obj) {\n   PyBuffer_Release(&", name, ");\n}\n"])

    def parse_arg(self, argname: str, displayname: str, *, limited_capi: bool) -> str | None:
        # PyBUF_SIMPLE guarantees that the format units of the buffers are C-contiguous.
        if self.format_unit == 'y*':
            return self.format_code("""
                if (PyObject_GetBuffer({argname}, &{paramname}, PyBUF_SIMPLE) != 0) {{{{
                    goto exit;
                }}}}
                """,
                argname=argname,
                bad_argument=self.bad_argument(displayname, 'contiguous buffer', limited_capi=limited_capi),
            )
        elif self.format_unit == 's*':
            return self.format_code("""
                if (PyUnicode_Check({argname})) {{{{
                    Py_ssize_t len;
                    const char *ptr = PyUnicode_AsUTF8AndSize({argname}, &len);
                    if (ptr == NULL) {{{{
                        goto exit;
                    }}}}
                    if (PyBuffer_FillInfo(&{paramname}, {argname}, (void *)ptr, len, 1, PyBUF_SIMPLE) < 0) {{{{
                        goto exit;
                    }}}}
                }}}}
                else {{{{ /* any bytes-like object */
                    if (PyObject_GetBuffer({argname}, &{paramname}, PyBUF_SIMPLE) != 0) {{{{
                        goto exit;
                    }}}}
                }}}}
                """,
                argname=argname,
                bad_argument=self.bad_argument(displayname, 'contiguous buffer', limited_capi=limited_capi),
            )
        elif self.format_unit == 'w*':
            return self.format_code("""
                if (PyObject_GetBuffer({argname}, &{paramname}, PyBUF_WRITABLE) < 0) {{{{
                    {bad_argument}
                    goto exit;
                }}}}
                """,
                argname=argname,
                bad_argument=self.bad_argument(displayname, 'read-write bytes-like object', limited_capi=limited_capi),
                bad_argument2=self.bad_argument(displayname, 'contiguous buffer', limited_capi=limited_capi),
            )
        return super().parse_arg(argname, displayname, limited_capi=limited_capi)


def correct_name_for_self(
        f: Function
) -> tuple[str, str]:
    if f.kind in {CALLABLE, METHOD_INIT, GETTER, SETTER}:
        if f.cls:
            return "PyObject *", "self"
        return "PyObject *", "module"
    if f.kind is STATIC_METHOD:
        return "void *", "null"
    if f.kind in (CLASS_METHOD, METHOD_NEW):
        return "PyTypeObject *", "type"
    raise AssertionError(f"Unhandled type of function f: {f.kind!r}")


class self_converter(CConverter):
    """
    A special-case converter:
    this is the default converter used for "self".
    """
    type: str | None = None
    format_unit = ''

    def converter_init(self, *, type: str | None = None) -> None:
        self.specified_type = type

    def pre_render(self) -> None:
        f = self.function
        default_type, default_name = correct_name_for_self(f)
        self.signature_name = default_name
        self.type = self.specified_type or self.type or default_type

        kind = self.function.kind

        if kind is STATIC_METHOD or kind.new_or_init:
            self.show_in_signature = False

    # tp_new (METHOD_NEW) functions are of type newfunc:
    #     typedef PyObject *(*newfunc)(PyTypeObject *, PyObject *, PyObject *);
    #
    # tp_init (METHOD_INIT) functions are of type initproc:
    #     typedef int (*initproc)(PyObject *, PyObject *, PyObject *);
    #
    # All other functions generated by Argument Clinic are stored in
    # PyMethodDef structures, in the ml_meth slot, which is of type PyCFunction:
    #     typedef PyObject *(*PyCFunction)(PyObject *, PyObject *);
    # However!  We habitually cast these functions to PyCFunction,
    # since functions that accept keyword arguments don't fit this signature
    # but are stored there anyway.  So strict type equality isn't important
    # for these functions.
    #
    # So:
    #
    # * The name of the first parameter to the impl and the parsing function will always
    #   be self.name.
    #
    # * The type of the first parameter to the impl will always be of self.type.
    #
    # * If the function is neither tp_new (METHOD_NEW) nor tp_init (METHOD_INIT):
    #   * The type of the first parameter to the parsing function is also self.type.
    #     This means that if you step into the parsing function, your "self" parameter
    #     is of the correct type, which may make debugging more pleasant.
    #
    # * Else if the function is tp_new (METHOD_NEW):
    #   * The type of the first parameter to the parsing function is "PyTypeObject *",
    #     so the type signature of the function call is an exact match.
    #   * If self.type != "PyTypeObject *", we cast the first parameter to self.type
    #     in the impl call.
    #
    # * Else if the function is tp_init (METHOD_INIT):
    #   * The type of the first parameter to the parsing function is "PyObject *",
    #     so the type signature of the function call is an exact match.
    #   * If self.type != "PyObject *", we cast the first parameter to self.type
    #     in the impl call.

    @property
    def parser_type(self) -> str:
        assert self.type is not None
        if self.function.kind in {METHOD_INIT, METHOD_NEW, STATIC_METHOD, CLASS_METHOD}:
            tp, _ = correct_name_for_self(self.function)
            return tp
        return self.type

    def render(self, parameter: Parameter, data: CRenderData) -> None:
        """
        parameter is a clinic.Parameter instance.
        data is a CRenderData instance.
        """
        if self.function.kind is STATIC_METHOD:
            return

        self._render_self(parameter, data)

        if self.type != self.parser_type:
            # insert cast to impl_argument[0], aka self.
            # we know we're in the first slot in all the CRenderData lists,
            # because we render parameters in order, and self is always first.
            assert len(data.impl_arguments) == 1
            assert data.impl_arguments[0] == self.name
            assert self.type is not None
            data.impl_arguments[0] = '(' + self.type + ")" + data.impl_arguments[0]

    def set_template_dict(self, template_dict: TemplateDict) -> None:
        template_dict['self_name'] = self.name
        template_dict['self_type'] = self.parser_type
        kind = self.function.kind
        cls = self.function.cls

        if kind.new_or_init and cls and cls.typedef:
            if kind is METHOD_NEW:
                type_check = (
                    '({0} == base_tp || {0}->tp_init == base_tp->tp_init)'
                 ).format(self.name)
            else:
                type_check = ('(Py_IS_TYPE({0}, base_tp) ||\n        '
                              ' Py_TYPE({0})->tp_new == base_tp->tp_new)'
                             ).format(self.name)

            line = f'{type_check} &&\n        '
            template_dict['self_type_check'] = line

            type_object = cls.type_object
            type_ptr = f'PyTypeObject *base_tp = {type_object};'
            template_dict['base_type_ptr'] = type_ptr


def add_c_return_converter(
        f: ReturnConverterType,
        name: str | None = None
) -> ReturnConverterType:
    if not name:
        name = f.__name__
        if not name.endswith('_return_converter'):
            return f
        name = name.removesuffix('_return_converter')
    return_converters[name] = f
    return f


class CReturnConverterAutoRegister(type):
    def __init__(
            cls: ReturnConverterType,
            name: str,
            bases: tuple[type[object], ...],
            classdict: dict[str, Any]
    ) -> None:
        add_c_return_converter(cls)


class CReturnConverter(metaclass=CReturnConverterAutoRegister):

    # The C type to use for this variable.
    # 'type' should be a Python string specifying the type, e.g. "int".
    # If this is a pointer type, the type string should end with ' *'.
    type = 'PyObject *'

    # The Python default value for this parameter, as a Python value.
    # Or the magic value "unspecified" if there is no default.
    default: object = None

    def __init__(
            self,
            *,
            py_default: str | None = None,
            **kwargs: Any
    ) -> None:
        self.py_default = py_default
        try:
            self.return_converter_init(**kwargs)
        except TypeError as e:
            s = ', '.join(name + '=' + repr(value) for name, value in kwargs.items())
            sys.exit(self.__class__.__name__ + '(' + s + ')\n' + str(e))

    def return_converter_init(self) -> None: ...

    def declare(self, data: CRenderData) -> None:
        line: list[str] = []
        add = line.append
        add(self.type)
        if not self.type.endswith('*'):
            add(' ')
        add(data.converter_retval + ';')
        data.declarations.append(''.join(line))
        data.return_value = data.converter_retval

    def err_occurred_if(
            self,
            expr: str,
            data: CRenderData
    ) -> None:
        line = f'if (({expr}) && PyErr_Occurred()) {{\n    goto exit;\n}}\n'
        data.return_conversion.append(line)

    def err_occurred_if_null_pointer(
            self,
            variable: str,
            data: CRenderData
    ) -> None:
        line = f'if ({variable} == NULL) {{\n    goto exit;\n}}\n'
        data.return_conversion.append(line)

    def render(
            self,
            function: Function,
            data: CRenderData
    ) -> None: ...


add_c_return_converter(CReturnConverter, 'object')


class bool_return_converter(CReturnConverter):
    type = 'int'

    def render(
            self,
            function: Function,
            data: CRenderData
    ) -> None:
        self.declare(data)
        self.err_occurred_if(f"{data.converter_retval} == -1", data)
        data.return_conversion.append(
            f'return_value = PyBool_FromLong((long){data.converter_retval});\n'
        )


class long_return_converter(CReturnConverter):
    type = 'long'
    conversion_fn = 'PyLong_FromLong'
    cast = ''
    unsigned_cast = ''

    def render(
            self,
            function: Function,
            data: CRenderData
    ) -> None:
        self.declare(data)
        self.err_occurred_if(f"{data.converter_retval} == {self.unsigned_cast}-1", data)
        data.return_conversion.append(
            f'return_value = {self.conversion_fn}({self.cast}{data.converter_retval});\n'
        )


class int_return_converter(long_return_converter):
    type = 'int'
    cast = '(long)'


class init_return_converter(long_return_converter):
    """
    Special return converter for __init__ functions.
    """
    type = 'int'
    cast = '(long)'

    def render(
            self,
            function: Function,
            data: CRenderData
    ) -> None: ...


class unsigned_long_return_converter(long_return_converter):
    type = 'unsigned long'
    conversion_fn = 'PyLong_FromUnsignedLong'
    unsigned_cast = '(unsigned long)'


class unsigned_int_return_converter(unsigned_long_return_converter):
    type = 'unsigned int'
    cast = '(unsigned long)'
    unsigned_cast = '(unsigned int)'


class Py_ssize_t_return_converter(long_return_converter):
    type = 'Py_ssize_t'
    conversion_fn = 'PyLong_FromSsize_t'


class size_t_return_converter(long_return_converter):
    type = 'size_t'
    conversion_fn = 'PyLong_FromSize_t'
    unsigned_cast = '(size_t)'


class double_return_converter(CReturnConverter):
    type = 'double'
    cast = ''

    def render(
            self,
            function: Function,
            data: CRenderData
    ) -> None:
        self.declare(data)
        self.err_occurred_if(f"{data.converter_retval} == -1.0", data)
        data.return_conversion.append(
            f'return_value = PyFloat_FromDouble({self.cast}{data.converter_retval});\n'
        )


class float_return_converter(double_return_converter):
    type = 'float'
    cast = '(double)'


def eval_ast_expr(
        node: ast.expr,
        globals: dict[str, Any],
        *,
        filename: str = '-'
) -> Any:
    """
    Takes an ast.Expr node.  Compiles it into a function object,
    then calls the function object with 0 arguments.
    Returns the result of that function call.

    globals represents the globals dict the expression
    should see.  (There's no equivalent for "locals" here.)
    """

    if isinstance(node, ast.Expr):
        node = node.value

    expr = ast.Expression(node)
    co = compile(expr, filename, 'eval')
    fn = FunctionType(co, globals)
    return fn()


class IndentStack:
    def __init__(self) -> None:
        self.indents: list[int] = []
        self.margin: str | None = None

    def _ensure(self) -> None:
        if not self.indents:
            fail('IndentStack expected indents, but none are defined.')

    def measure(self, line: str) -> int:
        """
        Returns the length of the line's margin.
        """
        if '\t' in line:
            fail('Tab characters are illegal in the Argument Clinic DSL.')
        stripped = line.lstrip()
        if not len(stripped):
            # we can't tell anything from an empty line
            # so just pretend it's indented like our current indent
            self._ensure()
            return self.indents[-1]
        return len(line) - len(stripped)

    def infer(self, line: str) -> int:
        """
        Infer what is now the current margin based on this line.
        Returns:
            1 if we have indented (or this is the first margin)
            0 if the margin has not changed
           -N if we have dedented N times
        """
        indent = self.measure(line)
        margin = ' ' * indent
        if not self.indents:
            self.indents.append(indent)
            self.margin = margin
            return 1
        current = self.indents[-1]
        if indent == current:
            return 0
        if indent > current:
            self.indents.append(indent)
            self.margin = margin
            return 1
        # indent < current
        if indent not in self.indents:
            fail("Illegal outdent.")
        outdent_count = 0
        while indent != current:
            self.indents.pop()
            current = self.indents[-1]
            outdent_count -= 1
        self.margin = margin
        return outdent_count

    @property
    def depth(self) -> int:
        """
        Returns how many margins are currently defined.
        """
        return len(self.indents)

    def dedent(self, line: str) -> str:
        """
        Dedents a line by the currently defined margin.
        """
        assert self.margin is not None, "Cannot call .dedent() before calling .infer()"
        margin = self.margin
        indent = self.indents[-1]
        if not line.startswith(margin):
            fail('Cannot dedent; line does not start with the previous margin.')
        return line[indent:]


StateKeeper = Callable[[str], None]
ConverterArgs = dict[str, Any]

class ParamState(enum.IntEnum):
    """Parameter parsing state.

     [ [ a, b, ] c, ] d, e, f=3, [ g, h, [ i ] ]   <- line
    01   2          3       4    5           6     <- state transitions
    """
    # Before we've seen anything.
    # Legal transitions: to LEFT_SQUARE_BEFORE or REQUIRED
    START = 0

    # Left square backets before required params.
    LEFT_SQUARE_BEFORE = 1

    # In a group, before required params.
    GROUP_BEFORE = 2

    # Required params, positional-or-keyword or positional-only (we
    # don't know yet). Renumber left groups!
    REQUIRED = 3

    # Positional-or-keyword or positional-only params that now must have
    # default values.
    OPTIONAL = 4

    # In a group, after required params.
    GROUP_AFTER = 5

    # Right square brackets after required params.
    RIGHT_SQUARE_AFTER = 6


class FunctionNames(NamedTuple):
    full_name: str
    c_basename: str


class DSLParser:
    function: Function | None
    state: StateKeeper
    keyword_only: bool
    positional_only: bool
    deprecated_positional: VersionTuple | None
    deprecated_keyword: VersionTuple | None
    group: int
    parameter_state: ParamState
    indent: IndentStack
    kind: FunctionKind
    coexist: bool
    forced_text_signature: str | None
    parameter_continuation: str
    preserve_output: bool
    critical_section: bool
    target_critical_section: list[str]
    from_version_re = re.compile(r'([*/]) +\[from +(.+)\]')

    def __init__(self, clinic: Clinic) -> None:
        self.clinic = clinic

        self.directives = {}
        for name in dir(self):
            # functions that start with directive_ are added to directives
            _, s, key = name.partition("directive_")
            if s:
                self.directives[key] = getattr(self, name)

            # functions that start with at_ are too, with an @ in front
            _, s, key = name.partition("at_")
            if s:
                self.directives['@' + key] = getattr(self, name)

        self.reset()

    def reset(self) -> None:
        self.function = None
        self.state = self.state_dsl_start
        self.keyword_only = False
        self.positional_only = False
        self.deprecated_positional = None
        self.deprecated_keyword = None
        self.group = 0
        self.parameter_state: ParamState = ParamState.START
        self.indent = IndentStack()
        self.kind = CALLABLE
        self.coexist = False
        self.forced_text_signature = None
        self.parameter_continuation = ''
        self.preserve_output = False
        self.critical_section = False
        self.target_critical_section = []

    def directive_module(self, name: str) -> None:
        fields = name.split('.')[:-1]
        module, cls = self.clinic._module_and_class(fields)
        if cls:
            fail("Can't nest a module inside a class!")

        if name in module.modules:
            fail(f"Already defined module {name!r}!")

        m = Module(name, module)
        module.modules[name] = m
        self.block.signatures.append(m)

    def directive_class(
            self,
            name: str,
            typedef: str,
            type_object: str
    ) -> None:
        fields = name.split('.')
        name = fields.pop()
        module, cls = self.clinic._module_and_class(fields)

        parent = cls or module
        if name in parent.classes:
            fail(f"Already defined class {name!r}!")

        c = Class(name, module, cls, typedef, type_object)
        parent.classes[name] = c
        self.block.signatures.append(c)

    def directive_set(self, name: str, value: str) -> None:
        if name not in ("line_prefix", "line_suffix"):
            fail(f"unknown variable {name!r}")

        value = value.format_map({
            'block comment start': '/*',
            'block comment end': '*/',
            })

        self.clinic.__dict__[name] = value

    def directive_destination(
            self,
            name: str,
            command: str,
            *args: str
    ) -> None:
        match command:
            case "new":
                self.clinic.add_destination(name, *args)
            case "clear":
                self.clinic.get_destination(name).clear()
            case _:
                fail(f"unknown destination command {command!r}")


    def directive_output(
            self,
            command_or_name: str,
            destination: str = ''
    ) -> None:
        fd = self.clinic.destination_buffers

        if command_or_name == "preset":
            preset = self.clinic.presets.get(destination)
            if not preset:
                fail(f"Unknown preset {destination!r}!")
            fd.update(preset)
            return

        if command_or_name == "push":
            self.clinic.destination_buffers_stack.append(fd.copy())
            return

        if command_or_name == "pop":
            if not self.clinic.destination_buffers_stack:
                fail("Can't 'output pop', stack is empty!")
            previous_fd = self.clinic.destination_buffers_stack.pop()
            fd.update(previous_fd)
            return

        # secret command for debugging!
        if command_or_name == "print":
            self.block.output.append(pprint.pformat(fd))
            self.block.output.append('\n')
            return

        d = self.clinic.get_destination_buffer(destination)

        if command_or_name == "everything":
            for name in list(fd):
                fd[name] = d
            return

        if command_or_name not in fd:
            allowed = ["preset", "push", "pop", "print", "everything"]
            allowed.extend(fd)
            fail(f"Invalid command or destination name {command_or_name!r}. "
                 "Must be one of:\n -",
                 "\n - ".join([repr(word) for word in allowed]))
        fd[command_or_name] = d

    def directive_dump(self, name: str) -> None:
        self.block.output.append(self.clinic.get_destination(name).dump())

    def directive_printout(self, *args: str) -> None:
        self.block.output.append(' '.join(args))
        self.block.output.append('\n')

    def directive_preserve(self) -> None:
        if self.preserve_output:
            fail("Can't have 'preserve' twice in one block!")
        self.preserve_output = True

    def at_classmethod(self) -> None:
        if self.kind is not CALLABLE:
            fail("Can't set @classmethod, "
                 f"function is not a normal callable; got: {self.kind!r}")
        self.kind = CLASS_METHOD

    def at_critical_section(self, *args: str) -> None:
        if len(args) > 2:
            fail("Only 2 critical section variables are supported; "
                 f"{len(args)} were given")
        self.target_critical_section.extend(args)
        self.critical_section = True

    def at_getter(self) -> None:
        match self.kind:
            case FunctionKind.GETTER:
                fail("Cannot apply @getter twice to the same function!")
            case FunctionKind.SETTER:
                fail("Cannot apply both @getter and @setter to the same function!")
            case _:
                self.kind = FunctionKind.GETTER

    def at_setter(self) -> None:
        match self.kind:
            case FunctionKind.SETTER:
                fail("Cannot apply @setter twice to the same function!")
            case FunctionKind.GETTER:
                fail("Cannot apply both @getter and @setter to the same function!")
            case _:
                self.kind = FunctionKind.SETTER

    def at_staticmethod(self) -> None:
        if self.kind is not CALLABLE:
            fail("Can't set @staticmethod, "
                 f"function is not a normal callable; got: {self.kind!r}")
        self.kind = STATIC_METHOD

    def at_coexist(self) -> None:
        if self.coexist:
            fail("Called @coexist twice!")
        self.coexist = True

    def at_text_signature(self, text_signature: str) -> None:
        if self.forced_text_signature:
            fail("Called @text_signature twice!")
        self.forced_text_signature = text_signature

    def parse(self, block: Block) -> None:
        self.reset()
        self.block = block
        self.saved_output = self.block.output
        block.output = []
        block_start = self.clinic.block_parser.line_number
        lines = block.input.split('\n')
        for line_number, line in enumerate(lines, self.clinic.block_parser.block_start_line_number):
            if '\t' in line:
                fail(f'Tab characters are illegal in the Clinic DSL: {line!r}',
                     line_number=block_start)
            try:
                self.state(line)
            except ClinicError as exc:
                exc.lineno = line_number
                exc.filename = self.clinic.filename
                raise

        self.do_post_block_processing_cleanup(line_number)
        block.output.extend(self.clinic.language.render(self.clinic, block.signatures))

        if self.preserve_output:
            if block.output:
                fail("'preserve' only works for blocks that don't produce any output!",
                     line_number=line_number)
            block.output = self.saved_output

    def in_docstring(self) -> bool:
        """Return true if we are processing a docstring."""
        return self.state in {
            self.state_parameter_docstring,
            self.state_function_docstring,
        }

    def valid_line(self, line: str) -> bool:
        # ignore comment-only lines
        if line.lstrip().startswith('#'):
            return False

        # Ignore empty lines too
        # (but not in docstring sections!)
        if not self.in_docstring() and not line.strip():
            return False

        return True

    def next(
            self,
            state: StateKeeper,
            line: str | None = None
    ) -> None:
        self.state = state
        if line is not None:
            self.state(line)

    def state_dsl_start(self, line: str) -> None:
        if not self.valid_line(line):
            return

        # is it a directive?
        fields = shlex.split(line)
        directive_name = fields[0]
        directive = self.directives.get(directive_name, None)
        if directive:
            try:
                directive(*fields[1:])
            except TypeError as e:
                fail(str(e))
            return

        self.next(self.state_modulename_name, line)

    def parse_function_names(self, line: str) -> FunctionNames:
        left, as_, right = line.partition(' as ')
        full_name = left.strip()
        c_basename = right.strip()
        if as_ and not c_basename:
            fail("No C basename provided after 'as' keyword")
        if not c_basename:
            fields = full_name.split(".")
            if fields[-1] == '__new__':
                fields.pop()
            c_basename = "_".join(fields)
        if not libclinic.is_legal_py_identifier(full_name):
            fail(f"Illegal function name: {full_name!r}")
        if not libclinic.is_legal_c_identifier(c_basename):
            fail(f"Illegal C basename: {c_basename!r}")
        names = FunctionNames(full_name=full_name, c_basename=c_basename)
        self.normalize_function_kind(names.full_name)
        return names

    def normalize_function_kind(self, fullname: str) -> None:
        # Fetch the method name and possibly class.
        fields = fullname.split('.')
        name = fields.pop()
        _, cls = self.clinic._module_and_class(fields)

        # Check special method requirements.
        if name in unsupported_special_methods:
            fail(f"{name!r} is a special method and cannot be converted to Argument Clinic!")
        if name == '__init__' and (self.kind is not CALLABLE or not cls):
            fail(f"{name!r} must be a normal method; got '{self.kind}'!")
        if name == '__new__' and (self.kind is not CLASS_METHOD or not cls):
            fail("'__new__' must be a class method!")
        if self.kind in {GETTER, SETTER} and not cls:
            fail("@getter and @setter must be methods")

        # Normalise self.kind.
        if name == '__new__':
<<<<<<< HEAD
            self.kind = METHOD_NEW
=======
            if (self.kind is CLASS_METHOD) and cls:
                self.kind = METHOD_NEW
            else:
                fail(f"'__new__' must be a class method; got '{self.kind}'")
>>>>>>> 2ba1cbdb
        elif name == '__init__':
            self.kind = METHOD_INIT

    def resolve_return_converter(
        self, full_name: str, forced_converter: str
    ) -> CReturnConverter:
        if forced_converter:
            if self.kind in {GETTER, SETTER}:
                fail(f"@{self.kind.name.lower()} method cannot define a return type")
            if self.kind is METHOD_INIT:
                fail("__init__ methods cannot define a return type")
            ast_input = f"def x() -> {forced_converter}: pass"
            try:
                module_node = ast.parse(ast_input)
            except SyntaxError:
                fail(f"Badly formed annotation for {full_name!r}: {forced_converter!r}")
            function_node = module_node.body[0]
            assert isinstance(function_node, ast.FunctionDef)
            try:
                name, legacy, kwargs = self.parse_converter(function_node.returns)
                if legacy:
                    fail(f"Legacy converter {name!r} not allowed as a return converter")
                if name not in return_converters:
                    fail(f"No available return converter called {name!r}")
                return return_converters[name](**kwargs)
            except ValueError:
                fail(f"Badly formed annotation for {full_name!r}: {forced_converter!r}")

        if self.kind is METHOD_INIT:
            return init_return_converter()
        return CReturnConverter()

    def parse_cloned_function(self, names: FunctionNames, existing: str) -> None:
        full_name, c_basename = names
        fields = [x.strip() for x in existing.split('.')]
        function_name = fields.pop()
        module, cls = self.clinic._module_and_class(fields)
        parent = cls or module

        for existing_function in parent.functions:
            if existing_function.name == function_name:
                break
        else:
            print(f"{cls=}, {module=}, {existing=}", file=sys.stderr)
            print(f"{(cls or module).functions=}", file=sys.stderr)
            fail(f"Couldn't find existing function {existing!r}!")

        fields = [x.strip() for x in full_name.split('.')]
        function_name = fields.pop()
        module, cls = self.clinic._module_and_class(fields)

        overrides: dict[str, Any] = {
            "name": function_name,
            "full_name": full_name,
            "module": module,
            "cls": cls,
            "c_basename": c_basename,
            "docstring": "",
        }
        if not (existing_function.kind is self.kind and
                existing_function.coexist == self.coexist):
            # Allow __new__ or __init__ methods.
            if existing_function.kind.new_or_init:
                overrides["kind"] = self.kind
                # Future enhancement: allow custom return converters
                overrides["return_converter"] = CReturnConverter()
            else:
<<<<<<< HEAD
                fail("'kind' of function and cloned function don't match: "
                     f"{self.kind.name} != {existing_function.kind.name}")
        function = existing_function.copy(**overrides)
        self.function = function
        self.block.signatures.append(function)
        (cls or module).functions.append(function)
        self.next(self.state_function_docstring)
=======
                fail(
                    f"'__init__' must be an instance method; got '{self.kind}'"
                )
>>>>>>> 2ba1cbdb

    def state_modulename_name(self, line: str) -> None:
        # looking for declaration, which establishes the leftmost column
        # line should be
        #     modulename.fnname [as c_basename] [-> return annotation]
        # square brackets denote optional syntax.
        #
        # alternatively:
        #     modulename.fnname [as c_basename] = modulename.existing_fn_name
        # clones the parameters and return converter from that
        # function.  you can't modify them.  you must enter a
        # new docstring.
        #
        # (but we might find a directive first!)
        #
        # this line is permitted to start with whitespace.
        # we'll call this number of spaces F (for "function").

        assert self.valid_line(line)
        self.indent.infer(line)

        # are we cloning?
        before, equals, existing = line.rpartition('=')
        if equals:
            existing = existing.strip()
            if libclinic.is_legal_py_identifier(existing):
                # we're cloning!
                names = self.parse_function_names(before)
                return self.parse_cloned_function(names, existing)

        line, _, returns = line.partition('->')
        returns = returns.strip()
        full_name, c_basename = self.parse_function_names(line)
        return_converter = self.resolve_return_converter(full_name, returns)

        fields = [x.strip() for x in full_name.split('.')]
        function_name = fields.pop()
        module, cls = self.clinic._module_and_class(fields)

        func = Function(
            name=function_name,
            full_name=full_name,
            module=module,
            cls=cls,
            c_basename=c_basename,
            return_converter=return_converter,
            kind=self.kind,
            coexist=self.coexist,
            critical_section=self.critical_section,
            target_critical_section=self.target_critical_section
        )
        self.add_function(func)

        self.next(self.state_parameters_start)

    def add_function(self, func: Function) -> None:
        # Insert a self converter automatically.
        tp, name = correct_name_for_self(func)
        if func.cls and tp == "PyObject *":
            func.self_converter = self_converter(name, name, func,
                                                 type=func.cls.typedef)
        else:
            func.self_converter = self_converter(name, name, func)
        func.parameters[name] = Parameter(
            name,
            inspect.Parameter.POSITIONAL_ONLY,
            function=func,
            converter=func.self_converter
        )

        self.block.signatures.append(func)
        self.function = func
        (func.cls or func.module).functions.append(func)

    # Now entering the parameters section.  The rules, formally stated:
    #
    #   * All lines must be indented with spaces only.
    #   * The first line must be a parameter declaration.
    #   * The first line must be indented.
    #       * This first line establishes the indent for parameters.
    #       * We'll call this number of spaces P (for "parameter").
    #   * Thenceforth:
    #       * Lines indented with P spaces specify a parameter.
    #       * Lines indented with > P spaces are docstrings for the previous
    #         parameter.
    #           * We'll call this number of spaces D (for "docstring").
    #           * All subsequent lines indented with >= D spaces are stored as
    #             part of the per-parameter docstring.
    #           * All lines will have the first D spaces of the indent stripped
    #             before they are stored.
    #           * It's illegal to have a line starting with a number of spaces X
    #             such that P < X < D.
    #       * A line with < P spaces is the first line of the function
    #         docstring, which ends processing for parameters and per-parameter
    #         docstrings.
    #           * The first line of the function docstring must be at the same
    #             indent as the function declaration.
    #       * It's illegal to have any line in the parameters section starting
    #         with X spaces such that F < X < P.  (As before, F is the indent
    #         of the function declaration.)
    #
    # Also, currently Argument Clinic places the following restrictions on groups:
    #   * Each group must contain at least one parameter.
    #   * Each group may contain at most one group, which must be the furthest
    #     thing in the group from the required parameters.  (The nested group
    #     must be the first in the group when it's before the required
    #     parameters, and the last thing in the group when after the required
    #     parameters.)
    #   * There may be at most one (top-level) group to the left or right of
    #     the required parameters.
    #   * You must specify a slash, and it must be after all parameters.
    #     (In other words: either all parameters are positional-only,
    #      or none are.)
    #
    #  Said another way:
    #   * Each group must contain at least one parameter.
    #   * All left square brackets before the required parameters must be
    #     consecutive.  (You can't have a left square bracket followed
    #     by a parameter, then another left square bracket.  You can't
    #     have a left square bracket, a parameter, a right square bracket,
    #     and then a left square bracket.)
    #   * All right square brackets after the required parameters must be
    #     consecutive.
    #
    # These rules are enforced with a single state variable:
    # "parameter_state".  (Previously the code was a miasma of ifs and
    # separate boolean state variables.)  The states are defined in the
    # ParamState class.

    def state_parameters_start(self, line: str) -> None:
        if not self.valid_line(line):
            return

        # if this line is not indented, we have no parameters
        if not self.indent.infer(line):
            return self.next(self.state_function_docstring, line)

        self.parameter_continuation = ''
        return self.next(self.state_parameter, line)


    def to_required(self) -> None:
        """
        Transition to the "required" parameter state.
        """
        if self.parameter_state is not ParamState.REQUIRED:
            self.parameter_state = ParamState.REQUIRED
            assert self.function is not None
            for p in self.function.parameters.values():
                p.group = -p.group

    def state_parameter(self, line: str) -> None:
        assert isinstance(self.function, Function)

        if not self.valid_line(line):
            return

        if self.parameter_continuation:
            line = self.parameter_continuation + ' ' + line.lstrip()
            self.parameter_continuation = ''

        assert self.indent.depth == 2
        indent = self.indent.infer(line)
        if indent == -1:
            # we outdented, must be to definition column
            return self.next(self.state_function_docstring, line)

        if indent == 1:
            # we indented, must be to new parameter docstring column
            return self.next(self.state_parameter_docstring_start, line)

        line = line.rstrip()
        if line.endswith('\\'):
            self.parameter_continuation = line[:-1]
            return

        line = line.lstrip()
        version: VersionTuple | None = None
        match = self.from_version_re.fullmatch(line)
        if match:
            line = match[1]
            version = self.parse_version(match[2])

        func = self.function
        match line:
            case '*':
                self.parse_star(func, version)
            case '[':
                self.parse_opening_square_bracket(func)
            case ']':
                self.parse_closing_square_bracket(func)
            case '/':
                self.parse_slash(func, version)
            case param:
                self.parse_parameter(param)

    def parse_parameter(self, line: str) -> None:
        assert self.function is not None

        match self.parameter_state:
            case ParamState.START | ParamState.REQUIRED:
                self.to_required()
            case ParamState.LEFT_SQUARE_BEFORE:
                self.parameter_state = ParamState.GROUP_BEFORE
            case ParamState.GROUP_BEFORE:
                if not self.group:
                    self.to_required()
            case ParamState.GROUP_AFTER | ParamState.OPTIONAL:
                pass
            case st:
                fail(f"Function {self.function.name} has an unsupported group configuration. (Unexpected state {st}.a)")

        # handle "as" for  parameters too
        c_name = None
        name, have_as_token, trailing = line.partition(' as ')
        if have_as_token:
            name = name.strip()
            if ' ' not in name:
                fields = trailing.strip().split(' ')
                if not fields:
                    fail("Invalid 'as' clause!")
                c_name = fields[0]
                if c_name.endswith(':'):
                    name += ':'
                    c_name = c_name[:-1]
                fields[0] = name
                line = ' '.join(fields)

        default: str | None
        base, equals, default = line.rpartition('=')
        if not equals:
            base = default
            default = None

        module = None
        try:
            ast_input = f"def x({base}): pass"
            module = ast.parse(ast_input)
        except SyntaxError:
            try:
                # the last = was probably inside a function call, like
                #   c: int(accept={str})
                # so assume there was no actual default value.
                default = None
                ast_input = f"def x({line}): pass"
                module = ast.parse(ast_input)
            except SyntaxError:
                pass
        if not module:
            fail(f"Function {self.function.name!r} has an invalid parameter declaration:\n\t",
                 repr(line))

        function = module.body[0]
        assert isinstance(function, ast.FunctionDef)
        function_args = function.args

        if len(function_args.args) > 1:
            fail(f"Function {self.function.name!r} has an "
                 f"invalid parameter declaration (comma?): {line!r}")
        if function_args.defaults or function_args.kw_defaults:
            fail(f"Function {self.function.name!r} has an "
                 f"invalid parameter declaration (default value?): {line!r}")
        if function_args.kwarg:
            fail(f"Function {self.function.name!r} has an "
                 f"invalid parameter declaration (**kwargs?): {line!r}")

        if function_args.vararg:
            is_vararg = True
            parameter = function_args.vararg
            for p in self.function.parameters.values():
                if p.is_vararg():
                    fail("Cannot specify multiple vararg parameters: "
                         f"{parameter.arg!r} is a vararg, but "
                         f"{p.name!r} was already provided as a vararg")
        else:
            is_vararg = False
            parameter = function_args.args[0]

        parameter_name = parameter.arg
        name, legacy, kwargs = self.parse_converter(parameter.annotation)

        value: object
        if not default:
            if self.parameter_state is ParamState.OPTIONAL:
                fail(f"Can't have a parameter without a default ({parameter_name!r}) "
                      "after a parameter with a default!")
            if is_vararg:
                value = NULL
                kwargs.setdefault('c_default', "NULL")
            else:
                value = unspecified
            if 'py_default' in kwargs:
                fail("You can't specify py_default without specifying a default value!")
        else:
            if is_vararg:
                fail("Vararg can't take a default value!")

            if self.parameter_state is ParamState.REQUIRED:
                self.parameter_state = ParamState.OPTIONAL
            default = default.strip()
            bad = False
            ast_input = f"x = {default}"
            try:
                module = ast.parse(ast_input)

                if 'c_default' not in kwargs:
                    # we can only represent very simple data values in C.
                    # detect whether default is okay, via a denylist
                    # of disallowed ast nodes.
                    class DetectBadNodes(ast.NodeVisitor):
                        bad = False
                        def bad_node(self, node: ast.AST) -> None:
                            self.bad = True

                        # inline function call
                        visit_Call = bad_node
                        # inline if statement ("x = 3 if y else z")
                        visit_IfExp = bad_node

                        # comprehensions and generator expressions
                        visit_ListComp = visit_SetComp = bad_node
                        visit_DictComp = visit_GeneratorExp = bad_node

                        # literals for advanced types
                        visit_Dict = visit_Set = bad_node
                        visit_List = visit_Tuple = bad_node

                        # "starred": "a = [1, 2, 3]; *a"
                        visit_Starred = bad_node

                    denylist = DetectBadNodes()
                    denylist.visit(module)
                    bad = denylist.bad
                else:
                    # if they specify a c_default, we can be more lenient about the default value.
                    # but at least make an attempt at ensuring it's a valid expression.
                    try:
                        value = eval(default)
                    except NameError:
                        pass # probably a named constant
                    except Exception as e:
                        fail("Malformed expression given as default value "
                             f"{default!r} caused {e!r}")
                    else:
                        if value is unspecified:
                            fail("'unspecified' is not a legal default value!")
                if bad:
                    fail(f"Unsupported expression as default value: {default!r}")

                assignment = module.body[0]
                assert isinstance(assignment, ast.Assign)
                expr = assignment.value
                # mild hack: explicitly support NULL as a default value
                c_default: str | None
                if isinstance(expr, ast.Name) and expr.id == 'NULL':
                    value = NULL
                    py_default = '<unrepresentable>'
                    c_default = "NULL"
                elif (isinstance(expr, ast.BinOp) or
                    (isinstance(expr, ast.UnaryOp) and
                     not (isinstance(expr.operand, ast.Constant) and
                          type(expr.operand.value) in {int, float, complex})
                    )):
                    c_default = kwargs.get("c_default")
                    if not (isinstance(c_default, str) and c_default):
                        fail(f"When you specify an expression ({default!r}) "
                             f"as your default value, "
                             f"you MUST specify a valid c_default.",
                             ast.dump(expr))
                    py_default = default
                    value = unknown
                elif isinstance(expr, ast.Attribute):
                    a = []
                    n: ast.expr | ast.Attribute = expr
                    while isinstance(n, ast.Attribute):
                        a.append(n.attr)
                        n = n.value
                    if not isinstance(n, ast.Name):
                        fail(f"Unsupported default value {default!r} "
                             "(looked like a Python constant)")
                    a.append(n.id)
                    py_default = ".".join(reversed(a))

                    c_default = kwargs.get("c_default")
                    if not (isinstance(c_default, str) and c_default):
                        fail(f"When you specify a named constant ({py_default!r}) "
                             "as your default value, "
                             "you MUST specify a valid c_default.")

                    try:
                        value = eval(py_default)
                    except NameError:
                        value = unknown
                else:
                    value = ast.literal_eval(expr)
                    py_default = repr(value)
                    if isinstance(value, (bool, NoneType)):
                        c_default = "Py_" + py_default
                    elif isinstance(value, str):
                        c_default = libclinic.c_repr(value)
                    else:
                        c_default = py_default

            except SyntaxError as e:
                fail(f"Syntax error: {e.text!r}")
            except (ValueError, AttributeError):
                value = unknown
                c_default = kwargs.get("c_default")
                py_default = default
                if not (isinstance(c_default, str) and c_default):
                    fail("When you specify a named constant "
                         f"({py_default!r}) as your default value, "
                         "you MUST specify a valid c_default.")

            kwargs.setdefault('c_default', c_default)
            kwargs.setdefault('py_default', py_default)

        dict = legacy_converters if legacy else converters
        legacy_str = "legacy " if legacy else ""
        if name not in dict:
            fail(f'{name!r} is not a valid {legacy_str}converter')
        # if you use a c_name for the parameter, we just give that name to the converter
        # but the parameter object gets the python name
        converter = dict[name](c_name or parameter_name, parameter_name, self.function, value, **kwargs)

        kind: inspect._ParameterKind
        if is_vararg:
            kind = inspect.Parameter.VAR_POSITIONAL
        elif self.keyword_only:
            kind = inspect.Parameter.KEYWORD_ONLY
        else:
            kind = inspect.Parameter.POSITIONAL_OR_KEYWORD

        if isinstance(converter, self_converter):
            if len(self.function.parameters) == 1:
                if self.parameter_state is not ParamState.REQUIRED:
                    fail("A 'self' parameter cannot be marked optional.")
                if value is not unspecified:
                    fail("A 'self' parameter cannot have a default value.")
                if self.group:
                    fail("A 'self' parameter cannot be in an optional group.")
                kind = inspect.Parameter.POSITIONAL_ONLY
                self.parameter_state = ParamState.START
                self.function.parameters.clear()
            else:
                fail("A 'self' parameter, if specified, must be the "
                     "very first thing in the parameter block.")

        if isinstance(converter, defining_class_converter):
            _lp = len(self.function.parameters)
            if _lp == 1:
                if self.parameter_state is not ParamState.REQUIRED:
                    fail("A 'defining_class' parameter cannot be marked optional.")
                if value is not unspecified:
                    fail("A 'defining_class' parameter cannot have a default value.")
                if self.group:
                    fail("A 'defining_class' parameter cannot be in an optional group.")
            else:
                fail("A 'defining_class' parameter, if specified, must either "
                     "be the first thing in the parameter block, or come just "
                     "after 'self'.")


        p = Parameter(parameter_name, kind, function=self.function,
                      converter=converter, default=value, group=self.group,
                      deprecated_positional=self.deprecated_positional)

        names = [k.name for k in self.function.parameters.values()]
        if parameter_name in names[1:]:
            fail(f"You can't have two parameters named {parameter_name!r}!")
        elif names and parameter_name == names[0] and c_name is None:
            fail(f"Parameter {parameter_name!r} requires a custom C name")

        key = f"{parameter_name}_as_{c_name}" if c_name else parameter_name
        self.function.parameters[key] = p

    @staticmethod
    def parse_converter(
            annotation: ast.expr | None
    ) -> tuple[str, bool, ConverterArgs]:
        match annotation:
            case ast.Constant(value=str() as value):
                return value, True, {}
            case ast.Name(name):
                return name, False, {}
            case ast.Call(func=ast.Name(name)):
                symbols = globals()
                kwargs: ConverterArgs = {}
                for node in annotation.keywords:
                    if not isinstance(node.arg, str):
                        fail("Cannot use a kwarg splat in a function-call annotation")
                    kwargs[node.arg] = eval_ast_expr(node.value, symbols)
                return name, False, kwargs
            case _:
                fail(
                    "Annotations must be either a name, a function call, or a string."
                )

    def parse_version(self, thenceforth: str) -> VersionTuple:
        """Parse Python version in `[from ...]` marker."""
        assert isinstance(self.function, Function)

        try:
            major, minor = thenceforth.split(".")
            return int(major), int(minor)
        except ValueError:
            fail(
                f"Function {self.function.name!r}: expected format '[from major.minor]' "
                f"where 'major' and 'minor' are integers; got {thenceforth!r}"
            )

    def parse_star(self, function: Function, version: VersionTuple | None) -> None:
        """Parse keyword-only parameter marker '*'.

        The 'version' parameter signifies the future version from which
        the marker will take effect (None means it is already in effect).
        """
        if version is None:
            if self.keyword_only:
                fail(f"Function {function.name!r} uses '*' more than once.")
            self.check_previous_star()
            self.check_remaining_star()
            self.keyword_only = True
        else:
            if self.keyword_only:
                fail(f"Function {function.name!r}: '* [from ...]' must precede '*'")
            if self.deprecated_positional:
                if self.deprecated_positional == version:
                    fail(f"Function {function.name!r} uses '* [from "
                         f"{version[0]}.{version[1]}]' more than once.")
                if self.deprecated_positional < version:
                    fail(f"Function {function.name!r}: '* [from "
                         f"{version[0]}.{version[1]}]' must precede '* [from "
                         f"{self.deprecated_positional[0]}.{self.deprecated_positional[1]}]'")
        self.deprecated_positional = version

    def parse_opening_square_bracket(self, function: Function) -> None:
        """Parse opening parameter group symbol '['."""
        match self.parameter_state:
            case ParamState.START | ParamState.LEFT_SQUARE_BEFORE:
                self.parameter_state = ParamState.LEFT_SQUARE_BEFORE
            case ParamState.REQUIRED | ParamState.GROUP_AFTER:
                self.parameter_state = ParamState.GROUP_AFTER
            case st:
                fail(f"Function {function.name!r} "
                     f"has an unsupported group configuration. "
                     f"(Unexpected state {st}.b)")
        self.group += 1
        function.docstring_only = True

    def parse_closing_square_bracket(self, function: Function) -> None:
        """Parse closing parameter group symbol ']'."""
        if not self.group:
            fail(f"Function {function.name!r} has a ']' without a matching '['.")
        if not any(p.group == self.group for p in function.parameters.values()):
            fail(f"Function {function.name!r} has an empty group. "
                 "All groups must contain at least one parameter.")
        self.group -= 1
        match self.parameter_state:
            case ParamState.LEFT_SQUARE_BEFORE | ParamState.GROUP_BEFORE:
                self.parameter_state = ParamState.GROUP_BEFORE
            case ParamState.GROUP_AFTER | ParamState.RIGHT_SQUARE_AFTER:
                self.parameter_state = ParamState.RIGHT_SQUARE_AFTER
            case st:
                fail(f"Function {function.name!r} "
                     f"has an unsupported group configuration. "
                     f"(Unexpected state {st}.c)")

    def parse_slash(self, function: Function, version: VersionTuple | None) -> None:
        """Parse positional-only parameter marker '/'.

        The 'version' parameter signifies the future version from which
        the marker will take effect (None means it is already in effect).
        """
        if version is None:
            if self.deprecated_keyword:
                fail(f"Function {function.name!r}: '/' must precede '/ [from ...]'")
            if self.deprecated_positional:
                fail(f"Function {function.name!r}: '/' must precede '* [from ...]'")
            if self.keyword_only:
                fail(f"Function {function.name!r}: '/' must precede '*'")
            if self.positional_only:
                fail(f"Function {function.name!r} uses '/' more than once.")
        else:
            if self.deprecated_keyword:
                if self.deprecated_keyword == version:
                    fail(f"Function {function.name!r} uses '/ [from "
                         f"{version[0]}.{version[1]}]' more than once.")
                if self.deprecated_keyword > version:
                    fail(f"Function {function.name!r}: '/ [from "
                         f"{version[0]}.{version[1]}]' must precede '/ [from "
                         f"{self.deprecated_keyword[0]}.{self.deprecated_keyword[1]}]'")
            if self.deprecated_positional:
                fail(f"Function {function.name!r}: '/ [from ...]' must precede '* [from ...]'")
            if self.keyword_only:
                fail(f"Function {function.name!r}: '/ [from ...]' must precede '*'")
        self.positional_only = True
        self.deprecated_keyword = version
        if version is not None:
            found = False
            for p in reversed(function.parameters.values()):
                found = p.kind is inspect.Parameter.POSITIONAL_OR_KEYWORD
                break
            if not found:
                fail(f"Function {function.name!r} specifies '/ [from ...]' "
                     f"without preceding parameters.")
        # REQUIRED and OPTIONAL are allowed here, that allows positional-only
        # without option groups to work (and have default values!)
        allowed = {
            ParamState.REQUIRED,
            ParamState.OPTIONAL,
            ParamState.RIGHT_SQUARE_AFTER,
            ParamState.GROUP_BEFORE,
        }
        if (self.parameter_state not in allowed) or self.group:
            fail(f"Function {function.name!r} has an unsupported group configuration. "
                 f"(Unexpected state {self.parameter_state}.d)")
        # fixup preceding parameters
        for p in function.parameters.values():
            if p.kind is inspect.Parameter.POSITIONAL_OR_KEYWORD:
                if version is None:
                    p.kind = inspect.Parameter.POSITIONAL_ONLY
                elif p.deprecated_keyword is None:
                    p.deprecated_keyword = version

    def state_parameter_docstring_start(self, line: str) -> None:
        assert self.indent.margin is not None, "self.margin.infer() has not yet been called to set the margin"
        self.parameter_docstring_indent = len(self.indent.margin)
        assert self.indent.depth == 3
        return self.next(self.state_parameter_docstring, line)

    def docstring_append(self, obj: Function | Parameter, line: str) -> None:
        """Add a rstripped line to the current docstring."""
        # gh-80282: We filter out non-ASCII characters from the docstring,
        # since historically, some compilers may balk on non-ASCII input.
        # If you're using Argument Clinic in an external project,
        # you may not need to support the same array of platforms as CPython,
        # so you may be able to remove this restriction.
        matches = re.finditer(r'[^\x00-\x7F]', line)
        if offending := ", ".join([repr(m[0]) for m in matches]):
            warn("Non-ascii characters are not allowed in docstrings:",
                 offending)

        docstring = obj.docstring
        if docstring:
            docstring += "\n"
        if stripped := line.rstrip():
            docstring += self.indent.dedent(stripped)
        obj.docstring = docstring

    # every line of the docstring must start with at least F spaces,
    # where F > P.
    # these F spaces will be stripped.
    def state_parameter_docstring(self, line: str) -> None:
        if not self.valid_line(line):
            return

        indent = self.indent.measure(line)
        if indent < self.parameter_docstring_indent:
            self.indent.infer(line)
            assert self.indent.depth < 3
            if self.indent.depth == 2:
                # back to a parameter
                return self.next(self.state_parameter, line)
            assert self.indent.depth == 1
            return self.next(self.state_function_docstring, line)

        assert self.function and self.function.parameters
        last_param = next(reversed(self.function.parameters.values()))
        self.docstring_append(last_param, line)

    # the final stanza of the DSL is the docstring.
    def state_function_docstring(self, line: str) -> None:
        assert self.function is not None

        if self.group:
            fail(f"Function {self.function.name!r} has a ']' without a matching '['.")

        if not self.valid_line(line):
            return

        self.docstring_append(self.function, line)

    def format_docstring_signature(
        self, f: Function, parameters: list[Parameter]
    ) -> str:
        lines = []
        lines.append(f.displayname)
        if self.forced_text_signature:
            lines.append(self.forced_text_signature)
        elif f.kind in {GETTER, SETTER}:
            # @getter and @setter do not need signatures like a method or a function.
            return ''
        else:
            lines.append('(')

            # populate "right_bracket_count" field for every parameter
            assert parameters, "We should always have a self parameter. " + repr(f)
            assert isinstance(parameters[0].converter, self_converter)
            # self is always positional-only.
            assert parameters[0].is_positional_only()
            assert parameters[0].right_bracket_count == 0
            positional_only = True
            for p in parameters[1:]:
                if not p.is_positional_only():
                    positional_only = False
                else:
                    assert positional_only
                if positional_only:
                    p.right_bracket_count = abs(p.group)
                else:
                    # don't put any right brackets around non-positional-only parameters, ever.
                    p.right_bracket_count = 0

            right_bracket_count = 0

            def fix_right_bracket_count(desired: int) -> str:
                nonlocal right_bracket_count
                s = ''
                while right_bracket_count < desired:
                    s += '['
                    right_bracket_count += 1
                while right_bracket_count > desired:
                    s += ']'
                    right_bracket_count -= 1
                return s

            need_slash = False
            added_slash = False
            need_a_trailing_slash = False

            # we only need a trailing slash:
            #   * if this is not a "docstring_only" signature
            #   * and if the last *shown* parameter is
            #     positional only
            if not f.docstring_only:
                for p in reversed(parameters):
                    if not p.converter.show_in_signature:
                        continue
                    if p.is_positional_only():
                        need_a_trailing_slash = True
                    break


            added_star = False

            first_parameter = True
            last_p = parameters[-1]
            line_length = len(''.join(lines))
            indent = " " * line_length
            def add_parameter(text: str) -> None:
                nonlocal line_length
                nonlocal first_parameter
                if first_parameter:
                    s = text
                    first_parameter = False
                else:
                    s = ' ' + text
                    if line_length + len(s) >= 72:
                        lines.extend(["\n", indent])
                        line_length = len(indent)
                        s = text
                line_length += len(s)
                lines.append(s)

            for p in parameters:
                if not p.converter.show_in_signature:
                    continue
                assert p.name

                is_self = isinstance(p.converter, self_converter)
                if is_self and f.docstring_only:
                    # this isn't a real machine-parsable signature,
                    # so let's not print the "self" parameter
                    continue

                if p.is_positional_only():
                    need_slash = not f.docstring_only
                elif need_slash and not (added_slash or p.is_positional_only()):
                    added_slash = True
                    add_parameter('/,')

                if p.is_keyword_only() and not added_star:
                    added_star = True
                    add_parameter('*,')

                p_lines = [fix_right_bracket_count(p.right_bracket_count)]

                if isinstance(p.converter, self_converter):
                    # annotate first parameter as being a "self".
                    #
                    # if inspect.Signature gets this function,
                    # and it's already bound, the self parameter
                    # will be stripped off.
                    #
                    # if it's not bound, it should be marked
                    # as positional-only.
                    #
                    # note: we don't print "self" for __init__,
                    # because this isn't actually the signature
                    # for __init__.  (it can't be, __init__ doesn't
                    # have a docstring.)  if this is an __init__
                    # (or __new__), then this signature is for
                    # calling the class to construct a new instance.
                    p_lines.append('$')

                if p.is_vararg():
                    p_lines.append("*")

                name = p.converter.signature_name or p.name
                p_lines.append(name)

                if not p.is_vararg() and p.converter.is_optional():
                    p_lines.append('=')
                    value = p.converter.py_default
                    if not value:
                        value = repr(p.converter.default)
                    p_lines.append(value)

                if (p != last_p) or need_a_trailing_slash:
                    p_lines.append(',')

                p_output = "".join(p_lines)
                add_parameter(p_output)

            lines.append(fix_right_bracket_count(0))
            if need_a_trailing_slash:
                add_parameter('/')
            lines.append(')')

        # PEP 8 says:
        #
        #     The Python standard library will not use function annotations
        #     as that would result in a premature commitment to a particular
        #     annotation style. Instead, the annotations are left for users
        #     to discover and experiment with useful annotation styles.
        #
        # therefore this is commented out:
        #
        # if f.return_converter.py_default:
        #     lines.append(' -> ')
        #     lines.append(f.return_converter.py_default)

        if not f.docstring_only:
            lines.append("\n" + libclinic.SIG_END_MARKER + "\n")

        signature_line = "".join(lines)

        # now fix up the places where the brackets look wrong
        return signature_line.replace(', ]', ',] ')

    @staticmethod
    def format_docstring_parameters(params: list[Parameter]) -> str:
        """Create substitution text for {parameters}"""
        return "".join(p.render_docstring() + "\n" for p in params if p.docstring)

    def format_docstring(self) -> str:
        assert self.function is not None
        f = self.function
        # For the following special cases, it does not make sense to render a docstring.
        if f.kind in {METHOD_INIT, METHOD_NEW, GETTER, SETTER} and not f.docstring:
            return f.docstring

        # Enforce the summary line!
        # The first line of a docstring should be a summary of the function.
        # It should fit on one line (80 columns? 79 maybe?) and be a paragraph
        # by itself.
        #
        # Argument Clinic enforces the following rule:
        #  * either the docstring is empty,
        #  * or it must have a summary line.
        #
        # Guido said Clinic should enforce this:
        # http://mail.python.org/pipermail/python-dev/2013-June/127110.html

        lines = f.docstring.split('\n')
        if len(lines) >= 2:
            if lines[1]:
                fail(f"Docstring for {f.full_name!r} does not have a summary line!\n"
                     "Every non-blank function docstring must start with "
                     "a single line summary followed by an empty line.")
        elif len(lines) == 1:
            # the docstring is only one line right now--the summary line.
            # add an empty line after the summary line so we have space
            # between it and the {parameters} we're about to add.
            lines.append('')

        parameters_marker_count = len(f.docstring.split('{parameters}')) - 1
        if parameters_marker_count > 1:
            fail('You may not specify {parameters} more than once in a docstring!')

        # insert signature at front and params after the summary line
        if not parameters_marker_count:
            lines.insert(2, '{parameters}')
        lines.insert(0, '{signature}')

        # finalize docstring
        params = f.render_parameters
        parameters = self.format_docstring_parameters(params)
        signature = self.format_docstring_signature(f, params)
        docstring = "\n".join(lines)
        return libclinic.linear_format(docstring,
                                       signature=signature,
                                       parameters=parameters).rstrip()

    def check_remaining_star(self, lineno: int | None = None) -> None:
        assert isinstance(self.function, Function)

        if self.keyword_only:
            symbol = '*'
        elif self.deprecated_positional:
            symbol = '* [from ...]'
        else:
            return

        for p in reversed(self.function.parameters.values()):
            if self.keyword_only:
                if p.kind == inspect.Parameter.KEYWORD_ONLY:
                    return
            elif self.deprecated_positional:
                if p.deprecated_positional == self.deprecated_positional:
                    return
            break

        fail(f"Function {self.function.name!r} specifies {symbol!r} "
             f"without following parameters.", line_number=lineno)

    def check_previous_star(self, lineno: int | None = None) -> None:
        assert isinstance(self.function, Function)

        for p in self.function.parameters.values():
            if p.kind == inspect.Parameter.VAR_POSITIONAL:
                fail(f"Function {self.function.name!r} uses '*' more than once.")


    def do_post_block_processing_cleanup(self, lineno: int) -> None:
        """
        Called when processing the block is done.
        """
        if not self.function:
            return

        self.check_remaining_star(lineno)
        try:
            self.function.docstring = self.format_docstring()
        except ClinicError as exc:
            exc.lineno = lineno
            exc.filename = self.clinic.filename
            raise




# maps strings to callables.
# the callable should return an object
# that implements the clinic parser
# interface (__init__ and parse).
#
# example parsers:
#   "clinic", handles the Clinic DSL
#   "python", handles running Python code
#
parsers: dict[str, Callable[[Clinic], Parser]] = {
    'clinic': DSLParser,
    'python': PythonParser,
}


def create_cli() -> argparse.ArgumentParser:
    cmdline = argparse.ArgumentParser(
        prog="clinic.py",
        description="""Preprocessor for CPython C files.

The purpose of the Argument Clinic is automating all the boilerplate involved
with writing argument parsing code for builtins and providing introspection
signatures ("docstrings") for CPython builtins.

For more information see https://devguide.python.org/development-tools/clinic/""")
    cmdline.add_argument("-f", "--force", action='store_true',
                         help="force output regeneration")
    cmdline.add_argument("-o", "--output", type=str,
                         help="redirect file output to OUTPUT")
    cmdline.add_argument("-v", "--verbose", action='store_true',
                         help="enable verbose mode")
    cmdline.add_argument("--converters", action='store_true',
                         help=("print a list of all supported converters "
                               "and return converters"))
    cmdline.add_argument("--make", action='store_true',
                         help="walk --srcdir to run over all relevant files")
    cmdline.add_argument("--srcdir", type=str, default=os.curdir,
                         help="the directory tree to walk in --make mode")
    cmdline.add_argument("--exclude", type=str, action="append",
                         help=("a file to exclude in --make mode; "
                               "can be given multiple times"))
    cmdline.add_argument("--limited", dest="limited_capi", action='store_true',
                         help="use the Limited C API")
    cmdline.add_argument("filename", metavar="FILE", type=str, nargs="*",
                         help="the list of files to process")
    return cmdline


def run_clinic(parser: argparse.ArgumentParser, ns: argparse.Namespace) -> None:
    if ns.converters:
        if ns.filename:
            parser.error(
                "can't specify --converters and a filename at the same time"
            )
        converters: list[tuple[str, str]] = []
        return_converters: list[tuple[str, str]] = []
        ignored = set("""
            add_c_converter
            add_c_return_converter
            add_default_legacy_c_converter
            add_legacy_c_converter
            """.strip().split())
        module = globals()
        for name in module:
            for suffix, ids in (
                ("_return_converter", return_converters),
                ("_converter", converters),
            ):
                if name in ignored:
                    continue
                if name.endswith(suffix):
                    ids.append((name, name.removesuffix(suffix)))
                    break
        print()

        print("Legacy converters:")
        legacy = sorted(legacy_converters)
        print('    ' + ' '.join(c for c in legacy if c[0].isupper()))
        print('    ' + ' '.join(c for c in legacy if c[0].islower()))
        print()

        for title, attribute, ids in (
            ("Converters", 'converter_init', converters),
            ("Return converters", 'return_converter_init', return_converters),
        ):
            print(title + ":")
            longest = -1
            for name, short_name in ids:
                longest = max(longest, len(short_name))
            for name, short_name in sorted(ids, key=lambda x: x[1].lower()):
                cls = module[name]
                callable = getattr(cls, attribute, None)
                if not callable:
                    continue
                signature = inspect.signature(callable)
                parameters = []
                for parameter_name, parameter in signature.parameters.items():
                    if parameter.kind == inspect.Parameter.KEYWORD_ONLY:
                        if parameter.default != inspect.Parameter.empty:
                            s = f'{parameter_name}={parameter.default!r}'
                        else:
                            s = parameter_name
                        parameters.append(s)
                print('    {}({})'.format(short_name, ', '.join(parameters)))
            print()
        print("All converters also accept (c_default=None, py_default=None, annotation=None).")
        print("All return converters also accept (py_default=None).")
        return

    if ns.make:
        if ns.output or ns.filename:
            parser.error("can't use -o or filenames with --make")
        if not ns.srcdir:
            parser.error("--srcdir must not be empty with --make")
        if ns.exclude:
            excludes = [os.path.join(ns.srcdir, f) for f in ns.exclude]
            excludes = [os.path.normpath(f) for f in excludes]
        else:
            excludes = []
        for root, dirs, files in os.walk(ns.srcdir):
            for rcs_dir in ('.svn', '.git', '.hg', 'build', 'externals'):
                if rcs_dir in dirs:
                    dirs.remove(rcs_dir)
            for filename in files:
                # handle .c, .cpp and .h files
                if not filename.endswith(('.c', '.cpp', '.h')):
                    continue
                path = os.path.join(root, filename)
                path = os.path.normpath(path)
                if path in excludes:
                    continue
                if ns.verbose:
                    print(path)
                parse_file(path,
                           verify=not ns.force, limited_capi=ns.limited_capi)
        return

    if not ns.filename:
        parser.error("no input files")

    if ns.output and len(ns.filename) > 1:
        parser.error("can't use -o with multiple filenames")

    for filename in ns.filename:
        if ns.verbose:
            print(filename)
        parse_file(filename, output=ns.output,
                   verify=not ns.force, limited_capi=ns.limited_capi)


def main(argv: list[str] | None = None) -> NoReturn:
    parser = create_cli()
    args = parser.parse_args(argv)
    try:
        run_clinic(parser, args)
    except ClinicError as exc:
        sys.stderr.write(exc.report())
        sys.exit(1)
    else:
        sys.exit(0)


if __name__ == "__main__":
    main()<|MERGE_RESOLUTION|>--- conflicted
+++ resolved
@@ -5093,22 +5093,15 @@
         if name in unsupported_special_methods:
             fail(f"{name!r} is a special method and cannot be converted to Argument Clinic!")
         if name == '__init__' and (self.kind is not CALLABLE or not cls):
-            fail(f"{name!r} must be a normal method; got '{self.kind}'!")
+            fail(f"{name!r} must be an instance method; got '{self.kind}'!")
         if name == '__new__' and (self.kind is not CLASS_METHOD or not cls):
-            fail("'__new__' must be a class method!")
+            fail(f"'__new__' must be a class method; got '{self.kind}'")
         if self.kind in {GETTER, SETTER} and not cls:
             fail("@getter and @setter must be methods")
 
         # Normalise self.kind.
         if name == '__new__':
-<<<<<<< HEAD
             self.kind = METHOD_NEW
-=======
-            if (self.kind is CLASS_METHOD) and cls:
-                self.kind = METHOD_NEW
-            else:
-                fail(f"'__new__' must be a class method; got '{self.kind}'")
->>>>>>> 2ba1cbdb
         elif name == '__init__':
             self.kind = METHOD_INIT
 
@@ -5176,7 +5169,6 @@
                 # Future enhancement: allow custom return converters
                 overrides["return_converter"] = CReturnConverter()
             else:
-<<<<<<< HEAD
                 fail("'kind' of function and cloned function don't match: "
                      f"{self.kind.name} != {existing_function.kind.name}")
         function = existing_function.copy(**overrides)
@@ -5184,11 +5176,6 @@
         self.block.signatures.append(function)
         (cls or module).functions.append(function)
         self.next(self.state_function_docstring)
-=======
-                fail(
-                    f"'__init__' must be an instance method; got '{self.kind}'"
-                )
->>>>>>> 2ba1cbdb
 
     def state_modulename_name(self, line: str) -> None:
         # looking for declaration, which establishes the leftmost column
