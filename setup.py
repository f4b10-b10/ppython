--- conflicted
+++ resolved
@@ -1323,113 +1323,8 @@
         self.addext(Extension('_gdbm', ['_gdbmmodule.c']))
 
     def detect_sqlite(self):
-<<<<<<< HEAD
-        # The sqlite interface
-        sqlite_setup_debug = False   # verbose debug prints from this script?
-
-        # We hunt for #define SQLITE_VERSION "n.n.n"
-        sqlite_incdir = sqlite_libdir = None
-        sqlite_inc_paths = [ '/usr/include',
-                             '/usr/include/sqlite',
-                             '/usr/include/sqlite3',
-                             '/usr/local/include',
-                             '/usr/local/include/sqlite',
-                             '/usr/local/include/sqlite3',
-                             ]
-        if CROSS_COMPILING:
-            sqlite_inc_paths = []
-        MIN_SQLITE_VERSION_NUMBER = (3, 7, 15)  # Issue 40810
-        MIN_SQLITE_VERSION = ".".join([str(x)
-                                    for x in MIN_SQLITE_VERSION_NUMBER])
-
-        # Scan the default include directories before the SQLite specific
-        # ones. This allows one to override the copy of sqlite on OSX,
-        # where /usr/include contains an old version of sqlite.
-        if MACOS:
-            sysroot = macosx_sdk_root()
-
-        for d_ in self.inc_dirs + sqlite_inc_paths:
-            d = d_
-            if MACOS and is_macosx_sdk_path(d):
-                d = os.path.join(sysroot, d[1:])
-
-            f = os.path.join(d, "sqlite3.h")
-            if os.path.exists(f):
-                if sqlite_setup_debug: print("sqlite: found %s"%f)
-                with open(f) as file:
-                    incf = file.read()
-                m = re.search(
-                    r'\s*.*#\s*.*define\s.*SQLITE_VERSION\W*"([\d\.]*)"', incf)
-                if m:
-                    sqlite_version = m.group(1)
-                    sqlite_version_tuple = tuple([int(x)
-                                        for x in sqlite_version.split(".")])
-                    if sqlite_version_tuple >= MIN_SQLITE_VERSION_NUMBER:
-                        # we win!
-                        if sqlite_setup_debug:
-                            print("%s/sqlite3.h: version %s"%(d, sqlite_version))
-                        sqlite_incdir = d
-                        break
-                    else:
-                        if sqlite_setup_debug:
-                            print("%s: version %s is too old, need >= %s"%(d,
-                                        sqlite_version, MIN_SQLITE_VERSION))
-                elif sqlite_setup_debug:
-                    print("sqlite: %s had no SQLITE_VERSION"%(f,))
-
-        if sqlite_incdir:
-            sqlite_dirs_to_check = [
-                os.path.join(sqlite_incdir, '..', 'lib64'),
-                os.path.join(sqlite_incdir, '..', 'lib'),
-                os.path.join(sqlite_incdir, '..', '..', 'lib64'),
-                os.path.join(sqlite_incdir, '..', '..', 'lib'),
-            ]
-            sqlite_libfile = self.compiler.find_library_file(
-                                sqlite_dirs_to_check + self.lib_dirs, 'sqlite3')
-            if sqlite_libfile:
-                sqlite_libdir = [os.path.abspath(os.path.dirname(sqlite_libfile))]
-
-        if sqlite_incdir and sqlite_libdir:
-            sqlite_srcs = [
-                '_sqlite/blob.c',
-                '_sqlite/connection.c',
-                '_sqlite/cursor.c',
-                '_sqlite/microprotocols.c',
-                '_sqlite/module.c',
-                '_sqlite/prepare_protocol.c',
-                '_sqlite/row.c',
-                '_sqlite/statement.c',
-                '_sqlite/util.c',
-            ]
-            sqlite_defines = []
-
-            # Enable support for loadable extensions in the sqlite3 module
-            # if --enable-loadable-sqlite-extensions configure option is used.
-            if (
-                MACOS and
-                sqlite_incdir == os.path.join(MACOS_SDK_ROOT, "usr/include") and
-                sysconfig.get_config_var("PY_SQLITE_ENABLE_LOAD_EXTENSION")
-            ):
-                raise DistutilsError("System version of SQLite does not support loadable extensions")
-
-            include_dirs = ["Modules/_sqlite"]
-            # Only include the directory where sqlite was found if it does
-            # not already exist in set include directories, otherwise you
-            # can end up with a bad search path order.
-            if sqlite_incdir not in self.compiler.include_dirs:
-                include_dirs.append(sqlite_incdir)
-            # avoid a runtime library path for a system library dir
-            if sqlite_libdir and sqlite_libdir[0] in self.lib_dirs:
-                sqlite_libdir = None
-            self.add(Extension('_sqlite3', sqlite_srcs,
-                               define_macros=sqlite_defines,
-                               include_dirs=include_dirs,
-                               library_dirs=sqlite_libdir,
-                               libraries=["sqlite3",]))
-        else:
-            self.missing.append('_sqlite3')
-=======
         sources = [
+            "_sqlite/blob.c",
             "_sqlite/connection.c",
             "_sqlite/cursor.c",
             "_sqlite/microprotocols.c",
@@ -1440,7 +1335,6 @@
             "_sqlite/util.c",
         ]
         self.addext(Extension("_sqlite3", sources=sources))
->>>>>>> a09bc3a4
 
     def detect_platform_specific_exts(self):
         # Unix-only modules
