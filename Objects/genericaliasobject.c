--- conflicted
+++ resolved
@@ -443,31 +443,13 @@
     }
     for (Py_ssize_t iarg = 0, jarg = 0; iarg < nargs; iarg++) {
         PyObject *arg = PyTuple_GET_ITEM(args, iarg);
-<<<<<<< HEAD
-        arg = subs_tvars(arg, parameters, argitems);
-=======
         int unpack = _is_unpacked_typevartuple(arg);
         if (unpack < 0) {
             Py_DECREF(newargs);
             Py_DECREF(item);
             return NULL;
         }
-        PyObject *subst;
-        if (_PyObject_LookupAttr(arg, &_Py_ID(__typing_subst__), &subst) < 0) {
-            Py_DECREF(newargs);
-            Py_DECREF(item);
-            return NULL;
-        }
-        if (subst) {
-            Py_ssize_t iparam = tuple_index(parameters, nparams, arg);
-            assert(iparam >= 0);
-            arg = PyObject_CallOneArg(subst, argitems[iparam]);
-            Py_DECREF(subst);
-        }
-        else {
-            arg = subs_tvars(arg, parameters, argitems, nitems);
-        }
->>>>>>> df22eec4
+        arg = subs_tvars(arg, parameters, argitems, nitems);
         if (arg == NULL) {
             Py_DECREF(newargs);
             Py_DECREF(item);
