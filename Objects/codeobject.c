#include <stdbool.h>

#include "Python.h"
#include "code.h"
#include "opcode.h"
#include "structmember.h"         // PyMemberDef
#include "pycore_code.h"          // _PyOpcache
#include "pycore_interp.h"        // PyInterpreterState.co_extra_freefuncs
#include "pycore_pystate.h"       // _PyInterpreterState_GET()
#include "pycore_tuple.h"         // _PyTuple_ITEMS()
#include "clinic/codeobject.c.h"


/******************
 * generic helpers
 ******************/

/* all_name_chars(s): true iff s matches [a-zA-Z0-9_]* */
static int
all_name_chars(PyObject *o)
{
    const unsigned char *s, *e;

    if (!PyUnicode_IS_ASCII(o))
        return 0;

    s = PyUnicode_1BYTE_DATA(o);
    e = s + PyUnicode_GET_LENGTH(o);
    for (; s != e; s++) {
        if (!Py_ISALNUM(*s) && *s != '_')
            return 0;
    }
    return 1;
}

static int
intern_strings(PyObject *tuple)
{
    Py_ssize_t i;

    for (i = PyTuple_GET_SIZE(tuple); --i >= 0; ) {
        PyObject *v = PyTuple_GET_ITEM(tuple, i);
        if (v == NULL || !PyUnicode_CheckExact(v)) {
            PyErr_SetString(PyExc_SystemError,
                            "non-string found in code slot");
            return -1;
        }
        PyUnicode_InternInPlace(&_PyTuple_ITEMS(tuple)[i]);
    }
    return 0;
}

/* Intern selected string constants */
static int
intern_string_constants(PyObject *tuple, int *modified)
{
    for (Py_ssize_t i = PyTuple_GET_SIZE(tuple); --i >= 0; ) {
        PyObject *v = PyTuple_GET_ITEM(tuple, i);
        if (PyUnicode_CheckExact(v)) {
            if (PyUnicode_READY(v) == -1) {
                return -1;
            }

            if (all_name_chars(v)) {
                PyObject *w = v;
                PyUnicode_InternInPlace(&v);
                if (w != v) {
                    PyTuple_SET_ITEM(tuple, i, v);
                    if (modified) {
                        *modified = 1;
                    }
                }
            }
        }
        else if (PyTuple_CheckExact(v)) {
            if (intern_string_constants(v, NULL) < 0) {
                return -1;
            }
        }
        else if (PyFrozenSet_CheckExact(v)) {
            PyObject *w = v;
            PyObject *tmp = PySequence_Tuple(v);
            if (tmp == NULL) {
                return -1;
            }
            int tmp_modified = 0;
            if (intern_string_constants(tmp, &tmp_modified) < 0) {
                Py_DECREF(tmp);
                return -1;
            }
            if (tmp_modified) {
                v = PyFrozenSet_New(tmp);
                if (v == NULL) {
                    Py_DECREF(tmp);
                    return -1;
                }

                PyTuple_SET_ITEM(tuple, i, v);
                Py_DECREF(w);
                if (modified) {
                    *modified = 1;
                }
            }
            Py_DECREF(tmp);
        }
    }
    return 0;
}

/* Return a shallow copy of a tuple that is
   guaranteed to contain exact strings, by converting string subclasses
   to exact strings and complaining if a non-string is found. */
static PyObject*
validate_and_copy_tuple(PyObject *tup)
{
    PyObject *newtuple;
    PyObject *item;
    Py_ssize_t i, len;

    len = PyTuple_GET_SIZE(tup);
    newtuple = PyTuple_New(len);
    if (newtuple == NULL)
        return NULL;

    for (i = 0; i < len; i++) {
        item = PyTuple_GET_ITEM(tup, i);
        if (PyUnicode_CheckExact(item)) {
            Py_INCREF(item);
        }
        else if (!PyUnicode_Check(item)) {
            PyErr_Format(
                PyExc_TypeError,
                "name tuples must contain only "
                "strings, not '%.500s'",
                Py_TYPE(item)->tp_name);
            Py_DECREF(newtuple);
            return NULL;
        }
        else {
            item = _PyUnicode_Copy(item);
            if (item == NULL) {
                Py_DECREF(newtuple);
                return NULL;
            }
        }
        PyTuple_SET_ITEM(newtuple, i, item);
    }

    return newtuple;
}


/******************
 * _PyCode_New()
 ******************/

int
_PyCode_Validate(struct _PyCodeConstructor *con)
{
    /* Check argument types */
    if (con->argcount < con->posonlyargcount || con->posonlyargcount < 0 ||
        con->kwonlyargcount < 0 ||
        con->stacksize < 0 || con->flags < 0 ||
        con->code == NULL || !PyBytes_Check(con->code) ||
        con->consts == NULL || !PyTuple_Check(con->consts) ||
        con->names == NULL || !PyTuple_Check(con->names) ||
        con->varnames == NULL || !PyTuple_Check(con->varnames) ||
        con->freevars == NULL || !PyTuple_Check(con->freevars) ||
        con->cellvars == NULL || !PyTuple_Check(con->cellvars) ||
        con->name == NULL || !PyUnicode_Check(con->name) ||
        con->filename == NULL || !PyUnicode_Check(con->filename) ||
        con->linetable == NULL || !PyBytes_Check(con->linetable) ||
        con->exceptiontable == NULL || !PyBytes_Check(con->exceptiontable)
        ) {
        PyErr_BadInternalCall();
        return -1;
    }

    /* Make sure that code is indexable with an int, this is
       a long running assumption in ceval.c and many parts of
       the interpreter. */
    if (PyBytes_GET_SIZE(con->code) > INT_MAX) {
        PyErr_SetString(PyExc_OverflowError, "co_code larger than INT_MAX");
        return -1;
    }

    /* Ensure that the co_varnames has enough names to cover the arg counts.
     * Note that totalargs = nlocals - nplainlocals.  We check nplainlocals
     * here to avoid the possibility of overflow (however remote). */
    int nplainlocals = (int)PyTuple_GET_SIZE(con->varnames) -
                       con->argcount -
                       con->kwonlyargcount -
                       ((con->flags & CO_VARARGS) != 0) -
                       ((con->flags & CO_VARKEYWORDS) != 0);
    if (nplainlocals < 0) {
        PyErr_SetString(PyExc_ValueError, "code: varnames is too small");
        return -1;
    }

    return 0;
}

static void
init_code(PyCodeObject *co, struct _PyCodeConstructor *con)
{
    Py_INCREF(con->filename);
    co->co_filename = con->filename;
    Py_INCREF(con->name);
    co->co_name = con->name;
    co->co_flags = con->flags;

    Py_INCREF(con->code);
    co->co_code = con->code;
    co->co_firstlineno = con->firstlineno;
    Py_INCREF(con->linetable);
    co->co_linetable = con->linetable;

    Py_INCREF(con->consts);
    co->co_consts = con->consts;
    Py_INCREF(con->names);
    co->co_names = con->names;

    Py_INCREF(con->varnames);
    co->co_varnames = con->varnames;
    Py_INCREF(con->cellvars);
    co->co_cellvars = con->cellvars;
    Py_INCREF(con->freevars);
    co->co_freevars = con->freevars;

    co->co_argcount = con->argcount;
    co->co_posonlyargcount = con->posonlyargcount;
    co->co_kwonlyargcount = con->kwonlyargcount;

    co->co_stacksize = con->stacksize;

    Py_INCREF(con->exceptiontable);
    co->co_exceptiontable = con->exceptiontable;

    /* derived values */
    co->co_cell2arg = NULL;  // This will be set soon.
    co->co_nlocals = (int)PyTuple_GET_SIZE(con->varnames);
    co->co_ncellvars = (int)PyTuple_GET_SIZE(con->cellvars);
    co->co_nfreevars = (int)PyTuple_GET_SIZE(con->freevars);
    co->co_nlocalsplus = co->co_nlocals + co->co_ncellvars + co->co_nfreevars;

    /* not set */
    co->co_weakreflist = NULL;
    co->co_extra = NULL;
    co->co_opcache_map = NULL;
    co->co_opcache = NULL;
    co->co_opcache_flag = 0;
    co->co_opcache_size = 0;
}

/* The caller is responsible for ensuring that the given data is valid. */

PyCodeObject *
_PyCode_New(struct _PyCodeConstructor *con)
{
    /* Ensure that strings are ready Unicode string */
    if (PyUnicode_READY(con->name) < 0) {
        return NULL;
    }
    if (PyUnicode_READY(con->filename) < 0) {
        return NULL;
    }

    if (intern_strings(con->names) < 0) {
        return NULL;
    }
    if (intern_string_constants(con->consts, NULL) < 0) {
        return NULL;
    }
    if (intern_strings(con->varnames) < 0) {
        return NULL;
    }
    if (intern_strings(con->freevars) < 0) {
        return NULL;
    }
    if (intern_strings(con->cellvars) < 0) {
        return NULL;
    }

    /* Check for any inner or outer closure references */
    int ncellvars = (int)PyTuple_GET_SIZE(con->cellvars);
    if (!ncellvars && !PyTuple_GET_SIZE(con->freevars)) {
        con->flags |= CO_NOFREE;
    } else {
        con->flags &= ~CO_NOFREE;
    }

    PyCodeObject *co = PyObject_New(PyCodeObject, &PyCode_Type);
    if (co == NULL) {
        PyErr_NoMemory();
        return NULL;
    }
    init_code(co, con);

    /* Create mapping between cells and arguments if needed. */
    if (ncellvars) {
        int totalargs = co->co_argcount +
                        co->co_kwonlyargcount +
                        ((co->co_flags & CO_VARARGS) != 0) +
                        ((co->co_flags & CO_VARKEYWORDS) != 0);
        assert(totalargs <= co->co_nlocals);
        /* Find cells which are also arguments. */
        for (int i = 0; i < ncellvars; i++) {
            PyObject *cellname = PyTuple_GET_ITEM(co->co_cellvars, i);
            for (int j = 0; j < totalargs; j++) {
                PyObject *argname = PyTuple_GET_ITEM(co->co_varnames, j);
                int cmp = PyUnicode_Compare(cellname, argname);
                if (cmp == -1 && PyErr_Occurred()) {
                    Py_DECREF(co);
                    return NULL;
                }
                if (cmp == 0) {
                    if (co->co_cell2arg == NULL) {
                        co->co_cell2arg = PyMem_NEW(int, ncellvars);
                        if (co->co_cell2arg == NULL) {
                            Py_DECREF(co);
                            PyErr_NoMemory();
                            return NULL;
                        }
                        for (int k = 0; k < ncellvars; k++) {
                            co->co_cell2arg[k] = CO_CELL_NOT_AN_ARG;
                        }
                    }
                    co->co_cell2arg[i] = j;
                    // Go to the next cell name.
                    break;
                }
            }
        }
    }

    return co;
}


/******************
 * the legacy "constructors"
 ******************/

PyCodeObject *
PyCode_NewWithPosOnlyArgs(int argcount, int posonlyargcount, int kwonlyargcount,
                          int nlocals, int stacksize, int flags,
                          PyObject *code, PyObject *consts, PyObject *names,
                          PyObject *varnames, PyObject *freevars, PyObject *cellvars,
                          PyObject *filename, PyObject *name, int firstlineno,
                          PyObject *linetable, PyObject *exceptiontable)
{
    struct _PyCodeConstructor con = {
        .filename = filename,
        .name = name,
        .flags = flags,

        .code = code,
        .firstlineno = firstlineno,
        .linetable = linetable,

        .consts = consts,
        .names = names,

        .varnames = varnames,
        .cellvars = cellvars,
        .freevars = freevars,

        .argcount = argcount,
        .posonlyargcount = posonlyargcount,
        .kwonlyargcount = kwonlyargcount,

        .stacksize = stacksize,

        .exceptiontable = exceptiontable,
    };
    if (_PyCode_Validate(&con) < 0) {
        return NULL;
    }
<<<<<<< HEAD
    co->co_argcount = argcount;
    co->co_posonlyargcount = posonlyargcount;
    co->co_kwonlyargcount = kwonlyargcount;
    co->co_nlocalsplus = nlocals + ncellvars + nfreevars;
    co->co_nlocals = nlocals;
    co->co_ncellvars = ncellvars;
    co->co_nfreevars = nfreevars;
    co->co_stacksize = stacksize;
    co->co_flags = flags;
    assert(PyBytes_GET_SIZE(code) % sizeof(_Py_CODEUNIT) == 0);
    assert(_Py_IS_ALIGNED(PyBytes_AS_STRING(code), sizeof(_Py_CODEUNIT)));
    Py_INCREF(code);
    co->co_code = code;
    co->co_firstinstr = (_Py_CODEUNIT *)PyBytes_AS_STRING(code);
    Py_INCREF(consts);
    co->co_consts = consts;
    Py_INCREF(names);
    co->co_names = names;
    Py_INCREF(varnames);
    co->co_varnames = varnames;
    Py_INCREF(freevars);
    co->co_freevars = freevars;
    Py_INCREF(cellvars);
    co->co_cellvars = cellvars;
    co->co_cell2arg = cell2arg;
    Py_INCREF(filename);
    co->co_filename = filename;
    Py_INCREF(name);
    co->co_name = name;
    co->co_firstlineno = firstlineno;
    Py_INCREF(linetable);
    co->co_linetable = linetable;
    Py_INCREF(exceptiontable);
    co->co_exceptiontable = exceptiontable;
    co->co_weakreflist = NULL;
    co->co_extra = NULL;

    co->co_opcache_map = NULL;
    co->co_opcache = NULL;
    co->co_opcache_flag = 0;
    co->co_opcache_size = 0;
    co->co_warmup = QUICKENING_INITIAL_WARMUP_VALUE;
    co->co_quickened = NULL;
    return co;
=======

    if (nlocals != PyTuple_GET_SIZE(varnames)) {
        PyErr_SetString(PyExc_ValueError,
                        "code: co_nlocals != len(co_varnames)");
        return NULL;
    }

    return _PyCode_New(&con);
>>>>>>> 9f494d49
}

PyCodeObject *
PyCode_New(int argcount, int kwonlyargcount,
           int nlocals, int stacksize, int flags,
           PyObject *code, PyObject *consts, PyObject *names,
           PyObject *varnames, PyObject *freevars, PyObject *cellvars,
           PyObject *filename, PyObject *name, int firstlineno,
           PyObject *linetable, PyObject *exceptiontable)
{
    return PyCode_NewWithPosOnlyArgs(argcount, 0, kwonlyargcount, nlocals,
                                     stacksize, flags, code, consts, names,
                                     varnames, freevars, cellvars, filename,
                                     name, firstlineno, linetable, exceptiontable);
}

PyCodeObject *
PyCode_NewEmpty(const char *filename, const char *funcname, int firstlineno)
{
    PyObject *emptystring = NULL;
    PyObject *nulltuple = NULL;
    PyObject *filename_ob = NULL;
    PyObject *funcname_ob = NULL;
    PyCodeObject *result = NULL;

    emptystring = PyBytes_FromString("");
    if (emptystring == NULL) {
        goto failed;
    }
    nulltuple = PyTuple_New(0);
    if (nulltuple == NULL) {
        goto failed;
    }
    funcname_ob = PyUnicode_FromString(funcname);
    if (funcname_ob == NULL) {
        goto failed;
    }
    filename_ob = PyUnicode_DecodeFSDefault(filename);
    if (filename_ob == NULL) {
        goto failed;
    }

    struct _PyCodeConstructor con = {
        .filename = filename_ob,
        .name = funcname_ob,
        .code = emptystring,
        .firstlineno = firstlineno,
        .linetable = emptystring,
        .consts = nulltuple,
        .names = nulltuple,
        .varnames = nulltuple,
        .cellvars = nulltuple,
        .freevars = nulltuple,
        .exceptiontable = emptystring,
    };
    result = _PyCode_New(&con);

failed:
    Py_XDECREF(emptystring);
    Py_XDECREF(nulltuple);
    Py_XDECREF(funcname_ob);
    Py_XDECREF(filename_ob);
    return result;
}


/******************
 * the line table (co_linetable)
 ******************/

/* Use co_linetable to compute the line number from a bytecode index, addrq.  See
   lnotab_notes.txt for the details of the lnotab representation.
*/

int
PyCode_Addr2Line(PyCodeObject *co, int addrq)
{
    if (addrq < 0) {
        return co->co_firstlineno;
    }
    assert(addrq >= 0 && addrq < PyBytes_GET_SIZE(co->co_code));
    PyCodeAddressRange bounds;
    _PyCode_InitAddressRange(co, &bounds);
    return _PyCode_CheckLineNumber(addrq, &bounds);
}

void
PyLineTable_InitAddressRange(char *linetable, Py_ssize_t length, int firstlineno, PyCodeAddressRange *range)
{
    range->opaque.lo_next = linetable;
    range->opaque.limit = range->opaque.lo_next + length;
    range->ar_start = -1;
    range->ar_end = 0;
    range->opaque.computed_line = firstlineno;
    range->ar_line = -1;
}

int
_PyCode_InitAddressRange(PyCodeObject* co, PyCodeAddressRange *bounds)
{
    char *linetable = PyBytes_AS_STRING(co->co_linetable);
    Py_ssize_t length = PyBytes_GET_SIZE(co->co_linetable);
    PyLineTable_InitAddressRange(linetable, length, co->co_firstlineno, bounds);
    return bounds->ar_line;
}

/* Update *bounds to describe the first and one-past-the-last instructions in
   the same line as lasti.  Return the number of that line, or -1 if lasti is out of bounds. */
int
_PyCode_CheckLineNumber(int lasti, PyCodeAddressRange *bounds)
{
    while (bounds->ar_end <= lasti) {
        if (!PyLineTable_NextAddressRange(bounds)) {
            return -1;
        }
    }
    while (bounds->ar_start > lasti) {
        if (!PyLineTable_PreviousAddressRange(bounds)) {
            return -1;
        }
    }
    return bounds->ar_line;
}

static void
retreat(PyCodeAddressRange *bounds)
{
    int ldelta = ((signed char *)bounds->opaque.lo_next)[-1];
    if (ldelta == -128) {
        ldelta = 0;
    }
    bounds->opaque.computed_line -= ldelta;
    bounds->opaque.lo_next -= 2;
    bounds->ar_end = bounds->ar_start;
    bounds->ar_start -= ((unsigned char *)bounds->opaque.lo_next)[-2];
    ldelta = ((signed char *)bounds->opaque.lo_next)[-1];
    if (ldelta == -128) {
        bounds->ar_line = -1;
    }
    else {
        bounds->ar_line = bounds->opaque.computed_line;
    }
}

static void
advance(PyCodeAddressRange *bounds)
{
    bounds->ar_start = bounds->ar_end;
    int delta = ((unsigned char *)bounds->opaque.lo_next)[0];
    bounds->ar_end += delta;
    int ldelta = ((signed char *)bounds->opaque.lo_next)[1];
    bounds->opaque.lo_next += 2;
    if (ldelta == -128) {
        bounds->ar_line = -1;
    }
    else {
        bounds->opaque.computed_line += ldelta;
        bounds->ar_line = bounds->opaque.computed_line;
    }
}

static inline int
at_end(PyCodeAddressRange *bounds) {
    return bounds->opaque.lo_next >= bounds->opaque.limit;
}

int
PyLineTable_PreviousAddressRange(PyCodeAddressRange *range)
{
    if (range->ar_start <= 0) {
        return 0;
    }
    retreat(range);
    while (range->ar_start == range->ar_end) {
        assert(range->ar_start > 0);
        retreat(range);
    }
    return 1;
}

int
PyLineTable_NextAddressRange(PyCodeAddressRange *range)
{
    if (at_end(range)) {
        return 0;
    }
    advance(range);
    while (range->ar_start == range->ar_end) {
        assert(!at_end(range));
        advance(range);
    }
    return 1;
}

static int
emit_pair(PyObject **bytes, int *offset, int a, int b)
{
    Py_ssize_t len = PyBytes_GET_SIZE(*bytes);
    if (*offset + 2 >= len) {
        if (_PyBytes_Resize(bytes, len * 2) < 0)
            return 0;
    }
    unsigned char *lnotab = (unsigned char *) PyBytes_AS_STRING(*bytes);
    lnotab += *offset;
    *lnotab++ = a;
    *lnotab++ = b;
    *offset += 2;
    return 1;
}

static int
emit_delta(PyObject **bytes, int bdelta, int ldelta, int *offset)
{
    while (bdelta > 255) {
        if (!emit_pair(bytes, offset, 255, 0)) {
            return 0;
        }
        bdelta -= 255;
    }
    while (ldelta > 127) {
        if (!emit_pair(bytes, offset, bdelta, 127)) {
            return 0;
        }
        bdelta = 0;
        ldelta -= 127;
    }
    while (ldelta < -128) {
        if (!emit_pair(bytes, offset, bdelta, -128)) {
            return 0;
        }
        bdelta = 0;
        ldelta += 128;
    }
    return emit_pair(bytes, offset, bdelta, ldelta);
}

static PyObject *
decode_linetable(PyCodeObject *code)
{
    PyCodeAddressRange bounds;
    PyObject *bytes;
    int table_offset = 0;
    int code_offset = 0;
    int line = code->co_firstlineno;
    bytes = PyBytes_FromStringAndSize(NULL, 64);
    if (bytes == NULL) {
        return NULL;
    }
    _PyCode_InitAddressRange(code, &bounds);
    while (PyLineTable_NextAddressRange(&bounds)) {
        if (bounds.opaque.computed_line != line) {
            int bdelta = bounds.ar_start - code_offset;
            int ldelta = bounds.opaque.computed_line - line;
            if (!emit_delta(&bytes, bdelta, ldelta, &table_offset)) {
                Py_DECREF(bytes);
                return NULL;
            }
            code_offset = bounds.ar_start;
            line = bounds.opaque.computed_line;
        }
    }
    _PyBytes_Resize(&bytes, table_offset);
    return bytes;
}


typedef struct {
    PyObject_HEAD
    PyCodeObject *li_code;
    PyCodeAddressRange li_line;
    char *li_end;
} lineiterator;


static void
lineiter_dealloc(lineiterator *li)
{
    Py_DECREF(li->li_code);
    Py_TYPE(li)->tp_free(li);
}

static PyObject *
lineiter_next(lineiterator *li)
{
    PyCodeAddressRange *bounds = &li->li_line;
    if (!PyLineTable_NextAddressRange(bounds)) {
        return NULL;
    }
    PyObject *start = NULL;
    PyObject *end = NULL;
    PyObject *line = NULL;
    PyObject *result = PyTuple_New(3);
    start = PyLong_FromLong(bounds->ar_start);
    end = PyLong_FromLong(bounds->ar_end);
    if (bounds->ar_line < 0) {
        Py_INCREF(Py_None);
        line = Py_None;
    }
    else {
        line = PyLong_FromLong(bounds->ar_line);
    }
    if (result == NULL || start == NULL || end == NULL || line == NULL) {
        goto error;
    }
    PyTuple_SET_ITEM(result, 0, start);
    PyTuple_SET_ITEM(result, 1, end);
    PyTuple_SET_ITEM(result, 2, line);
    return result;
error:
    Py_XDECREF(start);
    Py_XDECREF(end);
    Py_XDECREF(line);
    Py_XDECREF(result);
    return result;
}

static PyTypeObject LineIterator = {
    PyVarObject_HEAD_INIT(&PyType_Type, 0)
    "line_iterator",                    /* tp_name */
    sizeof(lineiterator),               /* tp_basicsize */
    0,                                  /* tp_itemsize */
    /* methods */
    (destructor)lineiter_dealloc,       /* tp_dealloc */
    0,                                  /* tp_vectorcall_offset */
    0,                                  /* tp_getattr */
    0,                                  /* tp_setattr */
    0,                                  /* tp_as_async */
    0,                                  /* tp_repr */
    0,                                  /* tp_as_number */
    0,                                  /* tp_as_sequence */
    0,                                  /* tp_as_mapping */
    0,                                  /* tp_hash */
    0,                                  /* tp_call */
    0,                                  /* tp_str */
    0,                                  /* tp_getattro */
    0,                                  /* tp_setattro */
    0,                                  /* tp_as_buffer */
    Py_TPFLAGS_DEFAULT | Py_TPFLAGS_BASETYPE,       /* tp_flags */
    0,                                  /* tp_doc */
    0,                                  /* tp_traverse */
    0,                                  /* tp_clear */
    0,                                  /* tp_richcompare */
    0,                                  /* tp_weaklistoffset */
    PyObject_SelfIter,                  /* tp_iter */
    (iternextfunc)lineiter_next,        /* tp_iternext */
    0,                                  /* tp_methods */
    0,                                  /* tp_members */
    0,                                  /* tp_getset */
    0,                                  /* tp_base */
    0,                                  /* tp_dict */
    0,                                  /* tp_descr_get */
    0,                                  /* tp_descr_set */
    0,                                  /* tp_dictoffset */
    0,                                  /* tp_init */
    0,                                  /* tp_alloc */
    0,                                  /* tp_new */
    PyObject_Del,                       /* tp_free */
};

static lineiterator *
new_linesiterator(PyCodeObject *code)
{
    lineiterator *li = (lineiterator *)PyType_GenericAlloc(&LineIterator, 0);
    if (li == NULL) {
        return NULL;
    }
    Py_INCREF(code);
    li->li_code = code;
    _PyCode_InitAddressRange(code, &li->li_line);
    return li;
}


/******************
 * the opcache
 ******************/

int
_PyCode_InitOpcache(PyCodeObject *co)
{
    Py_ssize_t co_size = PyBytes_Size(co->co_code) / sizeof(_Py_CODEUNIT);
    co->co_opcache_map = (unsigned char *)PyMem_Calloc(co_size, 1);
    if (co->co_opcache_map == NULL) {
        return -1;
    }

    _Py_CODEUNIT *opcodes = (_Py_CODEUNIT*)PyBytes_AS_STRING(co->co_code);
    Py_ssize_t opts = 0;

    for (Py_ssize_t i = 0; i < co_size;) {
        unsigned char opcode = _Py_OPCODE(opcodes[i]);
        i++;  // 'i' is now aligned to (next_instr - first_instr)

        // TODO: LOAD_METHOD
        if (opcode == LOAD_GLOBAL || opcode == LOAD_ATTR) {
            opts++;
            co->co_opcache_map[i] = (unsigned char)opts;
            if (opts > 254) {
                break;
            }
        }
    }

    if (opts) {
        co->co_opcache = (_PyOpcache *)PyMem_Calloc(opts, sizeof(_PyOpcache));
        if (co->co_opcache == NULL) {
            PyMem_Free(co->co_opcache_map);
            return -1;
        }
    }
    else {
        PyMem_Free(co->co_opcache_map);
        co->co_opcache_map = NULL;
        co->co_opcache = NULL;
    }

    co->co_opcache_size = (unsigned char)opts;
    return 0;
}


/******************
 * "extra" frame eval info (see PEP 523)
 ******************/

/* Holder for co_extra information */
typedef struct {
    Py_ssize_t ce_size;
    void *ce_extras[1];
} _PyCodeObjectExtra;


int
_PyCode_GetExtra(PyObject *code, Py_ssize_t index, void **extra)
{
    if (!PyCode_Check(code)) {
        PyErr_BadInternalCall();
        return -1;
    }

    PyCodeObject *o = (PyCodeObject*) code;
    _PyCodeObjectExtra *co_extra = (_PyCodeObjectExtra*) o->co_extra;

    if (co_extra == NULL || co_extra->ce_size <= index) {
        *extra = NULL;
        return 0;
    }

    *extra = co_extra->ce_extras[index];
    return 0;
}


int
_PyCode_SetExtra(PyObject *code, Py_ssize_t index, void *extra)
{
    PyInterpreterState *interp = _PyInterpreterState_GET();

    if (!PyCode_Check(code) || index < 0 ||
            index >= interp->co_extra_user_count) {
        PyErr_BadInternalCall();
        return -1;
    }

    PyCodeObject *o = (PyCodeObject*) code;
    _PyCodeObjectExtra *co_extra = (_PyCodeObjectExtra *) o->co_extra;

    if (co_extra == NULL || co_extra->ce_size <= index) {
        Py_ssize_t i = (co_extra == NULL ? 0 : co_extra->ce_size);
        co_extra = PyMem_Realloc(
                co_extra,
                sizeof(_PyCodeObjectExtra) +
                (interp->co_extra_user_count-1) * sizeof(void*));
        if (co_extra == NULL) {
            return -1;
        }
        for (; i < interp->co_extra_user_count; i++) {
            co_extra->ce_extras[i] = NULL;
        }
        co_extra->ce_size = interp->co_extra_user_count;
        o->co_extra = co_extra;
    }

    if (co_extra->ce_extras[index] != NULL) {
        freefunc free = interp->co_extra_freefuncs[index];
        if (free != NULL) {
            free(co_extra->ce_extras[index]);
        }
    }

    co_extra->ce_extras[index] = extra;
    return 0;
}


/******************
 * PyCode_Type
 ******************/

/*[clinic input]
class code "PyCodeObject *" "&PyCode_Type"
[clinic start generated code]*/
/*[clinic end generated code: output=da39a3ee5e6b4b0d input=78aa5d576683bb4b]*/

/*[clinic input]
@classmethod
code.__new__ as code_new

    argcount: int
    posonlyargcount: int
    kwonlyargcount: int
    nlocals: int
    stacksize: int
    flags: int
    codestring as code: object(subclass_of="&PyBytes_Type")
    constants as consts: object(subclass_of="&PyTuple_Type")
    names: object(subclass_of="&PyTuple_Type")
    varnames: object(subclass_of="&PyTuple_Type")
    filename: unicode
    name: unicode
    firstlineno: int
    linetable: object(subclass_of="&PyBytes_Type")
    exceptiontable: object(subclass_of="&PyBytes_Type")
    freevars: object(subclass_of="&PyTuple_Type", c_default="NULL") = ()
    cellvars: object(subclass_of="&PyTuple_Type", c_default="NULL") = ()
    /

Create a code object.  Not for the faint of heart.
[clinic start generated code]*/

static PyObject *
code_new_impl(PyTypeObject *type, int argcount, int posonlyargcount,
              int kwonlyargcount, int nlocals, int stacksize, int flags,
              PyObject *code, PyObject *consts, PyObject *names,
              PyObject *varnames, PyObject *filename, PyObject *name,
              int firstlineno, PyObject *linetable, PyObject *exceptiontable,
              PyObject *freevars, PyObject *cellvars)
/*[clinic end generated code: output=a3899259c3b4cace input=f823c686da4b3a03]*/
{
    PyObject *co = NULL;
    PyObject *ournames = NULL;
    PyObject *ourvarnames = NULL;
    PyObject *ourfreevars = NULL;
    PyObject *ourcellvars = NULL;

    if (PySys_Audit("code.__new__", "OOOiiiiii",
                    code, filename, name, argcount, posonlyargcount,
                    kwonlyargcount, nlocals, stacksize, flags) < 0) {
        goto cleanup;
    }

    if (argcount < 0) {
        PyErr_SetString(
            PyExc_ValueError,
            "code: argcount must not be negative");
        goto cleanup;
    }

    if (posonlyargcount < 0) {
        PyErr_SetString(
            PyExc_ValueError,
            "code: posonlyargcount must not be negative");
        goto cleanup;
    }

    if (kwonlyargcount < 0) {
        PyErr_SetString(
            PyExc_ValueError,
            "code: kwonlyargcount must not be negative");
        goto cleanup;
    }
    if (nlocals < 0) {
        PyErr_SetString(
            PyExc_ValueError,
            "code: nlocals must not be negative");
        goto cleanup;
    }

    ournames = validate_and_copy_tuple(names);
    if (ournames == NULL)
        goto cleanup;
    ourvarnames = validate_and_copy_tuple(varnames);
    if (ourvarnames == NULL)
        goto cleanup;
    if (freevars)
        ourfreevars = validate_and_copy_tuple(freevars);
    else
        ourfreevars = PyTuple_New(0);
    if (ourfreevars == NULL)
        goto cleanup;
    if (cellvars)
        ourcellvars = validate_and_copy_tuple(cellvars);
    else
        ourcellvars = PyTuple_New(0);
    if (ourcellvars == NULL)
        goto cleanup;

    co = (PyObject *)PyCode_NewWithPosOnlyArgs(argcount, posonlyargcount,
                                               kwonlyargcount,
                                               nlocals, stacksize, flags,
                                               code, consts, ournames,
                                               ourvarnames, ourfreevars,
                                               ourcellvars, filename,
                                               name, firstlineno, linetable,
                                               exceptiontable
                                              );
  cleanup:
    Py_XDECREF(ournames);
    Py_XDECREF(ourvarnames);
    Py_XDECREF(ourfreevars);
    Py_XDECREF(ourcellvars);
    return co;
}

static void
code_dealloc(PyCodeObject *co)
{
    if (co->co_opcache != NULL) {
        PyMem_Free(co->co_opcache);
    }
    if (co->co_opcache_map != NULL) {
        PyMem_Free(co->co_opcache_map);
    }
    co->co_opcache_flag = 0;
    co->co_opcache_size = 0;

    if (co->co_extra != NULL) {
        PyInterpreterState *interp = _PyInterpreterState_GET();
        _PyCodeObjectExtra *co_extra = co->co_extra;

        for (Py_ssize_t i = 0; i < co_extra->ce_size; i++) {
            freefunc free_extra = interp->co_extra_freefuncs[i];

            if (free_extra != NULL) {
                free_extra(co_extra->ce_extras[i]);
            }
        }

        PyMem_Free(co_extra);
    }

    Py_XDECREF(co->co_code);
    Py_XDECREF(co->co_consts);
    Py_XDECREF(co->co_names);
    Py_XDECREF(co->co_varnames);
    Py_XDECREF(co->co_freevars);
    Py_XDECREF(co->co_cellvars);
    Py_XDECREF(co->co_filename);
    Py_XDECREF(co->co_name);
    Py_XDECREF(co->co_linetable);
    Py_XDECREF(co->co_exceptiontable);
    if (co->co_cell2arg != NULL)
        PyMem_Free(co->co_cell2arg);
    if (co->co_weakreflist != NULL)
        PyObject_ClearWeakRefs((PyObject*)co);
    if (co->co_quickened) {
        PyMem_Free(co->co_quickened);
    }
    PyObject_Free(co);
}

static PyObject *
code_repr(PyCodeObject *co)
{
    int lineno;
    if (co->co_firstlineno != 0)
        lineno = co->co_firstlineno;
    else
        lineno = -1;
    if (co->co_filename && PyUnicode_Check(co->co_filename)) {
        return PyUnicode_FromFormat(
            "<code object %U at %p, file \"%U\", line %d>",
            co->co_name, co, co->co_filename, lineno);
    } else {
        return PyUnicode_FromFormat(
            "<code object %U at %p, file ???, line %d>",
            co->co_name, co, lineno);
    }
}

static PyObject *
code_richcompare(PyObject *self, PyObject *other, int op)
{
    PyCodeObject *co, *cp;
    int eq;
    PyObject *consts1, *consts2;
    PyObject *res;

    if ((op != Py_EQ && op != Py_NE) ||
        !PyCode_Check(self) ||
        !PyCode_Check(other)) {
        Py_RETURN_NOTIMPLEMENTED;
    }

    co = (PyCodeObject *)self;
    cp = (PyCodeObject *)other;

    eq = PyObject_RichCompareBool(co->co_name, cp->co_name, Py_EQ);
    if (!eq) goto unequal;
    eq = co->co_argcount == cp->co_argcount;
    if (!eq) goto unequal;
    eq = co->co_posonlyargcount == cp->co_posonlyargcount;
    if (!eq) goto unequal;
    eq = co->co_kwonlyargcount == cp->co_kwonlyargcount;
    if (!eq) goto unequal;
    eq = co->co_nlocals == cp->co_nlocals;
    if (!eq) goto unequal;
    eq = co->co_flags == cp->co_flags;
    if (!eq) goto unequal;
    eq = co->co_firstlineno == cp->co_firstlineno;
    if (!eq) goto unequal;
    eq = PyObject_RichCompareBool(co->co_code, cp->co_code, Py_EQ);
    if (eq <= 0) goto unequal;

    /* compare constants */
    consts1 = _PyCode_ConstantKey(co->co_consts);
    if (!consts1)
        return NULL;
    consts2 = _PyCode_ConstantKey(cp->co_consts);
    if (!consts2) {
        Py_DECREF(consts1);
        return NULL;
    }
    eq = PyObject_RichCompareBool(consts1, consts2, Py_EQ);
    Py_DECREF(consts1);
    Py_DECREF(consts2);
    if (eq <= 0) goto unequal;

    eq = PyObject_RichCompareBool(co->co_names, cp->co_names, Py_EQ);
    if (eq <= 0) goto unequal;
    eq = PyObject_RichCompareBool(co->co_varnames, cp->co_varnames, Py_EQ);
    if (eq <= 0) goto unequal;
    eq = PyObject_RichCompareBool(co->co_freevars, cp->co_freevars, Py_EQ);
    if (eq <= 0) goto unequal;
    eq = PyObject_RichCompareBool(co->co_cellvars, cp->co_cellvars, Py_EQ);
    if (eq <= 0) goto unequal;

    if (op == Py_EQ)
        res = Py_True;
    else
        res = Py_False;
    goto done;

  unequal:
    if (eq < 0)
        return NULL;
    if (op == Py_NE)
        res = Py_True;
    else
        res = Py_False;

  done:
    Py_INCREF(res);
    return res;
}

static Py_hash_t
code_hash(PyCodeObject *co)
{
    Py_hash_t h, h0, h1, h2, h3, h4, h5, h6;
    h0 = PyObject_Hash(co->co_name);
    if (h0 == -1) return -1;
    h1 = PyObject_Hash(co->co_code);
    if (h1 == -1) return -1;
    h2 = PyObject_Hash(co->co_consts);
    if (h2 == -1) return -1;
    h3 = PyObject_Hash(co->co_names);
    if (h3 == -1) return -1;
    h4 = PyObject_Hash(co->co_varnames);
    if (h4 == -1) return -1;
    h5 = PyObject_Hash(co->co_freevars);
    if (h5 == -1) return -1;
    h6 = PyObject_Hash(co->co_cellvars);
    if (h6 == -1) return -1;
    h = h0 ^ h1 ^ h2 ^ h3 ^ h4 ^ h5 ^ h6 ^
        co->co_argcount ^ co->co_posonlyargcount ^ co->co_kwonlyargcount ^
        co->co_nlocals ^ co->co_flags;
    if (h == -1) h = -2;
    return h;
}


#define OFF(x) offsetof(PyCodeObject, x)

static PyMemberDef code_memberlist[] = {
    {"co_argcount",     T_INT,          OFF(co_argcount),        READONLY},
    {"co_posonlyargcount",      T_INT,  OFF(co_posonlyargcount), READONLY},
    {"co_kwonlyargcount",       T_INT,  OFF(co_kwonlyargcount),  READONLY},
    {"co_nlocals",      T_INT,          OFF(co_nlocals),         READONLY},
    {"co_stacksize",T_INT,              OFF(co_stacksize),       READONLY},
    {"co_flags",        T_INT,          OFF(co_flags),           READONLY},
    {"co_code",         T_OBJECT,       OFF(co_code),            READONLY},
    {"co_consts",       T_OBJECT,       OFF(co_consts),          READONLY},
    {"co_names",        T_OBJECT,       OFF(co_names),           READONLY},
    {"co_varnames",     T_OBJECT,       OFF(co_varnames),        READONLY},
    {"co_freevars",     T_OBJECT,       OFF(co_freevars),        READONLY},
    {"co_cellvars",     T_OBJECT,       OFF(co_cellvars),        READONLY},
    {"co_filename",     T_OBJECT,       OFF(co_filename),        READONLY},
    {"co_name",         T_OBJECT,       OFF(co_name),            READONLY},
    {"co_firstlineno",  T_INT,          OFF(co_firstlineno),     READONLY},
    {"co_linetable",    T_OBJECT,       OFF(co_linetable),       READONLY},
    {"co_exceptiontable",    T_OBJECT,  OFF(co_exceptiontable),  READONLY},
    {NULL}      /* Sentinel */
};



static PyObject *
code_getlnotab(PyCodeObject *code, void *closure)
{
    return decode_linetable(code);
}

static PyGetSetDef code_getsetlist[] = {
    {"co_lnotab",    (getter)code_getlnotab, NULL, NULL},
    {0}
};


static PyObject *
code_sizeof(PyCodeObject *co, PyObject *Py_UNUSED(args))
{
    Py_ssize_t res = _PyObject_SIZE(Py_TYPE(co));
    _PyCodeObjectExtra *co_extra = (_PyCodeObjectExtra*) co->co_extra;

    if (co->co_cell2arg != NULL && co->co_cellvars != NULL) {
        res += co->co_ncellvars * sizeof(Py_ssize_t);
    }
    if (co_extra != NULL) {
        res += sizeof(_PyCodeObjectExtra) +
               (co_extra->ce_size-1) * sizeof(co_extra->ce_extras[0]);
    }
    if (co->co_opcache != NULL) {
        assert(co->co_opcache_map != NULL);
        // co_opcache_map
        res += PyBytes_GET_SIZE(co->co_code) / sizeof(_Py_CODEUNIT);
        // co_opcache
        res += co->co_opcache_size * sizeof(_PyOpcache);
    }
    return PyLong_FromSsize_t(res);
}

static PyObject *
code_linesiterator(PyCodeObject *code, PyObject *Py_UNUSED(args))
{
    return (PyObject *)new_linesiterator(code);
}

/*[clinic input]
code.replace

    *
    co_argcount: int(c_default="self->co_argcount") = -1
    co_posonlyargcount: int(c_default="self->co_posonlyargcount") = -1
    co_kwonlyargcount: int(c_default="self->co_kwonlyargcount") = -1
    co_nlocals: int(c_default="self->co_nlocals") = -1
    co_stacksize: int(c_default="self->co_stacksize") = -1
    co_flags: int(c_default="self->co_flags") = -1
    co_firstlineno: int(c_default="self->co_firstlineno") = -1
    co_code: PyBytesObject(c_default="(PyBytesObject *)self->co_code") = None
    co_consts: object(subclass_of="&PyTuple_Type", c_default="self->co_consts") = None
    co_names: object(subclass_of="&PyTuple_Type", c_default="self->co_names") = None
    co_varnames: object(subclass_of="&PyTuple_Type", c_default="self->co_varnames") = None
    co_freevars: object(subclass_of="&PyTuple_Type", c_default="self->co_freevars") = None
    co_cellvars: object(subclass_of="&PyTuple_Type", c_default="self->co_cellvars") = None
    co_filename: unicode(c_default="self->co_filename") = None
    co_name: unicode(c_default="self->co_name") = None
    co_linetable: PyBytesObject(c_default="(PyBytesObject *)self->co_linetable") = None
    co_exceptiontable: PyBytesObject(c_default="(PyBytesObject *)self->co_exceptiontable") = None

Return a copy of the code object with new values for the specified fields.
[clinic start generated code]*/

static PyObject *
code_replace_impl(PyCodeObject *self, int co_argcount,
                  int co_posonlyargcount, int co_kwonlyargcount,
                  int co_nlocals, int co_stacksize, int co_flags,
                  int co_firstlineno, PyBytesObject *co_code,
                  PyObject *co_consts, PyObject *co_names,
                  PyObject *co_varnames, PyObject *co_freevars,
                  PyObject *co_cellvars, PyObject *co_filename,
                  PyObject *co_name, PyBytesObject *co_linetable,
                  PyBytesObject *co_exceptiontable)
/*[clinic end generated code: output=80957472b7f78ed6 input=38376b1193efbbae]*/
{
#define CHECK_INT_ARG(ARG) \
        if (ARG < 0) { \
            PyErr_SetString(PyExc_ValueError, \
                            #ARG " must be a positive integer"); \
            return NULL; \
        }

    CHECK_INT_ARG(co_argcount);
    CHECK_INT_ARG(co_posonlyargcount);
    CHECK_INT_ARG(co_kwonlyargcount);
    CHECK_INT_ARG(co_nlocals);
    CHECK_INT_ARG(co_stacksize);
    CHECK_INT_ARG(co_flags);
    CHECK_INT_ARG(co_firstlineno);

#undef CHECK_INT_ARG

    if (PySys_Audit("code.__new__", "OOOiiiiii",
                    co_code, co_filename, co_name, co_argcount,
                    co_posonlyargcount, co_kwonlyargcount, co_nlocals,
                    co_stacksize, co_flags) < 0) {
        return NULL;
    }

    return (PyObject *)PyCode_NewWithPosOnlyArgs(
        co_argcount, co_posonlyargcount, co_kwonlyargcount, co_nlocals,
        co_stacksize, co_flags, (PyObject*)co_code, co_consts, co_names,
        co_varnames, co_freevars, co_cellvars, co_filename, co_name,
        co_firstlineno, (PyObject*)co_linetable, (PyObject*)co_exceptiontable);
}

/* XXX code objects need to participate in GC? */

static struct PyMethodDef code_methods[] = {
    {"__sizeof__", (PyCFunction)code_sizeof, METH_NOARGS},
    {"co_lines", (PyCFunction)code_linesiterator, METH_NOARGS},
    CODE_REPLACE_METHODDEF
    {NULL, NULL}                /* sentinel */
};


PyTypeObject PyCode_Type = {
    PyVarObject_HEAD_INIT(&PyType_Type, 0)
    "code",
    sizeof(PyCodeObject),
    0,
    (destructor)code_dealloc,           /* tp_dealloc */
    0,                                  /* tp_vectorcall_offset */
    0,                                  /* tp_getattr */
    0,                                  /* tp_setattr */
    0,                                  /* tp_as_async */
    (reprfunc)code_repr,                /* tp_repr */
    0,                                  /* tp_as_number */
    0,                                  /* tp_as_sequence */
    0,                                  /* tp_as_mapping */
    (hashfunc)code_hash,                /* tp_hash */
    0,                                  /* tp_call */
    0,                                  /* tp_str */
    PyObject_GenericGetAttr,            /* tp_getattro */
    0,                                  /* tp_setattro */
    0,                                  /* tp_as_buffer */
    Py_TPFLAGS_DEFAULT,                 /* tp_flags */
    code_new__doc__,                    /* tp_doc */
    0,                                  /* tp_traverse */
    0,                                  /* tp_clear */
    code_richcompare,                   /* tp_richcompare */
    offsetof(PyCodeObject, co_weakreflist),     /* tp_weaklistoffset */
    0,                                  /* tp_iter */
    0,                                  /* tp_iternext */
    code_methods,                       /* tp_methods */
    code_memberlist,                    /* tp_members */
    code_getsetlist,                    /* tp_getset */
    0,                                  /* tp_base */
    0,                                  /* tp_dict */
    0,                                  /* tp_descr_get */
    0,                                  /* tp_descr_set */
    0,                                  /* tp_dictoffset */
    0,                                  /* tp_init */
    0,                                  /* tp_alloc */
    code_new,                           /* tp_new */
};


/******************
 * other API
 ******************/

PyObject*
_PyCode_ConstantKey(PyObject *op)
{
    PyObject *key;

    /* Py_None and Py_Ellipsis are singletons. */
    if (op == Py_None || op == Py_Ellipsis
       || PyLong_CheckExact(op)
       || PyUnicode_CheckExact(op)
          /* code_richcompare() uses _PyCode_ConstantKey() internally */
       || PyCode_Check(op))
    {
        /* Objects of these types are always different from object of other
         * type and from tuples. */
        Py_INCREF(op);
        key = op;
    }
    else if (PyBool_Check(op) || PyBytes_CheckExact(op)) {
        /* Make booleans different from integers 0 and 1.
         * Avoid BytesWarning from comparing bytes with strings. */
        key = PyTuple_Pack(2, Py_TYPE(op), op);
    }
    else if (PyFloat_CheckExact(op)) {
        double d = PyFloat_AS_DOUBLE(op);
        /* all we need is to make the tuple different in either the 0.0
         * or -0.0 case from all others, just to avoid the "coercion".
         */
        if (d == 0.0 && copysign(1.0, d) < 0.0)
            key = PyTuple_Pack(3, Py_TYPE(op), op, Py_None);
        else
            key = PyTuple_Pack(2, Py_TYPE(op), op);
    }
    else if (PyComplex_CheckExact(op)) {
        Py_complex z;
        int real_negzero, imag_negzero;
        /* For the complex case we must make complex(x, 0.)
           different from complex(x, -0.) and complex(0., y)
           different from complex(-0., y), for any x and y.
           All four complex zeros must be distinguished.*/
        z = PyComplex_AsCComplex(op);
        real_negzero = z.real == 0.0 && copysign(1.0, z.real) < 0.0;
        imag_negzero = z.imag == 0.0 && copysign(1.0, z.imag) < 0.0;
        /* use True, False and None singleton as tags for the real and imag
         * sign, to make tuples different */
        if (real_negzero && imag_negzero) {
            key = PyTuple_Pack(3, Py_TYPE(op), op, Py_True);
        }
        else if (imag_negzero) {
            key = PyTuple_Pack(3, Py_TYPE(op), op, Py_False);
        }
        else if (real_negzero) {
            key = PyTuple_Pack(3, Py_TYPE(op), op, Py_None);
        }
        else {
            key = PyTuple_Pack(2, Py_TYPE(op), op);
        }
    }
    else if (PyTuple_CheckExact(op)) {
        Py_ssize_t i, len;
        PyObject *tuple;

        len = PyTuple_GET_SIZE(op);
        tuple = PyTuple_New(len);
        if (tuple == NULL)
            return NULL;

        for (i=0; i < len; i++) {
            PyObject *item, *item_key;

            item = PyTuple_GET_ITEM(op, i);
            item_key = _PyCode_ConstantKey(item);
            if (item_key == NULL) {
                Py_DECREF(tuple);
                return NULL;
            }

            PyTuple_SET_ITEM(tuple, i, item_key);
        }

        key = PyTuple_Pack(2, tuple, op);
        Py_DECREF(tuple);
    }
    else if (PyFrozenSet_CheckExact(op)) {
        Py_ssize_t pos = 0;
        PyObject *item;
        Py_hash_t hash;
        Py_ssize_t i, len;
        PyObject *tuple, *set;

        len = PySet_GET_SIZE(op);
        tuple = PyTuple_New(len);
        if (tuple == NULL)
            return NULL;

        i = 0;
        while (_PySet_NextEntry(op, &pos, &item, &hash)) {
            PyObject *item_key;

            item_key = _PyCode_ConstantKey(item);
            if (item_key == NULL) {
                Py_DECREF(tuple);
                return NULL;
            }

            assert(i < len);
            PyTuple_SET_ITEM(tuple, i, item_key);
            i++;
        }
        set = PyFrozenSet_New(tuple);
        Py_DECREF(tuple);
        if (set == NULL)
            return NULL;

        key = PyTuple_Pack(2, set, op);
        Py_DECREF(set);
        return key;
    }
    else {
        /* for other types, use the object identifier as a unique identifier
         * to ensure that they are seen as unequal. */
        PyObject *obj_id = PyLong_FromVoidPtr(op);
        if (obj_id == NULL)
            return NULL;

        key = PyTuple_Pack(2, obj_id, op);
        Py_DECREF(obj_id);
    }
    return key;
}<|MERGE_RESOLUTION|>--- conflicted
+++ resolved
@@ -211,6 +211,7 @@
 
     Py_INCREF(con->code);
     co->co_code = con->code;
+    co->co_firstinstr = (_Py_CODEUNIT *)PyBytes_AS_STRING(con->code);
     co->co_firstlineno = con->firstlineno;
     Py_INCREF(con->linetable);
     co->co_linetable = con->linetable;
@@ -250,6 +251,8 @@
     co->co_opcache = NULL;
     co->co_opcache_flag = 0;
     co->co_opcache_size = 0;
+    co->co_warmup = QUICKENING_INITIAL_WARMUP_VALUE;
+    co->co_quickened = NULL;
 }
 
 /* The caller is responsible for ensuring that the given data is valid. */
@@ -376,52 +379,8 @@
     if (_PyCode_Validate(&con) < 0) {
         return NULL;
     }
-<<<<<<< HEAD
-    co->co_argcount = argcount;
-    co->co_posonlyargcount = posonlyargcount;
-    co->co_kwonlyargcount = kwonlyargcount;
-    co->co_nlocalsplus = nlocals + ncellvars + nfreevars;
-    co->co_nlocals = nlocals;
-    co->co_ncellvars = ncellvars;
-    co->co_nfreevars = nfreevars;
-    co->co_stacksize = stacksize;
-    co->co_flags = flags;
     assert(PyBytes_GET_SIZE(code) % sizeof(_Py_CODEUNIT) == 0);
     assert(_Py_IS_ALIGNED(PyBytes_AS_STRING(code), sizeof(_Py_CODEUNIT)));
-    Py_INCREF(code);
-    co->co_code = code;
-    co->co_firstinstr = (_Py_CODEUNIT *)PyBytes_AS_STRING(code);
-    Py_INCREF(consts);
-    co->co_consts = consts;
-    Py_INCREF(names);
-    co->co_names = names;
-    Py_INCREF(varnames);
-    co->co_varnames = varnames;
-    Py_INCREF(freevars);
-    co->co_freevars = freevars;
-    Py_INCREF(cellvars);
-    co->co_cellvars = cellvars;
-    co->co_cell2arg = cell2arg;
-    Py_INCREF(filename);
-    co->co_filename = filename;
-    Py_INCREF(name);
-    co->co_name = name;
-    co->co_firstlineno = firstlineno;
-    Py_INCREF(linetable);
-    co->co_linetable = linetable;
-    Py_INCREF(exceptiontable);
-    co->co_exceptiontable = exceptiontable;
-    co->co_weakreflist = NULL;
-    co->co_extra = NULL;
-
-    co->co_opcache_map = NULL;
-    co->co_opcache = NULL;
-    co->co_opcache_flag = 0;
-    co->co_opcache_size = 0;
-    co->co_warmup = QUICKENING_INITIAL_WARMUP_VALUE;
-    co->co_quickened = NULL;
-    return co;
-=======
 
     if (nlocals != PyTuple_GET_SIZE(varnames)) {
         PyErr_SetString(PyExc_ValueError,
@@ -430,7 +389,6 @@
     }
 
     return _PyCode_New(&con);
->>>>>>> 9f494d49
 }
 
 PyCodeObject *
