--- conflicted
+++ resolved
@@ -1507,21 +1507,12 @@
 {
     Py_ssize_t len = Py_SIZE(code);
     for (int i = 0; i < len; i++) {
-<<<<<<< HEAD
         int opcode = _Py_GetBaseOpcode(code, i);
-=======
-        _Py_CODEUNIT instruction = instructions[i];
-        int opcode = _PyOpcode_Deopt[instruction.op.code];
->>>>>>> 22b8d77b
         int caches = _PyOpcode_Caches[opcode];
         instructions[i].op.code = opcode;
         while (caches--) {
-<<<<<<< HEAD
-            instructions[++i].cache = 0;
-=======
             instructions[++i].op.code = CACHE;
             instructions[i].op.arg = 0;
->>>>>>> 22b8d77b
         }
     }
 }
@@ -1877,11 +1868,7 @@
     SCRAMBLE_IN(co->co_firstlineno);
     SCRAMBLE_IN(Py_SIZE(co));
     for (int i = 0; i < Py_SIZE(co); i++) {
-<<<<<<< HEAD
         int deop = _Py_GetBaseOpcode(co, i);
-=======
-        int deop = _PyOpcode_Deopt[_PyCode_CODE(co)[i].op.code];
->>>>>>> 22b8d77b
         SCRAMBLE_IN(deop);
         SCRAMBLE_IN(_PyCode_CODE(co)[i].op.arg);
         i += _PyOpcode_Caches[deop];
