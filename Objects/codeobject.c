#include <stdbool.h>

#include "Python.h"
#include "code.h"
#include "opcode.h"
#include "structmember.h"         // PyMemberDef
#include "pycore_code.h"          // _PyOpcache
#include "pycore_interp.h"        // PyInterpreterState.co_extra_freefuncs
#include "pycore_pystate.h"       // _PyInterpreterState_GET()
#include "pycore_tuple.h"         // _PyTuple_ITEMS()
#include "clinic/codeobject.c.h"


/******************
 * generic helpers
 ******************/

/* all_name_chars(s): true iff s matches [a-zA-Z0-9_]* */
static int
all_name_chars(PyObject *o)
{
    const unsigned char *s, *e;

    if (!PyUnicode_IS_ASCII(o))
        return 0;

    s = PyUnicode_1BYTE_DATA(o);
    e = s + PyUnicode_GET_LENGTH(o);
    for (; s != e; s++) {
        if (!Py_ISALNUM(*s) && *s != '_')
            return 0;
    }
    return 1;
}

static int
intern_strings(PyObject *tuple)
{
    Py_ssize_t i;

    for (i = PyTuple_GET_SIZE(tuple); --i >= 0; ) {
        PyObject *v = PyTuple_GET_ITEM(tuple, i);
        if (v == NULL || !PyUnicode_CheckExact(v)) {
            PyErr_SetString(PyExc_SystemError,
                            "non-string found in code slot");
            return -1;
        }
        PyUnicode_InternInPlace(&_PyTuple_ITEMS(tuple)[i]);
    }
    return 0;
}

/* Intern selected string constants */
static int
intern_string_constants(PyObject *tuple, int *modified)
{
    for (Py_ssize_t i = PyTuple_GET_SIZE(tuple); --i >= 0; ) {
        PyObject *v = PyTuple_GET_ITEM(tuple, i);
        if (PyUnicode_CheckExact(v)) {
            if (PyUnicode_READY(v) == -1) {
                return -1;
            }

            if (all_name_chars(v)) {
                PyObject *w = v;
                PyUnicode_InternInPlace(&v);
                if (w != v) {
                    PyTuple_SET_ITEM(tuple, i, v);
                    if (modified) {
                        *modified = 1;
                    }
                }
            }
        }
        else if (PyTuple_CheckExact(v)) {
            if (intern_string_constants(v, NULL) < 0) {
                return -1;
            }
        }
        else if (PyFrozenSet_CheckExact(v)) {
            PyObject *w = v;
            PyObject *tmp = PySequence_Tuple(v);
            if (tmp == NULL) {
                return -1;
            }
            int tmp_modified = 0;
            if (intern_string_constants(tmp, &tmp_modified) < 0) {
                Py_DECREF(tmp);
                return -1;
            }
            if (tmp_modified) {
                v = PyFrozenSet_New(tmp);
                if (v == NULL) {
                    Py_DECREF(tmp);
                    return -1;
                }

                PyTuple_SET_ITEM(tuple, i, v);
                Py_DECREF(w);
                if (modified) {
                    *modified = 1;
                }
            }
            Py_DECREF(tmp);
        }
    }
    return 0;
}

/* Return a shallow copy of a tuple that is
   guaranteed to contain exact strings, by converting string subclasses
   to exact strings and complaining if a non-string is found. */
static PyObject*
validate_and_copy_tuple(PyObject *tup)
{
    PyObject *newtuple;
    PyObject *item;
    Py_ssize_t i, len;

    len = PyTuple_GET_SIZE(tup);
    newtuple = PyTuple_New(len);
    if (newtuple == NULL)
        return NULL;

    for (i = 0; i < len; i++) {
        item = PyTuple_GET_ITEM(tup, i);
        if (PyUnicode_CheckExact(item)) {
            Py_INCREF(item);
        }
        else if (!PyUnicode_Check(item)) {
            PyErr_Format(
                PyExc_TypeError,
                "name tuples must contain only "
                "strings, not '%.500s'",
                Py_TYPE(item)->tp_name);
            Py_DECREF(newtuple);
            return NULL;
        }
        else {
            item = _PyUnicode_Copy(item);
            if (item == NULL) {
                Py_DECREF(newtuple);
                return NULL;
            }
        }
        PyTuple_SET_ITEM(newtuple, i, item);
    }

    return newtuple;
}


/******************
 * _PyCode_New()
 ******************/

// This is also used in compile.c.
void
_Py_set_localsplus_info(int offset, PyObject *name, _PyLocals_Kind kind,
                       PyObject *names, PyObject *kinds)
{
    Py_INCREF(name);
    PyTuple_SET_ITEM(names, offset, name);
<<<<<<< HEAD
    _PyLocals_SetKind(kinds, offset, kind);

    if (kind == CO_FAST_CELL) {
        // Cells can overlap with args, so mark those cases.
        int nlocalsplus = (int)PyTuple_GET_SIZE(names);
        for (int i = 0; i < nlocalsplus; i++) {
            _PyLocals_Kind kind = _PyLocals_GetKind(kinds, i);
            if (kind && !(kind & CO_FAST_LOCAL)) {
                // We've moved past the locals.
                break;
            }
            PyObject *varname = PyTuple_GET_ITEM(names, i);
            int cmp = PyUnicode_Compare(name, varname);
            if (cmp == 0) {
                _PyLocals_SetKind(kinds, i, kind | CO_FAST_CELL);
                break;
            }
            assert(cmp > 0 || !PyErr_Occurred());
        }
    }
}

static void
get_localsplus_counts(PyObject *names, PyObject *kinds,
                      int *pnlocals, int *pncellvars,
=======
    kinds[offset] = kind;
}

static void
get_localsplus_counts(PyObject *names, _PyLocalsPlusKinds kinds,
                      int *pnlocals, int *pnplaincellvars, int *pncellvars,
>>>>>>> ac38a9f2
                      int *pnfreevars)
{
    int nlocals = 0;
    int nplaincellvars = 0;
    int ncellvars = 0;
    int nfreevars = 0;
    Py_ssize_t nlocalsplus = PyTuple_GET_SIZE(names);
    for (int i = 0; i < nlocalsplus; i++) {
        _PyLocals_Kind kind = _PyLocals_GetKind(kinds, i);
        if (kind & CO_FAST_LOCAL) {
            nlocals += 1;
            if (kinds[i] & CO_FAST_CELL) {
                ncellvars += 1;
            }
        }
        else if (kind & CO_FAST_CELL) {
            ncellvars += 1;
            nplaincellvars += 1;
        }
        else if (kind & CO_FAST_FREE) {
            nfreevars += 1;
        }
    }
    if (pnlocals != NULL) {
        *pnlocals = nlocals;
    }
    if (pnplaincellvars != NULL) {
        *pnplaincellvars = nplaincellvars;
    }
    if (pncellvars != NULL) {
        *pncellvars = ncellvars;
    }
    if (pnfreevars != NULL) {
        *pnfreevars = nfreevars;
    }
}

static PyObject *
get_localsplus_names(PyCodeObject *co, char kind, int num)
{
    PyObject *names = PyTuple_New(num);
    if (names == NULL) {
        return NULL;
    }
    int index = 0;
    for (int offset = 0; offset < co->co_nlocalsplus; offset++) {
        _PyLocals_Kind k = _PyLocals_GetKind(co->co_localspluskinds, offset);
        if ((k & kind) == 0) {
            continue;
        }
<<<<<<< HEAD
        // For now there may be duplicates, which we ignore.
        if (kind == CO_FAST_CELL && k != kind) {
            continue;
        }
=======
>>>>>>> ac38a9f2
        assert(index < num);
        PyObject *name = PyTuple_GET_ITEM(co->co_localsplusnames, offset);
        Py_INCREF(name);
        PyTuple_SET_ITEM(names, index, name);
        index += 1;
    }
    assert(index == num);
    return names;
}

int
_PyCode_Validate(struct _PyCodeConstructor *con)
{
    /* Check argument types */
    if (con->argcount < con->posonlyargcount || con->posonlyargcount < 0 ||
        con->kwonlyargcount < 0 ||
        con->stacksize < 0 || con->flags < 0 ||
        con->code == NULL || !PyBytes_Check(con->code) ||
        con->consts == NULL || !PyTuple_Check(con->consts) ||
        con->names == NULL || !PyTuple_Check(con->names) ||
        con->localsplusnames == NULL || !PyTuple_Check(con->localsplusnames) ||
        con->localspluskinds == NULL || !PyBytes_Check(con->localspluskinds) ||
        con->name == NULL || !PyUnicode_Check(con->name) ||
        con->filename == NULL || !PyUnicode_Check(con->filename) ||
        con->linetable == NULL || !PyBytes_Check(con->linetable) ||
        con->exceptiontable == NULL || !PyBytes_Check(con->exceptiontable)
        ) {
        PyErr_BadInternalCall();
        return -1;
    }

    /* Make sure that code is indexable with an int, this is
       a long running assumption in ceval.c and many parts of
       the interpreter. */
    if (PyBytes_GET_SIZE(con->code) > INT_MAX) {
        PyErr_SetString(PyExc_OverflowError,
                        "code: co_code larger than INT_MAX");
        return -1;
    }
    if (PyBytes_GET_SIZE(con->code) % sizeof(_Py_CODEUNIT) != 0 ||
        !_Py_IS_ALIGNED(PyBytes_AS_STRING(con->code), sizeof(_Py_CODEUNIT))
        ) {
        PyErr_SetString(PyExc_ValueError, "code: co_code is malformed");
        return -1;
    }

    /* Ensure that the co_varnames has enough names to cover the arg counts.
     * Note that totalargs = nlocals - nplainlocals.  We check nplainlocals
     * here to avoid the possibility of overflow (however remote). */
    int nlocals;
    get_localsplus_counts(con->localsplusnames, con->localspluskinds,
                          &nlocals, NULL, NULL, NULL);
    int nplainlocals = nlocals -
                       con->argcount -
                       con->kwonlyargcount -
                       ((con->flags & CO_VARARGS) != 0) -
                       ((con->flags & CO_VARKEYWORDS) != 0);
    if (nplainlocals < 0) {
        PyErr_SetString(PyExc_ValueError, "code: co_varnames is too small");
        return -1;
    }

    return 0;
}

static void
init_code(PyCodeObject *co, struct _PyCodeConstructor *con)
{
    int nlocalsplus = (int)PyTuple_GET_SIZE(con->localsplusnames);
    int nlocals, nplaincellvars, ncellvars, nfreevars;
    get_localsplus_counts(con->localsplusnames, con->localspluskinds,
                          &nlocals, &nplaincellvars, &ncellvars, &nfreevars);

    Py_INCREF(con->filename);
    co->co_filename = con->filename;
    Py_INCREF(con->name);
    co->co_name = con->name;
    co->co_flags = con->flags;

    Py_INCREF(con->code);
    co->co_code = con->code;
    co->co_firstinstr = (_Py_CODEUNIT *)PyBytes_AS_STRING(con->code);
    co->co_firstlineno = con->firstlineno;
    Py_INCREF(con->linetable);
    co->co_linetable = con->linetable;

    Py_INCREF(con->consts);
    co->co_consts = con->consts;
    Py_INCREF(con->names);
    co->co_names = con->names;

    Py_INCREF(con->localsplusnames);
    co->co_localsplusnames = con->localsplusnames;
    Py_INCREF(con->localspluskinds);
    co->co_localspluskinds = con->localspluskinds;

    co->co_argcount = con->argcount;
    co->co_posonlyargcount = con->posonlyargcount;
    co->co_kwonlyargcount = con->kwonlyargcount;

    co->co_stacksize = con->stacksize;

    Py_INCREF(con->exceptiontable);
    co->co_exceptiontable = con->exceptiontable;

    /* derived values */
    co->co_nlocalsplus = nlocalsplus;
    co->co_nlocals = nlocals;
    co->co_nplaincellvars = nplaincellvars;
    co->co_ncellvars = ncellvars;
    co->co_nfreevars = nfreevars;
    co->co_varnames = NULL;
    co->co_cellvars = NULL;
    co->co_freevars = NULL;

    /* not set */
    co->co_weakreflist = NULL;
    co->co_extra = NULL;

    co->co_warmup = QUICKENING_INITIAL_WARMUP_VALUE;
    co->co_quickened = NULL;
}

/* The caller is responsible for ensuring that the given data is valid. */

PyCodeObject *
_PyCode_New(struct _PyCodeConstructor *con)
{
    /* Ensure that strings are ready Unicode string */
    if (PyUnicode_READY(con->name) < 0) {
        return NULL;
    }
    if (PyUnicode_READY(con->filename) < 0) {
        return NULL;
    }

    if (intern_strings(con->names) < 0) {
        return NULL;
    }
    if (intern_string_constants(con->consts, NULL) < 0) {
        return NULL;
    }
    if (intern_strings(con->localsplusnames) < 0) {
        return NULL;
    }

    PyCodeObject *co = PyObject_New(PyCodeObject, &PyCode_Type);
    if (co == NULL) {
        PyErr_NoMemory();
        return NULL;
    }
    init_code(co, con);

    /* Check for any inner or outer closure references */
    if (!co->co_ncellvars && !co->co_nfreevars) {
        co->co_flags |= CO_NOFREE;
    } else {
        co->co_flags &= ~CO_NOFREE;
    }

    return co;
}


/******************
 * the legacy "constructors"
 ******************/

PyCodeObject *
PyCode_NewWithPosOnlyArgs(int argcount, int posonlyargcount, int kwonlyargcount,
                          int nlocals, int stacksize, int flags,
                          PyObject *code, PyObject *consts, PyObject *names,
                          PyObject *varnames, PyObject *freevars, PyObject *cellvars,
                          PyObject *filename, PyObject *name, int firstlineno,
                          PyObject *linetable, PyObject *exceptiontable)
{
    PyCodeObject *co = NULL;
    PyObject *localsplusnames = NULL;
    PyObject *localspluskinds = NULL;

    if (varnames == NULL || !PyTuple_Check(varnames) ||
        cellvars == NULL || !PyTuple_Check(cellvars) ||
        freevars == NULL || !PyTuple_Check(freevars)
        ) {
        PyErr_BadInternalCall();
        return NULL;
    }

    // Set the "fast locals plus" info.
    int nvarnames = (int)PyTuple_GET_SIZE(varnames);
    int ncellvars = (int)PyTuple_GET_SIZE(cellvars);
    int nfreevars = (int)PyTuple_GET_SIZE(freevars);
    int nlocalsplus = nvarnames + ncellvars + nfreevars;
    localsplusnames = PyTuple_New(nlocalsplus);
    if (localsplusnames == NULL) {
        goto error;
    }
    localspluskinds = PyBytes_FromStringAndSize(NULL, nlocalsplus);
    if (localspluskinds == NULL) {
        goto error;
    }
    int  offset = 0;
    for (int i = 0; i < nvarnames; i++, offset++) {
        PyObject *name = PyTuple_GET_ITEM(varnames, i);
        _Py_set_localsplus_info(offset, name, CO_FAST_LOCAL,
                               localsplusnames, localspluskinds);
    }
    for (int i = 0; i < ncellvars; i++, offset++) {
        PyObject *name = PyTuple_GET_ITEM(cellvars, i);
        int argoffset = -1;
        for (int j = 0; j < nvarnames; j++) {
            int cmp = PyUnicode_Compare(PyTuple_GET_ITEM(varnames, j),
                                        name);
            assert(!PyErr_Occurred());
            if (cmp == 0) {
                argoffset = j;
                break;
            }
        }
        if (argoffset >= 0) {
            // Merge the localsplus indices.
            nlocalsplus -= 1;
            offset -= 1;
            localspluskinds[argoffset] |= CO_FAST_CELL;
            continue;
        }
        _Py_set_localsplus_info(offset, name, CO_FAST_CELL,
                               localsplusnames, localspluskinds);
    }
    for (int i = 0; i < nfreevars; i++, offset++) {
        PyObject *name = PyTuple_GET_ITEM(freevars, i);
        _Py_set_localsplus_info(offset, name, CO_FAST_FREE,
                               localsplusnames, localspluskinds);
    }
    // If any cells were args then nlocalsplus will have shrunk.
    // We don't bother resizing localspluskinds.
    if (_PyTuple_Resize(&localsplusnames, nlocalsplus) < 0) {
        goto error;
    }

    struct _PyCodeConstructor con = {
        .filename = filename,
        .name = name,
        .flags = flags,

        .code = code,
        .firstlineno = firstlineno,
        .linetable = linetable,

        .consts = consts,
        .names = names,

        .localsplusnames = localsplusnames,
        .localspluskinds = localspluskinds,

        .argcount = argcount,
        .posonlyargcount = posonlyargcount,
        .kwonlyargcount = kwonlyargcount,

        .stacksize = stacksize,

        .exceptiontable = exceptiontable,
    };

    if (_PyCode_Validate(&con) < 0) {
        goto error;
    }
    assert(PyBytes_GET_SIZE(code) % sizeof(_Py_CODEUNIT) == 0);
    assert(_Py_IS_ALIGNED(PyBytes_AS_STRING(code), sizeof(_Py_CODEUNIT)));
    if (nlocals != PyTuple_GET_SIZE(varnames)) {
        PyErr_SetString(PyExc_ValueError,
                        "code: co_nlocals != len(co_varnames)");
        goto error;
    }

    co = _PyCode_New(&con);
    if (co == NULL) {
        goto error;
    }

    Py_INCREF(varnames);
    co->co_varnames = varnames;
    Py_INCREF(cellvars);
    co->co_cellvars = cellvars;
    Py_INCREF(freevars);
    co->co_freevars = freevars;

error:
    Py_XDECREF(localsplusnames);
    Py_XDECREF(localspluskinds);
    return co;
}

PyCodeObject *
PyCode_New(int argcount, int kwonlyargcount,
           int nlocals, int stacksize, int flags,
           PyObject *code, PyObject *consts, PyObject *names,
           PyObject *varnames, PyObject *freevars, PyObject *cellvars,
           PyObject *filename, PyObject *name, int firstlineno,
           PyObject *linetable, PyObject *exceptiontable)
{
    return PyCode_NewWithPosOnlyArgs(argcount, 0, kwonlyargcount, nlocals,
                                     stacksize, flags, code, consts, names,
                                     varnames, freevars, cellvars, filename,
                                     name, firstlineno, linetable, exceptiontable);
}

PyCodeObject *
PyCode_NewEmpty(const char *filename, const char *funcname, int firstlineno)
{
    PyObject *emptystring = NULL;
    PyObject *nulltuple = NULL;
    PyObject *filename_ob = NULL;
    PyObject *funcname_ob = NULL;
    PyCodeObject *result = NULL;

    emptystring = PyBytes_FromString("");
    if (emptystring == NULL) {
        goto failed;
    }
    nulltuple = PyTuple_New(0);
    if (nulltuple == NULL) {
        goto failed;
    }
    funcname_ob = PyUnicode_FromString(funcname);
    if (funcname_ob == NULL) {
        goto failed;
    }
    filename_ob = PyUnicode_DecodeFSDefault(filename);
    if (filename_ob == NULL) {
        goto failed;
    }

    struct _PyCodeConstructor con = {
        .filename = filename_ob,
        .name = funcname_ob,
        .code = emptystring,
        .firstlineno = firstlineno,
        .linetable = emptystring,
        .consts = nulltuple,
        .names = nulltuple,
        .localsplusnames = nulltuple,
        .exceptiontable = emptystring,
    };
    result = _PyCode_New(&con);

failed:
    Py_XDECREF(emptystring);
    Py_XDECREF(nulltuple);
    Py_XDECREF(funcname_ob);
    Py_XDECREF(filename_ob);
    return result;
}


/******************
 * the line table (co_linetable)
 ******************/

/* Use co_linetable to compute the line number from a bytecode index, addrq.  See
   lnotab_notes.txt for the details of the lnotab representation.
*/

int
PyCode_Addr2Line(PyCodeObject *co, int addrq)
{
    if (addrq < 0) {
        return co->co_firstlineno;
    }
    assert(addrq >= 0 && addrq < PyBytes_GET_SIZE(co->co_code));
    PyCodeAddressRange bounds;
    _PyCode_InitAddressRange(co, &bounds);
    return _PyCode_CheckLineNumber(addrq, &bounds);
}

void
PyLineTable_InitAddressRange(const char *linetable, Py_ssize_t length, int firstlineno, PyCodeAddressRange *range)
{
    range->opaque.lo_next = linetable;
    range->opaque.limit = range->opaque.lo_next + length;
    range->ar_start = -1;
    range->ar_end = 0;
    range->opaque.computed_line = firstlineno;
    range->ar_line = -1;
}

int
_PyCode_InitAddressRange(PyCodeObject* co, PyCodeAddressRange *bounds)
{
    const char *linetable = PyBytes_AS_STRING(co->co_linetable);
    Py_ssize_t length = PyBytes_GET_SIZE(co->co_linetable);
    PyLineTable_InitAddressRange(linetable, length, co->co_firstlineno, bounds);
    return bounds->ar_line;
}

/* Update *bounds to describe the first and one-past-the-last instructions in
   the same line as lasti.  Return the number of that line, or -1 if lasti is out of bounds. */
int
_PyCode_CheckLineNumber(int lasti, PyCodeAddressRange *bounds)
{
    while (bounds->ar_end <= lasti) {
        if (!PyLineTable_NextAddressRange(bounds)) {
            return -1;
        }
    }
    while (bounds->ar_start > lasti) {
        if (!PyLineTable_PreviousAddressRange(bounds)) {
            return -1;
        }
    }
    return bounds->ar_line;
}

static void
retreat(PyCodeAddressRange *bounds)
{
    int ldelta = ((signed char *)bounds->opaque.lo_next)[-1];
    if (ldelta == -128) {
        ldelta = 0;
    }
    bounds->opaque.computed_line -= ldelta;
    bounds->opaque.lo_next -= 2;
    bounds->ar_end = bounds->ar_start;
    bounds->ar_start -= ((unsigned char *)bounds->opaque.lo_next)[-2];
    ldelta = ((signed char *)bounds->opaque.lo_next)[-1];
    if (ldelta == -128) {
        bounds->ar_line = -1;
    }
    else {
        bounds->ar_line = bounds->opaque.computed_line;
    }
}

static void
advance(PyCodeAddressRange *bounds)
{
    bounds->ar_start = bounds->ar_end;
    int delta = ((unsigned char *)bounds->opaque.lo_next)[0];
    bounds->ar_end += delta;
    int ldelta = ((signed char *)bounds->opaque.lo_next)[1];
    bounds->opaque.lo_next += 2;
    if (ldelta == -128) {
        bounds->ar_line = -1;
    }
    else {
        bounds->opaque.computed_line += ldelta;
        bounds->ar_line = bounds->opaque.computed_line;
    }
}

static inline int
at_end(PyCodeAddressRange *bounds) {
    return bounds->opaque.lo_next >= bounds->opaque.limit;
}

int
PyLineTable_PreviousAddressRange(PyCodeAddressRange *range)
{
    if (range->ar_start <= 0) {
        return 0;
    }
    retreat(range);
    while (range->ar_start == range->ar_end) {
        assert(range->ar_start > 0);
        retreat(range);
    }
    return 1;
}

int
PyLineTable_NextAddressRange(PyCodeAddressRange *range)
{
    if (at_end(range)) {
        return 0;
    }
    advance(range);
    while (range->ar_start == range->ar_end) {
        assert(!at_end(range));
        advance(range);
    }
    return 1;
}

static int
emit_pair(PyObject **bytes, int *offset, int a, int b)
{
    Py_ssize_t len = PyBytes_GET_SIZE(*bytes);
    if (*offset + 2 >= len) {
        if (_PyBytes_Resize(bytes, len * 2) < 0)
            return 0;
    }
    unsigned char *lnotab = (unsigned char *) PyBytes_AS_STRING(*bytes);
    lnotab += *offset;
    *lnotab++ = a;
    *lnotab++ = b;
    *offset += 2;
    return 1;
}

static int
emit_delta(PyObject **bytes, int bdelta, int ldelta, int *offset)
{
    while (bdelta > 255) {
        if (!emit_pair(bytes, offset, 255, 0)) {
            return 0;
        }
        bdelta -= 255;
    }
    while (ldelta > 127) {
        if (!emit_pair(bytes, offset, bdelta, 127)) {
            return 0;
        }
        bdelta = 0;
        ldelta -= 127;
    }
    while (ldelta < -128) {
        if (!emit_pair(bytes, offset, bdelta, -128)) {
            return 0;
        }
        bdelta = 0;
        ldelta += 128;
    }
    return emit_pair(bytes, offset, bdelta, ldelta);
}

static PyObject *
decode_linetable(PyCodeObject *code)
{
    PyCodeAddressRange bounds;
    PyObject *bytes;
    int table_offset = 0;
    int code_offset = 0;
    int line = code->co_firstlineno;
    bytes = PyBytes_FromStringAndSize(NULL, 64);
    if (bytes == NULL) {
        return NULL;
    }
    _PyCode_InitAddressRange(code, &bounds);
    while (PyLineTable_NextAddressRange(&bounds)) {
        if (bounds.opaque.computed_line != line) {
            int bdelta = bounds.ar_start - code_offset;
            int ldelta = bounds.opaque.computed_line - line;
            if (!emit_delta(&bytes, bdelta, ldelta, &table_offset)) {
                Py_DECREF(bytes);
                return NULL;
            }
            code_offset = bounds.ar_start;
            line = bounds.opaque.computed_line;
        }
    }
    _PyBytes_Resize(&bytes, table_offset);
    return bytes;
}


typedef struct {
    PyObject_HEAD
    PyCodeObject *li_code;
    PyCodeAddressRange li_line;
    char *li_end;
} lineiterator;


static void
lineiter_dealloc(lineiterator *li)
{
    Py_DECREF(li->li_code);
    Py_TYPE(li)->tp_free(li);
}

static PyObject *
lineiter_next(lineiterator *li)
{
    PyCodeAddressRange *bounds = &li->li_line;
    if (!PyLineTable_NextAddressRange(bounds)) {
        return NULL;
    }
    PyObject *start = NULL;
    PyObject *end = NULL;
    PyObject *line = NULL;
    PyObject *result = PyTuple_New(3);
    start = PyLong_FromLong(bounds->ar_start);
    end = PyLong_FromLong(bounds->ar_end);
    if (bounds->ar_line < 0) {
        Py_INCREF(Py_None);
        line = Py_None;
    }
    else {
        line = PyLong_FromLong(bounds->ar_line);
    }
    if (result == NULL || start == NULL || end == NULL || line == NULL) {
        goto error;
    }
    PyTuple_SET_ITEM(result, 0, start);
    PyTuple_SET_ITEM(result, 1, end);
    PyTuple_SET_ITEM(result, 2, line);
    return result;
error:
    Py_XDECREF(start);
    Py_XDECREF(end);
    Py_XDECREF(line);
    Py_XDECREF(result);
    return result;
}

static PyTypeObject LineIterator = {
    PyVarObject_HEAD_INIT(&PyType_Type, 0)
    "line_iterator",                    /* tp_name */
    sizeof(lineiterator),               /* tp_basicsize */
    0,                                  /* tp_itemsize */
    /* methods */
    (destructor)lineiter_dealloc,       /* tp_dealloc */
    0,                                  /* tp_vectorcall_offset */
    0,                                  /* tp_getattr */
    0,                                  /* tp_setattr */
    0,                                  /* tp_as_async */
    0,                                  /* tp_repr */
    0,                                  /* tp_as_number */
    0,                                  /* tp_as_sequence */
    0,                                  /* tp_as_mapping */
    0,                                  /* tp_hash */
    0,                                  /* tp_call */
    0,                                  /* tp_str */
    0,                                  /* tp_getattro */
    0,                                  /* tp_setattro */
    0,                                  /* tp_as_buffer */
    Py_TPFLAGS_DEFAULT | Py_TPFLAGS_BASETYPE,       /* tp_flags */
    0,                                  /* tp_doc */
    0,                                  /* tp_traverse */
    0,                                  /* tp_clear */
    0,                                  /* tp_richcompare */
    0,                                  /* tp_weaklistoffset */
    PyObject_SelfIter,                  /* tp_iter */
    (iternextfunc)lineiter_next,        /* tp_iternext */
    0,                                  /* tp_methods */
    0,                                  /* tp_members */
    0,                                  /* tp_getset */
    0,                                  /* tp_base */
    0,                                  /* tp_dict */
    0,                                  /* tp_descr_get */
    0,                                  /* tp_descr_set */
    0,                                  /* tp_dictoffset */
    0,                                  /* tp_init */
    0,                                  /* tp_alloc */
    0,                                  /* tp_new */
    PyObject_Del,                       /* tp_free */
};

static lineiterator *
new_linesiterator(PyCodeObject *code)
{
    lineiterator *li = (lineiterator *)PyType_GenericAlloc(&LineIterator, 0);
    if (li == NULL) {
        return NULL;
    }
    Py_INCREF(code);
    li->li_code = code;
    _PyCode_InitAddressRange(code, &li->li_line);
    return li;
}

/******************
 * "extra" frame eval info (see PEP 523)
 ******************/

/* Holder for co_extra information */
typedef struct {
    Py_ssize_t ce_size;
    void *ce_extras[1];
} _PyCodeObjectExtra;


int
_PyCode_GetExtra(PyObject *code, Py_ssize_t index, void **extra)
{
    if (!PyCode_Check(code)) {
        PyErr_BadInternalCall();
        return -1;
    }

    PyCodeObject *o = (PyCodeObject*) code;
    _PyCodeObjectExtra *co_extra = (_PyCodeObjectExtra*) o->co_extra;

    if (co_extra == NULL || co_extra->ce_size <= index) {
        *extra = NULL;
        return 0;
    }

    *extra = co_extra->ce_extras[index];
    return 0;
}


int
_PyCode_SetExtra(PyObject *code, Py_ssize_t index, void *extra)
{
    PyInterpreterState *interp = _PyInterpreterState_GET();

    if (!PyCode_Check(code) || index < 0 ||
            index >= interp->co_extra_user_count) {
        PyErr_BadInternalCall();
        return -1;
    }

    PyCodeObject *o = (PyCodeObject*) code;
    _PyCodeObjectExtra *co_extra = (_PyCodeObjectExtra *) o->co_extra;

    if (co_extra == NULL || co_extra->ce_size <= index) {
        Py_ssize_t i = (co_extra == NULL ? 0 : co_extra->ce_size);
        co_extra = PyMem_Realloc(
                co_extra,
                sizeof(_PyCodeObjectExtra) +
                (interp->co_extra_user_count-1) * sizeof(void*));
        if (co_extra == NULL) {
            return -1;
        }
        for (; i < interp->co_extra_user_count; i++) {
            co_extra->ce_extras[i] = NULL;
        }
        co_extra->ce_size = interp->co_extra_user_count;
        o->co_extra = co_extra;
    }

    if (co_extra->ce_extras[index] != NULL) {
        freefunc free = interp->co_extra_freefuncs[index];
        if (free != NULL) {
            free(co_extra->ce_extras[index]);
        }
    }

    co_extra->ce_extras[index] = extra;
    return 0;
}


/******************
 * other PyCodeObject accessor functions
 ******************/

PyObject *
_PyCode_GetVarnames(PyCodeObject *co)
{
    if (co->co_varnames == NULL) {
        // PyCodeObject owns this reference.
        co->co_varnames = get_localsplus_names(co, CO_FAST_LOCAL,
                                               co->co_nlocals);
        if (co->co_varnames == NULL) {
            return NULL;
        }
    }
    Py_INCREF(co->co_varnames);
    return co->co_varnames;
}

PyObject *
_PyCode_GetCellvars(PyCodeObject *co)
{
    if (co->co_cellvars == NULL) {
        // PyCodeObject owns this reference.
        co->co_cellvars = get_localsplus_names(co, CO_FAST_CELL,
                                               co->co_ncellvars);
        if (co->co_cellvars == NULL) {
            return NULL;
        }
    }
    Py_INCREF(co->co_cellvars);
    return co->co_cellvars;
}

PyObject *
_PyCode_GetFreevars(PyCodeObject *co)
{
    if (co->co_freevars == NULL) {
        // PyCodeObject owns this reference.
        co->co_freevars = get_localsplus_names(co, CO_FAST_FREE,
                                               co->co_nfreevars);
        if (co->co_freevars == NULL) {
            return NULL;
        }
    }
    Py_INCREF(co->co_freevars);
    return co->co_freevars;
}


/******************
 * PyCode_Type
 ******************/

/*[clinic input]
class code "PyCodeObject *" "&PyCode_Type"
[clinic start generated code]*/
/*[clinic end generated code: output=da39a3ee5e6b4b0d input=78aa5d576683bb4b]*/

/*[clinic input]
@classmethod
code.__new__ as code_new

    argcount: int
    posonlyargcount: int
    kwonlyargcount: int
    nlocals: int
    stacksize: int
    flags: int
    codestring as code: object(subclass_of="&PyBytes_Type")
    constants as consts: object(subclass_of="&PyTuple_Type")
    names: object(subclass_of="&PyTuple_Type")
    varnames: object(subclass_of="&PyTuple_Type")
    filename: unicode
    name: unicode
    firstlineno: int
    linetable: object(subclass_of="&PyBytes_Type")
    exceptiontable: object(subclass_of="&PyBytes_Type")
    freevars: object(subclass_of="&PyTuple_Type", c_default="NULL") = ()
    cellvars: object(subclass_of="&PyTuple_Type", c_default="NULL") = ()
    /

Create a code object.  Not for the faint of heart.
[clinic start generated code]*/

static PyObject *
code_new_impl(PyTypeObject *type, int argcount, int posonlyargcount,
              int kwonlyargcount, int nlocals, int stacksize, int flags,
              PyObject *code, PyObject *consts, PyObject *names,
              PyObject *varnames, PyObject *filename, PyObject *name,
              int firstlineno, PyObject *linetable, PyObject *exceptiontable,
              PyObject *freevars, PyObject *cellvars)
/*[clinic end generated code: output=a3899259c3b4cace input=f823c686da4b3a03]*/
{
    PyObject *co = NULL;
    PyObject *ournames = NULL;
    PyObject *ourvarnames = NULL;
    PyObject *ourfreevars = NULL;
    PyObject *ourcellvars = NULL;

    if (PySys_Audit("code.__new__", "OOOiiiiii",
                    code, filename, name, argcount, posonlyargcount,
                    kwonlyargcount, nlocals, stacksize, flags) < 0) {
        goto cleanup;
    }

    if (argcount < 0) {
        PyErr_SetString(
            PyExc_ValueError,
            "code: argcount must not be negative");
        goto cleanup;
    }

    if (posonlyargcount < 0) {
        PyErr_SetString(
            PyExc_ValueError,
            "code: posonlyargcount must not be negative");
        goto cleanup;
    }

    if (kwonlyargcount < 0) {
        PyErr_SetString(
            PyExc_ValueError,
            "code: kwonlyargcount must not be negative");
        goto cleanup;
    }
    if (nlocals < 0) {
        PyErr_SetString(
            PyExc_ValueError,
            "code: nlocals must not be negative");
        goto cleanup;
    }

    ournames = validate_and_copy_tuple(names);
    if (ournames == NULL)
        goto cleanup;
    ourvarnames = validate_and_copy_tuple(varnames);
    if (ourvarnames == NULL)
        goto cleanup;
    if (freevars)
        ourfreevars = validate_and_copy_tuple(freevars);
    else
        ourfreevars = PyTuple_New(0);
    if (ourfreevars == NULL)
        goto cleanup;
    if (cellvars)
        ourcellvars = validate_and_copy_tuple(cellvars);
    else
        ourcellvars = PyTuple_New(0);
    if (ourcellvars == NULL)
        goto cleanup;

    co = (PyObject *)PyCode_NewWithPosOnlyArgs(argcount, posonlyargcount,
                                               kwonlyargcount,
                                               nlocals, stacksize, flags,
                                               code, consts, ournames,
                                               ourvarnames, ourfreevars,
                                               ourcellvars, filename,
                                               name, firstlineno, linetable,
                                               exceptiontable
                                              );
  cleanup:
    Py_XDECREF(ournames);
    Py_XDECREF(ourvarnames);
    Py_XDECREF(ourfreevars);
    Py_XDECREF(ourcellvars);
    return co;
}

static void
code_dealloc(PyCodeObject *co)
{
    if (co->co_extra != NULL) {
        PyInterpreterState *interp = _PyInterpreterState_GET();
        _PyCodeObjectExtra *co_extra = co->co_extra;

        for (Py_ssize_t i = 0; i < co_extra->ce_size; i++) {
            freefunc free_extra = interp->co_extra_freefuncs[i];

            if (free_extra != NULL) {
                free_extra(co_extra->ce_extras[i]);
            }
        }

        PyMem_Free(co_extra);
    }

    Py_XDECREF(co->co_code);
    Py_XDECREF(co->co_consts);
    Py_XDECREF(co->co_names);
    Py_XDECREF(co->co_localsplusnames);
    Py_XDECREF(co->co_localspluskinds);
    Py_XDECREF(co->co_varnames);
    Py_XDECREF(co->co_freevars);
    Py_XDECREF(co->co_cellvars);
    Py_XDECREF(co->co_filename);
    Py_XDECREF(co->co_name);
    Py_XDECREF(co->co_linetable);
    Py_XDECREF(co->co_exceptiontable);
    if (co->co_weakreflist != NULL)
        PyObject_ClearWeakRefs((PyObject*)co);
    if (co->co_quickened) {
        PyMem_Free(co->co_quickened);
        _Py_QuickenedCount--;
    }
    PyObject_Free(co);
}

static PyObject *
code_repr(PyCodeObject *co)
{
    int lineno;
    if (co->co_firstlineno != 0)
        lineno = co->co_firstlineno;
    else
        lineno = -1;
    if (co->co_filename && PyUnicode_Check(co->co_filename)) {
        return PyUnicode_FromFormat(
            "<code object %U at %p, file \"%U\", line %d>",
            co->co_name, co, co->co_filename, lineno);
    } else {
        return PyUnicode_FromFormat(
            "<code object %U at %p, file ???, line %d>",
            co->co_name, co, lineno);
    }
}

static PyObject *
code_richcompare(PyObject *self, PyObject *other, int op)
{
    PyCodeObject *co, *cp;
    int eq;
    PyObject *consts1, *consts2;
    PyObject *res;

    if ((op != Py_EQ && op != Py_NE) ||
        !PyCode_Check(self) ||
        !PyCode_Check(other)) {
        Py_RETURN_NOTIMPLEMENTED;
    }

    co = (PyCodeObject *)self;
    cp = (PyCodeObject *)other;

    eq = PyObject_RichCompareBool(co->co_name, cp->co_name, Py_EQ);
    if (!eq) goto unequal;
    eq = co->co_argcount == cp->co_argcount;
    if (!eq) goto unequal;
    eq = co->co_posonlyargcount == cp->co_posonlyargcount;
    if (!eq) goto unequal;
    eq = co->co_kwonlyargcount == cp->co_kwonlyargcount;
    if (!eq) goto unequal;
    eq = co->co_flags == cp->co_flags;
    if (!eq) goto unequal;
    eq = co->co_firstlineno == cp->co_firstlineno;
    if (!eq) goto unequal;
    eq = PyObject_RichCompareBool(co->co_code, cp->co_code, Py_EQ);
    if (eq <= 0) goto unequal;

    /* compare constants */
    consts1 = _PyCode_ConstantKey(co->co_consts);
    if (!consts1)
        return NULL;
    consts2 = _PyCode_ConstantKey(cp->co_consts);
    if (!consts2) {
        Py_DECREF(consts1);
        return NULL;
    }
    eq = PyObject_RichCompareBool(consts1, consts2, Py_EQ);
    Py_DECREF(consts1);
    Py_DECREF(consts2);
    if (eq <= 0) goto unequal;

    eq = PyObject_RichCompareBool(co->co_names, cp->co_names, Py_EQ);
    if (eq <= 0) goto unequal;
    eq = PyObject_RichCompareBool(co->co_localsplusnames,
                                  cp->co_localsplusnames, Py_EQ);
    if (eq <= 0) goto unequal;

    if (op == Py_EQ)
        res = Py_True;
    else
        res = Py_False;
    goto done;

  unequal:
    if (eq < 0)
        return NULL;
    if (op == Py_NE)
        res = Py_True;
    else
        res = Py_False;

  done:
    Py_INCREF(res);
    return res;
}

static Py_hash_t
code_hash(PyCodeObject *co)
{
    Py_hash_t h, h0, h1, h2, h3, h4;
    h0 = PyObject_Hash(co->co_name);
    if (h0 == -1) return -1;
    h1 = PyObject_Hash(co->co_code);
    if (h1 == -1) return -1;
    h2 = PyObject_Hash(co->co_consts);
    if (h2 == -1) return -1;
    h3 = PyObject_Hash(co->co_names);
    if (h3 == -1) return -1;
    h4 = PyObject_Hash(co->co_localsplusnames);
    if (h4 == -1) return -1;
    h = h0 ^ h1 ^ h2 ^ h3 ^ h4 ^
        co->co_argcount ^ co->co_posonlyargcount ^ co->co_kwonlyargcount ^
        co->co_flags;
    if (h == -1) h = -2;
    return h;
}


#define OFF(x) offsetof(PyCodeObject, x)

static PyMemberDef code_memberlist[] = {
    {"co_argcount",     T_INT,          OFF(co_argcount),        READONLY},
    {"co_posonlyargcount",      T_INT,  OFF(co_posonlyargcount), READONLY},
    {"co_kwonlyargcount",       T_INT,  OFF(co_kwonlyargcount),  READONLY},
    {"co_stacksize",T_INT,              OFF(co_stacksize),       READONLY},
    {"co_flags",        T_INT,          OFF(co_flags),           READONLY},
    {"co_code",         T_OBJECT,       OFF(co_code),            READONLY},
    {"co_consts",       T_OBJECT,       OFF(co_consts),          READONLY},
    {"co_names",        T_OBJECT,       OFF(co_names),           READONLY},
    {"co_filename",     T_OBJECT,       OFF(co_filename),        READONLY},
    {"co_name",         T_OBJECT,       OFF(co_name),            READONLY},
    {"co_firstlineno",  T_INT,          OFF(co_firstlineno),     READONLY},
    {"co_linetable",    T_OBJECT,       OFF(co_linetable),       READONLY},
    {"co_exceptiontable",    T_OBJECT,  OFF(co_exceptiontable),  READONLY},
    {NULL}      /* Sentinel */
};


static PyObject *
code_getlnotab(PyCodeObject *code, void *closure)
{
    return decode_linetable(code);
}

static PyObject *
code_getnlocals(PyCodeObject *code, void *closure)
{
    return PyLong_FromLong(code->co_nlocals);
}

static PyObject *
code_getvarnames(PyCodeObject *code, void *closure)
{
    return _PyCode_GetVarnames(code);
}

static PyObject *
code_getcellvars(PyCodeObject *code, void *closure)
{
    return _PyCode_GetCellvars(code);
}

static PyObject *
code_getfreevars(PyCodeObject *code, void *closure)
{
    return _PyCode_GetFreevars(code);
}

static PyGetSetDef code_getsetlist[] = {
    {"co_lnotab",    (getter)code_getlnotab, NULL, NULL},
    // The following old names are kept for backward compatibility.
    {"co_nlocals",   (getter)code_getnlocals, NULL, NULL},
    {"co_varnames",  (getter)code_getvarnames, NULL, NULL},
    {"co_cellvars",  (getter)code_getcellvars, NULL, NULL},
    {"co_freevars",  (getter)code_getfreevars, NULL, NULL},
    {0}
};


static PyObject *
code_sizeof(PyCodeObject *co, PyObject *Py_UNUSED(args))
{
    Py_ssize_t res = _PyObject_SIZE(Py_TYPE(co));

    _PyCodeObjectExtra *co_extra = (_PyCodeObjectExtra*) co->co_extra;
    if (co_extra != NULL) {
        res += sizeof(_PyCodeObjectExtra) +
               (co_extra->ce_size-1) * sizeof(co_extra->ce_extras[0]);
    }

    if (co->co_quickened != NULL) {
        Py_ssize_t count = co->co_quickened[0].entry.zero.cache_count;
        count += (PyBytes_GET_SIZE(co->co_code)+sizeof(SpecializedCacheEntry)-1)/
            sizeof(SpecializedCacheEntry);
        res += count * sizeof(SpecializedCacheEntry);
    }

    return PyLong_FromSsize_t(res);
}

static PyObject *
code_linesiterator(PyCodeObject *code, PyObject *Py_UNUSED(args))
{
    return (PyObject *)new_linesiterator(code);
}

/*[clinic input]
code.replace

    *
    co_argcount: int(c_default="self->co_argcount") = -1
    co_posonlyargcount: int(c_default="self->co_posonlyargcount") = -1
    co_kwonlyargcount: int(c_default="self->co_kwonlyargcount") = -1
    co_nlocals: int(c_default="self->co_nlocals") = -1
    co_stacksize: int(c_default="self->co_stacksize") = -1
    co_flags: int(c_default="self->co_flags") = -1
    co_firstlineno: int(c_default="self->co_firstlineno") = -1
    co_code: PyBytesObject(c_default="(PyBytesObject *)self->co_code") = None
    co_consts: object(subclass_of="&PyTuple_Type", c_default="self->co_consts") = None
    co_names: object(subclass_of="&PyTuple_Type", c_default="self->co_names") = None
    co_varnames: object(subclass_of="&PyTuple_Type", c_default="self->co_varnames") = None
    co_freevars: object(subclass_of="&PyTuple_Type", c_default="self->co_freevars") = None
    co_cellvars: object(subclass_of="&PyTuple_Type", c_default="self->co_cellvars") = None
    co_filename: unicode(c_default="self->co_filename") = None
    co_name: unicode(c_default="self->co_name") = None
    co_linetable: PyBytesObject(c_default="(PyBytesObject *)self->co_linetable") = None
    co_exceptiontable: PyBytesObject(c_default="(PyBytesObject *)self->co_exceptiontable") = None

Return a copy of the code object with new values for the specified fields.
[clinic start generated code]*/

static PyObject *
code_replace_impl(PyCodeObject *self, int co_argcount,
                  int co_posonlyargcount, int co_kwonlyargcount,
                  int co_nlocals, int co_stacksize, int co_flags,
                  int co_firstlineno, PyBytesObject *co_code,
                  PyObject *co_consts, PyObject *co_names,
                  PyObject *co_varnames, PyObject *co_freevars,
                  PyObject *co_cellvars, PyObject *co_filename,
                  PyObject *co_name, PyBytesObject *co_linetable,
                  PyBytesObject *co_exceptiontable)
/*[clinic end generated code: output=80957472b7f78ed6 input=38376b1193efbbae]*/
{
#define CHECK_INT_ARG(ARG) \
        if (ARG < 0) { \
            PyErr_SetString(PyExc_ValueError, \
                            #ARG " must be a positive integer"); \
            return NULL; \
        }

    CHECK_INT_ARG(co_argcount);
    CHECK_INT_ARG(co_posonlyargcount);
    CHECK_INT_ARG(co_kwonlyargcount);
    CHECK_INT_ARG(co_nlocals);
    CHECK_INT_ARG(co_stacksize);
    CHECK_INT_ARG(co_flags);
    CHECK_INT_ARG(co_firstlineno);

#undef CHECK_INT_ARG

    if (PySys_Audit("code.__new__", "OOOiiiiii",
                    co_code, co_filename, co_name, co_argcount,
                    co_posonlyargcount, co_kwonlyargcount, co_nlocals,
                    co_stacksize, co_flags) < 0) {
        return NULL;
    }

    PyCodeObject *co = NULL;
    PyObject *varnames = NULL;
    PyObject *cellvars = NULL;
    PyObject *freevars = NULL;
    if (co_varnames == NULL) {
        varnames = get_localsplus_names(self, CO_FAST_LOCAL, self->co_nlocals);
        if (varnames == NULL) {
            goto error;
        }
        co_varnames = varnames;
    }
    if (co_cellvars == NULL) {
        cellvars = get_localsplus_names(self, CO_FAST_CELL, self->co_ncellvars);
        if (cellvars == NULL) {
            goto error;
        }
        co_cellvars = cellvars;
    }
    if (co_freevars == NULL) {
        freevars = get_localsplus_names(self, CO_FAST_FREE, self->co_nfreevars);
        if (freevars == NULL) {
            goto error;
        }
        co_freevars = freevars;
    }

    co = PyCode_NewWithPosOnlyArgs(
        co_argcount, co_posonlyargcount, co_kwonlyargcount, co_nlocals,
        co_stacksize, co_flags, (PyObject*)co_code, co_consts, co_names,
        co_varnames, co_freevars, co_cellvars, co_filename, co_name,
        co_firstlineno, (PyObject*)co_linetable, (PyObject*)co_exceptiontable);

error:
    Py_XDECREF(varnames);
    Py_XDECREF(cellvars);
    Py_XDECREF(freevars);
    return (PyObject *)co;
}

/*[clinic input]
code._varname_from_oparg

    oparg: int

(internal-only) Return the local variable name for the given oparg.

WARNING: this method is for internal use only and may change or go away.
[clinic start generated code]*/

static PyObject *
code__varname_from_oparg_impl(PyCodeObject *self, int oparg)
/*[clinic end generated code: output=1fd1130413184206 input=c5fa3ee9bac7d4ca]*/
{
    PyObject *name = PyTuple_GetItem(self->co_localsplusnames, oparg);
    if (name == NULL) {
        return NULL;
    }
    Py_INCREF(name);
    return name;
}

/* XXX code objects need to participate in GC? */

static struct PyMethodDef code_methods[] = {
    {"__sizeof__", (PyCFunction)code_sizeof, METH_NOARGS},
    {"co_lines", (PyCFunction)code_linesiterator, METH_NOARGS},
    CODE_REPLACE_METHODDEF
    CODE__VARNAME_FROM_OPARG_METHODDEF
    {NULL, NULL}                /* sentinel */
};


PyTypeObject PyCode_Type = {
    PyVarObject_HEAD_INIT(&PyType_Type, 0)
    "code",
    sizeof(PyCodeObject),
    0,
    (destructor)code_dealloc,           /* tp_dealloc */
    0,                                  /* tp_vectorcall_offset */
    0,                                  /* tp_getattr */
    0,                                  /* tp_setattr */
    0,                                  /* tp_as_async */
    (reprfunc)code_repr,                /* tp_repr */
    0,                                  /* tp_as_number */
    0,                                  /* tp_as_sequence */
    0,                                  /* tp_as_mapping */
    (hashfunc)code_hash,                /* tp_hash */
    0,                                  /* tp_call */
    0,                                  /* tp_str */
    PyObject_GenericGetAttr,            /* tp_getattro */
    0,                                  /* tp_setattro */
    0,                                  /* tp_as_buffer */
    Py_TPFLAGS_DEFAULT,                 /* tp_flags */
    code_new__doc__,                    /* tp_doc */
    0,                                  /* tp_traverse */
    0,                                  /* tp_clear */
    code_richcompare,                   /* tp_richcompare */
    offsetof(PyCodeObject, co_weakreflist),     /* tp_weaklistoffset */
    0,                                  /* tp_iter */
    0,                                  /* tp_iternext */
    code_methods,                       /* tp_methods */
    code_memberlist,                    /* tp_members */
    code_getsetlist,                    /* tp_getset */
    0,                                  /* tp_base */
    0,                                  /* tp_dict */
    0,                                  /* tp_descr_get */
    0,                                  /* tp_descr_set */
    0,                                  /* tp_dictoffset */
    0,                                  /* tp_init */
    0,                                  /* tp_alloc */
    code_new,                           /* tp_new */
};


/******************
 * other API
 ******************/

PyObject*
_PyCode_ConstantKey(PyObject *op)
{
    PyObject *key;

    /* Py_None and Py_Ellipsis are singletons. */
    if (op == Py_None || op == Py_Ellipsis
       || PyLong_CheckExact(op)
       || PyUnicode_CheckExact(op)
          /* code_richcompare() uses _PyCode_ConstantKey() internally */
       || PyCode_Check(op))
    {
        /* Objects of these types are always different from object of other
         * type and from tuples. */
        Py_INCREF(op);
        key = op;
    }
    else if (PyBool_Check(op) || PyBytes_CheckExact(op)) {
        /* Make booleans different from integers 0 and 1.
         * Avoid BytesWarning from comparing bytes with strings. */
        key = PyTuple_Pack(2, Py_TYPE(op), op);
    }
    else if (PyFloat_CheckExact(op)) {
        double d = PyFloat_AS_DOUBLE(op);
        /* all we need is to make the tuple different in either the 0.0
         * or -0.0 case from all others, just to avoid the "coercion".
         */
        if (d == 0.0 && copysign(1.0, d) < 0.0)
            key = PyTuple_Pack(3, Py_TYPE(op), op, Py_None);
        else
            key = PyTuple_Pack(2, Py_TYPE(op), op);
    }
    else if (PyComplex_CheckExact(op)) {
        Py_complex z;
        int real_negzero, imag_negzero;
        /* For the complex case we must make complex(x, 0.)
           different from complex(x, -0.) and complex(0., y)
           different from complex(-0., y), for any x and y.
           All four complex zeros must be distinguished.*/
        z = PyComplex_AsCComplex(op);
        real_negzero = z.real == 0.0 && copysign(1.0, z.real) < 0.0;
        imag_negzero = z.imag == 0.0 && copysign(1.0, z.imag) < 0.0;
        /* use True, False and None singleton as tags for the real and imag
         * sign, to make tuples different */
        if (real_negzero && imag_negzero) {
            key = PyTuple_Pack(3, Py_TYPE(op), op, Py_True);
        }
        else if (imag_negzero) {
            key = PyTuple_Pack(3, Py_TYPE(op), op, Py_False);
        }
        else if (real_negzero) {
            key = PyTuple_Pack(3, Py_TYPE(op), op, Py_None);
        }
        else {
            key = PyTuple_Pack(2, Py_TYPE(op), op);
        }
    }
    else if (PyTuple_CheckExact(op)) {
        Py_ssize_t i, len;
        PyObject *tuple;

        len = PyTuple_GET_SIZE(op);
        tuple = PyTuple_New(len);
        if (tuple == NULL)
            return NULL;

        for (i=0; i < len; i++) {
            PyObject *item, *item_key;

            item = PyTuple_GET_ITEM(op, i);
            item_key = _PyCode_ConstantKey(item);
            if (item_key == NULL) {
                Py_DECREF(tuple);
                return NULL;
            }

            PyTuple_SET_ITEM(tuple, i, item_key);
        }

        key = PyTuple_Pack(2, tuple, op);
        Py_DECREF(tuple);
    }
    else if (PyFrozenSet_CheckExact(op)) {
        Py_ssize_t pos = 0;
        PyObject *item;
        Py_hash_t hash;
        Py_ssize_t i, len;
        PyObject *tuple, *set;

        len = PySet_GET_SIZE(op);
        tuple = PyTuple_New(len);
        if (tuple == NULL)
            return NULL;

        i = 0;
        while (_PySet_NextEntry(op, &pos, &item, &hash)) {
            PyObject *item_key;

            item_key = _PyCode_ConstantKey(item);
            if (item_key == NULL) {
                Py_DECREF(tuple);
                return NULL;
            }

            assert(i < len);
            PyTuple_SET_ITEM(tuple, i, item_key);
            i++;
        }
        set = PyFrozenSet_New(tuple);
        Py_DECREF(tuple);
        if (set == NULL)
            return NULL;

        key = PyTuple_Pack(2, set, op);
        Py_DECREF(set);
        return key;
    }
    else {
        /* for other types, use the object identifier as a unique identifier
         * to ensure that they are seen as unequal. */
        PyObject *obj_id = PyLong_FromVoidPtr(op);
        if (obj_id == NULL)
            return NULL;

        key = PyTuple_Pack(2, obj_id, op);
        Py_DECREF(obj_id);
    }
    return key;
}<|MERGE_RESOLUTION|>--- conflicted
+++ resolved
@@ -161,40 +161,12 @@
 {
     Py_INCREF(name);
     PyTuple_SET_ITEM(names, offset, name);
-<<<<<<< HEAD
     _PyLocals_SetKind(kinds, offset, kind);
-
-    if (kind == CO_FAST_CELL) {
-        // Cells can overlap with args, so mark those cases.
-        int nlocalsplus = (int)PyTuple_GET_SIZE(names);
-        for (int i = 0; i < nlocalsplus; i++) {
-            _PyLocals_Kind kind = _PyLocals_GetKind(kinds, i);
-            if (kind && !(kind & CO_FAST_LOCAL)) {
-                // We've moved past the locals.
-                break;
-            }
-            PyObject *varname = PyTuple_GET_ITEM(names, i);
-            int cmp = PyUnicode_Compare(name, varname);
-            if (cmp == 0) {
-                _PyLocals_SetKind(kinds, i, kind | CO_FAST_CELL);
-                break;
-            }
-            assert(cmp > 0 || !PyErr_Occurred());
-        }
-    }
 }
 
 static void
 get_localsplus_counts(PyObject *names, PyObject *kinds,
-                      int *pnlocals, int *pncellvars,
-=======
-    kinds[offset] = kind;
-}
-
-static void
-get_localsplus_counts(PyObject *names, _PyLocalsPlusKinds kinds,
                       int *pnlocals, int *pnplaincellvars, int *pncellvars,
->>>>>>> ac38a9f2
                       int *pnfreevars)
 {
     int nlocals = 0;
@@ -206,7 +178,7 @@
         _PyLocals_Kind kind = _PyLocals_GetKind(kinds, i);
         if (kind & CO_FAST_LOCAL) {
             nlocals += 1;
-            if (kinds[i] & CO_FAST_CELL) {
+            if (kind & CO_FAST_CELL) {
                 ncellvars += 1;
             }
         }
@@ -245,13 +217,6 @@
         if ((k & kind) == 0) {
             continue;
         }
-<<<<<<< HEAD
-        // For now there may be duplicates, which we ignore.
-        if (kind == CO_FAST_CELL && k != kind) {
-            continue;
-        }
-=======
->>>>>>> ac38a9f2
         assert(index < num);
         PyObject *name = PyTuple_GET_ITEM(co->co_localsplusnames, offset);
         Py_INCREF(name);
@@ -475,7 +440,8 @@
             // Merge the localsplus indices.
             nlocalsplus -= 1;
             offset -= 1;
-            localspluskinds[argoffset] |= CO_FAST_CELL;
+            _PyLocals_Kind kind = _PyLocals_GetKind(localspluskinds, argoffset);
+            _PyLocals_SetKind(localspluskinds, argoffset, kind | CO_FAST_CELL);
             continue;
         }
         _Py_set_localsplus_info(offset, name, CO_FAST_CELL,
