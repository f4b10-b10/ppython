--- conflicted
+++ resolved
@@ -11,9 +11,6 @@
 #include "pycore_tuple.h"         // _PyTuple_ITEMS()
 #include "clinic/codeobject.c.h"
 
-<<<<<<< HEAD
-=======
-
 static void
 notify_code_watchers(PyCodeEvent event, PyCodeObject *co)
 {
@@ -74,7 +71,6 @@
     return 0;
 }
 
->>>>>>> 748c6c09
 /******************
  * generic helpers
  ******************/
