/* Generator object implementation */

#define _PY_INTERPRETER

#include "Python.h"
#include "pycore_call.h"          // _PyObject_CallNoArgs()
#include "pycore_ceval.h"         // _PyEval_EvalFrame()
#include "pycore_frame.h"         // _PyInterpreterFrame
#include "pycore_genobject.h"     // struct _Py_async_gen_state
#include "pycore_object.h"        // _PyObject_GC_UNTRACK()
#include "pycore_pyerrors.h"      // _PyErr_ClearExcState()
#include "pycore_pystate.h"       // _PyThreadState_GET()
#include "structmember.h"         // PyMemberDef
#include "opcode.h"               // SEND
#include "pystats.h"

static PyObject *gen_close(PyGenObject *, PyObject *);
static PyObject *async_gen_asend_new(PyAsyncGenObject *, PyObject *);
static PyObject *async_gen_athrow_new(PyAsyncGenObject *, PyObject *);

static const char *NON_INIT_CORO_MSG = "can't send non-None value to a "
                                 "just-started coroutine";

static const char *ASYNC_GEN_IGNORED_EXIT_MSG =
                                 "async generator ignored GeneratorExit";

static inline int
exc_state_traverse(_PyErr_StackItem *exc_state, visitproc visit, void *arg)
{
    Py_VISIT(exc_state->exc_value);
    return 0;
}

static int
gen_traverse(PyGenObject *gen, visitproc visit, void *arg)
{
    Py_VISIT(gen->gi_code);
    Py_VISIT(gen->gi_name);
    Py_VISIT(gen->gi_qualname);
    if (gen->gi_frame_state < FRAME_CLEARED) {
        _PyInterpreterFrame *frame = (_PyInterpreterFrame *)(gen->gi_iframe);
        assert(frame->frame_obj == NULL ||
               frame->frame_obj->f_frame->owner == FRAME_OWNED_BY_GENERATOR);
        int err = _PyFrame_Traverse(frame, visit, arg);
        if (err) {
            return err;
        }
    }
    /* No need to visit cr_origin, because it's just tuples/str/int, so can't
       participate in a reference cycle. */
    return exc_state_traverse(&gen->gi_exc_state, visit, arg);
}

void
_PyGen_Finalize(PyObject *self)
{
    PyGenObject *gen = (PyGenObject *)self;
    PyObject *res = NULL;
    PyObject *error_type, *error_value, *error_traceback;

    if (gen->gi_frame_state >= FRAME_COMPLETED) {
        /* Generator isn't paused, so no need to close */
        return;
    }

    if (PyAsyncGen_CheckExact(self)) {
        PyAsyncGenObject *agen = (PyAsyncGenObject*)self;
        PyObject *finalizer = agen->ag_origin_or_finalizer;
        if (finalizer && !agen->ag_closed) {
            /* Save the current exception, if any. */
            PyErr_Fetch(&error_type, &error_value, &error_traceback);

            res = PyObject_CallOneArg(finalizer, self);

            if (res == NULL) {
                PyErr_WriteUnraisable(self);
            } else {
                Py_DECREF(res);
            }
            /* Restore the saved exception. */
            PyErr_Restore(error_type, error_value, error_traceback);
            return;
        }
    }

    /* Save the current exception, if any. */
    PyErr_Fetch(&error_type, &error_value, &error_traceback);

    /* If `gen` is a coroutine, and if it was never awaited on,
       issue a RuntimeWarning. */
    if (gen->gi_code != NULL &&
        ((PyCodeObject *)gen->gi_code)->co_flags & CO_COROUTINE &&
        gen->gi_frame_state == FRAME_CREATED)
    {
        _PyErr_WarnUnawaitedCoroutine((PyObject *)gen);
    }
    else {
        res = gen_close(gen, NULL);
    }

    if (res == NULL) {
        if (PyErr_Occurred()) {
            PyErr_WriteUnraisable(self);
        }
    }
    else {
        Py_DECREF(res);
    }

    /* Restore the saved exception. */
    PyErr_Restore(error_type, error_value, error_traceback);
}

static void
gen_dealloc(PyGenObject *gen)
{
    PyObject *self = (PyObject *) gen;

    _PyObject_GC_UNTRACK(gen);

    if (gen->gi_weakreflist != NULL)
        PyObject_ClearWeakRefs(self);

    _PyObject_GC_TRACK(self);

    if (PyObject_CallFinalizerFromDealloc(self))
        return;                     /* resurrected.  :( */

    _PyObject_GC_UNTRACK(self);
    if (PyAsyncGen_CheckExact(gen)) {
        /* We have to handle this case for asynchronous generators
           right here, because this code has to be between UNTRACK
           and GC_Del. */
        Py_CLEAR(((PyAsyncGenObject*)gen)->ag_origin_or_finalizer);
    }
    if (gen->gi_frame_state < FRAME_CLEARED) {
        _PyInterpreterFrame *frame = (_PyInterpreterFrame *)gen->gi_iframe;
        gen->gi_frame_state = FRAME_CLEARED;
        frame->previous = NULL;
        _PyFrame_Clear(frame);
    }
    if (((PyCodeObject *)gen->gi_code)->co_flags & CO_COROUTINE) {
        Py_CLEAR(((PyCoroObject *)gen)->cr_origin_or_finalizer);
    }
    Py_CLEAR(gen->gi_code);
    Py_CLEAR(gen->gi_name);
    Py_CLEAR(gen->gi_qualname);
    _PyErr_ClearExcState(&gen->gi_exc_state);
    PyObject_GC_Del(gen);
}

static PySendResult
gen_send_ex2(PyGenObject *gen, PyObject *arg, PyObject **presult,
             int exc, int closing)
{
    PyThreadState *tstate = _PyThreadState_GET();
    _PyInterpreterFrame *frame = (_PyInterpreterFrame *)gen->gi_iframe;
    PyObject *result;

    *presult = NULL;
    if (gen->gi_frame_state == FRAME_CREATED && arg && arg != Py_None) {
        const char *msg = "can't send non-None value to a "
                            "just-started generator";
        if (PyCoro_CheckExact(gen)) {
            msg = NON_INIT_CORO_MSG;
        }
        else if (PyAsyncGen_CheckExact(gen)) {
            msg = "can't send non-None value to a "
                    "just-started async generator";
        }
        PyErr_SetString(PyExc_TypeError, msg);
        return PYGEN_ERROR;
    }
    if (gen->gi_frame_state == FRAME_EXECUTING) {
        const char *msg = "generator already executing";
        if (PyCoro_CheckExact(gen)) {
            msg = "coroutine already executing";
        }
        else if (PyAsyncGen_CheckExact(gen)) {
            msg = "async generator already executing";
        }
        PyErr_SetString(PyExc_ValueError, msg);
        return PYGEN_ERROR;
    }
    if (gen->gi_frame_state >= FRAME_COMPLETED) {
        if (PyCoro_CheckExact(gen) && !closing) {
            /* `gen` is an exhausted coroutine: raise an error,
               except when called from gen_close(), which should
               always be a silent method. */
            PyErr_SetString(
                PyExc_RuntimeError,
                "cannot reuse already awaited coroutine");
        }
        else if (arg && !exc) {
            /* `gen` is an exhausted generator:
               only return value if called from send(). */
            *presult = Py_None;
            Py_INCREF(*presult);
            return PYGEN_RETURN;
        }
        return PYGEN_ERROR;
    }

    assert(gen->gi_frame_state < FRAME_EXECUTING);
    /* Push arg onto the frame's value stack */
    result = arg ? arg : Py_None;
    Py_INCREF(result);
    _PyFrame_StackPush(frame, result);

<<<<<<< HEAD
    gen->gi_exc_state.previous_item = tstate->exc_info;
=======
    frame->previous = tstate->cframe->current_frame;

    _PyErr_StackItem *prev_exc_info = tstate->exc_info;
    gen->gi_exc_state.previous_item = prev_exc_info;
>>>>>>> 4a1c58d5
    tstate->exc_info = &gen->gi_exc_state;

    if (exc) {
        assert(_PyErr_Occurred(tstate));
        _PyErr_ChainStackItem(NULL);
    }

    gen->gi_frame_state = FRAME_EXECUTING;
    EVAL_CALL_STAT_INC(EVAL_CALL_GENERATOR);
    result = _PyEval_EvalFrame(tstate, frame, exc);
    assert(tstate->exc_info == prev_exc_info);
    assert(gen->gi_exc_state.previous_item == NULL);
    if (gen->gi_frame_state == FRAME_EXECUTING) {
        gen->gi_frame_state = FRAME_COMPLETED;
    }
<<<<<<< HEAD
    tstate->exc_info = gen->gi_exc_state.previous_item;
    gen->gi_exc_state.previous_item = NULL;

=======
    assert(tstate->cframe->current_frame == frame->previous);
>>>>>>> 4a1c58d5
    /* Don't keep the reference to previous any longer than necessary.  It
     * may keep a chain of frames alive or it could create a reference
     * cycle. */
    assert(frame->previous == NULL);

    /* If the generator just returned (as opposed to yielding), signal
     * that the generator is exhausted. */
    if (result) {
        if (gen->gi_frame_state == FRAME_SUSPENDED) {
            *presult = result;
            return PYGEN_NEXT;
        }
        assert(result == Py_None || !PyAsyncGen_CheckExact(gen));
        if (result == Py_None && !PyAsyncGen_CheckExact(gen) && !arg) {
            /* Return NULL if called by gen_iternext() */
            Py_CLEAR(result);
        }
    }
    else {
        assert(!PyErr_ExceptionMatches(PyExc_StopIteration));
        assert(!PyAsyncGen_CheckExact(gen) ||
            !PyErr_ExceptionMatches(PyExc_StopAsyncIteration));
    }

    /* generator can't be rerun, so release the frame */
    /* first clean reference cycle through stored exception traceback */
    _PyErr_ClearExcState(&gen->gi_exc_state);

    assert(gen->gi_frame_state == FRAME_CLEARED);
    *presult = result;
    return result ? PYGEN_RETURN : PYGEN_ERROR;
}

static PySendResult
PyGen_am_send(PyGenObject *gen, PyObject *arg, PyObject **result)
{
    return gen_send_ex2(gen, arg, result, 0, 0);
}

static PyObject *
gen_send_ex(PyGenObject *gen, PyObject *arg, int exc, int closing)
{
    PyObject *result;
    if (gen_send_ex2(gen, arg, &result, exc, closing) == PYGEN_RETURN) {
        if (PyAsyncGen_CheckExact(gen)) {
            assert(result == Py_None);
            PyErr_SetNone(PyExc_StopAsyncIteration);
        }
        else if (result == Py_None) {
            PyErr_SetNone(PyExc_StopIteration);
        }
        else {
            _PyGen_SetStopIterationValue(result);
        }
        Py_CLEAR(result);
    }
    return result;
}

PyDoc_STRVAR(send_doc,
"send(arg) -> send 'arg' into generator,\n\
return next yielded value or raise StopIteration.");

static PyObject *
gen_send(PyGenObject *gen, PyObject *arg)
{
    return gen_send_ex(gen, arg, 0, 0);
}

PyDoc_STRVAR(close_doc,
"close() -> raise GeneratorExit inside generator.");

/*
 *   This helper function is used by gen_close and gen_throw to
 *   close a subiterator being delegated to by yield-from.
 */

static int
gen_close_iter(PyObject *yf)
{
    PyObject *retval = NULL;

    if (PyGen_CheckExact(yf) || PyCoro_CheckExact(yf)) {
        retval = gen_close((PyGenObject *)yf, NULL);
        if (retval == NULL)
            return -1;
    }
    else {
        PyObject *meth;
        if (_PyObject_LookupAttr(yf, &_Py_ID(close), &meth) < 0) {
            PyErr_WriteUnraisable(yf);
        }
        if (meth) {
            retval = _PyObject_CallNoArgs(meth);
            Py_DECREF(meth);
            if (retval == NULL)
                return -1;
        }
    }
    Py_XDECREF(retval);
    return 0;
}

PyObject *
_PyGen_yf(PyGenObject *gen)
{
    PyObject *yf = NULL;

    if (gen->gi_frame_state < FRAME_CLEARED) {
        _PyInterpreterFrame *frame = (_PyInterpreterFrame *)gen->gi_iframe;

        if (gen->gi_frame_state == FRAME_CREATED) {
            /* Return immediately if the frame didn't start yet. SEND
               always come after LOAD_CONST: a code object should not start
               with SEND */
            assert(_Py_OPCODE(_PyCode_CODE(gen->gi_code)[0]) != SEND);
            return NULL;
        }
        _Py_CODEUNIT next = frame->prev_instr[1];
        if (_Py_OPCODE(next) != RESUME || _Py_OPARG(next) < 2)
        {
            /* Not in a yield from */
            return NULL;
        }
        yf = _PyFrame_StackPeek(frame);
        Py_INCREF(yf);
    }

    return yf;
}

static PyObject *
gen_close(PyGenObject *gen, PyObject *args)
{
    PyObject *retval;
    PyObject *yf = _PyGen_yf(gen);
    int err = 0;

    if (yf) {
        PyFrameState state = gen->gi_frame_state;
        gen->gi_frame_state = FRAME_EXECUTING;
        err = gen_close_iter(yf);
        gen->gi_frame_state = state;
        Py_DECREF(yf);
    }
    if (err == 0)
        PyErr_SetNone(PyExc_GeneratorExit);
    retval = gen_send_ex(gen, Py_None, 1, 1);
    if (retval) {
        const char *msg = "generator ignored GeneratorExit";
        if (PyCoro_CheckExact(gen)) {
            msg = "coroutine ignored GeneratorExit";
        } else if (PyAsyncGen_CheckExact(gen)) {
            msg = ASYNC_GEN_IGNORED_EXIT_MSG;
        }
        Py_DECREF(retval);
        PyErr_SetString(PyExc_RuntimeError, msg);
        return NULL;
    }
    if (PyErr_ExceptionMatches(PyExc_StopIteration)
        || PyErr_ExceptionMatches(PyExc_GeneratorExit)) {
        PyErr_Clear();          /* ignore these errors */
        Py_RETURN_NONE;
    }
    return NULL;
}


PyDoc_STRVAR(throw_doc,
"throw(value)\n\
throw(type[,value[,tb]])\n\
\n\
Raise exception in generator, return next yielded value or raise\n\
StopIteration.\n\
the (type, val, tb) signature is deprecated, \n\
and may be removed in a future version of Python.");

static PyObject *
_gen_throw(PyGenObject *gen, int close_on_genexit,
           PyObject *typ, PyObject *val, PyObject *tb)
{
    PyObject *yf = _PyGen_yf(gen);

    if (yf) {
        _PyInterpreterFrame *frame = (_PyInterpreterFrame *)gen->gi_iframe;
        PyObject *ret;
        int err;
        if (PyErr_GivenExceptionMatches(typ, PyExc_GeneratorExit) &&
            close_on_genexit
        ) {
            /* Asynchronous generators *should not* be closed right away.
               We have to allow some awaits to work it through, hence the
               `close_on_genexit` parameter here.
            */
            PyFrameState state = gen->gi_frame_state;
            gen->gi_frame_state = FRAME_EXECUTING;
            err = gen_close_iter(yf);
            gen->gi_frame_state = state;
            Py_DECREF(yf);
            if (err < 0)
                return gen_send_ex(gen, Py_None, 1, 0);
            goto throw_here;
        }
        if (PyGen_CheckExact(yf) || PyCoro_CheckExact(yf)) {
            /* `yf` is a generator or a coroutine. */
            PyThreadState *tstate = _PyThreadState_GET();
            /* Since we are fast-tracking things by skipping the eval loop,
               we need to update the current frame so the stack trace
               will be reported correctly to the user. */
            /* XXX We should probably be updating the current frame
               somewhere in ceval.c. */
            _PyInterpreterFrame *prev = tstate->cframe->current_frame;
            frame->previous = prev;
            tstate->cframe->current_frame = frame;
            /* Close the generator that we are currently iterating with
               'yield from' or awaiting on with 'await'. */
            PyFrameState state = gen->gi_frame_state;
            gen->gi_frame_state = FRAME_EXECUTING;
            ret = _gen_throw((PyGenObject *)yf, close_on_genexit,
                             typ, val, tb);
            gen->gi_frame_state = state;
            tstate->cframe->current_frame = prev;
            frame->previous = NULL;
        } else {
            /* `yf` is an iterator or a coroutine-like object. */
            PyObject *meth;
            if (_PyObject_LookupAttr(yf, &_Py_ID(throw), &meth) < 0) {
                Py_DECREF(yf);
                return NULL;
            }
            if (meth == NULL) {
                Py_DECREF(yf);
                goto throw_here;
            }
            PyFrameState state = gen->gi_frame_state;
            gen->gi_frame_state = FRAME_EXECUTING;
            ret = PyObject_CallFunctionObjArgs(meth, typ, val, tb, NULL);
            gen->gi_frame_state = state;
            Py_DECREF(meth);
        }
        Py_DECREF(yf);
        if (!ret) {
            ret = gen_send_ex(gen, Py_None, 1, 0);
        }
        return ret;
    }

throw_here:
    /* First, check the traceback argument, replacing None with
       NULL. */
    if (tb == Py_None) {
        tb = NULL;
    }
    else if (tb != NULL && !PyTraceBack_Check(tb)) {
        PyErr_SetString(PyExc_TypeError,
            "throw() third argument must be a traceback object");
        return NULL;
    }

    Py_INCREF(typ);
    Py_XINCREF(val);
    Py_XINCREF(tb);

    if (PyExceptionClass_Check(typ))
        PyErr_NormalizeException(&typ, &val, &tb);

    else if (PyExceptionInstance_Check(typ)) {
        /* Raising an instance.  The value should be a dummy. */
        if (val && val != Py_None) {
            PyErr_SetString(PyExc_TypeError,
              "instance exception may not have a separate value");
            goto failed_throw;
        }
        else {
            /* Normalize to raise <class>, <instance> */
            Py_XDECREF(val);
            val = typ;
            typ = PyExceptionInstance_Class(typ);
            Py_INCREF(typ);

            if (tb == NULL)
                /* Returns NULL if there's no traceback */
                tb = PyException_GetTraceback(val);
        }
    }
    else {
        /* Not something you can raise.  throw() fails. */
        PyErr_Format(PyExc_TypeError,
                     "exceptions must be classes or instances "
                     "deriving from BaseException, not %s",
                     Py_TYPE(typ)->tp_name);
            goto failed_throw;
    }

    PyErr_Restore(typ, val, tb);
    return gen_send_ex(gen, Py_None, 1, 0);

failed_throw:
    /* Didn't use our arguments, so restore their original refcounts */
    Py_DECREF(typ);
    Py_XDECREF(val);
    Py_XDECREF(tb);
    return NULL;
}


static PyObject *
gen_throw(PyGenObject *gen, PyObject *const *args, Py_ssize_t nargs)
{
    PyObject *typ;
    PyObject *tb = NULL;
    PyObject *val = NULL;

    if (!_PyArg_CheckPositional("throw", nargs, 1, 3)) {
        return NULL;
    }
    if (nargs > 1) {
        if (PyErr_WarnEx(PyExc_DeprecationWarning,
                            "the (type, exc, tb) signature of throw() is deprecated, "
                            "use the single-arg signature instead.",
                            1) < 0) {
            return NULL;
        }
    }
    typ = args[0];
    if (nargs == 3) {
        val = args[1];
        tb = args[2];
    }
    else if (nargs == 2) {
        val = args[1];
    }
    return _gen_throw(gen, 1, typ, val, tb);
}


static PyObject *
gen_iternext(PyGenObject *gen)
{
    PyObject *result;
    assert(PyGen_CheckExact(gen) || PyCoro_CheckExact(gen));
    if (gen_send_ex2(gen, NULL, &result, 0, 0) == PYGEN_RETURN) {
        if (result != Py_None) {
            _PyGen_SetStopIterationValue(result);
        }
        Py_CLEAR(result);
    }
    return result;
}

/*
 * Set StopIteration with specified value.  Value can be arbitrary object
 * or NULL.
 *
 * Returns 0 if StopIteration is set and -1 if any other exception is set.
 */
int
_PyGen_SetStopIterationValue(PyObject *value)
{
    PyObject *e;

    if (value == NULL ||
        (!PyTuple_Check(value) && !PyExceptionInstance_Check(value)))
    {
        /* Delay exception instantiation if we can */
        PyErr_SetObject(PyExc_StopIteration, value);
        return 0;
    }
    /* Construct an exception instance manually with
     * PyObject_CallOneArg and pass it to PyErr_SetObject.
     *
     * We do this to handle a situation when "value" is a tuple, in which
     * case PyErr_SetObject would set the value of StopIteration to
     * the first element of the tuple.
     *
     * (See PyErr_SetObject/_PyErr_CreateException code for details.)
     */
    e = PyObject_CallOneArg(PyExc_StopIteration, value);
    if (e == NULL) {
        return -1;
    }
    PyErr_SetObject(PyExc_StopIteration, e);
    Py_DECREF(e);
    return 0;
}

/*
 *   If StopIteration exception is set, fetches its 'value'
 *   attribute if any, otherwise sets pvalue to None.
 *
 *   Returns 0 if no exception or StopIteration is set.
 *   If any other exception is set, returns -1 and leaves
 *   pvalue unchanged.
 */

int
_PyGen_FetchStopIterationValue(PyObject **pvalue)
{
    PyObject *et, *ev, *tb;
    PyObject *value = NULL;

    if (PyErr_ExceptionMatches(PyExc_StopIteration)) {
        PyErr_Fetch(&et, &ev, &tb);
        if (ev) {
            /* exception will usually be normalised already */
            if (PyObject_TypeCheck(ev, (PyTypeObject *) et)) {
                value = ((PyStopIterationObject *)ev)->value;
                Py_INCREF(value);
                Py_DECREF(ev);
            } else if (et == PyExc_StopIteration && !PyTuple_Check(ev)) {
                /* Avoid normalisation and take ev as value.
                 *
                 * Normalization is required if the value is a tuple, in
                 * that case the value of StopIteration would be set to
                 * the first element of the tuple.
                 *
                 * (See _PyErr_CreateException code for details.)
                 */
                value = ev;
            } else {
                /* normalisation required */
                PyErr_NormalizeException(&et, &ev, &tb);
                if (!PyObject_TypeCheck(ev, (PyTypeObject *)PyExc_StopIteration)) {
                    PyErr_Restore(et, ev, tb);
                    return -1;
                }
                value = ((PyStopIterationObject *)ev)->value;
                Py_INCREF(value);
                Py_DECREF(ev);
            }
        }
        Py_XDECREF(et);
        Py_XDECREF(tb);
    } else if (PyErr_Occurred()) {
        return -1;
    }
    if (value == NULL) {
        value = Py_None;
        Py_INCREF(value);
    }
    *pvalue = value;
    return 0;
}

static PyObject *
gen_repr(PyGenObject *gen)
{
    return PyUnicode_FromFormat("<generator object %S at %p>",
                                gen->gi_qualname, gen);
}

static PyObject *
gen_get_name(PyGenObject *op, void *Py_UNUSED(ignored))
{
    Py_INCREF(op->gi_name);
    return op->gi_name;
}

static int
gen_set_name(PyGenObject *op, PyObject *value, void *Py_UNUSED(ignored))
{
    /* Not legal to del gen.gi_name or to set it to anything
     * other than a string object. */
    if (value == NULL || !PyUnicode_Check(value)) {
        PyErr_SetString(PyExc_TypeError,
                        "__name__ must be set to a string object");
        return -1;
    }
    Py_INCREF(value);
    Py_XSETREF(op->gi_name, value);
    return 0;
}

static PyObject *
gen_get_qualname(PyGenObject *op, void *Py_UNUSED(ignored))
{
    Py_INCREF(op->gi_qualname);
    return op->gi_qualname;
}

static int
gen_set_qualname(PyGenObject *op, PyObject *value, void *Py_UNUSED(ignored))
{
    /* Not legal to del gen.__qualname__ or to set it to anything
     * other than a string object. */
    if (value == NULL || !PyUnicode_Check(value)) {
        PyErr_SetString(PyExc_TypeError,
                        "__qualname__ must be set to a string object");
        return -1;
    }
    Py_INCREF(value);
    Py_XSETREF(op->gi_qualname, value);
    return 0;
}

static PyObject *
gen_getyieldfrom(PyGenObject *gen, void *Py_UNUSED(ignored))
{
    PyObject *yf = _PyGen_yf(gen);
    if (yf == NULL)
        Py_RETURN_NONE;
    return yf;
}


static PyObject *
gen_getrunning(PyGenObject *gen, void *Py_UNUSED(ignored))
{
    if (gen->gi_frame_state == FRAME_EXECUTING) {
        Py_RETURN_TRUE;
    }
    Py_RETURN_FALSE;
}

static PyObject *
gen_getsuspended(PyGenObject *gen, void *Py_UNUSED(ignored))
{
    return PyBool_FromLong(gen->gi_frame_state == FRAME_SUSPENDED);
}

static PyObject *
_gen_getframe(PyGenObject *gen, const char *const name)
{
    if (PySys_Audit("object.__getattr__", "Os", gen, name) < 0) {
        return NULL;
    }
    if (gen->gi_frame_state == FRAME_CLEARED) {
        Py_RETURN_NONE;
    }
    return _Py_XNewRef((PyObject *)_PyFrame_GetFrameObject((_PyInterpreterFrame *)gen->gi_iframe));
}

static PyObject *
gen_getframe(PyGenObject *gen, void *Py_UNUSED(ignored))
{
    return _gen_getframe(gen, "gi_frame");
}

static PyGetSetDef gen_getsetlist[] = {
    {"__name__", (getter)gen_get_name, (setter)gen_set_name,
     PyDoc_STR("name of the generator")},
    {"__qualname__", (getter)gen_get_qualname, (setter)gen_set_qualname,
     PyDoc_STR("qualified name of the generator")},
    {"gi_yieldfrom", (getter)gen_getyieldfrom, NULL,
     PyDoc_STR("object being iterated by yield from, or None")},
    {"gi_running", (getter)gen_getrunning, NULL, NULL},
    {"gi_frame", (getter)gen_getframe,  NULL, NULL},
    {"gi_suspended", (getter)gen_getsuspended,  NULL, NULL},
    {NULL} /* Sentinel */
};

static PyMemberDef gen_memberlist[] = {
    {"gi_code",      T_OBJECT, offsetof(PyGenObject, gi_code),     READONLY|PY_AUDIT_READ},
    {NULL}      /* Sentinel */
};

static PyObject *
gen_sizeof(PyGenObject *gen, PyObject *Py_UNUSED(ignored))
{
    Py_ssize_t res;
    res = offsetof(PyGenObject, gi_iframe) + offsetof(_PyInterpreterFrame, localsplus);
    PyCodeObject *code = gen->gi_code;
    res += (code->co_nlocalsplus+code->co_stacksize) * sizeof(PyObject *);
    return PyLong_FromSsize_t(res);
}

PyDoc_STRVAR(sizeof__doc__,
"gen.__sizeof__() -> size of gen in memory, in bytes");

static PyMethodDef gen_methods[] = {
    {"send",(PyCFunction)gen_send, METH_O, send_doc},
    {"throw",_PyCFunction_CAST(gen_throw), METH_FASTCALL, throw_doc},
    {"close",(PyCFunction)gen_close, METH_NOARGS, close_doc},
    {"__sizeof__", (PyCFunction)gen_sizeof, METH_NOARGS, sizeof__doc__},
    {NULL, NULL}        /* Sentinel */
};

static PyAsyncMethods gen_as_async = {
    0,                                          /* am_await */
    0,                                          /* am_aiter */
    0,                                          /* am_anext */
    (sendfunc)PyGen_am_send,                    /* am_send  */
};


PyTypeObject PyGen_Type = {
    PyVarObject_HEAD_INIT(&PyType_Type, 0)
    "generator",                                /* tp_name */
    offsetof(PyGenObject, gi_iframe) +
    offsetof(_PyInterpreterFrame, localsplus),       /* tp_basicsize */
    sizeof(PyObject *),                         /* tp_itemsize */
    /* methods */
    (destructor)gen_dealloc,                    /* tp_dealloc */
    0,                                          /* tp_vectorcall_offset */
    0,                                          /* tp_getattr */
    0,                                          /* tp_setattr */
    &gen_as_async,                              /* tp_as_async */
    (reprfunc)gen_repr,                         /* tp_repr */
    0,                                          /* tp_as_number */
    0,                                          /* tp_as_sequence */
    0,                                          /* tp_as_mapping */
    0,                                          /* tp_hash */
    0,                                          /* tp_call */
    0,                                          /* tp_str */
    PyObject_GenericGetAttr,                    /* tp_getattro */
    0,                                          /* tp_setattro */
    0,                                          /* tp_as_buffer */
    Py_TPFLAGS_DEFAULT | Py_TPFLAGS_HAVE_GC,    /* tp_flags */
    0,                                          /* tp_doc */
    (traverseproc)gen_traverse,                 /* tp_traverse */
    0,                                          /* tp_clear */
    0,                                          /* tp_richcompare */
    offsetof(PyGenObject, gi_weakreflist),      /* tp_weaklistoffset */
    PyObject_SelfIter,                          /* tp_iter */
    (iternextfunc)gen_iternext,                 /* tp_iternext */
    gen_methods,                                /* tp_methods */
    gen_memberlist,                             /* tp_members */
    gen_getsetlist,                             /* tp_getset */
    0,                                          /* tp_base */
    0,                                          /* tp_dict */

    0,                                          /* tp_descr_get */
    0,                                          /* tp_descr_set */
    0,                                          /* tp_dictoffset */
    0,                                          /* tp_init */
    0,                                          /* tp_alloc */
    0,                                          /* tp_new */
    0,                                          /* tp_free */
    0,                                          /* tp_is_gc */
    0,                                          /* tp_bases */
    0,                                          /* tp_mro */
    0,                                          /* tp_cache */
    0,                                          /* tp_subclasses */
    0,                                          /* tp_weaklist */
    0,                                          /* tp_del */
    0,                                          /* tp_version_tag */
    _PyGen_Finalize,                            /* tp_finalize */
};

static PyObject *
make_gen(PyTypeObject *type, PyFunctionObject *func)
{
    PyCodeObject *code = (PyCodeObject *)func->func_code;
    int slots = code->co_nlocalsplus + code->co_stacksize;
    PyGenObject *gen = PyObject_GC_NewVar(PyGenObject, type, slots);
    if (gen == NULL) {
        return NULL;
    }
    gen->gi_frame_state = FRAME_CLEARED;
    gen->gi_code = (PyCodeObject *)func->func_code;
    Py_INCREF(gen->gi_code);
    gen->gi_weakreflist = NULL;
    gen->gi_exc_state.exc_value = NULL;
    gen->gi_exc_state.previous_item = NULL;
    assert(func->func_name != NULL);
    gen->gi_name = Py_NewRef(func->func_name);
    assert(func->func_qualname != NULL);
    gen->gi_qualname = Py_NewRef(func->func_qualname);
    _PyObject_GC_TRACK(gen);
    return (PyObject *)gen;
}

static PyObject *
compute_cr_origin(int origin_depth, _PyInterpreterFrame *current_frame);

PyObject *
_Py_MakeCoro(PyFunctionObject *func)
{
    int coro_flags = ((PyCodeObject *)func->func_code)->co_flags &
        (CO_GENERATOR | CO_COROUTINE | CO_ASYNC_GENERATOR);
    assert(coro_flags);
    if (coro_flags == CO_GENERATOR) {
        return make_gen(&PyGen_Type, func);
    }
    if (coro_flags == CO_ASYNC_GENERATOR) {
        PyAsyncGenObject *o;
        o = (PyAsyncGenObject *)make_gen(&PyAsyncGen_Type, func);
        if (o == NULL) {
            return NULL;
        }
        o->ag_origin_or_finalizer = NULL;
        o->ag_closed = 0;
        o->ag_hooks_inited = 0;
        o->ag_running_async = 0;
        return (PyObject*)o;
    }
    assert (coro_flags == CO_COROUTINE);
    PyObject *coro = make_gen(&PyCoro_Type, func);
    if (!coro) {
        return NULL;
    }
    PyThreadState *tstate = _PyThreadState_GET();
    int origin_depth = tstate->coroutine_origin_tracking_depth;

    if (origin_depth == 0) {
        ((PyCoroObject *)coro)->cr_origin_or_finalizer = NULL;
    } else {
        assert(_PyEval_GetFrame());
        PyObject *cr_origin = compute_cr_origin(origin_depth, _PyEval_GetFrame()->previous);
        ((PyCoroObject *)coro)->cr_origin_or_finalizer = cr_origin;
        if (!cr_origin) {
            Py_DECREF(coro);
            return NULL;
        }
    }
    return coro;
}

static PyObject *
gen_new_with_qualname(PyTypeObject *type, PyFrameObject *f,
                      PyObject *name, PyObject *qualname)
{
    PyCodeObject *code = f->f_frame->f_code;
    int size = code->co_nlocalsplus + code->co_stacksize;
    PyGenObject *gen = PyObject_GC_NewVar(PyGenObject, type, size);
    if (gen == NULL) {
        Py_DECREF(f);
        return NULL;
    }
    /* Copy the frame */
    assert(f->f_frame->frame_obj == NULL);
    assert(f->f_frame->owner == FRAME_OWNED_BY_FRAME_OBJECT);
    _PyInterpreterFrame *frame = (_PyInterpreterFrame *)gen->gi_iframe;
    _PyFrame_Copy((_PyInterpreterFrame *)f->_f_frame_data, frame);
    gen->gi_frame_state = FRAME_CREATED;
    assert(frame->frame_obj == f);
    f->f_frame = frame;
    frame->owner = FRAME_OWNED_BY_GENERATOR;
    assert(PyObject_GC_IsTracked((PyObject *)f));
    gen->gi_code = PyFrame_GetCode(f);
    Py_INCREF(gen->gi_code);
    Py_DECREF(f);
    gen->gi_weakreflist = NULL;
    gen->gi_exc_state.exc_value = NULL;
    gen->gi_exc_state.previous_item = NULL;
    if (name != NULL)
        gen->gi_name = name;
    else
        gen->gi_name = gen->gi_code->co_name;
    Py_INCREF(gen->gi_name);
    if (qualname != NULL)
        gen->gi_qualname = qualname;
    else
        gen->gi_qualname = gen->gi_code->co_qualname;
    Py_INCREF(gen->gi_qualname);
    _PyObject_GC_TRACK(gen);
    return (PyObject *)gen;
}

PyObject *
PyGen_NewWithQualName(PyFrameObject *f, PyObject *name, PyObject *qualname)
{
    return gen_new_with_qualname(&PyGen_Type, f, name, qualname);
}

PyObject *
PyGen_New(PyFrameObject *f)
{
    return gen_new_with_qualname(&PyGen_Type, f, NULL, NULL);
}

/* Coroutine Object */

typedef struct {
    PyObject_HEAD
    PyCoroObject *cw_coroutine;
} PyCoroWrapper;

static int
gen_is_coroutine(PyObject *o)
{
    if (PyGen_CheckExact(o)) {
        PyCodeObject *code = (PyCodeObject *)((PyGenObject*)o)->gi_code;
        if (code->co_flags & CO_ITERABLE_COROUTINE) {
            return 1;
        }
    }
    return 0;
}

/*
 *   This helper function returns an awaitable for `o`:
 *     - `o` if `o` is a coroutine-object;
 *     - `type(o)->tp_as_async->am_await(o)`
 *
 *   Raises a TypeError if it's not possible to return
 *   an awaitable and returns NULL.
 */
PyObject *
_PyCoro_GetAwaitableIter(PyObject *o)
{
    unaryfunc getter = NULL;
    PyTypeObject *ot;

    if (PyCoro_CheckExact(o) || gen_is_coroutine(o)) {
        /* 'o' is a coroutine. */
        Py_INCREF(o);
        return o;
    }

    ot = Py_TYPE(o);
    if (ot->tp_as_async != NULL) {
        getter = ot->tp_as_async->am_await;
    }
    if (getter != NULL) {
        PyObject *res = (*getter)(o);
        if (res != NULL) {
            if (PyCoro_CheckExact(res) || gen_is_coroutine(res)) {
                /* __await__ must return an *iterator*, not
                   a coroutine or another awaitable (see PEP 492) */
                PyErr_SetString(PyExc_TypeError,
                                "__await__() returned a coroutine");
                Py_CLEAR(res);
            } else if (!PyIter_Check(res)) {
                PyErr_Format(PyExc_TypeError,
                             "__await__() returned non-iterator "
                             "of type '%.100s'",
                             Py_TYPE(res)->tp_name);
                Py_CLEAR(res);
            }
        }
        return res;
    }

    PyErr_Format(PyExc_TypeError,
                 "object %.100s can't be used in 'await' expression",
                 ot->tp_name);
    return NULL;
}

static PyObject *
coro_repr(PyCoroObject *coro)
{
    return PyUnicode_FromFormat("<coroutine object %S at %p>",
                                coro->cr_qualname, coro);
}

static PyObject *
coro_await(PyCoroObject *coro)
{
    PyCoroWrapper *cw = PyObject_GC_New(PyCoroWrapper, &_PyCoroWrapper_Type);
    if (cw == NULL) {
        return NULL;
    }
    Py_INCREF(coro);
    cw->cw_coroutine = coro;
    _PyObject_GC_TRACK(cw);
    return (PyObject *)cw;
}

static PyObject *
coro_get_cr_await(PyCoroObject *coro, void *Py_UNUSED(ignored))
{
    PyObject *yf = _PyGen_yf((PyGenObject *) coro);
    if (yf == NULL)
        Py_RETURN_NONE;
    return yf;
}

static PyObject *
cr_getsuspended(PyCoroObject *coro, void *Py_UNUSED(ignored))
{
    if (coro->cr_frame_state == FRAME_SUSPENDED) {
        Py_RETURN_TRUE;
    }
    Py_RETURN_FALSE;
}

static PyObject *
cr_getrunning(PyCoroObject *coro, void *Py_UNUSED(ignored))
{
    if (coro->cr_frame_state == FRAME_EXECUTING) {
        Py_RETURN_TRUE;
    }
    Py_RETURN_FALSE;
}

static PyObject *
cr_getframe(PyCoroObject *coro, void *Py_UNUSED(ignored))
{
    return _gen_getframe((PyGenObject *)coro, "cr_frame");
}


static PyGetSetDef coro_getsetlist[] = {
    {"__name__", (getter)gen_get_name, (setter)gen_set_name,
     PyDoc_STR("name of the coroutine")},
    {"__qualname__", (getter)gen_get_qualname, (setter)gen_set_qualname,
     PyDoc_STR("qualified name of the coroutine")},
    {"cr_await", (getter)coro_get_cr_await, NULL,
     PyDoc_STR("object being awaited on, or None")},
    {"cr_running", (getter)cr_getrunning, NULL, NULL},
    {"cr_frame", (getter)cr_getframe, NULL, NULL},
    {"cr_suspended", (getter)cr_getsuspended, NULL, NULL},
    {NULL} /* Sentinel */
};

static PyMemberDef coro_memberlist[] = {
    {"cr_code",      T_OBJECT, offsetof(PyCoroObject, cr_code),     READONLY|PY_AUDIT_READ},
    {"cr_origin",    T_OBJECT, offsetof(PyCoroObject, cr_origin_or_finalizer),   READONLY},
    {NULL}      /* Sentinel */
};

PyDoc_STRVAR(coro_send_doc,
"send(arg) -> send 'arg' into coroutine,\n\
return next iterated value or raise StopIteration.");

PyDoc_STRVAR(coro_throw_doc,
"throw(value)\n\
throw(type[,value[,traceback]])\n\
\n\
Raise exception in coroutine, return next iterated value or raise\n\
StopIteration.\n\
the (type, val, tb) signature is deprecated, \n\
and may be removed in a future version of Python.");


PyDoc_STRVAR(coro_close_doc,
"close() -> raise GeneratorExit inside coroutine.");

static PyMethodDef coro_methods[] = {
    {"send",(PyCFunction)gen_send, METH_O, coro_send_doc},
    {"throw",_PyCFunction_CAST(gen_throw), METH_FASTCALL, coro_throw_doc},
    {"close",(PyCFunction)gen_close, METH_NOARGS, coro_close_doc},
    {"__sizeof__", (PyCFunction)gen_sizeof, METH_NOARGS, sizeof__doc__},
    {NULL, NULL}        /* Sentinel */
};

static PyAsyncMethods coro_as_async = {
    (unaryfunc)coro_await,                      /* am_await */
    0,                                          /* am_aiter */
    0,                                          /* am_anext */
    (sendfunc)PyGen_am_send,                    /* am_send  */
};

PyTypeObject PyCoro_Type = {
    PyVarObject_HEAD_INIT(&PyType_Type, 0)
    "coroutine",                                /* tp_name */
    offsetof(PyCoroObject, cr_iframe) +
    offsetof(_PyInterpreterFrame, localsplus),       /* tp_basicsize */
    sizeof(PyObject *),                         /* tp_itemsize */
    /* methods */
    (destructor)gen_dealloc,                    /* tp_dealloc */
    0,                                          /* tp_vectorcall_offset */
    0,                                          /* tp_getattr */
    0,                                          /* tp_setattr */
    &coro_as_async,                             /* tp_as_async */
    (reprfunc)coro_repr,                        /* tp_repr */
    0,                                          /* tp_as_number */
    0,                                          /* tp_as_sequence */
    0,                                          /* tp_as_mapping */
    0,                                          /* tp_hash */
    0,                                          /* tp_call */
    0,                                          /* tp_str */
    PyObject_GenericGetAttr,                    /* tp_getattro */
    0,                                          /* tp_setattro */
    0,                                          /* tp_as_buffer */
    Py_TPFLAGS_DEFAULT | Py_TPFLAGS_HAVE_GC,    /* tp_flags */
    0,                                          /* tp_doc */
    (traverseproc)gen_traverse,                 /* tp_traverse */
    0,                                          /* tp_clear */
    0,                                          /* tp_richcompare */
    offsetof(PyCoroObject, cr_weakreflist),     /* tp_weaklistoffset */
    0,                                          /* tp_iter */
    0,                                          /* tp_iternext */
    coro_methods,                               /* tp_methods */
    coro_memberlist,                            /* tp_members */
    coro_getsetlist,                            /* tp_getset */
    0,                                          /* tp_base */
    0,                                          /* tp_dict */
    0,                                          /* tp_descr_get */
    0,                                          /* tp_descr_set */
    0,                                          /* tp_dictoffset */
    0,                                          /* tp_init */
    0,                                          /* tp_alloc */
    0,                                          /* tp_new */
    0,                                          /* tp_free */
    0,                                          /* tp_is_gc */
    0,                                          /* tp_bases */
    0,                                          /* tp_mro */
    0,                                          /* tp_cache */
    0,                                          /* tp_subclasses */
    0,                                          /* tp_weaklist */
    0,                                          /* tp_del */
    0,                                          /* tp_version_tag */
    _PyGen_Finalize,                            /* tp_finalize */
};

static void
coro_wrapper_dealloc(PyCoroWrapper *cw)
{
    _PyObject_GC_UNTRACK((PyObject *)cw);
    Py_CLEAR(cw->cw_coroutine);
    PyObject_GC_Del(cw);
}

static PyObject *
coro_wrapper_iternext(PyCoroWrapper *cw)
{
    return gen_iternext((PyGenObject *)cw->cw_coroutine);
}

static PyObject *
coro_wrapper_send(PyCoroWrapper *cw, PyObject *arg)
{
    return gen_send((PyGenObject *)cw->cw_coroutine, arg);
}

static PyObject *
coro_wrapper_throw(PyCoroWrapper *cw, PyObject *const *args, Py_ssize_t nargs)
{
    return gen_throw((PyGenObject *)cw->cw_coroutine, args, nargs);
}

static PyObject *
coro_wrapper_close(PyCoroWrapper *cw, PyObject *args)
{
    return gen_close((PyGenObject *)cw->cw_coroutine, args);
}

static int
coro_wrapper_traverse(PyCoroWrapper *cw, visitproc visit, void *arg)
{
    Py_VISIT((PyObject *)cw->cw_coroutine);
    return 0;
}

static PyMethodDef coro_wrapper_methods[] = {
    {"send",(PyCFunction)coro_wrapper_send, METH_O, coro_send_doc},
    {"throw",_PyCFunction_CAST(coro_wrapper_throw),
    METH_FASTCALL, coro_throw_doc},
    {"close",(PyCFunction)coro_wrapper_close, METH_NOARGS, coro_close_doc},
    {NULL, NULL}        /* Sentinel */
};

PyTypeObject _PyCoroWrapper_Type = {
    PyVarObject_HEAD_INIT(&PyType_Type, 0)
    "coroutine_wrapper",
    sizeof(PyCoroWrapper),                      /* tp_basicsize */
    0,                                          /* tp_itemsize */
    (destructor)coro_wrapper_dealloc,           /* destructor tp_dealloc */
    0,                                          /* tp_vectorcall_offset */
    0,                                          /* tp_getattr */
    0,                                          /* tp_setattr */
    0,                                          /* tp_as_async */
    0,                                          /* tp_repr */
    0,                                          /* tp_as_number */
    0,                                          /* tp_as_sequence */
    0,                                          /* tp_as_mapping */
    0,                                          /* tp_hash */
    0,                                          /* tp_call */
    0,                                          /* tp_str */
    PyObject_GenericGetAttr,                    /* tp_getattro */
    0,                                          /* tp_setattro */
    0,                                          /* tp_as_buffer */
    Py_TPFLAGS_DEFAULT | Py_TPFLAGS_HAVE_GC,    /* tp_flags */
    "A wrapper object implementing __await__ for coroutines.",
    (traverseproc)coro_wrapper_traverse,        /* tp_traverse */
    0,                                          /* tp_clear */
    0,                                          /* tp_richcompare */
    0,                                          /* tp_weaklistoffset */
    PyObject_SelfIter,                          /* tp_iter */
    (iternextfunc)coro_wrapper_iternext,        /* tp_iternext */
    coro_wrapper_methods,                       /* tp_methods */
    0,                                          /* tp_members */
    0,                                          /* tp_getset */
    0,                                          /* tp_base */
    0,                                          /* tp_dict */
    0,                                          /* tp_descr_get */
    0,                                          /* tp_descr_set */
    0,                                          /* tp_dictoffset */
    0,                                          /* tp_init */
    0,                                          /* tp_alloc */
    0,                                          /* tp_new */
    0,                                          /* tp_free */
};

static PyObject *
compute_cr_origin(int origin_depth, _PyInterpreterFrame *current_frame)
{
    _PyInterpreterFrame *frame = current_frame;
    /* First count how many frames we have */
    int frame_count = 0;
    for (; frame && frame_count < origin_depth; ++frame_count) {
        frame = frame->previous;
    }

    /* Now collect them */
    PyObject *cr_origin = PyTuple_New(frame_count);
    if (cr_origin == NULL) {
        return NULL;
    }
    frame = current_frame;
    for (int i = 0; i < frame_count; ++i) {
        PyCodeObject *code = frame->f_code;
        int line = _PyInterpreterFrame_GetLine(frame);
        PyObject *frameinfo = Py_BuildValue("OiO", code->co_filename, line,
                                            code->co_name);
        if (!frameinfo) {
            Py_DECREF(cr_origin);
            return NULL;
        }
        PyTuple_SET_ITEM(cr_origin, i, frameinfo);
        frame = frame->previous;
    }

    return cr_origin;
}

PyObject *
PyCoro_New(PyFrameObject *f, PyObject *name, PyObject *qualname)
{
    PyObject *coro = gen_new_with_qualname(&PyCoro_Type, f, name, qualname);
    if (!coro) {
        return NULL;
    }

    PyThreadState *tstate = _PyThreadState_GET();
    int origin_depth = tstate->coroutine_origin_tracking_depth;

    if (origin_depth == 0) {
        ((PyCoroObject *)coro)->cr_origin_or_finalizer = NULL;
    } else {
        PyObject *cr_origin = compute_cr_origin(origin_depth, _PyEval_GetFrame());
        ((PyCoroObject *)coro)->cr_origin_or_finalizer = cr_origin;
        if (!cr_origin) {
            Py_DECREF(coro);
            return NULL;
        }
    }

    return coro;
}


/* ========= Asynchronous Generators ========= */


typedef enum {
    AWAITABLE_STATE_INIT,   /* new awaitable, has not yet been iterated */
    AWAITABLE_STATE_ITER,   /* being iterated */
    AWAITABLE_STATE_CLOSED, /* closed */
} AwaitableState;


typedef struct PyAsyncGenASend {
    PyObject_HEAD
    PyAsyncGenObject *ags_gen;

    /* Can be NULL, when in the __anext__() mode
       (equivalent of "asend(None)") */
    PyObject *ags_sendval;

    AwaitableState ags_state;
} PyAsyncGenASend;


typedef struct PyAsyncGenAThrow {
    PyObject_HEAD
    PyAsyncGenObject *agt_gen;

    /* Can be NULL, when in the "aclose()" mode
       (equivalent of "athrow(GeneratorExit)") */
    PyObject *agt_args;

    AwaitableState agt_state;
} PyAsyncGenAThrow;


typedef struct _PyAsyncGenWrappedValue {
    PyObject_HEAD
    PyObject *agw_val;
} _PyAsyncGenWrappedValue;


#define _PyAsyncGenWrappedValue_CheckExact(o) \
                    Py_IS_TYPE(o, &_PyAsyncGenWrappedValue_Type)

#define PyAsyncGenASend_CheckExact(o) \
                    Py_IS_TYPE(o, &_PyAsyncGenASend_Type)


static int
async_gen_traverse(PyAsyncGenObject *gen, visitproc visit, void *arg)
{
    Py_VISIT(gen->ag_origin_or_finalizer);
    return gen_traverse((PyGenObject*)gen, visit, arg);
}


static PyObject *
async_gen_repr(PyAsyncGenObject *o)
{
    return PyUnicode_FromFormat("<async_generator object %S at %p>",
                                o->ag_qualname, o);
}


static int
async_gen_init_hooks(PyAsyncGenObject *o)
{
    PyThreadState *tstate;
    PyObject *finalizer;
    PyObject *firstiter;

    if (o->ag_hooks_inited) {
        return 0;
    }

    o->ag_hooks_inited = 1;

    tstate = _PyThreadState_GET();

    finalizer = tstate->async_gen_finalizer;
    if (finalizer) {
        Py_INCREF(finalizer);
        o->ag_origin_or_finalizer = finalizer;
    }

    firstiter = tstate->async_gen_firstiter;
    if (firstiter) {
        PyObject *res;

        Py_INCREF(firstiter);
        res = PyObject_CallOneArg(firstiter, (PyObject *)o);
        Py_DECREF(firstiter);
        if (res == NULL) {
            return 1;
        }
        Py_DECREF(res);
    }

    return 0;
}


static PyObject *
async_gen_anext(PyAsyncGenObject *o)
{
    if (async_gen_init_hooks(o)) {
        return NULL;
    }
    return async_gen_asend_new(o, NULL);
}


static PyObject *
async_gen_asend(PyAsyncGenObject *o, PyObject *arg)
{
    if (async_gen_init_hooks(o)) {
        return NULL;
    }
    return async_gen_asend_new(o, arg);
}


static PyObject *
async_gen_aclose(PyAsyncGenObject *o, PyObject *arg)
{
    if (async_gen_init_hooks(o)) {
        return NULL;
    }
    return async_gen_athrow_new(o, NULL);
}

static PyObject *
async_gen_athrow(PyAsyncGenObject *o, PyObject *args)
{
    if (PyTuple_GET_SIZE(args) > 1) {
        if (PyErr_WarnEx(PyExc_DeprecationWarning,
                            "the (type, exc, tb) signature of athrow() is deprecated, "
                            "use the single-arg signature instead.",
                            1) < 0) {
            return NULL;
        }
    }
    if (async_gen_init_hooks(o)) {
        return NULL;
    }
    return async_gen_athrow_new(o, args);
}

static PyObject *
ag_getframe(PyAsyncGenObject *ag, void *Py_UNUSED(ignored))
{
    return _gen_getframe((PyGenObject *)ag, "ag_frame");
}

static PyGetSetDef async_gen_getsetlist[] = {
    {"__name__", (getter)gen_get_name, (setter)gen_set_name,
     PyDoc_STR("name of the async generator")},
    {"__qualname__", (getter)gen_get_qualname, (setter)gen_set_qualname,
     PyDoc_STR("qualified name of the async generator")},
    {"ag_await", (getter)coro_get_cr_await, NULL,
     PyDoc_STR("object being awaited on, or None")},
     {"ag_frame",  (getter)ag_getframe, NULL, NULL},
    {NULL} /* Sentinel */
};

static PyMemberDef async_gen_memberlist[] = {
    {"ag_running", T_BOOL,   offsetof(PyAsyncGenObject, ag_running_async),
        READONLY},
    {"ag_code",    T_OBJECT, offsetof(PyAsyncGenObject, ag_code),    READONLY|PY_AUDIT_READ},
    {NULL}      /* Sentinel */
};

PyDoc_STRVAR(async_aclose_doc,
"aclose() -> raise GeneratorExit inside generator.");

PyDoc_STRVAR(async_asend_doc,
"asend(v) -> send 'v' in generator.");

PyDoc_STRVAR(async_athrow_doc,
"athrow(value)\n\
athrow(type[,value[,tb]])\n\
\n\
raise exception in generator.\n\
the (type, val, tb) signature is deprecated, \n\
and may be removed in a future version of Python.");

static PyMethodDef async_gen_methods[] = {
    {"asend", (PyCFunction)async_gen_asend, METH_O, async_asend_doc},
    {"athrow",(PyCFunction)async_gen_athrow, METH_VARARGS, async_athrow_doc},
    {"aclose", (PyCFunction)async_gen_aclose, METH_NOARGS, async_aclose_doc},
    {"__sizeof__", (PyCFunction)gen_sizeof, METH_NOARGS, sizeof__doc__},
    {"__class_getitem__",    Py_GenericAlias,
    METH_O|METH_CLASS,       PyDoc_STR("See PEP 585")},
    {NULL, NULL}        /* Sentinel */
};


static PyAsyncMethods async_gen_as_async = {
    0,                                          /* am_await */
    PyObject_SelfIter,                          /* am_aiter */
    (unaryfunc)async_gen_anext,                 /* am_anext */
    (sendfunc)PyGen_am_send,                    /* am_send  */
};


PyTypeObject PyAsyncGen_Type = {
    PyVarObject_HEAD_INIT(&PyType_Type, 0)
    "async_generator",                          /* tp_name */
    offsetof(PyAsyncGenObject, ag_iframe) +
    offsetof(_PyInterpreterFrame, localsplus),       /* tp_basicsize */
    sizeof(PyObject *),                         /* tp_itemsize */
    /* methods */
    (destructor)gen_dealloc,                    /* tp_dealloc */
    0,                                          /* tp_vectorcall_offset */
    0,                                          /* tp_getattr */
    0,                                          /* tp_setattr */
    &async_gen_as_async,                        /* tp_as_async */
    (reprfunc)async_gen_repr,                   /* tp_repr */
    0,                                          /* tp_as_number */
    0,                                          /* tp_as_sequence */
    0,                                          /* tp_as_mapping */
    0,                                          /* tp_hash */
    0,                                          /* tp_call */
    0,                                          /* tp_str */
    PyObject_GenericGetAttr,                    /* tp_getattro */
    0,                                          /* tp_setattro */
    0,                                          /* tp_as_buffer */
    Py_TPFLAGS_DEFAULT | Py_TPFLAGS_HAVE_GC,    /* tp_flags */
    0,                                          /* tp_doc */
    (traverseproc)async_gen_traverse,           /* tp_traverse */
    0,                                          /* tp_clear */
    0,                                          /* tp_richcompare */
    offsetof(PyAsyncGenObject, ag_weakreflist), /* tp_weaklistoffset */
    0,                                          /* tp_iter */
    0,                                          /* tp_iternext */
    async_gen_methods,                          /* tp_methods */
    async_gen_memberlist,                       /* tp_members */
    async_gen_getsetlist,                       /* tp_getset */
    0,                                          /* tp_base */
    0,                                          /* tp_dict */
    0,                                          /* tp_descr_get */
    0,                                          /* tp_descr_set */
    0,                                          /* tp_dictoffset */
    0,                                          /* tp_init */
    0,                                          /* tp_alloc */
    0,                                          /* tp_new */
    0,                                          /* tp_free */
    0,                                          /* tp_is_gc */
    0,                                          /* tp_bases */
    0,                                          /* tp_mro */
    0,                                          /* tp_cache */
    0,                                          /* tp_subclasses */
    0,                                          /* tp_weaklist */
    0,                                          /* tp_del */
    0,                                          /* tp_version_tag */
    _PyGen_Finalize,                            /* tp_finalize */
};


#if _PyAsyncGen_MAXFREELIST > 0
static struct _Py_async_gen_state *
get_async_gen_state(void)
{
    PyInterpreterState *interp = _PyInterpreterState_GET();
    return &interp->async_gen;
}
#endif


PyObject *
PyAsyncGen_New(PyFrameObject *f, PyObject *name, PyObject *qualname)
{
    PyAsyncGenObject *o;
    o = (PyAsyncGenObject *)gen_new_with_qualname(
        &PyAsyncGen_Type, f, name, qualname);
    if (o == NULL) {
        return NULL;
    }
    o->ag_origin_or_finalizer = NULL;
    o->ag_closed = 0;
    o->ag_hooks_inited = 0;
    o->ag_running_async = 0;
    return (PyObject*)o;
}


void
_PyAsyncGen_ClearFreeLists(PyInterpreterState *interp)
{
#if _PyAsyncGen_MAXFREELIST > 0
    struct _Py_async_gen_state *state = &interp->async_gen;

    while (state->value_numfree) {
        _PyAsyncGenWrappedValue *o;
        o = state->value_freelist[--state->value_numfree];
        assert(_PyAsyncGenWrappedValue_CheckExact(o));
        PyObject_GC_Del(o);
    }

    while (state->asend_numfree) {
        PyAsyncGenASend *o;
        o = state->asend_freelist[--state->asend_numfree];
        assert(Py_IS_TYPE(o, &_PyAsyncGenASend_Type));
        PyObject_GC_Del(o);
    }
#endif
}

void
_PyAsyncGen_Fini(PyInterpreterState *interp)
{
    _PyAsyncGen_ClearFreeLists(interp);
#if defined(Py_DEBUG) && _PyAsyncGen_MAXFREELIST > 0
    struct _Py_async_gen_state *state = &interp->async_gen;
    state->value_numfree = -1;
    state->asend_numfree = -1;
#endif
}


static PyObject *
async_gen_unwrap_value(PyAsyncGenObject *gen, PyObject *result)
{
    if (result == NULL) {
        if (!PyErr_Occurred()) {
            PyErr_SetNone(PyExc_StopAsyncIteration);
        }

        if (PyErr_ExceptionMatches(PyExc_StopAsyncIteration)
            || PyErr_ExceptionMatches(PyExc_GeneratorExit)
        ) {
            gen->ag_closed = 1;
        }

        gen->ag_running_async = 0;
        return NULL;
    }

    if (_PyAsyncGenWrappedValue_CheckExact(result)) {
        /* async yield */
        _PyGen_SetStopIterationValue(((_PyAsyncGenWrappedValue*)result)->agw_val);
        Py_DECREF(result);
        gen->ag_running_async = 0;
        return NULL;
    }

    return result;
}


/* ---------- Async Generator ASend Awaitable ------------ */


static void
async_gen_asend_dealloc(PyAsyncGenASend *o)
{
    _PyObject_GC_UNTRACK((PyObject *)o);
    Py_CLEAR(o->ags_gen);
    Py_CLEAR(o->ags_sendval);
#if _PyAsyncGen_MAXFREELIST > 0
    struct _Py_async_gen_state *state = get_async_gen_state();
#ifdef Py_DEBUG
    // async_gen_asend_dealloc() must not be called after _PyAsyncGen_Fini()
    assert(state->asend_numfree != -1);
#endif
    if (state->asend_numfree < _PyAsyncGen_MAXFREELIST) {
        assert(PyAsyncGenASend_CheckExact(o));
        state->asend_freelist[state->asend_numfree++] = o;
    }
    else
#endif
    {
        PyObject_GC_Del(o);
    }
}

static int
async_gen_asend_traverse(PyAsyncGenASend *o, visitproc visit, void *arg)
{
    Py_VISIT(o->ags_gen);
    Py_VISIT(o->ags_sendval);
    return 0;
}


static PyObject *
async_gen_asend_send(PyAsyncGenASend *o, PyObject *arg)
{
    PyObject *result;

    if (o->ags_state == AWAITABLE_STATE_CLOSED) {
        PyErr_SetString(
            PyExc_RuntimeError,
            "cannot reuse already awaited __anext__()/asend()");
        return NULL;
    }

    if (o->ags_state == AWAITABLE_STATE_INIT) {
        if (o->ags_gen->ag_running_async) {
            PyErr_SetString(
                PyExc_RuntimeError,
                "anext(): asynchronous generator is already running");
            return NULL;
        }

        if (arg == NULL || arg == Py_None) {
            arg = o->ags_sendval;
        }
        o->ags_state = AWAITABLE_STATE_ITER;
    }

    o->ags_gen->ag_running_async = 1;
    result = gen_send((PyGenObject*)o->ags_gen, arg);
    result = async_gen_unwrap_value(o->ags_gen, result);

    if (result == NULL) {
        o->ags_state = AWAITABLE_STATE_CLOSED;
    }

    return result;
}


static PyObject *
async_gen_asend_iternext(PyAsyncGenASend *o)
{
    return async_gen_asend_send(o, NULL);
}


static PyObject *
async_gen_asend_throw(PyAsyncGenASend *o, PyObject *const *args, Py_ssize_t nargs)
{
    PyObject *result;

    if (o->ags_state == AWAITABLE_STATE_CLOSED) {
        PyErr_SetString(
            PyExc_RuntimeError,
            "cannot reuse already awaited __anext__()/asend()");
        return NULL;
    }

    result = gen_throw((PyGenObject*)o->ags_gen, args, nargs);
    result = async_gen_unwrap_value(o->ags_gen, result);

    if (result == NULL) {
        o->ags_state = AWAITABLE_STATE_CLOSED;
    }

    return result;
}


static PyObject *
async_gen_asend_close(PyAsyncGenASend *o, PyObject *args)
{
    o->ags_state = AWAITABLE_STATE_CLOSED;
    Py_RETURN_NONE;
}


static PyMethodDef async_gen_asend_methods[] = {
    {"send", (PyCFunction)async_gen_asend_send, METH_O, send_doc},
    {"throw", _PyCFunction_CAST(async_gen_asend_throw), METH_FASTCALL, throw_doc},
    {"close", (PyCFunction)async_gen_asend_close, METH_NOARGS, close_doc},
    {NULL, NULL}        /* Sentinel */
};


static PyAsyncMethods async_gen_asend_as_async = {
    PyObject_SelfIter,                          /* am_await */
    0,                                          /* am_aiter */
    0,                                          /* am_anext */
    0,                                          /* am_send  */
};


PyTypeObject _PyAsyncGenASend_Type = {
    PyVarObject_HEAD_INIT(&PyType_Type, 0)
    "async_generator_asend",                    /* tp_name */
    sizeof(PyAsyncGenASend),                    /* tp_basicsize */
    0,                                          /* tp_itemsize */
    /* methods */
    (destructor)async_gen_asend_dealloc,        /* tp_dealloc */
    0,                                          /* tp_vectorcall_offset */
    0,                                          /* tp_getattr */
    0,                                          /* tp_setattr */
    &async_gen_asend_as_async,                  /* tp_as_async */
    0,                                          /* tp_repr */
    0,                                          /* tp_as_number */
    0,                                          /* tp_as_sequence */
    0,                                          /* tp_as_mapping */
    0,                                          /* tp_hash */
    0,                                          /* tp_call */
    0,                                          /* tp_str */
    PyObject_GenericGetAttr,                    /* tp_getattro */
    0,                                          /* tp_setattro */
    0,                                          /* tp_as_buffer */
    Py_TPFLAGS_DEFAULT | Py_TPFLAGS_HAVE_GC,    /* tp_flags */
    0,                                          /* tp_doc */
    (traverseproc)async_gen_asend_traverse,     /* tp_traverse */
    0,                                          /* tp_clear */
    0,                                          /* tp_richcompare */
    0,                                          /* tp_weaklistoffset */
    PyObject_SelfIter,                          /* tp_iter */
    (iternextfunc)async_gen_asend_iternext,     /* tp_iternext */
    async_gen_asend_methods,                    /* tp_methods */
    0,                                          /* tp_members */
    0,                                          /* tp_getset */
    0,                                          /* tp_base */
    0,                                          /* tp_dict */
    0,                                          /* tp_descr_get */
    0,                                          /* tp_descr_set */
    0,                                          /* tp_dictoffset */
    0,                                          /* tp_init */
    0,                                          /* tp_alloc */
    0,                                          /* tp_new */
};


static PyObject *
async_gen_asend_new(PyAsyncGenObject *gen, PyObject *sendval)
{
    PyAsyncGenASend *o;
#if _PyAsyncGen_MAXFREELIST > 0
    struct _Py_async_gen_state *state = get_async_gen_state();
#ifdef Py_DEBUG
    // async_gen_asend_new() must not be called after _PyAsyncGen_Fini()
    assert(state->asend_numfree != -1);
#endif
    if (state->asend_numfree) {
        state->asend_numfree--;
        o = state->asend_freelist[state->asend_numfree];
        _Py_NewReference((PyObject *)o);
    }
    else
#endif
    {
        o = PyObject_GC_New(PyAsyncGenASend, &_PyAsyncGenASend_Type);
        if (o == NULL) {
            return NULL;
        }
    }

    Py_INCREF(gen);
    o->ags_gen = gen;

    Py_XINCREF(sendval);
    o->ags_sendval = sendval;

    o->ags_state = AWAITABLE_STATE_INIT;

    _PyObject_GC_TRACK((PyObject*)o);
    return (PyObject*)o;
}


/* ---------- Async Generator Value Wrapper ------------ */


static void
async_gen_wrapped_val_dealloc(_PyAsyncGenWrappedValue *o)
{
    _PyObject_GC_UNTRACK((PyObject *)o);
    Py_CLEAR(o->agw_val);
#if _PyAsyncGen_MAXFREELIST > 0
    struct _Py_async_gen_state *state = get_async_gen_state();
#ifdef Py_DEBUG
    // async_gen_wrapped_val_dealloc() must not be called after _PyAsyncGen_Fini()
    assert(state->value_numfree != -1);
#endif
    if (state->value_numfree < _PyAsyncGen_MAXFREELIST) {
        assert(_PyAsyncGenWrappedValue_CheckExact(o));
        state->value_freelist[state->value_numfree++] = o;
        OBJECT_STAT_INC(to_freelist);
    }
    else
#endif
    {
        PyObject_GC_Del(o);
    }
}


static int
async_gen_wrapped_val_traverse(_PyAsyncGenWrappedValue *o,
                               visitproc visit, void *arg)
{
    Py_VISIT(o->agw_val);
    return 0;
}


PyTypeObject _PyAsyncGenWrappedValue_Type = {
    PyVarObject_HEAD_INIT(&PyType_Type, 0)
    "async_generator_wrapped_value",            /* tp_name */
    sizeof(_PyAsyncGenWrappedValue),            /* tp_basicsize */
    0,                                          /* tp_itemsize */
    /* methods */
    (destructor)async_gen_wrapped_val_dealloc,  /* tp_dealloc */
    0,                                          /* tp_vectorcall_offset */
    0,                                          /* tp_getattr */
    0,                                          /* tp_setattr */
    0,                                          /* tp_as_async */
    0,                                          /* tp_repr */
    0,                                          /* tp_as_number */
    0,                                          /* tp_as_sequence */
    0,                                          /* tp_as_mapping */
    0,                                          /* tp_hash */
    0,                                          /* tp_call */
    0,                                          /* tp_str */
    PyObject_GenericGetAttr,                    /* tp_getattro */
    0,                                          /* tp_setattro */
    0,                                          /* tp_as_buffer */
    Py_TPFLAGS_DEFAULT | Py_TPFLAGS_HAVE_GC,    /* tp_flags */
    0,                                          /* tp_doc */
    (traverseproc)async_gen_wrapped_val_traverse, /* tp_traverse */
    0,                                          /* tp_clear */
    0,                                          /* tp_richcompare */
    0,                                          /* tp_weaklistoffset */
    0,                                          /* tp_iter */
    0,                                          /* tp_iternext */
    0,                                          /* tp_methods */
    0,                                          /* tp_members */
    0,                                          /* tp_getset */
    0,                                          /* tp_base */
    0,                                          /* tp_dict */
    0,                                          /* tp_descr_get */
    0,                                          /* tp_descr_set */
    0,                                          /* tp_dictoffset */
    0,                                          /* tp_init */
    0,                                          /* tp_alloc */
    0,                                          /* tp_new */
};


PyObject *
_PyAsyncGenValueWrapperNew(PyObject *val)
{
    _PyAsyncGenWrappedValue *o;
    assert(val);

#if _PyAsyncGen_MAXFREELIST > 0
    struct _Py_async_gen_state *state = get_async_gen_state();
#ifdef Py_DEBUG
    // _PyAsyncGenValueWrapperNew() must not be called after _PyAsyncGen_Fini()
    assert(state->value_numfree != -1);
#endif
    if (state->value_numfree) {
        state->value_numfree--;
        o = state->value_freelist[state->value_numfree];
        OBJECT_STAT_INC(from_freelist);
        assert(_PyAsyncGenWrappedValue_CheckExact(o));
        _Py_NewReference((PyObject*)o);
    }
    else
#endif
    {
        o = PyObject_GC_New(_PyAsyncGenWrappedValue,
                            &_PyAsyncGenWrappedValue_Type);
        if (o == NULL) {
            return NULL;
        }
    }
    o->agw_val = val;
    Py_INCREF(val);
    _PyObject_GC_TRACK((PyObject*)o);
    return (PyObject*)o;
}


/* ---------- Async Generator AThrow awaitable ------------ */


static void
async_gen_athrow_dealloc(PyAsyncGenAThrow *o)
{
    _PyObject_GC_UNTRACK((PyObject *)o);
    Py_CLEAR(o->agt_gen);
    Py_CLEAR(o->agt_args);
    PyObject_GC_Del(o);
}


static int
async_gen_athrow_traverse(PyAsyncGenAThrow *o, visitproc visit, void *arg)
{
    Py_VISIT(o->agt_gen);
    Py_VISIT(o->agt_args);
    return 0;
}


static PyObject *
async_gen_athrow_send(PyAsyncGenAThrow *o, PyObject *arg)
{
    PyGenObject *gen = (PyGenObject*)o->agt_gen;
    PyObject *retval;

    if (o->agt_state == AWAITABLE_STATE_CLOSED) {
        PyErr_SetString(
            PyExc_RuntimeError,
            "cannot reuse already awaited aclose()/athrow()");
        return NULL;
    }

    if (gen->gi_frame_state >= FRAME_COMPLETED) {
        o->agt_state = AWAITABLE_STATE_CLOSED;
        PyErr_SetNone(PyExc_StopIteration);
        return NULL;
    }

    if (o->agt_state == AWAITABLE_STATE_INIT) {
        if (o->agt_gen->ag_running_async) {
            o->agt_state = AWAITABLE_STATE_CLOSED;
            if (o->agt_args == NULL) {
                PyErr_SetString(
                    PyExc_RuntimeError,
                    "aclose(): asynchronous generator is already running");
            }
            else {
                PyErr_SetString(
                    PyExc_RuntimeError,
                    "athrow(): asynchronous generator is already running");
            }
            return NULL;
        }

        if (o->agt_gen->ag_closed) {
            o->agt_state = AWAITABLE_STATE_CLOSED;
            PyErr_SetNone(PyExc_StopAsyncIteration);
            return NULL;
        }

        if (arg != Py_None) {
            PyErr_SetString(PyExc_RuntimeError, NON_INIT_CORO_MSG);
            return NULL;
        }

        o->agt_state = AWAITABLE_STATE_ITER;
        o->agt_gen->ag_running_async = 1;

        if (o->agt_args == NULL) {
            /* aclose() mode */
            o->agt_gen->ag_closed = 1;

            retval = _gen_throw((PyGenObject *)gen,
                                0,  /* Do not close generator when
                                       PyExc_GeneratorExit is passed */
                                PyExc_GeneratorExit, NULL, NULL);

            if (retval && _PyAsyncGenWrappedValue_CheckExact(retval)) {
                Py_DECREF(retval);
                goto yield_close;
            }
        } else {
            PyObject *typ;
            PyObject *tb = NULL;
            PyObject *val = NULL;

            if (!PyArg_UnpackTuple(o->agt_args, "athrow", 1, 3,
                                   &typ, &val, &tb)) {
                return NULL;
            }

            retval = _gen_throw((PyGenObject *)gen,
                                0,  /* Do not close generator when
                                       PyExc_GeneratorExit is passed */
                                typ, val, tb);
            retval = async_gen_unwrap_value(o->agt_gen, retval);
        }
        if (retval == NULL) {
            goto check_error;
        }
        return retval;
    }

    assert(o->agt_state == AWAITABLE_STATE_ITER);

    retval = gen_send((PyGenObject *)gen, arg);
    if (o->agt_args) {
        return async_gen_unwrap_value(o->agt_gen, retval);
    } else {
        /* aclose() mode */
        if (retval) {
            if (_PyAsyncGenWrappedValue_CheckExact(retval)) {
                Py_DECREF(retval);
                goto yield_close;
            }
            else {
                return retval;
            }
        }
        else {
            goto check_error;
        }
    }

yield_close:
    o->agt_gen->ag_running_async = 0;
    o->agt_state = AWAITABLE_STATE_CLOSED;
    PyErr_SetString(
        PyExc_RuntimeError, ASYNC_GEN_IGNORED_EXIT_MSG);
    return NULL;

check_error:
    o->agt_gen->ag_running_async = 0;
    o->agt_state = AWAITABLE_STATE_CLOSED;
    if (PyErr_ExceptionMatches(PyExc_StopAsyncIteration) ||
            PyErr_ExceptionMatches(PyExc_GeneratorExit))
    {
        if (o->agt_args == NULL) {
            /* when aclose() is called we don't want to propagate
               StopAsyncIteration or GeneratorExit; just raise
               StopIteration, signalling that this 'aclose()' await
               is done.
            */
            PyErr_Clear();
            PyErr_SetNone(PyExc_StopIteration);
        }
    }
    return NULL;
}


static PyObject *
async_gen_athrow_throw(PyAsyncGenAThrow *o, PyObject *const *args, Py_ssize_t nargs)
{
    PyObject *retval;

    if (o->agt_state == AWAITABLE_STATE_CLOSED) {
        PyErr_SetString(
            PyExc_RuntimeError,
            "cannot reuse already awaited aclose()/athrow()");
        return NULL;
    }

    retval = gen_throw((PyGenObject*)o->agt_gen, args, nargs);
    if (o->agt_args) {
        return async_gen_unwrap_value(o->agt_gen, retval);
    } else {
        /* aclose() mode */
        if (retval && _PyAsyncGenWrappedValue_CheckExact(retval)) {
            o->agt_gen->ag_running_async = 0;
            o->agt_state = AWAITABLE_STATE_CLOSED;
            Py_DECREF(retval);
            PyErr_SetString(PyExc_RuntimeError, ASYNC_GEN_IGNORED_EXIT_MSG);
            return NULL;
        }
        if (PyErr_ExceptionMatches(PyExc_StopAsyncIteration) ||
            PyErr_ExceptionMatches(PyExc_GeneratorExit))
        {
            /* when aclose() is called we don't want to propagate
               StopAsyncIteration or GeneratorExit; just raise
               StopIteration, signalling that this 'aclose()' await
               is done.
            */
            PyErr_Clear();
            PyErr_SetNone(PyExc_StopIteration);
        }
        return retval;
    }
}


static PyObject *
async_gen_athrow_iternext(PyAsyncGenAThrow *o)
{
    return async_gen_athrow_send(o, Py_None);
}


static PyObject *
async_gen_athrow_close(PyAsyncGenAThrow *o, PyObject *args)
{
    o->agt_state = AWAITABLE_STATE_CLOSED;
    Py_RETURN_NONE;
}


static PyMethodDef async_gen_athrow_methods[] = {
    {"send", (PyCFunction)async_gen_athrow_send, METH_O, send_doc},
    {"throw", _PyCFunction_CAST(async_gen_athrow_throw),
    METH_FASTCALL, throw_doc},
    {"close", (PyCFunction)async_gen_athrow_close, METH_NOARGS, close_doc},
    {NULL, NULL}        /* Sentinel */
};


static PyAsyncMethods async_gen_athrow_as_async = {
    PyObject_SelfIter,                          /* am_await */
    0,                                          /* am_aiter */
    0,                                          /* am_anext */
    0,                                          /* am_send  */
};


PyTypeObject _PyAsyncGenAThrow_Type = {
    PyVarObject_HEAD_INIT(&PyType_Type, 0)
    "async_generator_athrow",                   /* tp_name */
    sizeof(PyAsyncGenAThrow),                   /* tp_basicsize */
    0,                                          /* tp_itemsize */
    /* methods */
    (destructor)async_gen_athrow_dealloc,       /* tp_dealloc */
    0,                                          /* tp_vectorcall_offset */
    0,                                          /* tp_getattr */
    0,                                          /* tp_setattr */
    &async_gen_athrow_as_async,                 /* tp_as_async */
    0,                                          /* tp_repr */
    0,                                          /* tp_as_number */
    0,                                          /* tp_as_sequence */
    0,                                          /* tp_as_mapping */
    0,                                          /* tp_hash */
    0,                                          /* tp_call */
    0,                                          /* tp_str */
    PyObject_GenericGetAttr,                    /* tp_getattro */
    0,                                          /* tp_setattro */
    0,                                          /* tp_as_buffer */
    Py_TPFLAGS_DEFAULT | Py_TPFLAGS_HAVE_GC,    /* tp_flags */
    0,                                          /* tp_doc */
    (traverseproc)async_gen_athrow_traverse,    /* tp_traverse */
    0,                                          /* tp_clear */
    0,                                          /* tp_richcompare */
    0,                                          /* tp_weaklistoffset */
    PyObject_SelfIter,                          /* tp_iter */
    (iternextfunc)async_gen_athrow_iternext,    /* tp_iternext */
    async_gen_athrow_methods,                   /* tp_methods */
    0,                                          /* tp_members */
    0,                                          /* tp_getset */
    0,                                          /* tp_base */
    0,                                          /* tp_dict */
    0,                                          /* tp_descr_get */
    0,                                          /* tp_descr_set */
    0,                                          /* tp_dictoffset */
    0,                                          /* tp_init */
    0,                                          /* tp_alloc */
    0,                                          /* tp_new */
};


static PyObject *
async_gen_athrow_new(PyAsyncGenObject *gen, PyObject *args)
{
    PyAsyncGenAThrow *o;
    o = PyObject_GC_New(PyAsyncGenAThrow, &_PyAsyncGenAThrow_Type);
    if (o == NULL) {
        return NULL;
    }
    o->agt_gen = gen;
    o->agt_args = args;
    o->agt_state = AWAITABLE_STATE_INIT;
    Py_INCREF(gen);
    Py_XINCREF(args);
    _PyObject_GC_TRACK((PyObject*)o);
    return (PyObject*)o;
}<|MERGE_RESOLUTION|>--- conflicted
+++ resolved
@@ -207,14 +207,8 @@
     Py_INCREF(result);
     _PyFrame_StackPush(frame, result);
 
-<<<<<<< HEAD
-    gen->gi_exc_state.previous_item = tstate->exc_info;
-=======
-    frame->previous = tstate->cframe->current_frame;
-
     _PyErr_StackItem *prev_exc_info = tstate->exc_info;
     gen->gi_exc_state.previous_item = prev_exc_info;
->>>>>>> 4a1c58d5
     tstate->exc_info = &gen->gi_exc_state;
 
     if (exc) {
@@ -230,13 +224,6 @@
     if (gen->gi_frame_state == FRAME_EXECUTING) {
         gen->gi_frame_state = FRAME_COMPLETED;
     }
-<<<<<<< HEAD
-    tstate->exc_info = gen->gi_exc_state.previous_item;
-    gen->gi_exc_state.previous_item = NULL;
-
-=======
-    assert(tstate->cframe->current_frame == frame->previous);
->>>>>>> 4a1c58d5
     /* Don't keep the reference to previous any longer than necessary.  It
      * may keep a chain of frames alive or it could create a reference
      * cycle. */
