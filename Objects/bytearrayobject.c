/* PyByteArray (bytearray) implementation */

#define PY_SSIZE_T_CLEAN
#include "Python.h"
#include "pycore_abstract.h"      // _PyIndex_Check()
#include "pycore_bytes_methods.h"
#include "pycore_object.h"
#include "bytesobject.h"
#include "pystrhex.h"

/*[clinic input]
class bytearray "PyByteArrayObject *" "&PyByteArray_Type"
[clinic start generated code]*/
/*[clinic end generated code: output=da39a3ee5e6b4b0d input=5535b77c37a119e0]*/

/* For PyByteArray_AS_STRING(). */
char _PyByteArray_empty_string[] = "";

/* Helpers */

static int
_getbytevalue(PyObject* arg, int *value)
{
    int overflow;
    long face_value = PyLong_AsLongAndOverflow(arg, &overflow);

    if (face_value == -1 && PyErr_Occurred()) {
        *value = -1;
        return 0;
    }
    if (face_value < 0 || face_value >= 256) {
        /* this includes an overflow in converting to C long */
        PyErr_SetString(PyExc_ValueError, "byte must be in range(0, 256)");
        *value = -1;
        return 0;
    }

    *value = face_value;
    return 1;
}

static int
bytearray_getbuffer(PyByteArrayObject *obj, Py_buffer *view, int flags)
{
    void *ptr;
    if (view == NULL) {
        PyErr_SetString(PyExc_BufferError,
            "bytearray_getbuffer: view==NULL argument is obsolete");
        return -1;
    }
    ptr = (void *) PyByteArray_AS_STRING(obj);
    /* cannot fail if view != NULL and readonly == 0 */
    (void)PyBuffer_FillInfo(view, (PyObject*)obj, ptr, Py_SIZE(obj), 0, flags);
    obj->ob_exports++;
    return 0;
}

static void
bytearray_releasebuffer(PyByteArrayObject *obj, Py_buffer *view)
{
    obj->ob_exports--;
}

static int
_canresize(PyByteArrayObject *self)
{
    if (self->ob_exports > 0) {
        PyErr_SetString(PyExc_BufferError,
                "Existing exports of data: object cannot be re-sized");
        return 0;
    }
    return 1;
}

#include "clinic/bytearrayobject.c.h"

/* Direct API functions */

PyObject *
PyByteArray_FromObject(PyObject *input)
{
    return PyObject_CallOneArg((PyObject *)&PyByteArray_Type, input);
}

static PyObject *
_PyByteArray_FromBufferObject(PyObject *obj)
{
    PyObject *result;
    Py_buffer view;

    if (PyObject_GetBuffer(obj, &view, PyBUF_FULL_RO) < 0) {
        return NULL;
    }
    result = PyByteArray_FromStringAndSize(NULL, view.len);
    if (result != NULL &&
        PyBuffer_ToContiguous(PyByteArray_AS_STRING(result),
                              &view, view.len, 'C') < 0)
    {
        Py_CLEAR(result);
    }
    PyBuffer_Release(&view);
    return result;
}

PyObject *
PyByteArray_FromStringAndSize(const char *bytes, Py_ssize_t size)
{
    PyByteArrayObject *new;
    Py_ssize_t alloc;

    if (size < 0) {
        PyErr_SetString(PyExc_SystemError,
            "Negative size passed to PyByteArray_FromStringAndSize");
        return NULL;
    }

    /* Prevent buffer overflow when setting alloc to size+1. */
    if (size == PY_SSIZE_T_MAX) {
        return PyErr_NoMemory();
    }

    new = PyObject_New(PyByteArrayObject, &PyByteArray_Type);
    if (new == NULL)
        return NULL;

    if (size == 0) {
        new->ob_bytes = NULL;
        alloc = 0;
    }
    else {
        alloc = size + 1;
        new->ob_bytes = PyObject_Malloc(alloc);
        if (new->ob_bytes == NULL) {
            Py_DECREF(new);
            return PyErr_NoMemory();
        }
        if (bytes != NULL && size > 0)
            memcpy(new->ob_bytes, bytes, size);
        new->ob_bytes[size] = '\0';  /* Trailing null byte */
    }
    Py_SET_SIZE(new, size);
    new->ob_alloc = alloc;
    new->ob_start = new->ob_bytes;
    new->ob_exports = 0;

    return (PyObject *)new;
}

Py_ssize_t
PyByteArray_Size(PyObject *self)
{
    assert(self != NULL);
    assert(PyByteArray_Check(self));

    return PyByteArray_GET_SIZE(self);
}

char  *
PyByteArray_AsString(PyObject *self)
{
    assert(self != NULL);
    assert(PyByteArray_Check(self));

    return PyByteArray_AS_STRING(self);
}

int
PyByteArray_Resize(PyObject *self, Py_ssize_t requested_size)
{
    void *sval;
    PyByteArrayObject *obj = ((PyByteArrayObject *)self);
    /* All computations are done unsigned to avoid integer overflows
       (see issue #22335). */
    size_t alloc = (size_t) obj->ob_alloc;
    size_t logical_offset = (size_t) (obj->ob_start - obj->ob_bytes);
    size_t size = (size_t) requested_size;

    assert(self != NULL);
    assert(PyByteArray_Check(self));
    assert(logical_offset <= alloc);
    assert(requested_size >= 0);

    if (requested_size == Py_SIZE(self)) {
        return 0;
    }
    if (!_canresize(obj)) {
        return -1;
    }

    if (size + logical_offset + 1 <= alloc) {
        /* Current buffer is large enough to host the requested size,
           decide on a strategy. */
        if (size < alloc / 2) {
            /* Major downsize; resize down to exact size */
            alloc = size + 1;
        }
        else {
            /* Minor downsize; quick exit */
            Py_SET_SIZE(self, size);
            PyByteArray_AS_STRING(self)[size] = '\0'; /* Trailing null */
            return 0;
        }
    }
    else {
        /* Need growing, decide on a strategy */
        if (size <= alloc * 1.125) {
            /* Moderate upsize; overallocate similar to list_resize() */
            alloc = size + (size >> 3) + (size < 9 ? 3 : 6);
        }
        else {
            /* Major upsize; resize up to exact size */
            alloc = size + 1;
        }
    }
    if (alloc > PY_SSIZE_T_MAX) {
        PyErr_NoMemory();
        return -1;
    }

    if (logical_offset > 0) {
        sval = PyObject_Malloc(alloc);
        if (sval == NULL) {
            PyErr_NoMemory();
            return -1;
        }
        memcpy(sval, PyByteArray_AS_STRING(self),
               Py_MIN((size_t)requested_size, (size_t)Py_SIZE(self)));
        PyObject_Free(obj->ob_bytes);
    }
    else {
        sval = PyObject_Realloc(obj->ob_bytes, alloc);
        if (sval == NULL) {
            PyErr_NoMemory();
            return -1;
        }
    }

    obj->ob_bytes = obj->ob_start = sval;
    Py_SET_SIZE(self, size);
    obj->ob_alloc = alloc;
    obj->ob_bytes[size] = '\0'; /* Trailing null byte */

    return 0;
}

PyObject *
PyByteArray_Concat(PyObject *a, PyObject *b)
{
    Py_buffer va, vb;
    PyByteArrayObject *result = NULL;

    va.len = -1;
    vb.len = -1;
    if (PyObject_GetBuffer(a, &va, PyBUF_SIMPLE) != 0 ||
        PyObject_GetBuffer(b, &vb, PyBUF_SIMPLE) != 0) {
            PyErr_Format(PyExc_TypeError, "can't concat %.100s to %.100s",
                         Py_TYPE(b)->tp_name, Py_TYPE(a)->tp_name);
            goto done;
    }

    if (va.len > PY_SSIZE_T_MAX - vb.len) {
        PyErr_NoMemory();
        goto done;
    }

    result = (PyByteArrayObject *) \
        PyByteArray_FromStringAndSize(NULL, va.len + vb.len);
    // result->ob_bytes is NULL if result is an empty bytearray:
    // if va.len + vb.len equals zero.
    if (result != NULL && result->ob_bytes != NULL) {
        memcpy(result->ob_bytes, va.buf, va.len);
        memcpy(result->ob_bytes + va.len, vb.buf, vb.len);
    }

  done:
    if (va.len != -1)
        PyBuffer_Release(&va);
    if (vb.len != -1)
        PyBuffer_Release(&vb);
    return (PyObject *)result;
}

/* Functions stuffed into the type object */

static Py_ssize_t
bytearray_length(PyByteArrayObject *self)
{
    return Py_SIZE(self);
}

static PyObject *
bytearray_iconcat(PyByteArrayObject *self, PyObject *other)
{
    Py_ssize_t size;
    Py_buffer vo;

    if (PyObject_GetBuffer(other, &vo, PyBUF_SIMPLE) != 0) {
        PyErr_Format(PyExc_TypeError, "can't concat %.100s to %.100s",
                     Py_TYPE(other)->tp_name, Py_TYPE(self)->tp_name);
        return NULL;
    }

    size = Py_SIZE(self);
    if (size > PY_SSIZE_T_MAX - vo.len) {
        PyBuffer_Release(&vo);
        return PyErr_NoMemory();
    }
    if (PyByteArray_Resize((PyObject *)self, size + vo.len) < 0) {
        PyBuffer_Release(&vo);
        return NULL;
    }
    memcpy(PyByteArray_AS_STRING(self) + size, vo.buf, vo.len);
    PyBuffer_Release(&vo);
    Py_INCREF(self);
    return (PyObject *)self;
}

static PyObject *
bytearray_repeat(PyByteArrayObject *self, Py_ssize_t count)
{
    PyByteArrayObject *result;
    Py_ssize_t mysize;
    Py_ssize_t size;

    if (count < 0)
        count = 0;
    mysize = Py_SIZE(self);
    if (count > 0 && mysize > PY_SSIZE_T_MAX / count)
        return PyErr_NoMemory();
    size = mysize * count;
    result = (PyByteArrayObject *)PyByteArray_FromStringAndSize(NULL, size);
    if (result != NULL && size != 0) {
        if (mysize == 1)
            memset(result->ob_bytes, self->ob_bytes[0], size);
        else {
            Py_ssize_t i;
            for (i = 0; i < count; i++)
                memcpy(result->ob_bytes + i*mysize, self->ob_bytes, mysize);
        }
    }
    return (PyObject *)result;
}

static PyObject *
bytearray_irepeat(PyByteArrayObject *self, Py_ssize_t count)
{
    Py_ssize_t mysize;
    Py_ssize_t size;
    char *buf;

    if (count < 0)
        count = 0;
    mysize = Py_SIZE(self);
    if (count > 0 && mysize > PY_SSIZE_T_MAX / count)
        return PyErr_NoMemory();
    size = mysize * count;
    if (PyByteArray_Resize((PyObject *)self, size) < 0)
        return NULL;

    buf = PyByteArray_AS_STRING(self);
    if (mysize == 1)
        memset(buf, buf[0], size);
    else {
        Py_ssize_t i;
        for (i = 1; i < count; i++)
            memcpy(buf + i*mysize, buf, mysize);
    }

    Py_INCREF(self);
    return (PyObject *)self;
}

static PyObject *
bytearray_getitem(PyByteArrayObject *self, Py_ssize_t i)
{
    if (i < 0 || i >= Py_SIZE(self)) {
        PyErr_SetString(PyExc_IndexError, "bytearray index out of range");
        return NULL;
    }
    return PyLong_FromLong((unsigned char)(PyByteArray_AS_STRING(self)[i]));
}

static PyObject *
bytearray_subscript(PyByteArrayObject *self, PyObject *index)
{
    if (_PyIndex_Check(index)) {
        Py_ssize_t i = PyNumber_AsSsize_t(index, PyExc_IndexError);

        if (i == -1 && PyErr_Occurred())
            return NULL;

        if (i < 0)
            i += PyByteArray_GET_SIZE(self);

        if (i < 0 || i >= Py_SIZE(self)) {
            PyErr_SetString(PyExc_IndexError, "bytearray index out of range");
            return NULL;
        }
        return PyLong_FromLong((unsigned char)(PyByteArray_AS_STRING(self)[i]));
    }
    else if (PySlice_Check(index)) {
        Py_ssize_t start, stop, step, slicelength, i;
        size_t cur;
        if (PySlice_Unpack(index, &start, &stop, &step) < 0) {
            return NULL;
        }
        slicelength = PySlice_AdjustIndices(PyByteArray_GET_SIZE(self),
                                            &start, &stop, step);

        if (slicelength <= 0)
            return PyByteArray_FromStringAndSize("", 0);
        else if (step == 1) {
            return PyByteArray_FromStringAndSize(
                PyByteArray_AS_STRING(self) + start, slicelength);
        }
        else {
            char *source_buf = PyByteArray_AS_STRING(self);
            char *result_buf;
            PyObject *result;

            result = PyByteArray_FromStringAndSize(NULL, slicelength);
            if (result == NULL)
                return NULL;

            result_buf = PyByteArray_AS_STRING(result);
            for (cur = start, i = 0; i < slicelength;
                 cur += step, i++) {
                     result_buf[i] = source_buf[cur];
            }
            return result;
        }
    }
    else {
        PyErr_Format(PyExc_TypeError,
                     "bytearray indices must be integers or slices, not %.200s",
                     Py_TYPE(index)->tp_name);
        return NULL;
    }
}

static int
bytearray_setslice_linear(PyByteArrayObject *self,
                          Py_ssize_t lo, Py_ssize_t hi,
                          char *bytes, Py_ssize_t bytes_len)
{
    Py_ssize_t avail = hi - lo;
    char *buf = PyByteArray_AS_STRING(self);
    Py_ssize_t growth = bytes_len - avail;
    int res = 0;
    assert(avail >= 0);

    if (growth < 0) {
        if (!_canresize(self))
            return -1;

        if (lo == 0) {
            /* Shrink the buffer by advancing its logical start */
            self->ob_start -= growth;
            /*
              0   lo               hi             old_size
              |   |<----avail----->|<-----tail------>|
              |      |<-bytes_len->|<-----tail------>|
              0    new_lo         new_hi          new_size
            */
        }
        else {
            /*
              0   lo               hi               old_size
              |   |<----avail----->|<-----tomove------>|
              |   |<-bytes_len->|<-----tomove------>|
              0   lo         new_hi              new_size
            */
            memmove(buf + lo + bytes_len, buf + hi,
                    Py_SIZE(self) - hi);
        }
        if (PyByteArray_Resize((PyObject *)self,
                               Py_SIZE(self) + growth) < 0) {
            /* Issue #19578: Handling the memory allocation failure here is
               tricky here because the bytearray object has already been
               modified. Depending on growth and lo, the behaviour is
               different.

               If growth < 0 and lo != 0, the operation is completed, but a
               MemoryError is still raised and the memory block is not
               shrunk. Otherwise, the bytearray is restored in its previous
               state and a MemoryError is raised. */
            if (lo == 0) {
                self->ob_start += growth;
                return -1;
            }
            /* memmove() removed bytes, the bytearray object cannot be
               restored in its previous state. */
            Py_SET_SIZE(self, Py_SIZE(self) + growth);
            res = -1;
        }
        buf = PyByteArray_AS_STRING(self);
    }
    else if (growth > 0) {
        if (Py_SIZE(self) > (Py_ssize_t)PY_SSIZE_T_MAX - growth) {
            PyErr_NoMemory();
            return -1;
        }

        if (PyByteArray_Resize((PyObject *)self,
                               Py_SIZE(self) + growth) < 0) {
            return -1;
        }
        buf = PyByteArray_AS_STRING(self);
        /* Make the place for the additional bytes */
        /*
          0   lo        hi               old_size
          |   |<-avail->|<-----tomove------>|
          |   |<---bytes_len-->|<-----tomove------>|
          0   lo            new_hi              new_size
         */
        memmove(buf + lo + bytes_len, buf + hi,
                Py_SIZE(self) - lo - bytes_len);
    }

    if (bytes_len > 0)
        memcpy(buf + lo, bytes, bytes_len);
    return res;
}

static int
bytearray_setslice(PyByteArrayObject *self, Py_ssize_t lo, Py_ssize_t hi,
               PyObject *values)
{
    Py_ssize_t needed;
    void *bytes;
    Py_buffer vbytes;
    int res = 0;

    vbytes.len = -1;
    if (values == (PyObject *)self) {
        /* Make a copy and call this function recursively */
        int err;
        values = PyByteArray_FromStringAndSize(PyByteArray_AS_STRING(values),
                                               PyByteArray_GET_SIZE(values));
        if (values == NULL)
            return -1;
        err = bytearray_setslice(self, lo, hi, values);
        Py_DECREF(values);
        return err;
    }
    if (values == NULL) {
        /* del b[lo:hi] */
        bytes = NULL;
        needed = 0;
    }
    else {
        if (PyObject_GetBuffer(values, &vbytes, PyBUF_SIMPLE) != 0) {
            PyErr_Format(PyExc_TypeError,
                         "can't set bytearray slice from %.100s",
                         Py_TYPE(values)->tp_name);
            return -1;
        }
        needed = vbytes.len;
        bytes = vbytes.buf;
    }

    if (lo < 0)
        lo = 0;
    if (hi < lo)
        hi = lo;
    if (hi > Py_SIZE(self))
        hi = Py_SIZE(self);

    res = bytearray_setslice_linear(self, lo, hi, bytes, needed);
    if (vbytes.len != -1)
        PyBuffer_Release(&vbytes);
    return res;
}

static int
bytearray_setitem(PyByteArrayObject *self, Py_ssize_t i, PyObject *value)
{
    int ival;

    if (i < 0)
        i += Py_SIZE(self);

    if (i < 0 || i >= Py_SIZE(self)) {
        PyErr_SetString(PyExc_IndexError, "bytearray index out of range");
        return -1;
    }

    if (value == NULL)
        return bytearray_setslice(self, i, i+1, NULL);

    if (!_getbytevalue(value, &ival))
        return -1;

    PyByteArray_AS_STRING(self)[i] = ival;
    return 0;
}

static int
bytearray_ass_subscript(PyByteArrayObject *self, PyObject *index, PyObject *values)
{
    Py_ssize_t start, stop, step, slicelen, needed;
    char *buf, *bytes;
    buf = PyByteArray_AS_STRING(self);

    if (_PyIndex_Check(index)) {
        Py_ssize_t i = PyNumber_AsSsize_t(index, PyExc_IndexError);

        if (i == -1 && PyErr_Occurred())
            return -1;

        if (i < 0)
            i += PyByteArray_GET_SIZE(self);

        if (i < 0 || i >= Py_SIZE(self)) {
            PyErr_SetString(PyExc_IndexError, "bytearray index out of range");
            return -1;
        }

        if (values == NULL) {
            /* Fall through to slice assignment */
            start = i;
            stop = i + 1;
            step = 1;
            slicelen = 1;
        }
        else {
            int ival;
            if (!_getbytevalue(values, &ival))
                return -1;
            buf[i] = (char)ival;
            return 0;
        }
    }
    else if (PySlice_Check(index)) {
        if (PySlice_Unpack(index, &start, &stop, &step) < 0) {
            return -1;
        }
        slicelen = PySlice_AdjustIndices(PyByteArray_GET_SIZE(self), &start,
                                         &stop, step);
    }
    else {
        PyErr_Format(PyExc_TypeError,
                     "bytearray indices must be integers or slices, not %.200s",
                      Py_TYPE(index)->tp_name);
        return -1;
    }

    if (values == NULL) {
        bytes = NULL;
        needed = 0;
    }
    else if (values == (PyObject *)self || !PyByteArray_Check(values)) {
        int err;
        if (PyNumber_Check(values) || PyUnicode_Check(values)) {
            PyErr_SetString(PyExc_TypeError,
                            "can assign only bytes, buffers, or iterables "
                            "of ints in range(0, 256)");
            return -1;
        }
        /* Make a copy and call this function recursively */
        values = PyByteArray_FromObject(values);
        if (values == NULL)
            return -1;
        err = bytearray_ass_subscript(self, index, values);
        Py_DECREF(values);
        return err;
    }
    else {
        assert(PyByteArray_Check(values));
        bytes = PyByteArray_AS_STRING(values);
        needed = Py_SIZE(values);
    }
    /* Make sure b[5:2] = ... inserts before 5, not before 2. */
    if ((step < 0 && start < stop) ||
        (step > 0 && start > stop))
        stop = start;
    if (step == 1) {
        return bytearray_setslice_linear(self, start, stop, bytes, needed);
    }
    else {
        if (needed == 0) {
            /* Delete slice */
            size_t cur;
            Py_ssize_t i;

            if (!_canresize(self))
                return -1;

            if (slicelen == 0)
                /* Nothing to do here. */
                return 0;

            if (step < 0) {
                stop = start + 1;
                start = stop + step * (slicelen - 1) - 1;
                step = -step;
            }
            for (cur = start, i = 0;
                 i < slicelen; cur += step, i++) {
                Py_ssize_t lim = step - 1;

                if (cur + step >= (size_t)PyByteArray_GET_SIZE(self))
                    lim = PyByteArray_GET_SIZE(self) - cur - 1;

                memmove(buf + cur - i,
                        buf + cur + 1, lim);
            }
            /* Move the tail of the bytes, in one chunk */
            cur = start + (size_t)slicelen*step;
            if (cur < (size_t)PyByteArray_GET_SIZE(self)) {
                memmove(buf + cur - slicelen,
                        buf + cur,
                        PyByteArray_GET_SIZE(self) - cur);
            }
            if (PyByteArray_Resize((PyObject *)self,
                               PyByteArray_GET_SIZE(self) - slicelen) < 0)
                return -1;

            return 0;
        }
        else {
            /* Assign slice */
            Py_ssize_t i;
            size_t cur;

            if (needed != slicelen) {
                PyErr_Format(PyExc_ValueError,
                             "attempt to assign bytes of size %zd "
                             "to extended slice of size %zd",
                             needed, slicelen);
                return -1;
            }
            for (cur = start, i = 0; i < slicelen; cur += step, i++)
                buf[cur] = bytes[i];
            return 0;
        }
    }
}

/*[clinic input]
bytearray.__init__

    source as arg: object = NULL
    encoding: str = NULL
    errors: str = NULL

[clinic start generated code]*/

static int
bytearray___init___impl(PyByteArrayObject *self, PyObject *arg,
                        const char *encoding, const char *errors)
/*[clinic end generated code: output=4ce1304649c2f8b3 input=1141a7122eefd7b9]*/
{
    Py_ssize_t count;
    PyObject *it;
    PyObject *(*iternext)(PyObject *);

    if (Py_SIZE(self) != 0) {
        /* Empty previous contents (yes, do this first of all!) */
        if (PyByteArray_Resize((PyObject *)self, 0) < 0)
            return -1;
    }

    /* Make a quick exit if no first argument */
    if (arg == NULL) {
        if (encoding != NULL || errors != NULL) {
            PyErr_SetString(PyExc_TypeError,
                            encoding != NULL ?
                            "encoding without a string argument" :
                            "errors without a string argument");
            return -1;
        }
        return 0;
    }

    if (PyUnicode_Check(arg)) {
        /* Encode via the codec registry */
        PyObject *encoded, *new;
        if (encoding == NULL) {
            PyErr_SetString(PyExc_TypeError,
                            "string argument without an encoding");
            return -1;
        }
        encoded = PyUnicode_AsEncodedString(arg, encoding, errors);
        if (encoded == NULL)
            return -1;
        assert(PyBytes_Check(encoded));
        new = bytearray_iconcat(self, encoded);
        Py_DECREF(encoded);
        if (new == NULL)
            return -1;
        Py_DECREF(new);
        return 0;
    }

    /* If it's not unicode, there can't be encoding or errors */
    if (encoding != NULL || errors != NULL) {
        PyErr_SetString(PyExc_TypeError,
                        encoding != NULL ?
                        "encoding without a string argument" :
                        "errors without a string argument");
        return -1;
    }

    /* Is it an int? */
    if (_PyIndex_Check(arg)) {
        count = PyNumber_AsSsize_t(arg, PyExc_OverflowError);
        if (count == -1 && PyErr_Occurred()) {
            if (!PyErr_ExceptionMatches(PyExc_TypeError))
                return -1;
            PyErr_Clear();  /* fall through */
        }
        else {
            if (count < 0) {
                PyErr_SetString(PyExc_ValueError, "negative count");
                return -1;
            }
            if (count > 0) {
                if (PyByteArray_Resize((PyObject *)self, count))
                    return -1;
                memset(PyByteArray_AS_STRING(self), 0, count);
            }
            return 0;
        }
    }

    /* Use the buffer API */
    if (PyObject_CheckBuffer(arg)) {
        Py_ssize_t size;
        Py_buffer view;
        if (PyObject_GetBuffer(arg, &view, PyBUF_FULL_RO) < 0)
            return -1;
        size = view.len;
        if (PyByteArray_Resize((PyObject *)self, size) < 0) goto fail;
        if (PyBuffer_ToContiguous(PyByteArray_AS_STRING(self),
            &view, size, 'C') < 0)
            goto fail;
        PyBuffer_Release(&view);
        return 0;
    fail:
        PyBuffer_Release(&view);
        return -1;
    }

    /* XXX Optimize this if the arguments is a list, tuple */

    /* Get the iterator */
    it = PyObject_GetIter(arg);
    if (it == NULL) {
        if (PyErr_ExceptionMatches(PyExc_TypeError)) {
            PyErr_Format(PyExc_TypeError,
                         "cannot convert '%.200s' object to bytearray",
                         Py_TYPE(arg)->tp_name);
        }
        return -1;
    }
    iternext = *Py_TYPE(it)->tp_iternext;

    /* Run the iterator to exhaustion */
    for (;;) {
        PyObject *item;
        int rc, value;

        /* Get the next item */
        item = iternext(it);
        if (item == NULL) {
            if (PyErr_Occurred()) {
                if (!PyErr_ExceptionMatches(PyExc_StopIteration))
                    goto error;
                PyErr_Clear();
            }
            break;
        }

        /* Interpret it as an int (__index__) */
        rc = _getbytevalue(item, &value);
        Py_DECREF(item);
        if (!rc)
            goto error;

        /* Append the byte */
        if (Py_SIZE(self) + 1 < self->ob_alloc) {
            Py_SET_SIZE(self, Py_SIZE(self) + 1);
            PyByteArray_AS_STRING(self)[Py_SIZE(self)] = '\0';
        }
        else if (PyByteArray_Resize((PyObject *)self, Py_SIZE(self)+1) < 0)
            goto error;
        PyByteArray_AS_STRING(self)[Py_SIZE(self)-1] = value;
    }

    /* Clean up and return success */
    Py_DECREF(it);
    return 0;

 error:
    /* Error handling when it != NULL */
    Py_DECREF(it);
    return -1;
}

/* Mostly copied from string_repr, but without the
   "smart quote" functionality. */
static PyObject *
bytearray_repr(PyByteArrayObject *self)
{
    const char *className = _PyType_Name(Py_TYPE(self));
    const char *quote_prefix = "(b";
    const char *quote_postfix = ")";
    Py_ssize_t length = Py_SIZE(self);
    /* 6 == strlen(quote_prefix) + 2 + strlen(quote_postfix) + 1 */
    Py_ssize_t newsize;
    PyObject *v;
    Py_ssize_t i;
    char *bytes;
    char c;
    char *p;
    int quote;
    char *test, *start;
    char *buffer;

    newsize = strlen(className);
    if (length > (PY_SSIZE_T_MAX - 6 - newsize) / 4) {
        PyErr_SetString(PyExc_OverflowError,
            "bytearray object is too large to make repr");
        return NULL;
    }

    newsize += 6 + length * 4;
    buffer = PyObject_Malloc(newsize);
    if (buffer == NULL) {
        PyErr_NoMemory();
        return NULL;
    }

    /* Figure out which quote to use; single is preferred */
    quote = '\'';
    start = PyByteArray_AS_STRING(self);
    for (test = start; test < start+length; ++test) {
        if (*test == '"') {
            quote = '\''; /* back to single */
            break;
        }
        else if (*test == '\'')
            quote = '"';
    }

    p = buffer;
    while (*className)
        *p++ = *className++;
    while (*quote_prefix)
        *p++ = *quote_prefix++;
    *p++ = quote;

    bytes = PyByteArray_AS_STRING(self);
    for (i = 0; i < length; i++) {
        /* There's at least enough room for a hex escape
           and a closing quote. */
        assert(newsize - (p - buffer) >= 5);
        c = bytes[i];
        if (c == '\'' || c == '\\')
            *p++ = '\\', *p++ = c;
        else if (c == '\t')
            *p++ = '\\', *p++ = 't';
        else if (c == '\n')
            *p++ = '\\', *p++ = 'n';
        else if (c == '\r')
            *p++ = '\\', *p++ = 'r';
        else if (c == 0)
            *p++ = '\\', *p++ = 'x', *p++ = '0', *p++ = '0';
        else if (c < ' ' || c >= 0x7f) {
            *p++ = '\\';
            *p++ = 'x';
            *p++ = Py_hexdigits[(c & 0xf0) >> 4];
            *p++ = Py_hexdigits[c & 0xf];
        }
        else
            *p++ = c;
    }
    assert(newsize - (p - buffer) >= 1);
    *p++ = quote;
    while (*quote_postfix) {
       *p++ = *quote_postfix++;
    }

    v = PyUnicode_FromStringAndSize(buffer, p - buffer);
    PyObject_Free(buffer);
    return v;
}

static PyObject *
bytearray_str(PyObject *op)
{
    if (_Py_GetConfig()->bytes_warning) {
        if (PyErr_WarnEx(PyExc_BytesWarning,
                         "str() on a bytearray instance", 1)) {
                return NULL;
        }
    }
    return bytearray_repr((PyByteArrayObject*)op);
}

static PyObject *
bytearray_richcompare(PyObject *self, PyObject *other, int op)
{
    Py_ssize_t self_size, other_size;
    Py_buffer self_bytes, other_bytes;
    int cmp;

<<<<<<< HEAD
    rc = PyObject_IsInstance(self, (PyObject*)&PyUnicode_Type);
    if (!rc)
        rc = PyObject_IsInstance(other, (PyObject*)&PyUnicode_Type);
    if (rc < 0)
        return NULL;
    if (rc) {
        if (_Py_GetConfig()->bytes_warning && (op == Py_EQ || op == Py_NE)) {
            if (PyErr_WarnEx(PyExc_BytesWarning,
                            "Comparison between bytearray and string", 1))
                return NULL;
=======
    /* Bytes can be compared to anything that supports the (binary)
       buffer API.  Except that a comparison with Unicode is always an
       error, even if the comparison is for equality. */
    if (!PyObject_CheckBuffer(self) || !PyObject_CheckBuffer(other)) {
        if (PyUnicode_Check(self) || PyUnicode_Check(other)) {
            if (_Py_GetConfig()->bytes_warning && (op == Py_EQ || op == Py_NE)) {
                if (PyErr_WarnEx(PyExc_BytesWarning,
                                "Comparison between bytearray and string", 1))
                    return NULL;
            }
>>>>>>> b9127dd6
        }
        Py_RETURN_NOTIMPLEMENTED;
    }

    /* Bytearrays can be compared to anything that supports the buffer API. */
    if (PyObject_GetBuffer(self, &self_bytes, PyBUF_SIMPLE) != 0) {
        PyErr_Clear();
        Py_RETURN_NOTIMPLEMENTED;
    }
    self_size = self_bytes.len;

    if (PyObject_GetBuffer(other, &other_bytes, PyBUF_SIMPLE) != 0) {
        PyErr_Clear();
        PyBuffer_Release(&self_bytes);
        Py_RETURN_NOTIMPLEMENTED;
    }
    other_size = other_bytes.len;

    if (self_size != other_size && (op == Py_EQ || op == Py_NE)) {
        /* Shortcut: if the lengths differ, the objects differ */
        PyBuffer_Release(&self_bytes);
        PyBuffer_Release(&other_bytes);
        return PyBool_FromLong((op == Py_NE));
    }
    else {
        cmp = memcmp(self_bytes.buf, other_bytes.buf,
                     Py_MIN(self_size, other_size));
        /* In ISO C, memcmp() guarantees to use unsigned bytes! */

        PyBuffer_Release(&self_bytes);
        PyBuffer_Release(&other_bytes);

        if (cmp != 0) {
            Py_RETURN_RICHCOMPARE(cmp, 0, op);
        }

        Py_RETURN_RICHCOMPARE(self_size, other_size, op);
    }

}

static void
bytearray_dealloc(PyByteArrayObject *self)
{
    if (self->ob_exports > 0) {
        PyErr_SetString(PyExc_SystemError,
                        "deallocated bytearray object has exported buffers");
        PyErr_Print();
    }
    if (self->ob_bytes != 0) {
        PyObject_Free(self->ob_bytes);
    }
    Py_TYPE(self)->tp_free((PyObject *)self);
}


/* -------------------------------------------------------------------- */
/* Methods */

#define FASTSEARCH fastsearch
#define STRINGLIB(F) stringlib_##F
#define STRINGLIB_CHAR char
#define STRINGLIB_SIZEOF_CHAR 1
#define STRINGLIB_LEN PyByteArray_GET_SIZE
#define STRINGLIB_STR PyByteArray_AS_STRING
#define STRINGLIB_NEW PyByteArray_FromStringAndSize
#define STRINGLIB_ISSPACE Py_ISSPACE
#define STRINGLIB_ISLINEBREAK(x) ((x == '\n') || (x == '\r'))
#define STRINGLIB_CHECK_EXACT PyByteArray_CheckExact
#define STRINGLIB_MUTABLE 1

#include "stringlib/fastsearch.h"
#include "stringlib/count.h"
#include "stringlib/find.h"
#include "stringlib/join.h"
#include "stringlib/partition.h"
#include "stringlib/split.h"
#include "stringlib/ctype.h"
#include "stringlib/transmogrify.h"


static PyObject *
bytearray_find(PyByteArrayObject *self, PyObject *args)
{
    return _Py_bytes_find(PyByteArray_AS_STRING(self), PyByteArray_GET_SIZE(self), args);
}

static PyObject *
bytearray_count(PyByteArrayObject *self, PyObject *args)
{
    return _Py_bytes_count(PyByteArray_AS_STRING(self), PyByteArray_GET_SIZE(self), args);
}

/*[clinic input]
bytearray.clear

Remove all items from the bytearray.
[clinic start generated code]*/

static PyObject *
bytearray_clear_impl(PyByteArrayObject *self)
/*[clinic end generated code: output=85c2fe6aede0956c input=ed6edae9de447ac4]*/
{
    if (PyByteArray_Resize((PyObject *)self, 0) < 0)
        return NULL;
    Py_RETURN_NONE;
}

/*[clinic input]
bytearray.copy

Return a copy of B.
[clinic start generated code]*/

static PyObject *
bytearray_copy_impl(PyByteArrayObject *self)
/*[clinic end generated code: output=68cfbcfed484c132 input=6597b0c01bccaa9e]*/
{
    return PyByteArray_FromStringAndSize(PyByteArray_AS_STRING((PyObject *)self),
                                         PyByteArray_GET_SIZE(self));
}

static PyObject *
bytearray_index(PyByteArrayObject *self, PyObject *args)
{
    return _Py_bytes_index(PyByteArray_AS_STRING(self), PyByteArray_GET_SIZE(self), args);
}

static PyObject *
bytearray_rfind(PyByteArrayObject *self, PyObject *args)
{
    return _Py_bytes_rfind(PyByteArray_AS_STRING(self), PyByteArray_GET_SIZE(self), args);
}

static PyObject *
bytearray_rindex(PyByteArrayObject *self, PyObject *args)
{
    return _Py_bytes_rindex(PyByteArray_AS_STRING(self), PyByteArray_GET_SIZE(self), args);
}

static int
bytearray_contains(PyObject *self, PyObject *arg)
{
    return _Py_bytes_contains(PyByteArray_AS_STRING(self), PyByteArray_GET_SIZE(self), arg);
}

static PyObject *
bytearray_startswith(PyByteArrayObject *self, PyObject *args)
{
    return _Py_bytes_startswith(PyByteArray_AS_STRING(self), PyByteArray_GET_SIZE(self), args);
}

static PyObject *
bytearray_endswith(PyByteArrayObject *self, PyObject *args)
{
    return _Py_bytes_endswith(PyByteArray_AS_STRING(self), PyByteArray_GET_SIZE(self), args);
}

/*[clinic input]
bytearray.removeprefix as bytearray_removeprefix

    prefix: Py_buffer
    /

Return a bytearray with the given prefix string removed if present.

If the bytearray starts with the prefix string, return
bytearray[len(prefix):].  Otherwise, return a copy of the original
bytearray.
[clinic start generated code]*/

static PyObject *
bytearray_removeprefix_impl(PyByteArrayObject *self, Py_buffer *prefix)
/*[clinic end generated code: output=6cabc585e7f502e0 input=968aada38aedd262]*/
{
    const char *self_start = PyByteArray_AS_STRING(self);
    Py_ssize_t self_len = PyByteArray_GET_SIZE(self);
    const char *prefix_start = prefix->buf;
    Py_ssize_t prefix_len = prefix->len;

    if (self_len >= prefix_len
        && memcmp(self_start, prefix_start, prefix_len) == 0)
    {
        return PyByteArray_FromStringAndSize(self_start + prefix_len,
                                             self_len - prefix_len);
    }

    return PyByteArray_FromStringAndSize(self_start, self_len);
}

/*[clinic input]
bytearray.removesuffix as bytearray_removesuffix

    suffix: Py_buffer
    /

Return a bytearray with the given suffix string removed if present.

If the bytearray ends with the suffix string and that suffix is not
empty, return bytearray[:-len(suffix)].  Otherwise, return a copy of
the original bytearray.
[clinic start generated code]*/

static PyObject *
bytearray_removesuffix_impl(PyByteArrayObject *self, Py_buffer *suffix)
/*[clinic end generated code: output=2bc8cfb79de793d3 input=c1827e810b2f6b99]*/
{
    const char *self_start = PyByteArray_AS_STRING(self);
    Py_ssize_t self_len = PyByteArray_GET_SIZE(self);
    const char *suffix_start = suffix->buf;
    Py_ssize_t suffix_len = suffix->len;

    if (self_len >= suffix_len
        && memcmp(self_start + self_len - suffix_len,
                  suffix_start, suffix_len) == 0)
    {
        return PyByteArray_FromStringAndSize(self_start,
                                             self_len - suffix_len);
    }

    return PyByteArray_FromStringAndSize(self_start, self_len);
}


/*[clinic input]
bytearray.translate

    table: object
        Translation table, which must be a bytes object of length 256.
    /
    delete as deletechars: object(c_default="NULL") = b''

Return a copy with each character mapped by the given translation table.

All characters occurring in the optional argument delete are removed.
The remaining characters are mapped through the given translation table.
[clinic start generated code]*/

static PyObject *
bytearray_translate_impl(PyByteArrayObject *self, PyObject *table,
                         PyObject *deletechars)
/*[clinic end generated code: output=b6a8f01c2a74e446 input=cfff956d4d127a9b]*/
{
    char *input, *output;
    const char *table_chars;
    Py_ssize_t i, c;
    PyObject *input_obj = (PyObject*)self;
    const char *output_start;
    Py_ssize_t inlen;
    PyObject *result = NULL;
    int trans_table[256];
    Py_buffer vtable, vdel;

    if (table == Py_None) {
        table_chars = NULL;
        table = NULL;
    } else if (PyObject_GetBuffer(table, &vtable, PyBUF_SIMPLE) != 0) {
        return NULL;
    } else {
        if (vtable.len != 256) {
            PyErr_SetString(PyExc_ValueError,
                            "translation table must be 256 characters long");
            PyBuffer_Release(&vtable);
            return NULL;
        }
        table_chars = (const char*)vtable.buf;
    }

    if (deletechars != NULL) {
        if (PyObject_GetBuffer(deletechars, &vdel, PyBUF_SIMPLE) != 0) {
            if (table != NULL)
                PyBuffer_Release(&vtable);
            return NULL;
        }
    }
    else {
        vdel.buf = NULL;
        vdel.len = 0;
    }

    inlen = PyByteArray_GET_SIZE(input_obj);
    result = PyByteArray_FromStringAndSize((char *)NULL, inlen);
    if (result == NULL)
        goto done;
    output_start = output = PyByteArray_AS_STRING(result);
    input = PyByteArray_AS_STRING(input_obj);

    if (vdel.len == 0 && table_chars != NULL) {
        /* If no deletions are required, use faster code */
        for (i = inlen; --i >= 0; ) {
            c = Py_CHARMASK(*input++);
            *output++ = table_chars[c];
        }
        goto done;
    }

    if (table_chars == NULL) {
        for (i = 0; i < 256; i++)
            trans_table[i] = Py_CHARMASK(i);
    } else {
        for (i = 0; i < 256; i++)
            trans_table[i] = Py_CHARMASK(table_chars[i]);
    }

    for (i = 0; i < vdel.len; i++)
        trans_table[(int) Py_CHARMASK( ((unsigned char*)vdel.buf)[i] )] = -1;

    for (i = inlen; --i >= 0; ) {
        c = Py_CHARMASK(*input++);
        if (trans_table[c] != -1)
            *output++ = (char)trans_table[c];
    }
    /* Fix the size of the resulting bytearray */
    if (inlen > 0)
        if (PyByteArray_Resize(result, output - output_start) < 0) {
            Py_CLEAR(result);
            goto done;
        }

done:
    if (table != NULL)
        PyBuffer_Release(&vtable);
    if (deletechars != NULL)
        PyBuffer_Release(&vdel);
    return result;
}


/*[clinic input]

@staticmethod
bytearray.maketrans

    frm: Py_buffer
    to: Py_buffer
    /

Return a translation table useable for the bytes or bytearray translate method.

The returned table will be one where each byte in frm is mapped to the byte at
the same position in to.

The bytes objects frm and to must be of the same length.
[clinic start generated code]*/

static PyObject *
bytearray_maketrans_impl(Py_buffer *frm, Py_buffer *to)
/*[clinic end generated code: output=1df267d99f56b15e input=5925a81d2fbbf151]*/
{
    return _Py_bytes_maketrans(frm, to);
}


/*[clinic input]
bytearray.replace

    old: Py_buffer
    new: Py_buffer
    count: Py_ssize_t = -1
        Maximum number of occurrences to replace.
        -1 (the default value) means replace all occurrences.
    /

Return a copy with all occurrences of substring old replaced by new.

If the optional argument count is given, only the first count occurrences are
replaced.
[clinic start generated code]*/

static PyObject *
bytearray_replace_impl(PyByteArrayObject *self, Py_buffer *old,
                       Py_buffer *new, Py_ssize_t count)
/*[clinic end generated code: output=d39884c4dc59412a input=aa379d988637c7fb]*/
{
    return stringlib_replace((PyObject *)self,
                             (const char *)old->buf, old->len,
                             (const char *)new->buf, new->len, count);
}

/*[clinic input]
bytearray.split

    sep: object = None
        The delimiter according which to split the bytearray.
        None (the default value) means split on ASCII whitespace characters
        (space, tab, return, newline, formfeed, vertical tab).
    maxsplit: Py_ssize_t = -1
        Maximum number of splits to do.
        -1 (the default value) means no limit.

Return a list of the sections in the bytearray, using sep as the delimiter.
[clinic start generated code]*/

static PyObject *
bytearray_split_impl(PyByteArrayObject *self, PyObject *sep,
                     Py_ssize_t maxsplit)
/*[clinic end generated code: output=833e2cf385d9a04d input=24f82669f41bf523]*/
{
    Py_ssize_t len = PyByteArray_GET_SIZE(self), n;
    const char *s = PyByteArray_AS_STRING(self), *sub;
    PyObject *list;
    Py_buffer vsub;

    if (maxsplit < 0)
        maxsplit = PY_SSIZE_T_MAX;

    if (sep == Py_None)
        return stringlib_split_whitespace((PyObject*) self, s, len, maxsplit);

    if (PyObject_GetBuffer(sep, &vsub, PyBUF_SIMPLE) != 0)
        return NULL;
    sub = vsub.buf;
    n = vsub.len;

    list = stringlib_split(
        (PyObject*) self, s, len, sub, n, maxsplit
        );
    PyBuffer_Release(&vsub);
    return list;
}

/*[clinic input]
bytearray.partition

    sep: object
    /

Partition the bytearray into three parts using the given separator.

This will search for the separator sep in the bytearray. If the separator is
found, returns a 3-tuple containing the part before the separator, the
separator itself, and the part after it as new bytearray objects.

If the separator is not found, returns a 3-tuple containing the copy of the
original bytearray object and two empty bytearray objects.
[clinic start generated code]*/

static PyObject *
bytearray_partition(PyByteArrayObject *self, PyObject *sep)
/*[clinic end generated code: output=45d2525ddd35f957 input=8f644749ee4fc83a]*/
{
    PyObject *bytesep, *result;

    bytesep = _PyByteArray_FromBufferObject(sep);
    if (! bytesep)
        return NULL;

    result = stringlib_partition(
            (PyObject*) self,
            PyByteArray_AS_STRING(self), PyByteArray_GET_SIZE(self),
            bytesep,
            PyByteArray_AS_STRING(bytesep), PyByteArray_GET_SIZE(bytesep)
            );

    Py_DECREF(bytesep);
    return result;
}

/*[clinic input]
bytearray.rpartition

    sep: object
    /

Partition the bytearray into three parts using the given separator.

This will search for the separator sep in the bytearray, starting at the end.
If the separator is found, returns a 3-tuple containing the part before the
separator, the separator itself, and the part after it as new bytearray
objects.

If the separator is not found, returns a 3-tuple containing two empty bytearray
objects and the copy of the original bytearray object.
[clinic start generated code]*/

static PyObject *
bytearray_rpartition(PyByteArrayObject *self, PyObject *sep)
/*[clinic end generated code: output=440de3c9426115e8 input=7e3df3e6cb8fa0ac]*/
{
    PyObject *bytesep, *result;

    bytesep = _PyByteArray_FromBufferObject(sep);
    if (! bytesep)
        return NULL;

    result = stringlib_rpartition(
            (PyObject*) self,
            PyByteArray_AS_STRING(self), PyByteArray_GET_SIZE(self),
            bytesep,
            PyByteArray_AS_STRING(bytesep), PyByteArray_GET_SIZE(bytesep)
            );

    Py_DECREF(bytesep);
    return result;
}

/*[clinic input]
bytearray.rsplit = bytearray.split

Return a list of the sections in the bytearray, using sep as the delimiter.

Splitting is done starting at the end of the bytearray and working to the front.
[clinic start generated code]*/

static PyObject *
bytearray_rsplit_impl(PyByteArrayObject *self, PyObject *sep,
                      Py_ssize_t maxsplit)
/*[clinic end generated code: output=a55e0b5a03cb6190 input=a68286e4dd692ffe]*/
{
    Py_ssize_t len = PyByteArray_GET_SIZE(self), n;
    const char *s = PyByteArray_AS_STRING(self), *sub;
    PyObject *list;
    Py_buffer vsub;

    if (maxsplit < 0)
        maxsplit = PY_SSIZE_T_MAX;

    if (sep == Py_None)
        return stringlib_rsplit_whitespace((PyObject*) self, s, len, maxsplit);

    if (PyObject_GetBuffer(sep, &vsub, PyBUF_SIMPLE) != 0)
        return NULL;
    sub = vsub.buf;
    n = vsub.len;

    list = stringlib_rsplit(
        (PyObject*) self, s, len, sub, n, maxsplit
        );
    PyBuffer_Release(&vsub);
    return list;
}

/*[clinic input]
bytearray.reverse

Reverse the order of the values in B in place.
[clinic start generated code]*/

static PyObject *
bytearray_reverse_impl(PyByteArrayObject *self)
/*[clinic end generated code: output=9f7616f29ab309d3 input=543356319fc78557]*/
{
    char swap, *head, *tail;
    Py_ssize_t i, j, n = Py_SIZE(self);

    j = n / 2;
    head = PyByteArray_AS_STRING(self);
    tail = head + n - 1;
    for (i = 0; i < j; i++) {
        swap = *head;
        *head++ = *tail;
        *tail-- = swap;
    }

    Py_RETURN_NONE;
}


/*[python input]
class bytesvalue_converter(CConverter):
    type = 'int'
    converter = '_getbytevalue'
[python start generated code]*/
/*[python end generated code: output=da39a3ee5e6b4b0d input=29c2e7c26c212812]*/


/*[clinic input]
bytearray.insert

    index: Py_ssize_t
        The index where the value is to be inserted.
    item: bytesvalue
        The item to be inserted.
    /

Insert a single item into the bytearray before the given index.
[clinic start generated code]*/

static PyObject *
bytearray_insert_impl(PyByteArrayObject *self, Py_ssize_t index, int item)
/*[clinic end generated code: output=76c775a70e7b07b7 input=b2b5d07e9de6c070]*/
{
    Py_ssize_t n = Py_SIZE(self);
    char *buf;

    if (n == PY_SSIZE_T_MAX) {
        PyErr_SetString(PyExc_OverflowError,
                        "cannot add more objects to bytearray");
        return NULL;
    }
    if (PyByteArray_Resize((PyObject *)self, n + 1) < 0)
        return NULL;
    buf = PyByteArray_AS_STRING(self);

    if (index < 0) {
        index += n;
        if (index < 0)
            index = 0;
    }
    if (index > n)
        index = n;
    memmove(buf + index + 1, buf + index, n - index);
    buf[index] = item;

    Py_RETURN_NONE;
}

/*[clinic input]
bytearray.append

    item: bytesvalue
        The item to be appended.
    /

Append a single item to the end of the bytearray.
[clinic start generated code]*/

static PyObject *
bytearray_append_impl(PyByteArrayObject *self, int item)
/*[clinic end generated code: output=a154e19ed1886cb6 input=20d6bec3d1340593]*/
{
    Py_ssize_t n = Py_SIZE(self);

    if (n == PY_SSIZE_T_MAX) {
        PyErr_SetString(PyExc_OverflowError,
                        "cannot add more objects to bytearray");
        return NULL;
    }
    if (PyByteArray_Resize((PyObject *)self, n + 1) < 0)
        return NULL;

    PyByteArray_AS_STRING(self)[n] = item;

    Py_RETURN_NONE;
}

/*[clinic input]
bytearray.extend

    iterable_of_ints: object
        The iterable of items to append.
    /

Append all the items from the iterator or sequence to the end of the bytearray.
[clinic start generated code]*/

static PyObject *
bytearray_extend(PyByteArrayObject *self, PyObject *iterable_of_ints)
/*[clinic end generated code: output=98155dbe249170b1 input=c617b3a93249ba28]*/
{
    PyObject *it, *item, *bytearray_obj;
    Py_ssize_t buf_size = 0, len = 0;
    int value;
    char *buf;

    /* bytearray_setslice code only accepts something supporting PEP 3118. */
    if (PyObject_CheckBuffer(iterable_of_ints)) {
        if (bytearray_setslice(self, Py_SIZE(self), Py_SIZE(self), iterable_of_ints) == -1)
            return NULL;

        Py_RETURN_NONE;
    }

    it = PyObject_GetIter(iterable_of_ints);
    if (it == NULL) {
        if (PyErr_ExceptionMatches(PyExc_TypeError)) {
            PyErr_Format(PyExc_TypeError,
                         "can't extend bytearray with %.100s",
                         Py_TYPE(iterable_of_ints)->tp_name);
        }
        return NULL;
    }

    /* Try to determine the length of the argument. 32 is arbitrary. */
    buf_size = PyObject_LengthHint(iterable_of_ints, 32);
    if (buf_size == -1) {
        Py_DECREF(it);
        return NULL;
    }

    bytearray_obj = PyByteArray_FromStringAndSize(NULL, buf_size);
    if (bytearray_obj == NULL) {
        Py_DECREF(it);
        return NULL;
    }
    buf = PyByteArray_AS_STRING(bytearray_obj);

    while ((item = PyIter_Next(it)) != NULL) {
        if (! _getbytevalue(item, &value)) {
            Py_DECREF(item);
            Py_DECREF(it);
            Py_DECREF(bytearray_obj);
            return NULL;
        }
        buf[len++] = value;
        Py_DECREF(item);

        if (len >= buf_size) {
            Py_ssize_t addition;
            if (len == PY_SSIZE_T_MAX) {
                Py_DECREF(it);
                Py_DECREF(bytearray_obj);
                return PyErr_NoMemory();
            }
            addition = len >> 1;
            if (addition > PY_SSIZE_T_MAX - len - 1)
                buf_size = PY_SSIZE_T_MAX;
            else
                buf_size = len + addition + 1;
            if (PyByteArray_Resize((PyObject *)bytearray_obj, buf_size) < 0) {
                Py_DECREF(it);
                Py_DECREF(bytearray_obj);
                return NULL;
            }
            /* Recompute the `buf' pointer, since the resizing operation may
               have invalidated it. */
            buf = PyByteArray_AS_STRING(bytearray_obj);
        }
    }
    Py_DECREF(it);

    /* Resize down to exact size. */
    if (PyByteArray_Resize((PyObject *)bytearray_obj, len) < 0) {
        Py_DECREF(bytearray_obj);
        return NULL;
    }

    if (bytearray_setslice(self, Py_SIZE(self), Py_SIZE(self), bytearray_obj) == -1) {
        Py_DECREF(bytearray_obj);
        return NULL;
    }
    Py_DECREF(bytearray_obj);

    if (PyErr_Occurred()) {
        return NULL;
    }

    Py_RETURN_NONE;
}

/*[clinic input]
bytearray.pop

    index: Py_ssize_t = -1
        The index from where to remove the item.
        -1 (the default value) means remove the last item.
    /

Remove and return a single item from B.

If no index argument is given, will pop the last item.
[clinic start generated code]*/

static PyObject *
bytearray_pop_impl(PyByteArrayObject *self, Py_ssize_t index)
/*[clinic end generated code: output=e0ccd401f8021da8 input=3591df2d06c0d237]*/
{
    int value;
    Py_ssize_t n = Py_SIZE(self);
    char *buf;

    if (n == 0) {
        PyErr_SetString(PyExc_IndexError,
                        "pop from empty bytearray");
        return NULL;
    }
    if (index < 0)
        index += Py_SIZE(self);
    if (index < 0 || index >= Py_SIZE(self)) {
        PyErr_SetString(PyExc_IndexError, "pop index out of range");
        return NULL;
    }
    if (!_canresize(self))
        return NULL;

    buf = PyByteArray_AS_STRING(self);
    value = buf[index];
    memmove(buf + index, buf + index + 1, n - index);
    if (PyByteArray_Resize((PyObject *)self, n - 1) < 0)
        return NULL;

    return PyLong_FromLong((unsigned char)value);
}

/*[clinic input]
bytearray.remove

    value: bytesvalue
        The value to remove.
    /

Remove the first occurrence of a value in the bytearray.
[clinic start generated code]*/

static PyObject *
bytearray_remove_impl(PyByteArrayObject *self, int value)
/*[clinic end generated code: output=d659e37866709c13 input=121831240cd51ddf]*/
{
    Py_ssize_t where, n = Py_SIZE(self);
    char *buf = PyByteArray_AS_STRING(self);

    where = stringlib_find_char(buf, n, value);
    if (where < 0) {
        PyErr_SetString(PyExc_ValueError, "value not found in bytearray");
        return NULL;
    }
    if (!_canresize(self))
        return NULL;

    memmove(buf + where, buf + where + 1, n - where);
    if (PyByteArray_Resize((PyObject *)self, n - 1) < 0)
        return NULL;

    Py_RETURN_NONE;
}

/* XXX These two helpers could be optimized if argsize == 1 */

static Py_ssize_t
lstrip_helper(const char *myptr, Py_ssize_t mysize,
              const void *argptr, Py_ssize_t argsize)
{
    Py_ssize_t i = 0;
    while (i < mysize && memchr(argptr, (unsigned char) myptr[i], argsize))
        i++;
    return i;
}

static Py_ssize_t
rstrip_helper(const char *myptr, Py_ssize_t mysize,
              const void *argptr, Py_ssize_t argsize)
{
    Py_ssize_t i = mysize - 1;
    while (i >= 0 && memchr(argptr, (unsigned char) myptr[i], argsize))
        i--;
    return i + 1;
}

/*[clinic input]
bytearray.strip

    bytes: object = None
    /

Strip leading and trailing bytes contained in the argument.

If the argument is omitted or None, strip leading and trailing ASCII whitespace.
[clinic start generated code]*/

static PyObject *
bytearray_strip_impl(PyByteArrayObject *self, PyObject *bytes)
/*[clinic end generated code: output=760412661a34ad5a input=ef7bb59b09c21d62]*/
{
    Py_ssize_t left, right, mysize, byteslen;
    char *myptr;
    const char *bytesptr;
    Py_buffer vbytes;

    if (bytes == Py_None) {
        bytesptr = "\t\n\r\f\v ";
        byteslen = 6;
    }
    else {
        if (PyObject_GetBuffer(bytes, &vbytes, PyBUF_SIMPLE) != 0)
            return NULL;
        bytesptr = (const char *) vbytes.buf;
        byteslen = vbytes.len;
    }
    myptr = PyByteArray_AS_STRING(self);
    mysize = Py_SIZE(self);
    left = lstrip_helper(myptr, mysize, bytesptr, byteslen);
    if (left == mysize)
        right = left;
    else
        right = rstrip_helper(myptr, mysize, bytesptr, byteslen);
    if (bytes != Py_None)
        PyBuffer_Release(&vbytes);
    return PyByteArray_FromStringAndSize(myptr + left, right - left);
}

/*[clinic input]
bytearray.lstrip

    bytes: object = None
    /

Strip leading bytes contained in the argument.

If the argument is omitted or None, strip leading ASCII whitespace.
[clinic start generated code]*/

static PyObject *
bytearray_lstrip_impl(PyByteArrayObject *self, PyObject *bytes)
/*[clinic end generated code: output=d005c9d0ab909e66 input=80843f975dd7c480]*/
{
    Py_ssize_t left, right, mysize, byteslen;
    char *myptr;
    const char *bytesptr;
    Py_buffer vbytes;

    if (bytes == Py_None) {
        bytesptr = "\t\n\r\f\v ";
        byteslen = 6;
    }
    else {
        if (PyObject_GetBuffer(bytes, &vbytes, PyBUF_SIMPLE) != 0)
            return NULL;
        bytesptr = (const char *) vbytes.buf;
        byteslen = vbytes.len;
    }
    myptr = PyByteArray_AS_STRING(self);
    mysize = Py_SIZE(self);
    left = lstrip_helper(myptr, mysize, bytesptr, byteslen);
    right = mysize;
    if (bytes != Py_None)
        PyBuffer_Release(&vbytes);
    return PyByteArray_FromStringAndSize(myptr + left, right - left);
}

/*[clinic input]
bytearray.rstrip

    bytes: object = None
    /

Strip trailing bytes contained in the argument.

If the argument is omitted or None, strip trailing ASCII whitespace.
[clinic start generated code]*/

static PyObject *
bytearray_rstrip_impl(PyByteArrayObject *self, PyObject *bytes)
/*[clinic end generated code: output=030e2fbd2f7276bd input=e728b994954cfd91]*/
{
    Py_ssize_t right, mysize, byteslen;
    char *myptr;
    const char *bytesptr;
    Py_buffer vbytes;

    if (bytes == Py_None) {
        bytesptr = "\t\n\r\f\v ";
        byteslen = 6;
    }
    else {
        if (PyObject_GetBuffer(bytes, &vbytes, PyBUF_SIMPLE) != 0)
            return NULL;
        bytesptr = (const char *) vbytes.buf;
        byteslen = vbytes.len;
    }
    myptr = PyByteArray_AS_STRING(self);
    mysize = Py_SIZE(self);
    right = rstrip_helper(myptr, mysize, bytesptr, byteslen);
    if (bytes != Py_None)
        PyBuffer_Release(&vbytes);
    return PyByteArray_FromStringAndSize(myptr, right);
}

/*[clinic input]
bytearray.decode

    encoding: str(c_default="NULL") = 'utf-8'
        The encoding with which to decode the bytearray.
    errors: str(c_default="NULL") = 'strict'
        The error handling scheme to use for the handling of decoding errors.
        The default is 'strict' meaning that decoding errors raise a
        UnicodeDecodeError. Other possible values are 'ignore' and 'replace'
        as well as any other name registered with codecs.register_error that
        can handle UnicodeDecodeErrors.

Decode the bytearray using the codec registered for encoding.
[clinic start generated code]*/

static PyObject *
bytearray_decode_impl(PyByteArrayObject *self, const char *encoding,
                      const char *errors)
/*[clinic end generated code: output=f57d43f4a00b42c5 input=f28d8f903020257b]*/
{
    if (encoding == NULL)
        encoding = PyUnicode_GetDefaultEncoding();
    return PyUnicode_FromEncodedObject((PyObject*)self, encoding, errors);
}

PyDoc_STRVAR(alloc_doc,
"B.__alloc__() -> int\n\
\n\
Return the number of bytes actually allocated.");

static PyObject *
bytearray_alloc(PyByteArrayObject *self, PyObject *Py_UNUSED(ignored))
{
    return PyLong_FromSsize_t(self->ob_alloc);
}

/*[clinic input]
bytearray.join

    iterable_of_bytes: object
    /

Concatenate any number of bytes/bytearray objects.

The bytearray whose method is called is inserted in between each pair.

The result is returned as a new bytearray object.
[clinic start generated code]*/

static PyObject *
bytearray_join(PyByteArrayObject *self, PyObject *iterable_of_bytes)
/*[clinic end generated code: output=a8516370bf68ae08 input=aba6b1f9b30fcb8e]*/
{
    return stringlib_bytes_join((PyObject*)self, iterable_of_bytes);
}

/*[clinic input]
bytearray.splitlines

    keepends: bool(accept={int}) = False

Return a list of the lines in the bytearray, breaking at line boundaries.

Line breaks are not included in the resulting list unless keepends is given and
true.
[clinic start generated code]*/

static PyObject *
bytearray_splitlines_impl(PyByteArrayObject *self, int keepends)
/*[clinic end generated code: output=4223c94b895f6ad9 input=99a27ad959b9cf6b]*/
{
    return stringlib_splitlines(
        (PyObject*) self, PyByteArray_AS_STRING(self),
        PyByteArray_GET_SIZE(self), keepends
        );
}

/*[clinic input]
@classmethod
bytearray.fromhex

    string: unicode
    /

Create a bytearray object from a string of hexadecimal numbers.

Spaces between two numbers are accepted.
Example: bytearray.fromhex('B9 01EF') -> bytearray(b'\\xb9\\x01\\xef')
[clinic start generated code]*/

static PyObject *
bytearray_fromhex_impl(PyTypeObject *type, PyObject *string)
/*[clinic end generated code: output=8f0f0b6d30fb3ba0 input=f033a16d1fb21f48]*/
{
    PyObject *result = _PyBytes_FromHex(string, type == &PyByteArray_Type);
    if (type != &PyByteArray_Type && result != NULL) {
        Py_SETREF(result, PyObject_CallOneArg((PyObject *)type, result));
    }
    return result;
}

/*[clinic input]
bytearray.hex

    sep: object = NULL
        An optional single character or byte to separate hex bytes.
    bytes_per_sep: int = 1
        How many bytes between separators.  Positive values count from the
        right, negative values count from the left.

Create a string of hexadecimal numbers from a bytearray object.

Example:
>>> value = bytearray([0xb9, 0x01, 0xef])
>>> value.hex()
'b901ef'
>>> value.hex(':')
'b9:01:ef'
>>> value.hex(':', 2)
'b9:01ef'
>>> value.hex(':', -2)
'b901:ef'
[clinic start generated code]*/

static PyObject *
bytearray_hex_impl(PyByteArrayObject *self, PyObject *sep, int bytes_per_sep)
/*[clinic end generated code: output=29c4e5ef72c565a0 input=808667e49bcccb54]*/
{
    char* argbuf = PyByteArray_AS_STRING(self);
    Py_ssize_t arglen = PyByteArray_GET_SIZE(self);
    return _Py_strhex_with_sep(argbuf, arglen, sep, bytes_per_sep);
}

static PyObject *
_common_reduce(PyByteArrayObject *self, int proto)
{
    PyObject *dict;
    _Py_IDENTIFIER(__dict__);
    char *buf;

    if (_PyObject_LookupAttrId((PyObject *)self, &PyId___dict__, &dict) < 0) {
        return NULL;
    }
    if (dict == NULL) {
        dict = Py_None;
        Py_INCREF(dict);
    }

    buf = PyByteArray_AS_STRING(self);
    if (proto < 3) {
        /* use str based reduction for backwards compatibility with Python 2.x */
        PyObject *latin1;
        if (Py_SIZE(self))
            latin1 = PyUnicode_DecodeLatin1(buf, Py_SIZE(self), NULL);
        else
            latin1 = PyUnicode_FromString("");
        return Py_BuildValue("(O(Ns)N)", Py_TYPE(self), latin1, "latin-1", dict);
    }
    else {
        /* use more efficient byte based reduction */
        if (Py_SIZE(self)) {
            return Py_BuildValue("(O(y#)N)", Py_TYPE(self), buf, Py_SIZE(self), dict);
        }
        else {
            return Py_BuildValue("(O()N)", Py_TYPE(self), dict);
        }
    }
}

/*[clinic input]
bytearray.__reduce__ as bytearray_reduce

Return state information for pickling.
[clinic start generated code]*/

static PyObject *
bytearray_reduce_impl(PyByteArrayObject *self)
/*[clinic end generated code: output=52bf304086464cab input=44b5737ada62dd3f]*/
{
    return _common_reduce(self, 2);
}

/*[clinic input]
bytearray.__reduce_ex__ as bytearray_reduce_ex

    proto: int = 0
    /

Return state information for pickling.
[clinic start generated code]*/

static PyObject *
bytearray_reduce_ex_impl(PyByteArrayObject *self, int proto)
/*[clinic end generated code: output=52eac33377197520 input=f129bc1a1aa151ee]*/
{
    return _common_reduce(self, proto);
}

/*[clinic input]
bytearray.__sizeof__ as bytearray_sizeof

Returns the size of the bytearray object in memory, in bytes.
[clinic start generated code]*/

static PyObject *
bytearray_sizeof_impl(PyByteArrayObject *self)
/*[clinic end generated code: output=738abdd17951c427 input=e27320fd98a4bc5a]*/
{
    Py_ssize_t res;

    res = _PyObject_SIZE(Py_TYPE(self)) + self->ob_alloc * sizeof(char);
    return PyLong_FromSsize_t(res);
}

static PySequenceMethods bytearray_as_sequence = {
    (lenfunc)bytearray_length,              /* sq_length */
    (binaryfunc)PyByteArray_Concat,         /* sq_concat */
    (ssizeargfunc)bytearray_repeat,         /* sq_repeat */
    (ssizeargfunc)bytearray_getitem,        /* sq_item */
    0,                                      /* sq_slice */
    (ssizeobjargproc)bytearray_setitem,     /* sq_ass_item */
    0,                                      /* sq_ass_slice */
    (objobjproc)bytearray_contains,         /* sq_contains */
    (binaryfunc)bytearray_iconcat,          /* sq_inplace_concat */
    (ssizeargfunc)bytearray_irepeat,        /* sq_inplace_repeat */
};

static PyMappingMethods bytearray_as_mapping = {
    (lenfunc)bytearray_length,
    (binaryfunc)bytearray_subscript,
    (objobjargproc)bytearray_ass_subscript,
};

static PyBufferProcs bytearray_as_buffer = {
    (getbufferproc)bytearray_getbuffer,
    (releasebufferproc)bytearray_releasebuffer,
};

static PyMethodDef
bytearray_methods[] = {
    {"__alloc__", (PyCFunction)bytearray_alloc, METH_NOARGS, alloc_doc},
    BYTEARRAY_REDUCE_METHODDEF
    BYTEARRAY_REDUCE_EX_METHODDEF
    BYTEARRAY_SIZEOF_METHODDEF
    BYTEARRAY_APPEND_METHODDEF
    {"capitalize", stringlib_capitalize, METH_NOARGS,
     _Py_capitalize__doc__},
    STRINGLIB_CENTER_METHODDEF
    BYTEARRAY_CLEAR_METHODDEF
    BYTEARRAY_COPY_METHODDEF
    {"count", (PyCFunction)bytearray_count, METH_VARARGS,
     _Py_count__doc__},
    BYTEARRAY_DECODE_METHODDEF
    {"endswith", (PyCFunction)bytearray_endswith, METH_VARARGS,
     _Py_endswith__doc__},
    STRINGLIB_EXPANDTABS_METHODDEF
    BYTEARRAY_EXTEND_METHODDEF
    {"find", (PyCFunction)bytearray_find, METH_VARARGS,
     _Py_find__doc__},
    BYTEARRAY_FROMHEX_METHODDEF
    BYTEARRAY_HEX_METHODDEF
    {"index", (PyCFunction)bytearray_index, METH_VARARGS, _Py_index__doc__},
    BYTEARRAY_INSERT_METHODDEF
    {"isalnum", stringlib_isalnum, METH_NOARGS,
     _Py_isalnum__doc__},
    {"isalpha", stringlib_isalpha, METH_NOARGS,
     _Py_isalpha__doc__},
    {"isascii", stringlib_isascii, METH_NOARGS,
     _Py_isascii__doc__},
    {"isdigit", stringlib_isdigit, METH_NOARGS,
     _Py_isdigit__doc__},
    {"islower", stringlib_islower, METH_NOARGS,
     _Py_islower__doc__},
    {"isspace", stringlib_isspace, METH_NOARGS,
     _Py_isspace__doc__},
    {"istitle", stringlib_istitle, METH_NOARGS,
     _Py_istitle__doc__},
    {"isupper", stringlib_isupper, METH_NOARGS,
     _Py_isupper__doc__},
    BYTEARRAY_JOIN_METHODDEF
    STRINGLIB_LJUST_METHODDEF
    {"lower", stringlib_lower, METH_NOARGS, _Py_lower__doc__},
    BYTEARRAY_LSTRIP_METHODDEF
    BYTEARRAY_MAKETRANS_METHODDEF
    BYTEARRAY_PARTITION_METHODDEF
    BYTEARRAY_POP_METHODDEF
    BYTEARRAY_REMOVE_METHODDEF
    BYTEARRAY_REPLACE_METHODDEF
    BYTEARRAY_REMOVEPREFIX_METHODDEF
    BYTEARRAY_REMOVESUFFIX_METHODDEF
    BYTEARRAY_REVERSE_METHODDEF
    {"rfind", (PyCFunction)bytearray_rfind, METH_VARARGS, _Py_rfind__doc__},
    {"rindex", (PyCFunction)bytearray_rindex, METH_VARARGS, _Py_rindex__doc__},
    STRINGLIB_RJUST_METHODDEF
    BYTEARRAY_RPARTITION_METHODDEF
    BYTEARRAY_RSPLIT_METHODDEF
    BYTEARRAY_RSTRIP_METHODDEF
    BYTEARRAY_SPLIT_METHODDEF
    BYTEARRAY_SPLITLINES_METHODDEF
    {"startswith", (PyCFunction)bytearray_startswith, METH_VARARGS ,
     _Py_startswith__doc__},
    BYTEARRAY_STRIP_METHODDEF
    {"swapcase", stringlib_swapcase, METH_NOARGS,
     _Py_swapcase__doc__},
    {"title", stringlib_title, METH_NOARGS, _Py_title__doc__},
    BYTEARRAY_TRANSLATE_METHODDEF
    {"upper", stringlib_upper, METH_NOARGS, _Py_upper__doc__},
    STRINGLIB_ZFILL_METHODDEF
    {NULL}
};

static PyObject *
bytearray_mod(PyObject *v, PyObject *w)
{
    if (!PyByteArray_Check(v))
        Py_RETURN_NOTIMPLEMENTED;
    return _PyBytes_FormatEx(PyByteArray_AS_STRING(v), PyByteArray_GET_SIZE(v), w, 1);
}

static PyNumberMethods bytearray_as_number = {
    0,              /*nb_add*/
    0,              /*nb_subtract*/
    0,              /*nb_multiply*/
    bytearray_mod,  /*nb_remainder*/
};

PyDoc_STRVAR(bytearray_doc,
"bytearray(iterable_of_ints) -> bytearray\n\
bytearray(string, encoding[, errors]) -> bytearray\n\
bytearray(bytes_or_buffer) -> mutable copy of bytes_or_buffer\n\
bytearray(int) -> bytes array of size given by the parameter initialized with null bytes\n\
bytearray() -> empty bytes array\n\
\n\
Construct a mutable bytearray object from:\n\
  - an iterable yielding integers in range(256)\n\
  - a text string encoded using the specified encoding\n\
  - a bytes or a buffer object\n\
  - any object implementing the buffer API.\n\
  - an integer");


static PyObject *bytearray_iter(PyObject *seq);

PyTypeObject PyByteArray_Type = {
    PyVarObject_HEAD_INIT(&PyType_Type, 0)
    "bytearray",
    sizeof(PyByteArrayObject),
    0,
    (destructor)bytearray_dealloc,       /* tp_dealloc */
    0,                                  /* tp_vectorcall_offset */
    0,                                  /* tp_getattr */
    0,                                  /* tp_setattr */
    0,                                  /* tp_as_async */
    (reprfunc)bytearray_repr,           /* tp_repr */
    &bytearray_as_number,               /* tp_as_number */
    &bytearray_as_sequence,             /* tp_as_sequence */
    &bytearray_as_mapping,              /* tp_as_mapping */
    0,                                  /* tp_hash */
    0,                                  /* tp_call */
    bytearray_str,                      /* tp_str */
    PyObject_GenericGetAttr,            /* tp_getattro */
    0,                                  /* tp_setattro */
    &bytearray_as_buffer,               /* tp_as_buffer */
    Py_TPFLAGS_DEFAULT | Py_TPFLAGS_BASETYPE, /* tp_flags */
    bytearray_doc,                      /* tp_doc */
    0,                                  /* tp_traverse */
    0,                                  /* tp_clear */
    (richcmpfunc)bytearray_richcompare, /* tp_richcompare */
    0,                                  /* tp_weaklistoffset */
    bytearray_iter,                     /* tp_iter */
    0,                                  /* tp_iternext */
    bytearray_methods,                  /* tp_methods */
    0,                                  /* tp_members */
    0,                                  /* tp_getset */
    0,                                  /* tp_base */
    0,                                  /* tp_dict */
    0,                                  /* tp_descr_get */
    0,                                  /* tp_descr_set */
    0,                                  /* tp_dictoffset */
    (initproc)bytearray___init__,       /* tp_init */
    PyType_GenericAlloc,                /* tp_alloc */
    PyType_GenericNew,                  /* tp_new */
    PyObject_Del,                       /* tp_free */
};

/*********************** Bytearray Iterator ****************************/

typedef struct {
    PyObject_HEAD
    Py_ssize_t it_index;
    PyByteArrayObject *it_seq; /* Set to NULL when iterator is exhausted */
} bytesiterobject;

static void
bytearrayiter_dealloc(bytesiterobject *it)
{
    _PyObject_GC_UNTRACK(it);
    Py_XDECREF(it->it_seq);
    PyObject_GC_Del(it);
}

static int
bytearrayiter_traverse(bytesiterobject *it, visitproc visit, void *arg)
{
    Py_VISIT(it->it_seq);
    return 0;
}

static PyObject *
bytearrayiter_next(bytesiterobject *it)
{
    PyByteArrayObject *seq;
    PyObject *item;

    assert(it != NULL);
    seq = it->it_seq;
    if (seq == NULL)
        return NULL;
    assert(PyByteArray_Check(seq));

    if (it->it_index < PyByteArray_GET_SIZE(seq)) {
        item = PyLong_FromLong(
            (unsigned char)PyByteArray_AS_STRING(seq)[it->it_index]);
        if (item != NULL)
            ++it->it_index;
        return item;
    }

    it->it_seq = NULL;
    Py_DECREF(seq);
    return NULL;
}

static PyObject *
bytearrayiter_length_hint(bytesiterobject *it, PyObject *Py_UNUSED(ignored))
{
    Py_ssize_t len = 0;
    if (it->it_seq) {
        len = PyByteArray_GET_SIZE(it->it_seq) - it->it_index;
        if (len < 0) {
            len = 0;
        }
    }
    return PyLong_FromSsize_t(len);
}

PyDoc_STRVAR(length_hint_doc,
    "Private method returning an estimate of len(list(it)).");

static PyObject *
bytearrayiter_reduce(bytesiterobject *it, PyObject *Py_UNUSED(ignored))
{
    _Py_IDENTIFIER(iter);
    if (it->it_seq != NULL) {
        return Py_BuildValue("N(O)n", _PyEval_GetBuiltinId(&PyId_iter),
                             it->it_seq, it->it_index);
    } else {
        return Py_BuildValue("N(())", _PyEval_GetBuiltinId(&PyId_iter));
    }
}

static PyObject *
bytearrayiter_setstate(bytesiterobject *it, PyObject *state)
{
    Py_ssize_t index = PyLong_AsSsize_t(state);
    if (index == -1 && PyErr_Occurred())
        return NULL;
    if (it->it_seq != NULL) {
        if (index < 0)
            index = 0;
        else if (index > PyByteArray_GET_SIZE(it->it_seq))
            index = PyByteArray_GET_SIZE(it->it_seq); /* iterator exhausted */
        it->it_index = index;
    }
    Py_RETURN_NONE;
}

PyDoc_STRVAR(setstate_doc, "Set state information for unpickling.");

static PyMethodDef bytearrayiter_methods[] = {
    {"__length_hint__", (PyCFunction)bytearrayiter_length_hint, METH_NOARGS,
     length_hint_doc},
     {"__reduce__",      (PyCFunction)bytearrayiter_reduce, METH_NOARGS,
     bytearray_reduce__doc__},
    {"__setstate__",    (PyCFunction)bytearrayiter_setstate, METH_O,
     setstate_doc},
    {NULL, NULL} /* sentinel */
};

PyTypeObject PyByteArrayIter_Type = {
    PyVarObject_HEAD_INIT(&PyType_Type, 0)
    "bytearray_iterator",              /* tp_name */
    sizeof(bytesiterobject),           /* tp_basicsize */
    0,                                 /* tp_itemsize */
    /* methods */
    (destructor)bytearrayiter_dealloc, /* tp_dealloc */
    0,                                 /* tp_vectorcall_offset */
    0,                                 /* tp_getattr */
    0,                                 /* tp_setattr */
    0,                                 /* tp_as_async */
    0,                                 /* tp_repr */
    0,                                 /* tp_as_number */
    0,                                 /* tp_as_sequence */
    0,                                 /* tp_as_mapping */
    0,                                 /* tp_hash */
    0,                                 /* tp_call */
    0,                                 /* tp_str */
    PyObject_GenericGetAttr,           /* tp_getattro */
    0,                                 /* tp_setattro */
    0,                                 /* tp_as_buffer */
    Py_TPFLAGS_DEFAULT | Py_TPFLAGS_HAVE_GC, /* tp_flags */
    0,                                 /* tp_doc */
    (traverseproc)bytearrayiter_traverse,  /* tp_traverse */
    0,                                 /* tp_clear */
    0,                                 /* tp_richcompare */
    0,                                 /* tp_weaklistoffset */
    PyObject_SelfIter,                 /* tp_iter */
    (iternextfunc)bytearrayiter_next,  /* tp_iternext */
    bytearrayiter_methods,             /* tp_methods */
    0,
};

static PyObject *
bytearray_iter(PyObject *seq)
{
    bytesiterobject *it;

    if (!PyByteArray_Check(seq)) {
        PyErr_BadInternalCall();
        return NULL;
    }
    it = PyObject_GC_New(bytesiterobject, &PyByteArrayIter_Type);
    if (it == NULL)
        return NULL;
    it->it_index = 0;
    Py_INCREF(seq);
    it->it_seq = (PyByteArrayObject *)seq;
    _PyObject_GC_TRACK(it);
    return (PyObject *)it;
}<|MERGE_RESOLUTION|>--- conflicted
+++ resolved
@@ -1006,21 +1006,6 @@
     Py_buffer self_bytes, other_bytes;
     int cmp;
 
-<<<<<<< HEAD
-    rc = PyObject_IsInstance(self, (PyObject*)&PyUnicode_Type);
-    if (!rc)
-        rc = PyObject_IsInstance(other, (PyObject*)&PyUnicode_Type);
-    if (rc < 0)
-        return NULL;
-    if (rc) {
-        if (_Py_GetConfig()->bytes_warning && (op == Py_EQ || op == Py_NE)) {
-            if (PyErr_WarnEx(PyExc_BytesWarning,
-                            "Comparison between bytearray and string", 1))
-                return NULL;
-=======
-    /* Bytes can be compared to anything that supports the (binary)
-       buffer API.  Except that a comparison with Unicode is always an
-       error, even if the comparison is for equality. */
     if (!PyObject_CheckBuffer(self) || !PyObject_CheckBuffer(other)) {
         if (PyUnicode_Check(self) || PyUnicode_Check(other)) {
             if (_Py_GetConfig()->bytes_warning && (op == Py_EQ || op == Py_NE)) {
@@ -1028,7 +1013,6 @@
                                 "Comparison between bytearray and string", 1))
                     return NULL;
             }
->>>>>>> b9127dd6
         }
         Py_RETURN_NOTIMPLEMENTED;
     }
