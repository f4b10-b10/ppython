--- conflicted
+++ resolved
@@ -204,11 +204,8 @@
     op->func_weakreflist = NULL;
     op->func_module = module;
     op->func_annotations = NULL;
-<<<<<<< HEAD
     op->func_typeparams = NULL;
-=======
     op->func_class_dict = NULL;
->>>>>>> e0acb871
     op->vectorcall = _PyFunction_Vectorcall;
     op->func_version = 0;
     _PyObject_GC_TRACK(op);
@@ -828,11 +825,8 @@
     Py_CLEAR(op->func_dict);
     Py_CLEAR(op->func_closure);
     Py_CLEAR(op->func_annotations);
-<<<<<<< HEAD
     Py_CLEAR(op->func_typeparams);
-=======
     Py_CLEAR(op->func_class_dict);
->>>>>>> e0acb871
     // Don't Py_CLEAR(op->func_code), since code is always required
     // to be non-NULL. Similarly, name and qualname shouldn't be NULL.
     // However, name and qualname could be str subclasses, so they
@@ -887,11 +881,8 @@
     Py_VISIT(f->func_dict);
     Py_VISIT(f->func_closure);
     Py_VISIT(f->func_annotations);
-<<<<<<< HEAD
     Py_VISIT(f->func_typeparams);
-=======
     Py_VISIT(f->func_class_dict);
->>>>>>> e0acb871
     Py_VISIT(f->func_qualname);
     return 0;
 }
