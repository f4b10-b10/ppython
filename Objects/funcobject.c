
/* Function object implementation */

#include "Python.h"
#include "pycore_ceval.h"         // _PyEval_BuiltinsFromGlobals()
#include "pycore_function.h"      // FUNC_MAX_WATCHERS
#include "pycore_object.h"        // _PyObject_GC_UNTRACK()
#include "pycore_pyerrors.h"      // _PyErr_Occurred()
#include "structmember.h"         // PyMemberDef

<<<<<<< HEAD
static uint32_t next_func_version = 1;

static void
handle_func_event(PyFunction_WatchEvent event, PyFunctionObject *func, PyObject *new_value)
{
    PyInterpreterState *interp = _PyInterpreterState_GET();
    for (int i = 0; i < FUNC_MAX_WATCHERS; i++) {
        PyFunction_WatchCallback cb = interp->func_watchers[i];
        if ((cb != NULL) && (cb(event, func, new_value) < 0)) {
            PyErr_WriteUnraisable((PyObject *) func);
        }
    }
}

int
PyFunction_AddWatcher(PyFunction_WatchCallback callback)
{
    PyInterpreterState *interp = _PyInterpreterState_GET();
    assert(interp->_initialized);
    for (int i = 0; i < FUNC_MAX_WATCHERS; i++) {
        if (interp->func_watchers[i] == NULL) {
            interp->func_watchers[i] = callback;
            return i;
        }
    }
    PyErr_SetString(PyExc_RuntimeError, "no more func watcher IDs available");
    return -1;
}

int
PyFunction_ClearWatcher(int watcher_id)
{
    PyInterpreterState *interp = _PyInterpreterState_GET();
    if (watcher_id < 0 || watcher_id >= FUNC_MAX_WATCHERS) {
        PyErr_Format(PyExc_ValueError, "invalid func watcher ID %d",
                     watcher_id);
        return -1;
    }
    if (!interp->func_watchers[watcher_id]) {
        PyErr_Format(PyExc_ValueError, "no func watcher set for ID %d",
                     watcher_id);
        return -1;
    }
    interp->func_watchers[watcher_id] = NULL;
    return 0;
}

=======
>>>>>>> 2781ec9b
PyFunctionObject *
_PyFunction_FromConstructor(PyFrameConstructor *constr)
{

    PyFunctionObject *op = PyObject_GC_New(PyFunctionObject, &PyFunction_Type);
    if (op == NULL) {
        return NULL;
    }
    op->func_globals = Py_NewRef(constr->fc_globals);
    op->func_builtins = Py_NewRef(constr->fc_builtins);
    op->func_name = Py_NewRef(constr->fc_name);
    op->func_qualname = Py_NewRef(constr->fc_qualname);
    op->func_code = Py_NewRef(constr->fc_code);
    op->func_defaults = NULL;
    op->func_kwdefaults = NULL;
    op->func_closure = Py_XNewRef(constr->fc_closure);
    op->func_doc = Py_NewRef(Py_None);
    op->func_dict = NULL;
    op->func_weakreflist = NULL;
    op->func_module = NULL;
    op->func_annotations = NULL;
    op->vectorcall = _PyFunction_Vectorcall;
    op->func_version = 0;
    _PyObject_GC_TRACK(op);
    handle_func_event(PyFunction_EVENT_CREATE, op, NULL);
    return op;
}

PyObject *
PyFunction_NewWithQualName(PyObject *code, PyObject *globals, PyObject *qualname)
{
    assert(globals != NULL);
    assert(PyDict_Check(globals));
    Py_INCREF(globals);

    PyThreadState *tstate = _PyThreadState_GET();

    PyCodeObject *code_obj = (PyCodeObject *)Py_NewRef(code);

    assert(code_obj->co_name != NULL);
    PyObject *name = Py_NewRef(code_obj->co_name);

    if (!qualname) {
        qualname = code_obj->co_qualname;
    }
    assert(qualname != NULL);
    Py_INCREF(qualname);

    PyObject *consts = code_obj->co_consts;
    assert(PyTuple_Check(consts));
    PyObject *doc;
    if (PyTuple_Size(consts) >= 1) {
        doc = PyTuple_GetItem(consts, 0);
        if (!PyUnicode_Check(doc)) {
            doc = Py_None;
        }
    }
    else {
        doc = Py_None;
    }
    Py_INCREF(doc);

    // __module__: Use globals['__name__'] if it exists, or NULL.
    PyObject *module = PyDict_GetItemWithError(globals, &_Py_ID(__name__));
    PyObject *builtins = NULL;
    if (module == NULL && _PyErr_Occurred(tstate)) {
        goto error;
    }
    Py_XINCREF(module);

    builtins = _PyEval_BuiltinsFromGlobals(tstate, globals); // borrowed ref
    if (builtins == NULL) {
        goto error;
    }
    Py_INCREF(builtins);

    PyFunctionObject *op = PyObject_GC_New(PyFunctionObject, &PyFunction_Type);
    if (op == NULL) {
        goto error;
    }
    /* Note: No failures from this point on, since func_dealloc() does not
       expect a partially-created object. */

    op->func_globals = globals;
    op->func_builtins = builtins;
    op->func_name = name;
    op->func_qualname = qualname;
    op->func_code = (PyObject*)code_obj;
    op->func_defaults = NULL;    // No default positional arguments
    op->func_kwdefaults = NULL;  // No default keyword arguments
    op->func_closure = NULL;
    op->func_doc = doc;
    op->func_dict = NULL;
    op->func_weakreflist = NULL;
    op->func_module = module;
    op->func_annotations = NULL;
    op->vectorcall = _PyFunction_Vectorcall;
    op->func_version = 0;
    _PyObject_GC_TRACK(op);
    handle_func_event(PyFunction_EVENT_CREATE, op, NULL);
    return (PyObject *)op;

error:
    Py_DECREF(globals);
    Py_DECREF(code_obj);
    Py_DECREF(name);
    Py_DECREF(qualname);
    Py_DECREF(doc);
    Py_XDECREF(module);
    Py_XDECREF(builtins);
    return NULL;
}

uint32_t _PyFunction_GetVersionForCurrentState(PyFunctionObject *func)
{
    if (func->func_version != 0) {
        return func->func_version;
    }
    if (func->vectorcall != _PyFunction_Vectorcall) {
        return 0;
    }
    if (_PyRuntime.func_state.next_version == 0) {
        return 0;
    }
    uint32_t v = _PyRuntime.func_state.next_version++;
    func->func_version = v;
    return v;
}

PyObject *
PyFunction_New(PyObject *code, PyObject *globals)
{
    return PyFunction_NewWithQualName(code, globals, NULL);
}

PyObject *
PyFunction_GetCode(PyObject *op)
{
    if (!PyFunction_Check(op)) {
        PyErr_BadInternalCall();
        return NULL;
    }
    return ((PyFunctionObject *) op) -> func_code;
}

PyObject *
PyFunction_GetGlobals(PyObject *op)
{
    if (!PyFunction_Check(op)) {
        PyErr_BadInternalCall();
        return NULL;
    }
    return ((PyFunctionObject *) op) -> func_globals;
}

PyObject *
PyFunction_GetModule(PyObject *op)
{
    if (!PyFunction_Check(op)) {
        PyErr_BadInternalCall();
        return NULL;
    }
    return ((PyFunctionObject *) op) -> func_module;
}

PyObject *
PyFunction_GetDefaults(PyObject *op)
{
    if (!PyFunction_Check(op)) {
        PyErr_BadInternalCall();
        return NULL;
    }
    return ((PyFunctionObject *) op) -> func_defaults;
}

int
PyFunction_SetDefaults(PyObject *op, PyObject *defaults)
{
    if (!PyFunction_Check(op)) {
        PyErr_BadInternalCall();
        return -1;
    }
    if (defaults == Py_None)
        defaults = NULL;
    else if (defaults && PyTuple_Check(defaults)) {
        Py_INCREF(defaults);
    }
    else {
        PyErr_SetString(PyExc_SystemError, "non-tuple default args");
        return -1;
    }
    handle_func_event(PyFunction_EVENT_MODIFY_DEFAULTS,
                      (PyFunctionObject *) op, defaults);
    ((PyFunctionObject *)op)->func_version = 0;
    Py_XSETREF(((PyFunctionObject *)op)->func_defaults, defaults);
    return 0;
}

void
PyFunction_SetVectorcall(PyFunctionObject *func, vectorcallfunc vectorcall)
{
    assert(func != NULL);
    func->func_version = 0;
    func->vectorcall = vectorcall;
}

PyObject *
PyFunction_GetKwDefaults(PyObject *op)
{
    if (!PyFunction_Check(op)) {
        PyErr_BadInternalCall();
        return NULL;
    }
    return ((PyFunctionObject *) op) -> func_kwdefaults;
}

int
PyFunction_SetKwDefaults(PyObject *op, PyObject *defaults)
{
    if (!PyFunction_Check(op)) {
        PyErr_BadInternalCall();
        return -1;
    }
    if (defaults == Py_None)
        defaults = NULL;
    else if (defaults && PyDict_Check(defaults)) {
        Py_INCREF(defaults);
    }
    else {
        PyErr_SetString(PyExc_SystemError,
                        "non-dict keyword only default args");
        return -1;
    }
    handle_func_event(PyFunction_EVENT_MODIFY_KWDEFAULTS,
                      (PyFunctionObject *) op, defaults);
    ((PyFunctionObject *)op)->func_version = 0;
    Py_XSETREF(((PyFunctionObject *)op)->func_kwdefaults, defaults);
    return 0;
}

PyObject *
PyFunction_GetClosure(PyObject *op)
{
    if (!PyFunction_Check(op)) {
        PyErr_BadInternalCall();
        return NULL;
    }
    return ((PyFunctionObject *) op) -> func_closure;
}

int
PyFunction_SetClosure(PyObject *op, PyObject *closure)
{
    if (!PyFunction_Check(op)) {
        PyErr_BadInternalCall();
        return -1;
    }
    if (closure == Py_None)
        closure = NULL;
    else if (PyTuple_Check(closure)) {
        Py_INCREF(closure);
    }
    else {
        PyErr_Format(PyExc_SystemError,
                     "expected tuple for closure, got '%.100s'",
                     Py_TYPE(closure)->tp_name);
        return -1;
    }
    ((PyFunctionObject *)op)->func_version = 0;
    Py_XSETREF(((PyFunctionObject *)op)->func_closure, closure);
    return 0;
}

static PyObject *
func_get_annotation_dict(PyFunctionObject *op)
{
    if (op->func_annotations == NULL) {
        return NULL;
    }
    if (PyTuple_CheckExact(op->func_annotations)) {
        PyObject *ann_tuple = op->func_annotations;
        PyObject *ann_dict = PyDict_New();
        if (ann_dict == NULL) {
            return NULL;
        }

        assert(PyTuple_GET_SIZE(ann_tuple) % 2 == 0);

        for (Py_ssize_t i = 0; i < PyTuple_GET_SIZE(ann_tuple); i += 2) {
            int err = PyDict_SetItem(ann_dict,
                                     PyTuple_GET_ITEM(ann_tuple, i),
                                     PyTuple_GET_ITEM(ann_tuple, i + 1));

            if (err < 0) {
                return NULL;
            }
        }
        Py_SETREF(op->func_annotations, ann_dict);
    }
    assert(PyDict_Check(op->func_annotations));
    return op->func_annotations;
}

PyObject *
PyFunction_GetAnnotations(PyObject *op)
{
    if (!PyFunction_Check(op)) {
        PyErr_BadInternalCall();
        return NULL;
    }
    return func_get_annotation_dict((PyFunctionObject *)op);
}

int
PyFunction_SetAnnotations(PyObject *op, PyObject *annotations)
{
    if (!PyFunction_Check(op)) {
        PyErr_BadInternalCall();
        return -1;
    }
    if (annotations == Py_None)
        annotations = NULL;
    else if (annotations && PyDict_Check(annotations)) {
        Py_INCREF(annotations);
    }
    else {
        PyErr_SetString(PyExc_SystemError,
                        "non-dict annotations");
        return -1;
    }
    ((PyFunctionObject *)op)->func_version = 0;
    Py_XSETREF(((PyFunctionObject *)op)->func_annotations, annotations);
    return 0;
}

/* Methods */

#define OFF(x) offsetof(PyFunctionObject, x)

static PyMemberDef func_memberlist[] = {
    {"__closure__",   T_OBJECT,     OFF(func_closure), READONLY},
    {"__doc__",       T_OBJECT,     OFF(func_doc), 0},
    {"__globals__",   T_OBJECT,     OFF(func_globals), READONLY},
    {"__module__",    T_OBJECT,     OFF(func_module), 0},
    {"__builtins__",  T_OBJECT,     OFF(func_builtins), READONLY},
    {NULL}  /* Sentinel */
};

static PyObject *
func_get_code(PyFunctionObject *op, void *Py_UNUSED(ignored))
{
    if (PySys_Audit("object.__getattr__", "Os", op, "__code__") < 0) {
        return NULL;
    }

    return Py_NewRef(op->func_code);
}

static int
func_set_code(PyFunctionObject *op, PyObject *value, void *Py_UNUSED(ignored))
{
    Py_ssize_t nclosure;
    int nfree;

    /* Not legal to del f.func_code or to set it to anything
     * other than a code object. */
    if (value == NULL || !PyCode_Check(value)) {
        PyErr_SetString(PyExc_TypeError,
                        "__code__ must be set to a code object");
        return -1;
    }

    if (PySys_Audit("object.__setattr__", "OsO",
                    op, "__code__", value) < 0) {
        return -1;
    }

    nfree = ((PyCodeObject *)value)->co_nfreevars;
    nclosure = (op->func_closure == NULL ? 0 :
            PyTuple_GET_SIZE(op->func_closure));
    if (nclosure != nfree) {
        PyErr_Format(PyExc_ValueError,
                     "%U() requires a code object with %zd free vars,"
                     " not %zd",
                     op->func_name,
                     nclosure, nfree);
        return -1;
    }
    handle_func_event(PyFunction_EVENT_MODIFY_CODE, op, value);
    op->func_version = 0;
    Py_XSETREF(op->func_code, Py_NewRef(value));
    return 0;
}

static PyObject *
func_get_name(PyFunctionObject *op, void *Py_UNUSED(ignored))
{
    return Py_NewRef(op->func_name);
}

static int
func_set_name(PyFunctionObject *op, PyObject *value, void *Py_UNUSED(ignored))
{
    /* Not legal to del f.func_name or to set it to anything
     * other than a string object. */
    if (value == NULL || !PyUnicode_Check(value)) {
        PyErr_SetString(PyExc_TypeError,
                        "__name__ must be set to a string object");
        return -1;
    }
    Py_XSETREF(op->func_name, Py_NewRef(value));
    return 0;
}

static PyObject *
func_get_qualname(PyFunctionObject *op, void *Py_UNUSED(ignored))
{
    return Py_NewRef(op->func_qualname);
}

static int
func_set_qualname(PyFunctionObject *op, PyObject *value, void *Py_UNUSED(ignored))
{
    /* Not legal to del f.__qualname__ or to set it to anything
     * other than a string object. */
    if (value == NULL || !PyUnicode_Check(value)) {
        PyErr_SetString(PyExc_TypeError,
                        "__qualname__ must be set to a string object");
        return -1;
    }
    Py_XSETREF(op->func_qualname, Py_NewRef(value));
    return 0;
}

static PyObject *
func_get_defaults(PyFunctionObject *op, void *Py_UNUSED(ignored))
{
    if (PySys_Audit("object.__getattr__", "Os", op, "__defaults__") < 0) {
        return NULL;
    }
    if (op->func_defaults == NULL) {
        Py_RETURN_NONE;
    }
    return Py_NewRef(op->func_defaults);
}

static int
func_set_defaults(PyFunctionObject *op, PyObject *value, void *Py_UNUSED(ignored))
{
    /* Legal to del f.func_defaults.
     * Can only set func_defaults to NULL or a tuple. */
    if (value == Py_None)
        value = NULL;
    if (value != NULL && !PyTuple_Check(value)) {
        PyErr_SetString(PyExc_TypeError,
                        "__defaults__ must be set to a tuple object");
        return -1;
    }
    if (value) {
        if (PySys_Audit("object.__setattr__", "OsO",
                        op, "__defaults__", value) < 0) {
            return -1;
        }
    } else if (PySys_Audit("object.__delattr__", "Os",
                           op, "__defaults__") < 0) {
        return -1;
    }

    handle_func_event(PyFunction_EVENT_MODIFY_DEFAULTS, op, value);
    op->func_version = 0;
    Py_XSETREF(op->func_defaults, Py_XNewRef(value));
    return 0;
}

static PyObject *
func_get_kwdefaults(PyFunctionObject *op, void *Py_UNUSED(ignored))
{
    if (PySys_Audit("object.__getattr__", "Os",
                    op, "__kwdefaults__") < 0) {
        return NULL;
    }
    if (op->func_kwdefaults == NULL) {
        Py_RETURN_NONE;
    }
    return Py_NewRef(op->func_kwdefaults);
}

static int
func_set_kwdefaults(PyFunctionObject *op, PyObject *value, void *Py_UNUSED(ignored))
{
    if (value == Py_None)
        value = NULL;
    /* Legal to del f.func_kwdefaults.
     * Can only set func_kwdefaults to NULL or a dict. */
    if (value != NULL && !PyDict_Check(value)) {
        PyErr_SetString(PyExc_TypeError,
            "__kwdefaults__ must be set to a dict object");
        return -1;
    }
    if (value) {
        if (PySys_Audit("object.__setattr__", "OsO",
                        op, "__kwdefaults__", value) < 0) {
            return -1;
        }
    } else if (PySys_Audit("object.__delattr__", "Os",
                           op, "__kwdefaults__") < 0) {
        return -1;
    }

    handle_func_event(PyFunction_EVENT_MODIFY_KWDEFAULTS, op, value);
    op->func_version = 0;
    Py_XSETREF(op->func_kwdefaults, Py_XNewRef(value));
    return 0;
}

static PyObject *
func_get_annotations(PyFunctionObject *op, void *Py_UNUSED(ignored))
{
    if (op->func_annotations == NULL) {
        op->func_annotations = PyDict_New();
        if (op->func_annotations == NULL)
            return NULL;
    }
    PyObject *d = func_get_annotation_dict(op);
    return Py_XNewRef(d);
}

static int
func_set_annotations(PyFunctionObject *op, PyObject *value, void *Py_UNUSED(ignored))
{
    if (value == Py_None)
        value = NULL;
    /* Legal to del f.func_annotations.
     * Can only set func_annotations to NULL (through C api)
     * or a dict. */
    if (value != NULL && !PyDict_Check(value)) {
        PyErr_SetString(PyExc_TypeError,
            "__annotations__ must be set to a dict object");
        return -1;
    }
    op->func_version = 0;
    Py_XSETREF(op->func_annotations, Py_XNewRef(value));
    return 0;
}

static PyGetSetDef func_getsetlist[] = {
    {"__code__", (getter)func_get_code, (setter)func_set_code},
    {"__defaults__", (getter)func_get_defaults,
     (setter)func_set_defaults},
    {"__kwdefaults__", (getter)func_get_kwdefaults,
     (setter)func_set_kwdefaults},
    {"__annotations__", (getter)func_get_annotations,
     (setter)func_set_annotations},
    {"__dict__", PyObject_GenericGetDict, PyObject_GenericSetDict},
    {"__name__", (getter)func_get_name, (setter)func_set_name},
    {"__qualname__", (getter)func_get_qualname, (setter)func_set_qualname},
    {NULL} /* Sentinel */
};

/*[clinic input]
class function "PyFunctionObject *" "&PyFunction_Type"
[clinic start generated code]*/
/*[clinic end generated code: output=da39a3ee5e6b4b0d input=70af9c90aa2e71b0]*/

#include "clinic/funcobject.c.h"

/* function.__new__() maintains the following invariants for closures.
   The closure must correspond to the free variables of the code object.

   if len(code.co_freevars) == 0:
       closure = NULL
   else:
       len(closure) == len(code.co_freevars)
   for every elt in closure, type(elt) == cell
*/

/*[clinic input]
@classmethod
function.__new__ as func_new
    code: object(type="PyCodeObject *", subclass_of="&PyCode_Type")
        a code object
    globals: object(subclass_of="&PyDict_Type")
        the globals dictionary
    name: object = None
        a string that overrides the name from the code object
    argdefs as defaults: object = None
        a tuple that specifies the default argument values
    closure: object = None
        a tuple that supplies the bindings for free variables

Create a function object.
[clinic start generated code]*/

static PyObject *
func_new_impl(PyTypeObject *type, PyCodeObject *code, PyObject *globals,
              PyObject *name, PyObject *defaults, PyObject *closure)
/*[clinic end generated code: output=99c6d9da3a24e3be input=93611752fc2daf11]*/
{
    PyFunctionObject *newfunc;
    Py_ssize_t nclosure;

    if (name != Py_None && !PyUnicode_Check(name)) {
        PyErr_SetString(PyExc_TypeError,
                        "arg 3 (name) must be None or string");
        return NULL;
    }
    if (defaults != Py_None && !PyTuple_Check(defaults)) {
        PyErr_SetString(PyExc_TypeError,
                        "arg 4 (defaults) must be None or tuple");
        return NULL;
    }
    if (!PyTuple_Check(closure)) {
        if (code->co_nfreevars && closure == Py_None) {
            PyErr_SetString(PyExc_TypeError,
                            "arg 5 (closure) must be tuple");
            return NULL;
        }
        else if (closure != Py_None) {
            PyErr_SetString(PyExc_TypeError,
                "arg 5 (closure) must be None or tuple");
            return NULL;
        }
    }

    /* check that the closure is well-formed */
    nclosure = closure == Py_None ? 0 : PyTuple_GET_SIZE(closure);
    if (code->co_nfreevars != nclosure)
        return PyErr_Format(PyExc_ValueError,
                            "%U requires closure of length %zd, not %zd",
                            code->co_name, code->co_nfreevars, nclosure);
    if (nclosure) {
        Py_ssize_t i;
        for (i = 0; i < nclosure; i++) {
            PyObject *o = PyTuple_GET_ITEM(closure, i);
            if (!PyCell_Check(o)) {
                return PyErr_Format(PyExc_TypeError,
                    "arg 5 (closure) expected cell, found %s",
                                    Py_TYPE(o)->tp_name);
            }
        }
    }
    if (PySys_Audit("function.__new__", "O", code) < 0) {
        return NULL;
    }

    newfunc = (PyFunctionObject *)PyFunction_New((PyObject *)code,
                                                 globals);
    if (newfunc == NULL) {
        return NULL;
    }
    if (name != Py_None) {
        Py_SETREF(newfunc->func_name, Py_NewRef(name));
    }
    if (defaults != Py_None) {
        newfunc->func_defaults = Py_NewRef(defaults);
    }
    if (closure != Py_None) {
        newfunc->func_closure = Py_NewRef(closure);
    }

    return (PyObject *)newfunc;
}

static int
func_clear(PyFunctionObject *op)
{
    op->func_version = 0;
    Py_CLEAR(op->func_globals);
    Py_CLEAR(op->func_builtins);
    Py_CLEAR(op->func_module);
    Py_CLEAR(op->func_defaults);
    Py_CLEAR(op->func_kwdefaults);
    Py_CLEAR(op->func_doc);
    Py_CLEAR(op->func_dict);
    Py_CLEAR(op->func_closure);
    Py_CLEAR(op->func_annotations);
    // Don't Py_CLEAR(op->func_code), since code is always required
    // to be non-NULL. Similarly, name and qualname shouldn't be NULL.
    // However, name and qualname could be str subclasses, so they
    // could have reference cycles. The solution is to replace them
    // with a genuinely immutable string.
    Py_SETREF(op->func_name, Py_NewRef(&_Py_STR(empty)));
    Py_SETREF(op->func_qualname, Py_NewRef(&_Py_STR(empty)));
    return 0;
}

static void
func_dealloc(PyFunctionObject *op)
{
    handle_func_event(PyFunction_EVENT_DESTROY, op, NULL);
    _PyObject_GC_UNTRACK(op);
    if (op->func_weakreflist != NULL) {
        PyObject_ClearWeakRefs((PyObject *) op);
    }
    (void)func_clear(op);
    // These aren't cleared by func_clear().
    Py_DECREF(op->func_code);
    Py_DECREF(op->func_name);
    Py_DECREF(op->func_qualname);
    PyObject_GC_Del(op);
}

static PyObject*
func_repr(PyFunctionObject *op)
{
    return PyUnicode_FromFormat("<function %U at %p>",
                                op->func_qualname, op);
}

static int
func_traverse(PyFunctionObject *f, visitproc visit, void *arg)
{
    Py_VISIT(f->func_code);
    Py_VISIT(f->func_globals);
    Py_VISIT(f->func_builtins);
    Py_VISIT(f->func_module);
    Py_VISIT(f->func_defaults);
    Py_VISIT(f->func_kwdefaults);
    Py_VISIT(f->func_doc);
    Py_VISIT(f->func_name);
    Py_VISIT(f->func_dict);
    Py_VISIT(f->func_closure);
    Py_VISIT(f->func_annotations);
    Py_VISIT(f->func_qualname);
    return 0;
}

/* Bind a function to an object */
static PyObject *
func_descr_get(PyObject *func, PyObject *obj, PyObject *type)
{
    if (obj == Py_None || obj == NULL) {
        return Py_NewRef(func);
    }
    return PyMethod_New(func, obj);
}

PyTypeObject PyFunction_Type = {
    PyVarObject_HEAD_INIT(&PyType_Type, 0)
    "function",
    sizeof(PyFunctionObject),
    0,
    (destructor)func_dealloc,                   /* tp_dealloc */
    offsetof(PyFunctionObject, vectorcall),     /* tp_vectorcall_offset */
    0,                                          /* tp_getattr */
    0,                                          /* tp_setattr */
    0,                                          /* tp_as_async */
    (reprfunc)func_repr,                        /* tp_repr */
    0,                                          /* tp_as_number */
    0,                                          /* tp_as_sequence */
    0,                                          /* tp_as_mapping */
    0,                                          /* tp_hash */
    PyVectorcall_Call,                          /* tp_call */
    0,                                          /* tp_str */
    0,                                          /* tp_getattro */
    0,                                          /* tp_setattro */
    0,                                          /* tp_as_buffer */
    Py_TPFLAGS_DEFAULT | Py_TPFLAGS_HAVE_GC |
    Py_TPFLAGS_HAVE_VECTORCALL |
    Py_TPFLAGS_METHOD_DESCRIPTOR,               /* tp_flags */
    func_new__doc__,                            /* tp_doc */
    (traverseproc)func_traverse,                /* tp_traverse */
    (inquiry)func_clear,                        /* tp_clear */
    0,                                          /* tp_richcompare */
    offsetof(PyFunctionObject, func_weakreflist), /* tp_weaklistoffset */
    0,                                          /* tp_iter */
    0,                                          /* tp_iternext */
    0,                                          /* tp_methods */
    func_memberlist,                            /* tp_members */
    func_getsetlist,                            /* tp_getset */
    0,                                          /* tp_base */
    0,                                          /* tp_dict */
    func_descr_get,                             /* tp_descr_get */
    0,                                          /* tp_descr_set */
    offsetof(PyFunctionObject, func_dict),      /* tp_dictoffset */
    0,                                          /* tp_init */
    0,                                          /* tp_alloc */
    func_new,                                   /* tp_new */
};


static int
functools_copy_attr(PyObject *wrapper, PyObject *wrapped, PyObject *name)
{
    PyObject *value = PyObject_GetAttr(wrapped, name);
    if (value == NULL) {
        if (PyErr_ExceptionMatches(PyExc_AttributeError)) {
            PyErr_Clear();
            return 0;
        }
        return -1;
    }

    int res = PyObject_SetAttr(wrapper, name, value);
    Py_DECREF(value);
    return res;
}

// Similar to functools.wraps(wrapper, wrapped)
static int
functools_wraps(PyObject *wrapper, PyObject *wrapped)
{
#define COPY_ATTR(ATTR) \
    do { \
        if (functools_copy_attr(wrapper, wrapped, &_Py_ID(ATTR)) < 0) { \
            return -1; \
        } \
    } while (0) \

    COPY_ATTR(__module__);
    COPY_ATTR(__name__);
    COPY_ATTR(__qualname__);
    COPY_ATTR(__doc__);
    COPY_ATTR(__annotations__);
    return 0;

#undef COPY_ATTR
}


/* Class method object */

/* A class method receives the class as implicit first argument,
   just like an instance method receives the instance.
   To declare a class method, use this idiom:

     class C:
         @classmethod
         def f(cls, arg1, arg2, ...):
             ...

   It can be called either on the class (e.g. C.f()) or on an instance
   (e.g. C().f()); the instance is ignored except for its class.
   If a class method is called for a derived class, the derived class
   object is passed as the implied first argument.

   Class methods are different than C++ or Java static methods.
   If you want those, see static methods below.
*/

typedef struct {
    PyObject_HEAD
    PyObject *cm_callable;
    PyObject *cm_dict;
} classmethod;

static void
cm_dealloc(classmethod *cm)
{
    _PyObject_GC_UNTRACK((PyObject *)cm);
    Py_XDECREF(cm->cm_callable);
    Py_XDECREF(cm->cm_dict);
    Py_TYPE(cm)->tp_free((PyObject *)cm);
}

static int
cm_traverse(classmethod *cm, visitproc visit, void *arg)
{
    Py_VISIT(cm->cm_callable);
    Py_VISIT(cm->cm_dict);
    return 0;
}

static int
cm_clear(classmethod *cm)
{
    Py_CLEAR(cm->cm_callable);
    Py_CLEAR(cm->cm_dict);
    return 0;
}


static PyObject *
cm_descr_get(PyObject *self, PyObject *obj, PyObject *type)
{
    classmethod *cm = (classmethod *)self;

    if (cm->cm_callable == NULL) {
        PyErr_SetString(PyExc_RuntimeError,
                        "uninitialized classmethod object");
        return NULL;
    }
    if (type == NULL)
        type = (PyObject *)(Py_TYPE(obj));
    if (Py_TYPE(cm->cm_callable)->tp_descr_get != NULL) {
        return Py_TYPE(cm->cm_callable)->tp_descr_get(cm->cm_callable, type,
                                                      type);
    }
    return PyMethod_New(cm->cm_callable, type);
}

static int
cm_init(PyObject *self, PyObject *args, PyObject *kwds)
{
    classmethod *cm = (classmethod *)self;
    PyObject *callable;

    if (!_PyArg_NoKeywords("classmethod", kwds))
        return -1;
    if (!PyArg_UnpackTuple(args, "classmethod", 1, 1, &callable))
        return -1;
    Py_XSETREF(cm->cm_callable, Py_NewRef(callable));

    if (functools_wraps((PyObject *)cm, cm->cm_callable) < 0) {
        return -1;
    }
    return 0;
}

static PyMemberDef cm_memberlist[] = {
    {"__func__", T_OBJECT, offsetof(classmethod, cm_callable), READONLY},
    {"__wrapped__", T_OBJECT, offsetof(classmethod, cm_callable), READONLY},
    {NULL}  /* Sentinel */
};

static PyObject *
cm_get___isabstractmethod__(classmethod *cm, void *closure)
{
    int res = _PyObject_IsAbstract(cm->cm_callable);
    if (res == -1) {
        return NULL;
    }
    else if (res) {
        Py_RETURN_TRUE;
    }
    Py_RETURN_FALSE;
}

static PyGetSetDef cm_getsetlist[] = {
    {"__isabstractmethod__",
     (getter)cm_get___isabstractmethod__, NULL, NULL, NULL},
    {"__dict__", PyObject_GenericGetDict, PyObject_GenericSetDict, NULL, NULL},
    {NULL} /* Sentinel */
};

static PyObject*
cm_repr(classmethod *cm)
{
    return PyUnicode_FromFormat("<classmethod(%R)>", cm->cm_callable);
}

PyDoc_STRVAR(classmethod_doc,
"classmethod(function) -> method\n\
\n\
Convert a function to be a class method.\n\
\n\
A class method receives the class as implicit first argument,\n\
just like an instance method receives the instance.\n\
To declare a class method, use this idiom:\n\
\n\
  class C:\n\
      @classmethod\n\
      def f(cls, arg1, arg2, ...):\n\
          ...\n\
\n\
It can be called either on the class (e.g. C.f()) or on an instance\n\
(e.g. C().f()).  The instance is ignored except for its class.\n\
If a class method is called for a derived class, the derived class\n\
object is passed as the implied first argument.\n\
\n\
Class methods are different than C++ or Java static methods.\n\
If you want those, see the staticmethod builtin.");

PyTypeObject PyClassMethod_Type = {
    PyVarObject_HEAD_INIT(&PyType_Type, 0)
    "classmethod",
    sizeof(classmethod),
    0,
    (destructor)cm_dealloc,                     /* tp_dealloc */
    0,                                          /* tp_vectorcall_offset */
    0,                                          /* tp_getattr */
    0,                                          /* tp_setattr */
    0,                                          /* tp_as_async */
    (reprfunc)cm_repr,                          /* tp_repr */
    0,                                          /* tp_as_number */
    0,                                          /* tp_as_sequence */
    0,                                          /* tp_as_mapping */
    0,                                          /* tp_hash */
    0,                                          /* tp_call */
    0,                                          /* tp_str */
    0,                                          /* tp_getattro */
    0,                                          /* tp_setattro */
    0,                                          /* tp_as_buffer */
    Py_TPFLAGS_DEFAULT | Py_TPFLAGS_BASETYPE | Py_TPFLAGS_HAVE_GC,
    classmethod_doc,                            /* tp_doc */
    (traverseproc)cm_traverse,                  /* tp_traverse */
    (inquiry)cm_clear,                          /* tp_clear */
    0,                                          /* tp_richcompare */
    0,                                          /* tp_weaklistoffset */
    0,                                          /* tp_iter */
    0,                                          /* tp_iternext */
    0,                                          /* tp_methods */
    cm_memberlist,              /* tp_members */
    cm_getsetlist,                              /* tp_getset */
    0,                                          /* tp_base */
    0,                                          /* tp_dict */
    cm_descr_get,                               /* tp_descr_get */
    0,                                          /* tp_descr_set */
    offsetof(classmethod, cm_dict),             /* tp_dictoffset */
    cm_init,                                    /* tp_init */
    PyType_GenericAlloc,                        /* tp_alloc */
    PyType_GenericNew,                          /* tp_new */
    PyObject_GC_Del,                            /* tp_free */
};

PyObject *
PyClassMethod_New(PyObject *callable)
{
    classmethod *cm = (classmethod *)
        PyType_GenericAlloc(&PyClassMethod_Type, 0);
    if (cm != NULL) {
        cm->cm_callable = Py_NewRef(callable);
    }
    return (PyObject *)cm;
}


/* Static method object */

/* A static method does not receive an implicit first argument.
   To declare a static method, use this idiom:

     class C:
         @staticmethod
         def f(arg1, arg2, ...):
             ...

   It can be called either on the class (e.g. C.f()) or on an instance
   (e.g. C().f()). Both the class and the instance are ignored, and
   neither is passed implicitly as the first argument to the method.

   Static methods in Python are similar to those found in Java or C++.
   For a more advanced concept, see class methods above.
*/

typedef struct {
    PyObject_HEAD
    PyObject *sm_callable;
    PyObject *sm_dict;
} staticmethod;

static void
sm_dealloc(staticmethod *sm)
{
    _PyObject_GC_UNTRACK((PyObject *)sm);
    Py_XDECREF(sm->sm_callable);
    Py_XDECREF(sm->sm_dict);
    Py_TYPE(sm)->tp_free((PyObject *)sm);
}

static int
sm_traverse(staticmethod *sm, visitproc visit, void *arg)
{
    Py_VISIT(sm->sm_callable);
    Py_VISIT(sm->sm_dict);
    return 0;
}

static int
sm_clear(staticmethod *sm)
{
    Py_CLEAR(sm->sm_callable);
    Py_CLEAR(sm->sm_dict);
    return 0;
}

static PyObject *
sm_descr_get(PyObject *self, PyObject *obj, PyObject *type)
{
    staticmethod *sm = (staticmethod *)self;

    if (sm->sm_callable == NULL) {
        PyErr_SetString(PyExc_RuntimeError,
                        "uninitialized staticmethod object");
        return NULL;
    }
    return Py_NewRef(sm->sm_callable);
}

static int
sm_init(PyObject *self, PyObject *args, PyObject *kwds)
{
    staticmethod *sm = (staticmethod *)self;
    PyObject *callable;

    if (!_PyArg_NoKeywords("staticmethod", kwds))
        return -1;
    if (!PyArg_UnpackTuple(args, "staticmethod", 1, 1, &callable))
        return -1;
    Py_XSETREF(sm->sm_callable, Py_NewRef(callable));

    if (functools_wraps((PyObject *)sm, sm->sm_callable) < 0) {
        return -1;
    }
    return 0;
}

static PyObject*
sm_call(PyObject *callable, PyObject *args, PyObject *kwargs)
{
    staticmethod *sm = (staticmethod *)callable;
    return PyObject_Call(sm->sm_callable, args, kwargs);
}

static PyMemberDef sm_memberlist[] = {
    {"__func__", T_OBJECT, offsetof(staticmethod, sm_callable), READONLY},
    {"__wrapped__", T_OBJECT, offsetof(staticmethod, sm_callable), READONLY},
    {NULL}  /* Sentinel */
};

static PyObject *
sm_get___isabstractmethod__(staticmethod *sm, void *closure)
{
    int res = _PyObject_IsAbstract(sm->sm_callable);
    if (res == -1) {
        return NULL;
    }
    else if (res) {
        Py_RETURN_TRUE;
    }
    Py_RETURN_FALSE;
}

static PyGetSetDef sm_getsetlist[] = {
    {"__isabstractmethod__",
     (getter)sm_get___isabstractmethod__, NULL, NULL, NULL},
    {"__dict__", PyObject_GenericGetDict, PyObject_GenericSetDict, NULL, NULL},
    {NULL} /* Sentinel */
};

static PyObject*
sm_repr(staticmethod *sm)
{
    return PyUnicode_FromFormat("<staticmethod(%R)>", sm->sm_callable);
}

PyDoc_STRVAR(staticmethod_doc,
"staticmethod(function) -> method\n\
\n\
Convert a function to be a static method.\n\
\n\
A static method does not receive an implicit first argument.\n\
To declare a static method, use this idiom:\n\
\n\
     class C:\n\
         @staticmethod\n\
         def f(arg1, arg2, ...):\n\
             ...\n\
\n\
It can be called either on the class (e.g. C.f()) or on an instance\n\
(e.g. C().f()). Both the class and the instance are ignored, and\n\
neither is passed implicitly as the first argument to the method.\n\
\n\
Static methods in Python are similar to those found in Java or C++.\n\
For a more advanced concept, see the classmethod builtin.");

PyTypeObject PyStaticMethod_Type = {
    PyVarObject_HEAD_INIT(&PyType_Type, 0)
    "staticmethod",
    sizeof(staticmethod),
    0,
    (destructor)sm_dealloc,                     /* tp_dealloc */
    0,                                          /* tp_vectorcall_offset */
    0,                                          /* tp_getattr */
    0,                                          /* tp_setattr */
    0,                                          /* tp_as_async */
    (reprfunc)sm_repr,                          /* tp_repr */
    0,                                          /* tp_as_number */
    0,                                          /* tp_as_sequence */
    0,                                          /* tp_as_mapping */
    0,                                          /* tp_hash */
    sm_call,                                    /* tp_call */
    0,                                          /* tp_str */
    0,                                          /* tp_getattro */
    0,                                          /* tp_setattro */
    0,                                          /* tp_as_buffer */
    Py_TPFLAGS_DEFAULT | Py_TPFLAGS_BASETYPE | Py_TPFLAGS_HAVE_GC,
    staticmethod_doc,                           /* tp_doc */
    (traverseproc)sm_traverse,                  /* tp_traverse */
    (inquiry)sm_clear,                          /* tp_clear */
    0,                                          /* tp_richcompare */
    0,                                          /* tp_weaklistoffset */
    0,                                          /* tp_iter */
    0,                                          /* tp_iternext */
    0,                                          /* tp_methods */
    sm_memberlist,              /* tp_members */
    sm_getsetlist,                              /* tp_getset */
    0,                                          /* tp_base */
    0,                                          /* tp_dict */
    sm_descr_get,                               /* tp_descr_get */
    0,                                          /* tp_descr_set */
    offsetof(staticmethod, sm_dict),            /* tp_dictoffset */
    sm_init,                                    /* tp_init */
    PyType_GenericAlloc,                        /* tp_alloc */
    PyType_GenericNew,                          /* tp_new */
    PyObject_GC_Del,                            /* tp_free */
};

PyObject *
PyStaticMethod_New(PyObject *callable)
{
    staticmethod *sm = (staticmethod *)
        PyType_GenericAlloc(&PyStaticMethod_Type, 0);
    if (sm != NULL) {
        sm->sm_callable = Py_NewRef(callable);
    }
    return (PyObject *)sm;
}<|MERGE_RESOLUTION|>--- conflicted
+++ resolved
@@ -7,9 +7,6 @@
 #include "pycore_object.h"        // _PyObject_GC_UNTRACK()
 #include "pycore_pyerrors.h"      // _PyErr_Occurred()
 #include "structmember.h"         // PyMemberDef
-
-<<<<<<< HEAD
-static uint32_t next_func_version = 1;
 
 static void
 handle_func_event(PyFunction_WatchEvent event, PyFunctionObject *func, PyObject *new_value)
@@ -56,8 +53,6 @@
     return 0;
 }
 
-=======
->>>>>>> 2781ec9b
 PyFunctionObject *
 _PyFunction_FromConstructor(PyFrameConstructor *constr)
 {
