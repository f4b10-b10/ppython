/*
Written by Jim Hugunin and Chris Chase.

This includes both the singular ellipsis object and slice objects.

Guido, feel free to do whatever you want in the way of copyrights
for this file.
*/

/*
Py_Ellipsis encodes the '...' rubber index token. It is similar to
the Py_NoneStruct in that there is no way to create other objects of
this type and there is exactly one in existence.
*/

#include "Python.h"
#include "pycore_abstract.h"      // _PyIndex_Check()
#include "pycore_long.h"          // _PyLong_GetZero()
#include "pycore_modsupport.h"    // _PyArg_NoKeywords()
#include "pycore_object.h"        // _PyObject_GC_TRACK()


static PyObject *
ellipsis_new(PyTypeObject *type, PyObject *args, PyObject *kwargs)
{
    if (PyTuple_GET_SIZE(args) || (kwargs && PyDict_GET_SIZE(kwargs))) {
        PyErr_SetString(PyExc_TypeError, "EllipsisType takes no arguments");
        return NULL;
    }
    return Py_Ellipsis;
}

static void
ellipsis_dealloc(PyObject *ellipsis)
{
    /* This should never get called, but we also don't want to SEGV if
     * we accidentally decref Ellipsis out of existence. Instead,
     * since Ellipsis is an immortal object, re-set the reference count.
     */
    _Py_SetImmortal(ellipsis);
}

static PyObject *
ellipsis_repr(PyObject *op)
{
    return PyUnicode_FromString("Ellipsis");
}

static PyObject *
ellipsis_reduce(PyObject *op, PyObject *Py_UNUSED(ignored))
{
    return PyUnicode_FromString("Ellipsis");
}

static PyMethodDef ellipsis_methods[] = {
    {"__reduce__", ellipsis_reduce, METH_NOARGS, NULL},
    {NULL, NULL}
};

PyDoc_STRVAR(ellipsis_doc,
"ellipsis()\n"
"--\n\n"
"The type of the Ellipsis singleton.");

PyTypeObject PyEllipsis_Type = {
    PyVarObject_HEAD_INIT(&PyType_Type, 0)
    "ellipsis",                         /* tp_name */
    0,                                  /* tp_basicsize */
    0,                                  /* tp_itemsize */
    ellipsis_dealloc,                   /* tp_dealloc */
    0,                                  /* tp_vectorcall_offset */
    0,                                  /* tp_getattr */
    0,                                  /* tp_setattr */
    0,                                  /* tp_as_async */
    ellipsis_repr,                      /* tp_repr */
    0,                                  /* tp_as_number */
    0,                                  /* tp_as_sequence */
    0,                                  /* tp_as_mapping */
    0,                                  /* tp_hash */
    0,                                  /* tp_call */
    0,                                  /* tp_str */
    PyObject_GenericGetAttr,            /* tp_getattro */
    0,                                  /* tp_setattro */
    0,                                  /* tp_as_buffer */
    Py_TPFLAGS_DEFAULT,                 /* tp_flags */
<<<<<<< HEAD
    PyDoc_STR("ellipsis()\n--\n\n"),    /* tp_doc */
=======
    ellipsis_doc,                       /* tp_doc */
>>>>>>> c50cb6dd
    0,                                  /* tp_traverse */
    0,                                  /* tp_clear */
    0,                                  /* tp_richcompare */
    0,                                  /* tp_weaklistoffset */
    0,                                  /* tp_iter */
    0,                                  /* tp_iternext */
    ellipsis_methods,                   /* tp_methods */
    0,                                  /* tp_members */
    0,                                  /* tp_getset */
    0,                                  /* tp_base */
    0,                                  /* tp_dict */
    0,                                  /* tp_descr_get */
    0,                                  /* tp_descr_set */
    0,                                  /* tp_dictoffset */
    0,                                  /* tp_init */
    0,                                  /* tp_alloc */
    ellipsis_new,                       /* tp_new */
};

PyObject _Py_EllipsisObject = _PyObject_HEAD_INIT(&PyEllipsis_Type);


/* Slice object implementation */

void _PySlice_ClearFreeList(struct _Py_object_freelists *freelists, int is_finalization)
{
    if (!is_finalization) {
        return;
    }
#ifdef WITH_FREELISTS
    PySliceObject *obj = freelists->slices.slice_cache;
    if (obj != NULL) {
        freelists->slices.slice_cache = NULL;
        PyObject_GC_Del(obj);
    }
#endif
}

/* start, stop, and step are python objects with None indicating no
   index is present.
*/

static PySliceObject *
_PyBuildSlice_Consume2(PyObject *start, PyObject *stop, PyObject *step)
{
    assert(start != NULL && stop != NULL && step != NULL);
    PySliceObject *obj;
#ifdef WITH_FREELISTS
    struct _Py_object_freelists *freelists = _Py_object_freelists_GET();
    if (freelists->slices.slice_cache != NULL) {
        obj = freelists->slices.slice_cache;
        freelists->slices.slice_cache = NULL;
        _Py_NewReference((PyObject *)obj);
    }
    else
#endif
    {
        obj = PyObject_GC_New(PySliceObject, &PySlice_Type);
        if (obj == NULL) {
            goto error;
        }
    }

    obj->start = start;
    obj->stop = stop;
    obj->step = Py_NewRef(step);

    _PyObject_GC_TRACK(obj);
    return obj;
error:
    Py_DECREF(start);
    Py_DECREF(stop);
    return NULL;
}

PyObject *
PySlice_New(PyObject *start, PyObject *stop, PyObject *step)
{
    if (step == NULL) {
        step = Py_None;
    }
    if (start == NULL) {
        start = Py_None;
    }
    if (stop == NULL) {
        stop = Py_None;
    }
    return (PyObject *)_PyBuildSlice_Consume2(Py_NewRef(start),
                                              Py_NewRef(stop), step);
}

PyObject *
_PyBuildSlice_ConsumeRefs(PyObject *start, PyObject *stop)
{
    assert(start != NULL && stop != NULL);
    return (PyObject *)_PyBuildSlice_Consume2(start, stop, Py_None);
}

PyObject *
_PySlice_FromIndices(Py_ssize_t istart, Py_ssize_t istop)
{
    PyObject *start, *end, *slice;
    start = PyLong_FromSsize_t(istart);
    if (!start)
        return NULL;
    end = PyLong_FromSsize_t(istop);
    if (!end) {
        Py_DECREF(start);
        return NULL;
    }

    slice = PySlice_New(start, end, NULL);
    Py_DECREF(start);
    Py_DECREF(end);
    return slice;
}

int
PySlice_GetIndices(PyObject *_r, Py_ssize_t length,
                   Py_ssize_t *start, Py_ssize_t *stop, Py_ssize_t *step)
{
    PySliceObject *r = (PySliceObject*)_r;
    /* XXX support long ints */
    if (r->step == Py_None) {
        *step = 1;
    } else {
        if (!PyLong_Check(r->step)) return -1;
        *step = PyLong_AsSsize_t(r->step);
    }
    if (r->start == Py_None) {
        *start = *step < 0 ? length-1 : 0;
    } else {
        if (!PyLong_Check(r->start)) return -1;
        *start = PyLong_AsSsize_t(r->start);
        if (*start < 0) *start += length;
    }
    if (r->stop == Py_None) {
        *stop = *step < 0 ? -1 : length;
    } else {
        if (!PyLong_Check(r->stop)) return -1;
        *stop = PyLong_AsSsize_t(r->stop);
        if (*stop < 0) *stop += length;
    }
    if (*stop > length) return -1;
    if (*start >= length) return -1;
    if (*step == 0) return -1;
    return 0;
}

int
PySlice_Unpack(PyObject *_r,
               Py_ssize_t *start, Py_ssize_t *stop, Py_ssize_t *step)
{
    PySliceObject *r = (PySliceObject*)_r;
    /* this is harder to get right than you might think */

    static_assert(PY_SSIZE_T_MIN + 1 <= -PY_SSIZE_T_MAX,
                  "-PY_SSIZE_T_MAX < PY_SSIZE_T_MIN + 1");

    if (r->step == Py_None) {
        *step = 1;
    }
    else {
        if (!_PyEval_SliceIndex(r->step, step)) return -1;
        if (*step == 0) {
            PyErr_SetString(PyExc_ValueError,
                            "slice step cannot be zero");
            return -1;
        }
        /* Here *step might be -PY_SSIZE_T_MAX-1; in this case we replace it
         * with -PY_SSIZE_T_MAX.  This doesn't affect the semantics, and it
         * guards against later undefined behaviour resulting from code that
         * does "step = -step" as part of a slice reversal.
         */
        if (*step < -PY_SSIZE_T_MAX)
            *step = -PY_SSIZE_T_MAX;
    }

    if (r->start == Py_None) {
        *start = *step < 0 ? PY_SSIZE_T_MAX : 0;
    }
    else {
        if (!_PyEval_SliceIndex(r->start, start)) return -1;
    }

    if (r->stop == Py_None) {
        *stop = *step < 0 ? PY_SSIZE_T_MIN : PY_SSIZE_T_MAX;
    }
    else {
        if (!_PyEval_SliceIndex(r->stop, stop)) return -1;
    }

    return 0;
}

Py_ssize_t
PySlice_AdjustIndices(Py_ssize_t length,
                      Py_ssize_t *start, Py_ssize_t *stop, Py_ssize_t step)
{
    /* this is harder to get right than you might think */

    assert(step != 0);
    assert(step >= -PY_SSIZE_T_MAX);

    if (*start < 0) {
        *start += length;
        if (*start < 0) {
            *start = (step < 0) ? -1 : 0;
        }
    }
    else if (*start >= length) {
        *start = (step < 0) ? length - 1 : length;
    }

    if (*stop < 0) {
        *stop += length;
        if (*stop < 0) {
            *stop = (step < 0) ? -1 : 0;
        }
    }
    else if (*stop >= length) {
        *stop = (step < 0) ? length - 1 : length;
    }

    if (step < 0) {
        if (*stop < *start) {
            return (*start - *stop - 1) / (-step) + 1;
        }
    }
    else {
        if (*start < *stop) {
            return (*stop - *start - 1) / step + 1;
        }
    }
    return 0;
}

#undef PySlice_GetIndicesEx

int
PySlice_GetIndicesEx(PyObject *_r, Py_ssize_t length,
                     Py_ssize_t *start, Py_ssize_t *stop, Py_ssize_t *step,
                     Py_ssize_t *slicelength)
{
    if (PySlice_Unpack(_r, start, stop, step) < 0)
        return -1;
    *slicelength = PySlice_AdjustIndices(length, start, stop, *step);
    return 0;
}

static PyObject *
slice_new(PyTypeObject *type, PyObject *args, PyObject *kw)
{
    PyObject *start, *stop, *step;

    start = stop = step = NULL;

    if (!_PyArg_NoKeywords("slice", kw))
        return NULL;

    if (!PyArg_UnpackTuple(args, "slice", 1, 3, &start, &stop, &step))
        return NULL;

    /* This swapping of stop and start is to maintain similarity with
       range(). */
    if (stop == NULL) {
        stop = start;
        start = NULL;
    }
    return PySlice_New(start, stop, step);
}

PyDoc_STRVAR(slice_doc,
"slice(stop, /)\n\
(start, stop, step=1, /)\n\
--\n\
\n\
Create a slice object.  This is used for extended slicing (e.g. a[0:10:2]).");

static void
slice_dealloc(PySliceObject *r)
{
    _PyObject_GC_UNTRACK(r);
    Py_DECREF(r->step);
    Py_DECREF(r->start);
    Py_DECREF(r->stop);
#ifdef WITH_FREELISTS
    struct _Py_object_freelists *freelists = _Py_object_freelists_GET();
    if (freelists->slices.slice_cache == NULL) {
        freelists->slices.slice_cache = r;
    }
    else
#endif
    {
        PyObject_GC_Del(r);
    }
}

static PyObject *
slice_repr(PySliceObject *r)
{
    return PyUnicode_FromFormat("slice(%R, %R, %R)", r->start, r->stop, r->step);
}

static PyMemberDef slice_members[] = {
    {"start", _Py_T_OBJECT, offsetof(PySliceObject, start), Py_READONLY},
    {"stop", _Py_T_OBJECT, offsetof(PySliceObject, stop), Py_READONLY},
    {"step", _Py_T_OBJECT, offsetof(PySliceObject, step), Py_READONLY},
    {0}
};

/* Helper function to convert a slice argument to a PyLong, and raise TypeError
   with a suitable message on failure. */

static PyObject*
evaluate_slice_index(PyObject *v)
{
    if (_PyIndex_Check(v)) {
        return PyNumber_Index(v);
    }
    else {
        PyErr_SetString(PyExc_TypeError,
                        "slice indices must be integers or "
                        "None or have an __index__ method");
        return NULL;
    }
}

/* Compute slice indices given a slice and length.  Return -1 on failure.  Used
   by slice.indices and rangeobject slicing.  Assumes that `len` is a
   nonnegative instance of PyLong. */

int
_PySlice_GetLongIndices(PySliceObject *self, PyObject *length,
                        PyObject **start_ptr, PyObject **stop_ptr,
                        PyObject **step_ptr)
{
    PyObject *start=NULL, *stop=NULL, *step=NULL;
    PyObject *upper=NULL, *lower=NULL;
    int step_is_negative, cmp_result;

    /* Convert step to an integer; raise for zero step. */
    if (self->step == Py_None) {
        step = _PyLong_GetOne();
        step_is_negative = 0;
    }
    else {
        int step_sign;
        step = evaluate_slice_index(self->step);
        if (step == NULL)
            goto error;
        step_sign = _PyLong_Sign(step);
        if (step_sign == 0) {
            PyErr_SetString(PyExc_ValueError,
                            "slice step cannot be zero");
            goto error;
        }
        step_is_negative = step_sign < 0;
    }

    /* Find lower and upper bounds for start and stop. */
    if (step_is_negative) {
        lower = PyLong_FromLong(-1L);
        if (lower == NULL)
            goto error;

        upper = PyNumber_Add(length, lower);
        if (upper == NULL)
            goto error;
    }
    else {
        lower = _PyLong_GetZero();
        upper = Py_NewRef(length);
    }

    /* Compute start. */
    if (self->start == Py_None) {
        start = Py_NewRef(step_is_negative ? upper : lower);
    }
    else {
        start = evaluate_slice_index(self->start);
        if (start == NULL)
            goto error;

        if (_PyLong_IsNegative((PyLongObject *)start)) {
            /* start += length */
            PyObject *tmp = PyNumber_Add(start, length);
            Py_SETREF(start, tmp);
            if (start == NULL)
                goto error;

            cmp_result = PyObject_RichCompareBool(start, lower, Py_LT);
            if (cmp_result < 0)
                goto error;
            if (cmp_result) {
                Py_SETREF(start, Py_NewRef(lower));
            }
        }
        else {
            cmp_result = PyObject_RichCompareBool(start, upper, Py_GT);
            if (cmp_result < 0)
                goto error;
            if (cmp_result) {
                Py_SETREF(start, Py_NewRef(upper));
            }
        }
    }

    /* Compute stop. */
    if (self->stop == Py_None) {
        stop = Py_NewRef(step_is_negative ? lower : upper);
    }
    else {
        stop = evaluate_slice_index(self->stop);
        if (stop == NULL)
            goto error;

        if (_PyLong_IsNegative((PyLongObject *)stop)) {
            /* stop += length */
            PyObject *tmp = PyNumber_Add(stop, length);
            Py_SETREF(stop, tmp);
            if (stop == NULL)
                goto error;

            cmp_result = PyObject_RichCompareBool(stop, lower, Py_LT);
            if (cmp_result < 0)
                goto error;
            if (cmp_result) {
                Py_SETREF(stop, Py_NewRef(lower));
            }
        }
        else {
            cmp_result = PyObject_RichCompareBool(stop, upper, Py_GT);
            if (cmp_result < 0)
                goto error;
            if (cmp_result) {
                Py_SETREF(stop, Py_NewRef(upper));
            }
        }
    }

    *start_ptr = start;
    *stop_ptr = stop;
    *step_ptr = step;
    Py_DECREF(upper);
    Py_DECREF(lower);
    return 0;

  error:
    *start_ptr = *stop_ptr = *step_ptr = NULL;
    Py_XDECREF(start);
    Py_XDECREF(stop);
    Py_XDECREF(step);
    Py_XDECREF(upper);
    Py_XDECREF(lower);
    return -1;
}

/* Implementation of slice.indices. */

static PyObject*
slice_indices(PySliceObject* self, PyObject* len)
{
    PyObject *start, *stop, *step;
    PyObject *length;
    int error;

    /* Convert length to an integer if necessary; raise for negative length. */
    length = PyNumber_Index(len);
    if (length == NULL)
        return NULL;

    if (_PyLong_IsNegative((PyLongObject *)length)) {
        PyErr_SetString(PyExc_ValueError,
                        "length should not be negative");
        Py_DECREF(length);
        return NULL;
    }

    error = _PySlice_GetLongIndices(self, length, &start, &stop, &step);
    Py_DECREF(length);
    if (error == -1)
        return NULL;
    else
        return Py_BuildValue("(NNN)", start, stop, step);
}

PyDoc_STRVAR(slice_indices_doc,
"S.indices(len) -> (start, stop, stride)\n\
\n\
Assuming a sequence of length len, calculate the start and stop\n\
indices, and the stride length of the extended slice described by\n\
S. Out of bounds indices are clipped in a manner consistent with the\n\
handling of normal slices.");

static PyObject *
slice_reduce(PySliceObject* self, PyObject *Py_UNUSED(ignored))
{
    return Py_BuildValue("O(OOO)", Py_TYPE(self), self->start, self->stop, self->step);
}

PyDoc_STRVAR(reduce_doc, "Return state information for pickling.");

static PyMethodDef slice_methods[] = {
    {"indices",         (PyCFunction)slice_indices,
     METH_O,            slice_indices_doc},
    {"__reduce__",      (PyCFunction)slice_reduce,
     METH_NOARGS,       reduce_doc},
    {NULL, NULL}
};

static PyObject *
slice_richcompare(PyObject *v, PyObject *w, int op)
{
    if (!PySlice_Check(v) || !PySlice_Check(w))
        Py_RETURN_NOTIMPLEMENTED;

    if (v == w) {
        PyObject *res;
        /* XXX Do we really need this shortcut?
           There's a unit test for it, but is that fair? */
        switch (op) {
        case Py_EQ:
        case Py_LE:
        case Py_GE:
            res = Py_True;
            break;
        default:
            res = Py_False;
            break;
        }
        return Py_NewRef(res);
    }


    PyObject *t1 = PyTuple_Pack(3,
                                ((PySliceObject *)v)->start,
                                ((PySliceObject *)v)->stop,
                                ((PySliceObject *)v)->step);
    if (t1 == NULL) {
        return NULL;
    }

    PyObject *t2 = PyTuple_Pack(3,
                                ((PySliceObject *)w)->start,
                                ((PySliceObject *)w)->stop,
                                ((PySliceObject *)w)->step);
    if (t2 == NULL) {
        Py_DECREF(t1);
        return NULL;
    }

    PyObject *res = PyObject_RichCompare(t1, t2, op);
    Py_DECREF(t1);
    Py_DECREF(t2);
    return res;
}

static int
slice_traverse(PySliceObject *v, visitproc visit, void *arg)
{
    Py_VISIT(v->start);
    Py_VISIT(v->stop);
    Py_VISIT(v->step);
    return 0;
}

/* code based on tuplehash() of Objects/tupleobject.c */
#if SIZEOF_PY_UHASH_T > 4
#define _PyHASH_XXPRIME_1 ((Py_uhash_t)11400714785074694791ULL)
#define _PyHASH_XXPRIME_2 ((Py_uhash_t)14029467366897019727ULL)
#define _PyHASH_XXPRIME_5 ((Py_uhash_t)2870177450012600261ULL)
#define _PyHASH_XXROTATE(x) ((x << 31) | (x >> 33))  /* Rotate left 31 bits */
#else
#define _PyHASH_XXPRIME_1 ((Py_uhash_t)2654435761UL)
#define _PyHASH_XXPRIME_2 ((Py_uhash_t)2246822519UL)
#define _PyHASH_XXPRIME_5 ((Py_uhash_t)374761393UL)
#define _PyHASH_XXROTATE(x) ((x << 13) | (x >> 19))  /* Rotate left 13 bits */
#endif

static Py_hash_t
slicehash(PySliceObject *v)
{
    Py_uhash_t acc = _PyHASH_XXPRIME_5;
#define _PyHASH_SLICE_PART(com) { \
    Py_uhash_t lane = PyObject_Hash(v->com); \
    if(lane == (Py_uhash_t)-1) { \
        return -1; \
    } \
    acc += lane * _PyHASH_XXPRIME_2; \
    acc = _PyHASH_XXROTATE(acc); \
    acc *= _PyHASH_XXPRIME_1; \
}
    _PyHASH_SLICE_PART(start);
    _PyHASH_SLICE_PART(stop);
    _PyHASH_SLICE_PART(step);
#undef _PyHASH_SLICE_PART
    if(acc == (Py_uhash_t)-1) {
        return 1546275796;
    }
    return acc;
}

PyTypeObject PySlice_Type = {
    PyVarObject_HEAD_INIT(&PyType_Type, 0)
    "slice",                    /* Name of this type */
    sizeof(PySliceObject),      /* Basic object size */
    0,                          /* Item size for varobject */
    (destructor)slice_dealloc,                  /* tp_dealloc */
    0,                                          /* tp_vectorcall_offset */
    0,                                          /* tp_getattr */
    0,                                          /* tp_setattr */
    0,                                          /* tp_as_async */
    (reprfunc)slice_repr,                       /* tp_repr */
    0,                                          /* tp_as_number */
    0,                                          /* tp_as_sequence */
    0,                                          /* tp_as_mapping */
    (hashfunc)slicehash,                        /* tp_hash */
    0,                                          /* tp_call */
    0,                                          /* tp_str */
    PyObject_GenericGetAttr,                    /* tp_getattro */
    0,                                          /* tp_setattro */
    0,                                          /* tp_as_buffer */
    Py_TPFLAGS_DEFAULT | Py_TPFLAGS_HAVE_GC,    /* tp_flags */
    slice_doc,                                  /* tp_doc */
    (traverseproc)slice_traverse,               /* tp_traverse */
    0,                                          /* tp_clear */
    slice_richcompare,                          /* tp_richcompare */
    0,                                          /* tp_weaklistoffset */
    0,                                          /* tp_iter */
    0,                                          /* tp_iternext */
    slice_methods,                              /* tp_methods */
    slice_members,                              /* tp_members */
    0,                                          /* tp_getset */
    0,                                          /* tp_base */
    0,                                          /* tp_dict */
    0,                                          /* tp_descr_get */
    0,                                          /* tp_descr_set */
    0,                                          /* tp_dictoffset */
    0,                                          /* tp_init */
    0,                                          /* tp_alloc */
    slice_new,                                  /* tp_new */
};<|MERGE_RESOLUTION|>--- conflicted
+++ resolved
@@ -83,11 +83,7 @@
     0,                                  /* tp_setattro */
     0,                                  /* tp_as_buffer */
     Py_TPFLAGS_DEFAULT,                 /* tp_flags */
-<<<<<<< HEAD
-    PyDoc_STR("ellipsis()\n--\n\n"),    /* tp_doc */
-=======
     ellipsis_doc,                       /* tp_doc */
->>>>>>> c50cb6dd
     0,                                  /* tp_traverse */
     0,                                  /* tp_clear */
     0,                                  /* tp_richcompare */
