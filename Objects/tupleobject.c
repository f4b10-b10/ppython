--- conflicted
+++ resolved
@@ -15,21 +15,9 @@
 
 #include "clinic/tupleobject.c.h"
 
-<<<<<<< HEAD
-#if PyTuple_MAXSAVESIZE > 0
-static struct _Py_tuple_state *
-get_tuple_state(void)
-{
-    PyInterpreterState *interp = _PyInterpreterState_GET();
-    return &interp->tuple;
-}
-#endif
-
-=======
 
 static inline PyTupleObject * maybe_freelist_pop(Py_ssize_t);
 static inline int maybe_freelist_push(PyTupleObject *);
->>>>>>> df9f7597
 
 
 /* Allocate an uninitialized tuple object. Before making it public, following
@@ -52,25 +40,9 @@
 #ifdef Py_DEBUG
     assert(size != 0);    // The empty tuple is statically allocated.
 #endif
-<<<<<<< HEAD
-    if (size < PyTuple_MAXSAVESIZE && (op = state->free_list[size]) != NULL) {
-        assert(size != 0);
-        state->free_list[size] = (PyTupleObject *) op->ob_item[0];
-        state->numfree[size]--;
-        /* Inlined _PyObject_InitVar() without _PyType_HasFeature() test */
-#ifdef Py_TRACE_REFS
-        Py_SET_TYPE(op, &PyTuple_Type);
-#endif
-        _Py_NewReference((PyObject *)op);
-    }
-    else
-#endif
-    {
-=======
 
     PyTupleObject *op = maybe_freelist_pop(size);
     if (op == NULL) {
->>>>>>> df9f7597
         /* Check for overflow */
         if ((size_t)size > ((size_t)PY_SSIZE_T_MAX - (sizeof(PyTupleObject) -
                     sizeof(PyObject *))) / sizeof(PyObject *)) {
@@ -85,28 +57,7 @@
 // It does not contain any Python object.
 // Note that tuple subclasses have their own empty instances.
 
-<<<<<<< HEAD
-    PyTupleObject *op = PyObject_NewVar(PyTupleObject, &PyTuple_Type, 0);
-    if (op == NULL) {
-        return -1;
-    }
-    Py_SET_SIZE(op, _PyTuple_NOGC_FLAG);
-    // The empty tuple singleton is not tracked by the GC.
-    // It does not contain any Python object.
-
-    state->free_list[0] = op;
-    state->numfree[0]++;
-
-    assert(state->numfree[0] == 1);
-#endif
-    return 0;
-}
-
-
-static PyObject *
-=======
 static inline PyObject *
->>>>>>> df9f7597
 tuple_get_empty(void)
 {
     Py_INCREF(&_Py_SINGLETON(tuple_empty));
@@ -259,11 +210,8 @@
 static void
 tupledealloc(PyTupleObject *op)
 {
-<<<<<<< HEAD
-    Py_ssize_t len =  PyTuple_GET_SIZE(op);
-
     if (_PyTuple_HAS_NO_GC(op)) {
-        Py_ssize_t i = len;
+        Py_ssize_t i = PyTuple_GET_SIZE(op);
         while (--i >= 0) {
             Py_XDECREF(op->ob_item[i]);
         }
@@ -271,20 +219,9 @@
         return;
     }
 
-    PyObject_GC_UnTrack(op);
-    Py_TRASHCAN_BEGIN(op, tupledealloc)
-    if (len > 0) {
-        Py_ssize_t i = len;
-        while (--i >= 0) {
-            Py_XDECREF(op->ob_item[i]);
-        }
-#if PyTuple_MAXSAVESIZE > 0
-        struct _Py_tuple_state *state = get_tuple_state();
-=======
     if (Py_SIZE(op) == 0) {
         /* The empty tuple is statically allocated. */
         if (op == &_Py_SINGLETON(tuple_empty)) {
->>>>>>> df9f7597
 #ifdef Py_DEBUG
             _Py_FatalRefcountError("deallocating the empty tuple singleton");
 #else
@@ -1043,14 +980,9 @@
         PyErr_BadInternalCall();
         return -1;
     }
-<<<<<<< HEAD
+
     oldsize = PyTuple_GET_SIZE(v);
-    if (oldsize == newsize)
-=======
-
-    oldsize = Py_SIZE(v);
     if (oldsize == newsize) {
->>>>>>> df9f7597
         return 0;
     }
     if (newsize == 0) {
@@ -1123,21 +1055,8 @@
 void
 _PyTuple_Fini(PyInterpreterState *interp)
 {
-<<<<<<< HEAD
-#if PyTuple_MAXSAVESIZE > 0
-    struct _Py_tuple_state *state = &interp->tuple;
-
-#ifdef Py_DEBUG
-    state->numfree[0] = 0;
-#endif
-    Py_CLEAR(state->free_list[0]);
-#ifdef Py_DEBUG
-    state->numfree[0] = -1;
-#endif
-=======
     maybe_freelist_clear(interp, 1);
 }
->>>>>>> df9f7597
 
 void
 _PyTuple_ClearFreeList(PyInterpreterState *interp)
