--- conflicted
+++ resolved
@@ -885,26 +885,9 @@
     PyObject *s_buffer = NULL, *result = NULL;
     Py_ssize_t len;
 
-<<<<<<< HEAD
     assert(PyUnicode_Check(v));
     s_buffer = _PyUnicode_TransformDecimalAndSpaceToASCII(v);
     if (s_buffer == NULL) {
-=======
-    if (PyUnicode_Check(v)) {
-        s_buffer = _PyUnicode_TransformDecimalAndSpaceToASCII(v);
-        if (s_buffer == NULL) {
-            return NULL;
-        }
-        assert(PyUnicode_IS_ASCII(s_buffer));
-        /* Simply get a pointer to existing ASCII characters. */
-        s = PyUnicode_AsUTF8AndSize(s_buffer, &len);
-        assert(s != NULL);
-    }
-    else {
-        PyErr_Format(PyExc_TypeError,
-            "complex() argument must be a string or a number, not %T",
-            v);
->>>>>>> 13a5fdc7
         return NULL;
     }
     assert(PyUnicode_IS_ASCII(s_buffer));
@@ -1035,20 +1018,11 @@
         (nbr->nb_float == NULL && nbr->nb_index == NULL && !PyComplex_Check(r)))
     {
         PyErr_Format(PyExc_TypeError,
-<<<<<<< HEAD
-                     "complex() first argument must be a string or a number, "
-                     "not '%.200s'",
-                     Py_TYPE(r)->tp_name);
+                     "complex() argument 'real' must be a real number, not %T",
+                     r);
         /* Here r is not a complex subtype, hence above
            try_complex_special_method() call was unsuccessful. */
         assert(!own_r);
-=======
-                     "complex() argument 'real' must be a real number, not %T",
-                     r);
-        if (own_r) {
-            Py_DECREF(r);
-        }
->>>>>>> 13a5fdc7
         return NULL;
     }
     if (i != NULL) {
@@ -1080,17 +1054,10 @@
            value is (properly) of the builtin complex type. */
         cr = ((PyComplexObject*)r)->cval;
         cr_is_complex = 1;
-<<<<<<< HEAD
         assert(own_r);
         /* r was a newly created complex number, rather
            than the original "real" argument. */
         Py_DECREF(r);
-=======
-        if (own_r) {
-            /* r was a newly created complex number, rather
-               than the original "real" argument. */
-            Py_DECREF(r);
-        }
         nbr = Py_TYPE(orig_r)->tp_as_number;
         if (nbr == NULL ||
             (nbr->nb_float == NULL && nbr->nb_index == NULL))
@@ -1101,7 +1068,6 @@
                 return NULL;
             }
         }
->>>>>>> 13a5fdc7
     }
     else {
         /* The "real" part really is entirely real, and contributes
