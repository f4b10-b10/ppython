
/* Complex object implementation */

/* Borrows heavily from floatobject.c */

/* Submitted by Jim Hugunin */

#include "Python.h"
#include "pycore_call.h"          // _PyObject_CallNoArgs()
#include "pycore_long.h"          // _PyLong_GetZero()
#include "pycore_object.h"        // _PyObject_Init()
#include "pycore_pymath.h"        // _Py_ADJUST_ERANGE2()
#include "structmember.h"         // PyMemberDef


/*[clinic input]
class complex "PyComplexObject *" "&PyComplex_Type"
[clinic start generated code]*/
/*[clinic end generated code: output=da39a3ee5e6b4b0d input=819e057d2d10f5ec]*/

#include "clinic/complexobject.c.h"

/* elementary operations on complex numbers */

static Py_complex c_1 = {1., 0.};

Py_complex
_Py_c_sum(Py_complex a, Py_complex b)
{
    Py_complex r;
    r.real = a.real + b.real;
    r.imag = a.imag + b.imag;
    return r;
}

Py_complex
_Py_c_diff(Py_complex a, Py_complex b)
{
    Py_complex r;
    r.real = a.real - b.real;
    r.imag = a.imag - b.imag;
    return r;
}

Py_complex
_Py_c_neg(Py_complex a)
{
    Py_complex r;
    r.real = -a.real;
    r.imag = -a.imag;
    return r;
}

Py_complex
_Py_c_prod(Py_complex a, Py_complex b)
{
    Py_complex r;
    r.real = a.real*b.real - a.imag*b.imag;
    r.imag = a.real*b.imag + a.imag*b.real;
    return r;
}

/* Avoid bad optimization on Windows ARM64 until the compiler is fixed */
#ifdef _M_ARM64
#pragma optimize("", off)
#endif
Py_complex
_Py_c_quot(Py_complex a, Py_complex b)
{
    /******************************************************************
    This was the original algorithm.  It's grossly prone to spurious
    overflow and underflow errors.  It also merrily divides by 0 despite
    checking for that(!).  The code still serves a doc purpose here, as
    the algorithm following is a simple by-cases transformation of this
    one:

    Py_complex r;
    double d = b.real*b.real + b.imag*b.imag;
    if (d == 0.)
        errno = EDOM;
    r.real = (a.real*b.real + a.imag*b.imag)/d;
    r.imag = (a.imag*b.real - a.real*b.imag)/d;
    return r;
    ******************************************************************/

    /* This algorithm is better, and is pretty obvious:  first divide the
     * numerators and denominator by whichever of {b.real, b.imag} has
     * larger magnitude.  The earliest reference I found was to CACM
     * Algorithm 116 (Complex Division, Robert L. Smith, Stanford
     * University).  As usual, though, we're still ignoring all IEEE
     * endcases.
     */
     Py_complex r;      /* the result */
     const double abs_breal = b.real < 0 ? -b.real : b.real;
     const double abs_bimag = b.imag < 0 ? -b.imag : b.imag;

    if (abs_breal >= abs_bimag) {
        /* divide tops and bottom by b.real */
        if (abs_breal == 0.0) {
            errno = EDOM;
            r.real = r.imag = 0.0;
        }
        else {
            const double ratio = b.imag / b.real;
            const double denom = b.real + b.imag * ratio;
            r.real = (a.real + a.imag * ratio) / denom;
            r.imag = (a.imag - a.real * ratio) / denom;
        }
    }
    else if (abs_bimag >= abs_breal) {
        /* divide tops and bottom by b.imag */
        const double ratio = b.real / b.imag;
        const double denom = b.real * ratio + b.imag;
        assert(b.imag != 0.0);
        r.real = (a.real * ratio + a.imag) / denom;
        r.imag = (a.imag * ratio - a.real) / denom;
    }
    else {
        /* At least one of b.real or b.imag is a NaN */
        r.real = r.imag = Py_NAN;
    }
    return r;
}
#ifdef _M_ARM64
#pragma optimize("", on)
#endif

Py_complex
_Py_c_pow(Py_complex a, Py_complex b)
{
    Py_complex r;
    double vabs,len,at,phase;
    if (b.real == 0. && b.imag == 0.) {
        r.real = 1.;
        r.imag = 0.;
    }
    else if (a.real == 0. && a.imag == 0.) {
        if (b.imag != 0. || b.real < 0.)
            errno = EDOM;
        r.real = 0.;
        r.imag = 0.;
    }
    else {
        vabs = hypot(a.real,a.imag);
        len = pow(vabs,b.real);
        at = atan2(a.imag, a.real);
        phase = at*b.real;
        if (b.imag != 0.0) {
            len /= exp(at*b.imag);
            phase += b.imag*log(vabs);
        }
        r.real = len*cos(phase);
        r.imag = len*sin(phase);
    }
    return r;
}

static Py_complex
c_powu(Py_complex x, long n)
{
    Py_complex r, p;
    long mask = 1;
    r = c_1;
    p = x;
    while (mask > 0 && n >= mask) {
        if (n & mask)
            r = _Py_c_prod(r,p);
        mask <<= 1;
        p = _Py_c_prod(p,p);
    }
    return r;
}

static Py_complex
c_powi(Py_complex x, long n)
{
    if (n > 0)
        return c_powu(x,n);
    else
        return _Py_c_quot(c_1, c_powu(x,-n));

}

double
_Py_c_abs(Py_complex z)
{
    /* sets errno = ERANGE on overflow;  otherwise errno = 0 */
    double result;

    if (!Py_IS_FINITE(z.real) || !Py_IS_FINITE(z.imag)) {
        /* C99 rules: if either the real or the imaginary part is an
           infinity, return infinity, even if the other part is a
           NaN. */
        if (Py_IS_INFINITY(z.real)) {
            result = fabs(z.real);
            errno = 0;
            return result;
        }
        if (Py_IS_INFINITY(z.imag)) {
            result = fabs(z.imag);
            errno = 0;
            return result;
        }
        /* either the real or imaginary part is a NaN,
           and neither is infinite. Result should be NaN. */
        return Py_NAN;
    }
    result = hypot(z.real, z.imag);
    if (!Py_IS_FINITE(result))
        errno = ERANGE;
    else
        errno = 0;
    return result;
}

static PyObject *
complex_subtype_from_c_complex(PyTypeObject *type, Py_complex cval)
{
    PyObject *op;

    op = type->tp_alloc(type, 0);
    if (op != NULL)
        ((PyComplexObject *)op)->cval = cval;
    return op;
}

PyObject *
PyComplex_FromCComplex(Py_complex cval)
{
    /* Inline PyObject_New */
    PyComplexObject *op = PyObject_Malloc(sizeof(PyComplexObject));
    if (op == NULL) {
        return PyErr_NoMemory();
    }
    _PyObject_Init((PyObject*)op, &PyComplex_Type);
    op->cval = cval;
    return (PyObject *) op;
}

static PyObject *
complex_subtype_from_doubles(PyTypeObject *type, double real, double imag)
{
    Py_complex c;
    c.real = real;
    c.imag = imag;
    return complex_subtype_from_c_complex(type, c);
}

PyObject *
PyComplex_FromDoubles(double real, double imag)
{
    Py_complex c;
    c.real = real;
    c.imag = imag;
    return PyComplex_FromCComplex(c);
}

double
PyComplex_RealAsDouble(PyObject *op)
{
    if (PyComplex_Check(op)) {
        return ((PyComplexObject *)op)->cval.real;
    }
    else {
        return PyFloat_AsDouble(op);
    }
}

double
PyComplex_ImagAsDouble(PyObject *op)
{
    if (PyComplex_Check(op)) {
        return ((PyComplexObject *)op)->cval.imag;
    }
    else {
        return 0.0;
    }
}

static PyObject *
try_complex_special_method(PyObject *op)
{
    PyObject *f;

    f = _PyObject_LookupSpecial(op, &_Py_ID(__complex__));
    if (f) {
        PyObject *res = _PyObject_CallNoArgs(f);
        Py_DECREF(f);
        if (!res || PyComplex_CheckExact(res)) {
            return res;
        }
        if (!PyComplex_Check(res)) {
            PyErr_Format(PyExc_TypeError,
                "__complex__ returned non-complex (type %.200s)",
                Py_TYPE(res)->tp_name);
            Py_DECREF(res);
            return NULL;
        }
        /* Issue #29894: warn if 'res' not of exact type complex. */
        if (PyErr_WarnFormat(PyExc_DeprecationWarning, 1,
                "__complex__ returned non-complex (type %.200s).  "
                "The ability to return an instance of a strict subclass of complex "
                "is deprecated, and may be removed in a future version of Python.",
                Py_TYPE(res)->tp_name)) {
            Py_DECREF(res);
            return NULL;
        }
        return res;
    }
    return NULL;
}

Py_complex
PyComplex_AsCComplex(PyObject *op)
{
    Py_complex cv;
    PyObject *newop = NULL;

    assert(op);
    /* If op is already of type PyComplex_Type, return its value */
    if (PyComplex_Check(op)) {
        return ((PyComplexObject *)op)->cval;
    }
    /* If not, use op's __complex__  method, if it exists */

    /* return -1 on failure */
    cv.real = -1.;
    cv.imag = 0.;

    newop = try_complex_special_method(op);

    if (newop) {
        cv = ((PyComplexObject *)newop)->cval;
        Py_DECREF(newop);
        return cv;
    }
    else if (PyErr_Occurred()) {
        return cv;
    }
    /* If neither of the above works, interpret op as a float giving the
       real part of the result, and fill in the imaginary part as 0. */
    else {
        /* PyFloat_AsDouble will return -1 on failure */
        cv.real = PyFloat_AsDouble(op);
        return cv;
    }
}

static PyObject *
complex_repr(PyComplexObject *v)
{
    int precision = 0;
    char format_code = 'r';
    PyObject *result = NULL;

    /* If these are non-NULL, they'll need to be freed. */
    char *pre = NULL;
    char *im = NULL;

    /* These do not need to be freed. re is either an alias
       for pre or a pointer to a constant.  lead and tail
       are pointers to constants. */
    const char *re = NULL;
    const char *lead = "";
    const char *tail = "";

    if (v->cval.real == 0. && copysign(1.0, v->cval.real)==1.0) {
        /* Real part is +0: just output the imaginary part and do not
           include parens. */
        re = "";
        im = PyOS_double_to_string(v->cval.imag, format_code,
                                   precision, 0, NULL);
        if (!im) {
            PyErr_NoMemory();
            goto done;
        }
    } else {
        /* Format imaginary part with sign, real part without. Include
           parens in the result. */
        pre = PyOS_double_to_string(v->cval.real, format_code,
                                    precision, 0, NULL);
        if (!pre) {
            PyErr_NoMemory();
            goto done;
        }
        re = pre;

        im = PyOS_double_to_string(v->cval.imag, format_code,
                                   precision, Py_DTSF_SIGN, NULL);
        if (!im) {
            PyErr_NoMemory();
            goto done;
        }
        lead = "(";
        tail = ")";
    }
    result = PyUnicode_FromFormat("%s%s%sj%s", lead, re, im, tail);
  done:
    PyMem_Free(im);
    PyMem_Free(pre);

    return result;
}

static Py_hash_t
complex_hash(PyComplexObject *v)
{
    Py_uhash_t hashreal, hashimag, combined;
    hashreal = (Py_uhash_t)_Py_HashDouble((PyObject *) v, v->cval.real);
    if (hashreal == (Py_uhash_t)-1)
        return -1;
    hashimag = (Py_uhash_t)_Py_HashDouble((PyObject *)v, v->cval.imag);
    if (hashimag == (Py_uhash_t)-1)
        return -1;
    /* Note:  if the imaginary part is 0, hashimag is 0 now,
     * so the following returns hashreal unchanged.  This is
     * important because numbers of different types that
     * compare equal must have the same hash value, so that
     * hash(x + 0*j) must equal hash(x).
     */
    combined = hashreal + _PyHASH_IMAG * hashimag;
    if (combined == (Py_uhash_t)-1)
        combined = (Py_uhash_t)-2;
    return (Py_hash_t)combined;
}

/* This macro may return! */
#define TO_COMPLEX(obj, c) \
    if (PyComplex_Check(obj)) \
        c = ((PyComplexObject *)(obj))->cval; \
    else if (to_complex(&(obj), &(c)) < 0) \
        return (obj)

static int
to_complex(PyObject **pobj, Py_complex *pc)
{
    PyObject *obj = *pobj;

    pc->real = pc->imag = 0.0;
    if (PyLong_Check(obj)) {
        pc->real = PyLong_AsDouble(obj);
        if (pc->real == -1.0 && PyErr_Occurred()) {
            *pobj = NULL;
            return -1;
        }
        return 0;
    }
    if (PyFloat_Check(obj)) {
        pc->real = PyFloat_AsDouble(obj);
        return 0;
    }
    Py_INCREF(Py_NotImplemented);
    *pobj = Py_NotImplemented;
    return -1;
}


static PyObject *
complex_add(PyObject *v, PyObject *w)
{
    Py_complex result;
    Py_complex a, b;
    TO_COMPLEX(v, a);
    TO_COMPLEX(w, b);
    result = _Py_c_sum(a, b);
    return PyComplex_FromCComplex(result);
}

static PyObject *
complex_sub(PyObject *v, PyObject *w)
{
    Py_complex result;
    Py_complex a, b;
    TO_COMPLEX(v, a);
    TO_COMPLEX(w, b);
    result = _Py_c_diff(a, b);
    return PyComplex_FromCComplex(result);
}

static PyObject *
complex_mul(PyObject *v, PyObject *w)
{
    Py_complex result;
    Py_complex a, b;
    TO_COMPLEX(v, a);
    TO_COMPLEX(w, b);
    result = _Py_c_prod(a, b);
    return PyComplex_FromCComplex(result);
}

static PyObject *
complex_div(PyObject *v, PyObject *w)
{
    Py_complex quot;
    Py_complex a, b;
    TO_COMPLEX(v, a);
    TO_COMPLEX(w, b);
    errno = 0;
    quot = _Py_c_quot(a, b);
    if (errno == EDOM) {
        PyErr_SetString(PyExc_ZeroDivisionError, "complex division by zero");
        return NULL;
    }
    return PyComplex_FromCComplex(quot);
}

static PyObject *
complex_pow(PyObject *v, PyObject *w, PyObject *z)
{
    Py_complex p;
    Py_complex a, b;
    TO_COMPLEX(v, a);
    TO_COMPLEX(w, b);

    if (z != Py_None) {
        PyErr_SetString(PyExc_ValueError, "complex modulo");
        return NULL;
    }
    errno = 0;
    // Check whether the exponent has a small integer value, and if so use
    // a faster and more accurate algorithm.
    if (b.imag == 0.0 && b.real == floor(b.real) && fabs(b.real) <= 100.0) {
        p = c_powi(a, (long)b.real);
    }
    else {
        p = _Py_c_pow(a, b);
    }

    _Py_ADJUST_ERANGE2(p.real, p.imag);
    if (errno == EDOM) {
        PyErr_SetString(PyExc_ZeroDivisionError,
                        "0.0 to a negative or complex power");
        return NULL;
    }
    else if (errno == ERANGE) {
        PyErr_SetString(PyExc_OverflowError,
                        "complex exponentiation");
        return NULL;
    }
    return PyComplex_FromCComplex(p);
}

static PyObject *
complex_neg(PyComplexObject *v)
{
    Py_complex neg;
    neg.real = -v->cval.real;
    neg.imag = -v->cval.imag;
    return PyComplex_FromCComplex(neg);
}

static PyObject *
complex_pos(PyComplexObject *v)
{
    if (PyComplex_CheckExact(v)) {
        Py_INCREF(v);
        return (PyObject *)v;
    }
    else
        return PyComplex_FromCComplex(v->cval);
}

static PyObject *
complex_abs(PyComplexObject *v)
{
    double result;

    result = _Py_c_abs(v->cval);

    if (errno == ERANGE) {
        PyErr_SetString(PyExc_OverflowError,
                        "absolute value too large");
        return NULL;
    }
    return PyFloat_FromDouble(result);
}

static int
complex_bool(PyComplexObject *v)
{
    return v->cval.real != 0.0 || v->cval.imag != 0.0;
}

static PyObject *
complex_richcompare(PyObject *v, PyObject *w, int op)
{
    PyObject *res;
    Py_complex i;
    int equal;

    if (op != Py_EQ && op != Py_NE) {
        goto Unimplemented;
    }

    assert(PyComplex_Check(v));
    TO_COMPLEX(v, i);

    if (PyLong_Check(w)) {
        /* Check for 0.0 imaginary part first to avoid the rich
         * comparison when possible.
         */
        if (i.imag == 0.0) {
            PyObject *j, *sub_res;
            j = PyFloat_FromDouble(i.real);
            if (j == NULL)
                return NULL;

            sub_res = PyObject_RichCompare(j, w, op);
            Py_DECREF(j);
            return sub_res;
        }
        else {
            equal = 0;
        }
    }
    else if (PyFloat_Check(w)) {
        equal = (i.real == PyFloat_AsDouble(w) && i.imag == 0.0);
    }
    else if (PyComplex_Check(w)) {
        Py_complex j;

        TO_COMPLEX(w, j);
        equal = (i.real == j.real && i.imag == j.imag);
    }
    else {
        goto Unimplemented;
    }

    if (equal == (op == Py_EQ))
         res = Py_True;
    else
         res = Py_False;

    Py_INCREF(res);
    return res;

Unimplemented:
    Py_RETURN_NOTIMPLEMENTED;
}

/*[clinic input]
complex.conjugate

Return the complex conjugate of its argument. (3-4j).conjugate() == 3+4j.
[clinic start generated code]*/

static PyObject *
complex_conjugate_impl(PyComplexObject *self)
/*[clinic end generated code: output=5059ef162edfc68e input=5fea33e9747ec2c4]*/
{
    Py_complex c = self->cval;
    c.imag = -c.imag;
    return PyComplex_FromCComplex(c);
}

/*[clinic input]
complex.__getnewargs__

[clinic start generated code]*/

static PyObject *
complex___getnewargs___impl(PyComplexObject *self)
/*[clinic end generated code: output=689b8206e8728934 input=539543e0a50533d7]*/
{
    Py_complex c = self->cval;
    return Py_BuildValue("(dd)", c.real, c.imag);
}


/*[clinic input]
complex.__format__

    format_spec: unicode
    /

Convert to a string according to format_spec.
[clinic start generated code]*/

static PyObject *
complex___format___impl(PyComplexObject *self, PyObject *format_spec)
/*[clinic end generated code: output=bfcb60df24cafea0 input=014ef5488acbe1d5]*/
{
    _PyUnicodeWriter writer;
    int ret;
    _PyUnicodeWriter_Init(&writer);
    ret = _PyComplex_FormatAdvancedWriter(
        &writer,
        (PyObject *)self,
        format_spec, 0, PyUnicode_GET_LENGTH(format_spec));
    if (ret == -1) {
        _PyUnicodeWriter_Dealloc(&writer);
        return NULL;
    }
    return _PyUnicodeWriter_Finish(&writer);
}

<<<<<<< HEAD
=======
/*[clinic input]
complex.__complex__

Convert this value to exact type complex.
[clinic start generated code]*/

static PyObject *
complex___complex___impl(PyComplexObject *self)
/*[clinic end generated code: output=e6b35ba3d275dc9c input=3589ada9d27db854]*/
{
    if (PyComplex_CheckExact(self)) {
        Py_INCREF(self);
        return (PyObject *)self;
    }
    else {
        return PyComplex_FromCComplex(self->cval);
    }
}


static PyMethodDef complex_methods[] = {
    COMPLEX_CONJUGATE_METHODDEF
    COMPLEX___COMPLEX___METHODDEF
    COMPLEX___GETNEWARGS___METHODDEF
    COMPLEX___FORMAT___METHODDEF
    {NULL,              NULL}           /* sentinel */
};

static PyMemberDef complex_members[] = {
    {"real", T_DOUBLE, offsetof(PyComplexObject, cval.real), READONLY,
     "the real part of a complex number"},
    {"imag", T_DOUBLE, offsetof(PyComplexObject, cval.imag), READONLY,
     "the imaginary part of a complex number"},
    {0},
};
>>>>>>> 69bb83c2

static PyObject *
complex_from_string_inner(const char *s, Py_ssize_t len, void *type)
{
    double x=0.0, y=0.0, z;
    int got_bracket=0;
    const char *start;
    char *end;

    /* position on first nonblank */
    start = s;
    while (Py_ISSPACE(*s))
        s++;
    if (*s == '(') {
        /* Skip over possible bracket from repr(). */
        got_bracket = 1;
        s++;
        while (Py_ISSPACE(*s))
            s++;
    }

    /* a valid complex string usually takes one of the three forms:

         <float>                  - real part only
         <float>j                 - imaginary part only
         <float><signed-float>j   - real and imaginary parts

       where <float> represents any numeric string that's accepted by the
       float constructor (including 'nan', 'inf', 'infinity', etc.), and
       <signed-float> is any string of the form <float> whose first
       character is '+' or '-'.

       For backwards compatibility, the extra forms

         <float><sign>j
         <sign>j
         j

       are also accepted, though support for these forms may be removed from
       a future version of Python.
    */

    /* first look for forms starting with <float> */
    z = PyOS_string_to_double(s, &end, NULL);
    if (z == -1.0 && PyErr_Occurred()) {
        if (PyErr_ExceptionMatches(PyExc_ValueError))
            PyErr_Clear();
        else
            return NULL;
    }
    if (end != s) {
        /* all 4 forms starting with <float> land here */
        s = end;
        if (*s == '+' || *s == '-') {
            /* <float><signed-float>j | <float><sign>j */
            x = z;
            y = PyOS_string_to_double(s, &end, NULL);
            if (y == -1.0 && PyErr_Occurred()) {
                if (PyErr_ExceptionMatches(PyExc_ValueError))
                    PyErr_Clear();
                else
                    return NULL;
            }
            if (end != s)
                /* <float><signed-float>j */
                s = end;
            else {
                /* <float><sign>j */
                y = *s == '+' ? 1.0 : -1.0;
                s++;
            }
            if (!(*s == 'j' || *s == 'J'))
                goto parse_error;
            s++;
        }
        else if (*s == 'j' || *s == 'J') {
            /* <float>j */
            s++;
            y = z;
        }
        else
            /* <float> */
            x = z;
    }
    else {
        /* not starting with <float>; must be <sign>j or j */
        if (*s == '+' || *s == '-') {
            /* <sign>j */
            y = *s == '+' ? 1.0 : -1.0;
            s++;
        }
        else
            /* j */
            y = 1.0;
        if (!(*s == 'j' || *s == 'J'))
            goto parse_error;
        s++;
    }

    /* trailing whitespace and closing bracket */
    while (Py_ISSPACE(*s))
        s++;
    if (got_bracket) {
        /* if there was an opening parenthesis, then the corresponding
           closing parenthesis should be right here */
        if (*s != ')')
            goto parse_error;
        s++;
        while (Py_ISSPACE(*s))
            s++;
    }

    /* we should now be at the end of the string */
    if (s-start != len)
        goto parse_error;

    return complex_subtype_from_doubles(_PyType_CAST(type), x, y);

  parse_error:
    PyErr_SetString(PyExc_ValueError,
                    "complex() arg is a malformed string");
    return NULL;
}

static PyObject *
complex_subtype_from_string(PyTypeObject *type, PyObject *v)
{
    const char *s;
    PyObject *s_buffer = NULL, *result = NULL;
    Py_ssize_t len;

    if (PyUnicode_Check(v)) {
        s_buffer = _PyUnicode_TransformDecimalAndSpaceToASCII(v);
        if (s_buffer == NULL) {
            return NULL;
        }
        assert(PyUnicode_IS_ASCII(s_buffer));
        /* Simply get a pointer to existing ASCII characters. */
        s = PyUnicode_AsUTF8AndSize(s_buffer, &len);
        assert(s != NULL);
    }
    else {
        PyErr_Format(PyExc_TypeError,
            "complex() argument must be a string or a number, not '%.200s'",
            Py_TYPE(v)->tp_name);
        return NULL;
    }

    result = _Py_string_to_number_with_underscores(s, len, "complex", v, type,
                                                   complex_from_string_inner);
    Py_DECREF(s_buffer);
    return result;
}

/*[clinic input]
@classmethod
complex.__new__ as complex_new
    real as r: object(c_default="NULL") = 0
    imag as i: object(c_default="NULL") = 0

Create a complex number from a real part and an optional imaginary part.

This is equivalent to (real + imag*1j) where imag defaults to 0.
[clinic start generated code]*/

static PyObject *
complex_new_impl(PyTypeObject *type, PyObject *r, PyObject *i)
/*[clinic end generated code: output=b6c7dd577b537dc1 input=f4c667f2596d4fd1]*/
{
    PyObject *tmp;
    PyNumberMethods *nbr, *nbi = NULL;
    Py_complex cr, ci;
    int own_r = 0;
    int cr_is_complex = 0;
    int ci_is_complex = 0;

    if (r == NULL) {
        r = _PyLong_GetZero();
    }

    /* Special-case for a single argument when type(arg) is complex. */
    if (PyComplex_CheckExact(r) && i == NULL &&
        type == &PyComplex_Type) {
        /* Note that we can't know whether it's safe to return
           a complex *subclass* instance as-is, hence the restriction
           to exact complexes here.  If either the input or the
           output is a complex subclass, it will be handled below
           as a non-orthogonal vector.  */
        Py_INCREF(r);
        return r;
    }
    if (PyUnicode_Check(r)) {
        if (i != NULL) {
            PyErr_SetString(PyExc_TypeError,
                            "complex() can't take second arg"
                            " if first is a string");
            return NULL;
        }
        return complex_subtype_from_string(type, r);
    }
    if (i != NULL && PyUnicode_Check(i)) {
        PyErr_SetString(PyExc_TypeError,
                        "complex() second arg can't be a string");
        return NULL;
    }

    tmp = try_complex_special_method(r);
    if (tmp) {
        r = tmp;
        own_r = 1;
    }
    else if (PyErr_Occurred()) {
        return NULL;
    }

    nbr = Py_TYPE(r)->tp_as_number;
    if (nbr == NULL ||
        (nbr->nb_float == NULL && nbr->nb_index == NULL && !PyComplex_Check(r)))
    {
        PyErr_Format(PyExc_TypeError,
                     "complex() first argument must be a string or a number, "
                     "not '%.200s'",
                     Py_TYPE(r)->tp_name);
        if (own_r) {
            Py_DECREF(r);
        }
        return NULL;
    }
    if (i != NULL) {
        nbi = Py_TYPE(i)->tp_as_number;
        if (nbi == NULL ||
            (nbi->nb_float == NULL && nbi->nb_index == NULL && !PyComplex_Check(i)))
        {
            PyErr_Format(PyExc_TypeError,
                         "complex() second argument must be a number, "
                         "not '%.200s'",
                         Py_TYPE(i)->tp_name);
            if (own_r) {
                Py_DECREF(r);
            }
            return NULL;
        }
    }

    /* If we get this far, then the "real" and "imag" parts should
       both be treated as numbers, and the constructor should return a
       complex number equal to (real + imag*1j).

       Note that we do NOT assume the input to already be in canonical
       form; the "real" and "imag" parts might themselves be complex
       numbers, which slightly complicates the code below. */
    if (PyComplex_Check(r)) {
        /* Note that if r is of a complex subtype, we're only
           retaining its real & imag parts here, and the return
           value is (properly) of the builtin complex type. */
        cr = ((PyComplexObject*)r)->cval;
        cr_is_complex = 1;
        if (own_r) {
            Py_DECREF(r);
        }
    }
    else {
        /* The "real" part really is entirely real, and contributes
           nothing in the imaginary direction.
           Just treat it as a double. */
        tmp = PyNumber_Float(r);
        if (own_r) {
            /* r was a newly created complex number, rather
               than the original "real" argument. */
            Py_DECREF(r);
        }
        if (tmp == NULL)
            return NULL;
        assert(PyFloat_Check(tmp));
        cr.real = PyFloat_AsDouble(tmp);
        cr.imag = 0.0;
        Py_DECREF(tmp);
    }
    if (i == NULL) {
        ci.real = cr.imag;
    }
    else if (PyComplex_Check(i)) {
        ci = ((PyComplexObject*)i)->cval;
        ci_is_complex = 1;
    } else {
        /* The "imag" part really is entirely imaginary, and
           contributes nothing in the real direction.
           Just treat it as a double. */
        tmp = PyNumber_Float(i);
        if (tmp == NULL)
            return NULL;
        ci.real = PyFloat_AsDouble(tmp);
        Py_DECREF(tmp);
    }
    /*  If the input was in canonical form, then the "real" and "imag"
        parts are real numbers, so that ci.imag and cr.imag are zero.
        We need this correction in case they were not real numbers. */

    if (ci_is_complex) {
        cr.real -= ci.imag;
    }
    if (cr_is_complex && i != NULL) {
        ci.real += cr.imag;
    }
    return complex_subtype_from_doubles(type, cr.real, ci.real);
}

/*[clinic input]
@classmethod
complex.from_number

    number: object
    /

Convert number to a complex floating-point number.
[clinic start generated code]*/

static PyObject *
complex_from_number(PyTypeObject *type, PyObject *number)
/*[clinic end generated code: output=658a7a5fb0de074d input=3f8bdd3a2bc3facd]*/
{
    if (PyComplex_CheckExact(number) && type == &PyComplex_Type) {
        Py_INCREF(number);
        return number;
    }
    Py_complex cv = PyComplex_AsCComplex(number);
    if (cv.real == -1.0 && PyErr_Occurred()) {
        return NULL;
    }
    PyObject *result = PyComplex_FromCComplex(cv);
    if (type != &PyComplex_Type && result != NULL) {
        Py_SETREF(result, PyObject_CallOneArg((PyObject *)type, result));
    }
    return result;
}

static PyMethodDef complex_methods[] = {
    COMPLEX_FROM_NUMBER_METHODDEF
    COMPLEX_CONJUGATE_METHODDEF
    COMPLEX___GETNEWARGS___METHODDEF
    COMPLEX___FORMAT___METHODDEF
    {NULL,              NULL}           /* sentinel */
};

static PyMemberDef complex_members[] = {
    {"real", T_DOUBLE, offsetof(PyComplexObject, cval.real), READONLY,
     "the real part of a complex number"},
    {"imag", T_DOUBLE, offsetof(PyComplexObject, cval.imag), READONLY,
     "the imaginary part of a complex number"},
    {0},
};

static PyNumberMethods complex_as_number = {
    (binaryfunc)complex_add,                    /* nb_add */
    (binaryfunc)complex_sub,                    /* nb_subtract */
    (binaryfunc)complex_mul,                    /* nb_multiply */
    0,                                          /* nb_remainder */
    0,                                          /* nb_divmod */
    (ternaryfunc)complex_pow,                   /* nb_power */
    (unaryfunc)complex_neg,                     /* nb_negative */
    (unaryfunc)complex_pos,                     /* nb_positive */
    (unaryfunc)complex_abs,                     /* nb_absolute */
    (inquiry)complex_bool,                      /* nb_bool */
    0,                                          /* nb_invert */
    0,                                          /* nb_lshift */
    0,                                          /* nb_rshift */
    0,                                          /* nb_and */
    0,                                          /* nb_xor */
    0,                                          /* nb_or */
    0,                                          /* nb_int */
    0,                                          /* nb_reserved */
    0,                                          /* nb_float */
    0,                                          /* nb_inplace_add */
    0,                                          /* nb_inplace_subtract */
    0,                                          /* nb_inplace_multiply*/
    0,                                          /* nb_inplace_remainder */
    0,                                          /* nb_inplace_power */
    0,                                          /* nb_inplace_lshift */
    0,                                          /* nb_inplace_rshift */
    0,                                          /* nb_inplace_and */
    0,                                          /* nb_inplace_xor */
    0,                                          /* nb_inplace_or */
    0,                                          /* nb_floor_divide */
    (binaryfunc)complex_div,                    /* nb_true_divide */
    0,                                          /* nb_inplace_floor_divide */
    0,                                          /* nb_inplace_true_divide */
};

PyTypeObject PyComplex_Type = {
    PyVarObject_HEAD_INIT(&PyType_Type, 0)
    "complex",
    sizeof(PyComplexObject),
    0,
    0,                                          /* tp_dealloc */
    0,                                          /* tp_vectorcall_offset */
    0,                                          /* tp_getattr */
    0,                                          /* tp_setattr */
    0,                                          /* tp_as_async */
    (reprfunc)complex_repr,                     /* tp_repr */
    &complex_as_number,                         /* tp_as_number */
    0,                                          /* tp_as_sequence */
    0,                                          /* tp_as_mapping */
    (hashfunc)complex_hash,                     /* tp_hash */
    0,                                          /* tp_call */
    0,                                          /* tp_str */
    PyObject_GenericGetAttr,                    /* tp_getattro */
    0,                                          /* tp_setattro */
    0,                                          /* tp_as_buffer */
    Py_TPFLAGS_DEFAULT | Py_TPFLAGS_BASETYPE,   /* tp_flags */
    complex_new__doc__,                         /* tp_doc */
    0,                                          /* tp_traverse */
    0,                                          /* tp_clear */
    complex_richcompare,                        /* tp_richcompare */
    0,                                          /* tp_weaklistoffset */
    0,                                          /* tp_iter */
    0,                                          /* tp_iternext */
    complex_methods,                            /* tp_methods */
    complex_members,                            /* tp_members */
    0,                                          /* tp_getset */
    0,                                          /* tp_base */
    0,                                          /* tp_dict */
    0,                                          /* tp_descr_get */
    0,                                          /* tp_descr_set */
    0,                                          /* tp_dictoffset */
    0,                                          /* tp_init */
    PyType_GenericAlloc,                        /* tp_alloc */
    complex_new,                                /* tp_new */
    PyObject_Del,                               /* tp_free */
};<|MERGE_RESOLUTION|>--- conflicted
+++ resolved
@@ -694,8 +694,6 @@
     return _PyUnicodeWriter_Finish(&writer);
 }
 
-<<<<<<< HEAD
-=======
 /*[clinic input]
 complex.__complex__
 
@@ -715,23 +713,6 @@
     }
 }
 
-
-static PyMethodDef complex_methods[] = {
-    COMPLEX_CONJUGATE_METHODDEF
-    COMPLEX___COMPLEX___METHODDEF
-    COMPLEX___GETNEWARGS___METHODDEF
-    COMPLEX___FORMAT___METHODDEF
-    {NULL,              NULL}           /* sentinel */
-};
-
-static PyMemberDef complex_members[] = {
-    {"real", T_DOUBLE, offsetof(PyComplexObject, cval.real), READONLY,
-     "the real part of a complex number"},
-    {"imag", T_DOUBLE, offsetof(PyComplexObject, cval.imag), READONLY,
-     "the imaginary part of a complex number"},
-    {0},
-};
->>>>>>> 69bb83c2
 
 static PyObject *
 complex_from_string_inner(const char *s, Py_ssize_t len, void *type)
@@ -1071,6 +1052,7 @@
 static PyMethodDef complex_methods[] = {
     COMPLEX_FROM_NUMBER_METHODDEF
     COMPLEX_CONJUGATE_METHODDEF
+    COMPLEX___COMPLEX___METHODDEF
     COMPLEX___GETNEWARGS___METHODDEF
     COMPLEX___FORMAT___METHODDEF
     {NULL,              NULL}           /* sentinel */
