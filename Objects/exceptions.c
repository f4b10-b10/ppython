--- conflicted
+++ resolved
@@ -3749,8 +3749,6 @@
     _PyExc_FiniTypes(interp);
 }
 
-<<<<<<< HEAD
-=======
 int
 _PyException_AddNote(PyObject *exc, PyObject *note)
 {
@@ -3765,101 +3763,3 @@
     Py_XDECREF(r);
     return res;
 }
-
-/* Helper to do the equivalent of "raise X from Y" in C, but always using
- * the current exception rather than passing one in.
- *
- * We currently limit this to *only* exceptions that use the BaseException
- * tp_init and tp_new methods, since we can be reasonably sure we can wrap
- * those correctly without losing data and without losing backwards
- * compatibility.
- *
- * We also aim to rule out *all* exceptions that might be storing additional
- * state, whether by having a size difference relative to BaseException,
- * additional arguments passed in during construction or by having a
- * non-empty instance dict.
- *
- * We need to be very careful with what we wrap, since changing types to
- * a broader exception type would be backwards incompatible for
- * existing codecs, and with different init or new method implementations
- * may either not support instantiation with PyErr_Format or lose
- * information when instantiated that way.
- *
- * XXX (ncoghlan): This could be made more comprehensive by exploiting the
- * fact that exceptions are expected to support pickling. If more builtin
- * exceptions (e.g. AttributeError) start to be converted to rich
- * exceptions with additional attributes, that's probably a better approach
- * to pursue over adding special cases for particular stateful subclasses.
- *
- * Returns a borrowed reference to the new exception (if any), NULL if the
- * existing exception was left in place.
- */
-PyObject *
-_PyErr_TrySetFromCause(const char *format, ...)
-{
-    PyObject* msg_prefix;
-    PyObject *instance_args;
-    Py_ssize_t num_args, caught_type_size, base_exc_size;
-    va_list vargs;
-    int same_basic_size;
-
-    PyObject *exc = PyErr_GetRaisedException();
-    PyTypeObject *caught_type = Py_TYPE(exc);
-    /* Ensure type info indicates no extra state is stored at the C level
-     * and that the type can be reinstantiated using PyErr_Format
-     */
-    caught_type_size = caught_type->tp_basicsize;
-    base_exc_size = _PyExc_BaseException.tp_basicsize;
-    same_basic_size = (
-        caught_type_size == base_exc_size ||
-        (_PyType_SUPPORTS_WEAKREFS(caught_type) &&
-            (caught_type_size == base_exc_size + (Py_ssize_t)sizeof(PyObject *))
-        )
-    );
-    if (caught_type->tp_init != (initproc)BaseException_init ||
-        caught_type->tp_new != BaseException_new ||
-        !same_basic_size ||
-        caught_type->tp_itemsize != _PyExc_BaseException.tp_itemsize) {
-        /* We can't be sure we can wrap this safely, since it may contain
-         * more state than just the exception type. Accordingly, we just
-         * leave it alone.
-         */
-        PyErr_SetRaisedException(exc);
-        return NULL;
-    }
-
-    /* Check the args are empty or contain a single string */
-    instance_args = ((PyBaseExceptionObject *)exc)->args;
-    num_args = PyTuple_GET_SIZE(instance_args);
-    if (num_args > 1 ||
-        (num_args == 1 &&
-         !PyUnicode_CheckExact(PyTuple_GET_ITEM(instance_args, 0)))) {
-        /* More than 1 arg, or the one arg we do have isn't a string
-         */
-        PyErr_SetRaisedException(exc);
-        return NULL;
-    }
-
-    /* Ensure the instance dict is also empty */
-    if (!_PyObject_IsInstanceDictEmpty(exc)) {
-        /* While we could potentially copy a non-empty instance dictionary
-         * to the replacement exception, for now we take the more
-         * conservative path of leaving exceptions with attributes set
-         * alone.
-         */
-        PyErr_SetRaisedException(exc);
-        return NULL;
-    }
->>>>>>> 7f760c2f
-
-PyObject*
-_PyException_AddNote(PyObject *exc, PyObject *note)
-{
-    if (!PyExceptionInstance_Check(exc)) {
-        PyErr_Format(PyExc_TypeError,
-                     "exc must be an exception, not '%s'",
-                     Py_TYPE(exc)->tp_name);
-        return NULL;
-    }
-    return BaseException_add_note(exc, note);
-}
