/* Dictionary object implementation using a hash table */

/* The distribution includes a separate file, Objects/dictnotes.txt,
   describing explorations into dictionary design and optimization.
   It covers typical dictionary use patterns, the parameters for
   tuning dictionaries, and several ideas for possible optimizations.
*/

/* PyDictKeysObject

This implements the dictionary's hashtable.

As of Python 3.6, this is compact and ordered. Basic idea is described here:
* https://mail.python.org/pipermail/python-dev/2012-December/123028.html
* https://morepypy.blogspot.com/2015/01/faster-more-memory-efficient-and-more.html

layout:

+---------------+
| dk_refcnt     |
| dk_log2_size  |
| dk_kind       |
| dk_usable     |
| dk_nentries   |
+---------------+
| dk_indices    |
|               |
+---------------+
| dk_entries    |
|               |
+---------------+

dk_indices is actual hashtable.  It holds index in entries, or DKIX_EMPTY(-1)
or DKIX_DUMMY(-2).
Size of indices is dk_size.  Type of each index in indices is vary on dk_size:

* int8  for          dk_size <= 128
* int16 for 256   <= dk_size <= 2**15
* int32 for 2**16 <= dk_size <= 2**31
* int64 for 2**32 <= dk_size

dk_entries is array of PyDictKeyEntry.  Its size is USABLE_FRACTION(dk_size).
DK_ENTRIES(dk) can be used to get pointer to entries.

NOTE: Since negative value is used for DKIX_EMPTY and DKIX_DUMMY, type of
dk_indices entry is signed integer and int16 is used for table which
dk_size == 256.
*/


/*
The DictObject can be in one of two forms.

Either:
  A combined table:
    ma_values == NULL, dk_refcnt == 1.
    Values are stored in the me_value field of the PyDictKeysObject.
Or:
  A split table:
    ma_values != NULL, dk_refcnt >= 1
    Values are stored in the ma_values array.
    Only string (unicode) keys are allowed.

There are four kinds of slots in the table (slot is index, and
DK_ENTRIES(keys)[index] if index >= 0):

1. Unused.  index == DKIX_EMPTY
   Does not hold an active (key, value) pair now and never did.  Unused can
   transition to Active upon key insertion.  This is each slot's initial state.

2. Active.  index >= 0, me_key != NULL and me_value != NULL
   Holds an active (key, value) pair.  Active can transition to Dummy or
   Pending upon key deletion (for combined and split tables respectively).
   This is the only case in which me_value != NULL.

3. Dummy.  index == DKIX_DUMMY  (combined only)
   Previously held an active (key, value) pair, but that was deleted and an
   active pair has not yet overwritten the slot.  Dummy can transition to
   Active upon key insertion.  Dummy slots cannot be made Unused again
   else the probe sequence in case of collision would have no way to know
   they were once active.

4. Pending. index >= 0, key != NULL, and value == NULL  (split only)
   Not yet inserted in split-table.
*/

/*
Preserving insertion order

It's simple for combined table.  Since dk_entries is mostly append only, we can
get insertion order by just iterating dk_entries.

One exception is .popitem().  It removes last item in dk_entries and decrement
dk_nentries to achieve amortized O(1).  Since there are DKIX_DUMMY remains in
dk_indices, we can't increment dk_usable even though dk_nentries is
decremented.

To preserve the order in a split table, a bit vector is used  to record the
insertion order. When a key is inserted the bit vector is shifted up by 4 bits
and the index of the key is stored in the low 4 bits.
As a consequence of this, split keys have a maximum size of 16.
*/

/* PyDict_MINSIZE is the starting size for any new dict.
 * 8 allows dicts with no more than 5 active entries; experiments suggested
 * this suffices for the majority of dicts (consisting mostly of usually-small
 * dicts created to pass keyword arguments).
 * Making this 8, rather than 4 reduces the number of resizes for most
 * dictionaries, without any significant extra memory use.
 */
#define PyDict_LOG_MINSIZE 3
#define PyDict_MINSIZE 8

#include "Python.h"
#include "pycore_bitutils.h" // _Py_bit_length
#include "pycore_gc.h"       // _PyObject_GC_IS_TRACKED()
#include "pycore_object.h"   // _PyObject_GC_TRACK()
#include "pycore_pyerrors.h" // _PyErr_Fetch()
#include "pycore_pystate.h"  // _PyThreadState_GET()
#include "pycore_dict.h"
#include "stringlib/eq.h"    // unicode_eq()

/*[clinic input]
class dict "PyDictObject *" "&PyDict_Type"
[clinic start generated code]*/
/*[clinic end generated code: output=da39a3ee5e6b4b0d input=f157a5a0ce9589d6]*/


/*
To ensure the lookup algorithm terminates, there must be at least one Unused
slot (NULL key) in the table.
To avoid slowing down lookups on a near-full table, we resize the table when
it's USABLE_FRACTION (currently two-thirds) full.
*/

#define PERTURB_SHIFT 5

/*
Major subtleties ahead:  Most hash schemes depend on having a "good" hash
function, in the sense of simulating randomness.  Python doesn't:  its most
important hash functions (for ints) are very regular in common
cases:

  >>>[hash(i) for i in range(4)]
  [0, 1, 2, 3]

This isn't necessarily bad!  To the contrary, in a table of size 2**i, taking
the low-order i bits as the initial table index is extremely fast, and there
are no collisions at all for dicts indexed by a contiguous range of ints. So
this gives better-than-random behavior in common cases, and that's very
desirable.

OTOH, when collisions occur, the tendency to fill contiguous slices of the
hash table makes a good collision resolution strategy crucial.  Taking only
the last i bits of the hash code is also vulnerable:  for example, consider
the list [i << 16 for i in range(20000)] as a set of keys.  Since ints are
their own hash codes, and this fits in a dict of size 2**15, the last 15 bits
 of every hash code are all 0:  they *all* map to the same table index.

But catering to unusual cases should not slow the usual ones, so we just take
the last i bits anyway.  It's up to collision resolution to do the rest.  If
we *usually* find the key we're looking for on the first try (and, it turns
out, we usually do -- the table load factor is kept under 2/3, so the odds
are solidly in our favor), then it makes best sense to keep the initial index
computation dirt cheap.

The first half of collision resolution is to visit table indices via this
recurrence:

    j = ((5*j) + 1) mod 2**i

For any initial j in range(2**i), repeating that 2**i times generates each
int in range(2**i) exactly once (see any text on random-number generation for
proof).  By itself, this doesn't help much:  like linear probing (setting
j += 1, or j -= 1, on each loop trip), it scans the table entries in a fixed
order.  This would be bad, except that's not the only thing we do, and it's
actually *good* in the common cases where hash keys are consecutive.  In an
example that's really too small to make this entirely clear, for a table of
size 2**3 the order of indices is:

    0 -> 1 -> 6 -> 7 -> 4 -> 5 -> 2 -> 3 -> 0 [and here it's repeating]

If two things come in at index 5, the first place we look after is index 2,
not 6, so if another comes in at index 6 the collision at 5 didn't hurt it.
Linear probing is deadly in this case because there the fixed probe order
is the *same* as the order consecutive keys are likely to arrive.  But it's
extremely unlikely hash codes will follow a 5*j+1 recurrence by accident,
and certain that consecutive hash codes do not.

The other half of the strategy is to get the other bits of the hash code
into play.  This is done by initializing a (unsigned) vrbl "perturb" to the
full hash code, and changing the recurrence to:

    perturb >>= PERTURB_SHIFT;
    j = (5*j) + 1 + perturb;
    use j % 2**i as the next table index;

Now the probe sequence depends (eventually) on every bit in the hash code,
and the pseudo-scrambling property of recurring on 5*j+1 is more valuable,
because it quickly magnifies small differences in the bits that didn't affect
the initial index.  Note that because perturb is unsigned, if the recurrence
is executed often enough perturb eventually becomes and remains 0.  At that
point (very rarely reached) the recurrence is on (just) 5*j+1 again, and
that's certain to find an empty slot eventually (since it generates every int
in range(2**i), and we make sure there's always at least one empty slot).

Selecting a good value for PERTURB_SHIFT is a balancing act.  You want it
small so that the high bits of the hash code continue to affect the probe
sequence across iterations; but you want it large so that in really bad cases
the high-order hash bits have an effect on early iterations.  5 was "the
best" in minimizing total collisions across experiments Tim Peters ran (on
both normal and pathological cases), but 4 and 6 weren't significantly worse.

Historical: Reimer Behrends contributed the idea of using a polynomial-based
approach, using repeated multiplication by x in GF(2**n) where an irreducible
polynomial for each table size was chosen such that x was a primitive root.
Christian Tismer later extended that to use division by x instead, as an
efficient way to get the high bits of the hash code into play.  This scheme
also gave excellent collision statistics, but was more expensive:  two
if-tests were required inside the loop; computing "the next" index took about
the same number of operations but without as much potential parallelism
(e.g., computing 5*j can go on at the same time as computing 1+perturb in the
above, and then shifting perturb can be done while the table index is being
masked); and the PyDictObject struct required a member to hold the table's
polynomial.  In Tim's experiments the current scheme ran faster, produced
equally good collision statistics, needed less code & used less memory.

*/

static int dictresize(PyDictObject *mp, uint8_t log_newsize);

static PyObject* dict_iter(PyDictObject *dict);

/*Global counter used to set ma_version_tag field of dictionary.
 * It is incremented each time that a dictionary is created and each
 * time that a dictionary is modified. */
uint64_t _pydict_global_version = 0;

#include "clinic/dictobject.c.h"


static struct _Py_dict_state *
get_dict_state(void)
{
    PyInterpreterState *interp = _PyInterpreterState_GET();
    return &interp->dict_state;
}


void
_PyDict_ClearFreeList(PyInterpreterState *interp)
{
    struct _Py_dict_state *state = &interp->dict_state;
    while (state->numfree) {
        PyDictObject *op = state->free_list[--state->numfree];
        assert(PyDict_CheckExact(op));
        PyObject_GC_Del(op);
    }
    while (state->keys_numfree) {
        PyObject_Free(state->keys_free_list[--state->keys_numfree]);
    }
}


void
_PyDict_Fini(PyInterpreterState *interp)
{
    _PyDict_ClearFreeList(interp);
#ifdef Py_DEBUG
    struct _Py_dict_state *state = &interp->dict_state;
    state->numfree = -1;
    state->keys_numfree = -1;
#endif
}


/* Print summary info about the state of the optimized allocator */
void
_PyDict_DebugMallocStats(FILE *out)
{
    struct _Py_dict_state *state = get_dict_state();
    _PyDebugAllocatorStats(out, "free PyDictObject",
                           state->numfree, sizeof(PyDictObject));
}

#define DK_MASK(dk) (DK_SIZE(dk)-1)
#define IS_POWER_OF_2(x) (((x) & (x-1)) == 0)

static void free_keys_object(PyDictKeysObject *keys);

static inline void
dictkeys_incref(PyDictKeysObject *dk)
{
#ifdef Py_REF_DEBUG
    _Py_RefTotal++;
#endif
    dk->dk_refcnt++;
}

static inline void
dictkeys_decref(PyDictKeysObject *dk)
{
    assert(dk->dk_refcnt > 0);
#ifdef Py_REF_DEBUG
    _Py_RefTotal--;
#endif
    if (--dk->dk_refcnt == 0) {
        free_keys_object(dk);
    }
}

/* lookup indices.  returns DKIX_EMPTY, DKIX_DUMMY, or ix >=0 */
static inline Py_ssize_t
dictkeys_get_index(const PyDictKeysObject *keys, Py_ssize_t i)
{
    Py_ssize_t s = DK_SIZE(keys);
    Py_ssize_t ix;

    if (s <= 0xff) {
        const int8_t *indices = (const int8_t*)(keys->dk_indices);
        ix = indices[i];
    }
    else if (s <= 0xffff) {
        const int16_t *indices = (const int16_t*)(keys->dk_indices);
        ix = indices[i];
    }
#if SIZEOF_VOID_P > 4
    else if (s > 0xffffffff) {
        const int64_t *indices = (const int64_t*)(keys->dk_indices);
        ix = indices[i];
    }
#endif
    else {
        const int32_t *indices = (const int32_t*)(keys->dk_indices);
        ix = indices[i];
    }
    assert(ix >= DKIX_DUMMY);
    return ix;
}

/* write to indices. */
static inline void
dictkeys_set_index(PyDictKeysObject *keys, Py_ssize_t i, Py_ssize_t ix)
{
    Py_ssize_t s = DK_SIZE(keys);

    assert(ix >= DKIX_DUMMY);
    assert(keys->dk_version == 0);

    if (s <= 0xff) {
        int8_t *indices = (int8_t*)(keys->dk_indices);
        assert(ix <= 0x7f);
        indices[i] = (char)ix;
    }
    else if (s <= 0xffff) {
        int16_t *indices = (int16_t*)(keys->dk_indices);
        assert(ix <= 0x7fff);
        indices[i] = (int16_t)ix;
    }
#if SIZEOF_VOID_P > 4
    else if (s > 0xffffffff) {
        int64_t *indices = (int64_t*)(keys->dk_indices);
        indices[i] = ix;
    }
#endif
    else {
        int32_t *indices = (int32_t*)(keys->dk_indices);
        assert(ix <= 0x7fffffff);
        indices[i] = (int32_t)ix;
    }
}


/* USABLE_FRACTION is the maximum dictionary load.
 * Increasing this ratio makes dictionaries more dense resulting in more
 * collisions.  Decreasing it improves sparseness at the expense of spreading
 * indices over more cache lines and at the cost of total memory consumed.
 *
 * USABLE_FRACTION must obey the following:
 *     (0 < USABLE_FRACTION(n) < n) for all n >= 2
 *
 * USABLE_FRACTION should be quick to calculate.
 * Fractions around 1/2 to 2/3 seem to work well in practice.
 */
#define USABLE_FRACTION(n) (((n) << 1)/3)

/* Find the smallest dk_size >= minsize. */
static inline uint8_t
calculate_log2_keysize(Py_ssize_t minsize)
{
#if SIZEOF_LONG == SIZEOF_SIZE_T
    minsize = (minsize | PyDict_MINSIZE) - 1;
    return _Py_bit_length(minsize | (PyDict_MINSIZE-1));
#elif defined(_MSC_VER)
    // On 64bit Windows, sizeof(long) == 4.
    minsize = (minsize | PyDict_MINSIZE) - 1;
    unsigned long msb;
    _BitScanReverse64(&msb, (uint64_t)minsize);
    return (uint8_t)(msb + 1);
#else
    uint8_t log2_size;
    for (log2_size = PyDict_LOG_MINSIZE;
            (((Py_ssize_t)1) << log2_size) < minsize;
            log2_size++)
        ;
    return log2_size;
#endif
}

/* estimate_keysize is reverse function of USABLE_FRACTION.
 *
 * This can be used to reserve enough size to insert n entries without
 * resizing.
 */
static inline uint8_t
estimate_log2_keysize(Py_ssize_t n)
{
    return calculate_log2_keysize((n*3 + 1) / 2);
}


/* GROWTH_RATE. Growth rate upon hitting maximum load.
 * Currently set to used*3.
 * This means that dicts double in size when growing without deletions,
 * but have more head room when the number of deletions is on a par with the
 * number of insertions.  See also bpo-17563 and bpo-33205.
 *
 * GROWTH_RATE was set to used*4 up to version 3.2.
 * GROWTH_RATE was set to used*2 in version 3.3.0
 * GROWTH_RATE was set to used*2 + capacity/2 in 3.4.0-3.6.0.
 */
#define GROWTH_RATE(d) ((d)->ma_used*3)

/* This immutable, empty PyDictKeysObject is used for PyDict_Clear()
 * (which cannot fail and thus can do no allocation).
 */
static PyDictKeysObject empty_keys_struct = {
        1, /* dk_refcnt */
        0, /* dk_log2_size */
        DICT_KEYS_SPLIT, /* dk_kind */
        1, /* dk_version */
        0, /* dk_usable (immutable) */
        0, /* dk_nentries */
        {DKIX_EMPTY, DKIX_EMPTY, DKIX_EMPTY, DKIX_EMPTY,
         DKIX_EMPTY, DKIX_EMPTY, DKIX_EMPTY, DKIX_EMPTY}, /* dk_indices */
};


static PyDictValues empty_values_struct = { 0, { NULL }};
#define empty_values (&empty_values_struct)

#define Py_EMPTY_KEYS &empty_keys_struct

/* Uncomment to check the dict content in _PyDict_CheckConsistency() */
/* #define DEBUG_PYDICT */

#ifdef DEBUG_PYDICT
#  define ASSERT_CONSISTENT(op) assert(_PyDict_CheckConsistency((PyObject *)(op), 1))
#else
#  define ASSERT_CONSISTENT(op) assert(_PyDict_CheckConsistency((PyObject *)(op), 0))
#endif

static inline int
<<<<<<< HEAD
get_index_from_order(PyDictObject *mp, int i)
{
    int shift = (mp->ma_used-1-i)*4;
    return (mp->ma_values->mv_order >> shift) & 15;
=======
get_index_from_order(PyDictObject *mp, Py_ssize_t i)
{
    assert(mp->ma_used <= 16);
    int shift = (int)(mp->ma_used-1-i)*4;
    return (int)(mp->ma_values->mv_order >> shift) & 15;
>>>>>>> a7252f88
}

int
_PyDict_CheckConsistency(PyObject *op, int check_content)
{
#define CHECK(expr) \
    do { if (!(expr)) { _PyObject_ASSERT_FAILED_MSG(op, Py_STRINGIFY(expr)); } } while (0)

    assert(op != NULL);
    CHECK(PyDict_Check(op));
    PyDictObject *mp = (PyDictObject *)op;

    PyDictKeysObject *keys = mp->ma_keys;
    int splitted = _PyDict_HasSplitTable(mp);
    Py_ssize_t usable = USABLE_FRACTION(DK_SIZE(keys));

    CHECK(0 <= mp->ma_used && mp->ma_used <= usable);
    CHECK(0 <= keys->dk_usable && keys->dk_usable <= usable);
    CHECK(0 <= keys->dk_nentries && keys->dk_nentries <= usable);
    CHECK(keys->dk_usable + keys->dk_nentries <= usable);

    if (!splitted) {
        /* combined table */
        CHECK(keys->dk_refcnt == 1);
    }
    else {
        CHECK(mp->ma_used <= SHARED_KEYS_MAX_SIZE);
    }

    if (check_content) {
        PyDictKeyEntry *entries = DK_ENTRIES(keys);

        for (Py_ssize_t i=0; i < DK_SIZE(keys); i++) {
            Py_ssize_t ix = dictkeys_get_index(keys, i);
            CHECK(DKIX_DUMMY <= ix && ix <= usable);
        }

        for (Py_ssize_t i=0; i < usable; i++) {
            PyDictKeyEntry *entry = &entries[i];
            PyObject *key = entry->me_key;

            if (key != NULL) {
                if (PyUnicode_CheckExact(key)) {
                    Py_hash_t hash = ((PyASCIIObject *)key)->hash;
                    CHECK(hash != -1);
                    CHECK(entry->me_hash == hash);
                }
                else {
                    /* test_dict fails if PyObject_Hash() is called again */
                    CHECK(entry->me_hash != -1);
                }
                if (!splitted) {
                    CHECK(entry->me_value != NULL);
                }
            }

            if (splitted) {
                CHECK(entry->me_value == NULL);
            }
        }

        if (splitted) {
            CHECK(mp->ma_used <= SHARED_KEYS_MAX_SIZE);
            /* splitted table */
            int duplicate_check = 0;
<<<<<<< HEAD
            for (i=0; i < mp->ma_used; i++) {
=======
            for (Py_ssize_t i=0; i < mp->ma_used; i++) {
>>>>>>> a7252f88
                int index = get_index_from_order(mp, i);
                CHECK((duplicate_check & (1<<index)) == 0);
                duplicate_check |= (1<<index);
                CHECK(mp->ma_values->values[index] != NULL);
            }
        }
    }
    return 1;

#undef CHECK
}


static PyDictKeysObject*
new_keys_object(uint8_t log2_size)
{
    PyDictKeysObject *dk;
    Py_ssize_t es, usable;

    assert(log2_size >= PyDict_LOG_MINSIZE);

    usable = USABLE_FRACTION(1<<log2_size);
    if (log2_size <= 7) {
        es = 1;
    }
    else if (log2_size <= 15) {
        es = 2;
    }
#if SIZEOF_VOID_P > 4
    else if (log2_size <= 31) {
        es = 4;
    }
#endif
    else {
        es = sizeof(Py_ssize_t);
    }

    struct _Py_dict_state *state = get_dict_state();
#ifdef Py_DEBUG
    // new_keys_object() must not be called after _PyDict_Fini()
    assert(state->keys_numfree != -1);
#endif
    if (log2_size == PyDict_LOG_MINSIZE && state->keys_numfree > 0) {
        dk = state->keys_free_list[--state->keys_numfree];
    }
    else
    {
        dk = PyObject_Malloc(sizeof(PyDictKeysObject)
                             + (es<<log2_size)
                             + sizeof(PyDictKeyEntry) * usable);
        if (dk == NULL) {
            PyErr_NoMemory();
            return NULL;
        }
    }
#ifdef Py_REF_DEBUG
    _Py_RefTotal++;
#endif
    dk->dk_refcnt = 1;
    dk->dk_log2_size = log2_size;
    dk->dk_kind = DICT_KEYS_UNICODE;
    dk->dk_nentries = 0;
    dk->dk_usable = usable;
    dk->dk_version = 0;
    memset(&dk->dk_indices[0], 0xff, es<<log2_size);
    memset(DK_ENTRIES(dk), 0, sizeof(PyDictKeyEntry) * usable);
    return dk;
}

static void
free_keys_object(PyDictKeysObject *keys)
{
    PyDictKeyEntry *entries = DK_ENTRIES(keys);
    Py_ssize_t i, n;
    for (i = 0, n = keys->dk_nentries; i < n; i++) {
        Py_XDECREF(entries[i].me_key);
        Py_XDECREF(entries[i].me_value);
    }
    struct _Py_dict_state *state = get_dict_state();
#ifdef Py_DEBUG
    // free_keys_object() must not be called after _PyDict_Fini()
    assert(state->keys_numfree != -1);
#endif
    if (DK_SIZE(keys) == PyDict_MINSIZE && state->keys_numfree < PyDict_MAXFREELIST) {
        state->keys_free_list[state->keys_numfree++] = keys;
        return;
    }
    PyObject_Free(keys);
}

static inline PyDictValues*
new_values(Py_ssize_t size)
{
    Py_ssize_t n = sizeof(PyDictValues) + sizeof(PyObject *) * (size-1);
    return (PyDictValues*)PyMem_Malloc(n);
}

#define free_values(values) PyMem_Free(values)

/* Consumes a reference to the keys object */
static PyObject *
<<<<<<< HEAD
new_dict(PyDictKeysObject *keys, PyDictValues *values, Py_ssize_t used, int free_values_on_failure)
=======
new_dict(PyDictKeysObject *keys, PyDictValues *values)
>>>>>>> a7252f88
{
    PyDictObject *mp;
    assert(keys != NULL);
    struct _Py_dict_state *state = get_dict_state();
#ifdef Py_DEBUG
    // new_dict() must not be called after _PyDict_Fini()
    assert(state->numfree != -1);
#endif
    if (state->numfree) {
        mp = state->free_list[--state->numfree];
        assert (mp != NULL);
        assert (Py_IS_TYPE(mp, &PyDict_Type));
        _Py_NewReference((PyObject *)mp);
    }
    else {
        mp = PyObject_GC_New(PyDictObject, &PyDict_Type);
        if (mp == NULL) {
            dictkeys_decref(keys);
            if (free_values_on_failure) {
                free_values(values);
            }
            return NULL;
        }
    }
    mp->ma_keys = keys;
    mp->ma_values = values;
    mp->ma_used = used;
    mp->ma_version_tag = DICT_NEXT_VERSION();
    ASSERT_CONSISTENT(mp);
    return (PyObject *)mp;
}

static inline Py_ssize_t
shared_keys_usable_size(PyDictKeysObject *keys)
{
    return keys->dk_nentries + keys->dk_usable;
}

/* Consumes a reference to the keys object */
static PyObject *
new_dict_with_shared_keys(PyDictKeysObject *keys)
{
    PyDictValues *values;
    Py_ssize_t i, size;

    size = shared_keys_usable_size(keys);
    values = new_values(size);
    if (values == NULL) {
        dictkeys_decref(keys);
        return PyErr_NoMemory();
    }
    values->mv_order = 0;
    for (i = 0; i < size; i++) {
        values->values[i] = NULL;
    }
    return new_dict(keys, values, 0, 1);
}


static PyDictKeysObject *
clone_combined_dict_keys(PyDictObject *orig)
{
    assert(PyDict_Check(orig));
    assert(Py_TYPE(orig)->tp_iter == (getiterfunc)dict_iter);
    assert(orig->ma_values == NULL);
    assert(orig->ma_keys->dk_refcnt == 1);

    Py_ssize_t keys_size = _PyDict_KeysSize(orig->ma_keys);
    PyDictKeysObject *keys = PyObject_Malloc(keys_size);
    if (keys == NULL) {
        PyErr_NoMemory();
        return NULL;
    }

    memcpy(keys, orig->ma_keys, keys_size);

    /* After copying key/value pairs, we need to incref all
       keys and values and they are about to be co-owned by a
       new dict object. */
    PyDictKeyEntry *ep0 = DK_ENTRIES(keys);
    Py_ssize_t n = keys->dk_nentries;
    for (Py_ssize_t i = 0; i < n; i++) {
        PyDictKeyEntry *entry = &ep0[i];
        PyObject *value = entry->me_value;
        if (value != NULL) {
            Py_INCREF(value);
            Py_INCREF(entry->me_key);
        }
    }

    /* Since we copied the keys table we now have an extra reference
       in the system.  Manually call increment _Py_RefTotal to signal that
       we have it now; calling dictkeys_incref would be an error as
       keys->dk_refcnt is already set to 1 (after memcpy). */
#ifdef Py_REF_DEBUG
    _Py_RefTotal++;
#endif
    return keys;
}

PyObject *
PyDict_New(void)
{
    dictkeys_incref(Py_EMPTY_KEYS);
    return new_dict(Py_EMPTY_KEYS, empty_values, 0, 0);
}

/* Search index of hash table from offset of entry table */
static Py_ssize_t
lookdict_index(PyDictKeysObject *k, Py_hash_t hash, Py_ssize_t index)
{
    size_t mask = DK_MASK(k);
    size_t perturb = (size_t)hash;
    size_t i = (size_t)hash & mask;

    for (;;) {
        Py_ssize_t ix = dictkeys_get_index(k, i);
        if (ix == index) {
            return i;
        }
        if (ix == DKIX_EMPTY) {
            return DKIX_EMPTY;
        }
        perturb >>= PERTURB_SHIFT;
        i = mask & (i*5 + perturb + 1);
    }
    Py_UNREACHABLE();
}

static Py_ssize_t
dictkeys_stringlookup(PyDictKeysObject* dk, PyObject *key, Py_hash_t hash)
{
    PyDictKeyEntry *ep0 = DK_ENTRIES(dk);
    size_t mask = DK_MASK(dk);
    size_t perturb = hash;
    size_t i = (size_t)hash & mask;
    Py_ssize_t ix;
    for (;;) {
        ix = dictkeys_get_index(dk, i);
        if (ix >= 0) {
            PyDictKeyEntry *ep = &ep0[ix];
            assert(ep->me_key != NULL);
            assert(PyUnicode_CheckExact(ep->me_key));
            if (ep->me_key == key ||
                    (ep->me_hash == hash && unicode_eq(ep->me_key, key))) {
                return ix;
            }
        }
        else if (ix == DKIX_EMPTY) {
            return DKIX_EMPTY;
        }
        perturb >>= PERTURB_SHIFT;
        i = mask & (i*5 + perturb + 1);
        ix = dictkeys_get_index(dk, i);
        if (ix >= 0) {
            PyDictKeyEntry *ep = &ep0[ix];
            assert(ep->me_key != NULL);
            assert(PyUnicode_CheckExact(ep->me_key));
            if (ep->me_key == key ||
                    (ep->me_hash == hash && unicode_eq(ep->me_key, key))) {
                return ix;
            }
        }
        else if (ix == DKIX_EMPTY) {
            return DKIX_EMPTY;
        }
        perturb >>= PERTURB_SHIFT;
        i = mask & (i*5 + perturb + 1);
    }
    Py_UNREACHABLE();
}

/* Lookup a string in a (all unicode) dict keys.
 * Returns DKIX_ERROR if key is not a string,
 * or if the dict keys is not all strings.
 * If the keys is present then return the index of key.
 * If the key is not present then return DKIX_EMPTY.
 */
Py_ssize_t
_PyDictKeys_StringLookup(PyDictKeysObject* dk, PyObject *key)
{
    DictKeysKind kind = dk->dk_kind;
    if (!PyUnicode_CheckExact(key) || kind == DICT_KEYS_GENERAL) {
        return DKIX_ERROR;
    }
    Py_hash_t hash = ((PyASCIIObject *)key)->hash;
    if (hash == -1) {
        hash = PyUnicode_Type.tp_hash(key);
        if (hash == -1) {
            PyErr_Clear();
            return DKIX_ERROR;
        }
    }
    return dictkeys_stringlookup(dk, key, hash);
}

/*
The basic lookup function used by all operations.
This is based on Algorithm D from Knuth Vol. 3, Sec. 6.4.
Open addressing is preferred over chaining since the link overhead for
chaining would be substantial (100% with typical malloc overhead).

The initial probe index is computed as hash mod the table size. Subsequent
probe indices are computed as explained earlier.

All arithmetic on hash should ignore overflow.

_Py_dict_lookup() is general-purpose, and may return DKIX_ERROR if (and only if) a
comparison raises an exception.
When the key isn't found a DKIX_EMPTY is returned.
*/
Py_ssize_t _Py_HOT_FUNCTION
_Py_dict_lookup(PyDictObject *mp, PyObject *key, Py_hash_t hash, PyObject **value_addr)
{
    PyDictKeysObject *dk;
start:
    dk = mp->ma_keys;
    DictKeysKind kind = dk->dk_kind;
    if (PyUnicode_CheckExact(key) && kind != DICT_KEYS_GENERAL) {
        Py_ssize_t ix = dictkeys_stringlookup(dk, key, hash);
        if (ix == DKIX_EMPTY) {
            *value_addr = NULL;
        }
        else if (kind == DICT_KEYS_SPLIT) {
            *value_addr = mp->ma_values->values[ix];
        }
        else {
            *value_addr = DK_ENTRIES(dk)[ix].me_value;
        }
        return ix;
    }
    PyDictKeyEntry *ep0 = DK_ENTRIES(dk);
    size_t mask = DK_MASK(dk);
    size_t perturb = hash;
    size_t i = (size_t)hash & mask;
    Py_ssize_t ix;
    for (;;) {
        ix = dictkeys_get_index(dk, i);
        if (ix == DKIX_EMPTY) {
            *value_addr = NULL;
            return ix;
        }
        if (ix >= 0) {
            PyDictKeyEntry *ep = &ep0[ix];
            assert(ep->me_key != NULL);
            if (ep->me_key == key) {
                goto found;
            }
            if (ep->me_hash == hash) {
                PyObject *startkey = ep->me_key;
                Py_INCREF(startkey);
                int cmp = PyObject_RichCompareBool(startkey, key, Py_EQ);
                Py_DECREF(startkey);
                if (cmp < 0) {
                    *value_addr = NULL;
                    return DKIX_ERROR;
                }
                if (dk == mp->ma_keys && ep->me_key == startkey) {
                    if (cmp > 0) {
                        goto found;
                    }
                }
                else {
                    /* The dict was mutated, restart */
                    goto start;
                }
            }
        }
        perturb >>= PERTURB_SHIFT;
        i = (i*5 + perturb + 1) & mask;
    }
    Py_UNREACHABLE();
found:
    if (dk->dk_kind == DICT_KEYS_SPLIT) {
        *value_addr = mp->ma_values->values[ix];
    }
    else {
        *value_addr = ep0[ix].me_value;
    }
    return ix;
}

int
_PyDict_HasOnlyStringKeys(PyObject *dict)
{
    Py_ssize_t pos = 0;
    PyObject *key, *value;
    assert(PyDict_Check(dict));
    /* Shortcut */
    if (((PyDictObject *)dict)->ma_keys->dk_kind != DICT_KEYS_GENERAL)
        return 1;
    while (PyDict_Next(dict, &pos, &key, &value))
        if (!PyUnicode_Check(key))
            return 0;
    return 1;
}

#define MAINTAIN_TRACKING(mp, key, value) \
    do { \
        if (!_PyObject_GC_IS_TRACKED(mp)) { \
            if (_PyObject_GC_MAY_BE_TRACKED(key) || \
                _PyObject_GC_MAY_BE_TRACKED(value)) { \
                _PyObject_GC_TRACK(mp); \
            } \
        } \
    } while(0)

void
_PyDict_MaybeUntrack(PyObject *op)
{
    PyDictObject *mp;
    PyObject *value;
    Py_ssize_t i, numentries;
    PyDictKeyEntry *ep0;

    if (!PyDict_CheckExact(op) || !_PyObject_GC_IS_TRACKED(op))
        return;

    mp = (PyDictObject *) op;
    ep0 = DK_ENTRIES(mp->ma_keys);
    numentries = mp->ma_keys->dk_nentries;
    if (_PyDict_HasSplitTable(mp)) {
        for (i = 0; i < numentries; i++) {
            if ((value = mp->ma_values->values[i]) == NULL)
                continue;
            if (_PyObject_GC_MAY_BE_TRACKED(value)) {
                assert(!_PyObject_GC_MAY_BE_TRACKED(ep0[i].me_key));
                return;
            }
        }
    }
    else {
        for (i = 0; i < numentries; i++) {
            if ((value = ep0[i].me_value) == NULL)
                continue;
            if (_PyObject_GC_MAY_BE_TRACKED(value) ||
                _PyObject_GC_MAY_BE_TRACKED(ep0[i].me_key))
                return;
        }
    }
    _PyObject_GC_UNTRACK(op);
}

/* Internal function to find slot for an item from its hash
   when it is known that the key is not present in the dict.

   The dict must be combined. */
static Py_ssize_t
find_empty_slot(PyDictKeysObject *keys, Py_hash_t hash)
{
    assert(keys != NULL);

    const size_t mask = DK_MASK(keys);
    size_t i = hash & mask;
    Py_ssize_t ix = dictkeys_get_index(keys, i);
    for (size_t perturb = hash; ix >= 0;) {
        perturb >>= PERTURB_SHIFT;
        i = (i*5 + perturb + 1) & mask;
        ix = dictkeys_get_index(keys, i);
    }
    return i;
}

static int
insertion_resize(PyDictObject *mp)
{
    return dictresize(mp, calculate_log2_keysize(GROWTH_RATE(mp)));
}

static int
insert_into_dictkeys(PyDictKeysObject *keys, PyObject *name)
{
    assert(PyUnicode_CheckExact(name));
    Py_hash_t hash = ((PyASCIIObject *)name)->hash;
    if (hash == -1) {
        hash = PyUnicode_Type.tp_hash(name);
        if (hash == -1) {
            PyErr_Clear();
            return DKIX_EMPTY;
        }
    }
    Py_ssize_t ix = dictkeys_stringlookup(keys, name, hash);
    if (ix == DKIX_EMPTY) {
        if (keys->dk_usable <= 0) {
            return DKIX_EMPTY;
        }
        Py_INCREF(name);
        /* Insert into new slot. */
        keys->dk_version = 0;
        Py_ssize_t hashpos = find_empty_slot(keys, hash);
        ix = keys->dk_nentries;
        PyDictKeyEntry *ep = &DK_ENTRIES(keys)[ix];
        dictkeys_set_index(keys, hashpos, ix);
        assert(ep->me_key == NULL);
        ep->me_key = name;
        ep->me_hash = hash;
        keys->dk_usable--;
        keys->dk_nentries++;
    }
    assert (ix < SHARED_KEYS_MAX_SIZE);
    return (int)ix;
}

/*
Internal routine to insert a new item into the table.
Used both by the internal resize routine and by the public insert routine.
Returns -1 if an error occurred, or 0 on success.
*/
static int
insertdict(PyDictObject *mp, PyObject *key, Py_hash_t hash, PyObject *value)
{
    PyObject *old_value;
    PyDictKeyEntry *ep;

    Py_INCREF(key);
    Py_INCREF(value);
    if (mp->ma_values != NULL && !PyUnicode_CheckExact(key)) {
        if (insertion_resize(mp) < 0)
            goto Fail;
    }

    Py_ssize_t ix = _Py_dict_lookup(mp, key, hash, &old_value);
    if (ix == DKIX_ERROR)
        goto Fail;

    MAINTAIN_TRACKING(mp, key, value);

    if (ix == DKIX_EMPTY) {
        /* Insert into new slot. */
        mp->ma_keys->dk_version = 0;
        assert(old_value == NULL);
        if (mp->ma_keys->dk_usable <= 0) {
            /* Need to resize. */
            if (insertion_resize(mp) < 0)
                goto Fail;
        }
        if (!PyUnicode_CheckExact(key) && mp->ma_keys->dk_kind != DICT_KEYS_GENERAL) {
            mp->ma_keys->dk_kind = DICT_KEYS_GENERAL;
        }
        Py_ssize_t hashpos = find_empty_slot(mp->ma_keys, hash);
        ep = &DK_ENTRIES(mp->ma_keys)[mp->ma_keys->dk_nentries];
        dictkeys_set_index(mp->ma_keys, hashpos, mp->ma_keys->dk_nentries);
        ep->me_key = key;
        ep->me_hash = hash;
        if (mp->ma_values) {
<<<<<<< HEAD
            int index = mp->ma_keys->dk_nentries;
=======
            Py_ssize_t index = mp->ma_keys->dk_nentries;
>>>>>>> a7252f88
            assert(index < SHARED_KEYS_MAX_SIZE);
            assert((mp->ma_values->mv_order >> 60) == 0);
            mp->ma_values->mv_order = (mp->ma_values->mv_order)<<4 | index;
            assert (mp->ma_values->values[index] == NULL);
            mp->ma_values->values[index] = value;
        }
        else {
            ep->me_value = value;
        }
        mp->ma_used++;
        mp->ma_version_tag = DICT_NEXT_VERSION();
        mp->ma_keys->dk_usable--;
        mp->ma_keys->dk_nentries++;
        assert(mp->ma_keys->dk_usable >= 0);
        ASSERT_CONSISTENT(mp);
        return 0;
    }

    if (old_value != value) {
        if (_PyDict_HasSplitTable(mp)) {
            mp->ma_values->values[ix] = value;
            if (old_value == NULL) {
                mp->ma_values->mv_order = (mp->ma_values->mv_order << 4) | ix;
                mp->ma_used++;
            }
        }
        else {
            assert(old_value != NULL);
            DK_ENTRIES(mp->ma_keys)[ix].me_value = value;
        }
        mp->ma_version_tag = DICT_NEXT_VERSION();
    }
    Py_XDECREF(old_value); /* which **CAN** re-enter (see issue #22653) */
    ASSERT_CONSISTENT(mp);
    Py_DECREF(key);
    return 0;

Fail:
    Py_DECREF(value);
    Py_DECREF(key);
    return -1;
}

// Same to insertdict but specialized for ma_keys = Py_EMPTY_KEYS.
static int
insert_to_emptydict(PyDictObject *mp, PyObject *key, Py_hash_t hash,
                    PyObject *value)
{
    assert(mp->ma_keys == Py_EMPTY_KEYS);

    PyDictKeysObject *newkeys = new_keys_object(PyDict_LOG_MINSIZE);
    if (newkeys == NULL) {
        return -1;
    }
    if (!PyUnicode_CheckExact(key)) {
        newkeys->dk_kind = DICT_KEYS_GENERAL;
    }
    dictkeys_decref(Py_EMPTY_KEYS);
    mp->ma_keys = newkeys;
    mp->ma_values = NULL;

    Py_INCREF(key);
    Py_INCREF(value);
    MAINTAIN_TRACKING(mp, key, value);

    size_t hashpos = (size_t)hash & (PyDict_MINSIZE-1);
    PyDictKeyEntry *ep = DK_ENTRIES(mp->ma_keys);
    dictkeys_set_index(mp->ma_keys, hashpos, 0);
    ep->me_key = key;
    ep->me_hash = hash;
    ep->me_value = value;
    mp->ma_used++;
    mp->ma_version_tag = DICT_NEXT_VERSION();
    mp->ma_keys->dk_usable--;
    mp->ma_keys->dk_nentries++;
    return 0;
}

/*
Internal routine used by dictresize() to build a hashtable of entries.
*/
static void
build_indices(PyDictKeysObject *keys, PyDictKeyEntry *ep, Py_ssize_t n)
{
    size_t mask = (size_t)DK_SIZE(keys) - 1;
    for (Py_ssize_t ix = 0; ix != n; ix++, ep++) {
        Py_hash_t hash = ep->me_hash;
        size_t i = hash & mask;
        for (size_t perturb = hash; dictkeys_get_index(keys, i) != DKIX_EMPTY;) {
            perturb >>= PERTURB_SHIFT;
            i = mask & (i*5 + perturb + 1);
        }
        dictkeys_set_index(keys, i, ix);
    }
}

/*
Restructure the table by allocating a new table and reinserting all
items again.  When entries have been deleted, the new table may
actually be smaller than the old one.
If a table is split (its keys and hashes are shared, its values are not),
then the values are temporarily copied into the table, it is resized as
a combined table, then the me_value slots in the old table are NULLed out.
After resizing a table is always combined.
*/
static int
dictresize(PyDictObject *mp, uint8_t log2_newsize)
{
    Py_ssize_t numentries;
    PyDictKeysObject *oldkeys;
    PyDictValues *oldvalues;
    PyDictKeyEntry *oldentries, *newentries;

    if (log2_newsize >= SIZEOF_SIZE_T*8) {
        PyErr_NoMemory();
        return -1;
    }
    assert(log2_newsize >= PyDict_LOG_MINSIZE);

    oldkeys = mp->ma_keys;

    /* NOTE: Current odict checks mp->ma_keys to detect resize happen.
     * So we can't reuse oldkeys even if oldkeys->dk_size == newsize.
     * TODO: Try reusing oldkeys when reimplement odict.
     */

    /* Allocate a new table. */
    mp->ma_keys = new_keys_object(log2_newsize);
    if (mp->ma_keys == NULL) {
        mp->ma_keys = oldkeys;
        return -1;
    }
    // New table must be large enough.
    assert(mp->ma_keys->dk_usable >= mp->ma_used);
    if (oldkeys->dk_kind == DICT_KEYS_GENERAL)
        mp->ma_keys->dk_kind = DICT_KEYS_GENERAL;

    numentries = mp->ma_used;
    oldentries = DK_ENTRIES(oldkeys);
    newentries = DK_ENTRIES(mp->ma_keys);
    oldvalues = mp->ma_values;
    if (oldvalues != NULL) {
        /* Convert split table into new combined table.
         * We must incref keys; we can transfer values.
         * Note that values of split table is always dense.
         */
        for (Py_ssize_t i = 0; i < numentries; i++) {
<<<<<<< HEAD
            int index = oldvalues->mv_order >> ((numentries-1-i)*4)&15;
=======
            int index = oldvalues->mv_order >> ((numentries-1-i)*4) & 15;
>>>>>>> a7252f88
            assert(oldvalues->values[index] != NULL);
            PyDictKeyEntry *ep = &oldentries[index];
            PyObject *key = ep->me_key;
            Py_INCREF(key);
            newentries[i].me_key = key;
            newentries[i].me_hash = ep->me_hash;
            newentries[i].me_value = oldvalues->values[index];
        }

        dictkeys_decref(oldkeys);
        mp->ma_values = NULL;
        if (oldvalues != empty_values) {
            free_values(oldvalues);
        }
    }
    else {  // combined table.
        if (oldkeys->dk_nentries == numentries) {
            memcpy(newentries, oldentries, numentries * sizeof(PyDictKeyEntry));
        }
        else {
            PyDictKeyEntry *ep = oldentries;
            for (Py_ssize_t i = 0; i < numentries; i++) {
                while (ep->me_value == NULL)
                    ep++;
                newentries[i] = *ep++;
            }
        }

        assert(oldkeys->dk_kind != DICT_KEYS_SPLIT);
        assert(oldkeys->dk_refcnt == 1);
#ifdef Py_REF_DEBUG
        _Py_RefTotal--;
#endif
        struct _Py_dict_state *state = get_dict_state();
#ifdef Py_DEBUG
        // dictresize() must not be called after _PyDict_Fini()
        assert(state->keys_numfree != -1);
#endif
        if (DK_SIZE(oldkeys) == PyDict_MINSIZE &&
            state->keys_numfree < PyDict_MAXFREELIST)
        {
            state->keys_free_list[state->keys_numfree++] = oldkeys;
        }
        else {
            PyObject_Free(oldkeys);
        }
    }

    build_indices(mp->ma_keys, newentries, numentries);
    mp->ma_keys->dk_usable -= numentries;
    mp->ma_keys->dk_nentries = numentries;
    return 0;
}

<<<<<<< HEAD
=======
/* Returns NULL if unable to split table.
 * A NULL return does not necessarily indicate an error */
static PyDictKeysObject *
make_keys_shared(PyObject *op)
{
    Py_ssize_t i;
    Py_ssize_t size;
    PyDictObject *mp = (PyDictObject *)op;

    if (!PyDict_CheckExact(op))
        return NULL;
    if (mp->ma_used > SHARED_KEYS_MAX_SIZE) {
        return NULL;
    }
    if (!_PyDict_HasSplitTable(mp)) {
        PyDictKeyEntry *ep0;
        PyDictValues *values;
        assert(mp->ma_keys->dk_refcnt == 1);
        if (mp->ma_keys->dk_kind == DICT_KEYS_GENERAL) {
            return NULL;
        }
        else if (mp->ma_used > mp->ma_keys->dk_nentries) {
            /* Remove dummy keys */
            if (dictresize(mp, DK_LOG_SIZE(mp->ma_keys)))
                return NULL;
        }
        assert(mp->ma_used == mp->ma_keys->dk_nentries);
        /* Copy values into a new array */
        ep0 = DK_ENTRIES(mp->ma_keys);
        size = USABLE_FRACTION(DK_SIZE(mp->ma_keys));
        values = new_values(size);
        if (values == NULL) {
            PyErr_SetString(PyExc_MemoryError,
                "Not enough memory to allocate new values array");
            return NULL;
        }
        uint64_t order = 0;
        for (i = 0; i < mp->ma_used; i++) {
            order <<= 4;
            order |= i;
            assert(ep0[i].me_value != NULL);
            values->values[i] = ep0[i].me_value;
            ep0[i].me_value = NULL;
        }
        values->mv_order = order;
        for (; i < size; i++) {
            assert(ep0[i].me_value == NULL);
            values->values[i] = NULL;
            ep0[i].me_value = NULL;
        }
        if (mp->ma_keys->dk_nentries + mp->ma_keys->dk_usable > SHARED_KEYS_MAX_SIZE) {
            assert(mp->ma_keys->dk_nentries <= SHARED_KEYS_MAX_SIZE);
            mp->ma_keys->dk_usable = SHARED_KEYS_MAX_SIZE - mp->ma_keys->dk_nentries;
        }
        mp->ma_keys->dk_kind = DICT_KEYS_SPLIT;
        mp->ma_values = values;
    }
    dictkeys_incref(mp->ma_keys);
    ASSERT_CONSISTENT(mp);
    return mp->ma_keys;
}

>>>>>>> a7252f88
PyObject *
_PyDict_NewPresized(Py_ssize_t minused)
{
    const uint8_t log2_max_presize = 17;
    const Py_ssize_t max_presize = ((Py_ssize_t)1) << log2_max_presize;
    uint8_t log2_newsize;
    PyDictKeysObject *new_keys;

    if (minused <= USABLE_FRACTION(PyDict_MINSIZE)) {
        return PyDict_New();
    }
    /* There are no strict guarantee that returned dict can contain minused
     * items without resize.  So we create medium size dict instead of very
     * large dict or MemoryError.
     */
    if (minused > USABLE_FRACTION(max_presize)) {
        log2_newsize = log2_max_presize;
    }
    else {
        log2_newsize = estimate_log2_keysize(minused);
    }

    new_keys = new_keys_object(log2_newsize);
    if (new_keys == NULL)
        return NULL;
    return new_dict(new_keys, NULL, 0, 0);
}

/* Note that, for historical reasons, PyDict_GetItem() suppresses all errors
 * that may occur (originally dicts supported only string keys, and exceptions
 * weren't possible).  So, while the original intent was that a NULL return
 * meant the key wasn't present, in reality it can mean that, or that an error
 * (suppressed) occurred while computing the key's hash, or that some error
 * (suppressed) occurred when comparing keys in the dict's internal probe
 * sequence.  A nasty example of the latter is when a Python-coded comparison
 * function hits a stack-depth error, which can cause this to return NULL
 * even if the key is present.
 */
PyObject *
PyDict_GetItem(PyObject *op, PyObject *key)
{
    if (!PyDict_Check(op)) {
        return NULL;
    }
    PyDictObject *mp = (PyDictObject *)op;

    Py_hash_t hash;
    if (!PyUnicode_CheckExact(key) ||
        (hash = ((PyASCIIObject *) key)->hash) == -1)
    {
        hash = PyObject_Hash(key);
        if (hash == -1) {
            PyErr_Clear();
            return NULL;
        }
    }

    PyThreadState *tstate = _PyThreadState_GET();
#ifdef Py_DEBUG
    // bpo-40839: Before Python 3.10, it was possible to call PyDict_GetItem()
    // with the GIL released.
    _Py_EnsureTstateNotNULL(tstate);
#endif

    /* Preserve the existing exception */
    PyObject *exc_type, *exc_value, *exc_tb;
    PyObject *value;
    Py_ssize_t ix; (void)ix;

    _PyErr_Fetch(tstate, &exc_type, &exc_value, &exc_tb);
    ix = _Py_dict_lookup(mp, key, hash, &value);

    /* Ignore any exception raised by the lookup */
    _PyErr_Restore(tstate, exc_type, exc_value, exc_tb);


    assert(ix >= 0 || value == NULL);
    return value;
}

Py_ssize_t
_PyDict_GetItemHint(PyDictObject *mp, PyObject *key,
                    Py_ssize_t hint, PyObject **value)
{
    assert(*value == NULL);
    assert(PyDict_CheckExact((PyObject*)mp));
    assert(PyUnicode_CheckExact(key));

    if (hint >= 0 && hint < mp->ma_keys->dk_nentries) {
        PyObject *res = NULL;

        PyDictKeyEntry *ep = DK_ENTRIES(mp->ma_keys) + (size_t)hint;
        if (ep->me_key == key) {
            if (mp->ma_keys->dk_kind == DICT_KEYS_SPLIT) {
                assert(mp->ma_values != NULL);
                res = mp->ma_values->values[(size_t)hint];
            }
            else {
                res = ep->me_value;
            }
            if (res != NULL) {
                *value = res;
                return hint;
            }
        }
    }

    Py_hash_t hash = ((PyASCIIObject *) key)->hash;
    if (hash == -1) {
        hash = PyObject_Hash(key);
        if (hash == -1) {
            return -1;
        }
    }

    return _Py_dict_lookup(mp, key, hash, value);
}

/* Same as PyDict_GetItemWithError() but with hash supplied by caller.
   This returns NULL *with* an exception set if an exception occurred.
   It returns NULL *without* an exception set if the key wasn't present.
*/
PyObject *
_PyDict_GetItem_KnownHash(PyObject *op, PyObject *key, Py_hash_t hash)
{
    Py_ssize_t ix; (void)ix;
    PyDictObject *mp = (PyDictObject *)op;
    PyObject *value;

    if (!PyDict_Check(op)) {
        PyErr_BadInternalCall();
        return NULL;
    }

    ix = _Py_dict_lookup(mp, key, hash, &value);
    assert(ix >= 0 || value == NULL);
    return value;
}

/* Variant of PyDict_GetItem() that doesn't suppress exceptions.
   This returns NULL *with* an exception set if an exception occurred.
   It returns NULL *without* an exception set if the key wasn't present.
*/
PyObject *
PyDict_GetItemWithError(PyObject *op, PyObject *key)
{
    Py_ssize_t ix; (void)ix;
    Py_hash_t hash;
    PyDictObject*mp = (PyDictObject *)op;
    PyObject *value;

    if (!PyDict_Check(op)) {
        PyErr_BadInternalCall();
        return NULL;
    }
    if (!PyUnicode_CheckExact(key) ||
        (hash = ((PyASCIIObject *) key)->hash) == -1)
    {
        hash = PyObject_Hash(key);
        if (hash == -1) {
            return NULL;
        }
    }

    ix = _Py_dict_lookup(mp, key, hash, &value);
    assert(ix >= 0 || value == NULL);
    return value;
}

PyObject *
_PyDict_GetItemIdWithError(PyObject *dp, struct _Py_Identifier *key)
{
    PyObject *kv;
    kv = _PyUnicode_FromId(key); /* borrowed */
    if (kv == NULL)
        return NULL;
    Py_hash_t hash = ((PyASCIIObject *) kv)->hash;
    assert (hash != -1);  /* interned strings have their hash value initialised */
    return _PyDict_GetItem_KnownHash(dp, kv, hash);
}

PyObject *
_PyDict_GetItemStringWithError(PyObject *v, const char *key)
{
    PyObject *kv, *rv;
    kv = PyUnicode_FromString(key);
    if (kv == NULL) {
        return NULL;
    }
    rv = PyDict_GetItemWithError(v, kv);
    Py_DECREF(kv);
    return rv;
}

/* Fast version of global value lookup (LOAD_GLOBAL).
 * Lookup in globals, then builtins.
 *
 *
 *
 *
 * Raise an exception and return NULL if an error occurred (ex: computing the
 * key hash failed, key comparison failed, ...). Return NULL if the key doesn't
 * exist. Return the value if the key exists.
 */
PyObject *
_PyDict_LoadGlobal(PyDictObject *globals, PyDictObject *builtins, PyObject *key)
{
    Py_ssize_t ix;
    Py_hash_t hash;
    PyObject *value;

    if (!PyUnicode_CheckExact(key) ||
        (hash = ((PyASCIIObject *) key)->hash) == -1)
    {
        hash = PyObject_Hash(key);
        if (hash == -1)
            return NULL;
    }

    /* namespace 1: globals */
    ix = _Py_dict_lookup(globals, key, hash, &value);
    if (ix == DKIX_ERROR)
        return NULL;
    if (ix != DKIX_EMPTY && value != NULL)
        return value;

    /* namespace 2: builtins */
    ix = _Py_dict_lookup(builtins, key, hash, &value);
    assert(ix >= 0 || value == NULL);
    return value;
}

/* CAUTION: PyDict_SetItem() must guarantee that it won't resize the
 * dictionary if it's merely replacing the value for an existing key.
 * This means that it's safe to loop over a dictionary with PyDict_Next()
 * and occasionally replace a value -- but you can't insert new keys or
 * remove them.
 */
int
PyDict_SetItem(PyObject *op, PyObject *key, PyObject *value)
{
    PyDictObject *mp;
    Py_hash_t hash;
    if (!PyDict_Check(op)) {
        PyErr_BadInternalCall();
        return -1;
    }
    assert(key);
    assert(value);
    mp = (PyDictObject *)op;
    if (!PyUnicode_CheckExact(key) ||
        (hash = ((PyASCIIObject *) key)->hash) == -1)
    {
        hash = PyObject_Hash(key);
        if (hash == -1)
            return -1;
    }

    if (mp->ma_keys == Py_EMPTY_KEYS) {
        return insert_to_emptydict(mp, key, hash, value);
    }
    /* insertdict() handles any resizing that might be necessary */
    return insertdict(mp, key, hash, value);
}

int
_PyDict_SetItem_KnownHash(PyObject *op, PyObject *key, PyObject *value,
                         Py_hash_t hash)
{
    PyDictObject *mp;

    if (!PyDict_Check(op)) {
        PyErr_BadInternalCall();
        return -1;
    }
    assert(key);
    assert(value);
    assert(hash != -1);
    mp = (PyDictObject *)op;

    if (mp->ma_keys == Py_EMPTY_KEYS) {
        return insert_to_emptydict(mp, key, hash, value);
    }
    /* insertdict() handles any resizing that might be necessary */
    return insertdict(mp, key, hash, value);
}

static int
delitem_common(PyDictObject *mp, Py_hash_t hash, Py_ssize_t ix,
               PyObject *old_value)
{
    PyObject *old_key;
    PyDictKeyEntry *ep;

    Py_ssize_t hashpos = lookdict_index(mp->ma_keys, hash, ix);
    assert(hashpos >= 0);

    mp->ma_used--;
    mp->ma_version_tag = DICT_NEXT_VERSION();
    ep = &DK_ENTRIES(mp->ma_keys)[ix];
    if (mp->ma_values) {
        assert(old_value == mp->ma_values->values[ix]);
        mp->ma_values->values[ix] = NULL;
        assert(ix < SHARED_KEYS_MAX_SIZE);
        /* Update order */
        for (int i = 0;; i+= 4) {
            assert (i < 64);
            if (((mp->ma_values->mv_order >> i) & 15) == (uint64_t)ix) {
                /* Remove 4 bits at ith position */
                uint64_t order = mp->ma_values->mv_order;
<<<<<<< HEAD
                uint64_t high = order >> i >> 4 << i;
=======
                uint64_t high = ((order>>i)>>4)<<i;
>>>>>>> a7252f88
                uint64_t low = order & ((((uint64_t)1)<<i)-1);
                mp->ma_values->mv_order = high | low;
                break;
            }
        }
    }
    else {
<<<<<<< HEAD
        mp->ma_keys->dk_version = 0;
=======
>>>>>>> a7252f88
        dictkeys_set_index(mp->ma_keys, hashpos, DKIX_DUMMY);
        old_key = ep->me_key;
        ep->me_key = NULL;
        ep->me_value = NULL;
        Py_DECREF(old_key);
    }
    Py_DECREF(old_value);

    ASSERT_CONSISTENT(mp);
    return 0;
}

int
PyDict_DelItem(PyObject *op, PyObject *key)
{
    Py_hash_t hash;
    assert(key);
    if (!PyUnicode_CheckExact(key) ||
        (hash = ((PyASCIIObject *) key)->hash) == -1) {
        hash = PyObject_Hash(key);
        if (hash == -1)
            return -1;
    }

    return _PyDict_DelItem_KnownHash(op, key, hash);
}

int
_PyDict_DelItem_KnownHash(PyObject *op, PyObject *key, Py_hash_t hash)
{
    Py_ssize_t ix;
    PyDictObject *mp;
    PyObject *old_value;

    if (!PyDict_Check(op)) {
        PyErr_BadInternalCall();
        return -1;
    }
    assert(key);
    assert(hash != -1);
    mp = (PyDictObject *)op;
    ix = _Py_dict_lookup(mp, key, hash, &old_value);
    if (ix == DKIX_ERROR)
        return -1;
    if (ix == DKIX_EMPTY || old_value == NULL) {
        _PyErr_SetKeyError(key);
        return -1;
    }

    return delitem_common(mp, hash, ix, old_value);
}

/* This function promises that the predicate -> deletion sequence is atomic
 * (i.e. protected by the GIL), assuming the predicate itself doesn't
 * release the GIL.
 */
int
_PyDict_DelItemIf(PyObject *op, PyObject *key,
                  int (*predicate)(PyObject *value))
{
    Py_ssize_t hashpos, ix;
    PyDictObject *mp;
    Py_hash_t hash;
    PyObject *old_value;
    int res;

    if (!PyDict_Check(op)) {
        PyErr_BadInternalCall();
        return -1;
    }
    assert(key);
    hash = PyObject_Hash(key);
    if (hash == -1)
        return -1;
    mp = (PyDictObject *)op;
    ix = _Py_dict_lookup(mp, key, hash, &old_value);
    if (ix == DKIX_ERROR)
        return -1;
    if (ix == DKIX_EMPTY || old_value == NULL) {
        _PyErr_SetKeyError(key);
        return -1;
    }

    res = predicate(old_value);
    if (res == -1)
        return -1;

    hashpos = lookdict_index(mp->ma_keys, hash, ix);
    assert(hashpos >= 0);

    if (res > 0)
        return delitem_common(mp, hashpos, ix, old_value);
    else
        return 0;
}


void
PyDict_Clear(PyObject *op)
{
    PyDictObject *mp;
    PyDictKeysObject *oldkeys;
    PyDictValues *oldvalues;
    Py_ssize_t i, n;

    if (!PyDict_Check(op))
        return;
    mp = ((PyDictObject *)op);
    oldkeys = mp->ma_keys;
    oldvalues = mp->ma_values;
    if (oldvalues == empty_values)
        return;
    /* Empty the dict... */
    dictkeys_incref(Py_EMPTY_KEYS);
    mp->ma_keys = Py_EMPTY_KEYS;
    mp->ma_values = empty_values;
    mp->ma_used = 0;
    mp->ma_version_tag = DICT_NEXT_VERSION();
    /* ...then clear the keys and values */
    if (oldvalues != NULL) {
        n = oldkeys->dk_nentries;
        for (i = 0; i < n; i++)
            Py_CLEAR(oldvalues->values[i]);
        free_values(oldvalues);
        dictkeys_decref(oldkeys);
    }
    else {
       assert(oldkeys->dk_refcnt == 1);
       dictkeys_decref(oldkeys);
    }
    ASSERT_CONSISTENT(mp);
}

/* Internal version of PyDict_Next that returns a hash value in addition
 * to the key and value.
 * Return 1 on success, return 0 when the reached the end of the dictionary
 * (or if op is not a dictionary)
 */
int
_PyDict_Next(PyObject *op, Py_ssize_t *ppos, PyObject **pkey,
             PyObject **pvalue, Py_hash_t *phash)
{
    Py_ssize_t i;
    PyDictObject *mp;
    PyDictKeyEntry *entry_ptr;
    PyObject *value;

    if (!PyDict_Check(op))
        return 0;
    mp = (PyDictObject *)op;
    i = *ppos;
    if (mp->ma_values) {
        assert(mp->ma_used <= SHARED_KEYS_MAX_SIZE);
        if (i < 0 || i >= mp->ma_used)
            return 0;
        int index = get_index_from_order(mp, i);
        entry_ptr = &DK_ENTRIES(mp->ma_keys)[index];
        value = mp->ma_values->values[index];
        assert(value != NULL);
    }
    else {
        Py_ssize_t n = mp->ma_keys->dk_nentries;
        if (i < 0 || i >= n)
            return 0;
        entry_ptr = &DK_ENTRIES(mp->ma_keys)[i];
        while (i < n && entry_ptr->me_value == NULL) {
            entry_ptr++;
            i++;
        }
        if (i >= n)
            return 0;
        value = entry_ptr->me_value;
    }
    *ppos = i+1;
    if (pkey)
        *pkey = entry_ptr->me_key;
    if (phash)
        *phash = entry_ptr->me_hash;
    if (pvalue)
        *pvalue = value;
    return 1;
}

/*
 * Iterate over a dict.  Use like so:
 *
 *     Py_ssize_t i;
 *     PyObject *key, *value;
 *     i = 0;   # important!  i should not otherwise be changed by you
 *     while (PyDict_Next(yourdict, &i, &key, &value)) {
 *         Refer to borrowed references in key and value.
 *     }
 *
 * Return 1 on success, return 0 when the reached the end of the dictionary
 * (or if op is not a dictionary)
 *
 * CAUTION:  In general, it isn't safe to use PyDict_Next in a loop that
 * mutates the dict.  One exception:  it is safe if the loop merely changes
 * the values associated with the keys (but doesn't insert new keys or
 * delete keys), via PyDict_SetItem().
 */
int
PyDict_Next(PyObject *op, Py_ssize_t *ppos, PyObject **pkey, PyObject **pvalue)
{
    return _PyDict_Next(op, ppos, pkey, pvalue, NULL);
}

/* Internal version of dict.pop(). */
PyObject *
_PyDict_Pop_KnownHash(PyObject *dict, PyObject *key, Py_hash_t hash, PyObject *deflt)
{
    Py_ssize_t ix;
    PyObject *old_value;
    PyDictObject *mp;

    assert(PyDict_Check(dict));
    mp = (PyDictObject *)dict;

    if (mp->ma_used == 0) {
        if (deflt) {
            Py_INCREF(deflt);
            return deflt;
        }
        _PyErr_SetKeyError(key);
        return NULL;
    }
    ix = _Py_dict_lookup(mp, key, hash, &old_value);
    if (ix == DKIX_ERROR)
        return NULL;
    if (ix == DKIX_EMPTY || old_value == NULL) {
        if (deflt) {
            Py_INCREF(deflt);
            return deflt;
        }
        _PyErr_SetKeyError(key);
        return NULL;
    }
    assert(old_value != NULL);
    Py_INCREF(old_value);
    delitem_common(mp, hash, ix, old_value);

    ASSERT_CONSISTENT(mp);
    return old_value;
}

PyObject *
_PyDict_Pop(PyObject *dict, PyObject *key, PyObject *deflt)
{
    Py_hash_t hash;

    if (((PyDictObject *)dict)->ma_used == 0) {
        if (deflt) {
            Py_INCREF(deflt);
            return deflt;
        }
        _PyErr_SetKeyError(key);
        return NULL;
    }
    if (!PyUnicode_CheckExact(key) ||
        (hash = ((PyASCIIObject *) key)->hash) == -1) {
        hash = PyObject_Hash(key);
        if (hash == -1)
            return NULL;
    }
    return _PyDict_Pop_KnownHash(dict, key, hash, deflt);
}

/* Internal version of dict.from_keys().  It is subclass-friendly. */
PyObject *
_PyDict_FromKeys(PyObject *cls, PyObject *iterable, PyObject *value)
{
    PyObject *it;       /* iter(iterable) */
    PyObject *key;
    PyObject *d;
    int status;

    d = _PyObject_CallNoArg(cls);
    if (d == NULL)
        return NULL;

    if (PyDict_CheckExact(d) && ((PyDictObject *)d)->ma_used == 0) {
        if (PyDict_CheckExact(iterable)) {
            PyDictObject *mp = (PyDictObject *)d;
            PyObject *oldvalue;
            Py_ssize_t pos = 0;
            PyObject *key;
            Py_hash_t hash;

            if (dictresize(mp, estimate_log2_keysize(PyDict_GET_SIZE(iterable)))) {
                Py_DECREF(d);
                return NULL;
            }

            while (_PyDict_Next(iterable, &pos, &key, &oldvalue, &hash)) {
                if (insertdict(mp, key, hash, value)) {
                    Py_DECREF(d);
                    return NULL;
                }
            }
            return d;
        }
        if (PyAnySet_CheckExact(iterable)) {
            PyDictObject *mp = (PyDictObject *)d;
            Py_ssize_t pos = 0;
            PyObject *key;
            Py_hash_t hash;

            if (dictresize(mp, estimate_log2_keysize(PySet_GET_SIZE(iterable)))) {
                Py_DECREF(d);
                return NULL;
            }

            while (_PySet_NextEntry(iterable, &pos, &key, &hash)) {
                if (insertdict(mp, key, hash, value)) {
                    Py_DECREF(d);
                    return NULL;
                }
            }
            return d;
        }
    }

    it = PyObject_GetIter(iterable);
    if (it == NULL){
        Py_DECREF(d);
        return NULL;
    }

    if (PyDict_CheckExact(d)) {
        while ((key = PyIter_Next(it)) != NULL) {
            status = PyDict_SetItem(d, key, value);
            Py_DECREF(key);
            if (status < 0)
                goto Fail;
        }
    } else {
        while ((key = PyIter_Next(it)) != NULL) {
            status = PyObject_SetItem(d, key, value);
            Py_DECREF(key);
            if (status < 0)
                goto Fail;
        }
    }

    if (PyErr_Occurred())
        goto Fail;
    Py_DECREF(it);
    return d;

Fail:
    Py_DECREF(it);
    Py_DECREF(d);
    return NULL;
}

/* Methods */

static void
dict_dealloc(PyDictObject *mp)
{
    PyDictValues *values = mp->ma_values;
    PyDictKeysObject *keys = mp->ma_keys;
    Py_ssize_t i, n;

    /* bpo-31095: UnTrack is needed before calling any callbacks */
    PyObject_GC_UnTrack(mp);
    Py_TRASHCAN_BEGIN(mp, dict_dealloc)
    if (values != NULL) {
        if (values != empty_values) {
            for (i = 0, n = mp->ma_keys->dk_nentries; i < n; i++) {
                Py_XDECREF(values->values[i]);
            }
            free_values(values);
        }
        dictkeys_decref(keys);
    }
    else if (keys != NULL) {
        assert(keys->dk_refcnt == 1);
        dictkeys_decref(keys);
    }
    struct _Py_dict_state *state = get_dict_state();
#ifdef Py_DEBUG
    // new_dict() must not be called after _PyDict_Fini()
    assert(state->numfree != -1);
#endif
    if (state->numfree < PyDict_MAXFREELIST && Py_IS_TYPE(mp, &PyDict_Type)) {
        state->free_list[state->numfree++] = mp;
    }
    else {
        Py_TYPE(mp)->tp_free((PyObject *)mp);
    }
    Py_TRASHCAN_END
}


static PyObject *
dict_repr(PyDictObject *mp)
{
    Py_ssize_t i;
    PyObject *key = NULL, *value = NULL;
    _PyUnicodeWriter writer;
    int first;

    i = Py_ReprEnter((PyObject *)mp);
    if (i != 0) {
        return i > 0 ? PyUnicode_FromString("{...}") : NULL;
    }

    if (mp->ma_used == 0) {
        Py_ReprLeave((PyObject *)mp);
        return PyUnicode_FromString("{}");
    }

    _PyUnicodeWriter_Init(&writer);
    writer.overallocate = 1;
    /* "{" + "1: 2" + ", 3: 4" * (len - 1) + "}" */
    writer.min_length = 1 + 4 + (2 + 4) * (mp->ma_used - 1) + 1;

    if (_PyUnicodeWriter_WriteChar(&writer, '{') < 0)
        goto error;

    /* Do repr() on each key+value pair, and insert ": " between them.
       Note that repr may mutate the dict. */
    i = 0;
    first = 1;
    while (PyDict_Next((PyObject *)mp, &i, &key, &value)) {
        PyObject *s;
        int res;

        /* Prevent repr from deleting key or value during key format. */
        Py_INCREF(key);
        Py_INCREF(value);

        if (!first) {
            if (_PyUnicodeWriter_WriteASCIIString(&writer, ", ", 2) < 0)
                goto error;
        }
        first = 0;

        s = PyObject_Repr(key);
        if (s == NULL)
            goto error;
        res = _PyUnicodeWriter_WriteStr(&writer, s);
        Py_DECREF(s);
        if (res < 0)
            goto error;

        if (_PyUnicodeWriter_WriteASCIIString(&writer, ": ", 2) < 0)
            goto error;

        s = PyObject_Repr(value);
        if (s == NULL)
            goto error;
        res = _PyUnicodeWriter_WriteStr(&writer, s);
        Py_DECREF(s);
        if (res < 0)
            goto error;

        Py_CLEAR(key);
        Py_CLEAR(value);
    }

    writer.overallocate = 0;
    if (_PyUnicodeWriter_WriteChar(&writer, '}') < 0)
        goto error;

    Py_ReprLeave((PyObject *)mp);

    return _PyUnicodeWriter_Finish(&writer);

error:
    Py_ReprLeave((PyObject *)mp);
    _PyUnicodeWriter_Dealloc(&writer);
    Py_XDECREF(key);
    Py_XDECREF(value);
    return NULL;
}

static Py_ssize_t
dict_length(PyDictObject *mp)
{
    return mp->ma_used;
}

static PyObject *
dict_subscript(PyDictObject *mp, PyObject *key)
{
    Py_ssize_t ix;
    Py_hash_t hash;
    PyObject *value;

    if (!PyUnicode_CheckExact(key) ||
        (hash = ((PyASCIIObject *) key)->hash) == -1) {
        hash = PyObject_Hash(key);
        if (hash == -1)
            return NULL;
    }
    ix = _Py_dict_lookup(mp, key, hash, &value);
    if (ix == DKIX_ERROR)
        return NULL;
    if (ix == DKIX_EMPTY || value == NULL) {
        if (!PyDict_CheckExact(mp)) {
            /* Look up __missing__ method if we're a subclass. */
            PyObject *missing, *res;
            _Py_IDENTIFIER(__missing__);
            missing = _PyObject_LookupSpecial((PyObject *)mp, &PyId___missing__);
            if (missing != NULL) {
                res = PyObject_CallOneArg(missing, key);
                Py_DECREF(missing);
                return res;
            }
            else if (PyErr_Occurred())
                return NULL;
        }
        _PyErr_SetKeyError(key);
        return NULL;
    }
    Py_INCREF(value);
    return value;
}

static int
dict_ass_sub(PyDictObject *mp, PyObject *v, PyObject *w)
{
    if (w == NULL)
        return PyDict_DelItem((PyObject *)mp, v);
    else
        return PyDict_SetItem((PyObject *)mp, v, w);
}

static PyMappingMethods dict_as_mapping = {
    (lenfunc)dict_length, /*mp_length*/
    (binaryfunc)dict_subscript, /*mp_subscript*/
    (objobjargproc)dict_ass_sub, /*mp_ass_subscript*/
};

static PyObject *
dict_keys(PyDictObject *mp)
{
    PyObject *v;
    Py_ssize_t i, j;
    PyDictKeyEntry *ep;
    Py_ssize_t n, offset;
    PyObject **value_ptr;

  again:
    n = mp->ma_used;
    v = PyList_New(n);
    if (v == NULL)
        return NULL;
    if (n != mp->ma_used) {
        /* Durnit.  The allocations caused the dict to resize.
         * Just start over, this shouldn't normally happen.
         */
        Py_DECREF(v);
        goto again;
    }
    ep = DK_ENTRIES(mp->ma_keys);
    if (mp->ma_values) {
        value_ptr = mp->ma_values->values;
        offset = sizeof(PyObject *);
    }
    else {
        value_ptr = &ep[0].me_value;
        offset = sizeof(PyDictKeyEntry);
    }
    for (i = 0, j = 0; j < n; i++) {
        if (*value_ptr != NULL) {
            PyObject *key = ep[i].me_key;
            Py_INCREF(key);
            PyList_SET_ITEM(v, j, key);
            j++;
        }
        value_ptr = (PyObject **)(((char *)value_ptr) + offset);
    }
    assert(j == n);
    return v;
}

static PyObject *
dict_values(PyDictObject *mp)
{
    PyObject *v;
    Py_ssize_t i, j;
    PyDictKeyEntry *ep;
    Py_ssize_t n, offset;
    PyObject **value_ptr;

  again:
    n = mp->ma_used;
    v = PyList_New(n);
    if (v == NULL)
        return NULL;
    if (n != mp->ma_used) {
        /* Durnit.  The allocations caused the dict to resize.
         * Just start over, this shouldn't normally happen.
         */
        Py_DECREF(v);
        goto again;
    }
    ep = DK_ENTRIES(mp->ma_keys);
    if (mp->ma_values) {
        value_ptr = mp->ma_values->values;
        offset = sizeof(PyObject *);
    }
    else {
        value_ptr = &ep[0].me_value;
        offset = sizeof(PyDictKeyEntry);
    }
    for (i = 0, j = 0; j < n; i++) {
        PyObject *value = *value_ptr;
        value_ptr = (PyObject **)(((char *)value_ptr) + offset);
        if (value != NULL) {
            Py_INCREF(value);
            PyList_SET_ITEM(v, j, value);
            j++;
        }
    }
    assert(j == n);
    return v;
}

static PyObject *
dict_items(PyDictObject *mp)
{
    PyObject *v;
    Py_ssize_t i, j, n;
    Py_ssize_t offset;
    PyObject *item, *key;
    PyDictKeyEntry *ep;
    PyObject **value_ptr;

    /* Preallocate the list of tuples, to avoid allocations during
     * the loop over the items, which could trigger GC, which
     * could resize the dict. :-(
     */
  again:
    n = mp->ma_used;
    v = PyList_New(n);
    if (v == NULL)
        return NULL;
    for (i = 0; i < n; i++) {
        item = PyTuple_New(2);
        if (item == NULL) {
            Py_DECREF(v);
            return NULL;
        }
        PyList_SET_ITEM(v, i, item);
    }
    if (n != mp->ma_used) {
        /* Durnit.  The allocations caused the dict to resize.
         * Just start over, this shouldn't normally happen.
         */
        Py_DECREF(v);
        goto again;
    }
    /* Nothing we do below makes any function calls. */
    ep = DK_ENTRIES(mp->ma_keys);
    if (mp->ma_values) {
        value_ptr = mp->ma_values->values;
        offset = sizeof(PyObject *);
    }
    else {
        value_ptr = &ep[0].me_value;
        offset = sizeof(PyDictKeyEntry);
    }
    for (i = 0, j = 0; j < n; i++) {
        PyObject *value = *value_ptr;
        value_ptr = (PyObject **)(((char *)value_ptr) + offset);
        if (value != NULL) {
            key = ep[i].me_key;
            item = PyList_GET_ITEM(v, j);
            Py_INCREF(key);
            PyTuple_SET_ITEM(item, 0, key);
            Py_INCREF(value);
            PyTuple_SET_ITEM(item, 1, value);
            j++;
        }
    }
    assert(j == n);
    return v;
}

/*[clinic input]
@classmethod
dict.fromkeys
    iterable: object
    value: object=None
    /

Create a new dictionary with keys from iterable and values set to value.
[clinic start generated code]*/

static PyObject *
dict_fromkeys_impl(PyTypeObject *type, PyObject *iterable, PyObject *value)
/*[clinic end generated code: output=8fb98e4b10384999 input=382ba4855d0f74c3]*/
{
    return _PyDict_FromKeys((PyObject *)type, iterable, value);
}

/* Single-arg dict update; used by dict_update_common and operators. */
static int
dict_update_arg(PyObject *self, PyObject *arg)
{
    if (PyDict_CheckExact(arg)) {
        return PyDict_Merge(self, arg, 1);
    }
    _Py_IDENTIFIER(keys);
    PyObject *func;
    if (_PyObject_LookupAttrId(arg, &PyId_keys, &func) < 0) {
        return -1;
    }
    if (func != NULL) {
        Py_DECREF(func);
        return PyDict_Merge(self, arg, 1);
    }
    return PyDict_MergeFromSeq2(self, arg, 1);
}

static int
dict_update_common(PyObject *self, PyObject *args, PyObject *kwds,
                   const char *methname)
{
    PyObject *arg = NULL;
    int result = 0;

    if (!PyArg_UnpackTuple(args, methname, 0, 1, &arg)) {
        result = -1;
    }
    else if (arg != NULL) {
        result = dict_update_arg(self, arg);
    }

    if (result == 0 && kwds != NULL) {
        if (PyArg_ValidateKeywordArguments(kwds))
            result = PyDict_Merge(self, kwds, 1);
        else
            result = -1;
    }
    return result;
}

/* Note: dict.update() uses the METH_VARARGS|METH_KEYWORDS calling convention.
   Using METH_FASTCALL|METH_KEYWORDS would make dict.update(**dict2) calls
   slower, see the issue #29312. */
static PyObject *
dict_update(PyObject *self, PyObject *args, PyObject *kwds)
{
    if (dict_update_common(self, args, kwds, "update") != -1)
        Py_RETURN_NONE;
    return NULL;
}

/* Update unconditionally replaces existing items.
   Merge has a 3rd argument 'override'; if set, it acts like Update,
   otherwise it leaves existing items unchanged.

   PyDict_{Update,Merge} update/merge from a mapping object.

   PyDict_MergeFromSeq2 updates/merges from any iterable object
   producing iterable objects of length 2.
*/

int
PyDict_MergeFromSeq2(PyObject *d, PyObject *seq2, int override)
{
    PyObject *it;       /* iter(seq2) */
    Py_ssize_t i;       /* index into seq2 of current element */
    PyObject *item;     /* seq2[i] */
    PyObject *fast;     /* item as a 2-tuple or 2-list */

    assert(d != NULL);
    assert(PyDict_Check(d));
    assert(seq2 != NULL);

    it = PyObject_GetIter(seq2);
    if (it == NULL)
        return -1;

    for (i = 0; ; ++i) {
        PyObject *key, *value;
        Py_ssize_t n;

        fast = NULL;
        item = PyIter_Next(it);
        if (item == NULL) {
            if (PyErr_Occurred())
                goto Fail;
            break;
        }

        /* Convert item to sequence, and verify length 2. */
        fast = PySequence_Fast(item, "");
        if (fast == NULL) {
            if (PyErr_ExceptionMatches(PyExc_TypeError))
                PyErr_Format(PyExc_TypeError,
                    "cannot convert dictionary update "
                    "sequence element #%zd to a sequence",
                    i);
            goto Fail;
        }
        n = PySequence_Fast_GET_SIZE(fast);
        if (n != 2) {
            PyErr_Format(PyExc_ValueError,
                         "dictionary update sequence element #%zd "
                         "has length %zd; 2 is required",
                         i, n);
            goto Fail;
        }

        /* Update/merge with this (key, value) pair. */
        key = PySequence_Fast_GET_ITEM(fast, 0);
        value = PySequence_Fast_GET_ITEM(fast, 1);
        Py_INCREF(key);
        Py_INCREF(value);
        if (override) {
            if (PyDict_SetItem(d, key, value) < 0) {
                Py_DECREF(key);
                Py_DECREF(value);
                goto Fail;
            }
        }
        else {
            if (PyDict_SetDefault(d, key, value) == NULL) {
                Py_DECREF(key);
                Py_DECREF(value);
                goto Fail;
            }
        }

        Py_DECREF(key);
        Py_DECREF(value);
        Py_DECREF(fast);
        Py_DECREF(item);
    }

    i = 0;
    ASSERT_CONSISTENT(d);
    goto Return;
Fail:
    Py_XDECREF(item);
    Py_XDECREF(fast);
    i = -1;
Return:
    Py_DECREF(it);
    return Py_SAFE_DOWNCAST(i, Py_ssize_t, int);
}

static int
dict_merge(PyObject *a, PyObject *b, int override)
{
    PyDictObject *mp, *other;
    Py_ssize_t i, n;
    PyDictKeyEntry *entry, *ep0;

    assert(0 <= override && override <= 2);

    /* We accept for the argument either a concrete dictionary object,
     * or an abstract "mapping" object.  For the former, we can do
     * things quite efficiently.  For the latter, we only require that
     * PyMapping_Keys() and PyObject_GetItem() be supported.
     */
    if (a == NULL || !PyDict_Check(a) || b == NULL) {
        PyErr_BadInternalCall();
        return -1;
    }
    mp = (PyDictObject*)a;
    if (PyDict_Check(b) && (Py_TYPE(b)->tp_iter == (getiterfunc)dict_iter)) {
        other = (PyDictObject*)b;
        if (other == mp || other->ma_used == 0)
            /* a.update(a) or a.update({}); nothing to do */
            return 0;
        if (mp->ma_used == 0) {
            /* Since the target dict is empty, PyDict_GetItem()
             * always returns NULL.  Setting override to 1
             * skips the unnecessary test.
             */
            override = 1;
            PyDictKeysObject *okeys = other->ma_keys;

            // If other is clean, combined, and just allocated, just clone it.
            if (other->ma_values == NULL &&
                    other->ma_used == okeys->dk_nentries &&
                    (DK_SIZE(okeys) == PyDict_MINSIZE ||
                     USABLE_FRACTION(DK_SIZE(okeys)/2) < other->ma_used)) {
                PyDictKeysObject *keys = clone_combined_dict_keys(other);
                if (keys == NULL) {
                    return -1;
                }

                dictkeys_decref(mp->ma_keys);
                mp->ma_keys = keys;
                if (mp->ma_values != NULL) {
                    if (mp->ma_values != empty_values) {
                        free_values(mp->ma_values);
                    }
                    mp->ma_values = NULL;
                }

                mp->ma_used = other->ma_used;
                mp->ma_version_tag = DICT_NEXT_VERSION();
                ASSERT_CONSISTENT(mp);

                if (_PyObject_GC_IS_TRACKED(other) && !_PyObject_GC_IS_TRACKED(mp)) {
                    /* Maintain tracking. */
                    _PyObject_GC_TRACK(mp);
                }

                return 0;
            }
        }
        /* Do one big resize at the start, rather than
         * incrementally resizing as we insert new items.  Expect
         * that there will be no (or few) overlapping keys.
         */
        if (USABLE_FRACTION(DK_SIZE(mp->ma_keys)) < other->ma_used) {
            if (dictresize(mp, estimate_log2_keysize(mp->ma_used + other->ma_used))) {
               return -1;
            }
        }
        ep0 = DK_ENTRIES(other->ma_keys);
        for (i = 0, n = other->ma_keys->dk_nentries; i < n; i++) {
            PyObject *key, *value;
            Py_hash_t hash;
            entry = &ep0[i];
            key = entry->me_key;
            hash = entry->me_hash;
            if (other->ma_values)
                value = other->ma_values->values[i];
            else
                value = entry->me_value;

            if (value != NULL) {
                int err = 0;
                Py_INCREF(key);
                Py_INCREF(value);
                if (override == 1)
                    err = insertdict(mp, key, hash, value);
                else {
                    err = _PyDict_Contains_KnownHash(a, key, hash);
                    if (err == 0) {
                        err = insertdict(mp, key, hash, value);
                    }
                    else if (err > 0) {
                        if (override != 0) {
                            _PyErr_SetKeyError(key);
                            Py_DECREF(value);
                            Py_DECREF(key);
                            return -1;
                        }
                        err = 0;
                    }
                }
                Py_DECREF(value);
                Py_DECREF(key);
                if (err != 0)
                    return -1;

                if (n != other->ma_keys->dk_nentries) {
                    PyErr_SetString(PyExc_RuntimeError,
                                    "dict mutated during update");
                    return -1;
                }
            }
        }
    }
    else {
        /* Do it the generic, slower way */
        PyObject *keys = PyMapping_Keys(b);
        PyObject *iter;
        PyObject *key, *value;
        int status;

        if (keys == NULL)
            /* Docstring says this is equivalent to E.keys() so
             * if E doesn't have a .keys() method we want
             * AttributeError to percolate up.  Might as well
             * do the same for any other error.
             */
            return -1;

        iter = PyObject_GetIter(keys);
        Py_DECREF(keys);
        if (iter == NULL)
            return -1;

        for (key = PyIter_Next(iter); key; key = PyIter_Next(iter)) {
            if (override != 1) {
                status = PyDict_Contains(a, key);
                if (status != 0) {
                    if (status > 0) {
                        if (override == 0) {
                            Py_DECREF(key);
                            continue;
                        }
                        _PyErr_SetKeyError(key);
                    }
                    Py_DECREF(key);
                    Py_DECREF(iter);
                    return -1;
                }
            }
            value = PyObject_GetItem(b, key);
            if (value == NULL) {
                Py_DECREF(iter);
                Py_DECREF(key);
                return -1;
            }
            status = PyDict_SetItem(a, key, value);
            Py_DECREF(key);
            Py_DECREF(value);
            if (status < 0) {
                Py_DECREF(iter);
                return -1;
            }
        }
        Py_DECREF(iter);
        if (PyErr_Occurred())
            /* Iterator completed, via error */
            return -1;
    }
    ASSERT_CONSISTENT(a);
    return 0;
}

int
PyDict_Update(PyObject *a, PyObject *b)
{
    return dict_merge(a, b, 1);
}

int
PyDict_Merge(PyObject *a, PyObject *b, int override)
{
    /* XXX Deprecate override not in (0, 1). */
    return dict_merge(a, b, override != 0);
}

int
_PyDict_MergeEx(PyObject *a, PyObject *b, int override)
{
    return dict_merge(a, b, override);
}

static PyObject *
dict_copy(PyDictObject *mp, PyObject *Py_UNUSED(ignored))
{
    return PyDict_Copy((PyObject*)mp);
}

PyObject *
PyDict_Copy(PyObject *o)
{
    PyObject *copy;
    PyDictObject *mp;
    Py_ssize_t i, n;

    if (o == NULL || !PyDict_Check(o)) {
        PyErr_BadInternalCall();
        return NULL;
    }

    mp = (PyDictObject *)o;
    if (mp->ma_used == 0) {
        /* The dict is empty; just return a new dict. */
        return PyDict_New();
    }

    if (_PyDict_HasSplitTable(mp)) {
        PyDictObject *split_copy;
<<<<<<< HEAD
        Py_ssize_t size = shared_keys_usable_size(mp->ma_keys);
=======
        Py_ssize_t size = USABLE_FRACTION(DK_SIZE(mp->ma_keys));
>>>>>>> a7252f88
        PyDictValues *newvalues;
        newvalues = new_values(size);
        if (newvalues == NULL)
            return PyErr_NoMemory();
        split_copy = PyObject_GC_New(PyDictObject, &PyDict_Type);
        if (split_copy == NULL) {
            free_values(newvalues);
            return NULL;
        }
        newvalues->mv_order = mp->ma_values->mv_order;
        split_copy->ma_values = newvalues;
        split_copy->ma_keys = mp->ma_keys;
        split_copy->ma_used = mp->ma_used;
        split_copy->ma_version_tag = DICT_NEXT_VERSION();
        dictkeys_incref(mp->ma_keys);
        for (i = 0, n = size; i < n; i++) {
            PyObject *value = mp->ma_values->values[i];
            Py_XINCREF(value);
            split_copy->ma_values->values[i] = value;
        }
        if (_PyObject_GC_IS_TRACKED(mp))
            _PyObject_GC_TRACK(split_copy);
        return (PyObject *)split_copy;
    }

    if (Py_TYPE(mp)->tp_iter == (getiterfunc)dict_iter &&
            mp->ma_values == NULL &&
            (mp->ma_used >= (mp->ma_keys->dk_nentries * 2) / 3))
    {
        /* Use fast-copy if:

           (1) type(mp) doesn't override tp_iter; and

           (2) 'mp' is not a split-dict; and

           (3) if 'mp' is non-compact ('del' operation does not resize dicts),
               do fast-copy only if it has at most 1/3 non-used keys.

           The last condition (3) is important to guard against a pathological
           case when a large dict is almost emptied with multiple del/pop
           operations and copied after that.  In cases like this, we defer to
           PyDict_Merge, which produces a compacted copy.
        */
        PyDictKeysObject *keys = clone_combined_dict_keys(mp);
        if (keys == NULL) {
            return NULL;
        }
        PyDictObject *new = (PyDictObject *)new_dict(keys, NULL, 0, 0);
        if (new == NULL) {
            /* In case of an error, `new_dict()` takes care of
               cleaning up `keys`. */
            return NULL;
        }

        new->ma_used = mp->ma_used;
        ASSERT_CONSISTENT(new);
        if (_PyObject_GC_IS_TRACKED(mp)) {
            /* Maintain tracking. */
            _PyObject_GC_TRACK(new);
        }

        return (PyObject *)new;
    }

    copy = PyDict_New();
    if (copy == NULL)
        return NULL;
    if (dict_merge(copy, o, 1) == 0)
        return copy;
    Py_DECREF(copy);
    return NULL;
}

Py_ssize_t
PyDict_Size(PyObject *mp)
{
    if (mp == NULL || !PyDict_Check(mp)) {
        PyErr_BadInternalCall();
        return -1;
    }
    return ((PyDictObject *)mp)->ma_used;
}

PyObject *
PyDict_Keys(PyObject *mp)
{
    if (mp == NULL || !PyDict_Check(mp)) {
        PyErr_BadInternalCall();
        return NULL;
    }
    return dict_keys((PyDictObject *)mp);
}

PyObject *
PyDict_Values(PyObject *mp)
{
    if (mp == NULL || !PyDict_Check(mp)) {
        PyErr_BadInternalCall();
        return NULL;
    }
    return dict_values((PyDictObject *)mp);
}

PyObject *
PyDict_Items(PyObject *mp)
{
    if (mp == NULL || !PyDict_Check(mp)) {
        PyErr_BadInternalCall();
        return NULL;
    }
    return dict_items((PyDictObject *)mp);
}

/* Return 1 if dicts equal, 0 if not, -1 if error.
 * Gets out as soon as any difference is detected.
 * Uses only Py_EQ comparison.
 */
static int
dict_equal(PyDictObject *a, PyDictObject *b)
{
    Py_ssize_t i;

    if (a->ma_used != b->ma_used)
        /* can't be equal if # of entries differ */
        return 0;
    /* Same # of entries -- check all of 'em.  Exit early on any diff. */
    for (i = 0; i < a->ma_keys->dk_nentries; i++) {
        PyDictKeyEntry *ep = &DK_ENTRIES(a->ma_keys)[i];
        PyObject *aval;
        if (a->ma_values)
            aval = a->ma_values->values[i];
        else
            aval = ep->me_value;
        if (aval != NULL) {
            int cmp;
            PyObject *bval;
            PyObject *key = ep->me_key;
            /* temporarily bump aval's refcount to ensure it stays
               alive until we're done with it */
            Py_INCREF(aval);
            /* ditto for key */
            Py_INCREF(key);
            /* reuse the known hash value */
            _Py_dict_lookup(b, key, ep->me_hash, &bval);
            if (bval == NULL) {
                Py_DECREF(key);
                Py_DECREF(aval);
                if (PyErr_Occurred())
                    return -1;
                return 0;
            }
            Py_INCREF(bval);
            cmp = PyObject_RichCompareBool(aval, bval, Py_EQ);
            Py_DECREF(key);
            Py_DECREF(aval);
            Py_DECREF(bval);
            if (cmp <= 0)  /* error or not equal */
                return cmp;
        }
    }
    return 1;
}

static PyObject *
dict_richcompare(PyObject *v, PyObject *w, int op)
{
    int cmp;
    PyObject *res;

    if (!PyDict_Check(v) || !PyDict_Check(w)) {
        res = Py_NotImplemented;
    }
    else if (op == Py_EQ || op == Py_NE) {
        cmp = dict_equal((PyDictObject *)v, (PyDictObject *)w);
        if (cmp < 0)
            return NULL;
        res = (cmp == (op == Py_EQ)) ? Py_True : Py_False;
    }
    else
        res = Py_NotImplemented;
    Py_INCREF(res);
    return res;
}

/*[clinic input]

@coexist
dict.__contains__

  key: object
  /

True if the dictionary has the specified key, else False.
[clinic start generated code]*/

static PyObject *
dict___contains__(PyDictObject *self, PyObject *key)
/*[clinic end generated code: output=a3d03db709ed6e6b input=fe1cb42ad831e820]*/
{
    register PyDictObject *mp = self;
    Py_hash_t hash;
    Py_ssize_t ix;
    PyObject *value;

    if (!PyUnicode_CheckExact(key) ||
        (hash = ((PyASCIIObject *) key)->hash) == -1) {
        hash = PyObject_Hash(key);
        if (hash == -1)
            return NULL;
    }
    ix = _Py_dict_lookup(mp, key, hash, &value);
    if (ix == DKIX_ERROR)
        return NULL;
    if (ix == DKIX_EMPTY || value == NULL)
        Py_RETURN_FALSE;
    Py_RETURN_TRUE;
}

/*[clinic input]
dict.get

    key: object
    default: object = None
    /

Return the value for key if key is in the dictionary, else default.
[clinic start generated code]*/

static PyObject *
dict_get_impl(PyDictObject *self, PyObject *key, PyObject *default_value)
/*[clinic end generated code: output=bba707729dee05bf input=279ddb5790b6b107]*/
{
    PyObject *val = NULL;
    Py_hash_t hash;
    Py_ssize_t ix;

    if (!PyUnicode_CheckExact(key) ||
        (hash = ((PyASCIIObject *) key)->hash) == -1) {
        hash = PyObject_Hash(key);
        if (hash == -1)
            return NULL;
    }
    ix = _Py_dict_lookup(self, key, hash, &val);
    if (ix == DKIX_ERROR)
        return NULL;
    if (ix == DKIX_EMPTY || val == NULL) {
        val = default_value;
    }
    Py_INCREF(val);
    return val;
}

PyObject *
PyDict_SetDefault(PyObject *d, PyObject *key, PyObject *defaultobj)
{
    PyDictObject *mp = (PyDictObject *)d;
    PyObject *value;
    Py_hash_t hash;

    if (!PyDict_Check(d)) {
        PyErr_BadInternalCall();
        return NULL;
    }

    if (!PyUnicode_CheckExact(key) ||
        (hash = ((PyASCIIObject *) key)->hash) == -1) {
        hash = PyObject_Hash(key);
        if (hash == -1)
            return NULL;
    }
    if (mp->ma_keys == Py_EMPTY_KEYS) {
        if (insert_to_emptydict(mp, key, hash, defaultobj) < 0) {
            return NULL;
        }
        return defaultobj;
    }

    if (mp->ma_values != NULL && !PyUnicode_CheckExact(key)) {
        if (insertion_resize(mp) < 0)
            return NULL;
    }

    Py_ssize_t ix = _Py_dict_lookup(mp, key, hash, &value);
    if (ix == DKIX_ERROR)
        return NULL;

    if (_PyDict_HasSplitTable(mp) &&
        ((ix >= 0 && value == NULL && mp->ma_used != ix) ||
         (ix == DKIX_EMPTY && mp->ma_used != mp->ma_keys->dk_nentries))) {
        if (insertion_resize(mp) < 0) {
            return NULL;
        }
        ix = DKIX_EMPTY;
    }

    if (ix == DKIX_EMPTY) {
        mp->ma_keys->dk_version = 0;
        PyDictKeyEntry *ep, *ep0;
        value = defaultobj;
        if (mp->ma_keys->dk_usable <= 0) {
            if (insertion_resize(mp) < 0) {
                return NULL;
            }
        }
        if (!PyUnicode_CheckExact(key) && mp->ma_keys->dk_kind != DICT_KEYS_GENERAL) {
            mp->ma_keys->dk_kind = DICT_KEYS_GENERAL;
        }
        Py_ssize_t hashpos = find_empty_slot(mp->ma_keys, hash);
        ep0 = DK_ENTRIES(mp->ma_keys);
        ep = &ep0[mp->ma_keys->dk_nentries];
        dictkeys_set_index(mp->ma_keys, hashpos, mp->ma_keys->dk_nentries);
        Py_INCREF(key);
        Py_INCREF(value);
        MAINTAIN_TRACKING(mp, key, value);
        ep->me_key = key;
        ep->me_hash = hash;
        if (_PyDict_HasSplitTable(mp)) {
<<<<<<< HEAD
            int index = mp->ma_keys->dk_nentries;
=======
            int index = (int)mp->ma_keys->dk_nentries;
>>>>>>> a7252f88
            assert(index < SHARED_KEYS_MAX_SIZE);
            assert(mp->ma_values->values[index] == NULL);
            mp->ma_values->values[index] = value;
            mp->ma_values->mv_order = (mp->ma_values->mv_order << 4) | index;
        }
        else {
            ep->me_value = value;
        }
        mp->ma_used++;
        mp->ma_version_tag = DICT_NEXT_VERSION();
        mp->ma_keys->dk_usable--;
        mp->ma_keys->dk_nentries++;
        assert(mp->ma_keys->dk_usable >= 0);
    }
    else if (value == NULL) {
        value = defaultobj;
        assert(_PyDict_HasSplitTable(mp));
        assert(ix == mp->ma_used);
        Py_INCREF(value);
        MAINTAIN_TRACKING(mp, key, value);
        mp->ma_values->values[ix] = value;
        mp->ma_values->mv_order = (mp->ma_values->mv_order << 4) | ix;
        mp->ma_used++;
        mp->ma_version_tag = DICT_NEXT_VERSION();
    }

    ASSERT_CONSISTENT(mp);
    return value;
}

/*[clinic input]
dict.setdefault

    key: object
    default: object = None
    /

Insert key with a value of default if key is not in the dictionary.

Return the value for key if key is in the dictionary, else default.
[clinic start generated code]*/

static PyObject *
dict_setdefault_impl(PyDictObject *self, PyObject *key,
                     PyObject *default_value)
/*[clinic end generated code: output=f8c1101ebf69e220 input=0f063756e815fd9d]*/
{
    PyObject *val;

    val = PyDict_SetDefault((PyObject *)self, key, default_value);
    Py_XINCREF(val);
    return val;
}

static PyObject *
dict_clear(PyDictObject *mp, PyObject *Py_UNUSED(ignored))
{
    PyDict_Clear((PyObject *)mp);
    Py_RETURN_NONE;
}

/*[clinic input]
dict.pop

    key: object
    default: object = NULL
    /

D.pop(k[,d]) -> v, remove specified key and return the corresponding value.

If the key is not found, return the default if given; otherwise,
raise a KeyError.
[clinic start generated code]*/

static PyObject *
dict_pop_impl(PyDictObject *self, PyObject *key, PyObject *default_value)
/*[clinic end generated code: output=3abb47b89f24c21c input=e221baa01044c44c]*/
{
    return _PyDict_Pop((PyObject*)self, key, default_value);
}

/*[clinic input]
dict.popitem

Remove and return a (key, value) pair as a 2-tuple.

Pairs are returned in LIFO (last-in, first-out) order.
Raises KeyError if the dict is empty.
[clinic start generated code]*/

static PyObject *
dict_popitem_impl(PyDictObject *self)
/*[clinic end generated code: output=e65fcb04420d230d input=1c38a49f21f64941]*/
{
    Py_ssize_t i, j;
    PyDictKeyEntry *ep0, *ep;
    PyObject *res;

    /* Allocate the result tuple before checking the size.  Believe it
     * or not, this allocation could trigger a garbage collection which
     * could empty the dict, so if we checked the size first and that
     * happened, the result would be an infinite loop (searching for an
     * entry that no longer exists).  Note that the usual popitem()
     * idiom is "while d: k, v = d.popitem()". so needing to throw the
     * tuple away if the dict *is* empty isn't a significant
     * inefficiency -- possible, but unlikely in practice.
     */
    res = PyTuple_New(2);
    if (res == NULL)
        return NULL;
    if (self->ma_used == 0) {
        Py_DECREF(res);
        PyErr_SetString(PyExc_KeyError, "popitem(): dictionary is empty");
        return NULL;
    }
    /* Convert split table to combined table */
    if (self->ma_keys->dk_kind == DICT_KEYS_SPLIT) {
        if (dictresize(self, DK_LOG_SIZE(self->ma_keys))) {
            Py_DECREF(res);
            return NULL;
        }
    }
    self->ma_keys->dk_version = 0;

    /* Pop last item */
    ep0 = DK_ENTRIES(self->ma_keys);
    i = self->ma_keys->dk_nentries - 1;
    while (i >= 0 && ep0[i].me_value == NULL) {
        i--;
    }
    assert(i >= 0);

    ep = &ep0[i];
    j = lookdict_index(self->ma_keys, ep->me_hash, i);
    assert(j >= 0);
    assert(dictkeys_get_index(self->ma_keys, j) == i);
    dictkeys_set_index(self->ma_keys, j, DKIX_DUMMY);

    PyTuple_SET_ITEM(res, 0, ep->me_key);
    PyTuple_SET_ITEM(res, 1, ep->me_value);
    ep->me_key = NULL;
    ep->me_value = NULL;
    /* We can't dk_usable++ since there is DKIX_DUMMY in indices */
    self->ma_keys->dk_nentries = i;
    self->ma_used--;
    self->ma_version_tag = DICT_NEXT_VERSION();
    ASSERT_CONSISTENT(self);
    return res;
}

static int
dict_traverse(PyObject *op, visitproc visit, void *arg)
{
    PyDictObject *mp = (PyDictObject *)op;
    PyDictKeysObject *keys = mp->ma_keys;
    PyDictKeyEntry *entries = DK_ENTRIES(keys);
    Py_ssize_t i, n = keys->dk_nentries;

    if (keys->dk_kind == DICT_KEYS_GENERAL) {
        for (i = 0; i < n; i++) {
            if (entries[i].me_value != NULL) {
                Py_VISIT(entries[i].me_value);
                Py_VISIT(entries[i].me_key);
            }
        }
    }
    else {
        if (mp->ma_values != NULL) {
            for (i = 0; i < n; i++) {
                Py_VISIT(mp->ma_values->values[i]);
            }
        }
        else {
            for (i = 0; i < n; i++) {
                Py_VISIT(entries[i].me_value);
            }
        }
    }
    return 0;
}

static int
dict_tp_clear(PyObject *op)
{
    PyDict_Clear(op);
    return 0;
}

static PyObject *dictiter_new(PyDictObject *, PyTypeObject *);

Py_ssize_t
_PyDict_SizeOf(PyDictObject *mp)
{
    Py_ssize_t size, res;

    size = DK_SIZE(mp->ma_keys);

    res = _PyObject_SIZE(Py_TYPE(mp));
    if (mp->ma_values) {
        res += shared_keys_usable_size(mp->ma_keys) * sizeof(PyObject*);
    }
    /* If the dictionary is split, the keys portion is accounted-for
       in the type object. */
    if (mp->ma_keys->dk_refcnt == 1) {
        Py_ssize_t usable = USABLE_FRACTION(size);
        res += (sizeof(PyDictKeysObject)
                + DK_IXSIZE(mp->ma_keys) * size
                + sizeof(PyDictKeyEntry) * usable);
    }
    return res;
}

Py_ssize_t
_PyDict_KeysSize(PyDictKeysObject *keys)
{
    return (sizeof(PyDictKeysObject)
            + DK_IXSIZE(keys) * DK_SIZE(keys)
            + USABLE_FRACTION(DK_SIZE(keys)) * sizeof(PyDictKeyEntry));
}

static PyObject *
dict_sizeof(PyDictObject *mp, PyObject *Py_UNUSED(ignored))
{
    return PyLong_FromSsize_t(_PyDict_SizeOf(mp));
}

static PyObject *
dict_or(PyObject *self, PyObject *other)
{
    if (!PyDict_Check(self) || !PyDict_Check(other)) {
        Py_RETURN_NOTIMPLEMENTED;
    }
    PyObject *new = PyDict_Copy(self);
    if (new == NULL) {
        return NULL;
    }
    if (dict_update_arg(new, other)) {
        Py_DECREF(new);
        return NULL;
    }
    return new;
}

static PyObject *
dict_ior(PyObject *self, PyObject *other)
{
    if (dict_update_arg(self, other)) {
        return NULL;
    }
    Py_INCREF(self);
    return self;
}

PyDoc_STRVAR(getitem__doc__, "x.__getitem__(y) <==> x[y]");

PyDoc_STRVAR(sizeof__doc__,
"D.__sizeof__() -> size of D in memory, in bytes");

PyDoc_STRVAR(update__doc__,
"D.update([E, ]**F) -> None.  Update D from dict/iterable E and F.\n\
If E is present and has a .keys() method, then does:  for k in E: D[k] = E[k]\n\
If E is present and lacks a .keys() method, then does:  for k, v in E: D[k] = v\n\
In either case, this is followed by: for k in F:  D[k] = F[k]");

PyDoc_STRVAR(clear__doc__,
"D.clear() -> None.  Remove all items from D.");

PyDoc_STRVAR(copy__doc__,
"D.copy() -> a shallow copy of D");

/* Forward */
static PyObject *dictkeys_new(PyObject *, PyObject *);
static PyObject *dictitems_new(PyObject *, PyObject *);
static PyObject *dictvalues_new(PyObject *, PyObject *);

PyDoc_STRVAR(keys__doc__,
             "D.keys() -> a set-like object providing a view on D's keys");
PyDoc_STRVAR(items__doc__,
             "D.items() -> a set-like object providing a view on D's items");
PyDoc_STRVAR(values__doc__,
             "D.values() -> an object providing a view on D's values");

static PyMethodDef mapp_methods[] = {
    DICT___CONTAINS___METHODDEF
    {"__getitem__", (PyCFunction)(void(*)(void))dict_subscript,        METH_O | METH_COEXIST,
     getitem__doc__},
    {"__sizeof__",      (PyCFunction)(void(*)(void))dict_sizeof,       METH_NOARGS,
     sizeof__doc__},
    DICT_GET_METHODDEF
    DICT_SETDEFAULT_METHODDEF
    DICT_POP_METHODDEF
    DICT_POPITEM_METHODDEF
    {"keys",            dictkeys_new,                   METH_NOARGS,
    keys__doc__},
    {"items",           dictitems_new,                  METH_NOARGS,
    items__doc__},
    {"values",          dictvalues_new,                 METH_NOARGS,
    values__doc__},
    {"update",          (PyCFunction)(void(*)(void))dict_update, METH_VARARGS | METH_KEYWORDS,
     update__doc__},
    DICT_FROMKEYS_METHODDEF
    {"clear",           (PyCFunction)dict_clear,        METH_NOARGS,
     clear__doc__},
    {"copy",            (PyCFunction)dict_copy,         METH_NOARGS,
     copy__doc__},
    DICT___REVERSED___METHODDEF
    {"__class_getitem__", Py_GenericAlias, METH_O|METH_CLASS, PyDoc_STR("See PEP 585")},
    {NULL,              NULL}   /* sentinel */
};

/* Return 1 if `key` is in dict `op`, 0 if not, and -1 on error. */
int
PyDict_Contains(PyObject *op, PyObject *key)
{
    Py_hash_t hash;
    Py_ssize_t ix;
    PyDictObject *mp = (PyDictObject *)op;
    PyObject *value;

    if (!PyUnicode_CheckExact(key) ||
        (hash = ((PyASCIIObject *) key)->hash) == -1) {
        hash = PyObject_Hash(key);
        if (hash == -1)
            return -1;
    }
    ix = _Py_dict_lookup(mp, key, hash, &value);
    if (ix == DKIX_ERROR)
        return -1;
    return (ix != DKIX_EMPTY && value != NULL);
}

/* Internal version of PyDict_Contains used when the hash value is already known */
int
_PyDict_Contains_KnownHash(PyObject *op, PyObject *key, Py_hash_t hash)
{
    PyDictObject *mp = (PyDictObject *)op;
    PyObject *value;
    Py_ssize_t ix;

    ix = _Py_dict_lookup(mp, key, hash, &value);
    if (ix == DKIX_ERROR)
        return -1;
    return (ix != DKIX_EMPTY && value != NULL);
}

int
_PyDict_ContainsId(PyObject *op, struct _Py_Identifier *key)
{
    PyObject *kv = _PyUnicode_FromId(key); /* borrowed */
    if (kv == NULL) {
        return -1;
    }
    return PyDict_Contains(op, kv);
}

/* Hack to implement "key in dict" */
static PySequenceMethods dict_as_sequence = {
    0,                          /* sq_length */
    0,                          /* sq_concat */
    0,                          /* sq_repeat */
    0,                          /* sq_item */
    0,                          /* sq_slice */
    0,                          /* sq_ass_item */
    0,                          /* sq_ass_slice */
    PyDict_Contains,            /* sq_contains */
    0,                          /* sq_inplace_concat */
    0,                          /* sq_inplace_repeat */
};

static PyNumberMethods dict_as_number = {
    .nb_or = dict_or,
    .nb_inplace_or = dict_ior,
};

static PyObject *
dict_new(PyTypeObject *type, PyObject *args, PyObject *kwds)
{
    assert(type != NULL);
    assert(type->tp_alloc != NULL);
    // dict subclasses must implement the GC protocol
    assert(_PyType_IS_GC(type));

    PyObject *self = type->tp_alloc(type, 0);
    if (self == NULL) {
        return NULL;
    }
    PyDictObject *d = (PyDictObject *)self;

    d->ma_used = 0;
    d->ma_version_tag = DICT_NEXT_VERSION();
    dictkeys_incref(Py_EMPTY_KEYS);
    d->ma_keys = Py_EMPTY_KEYS;
    d->ma_values = empty_values;
    ASSERT_CONSISTENT(d);

    if (type != &PyDict_Type) {
        // Don't track if a subclass tp_alloc is PyType_GenericAlloc()
        if (!_PyObject_GC_IS_TRACKED(d)) {
            _PyObject_GC_TRACK(d);
        }
    }
    else {
        // _PyType_AllocNoTrack() does not track the created object
        assert(!_PyObject_GC_IS_TRACKED(d));
    }
    return self;
}

static int
dict_init(PyObject *self, PyObject *args, PyObject *kwds)
{
    return dict_update_common(self, args, kwds, "dict");
}

static PyObject *
dict_vectorcall(PyObject *type, PyObject * const*args,
                size_t nargsf, PyObject *kwnames)
{
    assert(PyType_Check(type));
    Py_ssize_t nargs = PyVectorcall_NARGS(nargsf);
    if (!_PyArg_CheckPositional("dict", nargs, 0, 1)) {
        return NULL;
    }

    PyObject *self = dict_new((PyTypeObject *)type, NULL, NULL);
    if (self == NULL) {
        return NULL;
    }
    if (nargs == 1) {
        if (dict_update_arg(self, args[0]) < 0) {
            Py_DECREF(self);
            return NULL;
        }
        args++;
    }
    if (kwnames != NULL) {
        for (Py_ssize_t i = 0; i < PyTuple_GET_SIZE(kwnames); i++) {
            if (PyDict_SetItem(self, PyTuple_GET_ITEM(kwnames, i), args[i]) < 0) {
                Py_DECREF(self);
                return NULL;
            }
        }
    }
    return self;
}

static PyObject *
dict_iter(PyDictObject *dict)
{
    return dictiter_new(dict, &PyDictIterKey_Type);
}

PyDoc_STRVAR(dictionary_doc,
"dict() -> new empty dictionary\n"
"dict(mapping) -> new dictionary initialized from a mapping object's\n"
"    (key, value) pairs\n"
"dict(iterable) -> new dictionary initialized as if via:\n"
"    d = {}\n"
"    for k, v in iterable:\n"
"        d[k] = v\n"
"dict(**kwargs) -> new dictionary initialized with the name=value pairs\n"
"    in the keyword argument list.  For example:  dict(one=1, two=2)");

PyTypeObject PyDict_Type = {
    PyVarObject_HEAD_INIT(&PyType_Type, 0)
    "dict",
    sizeof(PyDictObject),
    0,
    (destructor)dict_dealloc,                   /* tp_dealloc */
    0,                                          /* tp_vectorcall_offset */
    0,                                          /* tp_getattr */
    0,                                          /* tp_setattr */
    0,                                          /* tp_as_async */
    (reprfunc)dict_repr,                        /* tp_repr */
    &dict_as_number,                            /* tp_as_number */
    &dict_as_sequence,                          /* tp_as_sequence */
    &dict_as_mapping,                           /* tp_as_mapping */
    PyObject_HashNotImplemented,                /* tp_hash */
    0,                                          /* tp_call */
    0,                                          /* tp_str */
    PyObject_GenericGetAttr,                    /* tp_getattro */
    0,                                          /* tp_setattro */
    0,                                          /* tp_as_buffer */
    Py_TPFLAGS_DEFAULT | Py_TPFLAGS_HAVE_GC |
        Py_TPFLAGS_BASETYPE | Py_TPFLAGS_DICT_SUBCLASS |
        _Py_TPFLAGS_MATCH_SELF | Py_TPFLAGS_MAPPING,  /* tp_flags */
    dictionary_doc,                             /* tp_doc */
    dict_traverse,                              /* tp_traverse */
    dict_tp_clear,                              /* tp_clear */
    dict_richcompare,                           /* tp_richcompare */
    0,                                          /* tp_weaklistoffset */
    (getiterfunc)dict_iter,                     /* tp_iter */
    0,                                          /* tp_iternext */
    mapp_methods,                               /* tp_methods */
    0,                                          /* tp_members */
    0,                                          /* tp_getset */
    0,                                          /* tp_base */
    0,                                          /* tp_dict */
    0,                                          /* tp_descr_get */
    0,                                          /* tp_descr_set */
    0,                                          /* tp_dictoffset */
    dict_init,                                  /* tp_init */
    _PyType_AllocNoTrack,                       /* tp_alloc */
    dict_new,                                   /* tp_new */
    PyObject_GC_Del,                            /* tp_free */
    .tp_vectorcall = dict_vectorcall,
};

/* For backward compatibility with old dictionary interface */

PyObject *
PyDict_GetItemString(PyObject *v, const char *key)
{
    PyObject *kv, *rv;
    kv = PyUnicode_FromString(key);
    if (kv == NULL) {
        PyErr_Clear();
        return NULL;
    }
    rv = PyDict_GetItem(v, kv);
    Py_DECREF(kv);
    return rv;
}

int
_PyDict_SetItemId(PyObject *v, struct _Py_Identifier *key, PyObject *item)
{
    PyObject *kv;
    kv = _PyUnicode_FromId(key); /* borrowed */
    if (kv == NULL)
        return -1;
    return PyDict_SetItem(v, kv, item);
}

int
PyDict_SetItemString(PyObject *v, const char *key, PyObject *item)
{
    PyObject *kv;
    int err;
    kv = PyUnicode_FromString(key);
    if (kv == NULL)
        return -1;
    PyUnicode_InternInPlace(&kv); /* XXX Should we really? */
    err = PyDict_SetItem(v, kv, item);
    Py_DECREF(kv);
    return err;
}

int
_PyDict_DelItemId(PyObject *v, _Py_Identifier *key)
{
    PyObject *kv = _PyUnicode_FromId(key); /* borrowed */
    if (kv == NULL)
        return -1;
    return PyDict_DelItem(v, kv);
}

int
PyDict_DelItemString(PyObject *v, const char *key)
{
    PyObject *kv;
    int err;
    kv = PyUnicode_FromString(key);
    if (kv == NULL)
        return -1;
    err = PyDict_DelItem(v, kv);
    Py_DECREF(kv);
    return err;
}

/* Dictionary iterator types */

typedef struct {
    PyObject_HEAD
    PyDictObject *di_dict; /* Set to NULL when iterator is exhausted */
    Py_ssize_t di_used;
    Py_ssize_t di_pos;
    PyObject* di_result; /* reusable result tuple for iteritems */
    Py_ssize_t len;
} dictiterobject;

static PyObject *
dictiter_new(PyDictObject *dict, PyTypeObject *itertype)
{
    dictiterobject *di;
    di = PyObject_GC_New(dictiterobject, itertype);
    if (di == NULL) {
        return NULL;
    }
    Py_INCREF(dict);
    di->di_dict = dict;
    di->di_used = dict->ma_used;
    di->len = dict->ma_used;
    if (itertype == &PyDictRevIterKey_Type ||
         itertype == &PyDictRevIterItem_Type ||
         itertype == &PyDictRevIterValue_Type) {
        if (dict->ma_values) {
            di->di_pos = dict->ma_used - 1;
        }
        else {
            di->di_pos = dict->ma_keys->dk_nentries - 1;
        }
    }
    else {
        di->di_pos = 0;
    }
    if (itertype == &PyDictIterItem_Type ||
        itertype == &PyDictRevIterItem_Type) {
        di->di_result = PyTuple_Pack(2, Py_None, Py_None);
        if (di->di_result == NULL) {
            Py_DECREF(di);
            return NULL;
        }
    }
    else {
        di->di_result = NULL;
    }
    _PyObject_GC_TRACK(di);
    return (PyObject *)di;
}

static void
dictiter_dealloc(dictiterobject *di)
{
    /* bpo-31095: UnTrack is needed before calling any callbacks */
    _PyObject_GC_UNTRACK(di);
    Py_XDECREF(di->di_dict);
    Py_XDECREF(di->di_result);
    PyObject_GC_Del(di);
}

static int
dictiter_traverse(dictiterobject *di, visitproc visit, void *arg)
{
    Py_VISIT(di->di_dict);
    Py_VISIT(di->di_result);
    return 0;
}

static PyObject *
dictiter_len(dictiterobject *di, PyObject *Py_UNUSED(ignored))
{
    Py_ssize_t len = 0;
    if (di->di_dict != NULL && di->di_used == di->di_dict->ma_used)
        len = di->len;
    return PyLong_FromSize_t(len);
}

PyDoc_STRVAR(length_hint_doc,
             "Private method returning an estimate of len(list(it)).");

static PyObject *
dictiter_reduce(dictiterobject *di, PyObject *Py_UNUSED(ignored));

PyDoc_STRVAR(reduce_doc, "Return state information for pickling.");

static PyMethodDef dictiter_methods[] = {
    {"__length_hint__", (PyCFunction)(void(*)(void))dictiter_len, METH_NOARGS,
     length_hint_doc},
     {"__reduce__", (PyCFunction)(void(*)(void))dictiter_reduce, METH_NOARGS,
     reduce_doc},
    {NULL,              NULL}           /* sentinel */
};

static PyObject*
dictiter_iternextkey(dictiterobject *di)
{
    PyObject *key;
    Py_ssize_t i;
    PyDictKeysObject *k;
    PyDictObject *d = di->di_dict;

    if (d == NULL)
        return NULL;
    assert (PyDict_Check(d));

    if (di->di_used != d->ma_used) {
        PyErr_SetString(PyExc_RuntimeError,
                        "dictionary changed size during iteration");
        di->di_used = -1; /* Make this state sticky */
        return NULL;
    }

    i = di->di_pos;
    k = d->ma_keys;
    assert(i >= 0);
    if (d->ma_values) {
        if (i >= d->ma_used)
            goto fail;
        int index = get_index_from_order(d, i);
        key = DK_ENTRIES(k)[index].me_key;
        assert(d->ma_values->values[index] != NULL);
    }
    else {
        Py_ssize_t n = k->dk_nentries;
        PyDictKeyEntry *entry_ptr = &DK_ENTRIES(k)[i];
        while (i < n && entry_ptr->me_value == NULL) {
            entry_ptr++;
            i++;
        }
        if (i >= n)
            goto fail;
        key = entry_ptr->me_key;
    }
    // We found an element (key), but did not expect it
    if (di->len == 0) {
        PyErr_SetString(PyExc_RuntimeError,
                        "dictionary keys changed during iteration");
        goto fail;
    }
    di->di_pos = i+1;
    di->len--;
    Py_INCREF(key);
    return key;

fail:
    di->di_dict = NULL;
    Py_DECREF(d);
    return NULL;
}

PyTypeObject PyDictIterKey_Type = {
    PyVarObject_HEAD_INIT(&PyType_Type, 0)
    "dict_keyiterator",                         /* tp_name */
    sizeof(dictiterobject),                     /* tp_basicsize */
    0,                                          /* tp_itemsize */
    /* methods */
    (destructor)dictiter_dealloc,               /* tp_dealloc */
    0,                                          /* tp_vectorcall_offset */
    0,                                          /* tp_getattr */
    0,                                          /* tp_setattr */
    0,                                          /* tp_as_async */
    0,                                          /* tp_repr */
    0,                                          /* tp_as_number */
    0,                                          /* tp_as_sequence */
    0,                                          /* tp_as_mapping */
    0,                                          /* tp_hash */
    0,                                          /* tp_call */
    0,                                          /* tp_str */
    PyObject_GenericGetAttr,                    /* tp_getattro */
    0,                                          /* tp_setattro */
    0,                                          /* tp_as_buffer */
    Py_TPFLAGS_DEFAULT | Py_TPFLAGS_HAVE_GC,/* tp_flags */
    0,                                          /* tp_doc */
    (traverseproc)dictiter_traverse,            /* tp_traverse */
    0,                                          /* tp_clear */
    0,                                          /* tp_richcompare */
    0,                                          /* tp_weaklistoffset */
    PyObject_SelfIter,                          /* tp_iter */
    (iternextfunc)dictiter_iternextkey,         /* tp_iternext */
    dictiter_methods,                           /* tp_methods */
    0,
};

static PyObject *
dictiter_iternextvalue(dictiterobject *di)
{
    PyObject *value;
    Py_ssize_t i;
    PyDictObject *d = di->di_dict;

    if (d == NULL)
        return NULL;
    assert (PyDict_Check(d));

    if (di->di_used != d->ma_used) {
        PyErr_SetString(PyExc_RuntimeError,
                        "dictionary changed size during iteration");
        di->di_used = -1; /* Make this state sticky */
        return NULL;
    }

    i = di->di_pos;
    assert(i >= 0);
    if (d->ma_values) {
        if (i >= d->ma_used)
            goto fail;
        int index = get_index_from_order(d, i);
        value = d->ma_values->values[index];
        assert(value != NULL);
    }
    else {
        Py_ssize_t n = d->ma_keys->dk_nentries;
        PyDictKeyEntry *entry_ptr = &DK_ENTRIES(d->ma_keys)[i];
        while (i < n && entry_ptr->me_value == NULL) {
            entry_ptr++;
            i++;
        }
        if (i >= n)
            goto fail;
        value = entry_ptr->me_value;
    }
    // We found an element, but did not expect it
    if (di->len == 0) {
        PyErr_SetString(PyExc_RuntimeError,
                        "dictionary keys changed during iteration");
        goto fail;
    }
    di->di_pos = i+1;
    di->len--;
    Py_INCREF(value);
    return value;

fail:
    di->di_dict = NULL;
    Py_DECREF(d);
    return NULL;
}

PyTypeObject PyDictIterValue_Type = {
    PyVarObject_HEAD_INIT(&PyType_Type, 0)
    "dict_valueiterator",                       /* tp_name */
    sizeof(dictiterobject),                     /* tp_basicsize */
    0,                                          /* tp_itemsize */
    /* methods */
    (destructor)dictiter_dealloc,               /* tp_dealloc */
    0,                                          /* tp_vectorcall_offset */
    0,                                          /* tp_getattr */
    0,                                          /* tp_setattr */
    0,                                          /* tp_as_async */
    0,                                          /* tp_repr */
    0,                                          /* tp_as_number */
    0,                                          /* tp_as_sequence */
    0,                                          /* tp_as_mapping */
    0,                                          /* tp_hash */
    0,                                          /* tp_call */
    0,                                          /* tp_str */
    PyObject_GenericGetAttr,                    /* tp_getattro */
    0,                                          /* tp_setattro */
    0,                                          /* tp_as_buffer */
    Py_TPFLAGS_DEFAULT | Py_TPFLAGS_HAVE_GC,    /* tp_flags */
    0,                                          /* tp_doc */
    (traverseproc)dictiter_traverse,            /* tp_traverse */
    0,                                          /* tp_clear */
    0,                                          /* tp_richcompare */
    0,                                          /* tp_weaklistoffset */
    PyObject_SelfIter,                          /* tp_iter */
    (iternextfunc)dictiter_iternextvalue,       /* tp_iternext */
    dictiter_methods,                           /* tp_methods */
    0,
};

static PyObject *
dictiter_iternextitem(dictiterobject *di)
{
    PyObject *key, *value, *result;
    Py_ssize_t i;
    PyDictObject *d = di->di_dict;

    if (d == NULL)
        return NULL;
    assert (PyDict_Check(d));

    if (di->di_used != d->ma_used) {
        PyErr_SetString(PyExc_RuntimeError,
                        "dictionary changed size during iteration");
        di->di_used = -1; /* Make this state sticky */
        return NULL;
    }

    i = di->di_pos;
    assert(i >= 0);
    if (d->ma_values) {
        if (i >= d->ma_used)
            goto fail;
        int index = get_index_from_order(d, i);
        key = DK_ENTRIES(d->ma_keys)[index].me_key;
        value = d->ma_values->values[index];
        assert(value != NULL);
    }
    else {
        Py_ssize_t n = d->ma_keys->dk_nentries;
        PyDictKeyEntry *entry_ptr = &DK_ENTRIES(d->ma_keys)[i];
        while (i < n && entry_ptr->me_value == NULL) {
            entry_ptr++;
            i++;
        }
        if (i >= n)
            goto fail;
        key = entry_ptr->me_key;
        value = entry_ptr->me_value;
    }
    // We found an element, but did not expect it
    if (di->len == 0) {
        PyErr_SetString(PyExc_RuntimeError,
                        "dictionary keys changed during iteration");
        goto fail;
    }
    di->di_pos = i+1;
    di->len--;
    Py_INCREF(key);
    Py_INCREF(value);
    result = di->di_result;
    if (Py_REFCNT(result) == 1) {
        PyObject *oldkey = PyTuple_GET_ITEM(result, 0);
        PyObject *oldvalue = PyTuple_GET_ITEM(result, 1);
        PyTuple_SET_ITEM(result, 0, key);  /* steals reference */
        PyTuple_SET_ITEM(result, 1, value);  /* steals reference */
        Py_INCREF(result);
        Py_DECREF(oldkey);
        Py_DECREF(oldvalue);
        // bpo-42536: The GC may have untracked this result tuple. Since we're
        // recycling it, make sure it's tracked again:
        if (!_PyObject_GC_IS_TRACKED(result)) {
            _PyObject_GC_TRACK(result);
        }
    }
    else {
        result = PyTuple_New(2);
        if (result == NULL)
            return NULL;
        PyTuple_SET_ITEM(result, 0, key);  /* steals reference */
        PyTuple_SET_ITEM(result, 1, value);  /* steals reference */
    }
    return result;

fail:
    di->di_dict = NULL;
    Py_DECREF(d);
    return NULL;
}

PyTypeObject PyDictIterItem_Type = {
    PyVarObject_HEAD_INIT(&PyType_Type, 0)
    "dict_itemiterator",                        /* tp_name */
    sizeof(dictiterobject),                     /* tp_basicsize */
    0,                                          /* tp_itemsize */
    /* methods */
    (destructor)dictiter_dealloc,               /* tp_dealloc */
    0,                                          /* tp_vectorcall_offset */
    0,                                          /* tp_getattr */
    0,                                          /* tp_setattr */
    0,                                          /* tp_as_async */
    0,                                          /* tp_repr */
    0,                                          /* tp_as_number */
    0,                                          /* tp_as_sequence */
    0,                                          /* tp_as_mapping */
    0,                                          /* tp_hash */
    0,                                          /* tp_call */
    0,                                          /* tp_str */
    PyObject_GenericGetAttr,                    /* tp_getattro */
    0,                                          /* tp_setattro */
    0,                                          /* tp_as_buffer */
    Py_TPFLAGS_DEFAULT | Py_TPFLAGS_HAVE_GC,/* tp_flags */
    0,                                          /* tp_doc */
    (traverseproc)dictiter_traverse,            /* tp_traverse */
    0,                                          /* tp_clear */
    0,                                          /* tp_richcompare */
    0,                                          /* tp_weaklistoffset */
    PyObject_SelfIter,                          /* tp_iter */
    (iternextfunc)dictiter_iternextitem,        /* tp_iternext */
    dictiter_methods,                           /* tp_methods */
    0,
};


/* dictreviter */

static PyObject *
dictreviter_iternext(dictiterobject *di)
{
    PyDictObject *d = di->di_dict;

    if (d == NULL) {
        return NULL;
    }
    assert (PyDict_Check(d));

    if (di->di_used != d->ma_used) {
        PyErr_SetString(PyExc_RuntimeError,
                         "dictionary changed size during iteration");
        di->di_used = -1; /* Make this state sticky */
        return NULL;
    }

    Py_ssize_t i = di->di_pos;
    PyDictKeysObject *k = d->ma_keys;
    PyObject *key, *value, *result;

    if (i < 0) {
        goto fail;
    }
    if (d->ma_values) {
        int index = get_index_from_order(d, i);
        key = DK_ENTRIES(k)[index].me_key;
        value = d->ma_values->values[index];
        assert (value != NULL);
    }
    else {
        PyDictKeyEntry *entry_ptr = &DK_ENTRIES(k)[i];
        while (entry_ptr->me_value == NULL) {
            if (--i < 0) {
                goto fail;
            }
            entry_ptr--;
        }
        key = entry_ptr->me_key;
        value = entry_ptr->me_value;
    }
    di->di_pos = i-1;
    di->len--;

    if (Py_IS_TYPE(di, &PyDictRevIterKey_Type)) {
        Py_INCREF(key);
        return key;
    }
    else if (Py_IS_TYPE(di, &PyDictRevIterValue_Type)) {
        Py_INCREF(value);
        return value;
    }
    else if (Py_IS_TYPE(di, &PyDictRevIterItem_Type)) {
        Py_INCREF(key);
        Py_INCREF(value);
        result = di->di_result;
        if (Py_REFCNT(result) == 1) {
            PyObject *oldkey = PyTuple_GET_ITEM(result, 0);
            PyObject *oldvalue = PyTuple_GET_ITEM(result, 1);
            PyTuple_SET_ITEM(result, 0, key);  /* steals reference */
            PyTuple_SET_ITEM(result, 1, value);  /* steals reference */
            Py_INCREF(result);
            Py_DECREF(oldkey);
            Py_DECREF(oldvalue);
            // bpo-42536: The GC may have untracked this result tuple. Since
            // we're recycling it, make sure it's tracked again:
            if (!_PyObject_GC_IS_TRACKED(result)) {
                _PyObject_GC_TRACK(result);
            }
        }
        else {
            result = PyTuple_New(2);
            if (result == NULL) {
                return NULL;
            }
            PyTuple_SET_ITEM(result, 0, key); /* steals reference */
            PyTuple_SET_ITEM(result, 1, value); /* steals reference */
        }
        return result;
    }
    else {
        Py_UNREACHABLE();
    }

fail:
    di->di_dict = NULL;
    Py_DECREF(d);
    return NULL;
}

PyTypeObject PyDictRevIterKey_Type = {
    PyVarObject_HEAD_INIT(&PyType_Type, 0)
    "dict_reversekeyiterator",
    sizeof(dictiterobject),
    .tp_dealloc = (destructor)dictiter_dealloc,
    .tp_flags = Py_TPFLAGS_DEFAULT | Py_TPFLAGS_HAVE_GC,
    .tp_traverse = (traverseproc)dictiter_traverse,
    .tp_iter = PyObject_SelfIter,
    .tp_iternext = (iternextfunc)dictreviter_iternext,
    .tp_methods = dictiter_methods
};


/*[clinic input]
dict.__reversed__

Return a reverse iterator over the dict keys.
[clinic start generated code]*/

static PyObject *
dict___reversed___impl(PyDictObject *self)
/*[clinic end generated code: output=e674483336d1ed51 input=23210ef3477d8c4d]*/
{
    assert (PyDict_Check(self));
    return dictiter_new(self, &PyDictRevIterKey_Type);
}

static PyObject *
dictiter_reduce(dictiterobject *di, PyObject *Py_UNUSED(ignored))
{
    _Py_IDENTIFIER(iter);
    /* copy the iterator state */
    dictiterobject tmp = *di;
    Py_XINCREF(tmp.di_dict);

    PyObject *list = PySequence_List((PyObject*)&tmp);
    Py_XDECREF(tmp.di_dict);
    if (list == NULL) {
        return NULL;
    }
    return Py_BuildValue("N(N)", _PyEval_GetBuiltinId(&PyId_iter), list);
}

PyTypeObject PyDictRevIterItem_Type = {
    PyVarObject_HEAD_INIT(&PyType_Type, 0)
    "dict_reverseitemiterator",
    sizeof(dictiterobject),
    .tp_dealloc = (destructor)dictiter_dealloc,
    .tp_flags = Py_TPFLAGS_DEFAULT | Py_TPFLAGS_HAVE_GC,
    .tp_traverse = (traverseproc)dictiter_traverse,
    .tp_iter = PyObject_SelfIter,
    .tp_iternext = (iternextfunc)dictreviter_iternext,
    .tp_methods = dictiter_methods
};

PyTypeObject PyDictRevIterValue_Type = {
    PyVarObject_HEAD_INIT(&PyType_Type, 0)
    "dict_reversevalueiterator",
    sizeof(dictiterobject),
    .tp_dealloc = (destructor)dictiter_dealloc,
    .tp_flags = Py_TPFLAGS_DEFAULT | Py_TPFLAGS_HAVE_GC,
    .tp_traverse = (traverseproc)dictiter_traverse,
    .tp_iter = PyObject_SelfIter,
    .tp_iternext = (iternextfunc)dictreviter_iternext,
    .tp_methods = dictiter_methods
};

/***********************************************/
/* View objects for keys(), items(), values(). */
/***********************************************/

/* The instance lay-out is the same for all three; but the type differs. */

static void
dictview_dealloc(_PyDictViewObject *dv)
{
    /* bpo-31095: UnTrack is needed before calling any callbacks */
    _PyObject_GC_UNTRACK(dv);
    Py_XDECREF(dv->dv_dict);
    PyObject_GC_Del(dv);
}

static int
dictview_traverse(_PyDictViewObject *dv, visitproc visit, void *arg)
{
    Py_VISIT(dv->dv_dict);
    return 0;
}

static Py_ssize_t
dictview_len(_PyDictViewObject *dv)
{
    Py_ssize_t len = 0;
    if (dv->dv_dict != NULL)
        len = dv->dv_dict->ma_used;
    return len;
}

PyObject *
_PyDictView_New(PyObject *dict, PyTypeObject *type)
{
    _PyDictViewObject *dv;
    if (dict == NULL) {
        PyErr_BadInternalCall();
        return NULL;
    }
    if (!PyDict_Check(dict)) {
        /* XXX Get rid of this restriction later */
        PyErr_Format(PyExc_TypeError,
                     "%s() requires a dict argument, not '%s'",
                     type->tp_name, Py_TYPE(dict)->tp_name);
        return NULL;
    }
    dv = PyObject_GC_New(_PyDictViewObject, type);
    if (dv == NULL)
        return NULL;
    Py_INCREF(dict);
    dv->dv_dict = (PyDictObject *)dict;
    _PyObject_GC_TRACK(dv);
    return (PyObject *)dv;
}

static PyObject *
dictview_mapping(PyObject *view, void *Py_UNUSED(ignored)) {
    assert(view != NULL);
    assert(PyDictKeys_Check(view)
           || PyDictValues_Check(view)
           || PyDictItems_Check(view));
    PyObject *mapping = (PyObject *)((_PyDictViewObject *)view)->dv_dict;
    return PyDictProxy_New(mapping);
}

static PyGetSetDef dictview_getset[] = {
    {"mapping", dictview_mapping, (setter)NULL,
     "dictionary that this view refers to", NULL},
    {0}
};

/* TODO(guido): The views objects are not complete:

 * support more set operations
 * support arbitrary mappings?
   - either these should be static or exported in dictobject.h
   - if public then they should probably be in builtins
*/

/* Return 1 if self is a subset of other, iterating over self;
   0 if not; -1 if an error occurred. */
static int
all_contained_in(PyObject *self, PyObject *other)
{
    PyObject *iter = PyObject_GetIter(self);
    int ok = 1;

    if (iter == NULL)
        return -1;
    for (;;) {
        PyObject *next = PyIter_Next(iter);
        if (next == NULL) {
            if (PyErr_Occurred())
                ok = -1;
            break;
        }
        ok = PySequence_Contains(other, next);
        Py_DECREF(next);
        if (ok <= 0)
            break;
    }
    Py_DECREF(iter);
    return ok;
}

static PyObject *
dictview_richcompare(PyObject *self, PyObject *other, int op)
{
    Py_ssize_t len_self, len_other;
    int ok;
    PyObject *result;

    assert(self != NULL);
    assert(PyDictViewSet_Check(self));
    assert(other != NULL);

    if (!PyAnySet_Check(other) && !PyDictViewSet_Check(other))
        Py_RETURN_NOTIMPLEMENTED;

    len_self = PyObject_Size(self);
    if (len_self < 0)
        return NULL;
    len_other = PyObject_Size(other);
    if (len_other < 0)
        return NULL;

    ok = 0;
    switch(op) {

    case Py_NE:
    case Py_EQ:
        if (len_self == len_other)
            ok = all_contained_in(self, other);
        if (op == Py_NE && ok >= 0)
            ok = !ok;
        break;

    case Py_LT:
        if (len_self < len_other)
            ok = all_contained_in(self, other);
        break;

      case Py_LE:
          if (len_self <= len_other)
              ok = all_contained_in(self, other);
          break;

    case Py_GT:
        if (len_self > len_other)
            ok = all_contained_in(other, self);
        break;

    case Py_GE:
        if (len_self >= len_other)
            ok = all_contained_in(other, self);
        break;

    }
    if (ok < 0)
        return NULL;
    result = ok ? Py_True : Py_False;
    Py_INCREF(result);
    return result;
}

static PyObject *
dictview_repr(_PyDictViewObject *dv)
{
    PyObject *seq;
    PyObject *result = NULL;
    Py_ssize_t rc;

    rc = Py_ReprEnter((PyObject *)dv);
    if (rc != 0) {
        return rc > 0 ? PyUnicode_FromString("...") : NULL;
    }
    seq = PySequence_List((PyObject *)dv);
    if (seq == NULL) {
        goto Done;
    }
    result = PyUnicode_FromFormat("%s(%R)", Py_TYPE(dv)->tp_name, seq);
    Py_DECREF(seq);

Done:
    Py_ReprLeave((PyObject *)dv);
    return result;
}

/*** dict_keys ***/

static PyObject *
dictkeys_iter(_PyDictViewObject *dv)
{
    if (dv->dv_dict == NULL) {
        Py_RETURN_NONE;
    }
    return dictiter_new(dv->dv_dict, &PyDictIterKey_Type);
}

static int
dictkeys_contains(_PyDictViewObject *dv, PyObject *obj)
{
    if (dv->dv_dict == NULL)
        return 0;
    return PyDict_Contains((PyObject *)dv->dv_dict, obj);
}

static PySequenceMethods dictkeys_as_sequence = {
    (lenfunc)dictview_len,              /* sq_length */
    0,                                  /* sq_concat */
    0,                                  /* sq_repeat */
    0,                                  /* sq_item */
    0,                                  /* sq_slice */
    0,                                  /* sq_ass_item */
    0,                                  /* sq_ass_slice */
    (objobjproc)dictkeys_contains,      /* sq_contains */
};

// Create an set object from dictviews object.
// Returns a new reference.
// This utility function is used by set operations.
static PyObject*
dictviews_to_set(PyObject *self)
{
    PyObject *left = self;
    if (PyDictKeys_Check(self)) {
        // PySet_New() has fast path for the dict object.
        PyObject *dict = (PyObject *)((_PyDictViewObject *)self)->dv_dict;
        if (PyDict_CheckExact(dict)) {
            left = dict;
        }
    }
    return PySet_New(left);
}

static PyObject*
dictviews_sub(PyObject *self, PyObject *other)
{
    PyObject *result = dictviews_to_set(self);
    if (result == NULL) {
        return NULL;
    }

    _Py_IDENTIFIER(difference_update);
    PyObject *tmp = _PyObject_CallMethodIdOneArg(
            result, &PyId_difference_update, other);
    if (tmp == NULL) {
        Py_DECREF(result);
        return NULL;
    }

    Py_DECREF(tmp);
    return result;
}

static int
dictitems_contains(_PyDictViewObject *dv, PyObject *obj);

PyObject *
_PyDictView_Intersect(PyObject* self, PyObject *other)
{
    PyObject *result;
    PyObject *it;
    PyObject *key;
    Py_ssize_t len_self;
    int rv;
    int (*dict_contains)(_PyDictViewObject *, PyObject *);

    /* Python interpreter swaps parameters when dict view
       is on right side of & */
    if (!PyDictViewSet_Check(self)) {
        PyObject *tmp = other;
        other = self;
        self = tmp;
    }

    len_self = dictview_len((_PyDictViewObject *)self);

    /* if other is a set and self is smaller than other,
       reuse set intersection logic */
    if (PySet_CheckExact(other) && len_self <= PyObject_Size(other)) {
        _Py_IDENTIFIER(intersection);
        return _PyObject_CallMethodIdObjArgs(other, &PyId_intersection, self, NULL);
    }

    /* if other is another dict view, and it is bigger than self,
       swap them */
    if (PyDictViewSet_Check(other)) {
        Py_ssize_t len_other = dictview_len((_PyDictViewObject *)other);
        if (len_other > len_self) {
            PyObject *tmp = other;
            other = self;
            self = tmp;
        }
    }

    /* at this point, two things should be true
       1. self is a dictview
       2. if other is a dictview then it is smaller than self */
    result = PySet_New(NULL);
    if (result == NULL)
        return NULL;

    it = PyObject_GetIter(other);
    if (it == NULL) {
        Py_DECREF(result);
        return NULL;
    }

    if (PyDictKeys_Check(self)) {
        dict_contains = dictkeys_contains;
    }
    /* else PyDictItems_Check(self) */
    else {
        dict_contains = dictitems_contains;
    }

    while ((key = PyIter_Next(it)) != NULL) {
        rv = dict_contains((_PyDictViewObject *)self, key);
        if (rv < 0) {
            goto error;
        }
        if (rv) {
            if (PySet_Add(result, key)) {
                goto error;
            }
        }
        Py_DECREF(key);
    }
    Py_DECREF(it);
    if (PyErr_Occurred()) {
        Py_DECREF(result);
        return NULL;
    }
    return result;

error:
    Py_DECREF(it);
    Py_DECREF(result);
    Py_DECREF(key);
    return NULL;
}

static PyObject*
dictviews_or(PyObject* self, PyObject *other)
{
    PyObject *result = dictviews_to_set(self);
    if (result == NULL) {
        return NULL;
    }

    if (_PySet_Update(result, other) < 0) {
        Py_DECREF(result);
        return NULL;
    }
    return result;
}

static PyObject *
dictitems_xor(PyObject *self, PyObject *other)
{
    assert(PyDictItems_Check(self));
    assert(PyDictItems_Check(other));
    PyObject *d1 = (PyObject *)((_PyDictViewObject *)self)->dv_dict;
    PyObject *d2 = (PyObject *)((_PyDictViewObject *)other)->dv_dict;

    PyObject *temp_dict = PyDict_Copy(d1);
    if (temp_dict == NULL) {
        return NULL;
    }
    PyObject *result_set = PySet_New(NULL);
    if (result_set == NULL) {
        Py_CLEAR(temp_dict);
        return NULL;
    }

    PyObject *key = NULL, *val1 = NULL, *val2 = NULL;
    Py_ssize_t pos = 0;
    Py_hash_t hash;

    while (_PyDict_Next(d2, &pos, &key, &val2, &hash)) {
        Py_INCREF(key);
        Py_INCREF(val2);
        val1 = _PyDict_GetItem_KnownHash(temp_dict, key, hash);

        int to_delete;
        if (val1 == NULL) {
            if (PyErr_Occurred()) {
                goto error;
            }
            to_delete = 0;
        }
        else {
            Py_INCREF(val1);
            to_delete = PyObject_RichCompareBool(val1, val2, Py_EQ);
            if (to_delete < 0) {
                goto error;
            }
        }

        if (to_delete) {
            if (_PyDict_DelItem_KnownHash(temp_dict, key, hash) < 0) {
                goto error;
            }
        }
        else {
            PyObject *pair = PyTuple_Pack(2, key, val2);
            if (pair == NULL) {
                goto error;
            }
            if (PySet_Add(result_set, pair) < 0) {
                Py_DECREF(pair);
                goto error;
            }
            Py_DECREF(pair);
        }
        Py_DECREF(key);
        Py_XDECREF(val1);
        Py_DECREF(val2);
    }
    key = val1 = val2 = NULL;

    _Py_IDENTIFIER(items);
    PyObject *remaining_pairs = _PyObject_CallMethodIdNoArgs(temp_dict,
                                                             &PyId_items);
    if (remaining_pairs == NULL) {
        goto error;
    }
    if (_PySet_Update(result_set, remaining_pairs) < 0) {
        Py_DECREF(remaining_pairs);
        goto error;
    }
    Py_DECREF(temp_dict);
    Py_DECREF(remaining_pairs);
    return result_set;

error:
    Py_XDECREF(temp_dict);
    Py_XDECREF(result_set);
    Py_XDECREF(key);
    Py_XDECREF(val1);
    Py_XDECREF(val2);
    return NULL;
}

static PyObject*
dictviews_xor(PyObject* self, PyObject *other)
{
    if (PyDictItems_Check(self) && PyDictItems_Check(other)) {
        return dictitems_xor(self, other);
    }
    PyObject *result = dictviews_to_set(self);
    if (result == NULL) {
        return NULL;
    }

    _Py_IDENTIFIER(symmetric_difference_update);
    PyObject *tmp = _PyObject_CallMethodIdOneArg(
            result, &PyId_symmetric_difference_update, other);
    if (tmp == NULL) {
        Py_DECREF(result);
        return NULL;
    }

    Py_DECREF(tmp);
    return result;
}

static PyNumberMethods dictviews_as_number = {
    0,                                  /*nb_add*/
    (binaryfunc)dictviews_sub,          /*nb_subtract*/
    0,                                  /*nb_multiply*/
    0,                                  /*nb_remainder*/
    0,                                  /*nb_divmod*/
    0,                                  /*nb_power*/
    0,                                  /*nb_negative*/
    0,                                  /*nb_positive*/
    0,                                  /*nb_absolute*/
    0,                                  /*nb_bool*/
    0,                                  /*nb_invert*/
    0,                                  /*nb_lshift*/
    0,                                  /*nb_rshift*/
    (binaryfunc)_PyDictView_Intersect,  /*nb_and*/
    (binaryfunc)dictviews_xor,          /*nb_xor*/
    (binaryfunc)dictviews_or,           /*nb_or*/
};

static PyObject*
dictviews_isdisjoint(PyObject *self, PyObject *other)
{
    PyObject *it;
    PyObject *item = NULL;

    if (self == other) {
        if (dictview_len((_PyDictViewObject *)self) == 0)
            Py_RETURN_TRUE;
        else
            Py_RETURN_FALSE;
    }

    /* Iterate over the shorter object (only if other is a set,
     * because PySequence_Contains may be expensive otherwise): */
    if (PyAnySet_Check(other) || PyDictViewSet_Check(other)) {
        Py_ssize_t len_self = dictview_len((_PyDictViewObject *)self);
        Py_ssize_t len_other = PyObject_Size(other);
        if (len_other == -1)
            return NULL;

        if ((len_other > len_self)) {
            PyObject *tmp = other;
            other = self;
            self = tmp;
        }
    }

    it = PyObject_GetIter(other);
    if (it == NULL)
        return NULL;

    while ((item = PyIter_Next(it)) != NULL) {
        int contains = PySequence_Contains(self, item);
        Py_DECREF(item);
        if (contains == -1) {
            Py_DECREF(it);
            return NULL;
        }

        if (contains) {
            Py_DECREF(it);
            Py_RETURN_FALSE;
        }
    }
    Py_DECREF(it);
    if (PyErr_Occurred())
        return NULL; /* PyIter_Next raised an exception. */
    Py_RETURN_TRUE;
}

PyDoc_STRVAR(isdisjoint_doc,
"Return True if the view and the given iterable have a null intersection.");

static PyObject* dictkeys_reversed(_PyDictViewObject *dv, PyObject *Py_UNUSED(ignored));

PyDoc_STRVAR(reversed_keys_doc,
"Return a reverse iterator over the dict keys.");

static PyMethodDef dictkeys_methods[] = {
    {"isdisjoint",      (PyCFunction)dictviews_isdisjoint,  METH_O,
     isdisjoint_doc},
    {"__reversed__",    (PyCFunction)(void(*)(void))dictkeys_reversed,    METH_NOARGS,
     reversed_keys_doc},
    {NULL,              NULL}           /* sentinel */
};

PyTypeObject PyDictKeys_Type = {
    PyVarObject_HEAD_INIT(&PyType_Type, 0)
    "dict_keys",                                /* tp_name */
    sizeof(_PyDictViewObject),                  /* tp_basicsize */
    0,                                          /* tp_itemsize */
    /* methods */
    (destructor)dictview_dealloc,               /* tp_dealloc */
    0,                                          /* tp_vectorcall_offset */
    0,                                          /* tp_getattr */
    0,                                          /* tp_setattr */
    0,                                          /* tp_as_async */
    (reprfunc)dictview_repr,                    /* tp_repr */
    &dictviews_as_number,                       /* tp_as_number */
    &dictkeys_as_sequence,                      /* tp_as_sequence */
    0,                                          /* tp_as_mapping */
    0,                                          /* tp_hash */
    0,                                          /* tp_call */
    0,                                          /* tp_str */
    PyObject_GenericGetAttr,                    /* tp_getattro */
    0,                                          /* tp_setattro */
    0,                                          /* tp_as_buffer */
    Py_TPFLAGS_DEFAULT | Py_TPFLAGS_HAVE_GC,/* tp_flags */
    0,                                          /* tp_doc */
    (traverseproc)dictview_traverse,            /* tp_traverse */
    0,                                          /* tp_clear */
    dictview_richcompare,                       /* tp_richcompare */
    0,                                          /* tp_weaklistoffset */
    (getiterfunc)dictkeys_iter,                 /* tp_iter */
    0,                                          /* tp_iternext */
    dictkeys_methods,                           /* tp_methods */
    .tp_getset = dictview_getset,
};

static PyObject *
dictkeys_new(PyObject *dict, PyObject *Py_UNUSED(ignored))
{
    return _PyDictView_New(dict, &PyDictKeys_Type);
}

static PyObject *
dictkeys_reversed(_PyDictViewObject *dv, PyObject *Py_UNUSED(ignored))
{
    if (dv->dv_dict == NULL) {
        Py_RETURN_NONE;
    }
    return dictiter_new(dv->dv_dict, &PyDictRevIterKey_Type);
}

/*** dict_items ***/

static PyObject *
dictitems_iter(_PyDictViewObject *dv)
{
    if (dv->dv_dict == NULL) {
        Py_RETURN_NONE;
    }
    return dictiter_new(dv->dv_dict, &PyDictIterItem_Type);
}

static int
dictitems_contains(_PyDictViewObject *dv, PyObject *obj)
{
    int result;
    PyObject *key, *value, *found;
    if (dv->dv_dict == NULL)
        return 0;
    if (!PyTuple_Check(obj) || PyTuple_GET_SIZE(obj) != 2)
        return 0;
    key = PyTuple_GET_ITEM(obj, 0);
    value = PyTuple_GET_ITEM(obj, 1);
    found = PyDict_GetItemWithError((PyObject *)dv->dv_dict, key);
    if (found == NULL) {
        if (PyErr_Occurred())
            return -1;
        return 0;
    }
    Py_INCREF(found);
    result = PyObject_RichCompareBool(found, value, Py_EQ);
    Py_DECREF(found);
    return result;
}

static PySequenceMethods dictitems_as_sequence = {
    (lenfunc)dictview_len,              /* sq_length */
    0,                                  /* sq_concat */
    0,                                  /* sq_repeat */
    0,                                  /* sq_item */
    0,                                  /* sq_slice */
    0,                                  /* sq_ass_item */
    0,                                  /* sq_ass_slice */
    (objobjproc)dictitems_contains,     /* sq_contains */
};

static PyObject* dictitems_reversed(_PyDictViewObject *dv, PyObject *Py_UNUSED(ignored));

PyDoc_STRVAR(reversed_items_doc,
"Return a reverse iterator over the dict items.");

static PyMethodDef dictitems_methods[] = {
    {"isdisjoint",      (PyCFunction)dictviews_isdisjoint,  METH_O,
     isdisjoint_doc},
    {"__reversed__",    (PyCFunction)dictitems_reversed,    METH_NOARGS,
     reversed_items_doc},
    {NULL,              NULL}           /* sentinel */
};

PyTypeObject PyDictItems_Type = {
    PyVarObject_HEAD_INIT(&PyType_Type, 0)
    "dict_items",                               /* tp_name */
    sizeof(_PyDictViewObject),                  /* tp_basicsize */
    0,                                          /* tp_itemsize */
    /* methods */
    (destructor)dictview_dealloc,               /* tp_dealloc */
    0,                                          /* tp_vectorcall_offset */
    0,                                          /* tp_getattr */
    0,                                          /* tp_setattr */
    0,                                          /* tp_as_async */
    (reprfunc)dictview_repr,                    /* tp_repr */
    &dictviews_as_number,                       /* tp_as_number */
    &dictitems_as_sequence,                     /* tp_as_sequence */
    0,                                          /* tp_as_mapping */
    0,                                          /* tp_hash */
    0,                                          /* tp_call */
    0,                                          /* tp_str */
    PyObject_GenericGetAttr,                    /* tp_getattro */
    0,                                          /* tp_setattro */
    0,                                          /* tp_as_buffer */
    Py_TPFLAGS_DEFAULT | Py_TPFLAGS_HAVE_GC,/* tp_flags */
    0,                                          /* tp_doc */
    (traverseproc)dictview_traverse,            /* tp_traverse */
    0,                                          /* tp_clear */
    dictview_richcompare,                       /* tp_richcompare */
    0,                                          /* tp_weaklistoffset */
    (getiterfunc)dictitems_iter,                /* tp_iter */
    0,                                          /* tp_iternext */
    dictitems_methods,                          /* tp_methods */
    .tp_getset = dictview_getset,
};

static PyObject *
dictitems_new(PyObject *dict, PyObject *Py_UNUSED(ignored))
{
    return _PyDictView_New(dict, &PyDictItems_Type);
}

static PyObject *
dictitems_reversed(_PyDictViewObject *dv, PyObject *Py_UNUSED(ignored))
{
    if (dv->dv_dict == NULL) {
        Py_RETURN_NONE;
    }
    return dictiter_new(dv->dv_dict, &PyDictRevIterItem_Type);
}

/*** dict_values ***/

static PyObject *
dictvalues_iter(_PyDictViewObject *dv)
{
    if (dv->dv_dict == NULL) {
        Py_RETURN_NONE;
    }
    return dictiter_new(dv->dv_dict, &PyDictIterValue_Type);
}

static PySequenceMethods dictvalues_as_sequence = {
    (lenfunc)dictview_len,              /* sq_length */
    0,                                  /* sq_concat */
    0,                                  /* sq_repeat */
    0,                                  /* sq_item */
    0,                                  /* sq_slice */
    0,                                  /* sq_ass_item */
    0,                                  /* sq_ass_slice */
    (objobjproc)0,                      /* sq_contains */
};

static PyObject* dictvalues_reversed(_PyDictViewObject *dv, PyObject *Py_UNUSED(ignored));

PyDoc_STRVAR(reversed_values_doc,
"Return a reverse iterator over the dict values.");

static PyMethodDef dictvalues_methods[] = {
    {"__reversed__",    (PyCFunction)dictvalues_reversed,    METH_NOARGS,
     reversed_values_doc},
    {NULL,              NULL}           /* sentinel */
};

PyTypeObject PyDictValues_Type = {
    PyVarObject_HEAD_INIT(&PyType_Type, 0)
    "dict_values",                              /* tp_name */
    sizeof(_PyDictViewObject),                  /* tp_basicsize */
    0,                                          /* tp_itemsize */
    /* methods */
    (destructor)dictview_dealloc,               /* tp_dealloc */
    0,                                          /* tp_vectorcall_offset */
    0,                                          /* tp_getattr */
    0,                                          /* tp_setattr */
    0,                                          /* tp_as_async */
    (reprfunc)dictview_repr,                    /* tp_repr */
    0,                                          /* tp_as_number */
    &dictvalues_as_sequence,                    /* tp_as_sequence */
    0,                                          /* tp_as_mapping */
    0,                                          /* tp_hash */
    0,                                          /* tp_call */
    0,                                          /* tp_str */
    PyObject_GenericGetAttr,                    /* tp_getattro */
    0,                                          /* tp_setattro */
    0,                                          /* tp_as_buffer */
    Py_TPFLAGS_DEFAULT | Py_TPFLAGS_HAVE_GC,/* tp_flags */
    0,                                          /* tp_doc */
    (traverseproc)dictview_traverse,            /* tp_traverse */
    0,                                          /* tp_clear */
    0,                                          /* tp_richcompare */
    0,                                          /* tp_weaklistoffset */
    (getiterfunc)dictvalues_iter,               /* tp_iter */
    0,                                          /* tp_iternext */
    dictvalues_methods,                         /* tp_methods */
    .tp_getset = dictview_getset,
};

static PyObject *
dictvalues_new(PyObject *dict, PyObject *Py_UNUSED(ignored))
{
    return _PyDictView_New(dict, &PyDictValues_Type);
}

static PyObject *
dictvalues_reversed(_PyDictViewObject *dv, PyObject *Py_UNUSED(ignored))
{
    if (dv->dv_dict == NULL) {
        Py_RETURN_NONE;
    }
    return dictiter_new(dv->dv_dict, &PyDictRevIterValue_Type);
}


/* Returns NULL if cannot allocate a new PyDictKeysObject,
   but does not set an error */
PyDictKeysObject *
_PyDict_NewKeysForClass(void)
{
    PyDictKeysObject *keys = new_keys_object(5); /* log2(32) */
    if (keys == NULL) {
        PyErr_Clear();
    }
    else {
        assert(keys->dk_nentries == 0);
        /* Set to max size+1 as it will shrink by one before each new object */
        keys->dk_usable = SHARED_KEYS_MAX_SIZE;
        keys->dk_kind = DICT_KEYS_SPLIT;
    }
    return keys;
}

#define CACHED_KEYS(tp) (((PyHeapTypeObject*)tp)->ht_cached_keys)

static int
init_inline_values(PyObject *obj, PyTypeObject *tp)
{
    assert(tp->tp_flags & Py_TPFLAGS_HEAPTYPE);
    assert(tp->tp_dictoffset > 0);
    assert(tp->tp_inline_values_offset > 0);
    PyDictKeysObject *keys = CACHED_KEYS(tp);
    assert(keys != NULL);
    if (keys->dk_usable > 1) {
        keys->dk_usable--;
    }
    Py_ssize_t size = shared_keys_usable_size(keys);
    assert(size > 0);
    PyDictValues *values = new_values(size);
    if (values == NULL) {
        PyErr_NoMemory();
        return -1;
    }
    values->mv_order = 0;
    for (int i = 0; i < size; i++) {
        values->values[i] = NULL;
    }
    *((PyDictValues **)((char *)obj + tp->tp_inline_values_offset)) = values;
    return 0;
}

int
_PyObject_InitializeDict(PyObject *obj)
{
    PyTypeObject *tp = Py_TYPE(obj);
    if (tp->tp_dictoffset == 0) {
        return 0;
    }
    if (tp->tp_inline_values_offset) {
        return init_inline_values(obj, tp);
    }
    PyObject *dict;
    if (_PyType_HasFeature(tp, Py_TPFLAGS_HEAPTYPE) && CACHED_KEYS(tp)) {
        dictkeys_incref(CACHED_KEYS(tp));
        dict = new_dict_with_shared_keys(CACHED_KEYS(tp));
    }
    else {
        dict = PyDict_New();
    }
    if (dict == NULL) {
        return -1;
    }
    PyObject **dictptr = _PyObject_DictPointer(obj);
    *dictptr = dict;
    return 0;
}

static PyObject *
make_dict_from_instance_attributes(PyDictKeysObject *keys, PyDictValues *values)
{
    dictkeys_incref(keys);
    Py_ssize_t used = 0;
    for (Py_ssize_t i = 0; i < shared_keys_usable_size(keys); i++) {
        used += values->values[i] != NULL;
    }
    return new_dict(keys, values, used, 0);
}

PyObject *
_PyObject_MakeDictFromInstanceAttributes(PyObject *obj, PyDictValues *values)
{
    assert(Py_TYPE(obj)->tp_inline_values_offset != 0);
    PyDictKeysObject *keys = CACHED_KEYS(Py_TYPE(obj));
    return make_dict_from_instance_attributes(keys, values);
}

int
_PyObject_StoreInstanceAttribute(PyObject *obj, PyDictValues *values,
                              PyObject *name, PyObject *value)
{
    assert(PyUnicode_CheckExact(name));
    PyTypeObject *tp = Py_TYPE(obj);
    PyDictKeysObject *keys = CACHED_KEYS(Py_TYPE(obj));
    assert(keys != NULL);
    assert(values != NULL);
    int ix = insert_into_dictkeys(keys, name);
    if (ix == DKIX_EMPTY) {
        if (value == NULL) {
            PyErr_SetObject(PyExc_AttributeError, name);
            return -1;
        }
        PyObject *dict = make_dict_from_instance_attributes(keys, values);
        if (dict == NULL) {
            return -1;
        }
        *((PyDictValues **)((char *)obj + tp->tp_inline_values_offset)) = NULL;
        *((PyObject **) ((char *)obj + tp->tp_dictoffset)) = dict;
        return PyDict_SetItem(dict, name, value);
    }
    PyObject *old_value = values->values[ix];
    Py_XINCREF(value);
    values->values[ix] = value;
    if (old_value == NULL) {
        if (value == NULL) {
            PyErr_SetObject(PyExc_AttributeError, name);
            return -1;
        }
        values->mv_order = (values->mv_order << 4) | ix;
    }
    else {
        Py_DECREF(old_value);
    }
    return 0;
}


PyObject *
_PyObject_GetInstanceAttribute(PyObject *obj, PyDictValues *values,
                              PyObject *name)
{
    assert(PyUnicode_CheckExact(name));
    PyDictKeysObject *keys = CACHED_KEYS(Py_TYPE(obj));
    assert(keys != NULL);
    Py_ssize_t ix = _PyDictKeys_StringLookup(keys, name);
    if (ix == DKIX_EMPTY) {
        return NULL;
    }
    PyObject *value = values->values[ix];
    Py_XINCREF(value);
    return value;
}

int
_PyObject_DictEmpty(PyObject *obj)
{
    PyTypeObject *tp = Py_TYPE(obj);
    if (tp->tp_dictoffset == 0) {
        return 1;
    }
    PyDictValues **values_ptr = _PyObject_ValuesPointer(obj);
    if (values_ptr && *values_ptr) {
        PyDictKeysObject *keys = CACHED_KEYS(tp);
        for (Py_ssize_t i = 0; i < keys->dk_nentries; i++) {
            if ((*values_ptr)->values[i] != NULL) {
                return 0;
            }
        }
        return 1;
    }
    PyObject **dictptr = _PyObject_DictPointer(obj);
    PyObject *dict = *dictptr;
    if (dict == NULL) {
        return 1;
    }
    return ((PyDictObject *)dict)->ma_used == 0;
}


int
_PyObject_VisitInstanceAttributes(PyObject *self, visitproc visit, void *arg)
{
    PyTypeObject *tp = Py_TYPE(self);
    PyDictValues **values_ptr = _PyObject_ValuesPointer(self);
    if (values_ptr == NULL || *values_ptr == NULL) {
        return 0;
    }
    PyDictKeysObject *keys = CACHED_KEYS(tp);
    for (Py_ssize_t i = 0; i < keys->dk_nentries; i++) {
        Py_VISIT((*values_ptr)->values[i]);
    }
    return 0;
}

void
_PyObject_ClearInstanceAttributes(PyObject *self)
{
    PyTypeObject *tp = Py_TYPE(self);
    PyDictValues **values_ptr = _PyObject_ValuesPointer(self);
    if (values_ptr == NULL || *values_ptr == NULL) {
        return;
    }
    PyDictKeysObject *keys = CACHED_KEYS(tp);
    for (Py_ssize_t i = 0; i < keys->dk_nentries; i++) {
        Py_CLEAR((*values_ptr)->values[i]);
    }
}

void
_PyObject_FreeInstanceAttributes(PyObject *self)
{
    PyTypeObject *tp = Py_TYPE(self);
    PyDictValues **values_ptr = _PyObject_ValuesPointer(self);
    if (values_ptr == NULL || *values_ptr == NULL) {
        return;
    }
    PyDictKeysObject *keys = CACHED_KEYS(tp);
    for (Py_ssize_t i = 0; i < keys->dk_nentries; i++) {
        Py_XDECREF((*values_ptr)->values[i]);
    }
    free_values(*values_ptr);
}

PyObject *
PyObject_GenericGetDict(PyObject *obj, void *context)
{
    PyObject **dictptr = _PyObject_DictPointer(obj);
    if (dictptr == NULL) {
        PyErr_SetString(PyExc_AttributeError,
                        "This object has no __dict__");
        return NULL;
    }
    PyObject *dict = *dictptr;
    if (dict == NULL) {
        PyTypeObject *tp = Py_TYPE(obj);
        PyDictValues **values_ptr = _PyObject_ValuesPointer(obj);
        if (values_ptr && *values_ptr) {
            *dictptr = dict = make_dict_from_instance_attributes(CACHED_KEYS(tp), *values_ptr);
            if (dict != NULL) {
                *values_ptr = NULL;
            }
        }
        else if (_PyType_HasFeature(tp, Py_TPFLAGS_HEAPTYPE) && CACHED_KEYS(tp)) {
            dictkeys_incref(CACHED_KEYS(tp));
            *dictptr = dict = new_dict_with_shared_keys(CACHED_KEYS(tp));
        }
        else {
            *dictptr = dict = PyDict_New();
        }
    }
    Py_XINCREF(dict);
    return dict;
}

int
_PyObjectDict_SetItem(PyTypeObject *tp, PyObject **dictptr,
                      PyObject *key, PyObject *value)
{
    PyObject *dict;
    int res;
    PyDictKeysObject *cached;

    assert(dictptr != NULL);
    if ((tp->tp_flags & Py_TPFLAGS_HEAPTYPE) && (cached = CACHED_KEYS(tp))) {
        assert(dictptr != NULL);
        dict = *dictptr;
        if (dict == NULL) {
            dictkeys_incref(cached);
            dict = new_dict_with_shared_keys(cached);
            if (dict == NULL)
                return -1;
            *dictptr = dict;
        }
        if (value == NULL) {
            res = PyDict_DelItem(dict, key);
        }
        else {
            res = PyDict_SetItem(dict, key, value);
<<<<<<< HEAD
=======
            if (was_shared &&
                    (cached = CACHED_KEYS(tp)) != NULL &&
                    cached != ((PyDictObject *)dict)->ma_keys &&
                    cached->dk_nentries <= SHARED_KEYS_MAX_SIZE) {
                /* PyDict_SetItem() may call dictresize and convert split table
                 * into combined table.  In such case, convert it to split
                 * table again and update type's shared key only when this is
                 * the only dict sharing key with the type.
                 *
                 * This is to allow using shared key in class like this:
                 *
                 *     class C:
                 *         def __init__(self):
                 *             # one dict resize happens
                 *             self.a, self.b, self.c = 1, 2, 3
                 *             self.d, self.e, self.f = 4, 5, 6
                 *     a = C()
                 */
                if (cached->dk_refcnt == 1) {
                    PyDictKeysObject *new_cached = make_keys_shared(dict);
                    if (new_cached != NULL) {
                        CACHED_KEYS(tp) = new_cached;
                        dictkeys_decref(cached);
                    }
                    else if (PyErr_Occurred()) {
                        return -1;
                    }
                }
            }
>>>>>>> a7252f88
        }
    } else {
        dict = *dictptr;
        if (dict == NULL) {
            dict = PyDict_New();
            if (dict == NULL)
                return -1;
            *dictptr = dict;
        }
        if (value == NULL) {
            res = PyDict_DelItem(dict, key);
        } else {
            res = PyDict_SetItem(dict, key, value);
        }
    }
    ASSERT_CONSISTENT(dict);
    return res;
}

void
_PyDictKeys_DecRef(PyDictKeysObject *keys)
{
    dictkeys_decref(keys);
}

static uint32_t next_dict_keys_version = 2;

uint32_t _PyDictKeys_GetVersionForCurrentState(PyDictKeysObject *dictkeys)
{
    if (dictkeys->dk_version != 0) {
        return dictkeys->dk_version;
    }
    if (next_dict_keys_version == 0) {
        return 0;
    }
    uint32_t v = next_dict_keys_version++;
    dictkeys->dk_version = v;
    return v;
}<|MERGE_RESOLUTION|>--- conflicted
+++ resolved
@@ -461,18 +461,11 @@
 #endif
 
 static inline int
-<<<<<<< HEAD
-get_index_from_order(PyDictObject *mp, int i)
-{
-    int shift = (mp->ma_used-1-i)*4;
-    return (mp->ma_values->mv_order >> shift) & 15;
-=======
 get_index_from_order(PyDictObject *mp, Py_ssize_t i)
 {
     assert(mp->ma_used <= 16);
     int shift = (int)(mp->ma_used-1-i)*4;
     return (int)(mp->ma_values->mv_order >> shift) & 15;
->>>>>>> a7252f88
 }
 
 int
@@ -538,11 +531,7 @@
             CHECK(mp->ma_used <= SHARED_KEYS_MAX_SIZE);
             /* splitted table */
             int duplicate_check = 0;
-<<<<<<< HEAD
-            for (i=0; i < mp->ma_used; i++) {
-=======
             for (Py_ssize_t i=0; i < mp->ma_used; i++) {
->>>>>>> a7252f88
                 int index = get_index_from_order(mp, i);
                 CHECK((duplicate_check & (1<<index)) == 0);
                 duplicate_check |= (1<<index);
@@ -644,11 +633,7 @@
 
 /* Consumes a reference to the keys object */
 static PyObject *
-<<<<<<< HEAD
 new_dict(PyDictKeysObject *keys, PyDictValues *values, Py_ssize_t used, int free_values_on_failure)
-=======
-new_dict(PyDictKeysObject *keys, PyDictValues *values)
->>>>>>> a7252f88
 {
     PyDictObject *mp;
     assert(keys != NULL);
@@ -1094,11 +1079,7 @@
         ep->me_key = key;
         ep->me_hash = hash;
         if (mp->ma_values) {
-<<<<<<< HEAD
-            int index = mp->ma_keys->dk_nentries;
-=======
             Py_ssize_t index = mp->ma_keys->dk_nentries;
->>>>>>> a7252f88
             assert(index < SHARED_KEYS_MAX_SIZE);
             assert((mp->ma_values->mv_order >> 60) == 0);
             mp->ma_values->mv_order = (mp->ma_values->mv_order)<<4 | index;
@@ -1246,11 +1227,7 @@
          * Note that values of split table is always dense.
          */
         for (Py_ssize_t i = 0; i < numentries; i++) {
-<<<<<<< HEAD
-            int index = oldvalues->mv_order >> ((numentries-1-i)*4)&15;
-=======
             int index = oldvalues->mv_order >> ((numentries-1-i)*4) & 15;
->>>>>>> a7252f88
             assert(oldvalues->values[index] != NULL);
             PyDictKeyEntry *ep = &oldentries[index];
             PyObject *key = ep->me_key;
@@ -1305,71 +1282,6 @@
     return 0;
 }
 
-<<<<<<< HEAD
-=======
-/* Returns NULL if unable to split table.
- * A NULL return does not necessarily indicate an error */
-static PyDictKeysObject *
-make_keys_shared(PyObject *op)
-{
-    Py_ssize_t i;
-    Py_ssize_t size;
-    PyDictObject *mp = (PyDictObject *)op;
-
-    if (!PyDict_CheckExact(op))
-        return NULL;
-    if (mp->ma_used > SHARED_KEYS_MAX_SIZE) {
-        return NULL;
-    }
-    if (!_PyDict_HasSplitTable(mp)) {
-        PyDictKeyEntry *ep0;
-        PyDictValues *values;
-        assert(mp->ma_keys->dk_refcnt == 1);
-        if (mp->ma_keys->dk_kind == DICT_KEYS_GENERAL) {
-            return NULL;
-        }
-        else if (mp->ma_used > mp->ma_keys->dk_nentries) {
-            /* Remove dummy keys */
-            if (dictresize(mp, DK_LOG_SIZE(mp->ma_keys)))
-                return NULL;
-        }
-        assert(mp->ma_used == mp->ma_keys->dk_nentries);
-        /* Copy values into a new array */
-        ep0 = DK_ENTRIES(mp->ma_keys);
-        size = USABLE_FRACTION(DK_SIZE(mp->ma_keys));
-        values = new_values(size);
-        if (values == NULL) {
-            PyErr_SetString(PyExc_MemoryError,
-                "Not enough memory to allocate new values array");
-            return NULL;
-        }
-        uint64_t order = 0;
-        for (i = 0; i < mp->ma_used; i++) {
-            order <<= 4;
-            order |= i;
-            assert(ep0[i].me_value != NULL);
-            values->values[i] = ep0[i].me_value;
-            ep0[i].me_value = NULL;
-        }
-        values->mv_order = order;
-        for (; i < size; i++) {
-            assert(ep0[i].me_value == NULL);
-            values->values[i] = NULL;
-            ep0[i].me_value = NULL;
-        }
-        if (mp->ma_keys->dk_nentries + mp->ma_keys->dk_usable > SHARED_KEYS_MAX_SIZE) {
-            assert(mp->ma_keys->dk_nentries <= SHARED_KEYS_MAX_SIZE);
-            mp->ma_keys->dk_usable = SHARED_KEYS_MAX_SIZE - mp->ma_keys->dk_nentries;
-        }
-        mp->ma_keys->dk_kind = DICT_KEYS_SPLIT;
-        mp->ma_values = values;
-    }
-    dictkeys_incref(mp->ma_keys);
-    ASSERT_CONSISTENT(mp);
-    return mp->ma_keys;
-}
-
->>>>>>> a7252f88
 PyObject *
 _PyDict_NewPresized(Py_ssize_t minused)
 {
@@ -1680,11 +1592,7 @@
             if (((mp->ma_values->mv_order >> i) & 15) == (uint64_t)ix) {
                 /* Remove 4 bits at ith position */
                 uint64_t order = mp->ma_values->mv_order;
-<<<<<<< HEAD
-                uint64_t high = order >> i >> 4 << i;
-=======
                 uint64_t high = ((order>>i)>>4)<<i;
->>>>>>> a7252f88
                 uint64_t low = order & ((((uint64_t)1)<<i)-1);
                 mp->ma_values->mv_order = high | low;
                 break;
@@ -1692,10 +1600,7 @@
         }
     }
     else {
-<<<<<<< HEAD
         mp->ma_keys->dk_version = 0;
-=======
->>>>>>> a7252f88
         dictkeys_set_index(mp->ma_keys, hashpos, DKIX_DUMMY);
         old_key = ep->me_key;
         ep->me_key = NULL;
@@ -2766,11 +2671,7 @@
 
     if (_PyDict_HasSplitTable(mp)) {
         PyDictObject *split_copy;
-<<<<<<< HEAD
         Py_ssize_t size = shared_keys_usable_size(mp->ma_keys);
-=======
-        Py_ssize_t size = USABLE_FRACTION(DK_SIZE(mp->ma_keys));
->>>>>>> a7252f88
         PyDictValues *newvalues;
         newvalues = new_values(size);
         if (newvalues == NULL)
@@ -3088,11 +2989,7 @@
         ep->me_key = key;
         ep->me_hash = hash;
         if (_PyDict_HasSplitTable(mp)) {
-<<<<<<< HEAD
-            int index = mp->ma_keys->dk_nentries;
-=======
             int index = (int)mp->ma_keys->dk_nentries;
->>>>>>> a7252f88
             assert(index < SHARED_KEYS_MAX_SIZE);
             assert(mp->ma_values->values[index] == NULL);
             mp->ma_values->values[index] = value;
@@ -5270,38 +5167,6 @@
         }
         else {
             res = PyDict_SetItem(dict, key, value);
-<<<<<<< HEAD
-=======
-            if (was_shared &&
-                    (cached = CACHED_KEYS(tp)) != NULL &&
-                    cached != ((PyDictObject *)dict)->ma_keys &&
-                    cached->dk_nentries <= SHARED_KEYS_MAX_SIZE) {
-                /* PyDict_SetItem() may call dictresize and convert split table
-                 * into combined table.  In such case, convert it to split
-                 * table again and update type's shared key only when this is
-                 * the only dict sharing key with the type.
-                 *
-                 * This is to allow using shared key in class like this:
-                 *
-                 *     class C:
-                 *         def __init__(self):
-                 *             # one dict resize happens
-                 *             self.a, self.b, self.c = 1, 2, 3
-                 *             self.d, self.e, self.f = 4, 5, 6
-                 *     a = C()
-                 */
-                if (cached->dk_refcnt == 1) {
-                    PyDictKeysObject *new_cached = make_keys_shared(dict);
-                    if (new_cached != NULL) {
-                        CACHED_KEYS(tp) = new_cached;
-                        dictkeys_decref(cached);
-                    }
-                    else if (PyErr_Occurred()) {
-                        return -1;
-                    }
-                }
-            }
->>>>>>> a7252f88
         }
     } else {
         dict = *dictptr;
