--- conflicted
+++ resolved
@@ -484,7 +484,6 @@
     int log2size = DK_LOG_SIZE(keys);
     Py_ssize_t ix;
 
-<<<<<<< HEAD
     if (log2size <= 8) {
         const uint8_t *indices = (const uint8_t*)(keys->dk_indices);
         const uint8_t uix = indices[i] + DKIX_TOTAL_RESERVED_VALUES;
@@ -506,21 +505,6 @@
         const uint32_t *indices = (const uint32_t*)(keys->dk_indices);
         const uint32_t uix = indices[i] + DKIX_TOTAL_RESERVED_VALUES;
         ix = uix;
-=======
-    if (log2size < 8) {
-        ix = LOAD_INDEX(keys, 8, i);
-    }
-    else if (log2size < 16) {
-        ix = LOAD_INDEX(keys, 16, i);
-    }
-#if SIZEOF_VOID_P > 4
-    else if (log2size >= 32) {
-        ix = LOAD_INDEX(keys, 64, i);
-    }
-#endif
-    else {
-        ix = LOAD_INDEX(keys, 32, i);
->>>>>>> bfc57d43
     }
     ix -= DKIX_TOTAL_RESERVED_VALUES;
     assert(ix >= DKIX_DUMMY);
@@ -536,7 +520,6 @@
     assert(ix >= DKIX_DUMMY);
     assert(keys->dk_version == 0);
 
-<<<<<<< HEAD
     if (log2size <= 8) {
         uint8_t *indices = (uint8_t*)(keys->dk_indices);
         assert(ix + DKIX_TOTAL_RESERVED_VALUES < 0xff);
@@ -557,24 +540,6 @@
         uint32_t *indices = (uint32_t*)(keys->dk_indices);
         assert(ix + DKIX_TOTAL_RESERVED_VALUES < 0xffffffff);
         indices[i] = (uint32_t)ix;
-=======
-    if (log2size < 8) {
-        assert(ix <= 0x7f);
-        STORE_INDEX(keys, 8, i, ix);
-    }
-    else if (log2size < 16) {
-        assert(ix <= 0x7fff);
-        STORE_INDEX(keys, 16, i, ix);
-    }
-#if SIZEOF_VOID_P > 4
-    else if (log2size >= 32) {
-        STORE_INDEX(keys, 64, i, ix);
-    }
-#endif
-    else {
-        assert(ix <= 0x7fffffff);
-        STORE_INDEX(keys, 32, i, ix);
->>>>>>> bfc57d43
     }
 }
 
@@ -795,13 +760,8 @@
 
     assert(log2_size >= PyDict_LOG_MINSIZE);
 
-<<<<<<< HEAD
-    usable = USABLE_FRACTION(1<<log2_size);
+    usable = USABLE_FRACTION((size_t)1<<log2_size);
     if (log2_size <= 8) {
-=======
-    usable = USABLE_FRACTION((size_t)1<<log2_size);
-    if (log2_size < 8) {
->>>>>>> bfc57d43
         log2_bytes = log2_size;
     }
     else if (log2_size <= 16) {
