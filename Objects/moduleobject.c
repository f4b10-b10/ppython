
/* Module object implementation */

#include "Python.h"
#include "pycore_call.h"          // _PyObject_CallNoArgs()
#include "pycore_interp.h"        // PyInterpreterState.importlib
#include "pycore_object.h"        // _PyType_AllocNoTrack
#include "pycore_pystate.h"       // _PyInterpreterState_GET()
#include "pycore_moduleobject.h"  // _PyModule_GetDef()
#include "structmember.h"         // PyMemberDef


static PyMemberDef module_members[] = {
    {"__dict__", T_OBJECT, offsetof(PyModuleObject, md_dict), READONLY},
    {0}
};


PyTypeObject PyModuleDef_Type = {
    PyVarObject_HEAD_INIT(&PyType_Type, 0)
    "moduledef",                                /* tp_name */
    sizeof(PyModuleDef),                        /* tp_basicsize */
    0,                                          /* tp_itemsize */
};


int
_PyModule_IsExtension(PyObject *obj)
{
    if (!PyModule_Check(obj)) {
        return 0;
    }
    PyModuleObject *module = (PyModuleObject*)obj;

    PyModuleDef *def = module->md_def;
    return (def != NULL && def->m_methods != NULL);
}


PyObject*
PyModuleDef_Init(PyModuleDef* def)
{
    assert(PyModuleDef_Type.tp_flags & Py_TPFLAGS_READY);
    if (def->m_base.m_index == 0) {
        Py_SET_REFCNT(def, 1);
        Py_SET_TYPE(def, &PyModuleDef_Type);
        def->m_base.m_index = _PyImport_GetNextModuleIndex();
    }
    return (PyObject*)def;
}

static int
module_init_dict(PyModuleObject *mod, PyObject *md_dict,
                 PyObject *name, PyObject *doc)
{
    assert(md_dict != NULL);
    if (doc == NULL)
        doc = Py_None;

    if (PyDict_SetItem(md_dict, &_Py_ID(__name__), name) != 0)
        return -1;
    if (PyDict_SetItem(md_dict, &_Py_ID(__doc__), doc) != 0)
        return -1;
    if (PyDict_SetItem(md_dict, &_Py_ID(__package__), Py_None) != 0)
        return -1;
    if (PyDict_SetItem(md_dict, &_Py_ID(__loader__), Py_None) != 0)
        return -1;
    if (PyDict_SetItem(md_dict, &_Py_ID(__spec__), Py_None) != 0)
        return -1;
    if (PyUnicode_CheckExact(name)) {
        Py_XSETREF(mod->md_name, Py_NewRef(name));
    }

    return 0;
}

static PyModuleObject *
new_module_notrack(PyTypeObject *mt)
{
    PyModuleObject *m;
    m = (PyModuleObject *)_PyType_AllocNoTrack(mt, 0);
    if (m == NULL)
        return NULL;
    m->md_def = NULL;
    m->md_state = NULL;
    m->md_weaklist = NULL;
    m->md_name = NULL;
    m->md_dict = PyDict_New();
    if (m->md_dict != NULL) {
        return m;
    }
    Py_DECREF(m);
    return NULL;
}

static PyObject *
new_module(PyTypeObject *mt, PyObject *args, PyObject *kws)
{
    PyObject *m = (PyObject *)new_module_notrack(mt);
    if (m != NULL) {
        PyObject_GC_Track(m);
    }
    return m;
}

PyObject *
PyModule_NewObject(PyObject *name)
{
    PyModuleObject *m = new_module_notrack(&PyModule_Type);
    if (m == NULL)
        return NULL;
    if (module_init_dict(m, m->md_dict, name, NULL) != 0)
        goto fail;
    PyObject_GC_Track(m);
    return (PyObject *)m;

 fail:
    Py_DECREF(m);
    return NULL;
}

PyObject *
PyModule_New(const char *name)
{
    PyObject *nameobj, *module;
    nameobj = PyUnicode_FromString(name);
    if (nameobj == NULL)
        return NULL;
    module = PyModule_NewObject(nameobj);
    Py_DECREF(nameobj);
    return module;
}

/* Check API/ABI version
 * Issues a warning on mismatch, which is usually not fatal.
 * Returns 0 if an exception is raised.
 */
static int
check_api_version(const char *name, int module_api_version)
{
    if (module_api_version != PYTHON_API_VERSION && module_api_version != PYTHON_ABI_VERSION) {
        int err;
        err = PyErr_WarnFormat(PyExc_RuntimeWarning, 1,
            "Python C API version mismatch for module %.100s: "
            "This Python has API version %d, module %.100s has version %d.",
             name,
             PYTHON_API_VERSION, name, module_api_version);
        if (err)
            return 0;
    }
    return 1;
}

static int
_add_methods_to_object(PyObject *module, PyObject *name, PyMethodDef *functions)
{
    PyObject *func;
    PyMethodDef *fdef;

    for (fdef = functions; fdef->ml_name != NULL; fdef++) {
        if ((fdef->ml_flags & METH_CLASS) ||
            (fdef->ml_flags & METH_STATIC)) {
            PyErr_SetString(PyExc_ValueError,
                            "module functions cannot set"
                            " METH_CLASS or METH_STATIC");
            return -1;
        }
        func = PyCFunction_NewEx(fdef, (PyObject*)module, name);
        if (func == NULL) {
            return -1;
        }
        if (PyObject_SetAttrString(module, fdef->ml_name, func) != 0) {
            Py_DECREF(func);
            return -1;
        }
        Py_DECREF(func);
    }

    return 0;
}

PyObject *
PyModule_Create2(PyModuleDef* module, int module_api_version)
{
    if (!_PyImport_IsInitialized(_PyInterpreterState_GET())) {
        PyErr_SetString(PyExc_SystemError,
                        "Python import machinery not initialized");
        return NULL;
    }
    return _PyModule_CreateInitialized(module, module_api_version);
}

PyObject *
_PyModule_CreateInitialized(PyModuleDef* module, int module_api_version)
{
    const char* name;
    PyModuleObject *m;

    if (!PyModuleDef_Init(module))
        return NULL;
    name = module->m_name;
    if (!check_api_version(name, module_api_version)) {
        return NULL;
    }
    if (module->m_slots) {
        PyErr_Format(
            PyExc_SystemError,
            "module %s: PyModule_Create is incompatible with m_slots", name);
        return NULL;
    }
    name = _PyImport_ResolveNameWithPackageContext(name);
    if ((m = (PyModuleObject*)PyModule_New(name)) == NULL)
        return NULL;

    if (module->m_size > 0) {
        m->md_state = PyMem_Malloc(module->m_size);
        if (!m->md_state) {
            PyErr_NoMemory();
            Py_DECREF(m);
            return NULL;
        }
        memset(m->md_state, 0, module->m_size);
    }

    if (module->m_methods != NULL) {
        if (PyModule_AddFunctions((PyObject *) m, module->m_methods) != 0) {
            Py_DECREF(m);
            return NULL;
        }
    }
    if (module->m_doc != NULL) {
        if (PyModule_SetDocString((PyObject *) m, module->m_doc) != 0) {
            Py_DECREF(m);
            return NULL;
        }
    }
    m->md_def = module;
    return (PyObject*)m;
}

PyObject *
PyModule_FromDefAndSpec2(PyModuleDef* def, PyObject *spec, int module_api_version)
{
    PyModuleDef_Slot* cur_slot;
    PyObject *(*create)(PyObject *, PyModuleDef*) = NULL;
    PyObject *nameobj;
    PyObject *m = NULL;
    int has_multiple_interpreters_slot = 0;
    void *multiple_interpreters;
    int has_execution_slots = 0;
    const char *name;
    int ret;
    PyInterpreterState *interp = _PyInterpreterState_GET();

    PyModuleDef_Init(def);

    nameobj = PyObject_GetAttrString(spec, "name");
    if (nameobj == NULL) {
        return NULL;
    }
    name = PyUnicode_AsUTF8(nameobj);
    if (name == NULL) {
        goto error;
    }

    if (!check_api_version(name, module_api_version)) {
        goto error;
    }

    if (def->m_size < 0) {
        PyErr_Format(
            PyExc_SystemError,
            "module %s: m_size may not be negative for multi-phase initialization",
            name);
        goto error;
    }

    for (cur_slot = def->m_slots; cur_slot && cur_slot->slot; cur_slot++) {
        switch (cur_slot->slot) {
            case Py_mod_create:
                if (create) {
                    PyErr_Format(
                        PyExc_SystemError,
                        "module %s has multiple create slots",
                        name);
                    goto error;
                }
                create = cur_slot->value;
                break;
            case Py_mod_exec:
                has_execution_slots = 1;
                break;
            case Py_mod_multiple_interpreters:
                if (has_multiple_interpreters_slot) {
                    PyErr_Format(
                        PyExc_SystemError,
                        "module %s has more than one 'multiple interpreters' slots",
                        name);
                    goto error;
                }
                multiple_interpreters = cur_slot->value;
                has_multiple_interpreters_slot = 1;
                break;
            default:
                assert(cur_slot->slot < 0 || cur_slot->slot > _Py_mod_LAST_SLOT);
                PyErr_Format(
                    PyExc_SystemError,
                    "module %s uses unknown slot ID %i",
                    name, cur_slot->slot);
                goto error;
        }
    }

    /* By default, multi-phase init modules are expected
       to work under multiple interpreters. */
    if (!has_multiple_interpreters_slot) {
        multiple_interpreters = Py_MOD_MULTIPLE_INTERPRETERS_SUPPORTED;
    }
<<<<<<< HEAD
    if (!multiple_interpreters
        && !_Py_IsMainInterpreter(interp)
        && _PyImport_CheckSubinterpIncompatibleExtensionAllowed(name) < 0)
    {
        goto error;
    }
    // XXX This case needs a test.
    else if (multiple_interpreters != (Py_ssize_t)Py_MOD_PER_INTERPRETER_GIL_SUPPORTED
             && interp->ceval.own_gil
             && !_Py_IsMainInterpreter(interp)
             && _PyImport_CheckSubinterpIncompatibleExtensionAllowed(name) < 0)
    {
        goto error;
=======
    if (multiple_interpreters == Py_MOD_MULTIPLE_INTERPRETERS_NOT_SUPPORTED) {
        PyInterpreterState *interp = _PyInterpreterState_GET();
        if (!_Py_IsMainInterpreter(interp)
            && _PyImport_CheckSubinterpIncompatibleExtensionAllowed(name) < 0)
        {
            goto error;
        }
>>>>>>> 6e875bca
    }

    if (create) {
        m = create(spec, def);
        if (m == NULL) {
            if (!PyErr_Occurred()) {
                PyErr_Format(
                    PyExc_SystemError,
                    "creation of module %s failed without setting an exception",
                    name);
            }
            goto error;
        } else {
            if (PyErr_Occurred()) {
                _PyErr_FormatFromCause(
                    PyExc_SystemError,
                    "creation of module %s raised unreported exception",
                    name);
                goto error;
            }
        }
    } else {
        m = PyModule_NewObject(nameobj);
        if (m == NULL) {
            goto error;
        }
    }

    if (PyModule_Check(m)) {
        ((PyModuleObject*)m)->md_state = NULL;
        ((PyModuleObject*)m)->md_def = def;
    } else {
        if (def->m_size > 0 || def->m_traverse || def->m_clear || def->m_free) {
            PyErr_Format(
                PyExc_SystemError,
                "module %s is not a module object, but requests module state",
                name);
            goto error;
        }
        if (has_execution_slots) {
            PyErr_Format(
                PyExc_SystemError,
                "module %s specifies execution slots, but did not create "
                    "a ModuleType instance",
                name);
            goto error;
        }
    }

    if (def->m_methods != NULL) {
        ret = _add_methods_to_object(m, nameobj, def->m_methods);
        if (ret != 0) {
            goto error;
        }
    }

    if (def->m_doc != NULL) {
        ret = PyModule_SetDocString(m, def->m_doc);
        if (ret != 0) {
            goto error;
        }
    }

    Py_DECREF(nameobj);
    return m;

error:
    Py_DECREF(nameobj);
    Py_XDECREF(m);
    return NULL;
}

int
PyModule_ExecDef(PyObject *module, PyModuleDef *def)
{
    PyModuleDef_Slot *cur_slot;
    const char *name;
    int ret;

    name = PyModule_GetName(module);
    if (name == NULL) {
        return -1;
    }

    if (def->m_size >= 0) {
        PyModuleObject *md = (PyModuleObject*)module;
        if (md->md_state == NULL) {
            /* Always set a state pointer; this serves as a marker to skip
             * multiple initialization (importlib.reload() is no-op) */
            md->md_state = PyMem_Malloc(def->m_size);
            if (!md->md_state) {
                PyErr_NoMemory();
                return -1;
            }
            memset(md->md_state, 0, def->m_size);
        }
    }

    if (def->m_slots == NULL) {
        return 0;
    }

    for (cur_slot = def->m_slots; cur_slot && cur_slot->slot; cur_slot++) {
        switch (cur_slot->slot) {
            case Py_mod_create:
                /* handled in PyModule_FromDefAndSpec2 */
                break;
            case Py_mod_exec:
                ret = ((int (*)(PyObject *))cur_slot->value)(module);
                if (ret != 0) {
                    if (!PyErr_Occurred()) {
                        PyErr_Format(
                            PyExc_SystemError,
                            "execution of module %s failed without setting an exception",
                            name);
                    }
                    return -1;
                }
                if (PyErr_Occurred()) {
                    _PyErr_FormatFromCause(
                        PyExc_SystemError,
                        "execution of module %s raised unreported exception",
                        name);
                    return -1;
                }
                break;
            case Py_mod_multiple_interpreters:
                /* handled in PyModule_FromDefAndSpec2 */
                break;
            default:
                PyErr_Format(
                    PyExc_SystemError,
                    "module %s initialized with unknown slot %i",
                    name, cur_slot->slot);
                return -1;
        }
    }
    return 0;
}

int
PyModule_AddFunctions(PyObject *m, PyMethodDef *functions)
{
    int res;
    PyObject *name = PyModule_GetNameObject(m);
    if (name == NULL) {
        return -1;
    }

    res = _add_methods_to_object(m, name, functions);
    Py_DECREF(name);
    return res;
}

int
PyModule_SetDocString(PyObject *m, const char *doc)
{
    PyObject *v;

    v = PyUnicode_FromString(doc);
    if (v == NULL || PyObject_SetAttr(m, &_Py_ID(__doc__), v) != 0) {
        Py_XDECREF(v);
        return -1;
    }
    Py_DECREF(v);
    return 0;
}

PyObject *
PyModule_GetDict(PyObject *m)
{
    if (!PyModule_Check(m)) {
        PyErr_BadInternalCall();
        return NULL;
    }
    return _PyModule_GetDict(m);
}

PyObject*
PyModule_GetNameObject(PyObject *m)
{
    PyObject *d;
    PyObject *name;
    if (!PyModule_Check(m)) {
        PyErr_BadArgument();
        return NULL;
    }
    d = ((PyModuleObject *)m)->md_dict;
    if (d == NULL || !PyDict_Check(d) ||
        (name = PyDict_GetItemWithError(d, &_Py_ID(__name__))) == NULL ||
        !PyUnicode_Check(name))
    {
        if (!PyErr_Occurred()) {
            PyErr_SetString(PyExc_SystemError, "nameless module");
        }
        return NULL;
    }
    return Py_NewRef(name);
}

const char *
PyModule_GetName(PyObject *m)
{
    PyObject *name = PyModule_GetNameObject(m);
    if (name == NULL) {
        return NULL;
    }
    assert(Py_REFCNT(name) >= 2);
    Py_DECREF(name);   /* module dict has still a reference */
    return PyUnicode_AsUTF8(name);
}

PyObject*
PyModule_GetFilenameObject(PyObject *m)
{
    PyObject *d;
    PyObject *fileobj;
    if (!PyModule_Check(m)) {
        PyErr_BadArgument();
        return NULL;
    }
    d = ((PyModuleObject *)m)->md_dict;
    if (d == NULL ||
        (fileobj = PyDict_GetItemWithError(d, &_Py_ID(__file__))) == NULL ||
        !PyUnicode_Check(fileobj))
    {
        if (!PyErr_Occurred()) {
            PyErr_SetString(PyExc_SystemError, "module filename missing");
        }
        return NULL;
    }
    return Py_NewRef(fileobj);
}

const char *
PyModule_GetFilename(PyObject *m)
{
    PyObject *fileobj;
    const char *utf8;
    fileobj = PyModule_GetFilenameObject(m);
    if (fileobj == NULL)
        return NULL;
    utf8 = PyUnicode_AsUTF8(fileobj);
    Py_DECREF(fileobj);   /* module dict has still a reference */
    return utf8;
}

PyModuleDef*
PyModule_GetDef(PyObject* m)
{
    if (!PyModule_Check(m)) {
        PyErr_BadArgument();
        return NULL;
    }
    return _PyModule_GetDef(m);
}

void*
PyModule_GetState(PyObject* m)
{
    if (!PyModule_Check(m)) {
        PyErr_BadArgument();
        return NULL;
    }
    return _PyModule_GetState(m);
}

void
_PyModule_Clear(PyObject *m)
{
    PyObject *d = ((PyModuleObject *)m)->md_dict;
    if (d != NULL)
        _PyModule_ClearDict(d);
}

void
_PyModule_ClearDict(PyObject *d)
{
    /* To make the execution order of destructors for global
       objects a bit more predictable, we first zap all objects
       whose name starts with a single underscore, before we clear
       the entire dictionary.  We zap them by replacing them with
       None, rather than deleting them from the dictionary, to
       avoid rehashing the dictionary (to some extent). */

    Py_ssize_t pos;
    PyObject *key, *value;

    int verbose = _Py_GetConfig()->verbose;

    /* First, clear only names starting with a single underscore */
    pos = 0;
    while (PyDict_Next(d, &pos, &key, &value)) {
        if (value != Py_None && PyUnicode_Check(key)) {
            if (PyUnicode_READ_CHAR(key, 0) == '_' &&
                PyUnicode_READ_CHAR(key, 1) != '_') {
                if (verbose > 1) {
                    const char *s = PyUnicode_AsUTF8(key);
                    if (s != NULL)
                        PySys_WriteStderr("#   clear[1] %s\n", s);
                    else
                        PyErr_Clear();
                }
                if (PyDict_SetItem(d, key, Py_None) != 0) {
                    PyErr_WriteUnraisable(NULL);
                }
            }
        }
    }

    /* Next, clear all names except for __builtins__ */
    pos = 0;
    while (PyDict_Next(d, &pos, &key, &value)) {
        if (value != Py_None && PyUnicode_Check(key)) {
            if (PyUnicode_READ_CHAR(key, 0) != '_' ||
                !_PyUnicode_EqualToASCIIString(key, "__builtins__"))
            {
                if (verbose > 1) {
                    const char *s = PyUnicode_AsUTF8(key);
                    if (s != NULL)
                        PySys_WriteStderr("#   clear[2] %s\n", s);
                    else
                        PyErr_Clear();
                }
                if (PyDict_SetItem(d, key, Py_None) != 0) {
                    PyErr_WriteUnraisable(NULL);
                }
            }
        }
    }

    /* Note: we leave __builtins__ in place, so that destructors
       of non-global objects defined in this module can still use
       builtins, in particularly 'None'. */

}

/*[clinic input]
class module "PyModuleObject *" "&PyModule_Type"
[clinic start generated code]*/
/*[clinic end generated code: output=da39a3ee5e6b4b0d input=3e35d4f708ecb6af]*/

#include "clinic/moduleobject.c.h"

/* Methods */

/*[clinic input]
module.__init__
    name: unicode
    doc: object = None

Create a module object.

The name must be a string; the optional doc argument can have any type.
[clinic start generated code]*/

static int
module___init___impl(PyModuleObject *self, PyObject *name, PyObject *doc)
/*[clinic end generated code: output=e7e721c26ce7aad7 input=57f9e177401e5e1e]*/
{
    PyObject *dict = self->md_dict;
    if (dict == NULL) {
        dict = PyDict_New();
        if (dict == NULL)
            return -1;
        self->md_dict = dict;
    }
    if (module_init_dict(self, dict, name, doc) < 0)
        return -1;
    return 0;
}

static void
module_dealloc(PyModuleObject *m)
{
    int verbose = _Py_GetConfig()->verbose;

    PyObject_GC_UnTrack(m);
    if (verbose && m->md_name) {
        PySys_FormatStderr("# destroy %U\n", m->md_name);
    }
    if (m->md_weaklist != NULL)
        PyObject_ClearWeakRefs((PyObject *) m);
    /* bpo-39824: Don't call m_free() if m_size > 0 and md_state=NULL */
    if (m->md_def && m->md_def->m_free
        && (m->md_def->m_size <= 0 || m->md_state != NULL))
    {
        m->md_def->m_free(m);
    }
    Py_XDECREF(m->md_dict);
    Py_XDECREF(m->md_name);
    if (m->md_state != NULL)
        PyMem_Free(m->md_state);
    Py_TYPE(m)->tp_free((PyObject *)m);
}

static PyObject *
module_repr(PyModuleObject *m)
{
    PyInterpreterState *interp = _PyInterpreterState_GET();
    return _PyImport_ImportlibModuleRepr(interp, (PyObject *)m);
}

/* Check if the "_initializing" attribute of the module spec is set to true.
   Clear the exception and return 0 if spec is NULL.
 */
int
_PyModuleSpec_IsInitializing(PyObject *spec)
{
    if (spec != NULL) {
        PyObject *value = PyObject_GetAttr(spec, &_Py_ID(_initializing));
        if (value != NULL) {
            int initializing = PyObject_IsTrue(value);
            Py_DECREF(value);
            if (initializing >= 0) {
                return initializing;
            }
        }
    }
    PyErr_Clear();
    return 0;
}

/* Check if the submodule name is in the "_uninitialized_submodules" attribute
   of the module spec.
 */
int
_PyModuleSpec_IsUninitializedSubmodule(PyObject *spec, PyObject *name)
{
    if (spec == NULL) {
         return 0;
    }

    PyObject *value = PyObject_GetAttr(spec, &_Py_ID(_uninitialized_submodules));
    if (value == NULL) {
        return 0;
    }

    int is_uninitialized = PySequence_Contains(value, name);
    Py_DECREF(value);
    if (is_uninitialized == -1) {
        return 0;
    }
    return is_uninitialized;
}

static PyObject*
module_getattro(PyModuleObject *m, PyObject *name)
{
    PyObject *attr, *mod_name, *getattr;
    attr = PyObject_GenericGetAttr((PyObject *)m, name);
    if (attr || !PyErr_ExceptionMatches(PyExc_AttributeError)) {
        return attr;
    }
    PyErr_Clear();
    assert(m->md_dict != NULL);
    getattr = PyDict_GetItemWithError(m->md_dict, &_Py_ID(__getattr__));
    if (getattr) {
        return PyObject_CallOneArg(getattr, name);
    }
    if (PyErr_Occurred()) {
        return NULL;
    }
    mod_name = PyDict_GetItemWithError(m->md_dict, &_Py_ID(__name__));
    if (mod_name && PyUnicode_Check(mod_name)) {
        Py_INCREF(mod_name);
        PyObject *spec = PyDict_GetItemWithError(m->md_dict, &_Py_ID(__spec__));
        if (spec == NULL && PyErr_Occurred()) {
            Py_DECREF(mod_name);
            return NULL;
        }
        Py_XINCREF(spec);
        if (_PyModuleSpec_IsInitializing(spec)) {
            PyErr_Format(PyExc_AttributeError,
                            "partially initialized "
                            "module '%U' has no attribute '%U' "
                            "(most likely due to a circular import)",
                            mod_name, name);
        }
        else if (_PyModuleSpec_IsUninitializedSubmodule(spec, name)) {
            PyErr_Format(PyExc_AttributeError,
                            "cannot access submodule '%U' of module '%U' "
                            "(most likely due to a circular import)",
                            name, mod_name);
        }
        else {
            PyErr_Format(PyExc_AttributeError,
                            "module '%U' has no attribute '%U'",
                            mod_name, name);
        }
        Py_XDECREF(spec);
        Py_DECREF(mod_name);
        return NULL;
    }
    else if (PyErr_Occurred()) {
        return NULL;
    }
    PyErr_Format(PyExc_AttributeError,
                "module has no attribute '%U'", name);
    return NULL;
}

static int
module_traverse(PyModuleObject *m, visitproc visit, void *arg)
{
    /* bpo-39824: Don't call m_traverse() if m_size > 0 and md_state=NULL */
    if (m->md_def && m->md_def->m_traverse
        && (m->md_def->m_size <= 0 || m->md_state != NULL))
    {
        int res = m->md_def->m_traverse((PyObject*)m, visit, arg);
        if (res)
            return res;
    }
    Py_VISIT(m->md_dict);
    return 0;
}

static int
module_clear(PyModuleObject *m)
{
    /* bpo-39824: Don't call m_clear() if m_size > 0 and md_state=NULL */
    if (m->md_def && m->md_def->m_clear
        && (m->md_def->m_size <= 0 || m->md_state != NULL))
    {
        int res = m->md_def->m_clear((PyObject*)m);
        if (PyErr_Occurred()) {
            PySys_FormatStderr("Exception ignored in m_clear of module%s%V\n",
                               m->md_name ? " " : "",
                               m->md_name, "");
            PyErr_WriteUnraisable(NULL);
        }
        if (res)
            return res;
    }
    Py_CLEAR(m->md_dict);
    return 0;
}

static PyObject *
module_dir(PyObject *self, PyObject *args)
{
    PyObject *result = NULL;
    PyObject *dict = PyObject_GetAttr(self, &_Py_ID(__dict__));

    if (dict != NULL) {
        if (PyDict_Check(dict)) {
            PyObject *dirfunc = PyDict_GetItemWithError(dict, &_Py_ID(__dir__));
            if (dirfunc) {
                result = _PyObject_CallNoArgs(dirfunc);
            }
            else if (!PyErr_Occurred()) {
                result = PyDict_Keys(dict);
            }
        }
        else {
            PyErr_Format(PyExc_TypeError, "<module>.__dict__ is not a dictionary");
        }
    }

    Py_XDECREF(dict);
    return result;
}

static PyMethodDef module_methods[] = {
    {"__dir__", module_dir, METH_NOARGS,
     PyDoc_STR("__dir__() -> list\nspecialized dir() implementation")},
    {0}
};

static PyObject *
module_get_annotations(PyModuleObject *m, void *Py_UNUSED(ignored))
{
    PyObject *dict = PyObject_GetAttr((PyObject *)m, &_Py_ID(__dict__));

    if ((dict == NULL) || !PyDict_Check(dict)) {
        PyErr_Format(PyExc_TypeError, "<module>.__dict__ is not a dictionary");
        Py_XDECREF(dict);
        return NULL;
    }

    PyObject *annotations;
    /* there's no _PyDict_GetItemId without WithError, so let's LBYL. */
    if (PyDict_Contains(dict, &_Py_ID(__annotations__))) {
        annotations = PyDict_GetItemWithError(dict, &_Py_ID(__annotations__));
        /*
        ** _PyDict_GetItemIdWithError could still fail,
        ** for instance with a well-timed Ctrl-C or a MemoryError.
        ** so let's be totally safe.
        */
        if (annotations) {
            Py_INCREF(annotations);
        }
    } else {
        annotations = PyDict_New();
        if (annotations) {
            int result = PyDict_SetItem(
                    dict, &_Py_ID(__annotations__), annotations);
            if (result) {
                Py_CLEAR(annotations);
            }
        }
    }
    Py_DECREF(dict);
    return annotations;
}

static int
module_set_annotations(PyModuleObject *m, PyObject *value, void *Py_UNUSED(ignored))
{
    int ret = -1;
    PyObject *dict = PyObject_GetAttr((PyObject *)m, &_Py_ID(__dict__));

    if ((dict == NULL) || !PyDict_Check(dict)) {
        PyErr_Format(PyExc_TypeError, "<module>.__dict__ is not a dictionary");
        goto exit;
    }

    if (value != NULL) {
        /* set */
        ret = PyDict_SetItem(dict, &_Py_ID(__annotations__), value);
        goto exit;
    }

    /* delete */
    if (!PyDict_Contains(dict, &_Py_ID(__annotations__))) {
        PyErr_Format(PyExc_AttributeError, "__annotations__");
        goto exit;
    }

    ret = PyDict_DelItem(dict, &_Py_ID(__annotations__));

exit:
    Py_XDECREF(dict);
    return ret;
}


static PyGetSetDef module_getsets[] = {
    {"__annotations__", (getter)module_get_annotations, (setter)module_set_annotations},
    {NULL}
};

PyTypeObject PyModule_Type = {
    PyVarObject_HEAD_INIT(&PyType_Type, 0)
    "module",                                   /* tp_name */
    sizeof(PyModuleObject),                     /* tp_basicsize */
    0,                                          /* tp_itemsize */
    (destructor)module_dealloc,                 /* tp_dealloc */
    0,                                          /* tp_vectorcall_offset */
    0,                                          /* tp_getattr */
    0,                                          /* tp_setattr */
    0,                                          /* tp_as_async */
    (reprfunc)module_repr,                      /* tp_repr */
    0,                                          /* tp_as_number */
    0,                                          /* tp_as_sequence */
    0,                                          /* tp_as_mapping */
    0,                                          /* tp_hash */
    0,                                          /* tp_call */
    0,                                          /* tp_str */
    (getattrofunc)module_getattro,              /* tp_getattro */
    PyObject_GenericSetAttr,                    /* tp_setattro */
    0,                                          /* tp_as_buffer */
    Py_TPFLAGS_DEFAULT | Py_TPFLAGS_HAVE_GC |
        Py_TPFLAGS_BASETYPE,                    /* tp_flags */
    module___init____doc__,                     /* tp_doc */
    (traverseproc)module_traverse,              /* tp_traverse */
    (inquiry)module_clear,                      /* tp_clear */
    0,                                          /* tp_richcompare */
    offsetof(PyModuleObject, md_weaklist),      /* tp_weaklistoffset */
    0,                                          /* tp_iter */
    0,                                          /* tp_iternext */
    module_methods,                             /* tp_methods */
    module_members,                             /* tp_members */
    module_getsets,                             /* tp_getset */
    0,                                          /* tp_base */
    0,                                          /* tp_dict */
    0,                                          /* tp_descr_get */
    0,                                          /* tp_descr_set */
    offsetof(PyModuleObject, md_dict),          /* tp_dictoffset */
    module___init__,                            /* tp_init */
    0,                                          /* tp_alloc */
    new_module,                                 /* tp_new */
    PyObject_GC_Del,                            /* tp_free */
};<|MERGE_RESOLUTION|>--- conflicted
+++ resolved
@@ -316,8 +316,7 @@
     if (!has_multiple_interpreters_slot) {
         multiple_interpreters = Py_MOD_MULTIPLE_INTERPRETERS_SUPPORTED;
     }
-<<<<<<< HEAD
-    if (!multiple_interpreters
+    if (multiple_interpreters == Py_MOD_MULTIPLE_INTERPRETERS_NOT_SUPPORTED
         && !_Py_IsMainInterpreter(interp)
         && _PyImport_CheckSubinterpIncompatibleExtensionAllowed(name) < 0)
     {
@@ -330,15 +329,6 @@
              && _PyImport_CheckSubinterpIncompatibleExtensionAllowed(name) < 0)
     {
         goto error;
-=======
-    if (multiple_interpreters == Py_MOD_MULTIPLE_INTERPRETERS_NOT_SUPPORTED) {
-        PyInterpreterState *interp = _PyInterpreterState_GET();
-        if (!_Py_IsMainInterpreter(interp)
-            && _PyImport_CheckSubinterpIncompatibleExtensionAllowed(name) < 0)
-        {
-            goto error;
-        }
->>>>>>> 6e875bca
     }
 
     if (create) {
