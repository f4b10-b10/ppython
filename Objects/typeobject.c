/* Type object implementation */

#include "Python.h"
#include "pycore_call.h"
#include "pycore_code.h"          // CO_FAST_FREE
#include "pycore_symtable.h"      // _Py_Mangle()
#include "pycore_dict.h"          // _PyDict_KeysSize()
#include "pycore_initconfig.h"    // _PyStatus_OK()
#include "pycore_moduleobject.h"  // _PyModule_GetDef()
#include "pycore_object.h"        // _PyType_HasFeature()
#include "pycore_long.h"          // _PyLong_IsNegative()
#include "pycore_pyerrors.h"      // _PyErr_Occurred()
#include "pycore_pystate.h"       // _PyThreadState_GET()
#include "pycore_typeobject.h"    // struct type_cache
#include "pycore_unionobject.h"   // _Py_union_type_or
#include "pycore_frame.h"         // _PyInterpreterFrame
#include "opcode.h"               // MAKE_CELL
#include "structmember.h"         // PyMemberDef

#include <ctype.h>

/*[clinic input]
class type "PyTypeObject *" "&PyType_Type"
class object "PyObject *" "&PyBaseObject_Type"
[clinic start generated code]*/
/*[clinic end generated code: output=da39a3ee5e6b4b0d input=4b94608d231c434b]*/

#include "clinic/typeobject.c.h"

/* Support type attribute lookup cache */

/* The cache can keep references to the names alive for longer than
   they normally would.  This is why the maximum size is limited to
   MCACHE_MAX_ATTR_SIZE, since it might be a problem if very large
   strings are used as attribute names. */
#define MCACHE_MAX_ATTR_SIZE    100
#define MCACHE_HASH(version, name_hash)                                 \
        (((unsigned int)(version) ^ (unsigned int)(name_hash))          \
         & ((1 << MCACHE_SIZE_EXP) - 1))

#define MCACHE_HASH_METHOD(type, name)                                  \
    MCACHE_HASH((type)->tp_version_tag, ((Py_ssize_t)(name)) >> 3)
#define MCACHE_CACHEABLE_NAME(name)                             \
        PyUnicode_CheckExact(name) &&                           \
        PyUnicode_IS_READY(name) &&                             \
        (PyUnicode_GET_LENGTH(name) <= MCACHE_MAX_ATTR_SIZE)

#define NEXT_GLOBAL_VERSION_TAG _PyRuntime.types.next_version_tag
#define NEXT_VERSION_TAG(interp) \
    (interp)->types.next_version_tag

typedef struct PySlot_Offset {
    short subslot_offset;
    short slot_offset;
} PySlot_Offset;


static PyObject *
slot_tp_new(PyTypeObject *type, PyObject *args, PyObject *kwds);

static PyObject *
lookup_maybe_method(PyObject *self, PyObject *attr, int *unbound);

static int
slot_tp_setattro(PyObject *self, PyObject *name, PyObject *value);

static inline PyTypeObject * subclass_from_ref(PyObject *ref);


/* helpers for for static builtin types */

#ifndef NDEBUG
static inline int
static_builtin_index_is_set(PyTypeObject *self)
{
    return self->tp_subclasses != NULL;
}
#endif

static inline size_t
static_builtin_index_get(PyTypeObject *self)
{
    assert(static_builtin_index_is_set(self));
    /* We store a 1-based index so 0 can mean "not initialized". */
    return (size_t)self->tp_subclasses - 1;
}

static inline void
static_builtin_index_set(PyTypeObject *self, size_t index)
{
    assert(index < _Py_MAX_STATIC_BUILTIN_TYPES);
    /* We store a 1-based index so 0 can mean "not initialized". */
    self->tp_subclasses = (PyObject *)(index + 1);
}

static inline void
static_builtin_index_clear(PyTypeObject *self)
{
    self->tp_subclasses = NULL;
}

static inline static_builtin_state *
static_builtin_state_get(PyInterpreterState *interp, PyTypeObject *self)
{
    return &(interp->types.builtins[static_builtin_index_get(self)]);
}

/* For static types we store some state in an array on each interpreter. */
static_builtin_state *
_PyStaticType_GetState(PyTypeObject *self)
{
    assert(self->tp_flags & _Py_TPFLAGS_STATIC_BUILTIN);
    PyInterpreterState *interp = _PyInterpreterState_GET();
    return static_builtin_state_get(interp, self);
}

static void
static_builtin_state_init(PyTypeObject *self)
{
    /* Set the type's per-interpreter state. */
    PyInterpreterState *interp = _PyInterpreterState_GET();

    /* It should only be called once for each builtin type. */
    assert(!static_builtin_index_is_set(self));

    static_builtin_index_set(self, interp->types.num_builtins_initialized);
    interp->types.num_builtins_initialized++;

    static_builtin_state *state = static_builtin_state_get(interp, self);
    state->type = self;
    /* state->tp_subclasses is left NULL until init_subclasses() sets it. */
    /* state->tp_weaklist is left NULL until insert_head() or insert_after()
       (in weakrefobject.c) sets it. */
}

static void
static_builtin_state_clear(PyTypeObject *self)
{
    /* Reset the type's per-interpreter state.
       This basically undoes what static_builtin_state_init() did. */
    PyInterpreterState *interp = _PyInterpreterState_GET();

    static_builtin_state *state = static_builtin_state_get(interp, self);
    state->type = NULL;
    assert(state->tp_weaklist == NULL);  // It was already cleared out.
    static_builtin_index_clear(self);

    assert(interp->types.num_builtins_initialized > 0);
    interp->types.num_builtins_initialized--;
}

// Also see _PyStaticType_InitBuiltin() and _PyStaticType_Dealloc().

/* end static builtin helpers */


/*
 * finds the beginning of the docstring's introspection signature.
 * if present, returns a pointer pointing to the first '('.
 * otherwise returns NULL.
 *
 * doesn't guarantee that the signature is valid, only that it
 * has a valid prefix.  (the signature must also pass skip_signature.)
 */
static const char *
find_signature(const char *name, const char *doc)
{
    const char *dot;
    size_t length;

    if (!doc)
        return NULL;

    assert(name != NULL);

    /* for dotted names like classes, only use the last component */
    dot = strrchr(name, '.');
    if (dot)
        name = dot + 1;

    length = strlen(name);
    if (strncmp(doc, name, length))
        return NULL;
    doc += length;
    if (*doc != '(')
        return NULL;
    return doc;
}

#define SIGNATURE_END_MARKER         ")\n--\n\n"
#define SIGNATURE_END_MARKER_LENGTH  6
/*
 * skips past the end of the docstring's introspection signature.
 * (assumes doc starts with a valid signature prefix.)
 */
static const char *
skip_signature(const char *doc)
{
    while (*doc) {
        if ((*doc == *SIGNATURE_END_MARKER) &&
            !strncmp(doc, SIGNATURE_END_MARKER, SIGNATURE_END_MARKER_LENGTH))
            return doc + SIGNATURE_END_MARKER_LENGTH;
        if ((*doc == '\n') && (doc[1] == '\n'))
            return NULL;
        doc++;
    }
    return NULL;
}

int
_PyType_CheckConsistency(PyTypeObject *type)
{
#define CHECK(expr) \
    do { if (!(expr)) { _PyObject_ASSERT_FAILED_MSG((PyObject *)type, Py_STRINGIFY(expr)); } } while (0)

    CHECK(!_PyObject_IsFreed((PyObject *)type));

    if (!(type->tp_flags & Py_TPFLAGS_READY)) {
        /* don't check static types before PyType_Ready() */
        return 1;
    }

    CHECK(Py_REFCNT(type) >= 1);
    CHECK(PyType_Check(type));

    CHECK(!(type->tp_flags & Py_TPFLAGS_READYING));
    CHECK(type->tp_dict != NULL);

    if (type->tp_flags & Py_TPFLAGS_HAVE_GC) {
        // bpo-44263: tp_traverse is required if Py_TPFLAGS_HAVE_GC is set.
        // Note: tp_clear is optional.
        CHECK(type->tp_traverse != NULL);
    }

    if (type->tp_flags & Py_TPFLAGS_DISALLOW_INSTANTIATION) {
        CHECK(type->tp_new == NULL);
        CHECK(PyDict_Contains(type->tp_dict, &_Py_ID(__new__)) == 0);
    }

    return 1;
#undef CHECK
}

static const char *
_PyType_DocWithoutSignature(const char *name, const char *internal_doc)
{
    const char *doc = find_signature(name, internal_doc);

    if (doc) {
        doc = skip_signature(doc);
        if (doc)
            return doc;
        }
    return internal_doc;
}

PyObject *
_PyType_GetDocFromInternalDoc(const char *name, const char *internal_doc)
{
    const char *doc = _PyType_DocWithoutSignature(name, internal_doc);

    if (!doc || *doc == '\0') {
        Py_RETURN_NONE;
    }

    return PyUnicode_FromString(doc);
}

PyObject *
_PyType_GetTextSignatureFromInternalDoc(const char *name, const char *internal_doc)
{
    const char *start = find_signature(name, internal_doc);
    const char *end;

    if (start)
        end = skip_signature(start);
    else
        end = NULL;
    if (!end) {
        Py_RETURN_NONE;
    }

    /* back "end" up until it points just past the final ')' */
    end -= SIGNATURE_END_MARKER_LENGTH - 1;
    assert((end - start) >= 2); /* should be "()" at least */
    assert(end[-1] == ')');
    assert(end[0] == '\n');
    return PyUnicode_FromStringAndSize(start, end - start);
}


static struct type_cache*
get_type_cache(void)
{
    PyInterpreterState *interp = _PyInterpreterState_GET();
    return &interp->types.type_cache;
}


static void
type_cache_clear(struct type_cache *cache, PyObject *value)
{
    for (Py_ssize_t i = 0; i < (1 << MCACHE_SIZE_EXP); i++) {
        struct type_cache_entry *entry = &cache->hashtable[i];
        entry->version = 0;
        Py_XSETREF(entry->name, _Py_XNewRef(value));
        entry->value = NULL;
    }
}


void
_PyType_InitCache(PyInterpreterState *interp)
{
    struct type_cache *cache = &interp->types.type_cache;
    for (Py_ssize_t i = 0; i < (1 << MCACHE_SIZE_EXP); i++) {
        struct type_cache_entry *entry = &cache->hashtable[i];
        assert(entry->name == NULL);

        entry->version = 0;
        // Set to None so _PyType_Lookup() can use Py_SETREF(),
        // rather than using slower Py_XSETREF().
        entry->name = Py_None;
        entry->value = NULL;
    }
}


static unsigned int
_PyType_ClearCache(PyInterpreterState *interp)
{
    struct type_cache *cache = &interp->types.type_cache;
    // Set to None, rather than NULL, so _PyType_Lookup() can
    // use Py_SETREF() rather than using slower Py_XSETREF().
    type_cache_clear(cache, Py_None);

    return NEXT_VERSION_TAG(interp) - 1;
}


unsigned int
PyType_ClearCache(void)
{
    PyInterpreterState *interp = _PyInterpreterState_GET();
    return _PyType_ClearCache(interp);
}


void
_PyTypes_Fini(PyInterpreterState *interp)
{
    struct type_cache *cache = &interp->types.type_cache;
    type_cache_clear(cache, NULL);

    assert(interp->types.num_builtins_initialized == 0);
    // All the static builtin types should have been finalized already.
    for (size_t i = 0; i < _Py_MAX_STATIC_BUILTIN_TYPES; i++) {
        assert(interp->types.builtins[i].type == NULL);
    }
}


static PyObject * lookup_subclasses(PyTypeObject *);

int
PyType_AddWatcher(PyType_WatchCallback callback)
{
    PyInterpreterState *interp = _PyInterpreterState_GET();

    for (int i = 0; i < TYPE_MAX_WATCHERS; i++) {
        if (!interp->type_watchers[i]) {
            interp->type_watchers[i] = callback;
            return i;
        }
    }

    PyErr_SetString(PyExc_RuntimeError, "no more type watcher IDs available");
    return -1;
}

static inline int
validate_watcher_id(PyInterpreterState *interp, int watcher_id)
{
    if (watcher_id < 0 || watcher_id >= TYPE_MAX_WATCHERS) {
        PyErr_Format(PyExc_ValueError, "Invalid type watcher ID %d", watcher_id);
        return -1;
    }
    if (!interp->type_watchers[watcher_id]) {
        PyErr_Format(PyExc_ValueError, "No type watcher set for ID %d", watcher_id);
        return -1;
    }
    return 0;
}

int
PyType_ClearWatcher(int watcher_id)
{
    PyInterpreterState *interp = _PyInterpreterState_GET();
    if (validate_watcher_id(interp, watcher_id) < 0) {
        return -1;
    }
    interp->type_watchers[watcher_id] = NULL;
    return 0;
}

static int assign_version_tag(PyInterpreterState *interp, PyTypeObject *type);

int
PyType_Watch(int watcher_id, PyObject* obj)
{
    if (!PyType_Check(obj)) {
        PyErr_SetString(PyExc_ValueError, "Cannot watch non-type");
        return -1;
    }
    PyTypeObject *type = (PyTypeObject *)obj;
    PyInterpreterState *interp = _PyInterpreterState_GET();
    if (validate_watcher_id(interp, watcher_id) < 0) {
        return -1;
    }
    // ensure we will get a callback on the next modification
    assign_version_tag(interp, type);
    type->tp_watched |= (1 << watcher_id);
    return 0;
}

int
PyType_Unwatch(int watcher_id, PyObject* obj)
{
    if (!PyType_Check(obj)) {
        PyErr_SetString(PyExc_ValueError, "Cannot watch non-type");
        return -1;
    }
    PyTypeObject *type = (PyTypeObject *)obj;
    PyInterpreterState *interp = _PyInterpreterState_GET();
    if (validate_watcher_id(interp, watcher_id)) {
        return -1;
    }
    type->tp_watched &= ~(1 << watcher_id);
    return 0;
}

void
PyType_Modified(PyTypeObject *type)
{
    /* Invalidate any cached data for the specified type and all
       subclasses.  This function is called after the base
       classes, mro, or attributes of the type are altered.

       Invariants:

       - before Py_TPFLAGS_VALID_VERSION_TAG can be set on a type,
         it must first be set on all super types.

       This function clears the Py_TPFLAGS_VALID_VERSION_TAG of a
       type (so it must first clear it on all subclasses).  The
       tp_version_tag value is meaningless unless this flag is set.
       We don't assign new version tags eagerly, but only as
       needed.
     */
    if (!_PyType_HasFeature(type, Py_TPFLAGS_VALID_VERSION_TAG)) {
        return;
    }

    PyObject *subclasses = lookup_subclasses(type);
    if (subclasses != NULL) {
        assert(PyDict_CheckExact(subclasses));

        Py_ssize_t i = 0;
        PyObject *ref;
        while (PyDict_Next(subclasses, &i, NULL, &ref)) {
            PyTypeObject *subclass = subclass_from_ref(ref);  // borrowed
            if (subclass == NULL) {
                continue;
            }
            PyType_Modified(subclass);
        }
    }

    // Notify registered type watchers, if any
    if (type->tp_watched) {
        PyInterpreterState *interp = _PyInterpreterState_GET();
        int bits = type->tp_watched;
        int i = 0;
        while (bits) {
            assert(i < TYPE_MAX_WATCHERS);
            if (bits & 1) {
                PyType_WatchCallback cb = interp->type_watchers[i];
                if (cb && (cb(type) < 0)) {
                    PyErr_WriteUnraisable((PyObject *)type);
                }
            }
            i++;
            bits >>= 1;
        }
    }

    type->tp_flags &= ~Py_TPFLAGS_VALID_VERSION_TAG;
    type->tp_version_tag = 0; /* 0 is not a valid version tag */
    if (PyType_HasFeature(type, Py_TPFLAGS_HEAPTYPE)) {
        // This field *must* be invalidated if the type is modified (see the
        // comment on struct _specialization_cache):
        ((PyHeapTypeObject *)type)->_spec_cache.getitem = NULL;
    }
}

static void
type_mro_modified(PyTypeObject *type, PyObject *bases) {
    /*
       Check that all base classes or elements of the MRO of type are
       able to be cached.  This function is called after the base
       classes or mro of the type are altered.

       Unset HAVE_VERSION_TAG and VALID_VERSION_TAG if the type
       has a custom MRO that includes a type which is not officially
       super type, or if the type implements its own mro() method.

       Called from mro_internal, which will subsequently be called on
       each subclass when their mro is recursively updated.
     */
    Py_ssize_t i, n;
    int custom = !Py_IS_TYPE(type, &PyType_Type);
    int unbound;

    if (custom) {
        PyObject *mro_meth, *type_mro_meth;
        mro_meth = lookup_maybe_method(
            (PyObject *)type, &_Py_ID(mro), &unbound);
        if (mro_meth == NULL) {
            goto clear;
        }
        type_mro_meth = lookup_maybe_method(
            (PyObject *)&PyType_Type, &_Py_ID(mro), &unbound);
        if (type_mro_meth == NULL) {
            Py_DECREF(mro_meth);
            goto clear;
        }
        int custom_mro = (mro_meth != type_mro_meth);
        Py_DECREF(mro_meth);
        Py_DECREF(type_mro_meth);
        if (custom_mro) {
            goto clear;
        }
    }
    n = PyTuple_GET_SIZE(bases);
    for (i = 0; i < n; i++) {
        PyObject *b = PyTuple_GET_ITEM(bases, i);
        PyTypeObject *cls = _PyType_CAST(b);

        if (!PyType_IsSubtype(type, cls)) {
            goto clear;
        }
    }
    return;

 clear:
    assert(!(type->tp_flags & _Py_TPFLAGS_STATIC_BUILTIN));
    type->tp_flags &= ~Py_TPFLAGS_VALID_VERSION_TAG;
    type->tp_version_tag = 0; /* 0 is not a valid version tag */
    if (PyType_HasFeature(type, Py_TPFLAGS_HEAPTYPE)) {
        // This field *must* be invalidated if the type is modified (see the
        // comment on struct _specialization_cache):
        ((PyHeapTypeObject *)type)->_spec_cache.getitem = NULL;
    }
}

static int
assign_version_tag(PyInterpreterState *interp, PyTypeObject *type)
{
    /* Ensure that the tp_version_tag is valid and set
       Py_TPFLAGS_VALID_VERSION_TAG.  To respect the invariant, this
       must first be done on all super classes.  Return 0 if this
       cannot be done, 1 if Py_TPFLAGS_VALID_VERSION_TAG.
    */
    if (_PyType_HasFeature(type, Py_TPFLAGS_VALID_VERSION_TAG)) {
        return 1;
    }
    if (!_PyType_HasFeature(type, Py_TPFLAGS_READY)) {
        return 0;
    }

    if (type->tp_flags & Py_TPFLAGS_IMMUTABLETYPE) {
        /* static types */
        if (NEXT_GLOBAL_VERSION_TAG > _Py_MAX_GLOBAL_TYPE_VERSION_TAG) {
            /* We have run out of version numbers */
            return 0;
        }
        type->tp_version_tag = NEXT_GLOBAL_VERSION_TAG++;
        assert (type->tp_version_tag <= _Py_MAX_GLOBAL_TYPE_VERSION_TAG);
    }
    else {
        /* heap types */
        if (NEXT_VERSION_TAG(interp) == 0) {
            /* We have run out of version numbers */
            return 0;
        }
        type->tp_version_tag = NEXT_VERSION_TAG(interp)++;
        assert (type->tp_version_tag != 0);
    }

    PyObject *bases = type->tp_bases;
    Py_ssize_t n = PyTuple_GET_SIZE(bases);
    for (Py_ssize_t i = 0; i < n; i++) {
        PyObject *b = PyTuple_GET_ITEM(bases, i);
        if (!assign_version_tag(interp, _PyType_CAST(b)))
            return 0;
    }
    type->tp_flags |= Py_TPFLAGS_VALID_VERSION_TAG;
    return 1;
}

int PyUnstable_Type_AssignVersionTag(PyTypeObject *type)
{
    PyInterpreterState *interp = _PyInterpreterState_GET();
    return assign_version_tag(interp, type);
}


static PyMemberDef type_members[] = {
    {"__basicsize__", T_PYSSIZET, offsetof(PyTypeObject,tp_basicsize),READONLY},
    {"__itemsize__", T_PYSSIZET, offsetof(PyTypeObject, tp_itemsize), READONLY},
    {"__flags__", T_ULONG, offsetof(PyTypeObject, tp_flags), READONLY},
    /* Note that this value is misleading for static builtin types,
       since the memory at this offset will always be NULL. */
    {"__weakrefoffset__", T_PYSSIZET,
     offsetof(PyTypeObject, tp_weaklistoffset), READONLY},
    {"__base__", T_OBJECT, offsetof(PyTypeObject, tp_base), READONLY},
    {"__dictoffset__", T_PYSSIZET,
     offsetof(PyTypeObject, tp_dictoffset), READONLY},
    {"__mro__", T_OBJECT, offsetof(PyTypeObject, tp_mro), READONLY},
    {0}
};

static int
check_set_special_type_attr(PyTypeObject *type, PyObject *value, const char *name)
{
    if (_PyType_HasFeature(type, Py_TPFLAGS_IMMUTABLETYPE)) {
        PyErr_Format(PyExc_TypeError,
                     "cannot set '%s' attribute of immutable type '%s'",
                     name, type->tp_name);
        return 0;
    }
    if (!value) {
        PyErr_Format(PyExc_TypeError,
                     "cannot delete '%s' attribute of immutable type '%s'",
                     name, type->tp_name);
        return 0;
    }

    if (PySys_Audit("object.__setattr__", "OsO",
                    type, name, value) < 0) {
        return 0;
    }

    return 1;
}

const char *
_PyType_Name(PyTypeObject *type)
{
    assert(type->tp_name != NULL);
    const char *s = strrchr(type->tp_name, '.');
    if (s == NULL) {
        s = type->tp_name;
    }
    else {
        s++;
    }
    return s;
}

static PyObject *
type_name(PyTypeObject *type, void *context)
{
    if (type->tp_flags & Py_TPFLAGS_HEAPTYPE) {
        PyHeapTypeObject* et = (PyHeapTypeObject*)type;

        return Py_NewRef(et->ht_name);
    }
    else {
        return PyUnicode_FromString(_PyType_Name(type));
    }
}

static PyObject *
type_qualname(PyTypeObject *type, void *context)
{
    if (type->tp_flags & Py_TPFLAGS_HEAPTYPE) {
        PyHeapTypeObject* et = (PyHeapTypeObject*)type;
        return Py_NewRef(et->ht_qualname);
    }
    else {
        return PyUnicode_FromString(_PyType_Name(type));
    }
}

static int
type_set_name(PyTypeObject *type, PyObject *value, void *context)
{
    const char *tp_name;
    Py_ssize_t name_size;

    if (!check_set_special_type_attr(type, value, "__name__"))
        return -1;
    if (!PyUnicode_Check(value)) {
        PyErr_Format(PyExc_TypeError,
                     "can only assign string to %s.__name__, not '%s'",
                     type->tp_name, Py_TYPE(value)->tp_name);
        return -1;
    }

    tp_name = PyUnicode_AsUTF8AndSize(value, &name_size);
    if (tp_name == NULL)
        return -1;
    if (strlen(tp_name) != (size_t)name_size) {
        PyErr_SetString(PyExc_ValueError,
                        "type name must not contain null characters");
        return -1;
    }

    type->tp_name = tp_name;
    Py_SETREF(((PyHeapTypeObject*)type)->ht_name, Py_NewRef(value));

    return 0;
}

static int
type_set_qualname(PyTypeObject *type, PyObject *value, void *context)
{
    PyHeapTypeObject* et;

    if (!check_set_special_type_attr(type, value, "__qualname__"))
        return -1;
    if (!PyUnicode_Check(value)) {
        PyErr_Format(PyExc_TypeError,
                     "can only assign string to %s.__qualname__, not '%s'",
                     type->tp_name, Py_TYPE(value)->tp_name);
        return -1;
    }

    et = (PyHeapTypeObject*)type;
    Py_SETREF(et->ht_qualname, Py_NewRef(value));
    return 0;
}

static PyObject *
type_module(PyTypeObject *type, void *context)
{
    PyObject *mod;

    if (type->tp_flags & Py_TPFLAGS_HEAPTYPE) {
        mod = PyDict_GetItemWithError(type->tp_dict, &_Py_ID(__module__));
        if (mod == NULL) {
            if (!PyErr_Occurred()) {
                PyErr_Format(PyExc_AttributeError, "__module__");
            }
            return NULL;
        }
        Py_INCREF(mod);
    }
    else {
        const char *s = strrchr(type->tp_name, '.');
        if (s != NULL) {
            mod = PyUnicode_FromStringAndSize(
                type->tp_name, (Py_ssize_t)(s - type->tp_name));
            if (mod != NULL)
                PyUnicode_InternInPlace(&mod);
        }
        else {
            mod = Py_NewRef(&_Py_ID(builtins));
        }
    }
    return mod;
}

static int
type_set_module(PyTypeObject *type, PyObject *value, void *context)
{
    if (!check_set_special_type_attr(type, value, "__module__"))
        return -1;

    PyType_Modified(type);

    return PyDict_SetItem(type->tp_dict, &_Py_ID(__module__), value);
}

static PyObject *
type_abstractmethods(PyTypeObject *type, void *context)
{
    PyObject *mod = NULL;
    /* type itself has an __abstractmethods__ descriptor (this). Don't return
       that. */
    if (type != &PyType_Type)
        mod = PyDict_GetItemWithError(type->tp_dict,
                                      &_Py_ID(__abstractmethods__));
    if (!mod) {
        if (!PyErr_Occurred()) {
            PyErr_SetObject(PyExc_AttributeError, &_Py_ID(__abstractmethods__));
        }
        return NULL;
    }
    return Py_NewRef(mod);
}

static int
type_set_abstractmethods(PyTypeObject *type, PyObject *value, void *context)
{
    /* __abstractmethods__ should only be set once on a type, in
       abc.ABCMeta.__new__, so this function doesn't do anything
       special to update subclasses.
    */
    int abstract, res;
    if (value != NULL) {
        abstract = PyObject_IsTrue(value);
        if (abstract < 0)
            return -1;
        res = PyDict_SetItem(type->tp_dict, &_Py_ID(__abstractmethods__), value);
    }
    else {
        abstract = 0;
        res = PyDict_DelItem(type->tp_dict, &_Py_ID(__abstractmethods__));
        if (res && PyErr_ExceptionMatches(PyExc_KeyError)) {
            PyErr_SetObject(PyExc_AttributeError, &_Py_ID(__abstractmethods__));
            return -1;
        }
    }
    if (res == 0) {
        PyType_Modified(type);
        if (abstract)
            type->tp_flags |= Py_TPFLAGS_IS_ABSTRACT;
        else
            type->tp_flags &= ~Py_TPFLAGS_IS_ABSTRACT;
    }
    return res;
}

static PyObject *
type_get_bases(PyTypeObject *type, void *context)
{
    return Py_NewRef(type->tp_bases);
}

static PyTypeObject *best_base(PyObject *);
static int mro_internal(PyTypeObject *, PyObject **);
static int type_is_subtype_base_chain(PyTypeObject *, PyTypeObject *);
static int compatible_for_assignment(PyTypeObject *, PyTypeObject *, const char *);
static int add_subclass(PyTypeObject*, PyTypeObject*);
static int add_all_subclasses(PyTypeObject *type, PyObject *bases);
static void remove_subclass(PyTypeObject *, PyTypeObject *);
static void remove_all_subclasses(PyTypeObject *type, PyObject *bases);
static void update_all_slots(PyTypeObject *);

typedef int (*update_callback)(PyTypeObject *, void *);
static int update_subclasses(PyTypeObject *type, PyObject *attr_name,
                             update_callback callback, void *data);
static int recurse_down_subclasses(PyTypeObject *type, PyObject *name,
                                   update_callback callback, void *data);

static int
mro_hierarchy(PyTypeObject *type, PyObject *temp)
{
    PyObject *old_mro;
    int res = mro_internal(type, &old_mro);
    if (res <= 0) {
        /* error / reentrance */
        return res;
    }
    PyObject *new_mro = type->tp_mro;

    PyObject *tuple;
    if (old_mro != NULL) {
        tuple = PyTuple_Pack(3, type, new_mro, old_mro);
    }
    else {
        tuple = PyTuple_Pack(2, type, new_mro);
    }

    if (tuple != NULL) {
        res = PyList_Append(temp, tuple);
    }
    else {
        res = -1;
    }
    Py_XDECREF(tuple);

    if (res < 0) {
        type->tp_mro = old_mro;
        Py_DECREF(new_mro);
        return -1;
    }
    Py_XDECREF(old_mro);

    // Avoid creating an empty list if there is no subclass
    if (_PyType_HasSubclasses(type)) {
        /* Obtain a copy of subclasses list to iterate over.

           Otherwise type->tp_subclasses might be altered
           in the middle of the loop, for example, through a custom mro(),
           by invoking type_set_bases on some subclass of the type
           which in turn calls remove_subclass/add_subclass on this type.

           Finally, this makes things simple avoiding the need to deal
           with dictionary iterators and weak references.
        */
        PyObject *subclasses = _PyType_GetSubclasses(type);
        if (subclasses == NULL) {
            return -1;
        }

        Py_ssize_t n = PyList_GET_SIZE(subclasses);
        for (Py_ssize_t i = 0; i < n; i++) {
            PyTypeObject *subclass = _PyType_CAST(PyList_GET_ITEM(subclasses, i));
            res = mro_hierarchy(subclass, temp);
            if (res < 0) {
                break;
            }
        }
        Py_DECREF(subclasses);
    }

    return res;
}

static int
type_set_bases(PyTypeObject *type, PyObject *new_bases, void *context)
{
    // Check arguments
    if (!check_set_special_type_attr(type, new_bases, "__bases__")) {
        return -1;
    }
    assert(new_bases != NULL);

    if (!PyTuple_Check(new_bases)) {
        PyErr_Format(PyExc_TypeError,
             "can only assign tuple to %s.__bases__, not %s",
                 type->tp_name, Py_TYPE(new_bases)->tp_name);
        return -1;
    }
    if (PyTuple_GET_SIZE(new_bases) == 0) {
        PyErr_Format(PyExc_TypeError,
             "can only assign non-empty tuple to %s.__bases__, not ()",
                 type->tp_name);
        return -1;
    }
    Py_ssize_t n = PyTuple_GET_SIZE(new_bases);
    for (Py_ssize_t i = 0; i < n; i++) {
        PyObject *ob = PyTuple_GET_ITEM(new_bases, i);
        if (!PyType_Check(ob)) {
            PyErr_Format(PyExc_TypeError,
                         "%s.__bases__ must be tuple of classes, not '%s'",
                         type->tp_name, Py_TYPE(ob)->tp_name);
            return -1;
        }
        PyTypeObject *base = (PyTypeObject*)ob;

        if (PyType_IsSubtype(base, type) ||
            /* In case of reentering here again through a custom mro()
               the above check is not enough since it relies on
               base->tp_mro which would gonna be updated inside
               mro_internal only upon returning from the mro().

               However, base->tp_base has already been assigned (see
               below), which in turn may cause an inheritance cycle
               through tp_base chain.  And this is definitely
               not what you want to ever happen.  */
            (base->tp_mro != NULL && type_is_subtype_base_chain(base, type)))
        {
            PyErr_SetString(PyExc_TypeError,
                            "a __bases__ item causes an inheritance cycle");
            return -1;
        }
    }

    // Compute the new MRO and the new base class
    PyTypeObject *new_base = best_base(new_bases);
    if (new_base == NULL)
        return -1;

    if (!compatible_for_assignment(type->tp_base, new_base, "__bases__")) {
        return -1;
    }

    PyObject *old_bases = type->tp_bases;
    assert(old_bases != NULL);
    PyTypeObject *old_base = type->tp_base;

    type->tp_bases = Py_NewRef(new_bases);
    type->tp_base = (PyTypeObject *)Py_NewRef(new_base);

    PyObject *temp = PyList_New(0);
    if (temp == NULL) {
        goto bail;
    }
    if (mro_hierarchy(type, temp) < 0) {
        goto undo;
    }
    Py_DECREF(temp);

    /* Take no action in case if type->tp_bases has been replaced
       through reentrance.  */
    int res;
    if (type->tp_bases == new_bases) {
        /* any base that was in __bases__ but now isn't, we
           need to remove |type| from its tp_subclasses.
           conversely, any class now in __bases__ that wasn't
           needs to have |type| added to its subclasses. */

        /* for now, sod that: just remove from all old_bases,
           add to all new_bases */
        remove_all_subclasses(type, old_bases);
        res = add_all_subclasses(type, new_bases);
        update_all_slots(type);
    }
    else {
        res = 0;
    }

    Py_DECREF(old_bases);
    Py_DECREF(old_base);

    assert(_PyType_CheckConsistency(type));
    return res;

  undo:
    n = PyList_GET_SIZE(temp);
    for (Py_ssize_t i = n - 1; i >= 0; i--) {
        PyTypeObject *cls;
        PyObject *new_mro, *old_mro = NULL;

        PyArg_UnpackTuple(PyList_GET_ITEM(temp, i),
                          "", 2, 3, &cls, &new_mro, &old_mro);
        /* Do not rollback if cls has a newer version of MRO.  */
        if (cls->tp_mro == new_mro) {
            cls->tp_mro = Py_XNewRef(old_mro);
            Py_DECREF(new_mro);
        }
    }
    Py_DECREF(temp);

  bail:
    if (type->tp_bases == new_bases) {
        assert(type->tp_base == new_base);

        type->tp_bases = old_bases;
        type->tp_base = old_base;

        Py_DECREF(new_bases);
        Py_DECREF(new_base);
    }
    else {
        Py_DECREF(old_bases);
        Py_DECREF(old_base);
    }

    assert(_PyType_CheckConsistency(type));
    return -1;
}

static PyObject *
type_dict(PyTypeObject *type, void *context)
{
    if (type->tp_dict == NULL) {
        Py_RETURN_NONE;
    }
    return PyDictProxy_New(type->tp_dict);
}

static PyObject *
type_get_doc(PyTypeObject *type, void *context)
{
    PyObject *result;
    if (!(type->tp_flags & Py_TPFLAGS_HEAPTYPE) && type->tp_doc != NULL) {
        return _PyType_GetDocFromInternalDoc(type->tp_name, type->tp_doc);
    }
    result = PyDict_GetItemWithError(type->tp_dict, &_Py_ID(__doc__));
    if (result == NULL) {
        if (!PyErr_Occurred()) {
            result = Py_NewRef(Py_None);
        }
    }
    else if (Py_TYPE(result)->tp_descr_get) {
        result = Py_TYPE(result)->tp_descr_get(result, NULL,
                                               (PyObject *)type);
    }
    else {
        Py_INCREF(result);
    }
    return result;
}

static PyObject *
type_get_text_signature(PyTypeObject *type, void *context)
{
    return _PyType_GetTextSignatureFromInternalDoc(type->tp_name, type->tp_doc);
}

static int
type_set_doc(PyTypeObject *type, PyObject *value, void *context)
{
    if (!check_set_special_type_attr(type, value, "__doc__"))
        return -1;
    PyType_Modified(type);
    return PyDict_SetItem(type->tp_dict, &_Py_ID(__doc__), value);
}

static PyObject *
type_get_annotations(PyTypeObject *type, void *context)
{
    if (!(type->tp_flags & Py_TPFLAGS_HEAPTYPE)) {
        PyErr_Format(PyExc_AttributeError, "type object '%s' has no attribute '__annotations__'", type->tp_name);
        return NULL;
    }

    PyObject *annotations;
    /* there's no _PyDict_GetItemId without WithError, so let's LBYL. */
    if (PyDict_Contains(type->tp_dict, &_Py_ID(__annotations__))) {
        annotations = PyDict_GetItemWithError(
                type->tp_dict, &_Py_ID(__annotations__));
        /*
        ** PyDict_GetItemWithError could still fail,
        ** for instance with a well-timed Ctrl-C or a MemoryError.
        ** so let's be totally safe.
        */
        if (annotations) {
            if (Py_TYPE(annotations)->tp_descr_get) {
                annotations = Py_TYPE(annotations)->tp_descr_get(
                        annotations, NULL, (PyObject *)type);
            } else {
                Py_INCREF(annotations);
            }
        }
    } else {
        annotations = PyDict_New();
        if (annotations) {
            int result = PyDict_SetItem(
                    type->tp_dict, &_Py_ID(__annotations__), annotations);
            if (result) {
                Py_CLEAR(annotations);
            } else {
                PyType_Modified(type);
            }
        }
    }
    return annotations;
}

static int
type_set_annotations(PyTypeObject *type, PyObject *value, void *context)
{
    if (_PyType_HasFeature(type, Py_TPFLAGS_IMMUTABLETYPE)) {
        PyErr_Format(PyExc_TypeError,
                     "cannot set '__annotations__' attribute of immutable type '%s'",
                     type->tp_name);
        return -1;
    }

    int result;
    if (value != NULL) {
        /* set */
        result = PyDict_SetItem(type->tp_dict, &_Py_ID(__annotations__), value);
    } else {
        /* delete */
        if (!PyDict_Contains(type->tp_dict, &_Py_ID(__annotations__))) {
            PyErr_Format(PyExc_AttributeError, "__annotations__");
            return -1;
        }
        result = PyDict_DelItem(type->tp_dict, &_Py_ID(__annotations__));
    }

    if (result == 0) {
        PyType_Modified(type);
    }
    return result;
}


/*[clinic input]
type.__instancecheck__ -> bool

    instance: object
    /

Check if an object is an instance.
[clinic start generated code]*/

static int
type___instancecheck___impl(PyTypeObject *self, PyObject *instance)
/*[clinic end generated code: output=08b6bf5f591c3618 input=cdbfeaee82c01a0f]*/
{
    return _PyObject_RealIsInstance(instance, (PyObject *)self);
}

/*[clinic input]
type.__subclasscheck__ -> bool

    subclass: object
    /

Check if a class is a subclass.
[clinic start generated code]*/

static int
type___subclasscheck___impl(PyTypeObject *self, PyObject *subclass)
/*[clinic end generated code: output=97a4e51694500941 input=071b2ca9e03355f4]*/
{
    return _PyObject_RealIsSubclass(subclass, (PyObject *)self);
}


static PyGetSetDef type_getsets[] = {
    {"__name__", (getter)type_name, (setter)type_set_name, NULL},
    {"__qualname__", (getter)type_qualname, (setter)type_set_qualname, NULL},
    {"__bases__", (getter)type_get_bases, (setter)type_set_bases, NULL},
    {"__module__", (getter)type_module, (setter)type_set_module, NULL},
    {"__abstractmethods__", (getter)type_abstractmethods,
     (setter)type_set_abstractmethods, NULL},
    {"__dict__",  (getter)type_dict,  NULL, NULL},
    {"__doc__", (getter)type_get_doc, (setter)type_set_doc, NULL},
    {"__text_signature__", (getter)type_get_text_signature, NULL, NULL},
    {"__annotations__", (getter)type_get_annotations, (setter)type_set_annotations, NULL},
    {0}
};

static PyObject *
type_repr(PyTypeObject *type)
{
    if (type->tp_name == NULL) {
        // type_repr() called before the type is fully initialized
        // by PyType_Ready().
        return PyUnicode_FromFormat("<class at %p>", type);
    }

    PyObject *mod, *name, *rtn;

    mod = type_module(type, NULL);
    if (mod == NULL)
        PyErr_Clear();
    else if (!PyUnicode_Check(mod)) {
        Py_SETREF(mod, NULL);
    }
    name = type_qualname(type, NULL);
    if (name == NULL) {
        Py_XDECREF(mod);
        return NULL;
    }

    if (mod != NULL && !_PyUnicode_Equal(mod, &_Py_ID(builtins)))
        rtn = PyUnicode_FromFormat("<class '%U.%U'>", mod, name);
    else
        rtn = PyUnicode_FromFormat("<class '%s'>", type->tp_name);

    Py_XDECREF(mod);
    Py_DECREF(name);
    return rtn;
}

static PyObject *
type_call(PyTypeObject *type, PyObject *args, PyObject *kwds)
{
    PyObject *obj;
    PyThreadState *tstate = _PyThreadState_GET();

#ifdef Py_DEBUG
    /* type_call() must not be called with an exception set,
       because it can clear it (directly or indirectly) and so the
       caller loses its exception */
    assert(!_PyErr_Occurred(tstate));
#endif

    /* Special case: type(x) should return Py_TYPE(x) */
    /* We only want type itself to accept the one-argument form (#27157) */
    if (type == &PyType_Type) {
        assert(args != NULL && PyTuple_Check(args));
        assert(kwds == NULL || PyDict_Check(kwds));
        Py_ssize_t nargs = PyTuple_GET_SIZE(args);

        if (nargs == 1 && (kwds == NULL || !PyDict_GET_SIZE(kwds))) {
            obj = (PyObject *) Py_TYPE(PyTuple_GET_ITEM(args, 0));
            return Py_NewRef(obj);
        }

        /* SF bug 475327 -- if that didn't trigger, we need 3
           arguments. But PyArg_ParseTuple in type_new may give
           a msg saying type() needs exactly 3. */
        if (nargs != 3) {
            PyErr_SetString(PyExc_TypeError,
                            "type() takes 1 or 3 arguments");
            return NULL;
        }
    }

    if (type->tp_new == NULL) {
        _PyErr_Format(tstate, PyExc_TypeError,
                      "cannot create '%s' instances", type->tp_name);
        return NULL;
    }

    obj = type->tp_new(type, args, kwds);
    obj = _Py_CheckFunctionResult(tstate, (PyObject*)type, obj, NULL);
    if (obj == NULL)
        return NULL;

    /* If the returned object is not an instance of type,
       it won't be initialized. */
    if (!PyObject_TypeCheck(obj, type))
        return obj;

    type = Py_TYPE(obj);
    if (type->tp_init != NULL) {
        int res = type->tp_init(obj, args, kwds);
        if (res < 0) {
            assert(_PyErr_Occurred(tstate));
            Py_SETREF(obj, NULL);
        }
        else {
            assert(!_PyErr_Occurred(tstate));
        }
    }
    return obj;
}

PyObject *
_PyType_AllocNoTrack(PyTypeObject *type, Py_ssize_t nitems)
{
    PyObject *obj;
    /* The +1 on nitems is needed for most types but not all. We could save a
     * bit of space by allocating one less item in certain cases, depending on
     * the type. However, given the extra complexity (e.g. an additional type
     * flag to indicate when that is safe) it does not seem worth the memory
     * savings. An example type that doesn't need the +1 is a subclass of
     * tuple. See GH-100659 and GH-81381. */
    const size_t size = _PyObject_VAR_SIZE(type, nitems+1);

    const size_t presize = _PyType_PreHeaderSize(type);
    char *alloc = PyObject_Malloc(size + presize);
    if (alloc  == NULL) {
        return PyErr_NoMemory();
    }
    obj = (PyObject *)(alloc + presize);
    if (presize) {
        ((PyObject **)alloc)[0] = NULL;
        ((PyObject **)alloc)[1] = NULL;
        _PyObject_GC_Link(obj);
    }
    memset(obj, '\0', size);

    if (type->tp_itemsize == 0) {
        _PyObject_Init(obj, type);
    }
    else {
        _PyObject_InitVar((PyVarObject *)obj, type, nitems);
    }
    return obj;
}

PyObject *
PyType_GenericAlloc(PyTypeObject *type, Py_ssize_t nitems)
{
    PyObject *obj = _PyType_AllocNoTrack(type, nitems);
    if (obj == NULL) {
        return NULL;
    }

    if (_PyType_IS_GC(type)) {
        _PyObject_GC_TRACK(obj);
    }
    return obj;
}

PyObject *
PyType_GenericNew(PyTypeObject *type, PyObject *args, PyObject *kwds)
{
    return type->tp_alloc(type, 0);
}

/* Helpers for subtyping */

static int
traverse_slots(PyTypeObject *type, PyObject *self, visitproc visit, void *arg)
{
    Py_ssize_t i, n;
    PyMemberDef *mp;

    n = Py_SIZE(type);
    mp = _PyHeapType_GET_MEMBERS((PyHeapTypeObject *)type);
    for (i = 0; i < n; i++, mp++) {
        if (mp->type == T_OBJECT_EX) {
            char *addr = (char *)self + mp->offset;
            PyObject *obj = *(PyObject **)addr;
            if (obj != NULL) {
                int err = visit(obj, arg);
                if (err)
                    return err;
            }
        }
    }
    return 0;
}

static int
subtype_traverse(PyObject *self, visitproc visit, void *arg)
{
    PyTypeObject *type, *base;
    traverseproc basetraverse;

    /* Find the nearest base with a different tp_traverse,
       and traverse slots while we're at it */
    type = Py_TYPE(self);
    base = type;
    while ((basetraverse = base->tp_traverse) == subtype_traverse) {
        if (Py_SIZE(base)) {
            int err = traverse_slots(base, self, visit, arg);
            if (err)
                return err;
        }
        base = base->tp_base;
        assert(base);
    }

    if (type->tp_dictoffset != base->tp_dictoffset) {
        assert(base->tp_dictoffset == 0);
        if (type->tp_flags & Py_TPFLAGS_MANAGED_DICT) {
            assert(type->tp_dictoffset == -1);
            int err = _PyObject_VisitManagedDict(self, visit, arg);
            if (err) {
                return err;
            }
        }
        else {
            PyObject **dictptr = _PyObject_ComputedDictPointer(self);
            if (dictptr && *dictptr) {
                Py_VISIT(*dictptr);
            }
        }
    }

    if (type->tp_flags & Py_TPFLAGS_HEAPTYPE
        && (!basetraverse || !(base->tp_flags & Py_TPFLAGS_HEAPTYPE))) {
        /* For a heaptype, the instances count as references
           to the type.          Traverse the type so the collector
           can find cycles involving this link.
           Skip this visit if basetraverse belongs to a heap type: in that
           case, basetraverse will visit the type when we call it later.
           */
        Py_VISIT(type);
    }

    if (basetraverse)
        return basetraverse(self, visit, arg);
    return 0;
}

static void
clear_slots(PyTypeObject *type, PyObject *self)
{
    Py_ssize_t i, n;
    PyMemberDef *mp;

    n = Py_SIZE(type);
    mp = _PyHeapType_GET_MEMBERS((PyHeapTypeObject *)type);
    for (i = 0; i < n; i++, mp++) {
        if (mp->type == T_OBJECT_EX && !(mp->flags & READONLY)) {
            char *addr = (char *)self + mp->offset;
            PyObject *obj = *(PyObject **)addr;
            if (obj != NULL) {
                *(PyObject **)addr = NULL;
                Py_DECREF(obj);
            }
        }
    }
}

static int
subtype_clear(PyObject *self)
{
    PyTypeObject *type, *base;
    inquiry baseclear;

    /* Find the nearest base with a different tp_clear
       and clear slots while we're at it */
    type = Py_TYPE(self);
    base = type;
    while ((baseclear = base->tp_clear) == subtype_clear) {
        if (Py_SIZE(base))
            clear_slots(base, self);
        base = base->tp_base;
        assert(base);
    }

    /* Clear the instance dict (if any), to break cycles involving only
       __dict__ slots (as in the case 'self.__dict__ is self'). */
    if (type->tp_flags & Py_TPFLAGS_MANAGED_DICT) {
        if ((base->tp_flags & Py_TPFLAGS_MANAGED_DICT) == 0) {
            _PyObject_ClearManagedDict(self);
        }
    }
    else if (type->tp_dictoffset != base->tp_dictoffset) {
        PyObject **dictptr = _PyObject_ComputedDictPointer(self);
        if (dictptr && *dictptr)
            Py_CLEAR(*dictptr);
    }

    if (baseclear)
        return baseclear(self);
    return 0;
}

static void
subtype_dealloc(PyObject *self)
{
    PyTypeObject *type, *base;
    destructor basedealloc;
    int has_finalizer;

    /* Extract the type; we expect it to be a heap type */
    type = Py_TYPE(self);
    _PyObject_ASSERT((PyObject *)type, type->tp_flags & Py_TPFLAGS_HEAPTYPE);

    /* Test whether the type has GC exactly once */

    if (!_PyType_IS_GC(type)) {
        /* A non GC dynamic type allows certain simplifications:
           there's no need to call clear_slots(), or DECREF the dict,
           or clear weakrefs. */

        /* Maybe call finalizer; exit early if resurrected */
        if (type->tp_finalize) {
            if (PyObject_CallFinalizerFromDealloc(self) < 0)
                return;
        }
        if (type->tp_del) {
            type->tp_del(self);
            if (Py_REFCNT(self) > 0) {
                return;
            }
        }

        /* Find the nearest base with a different tp_dealloc */
        base = type;
        while ((basedealloc = base->tp_dealloc) == subtype_dealloc) {
            base = base->tp_base;
            assert(base);
        }

        /* Extract the type again; tp_del may have changed it */
        type = Py_TYPE(self);

        // Don't read type memory after calling basedealloc() since basedealloc()
        // can deallocate the type and free its memory.
        int type_needs_decref = (type->tp_flags & Py_TPFLAGS_HEAPTYPE
                                 && !(base->tp_flags & Py_TPFLAGS_HEAPTYPE));

        assert((type->tp_flags & Py_TPFLAGS_MANAGED_DICT) == 0);

        /* Call the base tp_dealloc() */
        assert(basedealloc);
        basedealloc(self);

        /* Can't reference self beyond this point. It's possible tp_del switched
           our type from a HEAPTYPE to a non-HEAPTYPE, so be careful about
           reference counting. Only decref if the base type is not already a heap
           allocated type. Otherwise, basedealloc should have decref'd it already */
        if (type_needs_decref) {
            Py_DECREF(type);
        }

        /* Done */
        return;
    }

    /* We get here only if the type has GC */

    /* UnTrack and re-Track around the trashcan macro, alas */
    /* See explanation at end of function for full disclosure */
    PyObject_GC_UnTrack(self);
    Py_TRASHCAN_BEGIN(self, subtype_dealloc);

    /* Find the nearest base with a different tp_dealloc */
    base = type;
    while ((/*basedealloc =*/ base->tp_dealloc) == subtype_dealloc) {
        base = base->tp_base;
        assert(base);
    }

    has_finalizer = type->tp_finalize || type->tp_del;

    if (type->tp_finalize) {
        _PyObject_GC_TRACK(self);
        if (PyObject_CallFinalizerFromDealloc(self) < 0) {
            /* Resurrected */
            goto endlabel;
        }
        _PyObject_GC_UNTRACK(self);
    }
    /*
      If we added a weaklist, we clear it. Do this *before* calling tp_del,
      clearing slots, or clearing the instance dict.

      GC tracking must be off at this point. weakref callbacks (if any, and
      whether directly here or indirectly in something we call) may trigger GC,
      and if self is tracked at that point, it will look like trash to GC and GC
      will try to delete self again.
    */
    if (type->tp_weaklistoffset && !base->tp_weaklistoffset) {
        PyObject_ClearWeakRefs(self);
    }

    if (type->tp_del) {
        _PyObject_GC_TRACK(self);
        type->tp_del(self);
        if (Py_REFCNT(self) > 0) {
            /* Resurrected */
            goto endlabel;
        }
        _PyObject_GC_UNTRACK(self);
    }
    if (has_finalizer) {
        /* New weakrefs could be created during the finalizer call.
           If this occurs, clear them out without calling their
           finalizers since they might rely on part of the object
           being finalized that has already been destroyed. */
        if (type->tp_weaklistoffset && !base->tp_weaklistoffset) {
            /* Modeled after GET_WEAKREFS_LISTPTR().

               This is never triggered for static types so we can avoid the
               (slightly) more costly _PyObject_GET_WEAKREFS_LISTPTR(). */
            PyWeakReference **list = \
                _PyObject_GET_WEAKREFS_LISTPTR_FROM_OFFSET(self);
            while (*list) {
                _PyWeakref_ClearRef(*list);
            }
        }
    }

    /*  Clear slots up to the nearest base with a different tp_dealloc */
    base = type;
    while ((basedealloc = base->tp_dealloc) == subtype_dealloc) {
        if (Py_SIZE(base))
            clear_slots(base, self);
        base = base->tp_base;
        assert(base);
    }

    /* If we added a dict, DECREF it, or free inline values. */
    if (type->tp_flags & Py_TPFLAGS_MANAGED_DICT) {
        PyDictOrValues *dorv_ptr = _PyObject_DictOrValuesPointer(self);
        if (_PyDictOrValues_IsValues(*dorv_ptr)) {
            _PyObject_FreeInstanceAttributes(self);
        }
        else {
            Py_XDECREF(_PyDictOrValues_GetDict(*dorv_ptr));
        }
        dorv_ptr->values = NULL;
    }
    else if (type->tp_dictoffset && !base->tp_dictoffset) {
        PyObject **dictptr = _PyObject_ComputedDictPointer(self);
        if (dictptr != NULL) {
            PyObject *dict = *dictptr;
            if (dict != NULL) {
                Py_DECREF(dict);
                *dictptr = NULL;
            }
        }
    }

    /* Extract the type again; tp_del may have changed it */
    type = Py_TYPE(self);

    /* Call the base tp_dealloc(); first retrack self if
     * basedealloc knows about gc.
     */
    if (_PyType_IS_GC(base)) {
        _PyObject_GC_TRACK(self);
    }

    // Don't read type memory after calling basedealloc() since basedealloc()
    // can deallocate the type and free its memory.
    int type_needs_decref = (type->tp_flags & Py_TPFLAGS_HEAPTYPE
                             && !(base->tp_flags & Py_TPFLAGS_HEAPTYPE));

    assert(basedealloc);
    basedealloc(self);

    /* Can't reference self beyond this point. It's possible tp_del switched
       our type from a HEAPTYPE to a non-HEAPTYPE, so be careful about
       reference counting. Only decref if the base type is not already a heap
       allocated type. Otherwise, basedealloc should have decref'd it already */
    if (type_needs_decref) {
        Py_DECREF(type);
    }

  endlabel:
    Py_TRASHCAN_END

    /* Explanation of the weirdness around the trashcan macros:

       Q. What do the trashcan macros do?

       A. Read the comment titled "Trashcan mechanism" in object.h.
          For one, this explains why there must be a call to GC-untrack
          before the trashcan begin macro.      Without understanding the
          trashcan code, the answers to the following questions don't make
          sense.

       Q. Why do we GC-untrack before the trashcan and then immediately
          GC-track again afterward?

       A. In the case that the base class is GC-aware, the base class
          probably GC-untracks the object.      If it does that using the
          UNTRACK macro, this will crash when the object is already
          untracked.  Because we don't know what the base class does, the
          only safe thing is to make sure the object is tracked when we
          call the base class dealloc.  But...  The trashcan begin macro
          requires that the object is *untracked* before it is called.  So
          the dance becomes:

         GC untrack
         trashcan begin
         GC track

       Q. Why did the last question say "immediately GC-track again"?
          It's nowhere near immediately.

       A. Because the code *used* to re-track immediately.      Bad Idea.
          self has a refcount of 0, and if gc ever gets its hands on it
          (which can happen if any weakref callback gets invoked), it
          looks like trash to gc too, and gc also tries to delete self
          then.  But we're already deleting self.  Double deallocation is
          a subtle disaster.
    */
}

static PyTypeObject *solid_base(PyTypeObject *type);

/* type test with subclassing support */

static int
type_is_subtype_base_chain(PyTypeObject *a, PyTypeObject *b)
{
    do {
        if (a == b)
            return 1;
        a = a->tp_base;
    } while (a != NULL);

    return (b == &PyBaseObject_Type);
}

int
PyType_IsSubtype(PyTypeObject *a, PyTypeObject *b)
{
    PyObject *mro;

    mro = a->tp_mro;
    if (mro != NULL) {
        /* Deal with multiple inheritance without recursion
           by walking the MRO tuple */
        Py_ssize_t i, n;
        assert(PyTuple_Check(mro));
        n = PyTuple_GET_SIZE(mro);
        for (i = 0; i < n; i++) {
            if (PyTuple_GET_ITEM(mro, i) == (PyObject *)b)
                return 1;
        }
        return 0;
    }
    else
        /* a is not completely initialized yet; follow tp_base */
        return type_is_subtype_base_chain(a, b);
}

/* Routines to do a method lookup in the type without looking in the
   instance dictionary (so we can't use PyObject_GetAttr) but still
   binding it to the instance.

   Variants:

   - _PyObject_LookupSpecial() returns NULL without raising an exception
     when the _PyType_Lookup() call fails;

   - lookup_maybe_method() and lookup_method() are internal routines similar
     to _PyObject_LookupSpecial(), but can return unbound PyFunction
     to avoid temporary method object. Pass self as first argument when
     unbound == 1.
*/

PyObject *
_PyObject_LookupSpecial(PyObject *self, PyObject *attr)
{
    PyObject *res;

    res = _PyType_Lookup(Py_TYPE(self), attr);
    if (res != NULL) {
        descrgetfunc f;
        if ((f = Py_TYPE(res)->tp_descr_get) == NULL)
            Py_INCREF(res);
        else
            res = f(res, self, (PyObject *)(Py_TYPE(self)));
    }
    return res;
}

PyObject *
_PyObject_LookupSpecialId(PyObject *self, _Py_Identifier *attrid)
{
    PyObject *attr = _PyUnicode_FromId(attrid);   /* borrowed */
    if (attr == NULL)
        return NULL;
    return _PyObject_LookupSpecial(self, attr);
}

static PyObject *
lookup_maybe_method(PyObject *self, PyObject *attr, int *unbound)
{
    PyObject *res = _PyType_Lookup(Py_TYPE(self), attr);
    if (res == NULL) {
        return NULL;
    }

    if (_PyType_HasFeature(Py_TYPE(res), Py_TPFLAGS_METHOD_DESCRIPTOR)) {
        /* Avoid temporary PyMethodObject */
        *unbound = 1;
        Py_INCREF(res);
    }
    else {
        *unbound = 0;
        descrgetfunc f = Py_TYPE(res)->tp_descr_get;
        if (f == NULL) {
            Py_INCREF(res);
        }
        else {
            res = f(res, self, (PyObject *)(Py_TYPE(self)));
        }
    }
    return res;
}

static PyObject *
lookup_method(PyObject *self, PyObject *attr, int *unbound)
{
    PyObject *res = lookup_maybe_method(self, attr, unbound);
    if (res == NULL && !PyErr_Occurred()) {
        PyErr_SetObject(PyExc_AttributeError, attr);
    }
    return res;
}


static inline PyObject*
vectorcall_unbound(PyThreadState *tstate, int unbound, PyObject *func,
                   PyObject *const *args, Py_ssize_t nargs)
{
    size_t nargsf = nargs;
    if (!unbound) {
        /* Skip self argument, freeing up args[0] to use for
         * PY_VECTORCALL_ARGUMENTS_OFFSET */
        args++;
        nargsf = nargsf - 1 + PY_VECTORCALL_ARGUMENTS_OFFSET;
    }
    EVAL_CALL_STAT_INC_IF_FUNCTION(EVAL_CALL_SLOT, func);
    return _PyObject_VectorcallTstate(tstate, func, args, nargsf, NULL);
}

static PyObject*
call_unbound_noarg(int unbound, PyObject *func, PyObject *self)
{
    if (unbound) {
        return PyObject_CallOneArg(func, self);
    }
    else {
        return _PyObject_CallNoArgs(func);
    }
}

/* A variation of PyObject_CallMethod* that uses lookup_method()
   instead of PyObject_GetAttrString().

   args is an argument vector of length nargs. The first element in this
   vector is the special object "self" which is used for the method lookup */
static PyObject *
vectorcall_method(PyObject *name, PyObject *const *args, Py_ssize_t nargs)
{
    assert(nargs >= 1);

    PyThreadState *tstate = _PyThreadState_GET();
    int unbound;
    PyObject *self = args[0];
    PyObject *func = lookup_method(self, name, &unbound);
    if (func == NULL) {
        return NULL;
    }
    PyObject *retval = vectorcall_unbound(tstate, unbound, func, args, nargs);
    Py_DECREF(func);
    return retval;
}

/* Clone of vectorcall_method() that returns NotImplemented
 * when the lookup fails. */
static PyObject *
vectorcall_maybe(PyThreadState *tstate, PyObject *name,
                 PyObject *const *args, Py_ssize_t nargs)
{
    assert(nargs >= 1);

    int unbound;
    PyObject *self = args[0];
    PyObject *func = lookup_maybe_method(self, name, &unbound);
    if (func == NULL) {
        if (!PyErr_Occurred())
            Py_RETURN_NOTIMPLEMENTED;
        return NULL;
    }
    PyObject *retval = vectorcall_unbound(tstate, unbound, func, args, nargs);
    Py_DECREF(func);
    return retval;
}

/*
    Method resolution order algorithm C3 described in
    "A Monotonic Superclass Linearization for Dylan",
    by Kim Barrett, Bob Cassel, Paul Haahr,
    David A. Moon, Keith Playford, and P. Tucker Withington.
    (OOPSLA 1996)

    Some notes about the rules implied by C3:

    No duplicate bases.
    It isn't legal to repeat a class in a list of base classes.

    The next three properties are the 3 constraints in "C3".

    Local precedence order.
    If A precedes B in C's MRO, then A will precede B in the MRO of all
    subclasses of C.

    Monotonicity.
    The MRO of a class must be an extension without reordering of the
    MRO of each of its superclasses.

    Extended Precedence Graph (EPG).
    Linearization is consistent if there is a path in the EPG from
    each class to all its successors in the linearization.  See
    the paper for definition of EPG.
 */

static int
tail_contains(PyObject *tuple, int whence, PyObject *o)
{
    Py_ssize_t j, size;
    size = PyTuple_GET_SIZE(tuple);

    for (j = whence+1; j < size; j++) {
        if (PyTuple_GET_ITEM(tuple, j) == o)
            return 1;
    }
    return 0;
}

static PyObject *
class_name(PyObject *cls)
{
    PyObject *name;
    if (_PyObject_LookupAttr(cls, &_Py_ID(__name__), &name) == 0) {
        name = PyObject_Repr(cls);
    }
    return name;
}

static int
check_duplicates(PyObject *tuple)
{
    Py_ssize_t i, j, n;
    /* Let's use a quadratic time algorithm,
       assuming that the bases tuples is short.
    */
    n = PyTuple_GET_SIZE(tuple);
    for (i = 0; i < n; i++) {
        PyObject *o = PyTuple_GET_ITEM(tuple, i);
        for (j = i + 1; j < n; j++) {
            if (PyTuple_GET_ITEM(tuple, j) == o) {
                o = class_name(o);
                if (o != NULL) {
                    if (PyUnicode_Check(o)) {
                        PyErr_Format(PyExc_TypeError,
                                     "duplicate base class %U", o);
                    }
                    else {
                        PyErr_SetString(PyExc_TypeError,
                                        "duplicate base class");
                    }
                    Py_DECREF(o);
                }
                return -1;
            }
        }
    }
    return 0;
}

/* Raise a TypeError for an MRO order disagreement.

   It's hard to produce a good error message.  In the absence of better
   insight into error reporting, report the classes that were candidates
   to be put next into the MRO.  There is some conflict between the
   order in which they should be put in the MRO, but it's hard to
   diagnose what constraint can't be satisfied.
*/

static void
set_mro_error(PyObject **to_merge, Py_ssize_t to_merge_size, int *remain)
{
    Py_ssize_t i, n, off;
    char buf[1000];
    PyObject *k, *v;
    PyObject *set = PyDict_New();
    if (!set) return;

    for (i = 0; i < to_merge_size; i++) {
        PyObject *L = to_merge[i];
        if (remain[i] < PyTuple_GET_SIZE(L)) {
            PyObject *c = PyTuple_GET_ITEM(L, remain[i]);
            if (PyDict_SetItem(set, c, Py_None) < 0) {
                Py_DECREF(set);
                return;
            }
        }
    }
    n = PyDict_GET_SIZE(set);

    off = PyOS_snprintf(buf, sizeof(buf), "Cannot create a \
consistent method resolution\norder (MRO) for bases");
    i = 0;
    while (PyDict_Next(set, &i, &k, &v) && (size_t)off < sizeof(buf)) {
        PyObject *name = class_name(k);
        const char *name_str = NULL;
        if (name != NULL) {
            if (PyUnicode_Check(name)) {
                name_str = PyUnicode_AsUTF8(name);
            }
            else {
                name_str = "?";
            }
        }
        if (name_str == NULL) {
            Py_XDECREF(name);
            Py_DECREF(set);
            return;
        }
        off += PyOS_snprintf(buf + off, sizeof(buf) - off, " %s", name_str);
        Py_XDECREF(name);
        if (--n && (size_t)(off+1) < sizeof(buf)) {
            buf[off++] = ',';
            buf[off] = '\0';
        }
    }
    PyErr_SetString(PyExc_TypeError, buf);
    Py_DECREF(set);
}

static int
pmerge(PyObject *acc, PyObject **to_merge, Py_ssize_t to_merge_size)
{
    int res = 0;
    Py_ssize_t i, j, empty_cnt;
    int *remain;

    /* remain stores an index into each sublist of to_merge.
       remain[i] is the index of the next base in to_merge[i]
       that is not included in acc.
    */
    remain = PyMem_New(int, to_merge_size);
    if (remain == NULL) {
        PyErr_NoMemory();
        return -1;
    }
    for (i = 0; i < to_merge_size; i++)
        remain[i] = 0;

  again:
    empty_cnt = 0;
    for (i = 0; i < to_merge_size; i++) {
        PyObject *candidate;

        PyObject *cur_tuple = to_merge[i];

        if (remain[i] >= PyTuple_GET_SIZE(cur_tuple)) {
            empty_cnt++;
            continue;
        }

        /* Choose next candidate for MRO.

           The input sequences alone can determine the choice.
           If not, choose the class which appears in the MRO
           of the earliest direct superclass of the new class.
        */

        candidate = PyTuple_GET_ITEM(cur_tuple, remain[i]);
        for (j = 0; j < to_merge_size; j++) {
            PyObject *j_lst = to_merge[j];
            if (tail_contains(j_lst, remain[j], candidate))
                goto skip; /* continue outer loop */
        }
        res = PyList_Append(acc, candidate);
        if (res < 0)
            goto out;

        for (j = 0; j < to_merge_size; j++) {
            PyObject *j_lst = to_merge[j];
            if (remain[j] < PyTuple_GET_SIZE(j_lst) &&
                PyTuple_GET_ITEM(j_lst, remain[j]) == candidate) {
                remain[j]++;
            }
        }
        goto again;
      skip: ;
    }

    if (empty_cnt != to_merge_size) {
        set_mro_error(to_merge, to_merge_size, remain);
        res = -1;
    }

  out:
    PyMem_Free(remain);

    return res;
}

static PyObject *
mro_implementation(PyTypeObject *type)
{
    if (!_PyType_IsReady(type)) {
        if (PyType_Ready(type) < 0)
            return NULL;
    }

    PyObject *bases = type->tp_bases;
    Py_ssize_t n = PyTuple_GET_SIZE(bases);
    for (Py_ssize_t i = 0; i < n; i++) {
        PyTypeObject *base = _PyType_CAST(PyTuple_GET_ITEM(bases, i));
        if (base->tp_mro == NULL) {
            PyErr_Format(PyExc_TypeError,
                         "Cannot extend an incomplete type '%.100s'",
                         base->tp_name);
            return NULL;
        }
        assert(PyTuple_Check(base->tp_mro));
    }

    if (n == 1) {
        /* Fast path: if there is a single base, constructing the MRO
         * is trivial.
         */
        PyTypeObject *base = _PyType_CAST(PyTuple_GET_ITEM(bases, 0));
        Py_ssize_t k = PyTuple_GET_SIZE(base->tp_mro);
        PyObject *result = PyTuple_New(k + 1);
        if (result == NULL) {
            return NULL;
        }

        ;
        PyTuple_SET_ITEM(result, 0, Py_NewRef(type));
        for (Py_ssize_t i = 0; i < k; i++) {
            PyObject *cls = PyTuple_GET_ITEM(base->tp_mro, i);
            PyTuple_SET_ITEM(result, i + 1, Py_NewRef(cls));
        }
        return result;
    }

    /* This is just a basic sanity check. */
    if (check_duplicates(bases) < 0) {
        return NULL;
    }

    /* Find a superclass linearization that honors the constraints
       of the explicit tuples of bases and the constraints implied by
       each base class.

       to_merge is an array of tuples, where each tuple is a superclass
       linearization implied by a base class.  The last element of
       to_merge is the declared tuple of bases.
    */
    PyObject **to_merge = PyMem_New(PyObject *, n + 1);
    if (to_merge == NULL) {
        PyErr_NoMemory();
        return NULL;
    }

    for (Py_ssize_t i = 0; i < n; i++) {
        PyTypeObject *base = _PyType_CAST(PyTuple_GET_ITEM(bases, i));
        to_merge[i] = base->tp_mro;
    }
    to_merge[n] = bases;

    PyObject *result = PyList_New(1);
    if (result == NULL) {
        PyMem_Free(to_merge);
        return NULL;
    }

    PyList_SET_ITEM(result, 0, Py_NewRef(type));
    if (pmerge(result, to_merge, n + 1) < 0) {
        Py_CLEAR(result);
    }
    PyMem_Free(to_merge);

    return result;
}

/*[clinic input]
type.mro

Return a type's method resolution order.
[clinic start generated code]*/

static PyObject *
type_mro_impl(PyTypeObject *self)
/*[clinic end generated code: output=bffc4a39b5b57027 input=28414f4e156db28d]*/
{
    PyObject *seq;
    seq = mro_implementation(self);
    if (seq != NULL && !PyList_Check(seq)) {
        Py_SETREF(seq, PySequence_List(seq));
    }
    return seq;
}

static int
mro_check(PyTypeObject *type, PyObject *mro)
{
    PyTypeObject *solid;
    Py_ssize_t i, n;

    solid = solid_base(type);

    n = PyTuple_GET_SIZE(mro);
    for (i = 0; i < n; i++) {
        PyObject *obj = PyTuple_GET_ITEM(mro, i);
        if (!PyType_Check(obj)) {
            PyErr_Format(
                PyExc_TypeError,
                "mro() returned a non-class ('%.500s')",
                Py_TYPE(obj)->tp_name);
            return -1;
        }
        PyTypeObject *base = (PyTypeObject*)obj;

        if (!PyType_IsSubtype(solid, solid_base(base))) {
            PyErr_Format(
                PyExc_TypeError,
                "mro() returned base with unsuitable layout ('%.500s')",
                base->tp_name);
            return -1;
        }
    }

    return 0;
}

/* Lookups an mcls.mro method, invokes it and checks the result (if needed,
   in case of a custom mro() implementation).

   Keep in mind that during execution of this function type->tp_mro
   can be replaced due to possible reentrance (for example,
   through type_set_bases):

      - when looking up the mcls.mro attribute (it could be
        a user-provided descriptor);

      - from inside a custom mro() itself;

      - through a finalizer of the return value of mro().
*/
static PyObject *
mro_invoke(PyTypeObject *type)
{
    PyObject *mro_result;
    PyObject *new_mro;
    const int custom = !Py_IS_TYPE(type, &PyType_Type);

    if (custom) {
        int unbound;
        PyObject *mro_meth = lookup_method(
            (PyObject *)type, &_Py_ID(mro), &unbound);
        if (mro_meth == NULL)
            return NULL;
        mro_result = call_unbound_noarg(unbound, mro_meth, (PyObject *)type);
        Py_DECREF(mro_meth);
    }
    else {
        mro_result = mro_implementation(type);
    }
    if (mro_result == NULL)
        return NULL;

    new_mro = PySequence_Tuple(mro_result);
    Py_DECREF(mro_result);
    if (new_mro == NULL) {
        return NULL;
    }

    if (PyTuple_GET_SIZE(new_mro) == 0) {
        Py_DECREF(new_mro);
        PyErr_Format(PyExc_TypeError, "type MRO must not be empty");
        return NULL;
    }

    if (custom && mro_check(type, new_mro) < 0) {
        Py_DECREF(new_mro);
        return NULL;
    }
    return new_mro;
}

/* Calculates and assigns a new MRO to type->tp_mro.
   Return values and invariants:

     - Returns 1 if a new MRO value has been set to type->tp_mro due to
       this call of mro_internal (no tricky reentrancy and no errors).

       In case if p_old_mro argument is not NULL, a previous value
       of type->tp_mro is put there, and the ownership of this
       reference is transferred to a caller.
       Otherwise, the previous value (if any) is decref'ed.

     - Returns 0 in case when type->tp_mro gets changed because of
       reentering here through a custom mro() (see a comment to mro_invoke).

       In this case, a refcount of an old type->tp_mro is adjusted
       somewhere deeper in the call stack (by the innermost mro_internal
       or its caller) and may become zero upon returning from here.
       This also implies that the whole hierarchy of subclasses of the type
       has seen the new value and updated their MRO accordingly.

     - Returns -1 in case of an error.
*/
static int
mro_internal(PyTypeObject *type, PyObject **p_old_mro)
{
    PyObject *new_mro, *old_mro;
    int reent;

    /* Keep a reference to be able to do a reentrancy check below.
       Don't let old_mro be GC'ed and its address be reused for
       another object, like (suddenly!) a new tp_mro.  */
    old_mro = Py_XNewRef(type->tp_mro);
    new_mro = mro_invoke(type);  /* might cause reentrance */
    reent = (type->tp_mro != old_mro);
    Py_XDECREF(old_mro);
    if (new_mro == NULL) {
        return -1;
    }

    if (reent) {
        Py_DECREF(new_mro);
        return 0;
    }

    type->tp_mro = new_mro;

    type_mro_modified(type, type->tp_mro);
    /* corner case: the super class might have been hidden
       from the custom MRO */
    type_mro_modified(type, type->tp_bases);

    // XXX Expand this to Py_TPFLAGS_IMMUTABLETYPE?
    if (!(type->tp_flags & _Py_TPFLAGS_STATIC_BUILTIN)) {
        PyType_Modified(type);
    }
    else {
        /* For static builtin types, this is only called during init
           before the method cache has been populated. */
        assert(_PyType_HasFeature(type, Py_TPFLAGS_VALID_VERSION_TAG));
    }

    if (p_old_mro != NULL)
        *p_old_mro = old_mro;  /* transfer the ownership */
    else
        Py_XDECREF(old_mro);

    return 1;
}

/* Calculate the best base amongst multiple base classes.
   This is the first one that's on the path to the "solid base". */

static PyTypeObject *
best_base(PyObject *bases)
{
    Py_ssize_t i, n;
    PyTypeObject *base, *winner, *candidate;

    assert(PyTuple_Check(bases));
    n = PyTuple_GET_SIZE(bases);
    assert(n > 0);
    base = NULL;
    winner = NULL;
    for (i = 0; i < n; i++) {
        PyObject *base_proto = PyTuple_GET_ITEM(bases, i);
        if (!PyType_Check(base_proto)) {
            PyErr_SetString(
                PyExc_TypeError,
                "bases must be types");
            return NULL;
        }
        PyTypeObject *base_i = (PyTypeObject *)base_proto;

        if (!_PyType_IsReady(base_i)) {
            if (PyType_Ready(base_i) < 0)
                return NULL;
        }
        if (!_PyType_HasFeature(base_i, Py_TPFLAGS_BASETYPE)) {
            PyErr_Format(PyExc_TypeError,
                         "type '%.100s' is not an acceptable base type",
                         base_i->tp_name);
            return NULL;
        }
        candidate = solid_base(base_i);
        if (winner == NULL) {
            winner = candidate;
            base = base_i;
        }
        else if (PyType_IsSubtype(winner, candidate))
            ;
        else if (PyType_IsSubtype(candidate, winner)) {
            winner = candidate;
            base = base_i;
        }
        else {
            PyErr_SetString(
                PyExc_TypeError,
                "multiple bases have "
                "instance lay-out conflict");
            return NULL;
        }
    }
    assert (base != NULL);

    return base;
}

static int
shape_differs(PyTypeObject *t1, PyTypeObject *t2)
{
    return (
        t1->tp_basicsize != t2->tp_basicsize ||
        t1->tp_itemsize != t2->tp_itemsize
    );
}

static PyTypeObject *
solid_base(PyTypeObject *type)
{
    PyTypeObject *base;

    if (type->tp_base) {
        base = solid_base(type->tp_base);
    }
    else {
        base = &PyBaseObject_Type;
    }
    if (shape_differs(type, base)) {
        return type;
    }
    else {
        return base;
    }
}

static void object_dealloc(PyObject *);
static PyObject *object_new(PyTypeObject *, PyObject *, PyObject *);
static int object_init(PyObject *, PyObject *, PyObject *);
static int update_slot(PyTypeObject *, PyObject *);
static void fixup_slot_dispatchers(PyTypeObject *);
static int type_new_set_names(PyTypeObject *);
static int type_new_init_subclass(PyTypeObject *, PyObject *);

/*
 * Helpers for  __dict__ descriptor.  We don't want to expose the dicts
 * inherited from various builtin types.  The builtin base usually provides
 * its own __dict__ descriptor, so we use that when we can.
 */
static PyTypeObject *
get_builtin_base_with_dict(PyTypeObject *type)
{
    while (type->tp_base != NULL) {
        if (type->tp_dictoffset != 0 &&
            !(type->tp_flags & Py_TPFLAGS_HEAPTYPE))
            return type;
        type = type->tp_base;
    }
    return NULL;
}

static PyObject *
get_dict_descriptor(PyTypeObject *type)
{
    PyObject *descr;

    descr = _PyType_Lookup(type, &_Py_ID(__dict__));
    if (descr == NULL || !PyDescr_IsData(descr))
        return NULL;

    return descr;
}

static void
raise_dict_descr_error(PyObject *obj)
{
    PyErr_Format(PyExc_TypeError,
                 "this __dict__ descriptor does not support "
                 "'%.200s' objects", Py_TYPE(obj)->tp_name);
}

static PyObject *
subtype_dict(PyObject *obj, void *context)
{
    PyTypeObject *base;

    base = get_builtin_base_with_dict(Py_TYPE(obj));
    if (base != NULL) {
        descrgetfunc func;
        PyObject *descr = get_dict_descriptor(base);
        if (descr == NULL) {
            raise_dict_descr_error(obj);
            return NULL;
        }
        func = Py_TYPE(descr)->tp_descr_get;
        if (func == NULL) {
            raise_dict_descr_error(obj);
            return NULL;
        }
        return func(descr, obj, (PyObject *)(Py_TYPE(obj)));
    }
    return PyObject_GenericGetDict(obj, context);
}

static int
subtype_setdict(PyObject *obj, PyObject *value, void *context)
{
    PyObject **dictptr;
    PyTypeObject *base;

    base = get_builtin_base_with_dict(Py_TYPE(obj));
    if (base != NULL) {
        descrsetfunc func;
        PyObject *descr = get_dict_descriptor(base);
        if (descr == NULL) {
            raise_dict_descr_error(obj);
            return -1;
        }
        func = Py_TYPE(descr)->tp_descr_set;
        if (func == NULL) {
            raise_dict_descr_error(obj);
            return -1;
        }
        return func(descr, obj, value);
    }
    /* Almost like PyObject_GenericSetDict, but allow __dict__ to be deleted. */
    dictptr = _PyObject_GetDictPtr(obj);
    if (dictptr == NULL) {
        PyErr_SetString(PyExc_AttributeError,
                        "This object has no __dict__");
        return -1;
    }
    if (value != NULL && !PyDict_Check(value)) {
        PyErr_Format(PyExc_TypeError,
                     "__dict__ must be set to a dictionary, "
                     "not a '%.200s'", Py_TYPE(value)->tp_name);
        return -1;
    }
    Py_XSETREF(*dictptr, Py_XNewRef(value));
    return 0;
}

static PyObject *
subtype_getweakref(PyObject *obj, void *context)
{
    PyObject **weaklistptr;
    PyObject *result;
    PyTypeObject *type = Py_TYPE(obj);

    if (type->tp_weaklistoffset == 0) {
        PyErr_SetString(PyExc_AttributeError,
                        "This object has no __weakref__");
        return NULL;
    }
    _PyObject_ASSERT((PyObject *)type,
                     type->tp_weaklistoffset > 0 ||
                     type->tp_weaklistoffset == MANAGED_WEAKREF_OFFSET);
    _PyObject_ASSERT((PyObject *)type,
                     ((type->tp_weaklistoffset + (Py_ssize_t)sizeof(PyObject *))
                      <= type->tp_basicsize));
    weaklistptr = (PyObject **)((char *)obj + type->tp_weaklistoffset);
    if (*weaklistptr == NULL)
        result = Py_None;
    else
        result = *weaklistptr;
    return Py_NewRef(result);
}

/* Three variants on the subtype_getsets list. */

static PyGetSetDef subtype_getsets_full[] = {
    {"__dict__", subtype_dict, subtype_setdict,
     PyDoc_STR("dictionary for instance variables (if defined)")},
    {"__weakref__", subtype_getweakref, NULL,
     PyDoc_STR("list of weak references to the object (if defined)")},
    {0}
};

static PyGetSetDef subtype_getsets_dict_only[] = {
    {"__dict__", subtype_dict, subtype_setdict,
     PyDoc_STR("dictionary for instance variables (if defined)")},
    {0}
};

static PyGetSetDef subtype_getsets_weakref_only[] = {
    {"__weakref__", subtype_getweakref, NULL,
     PyDoc_STR("list of weak references to the object (if defined)")},
    {0}
};

static int
valid_identifier(PyObject *s)
{
    if (!PyUnicode_Check(s)) {
        PyErr_Format(PyExc_TypeError,
                     "__slots__ items must be strings, not '%.200s'",
                     Py_TYPE(s)->tp_name);
        return 0;
    }
    if (!PyUnicode_IsIdentifier(s)) {
        PyErr_SetString(PyExc_TypeError,
                        "__slots__ must be identifiers");
        return 0;
    }
    return 1;
}

static int
type_init(PyObject *cls, PyObject *args, PyObject *kwds)
{
    assert(args != NULL && PyTuple_Check(args));
    assert(kwds == NULL || PyDict_Check(kwds));

    if (kwds != NULL && PyTuple_GET_SIZE(args) == 1 &&
        PyDict_GET_SIZE(kwds) != 0) {
        PyErr_SetString(PyExc_TypeError,
                        "type.__init__() takes no keyword arguments");
        return -1;
    }

    if ((PyTuple_GET_SIZE(args) != 1 && PyTuple_GET_SIZE(args) != 3)) {
        PyErr_SetString(PyExc_TypeError,
                        "type.__init__() takes 1 or 3 arguments");
        return -1;
    }

    return 0;
}


unsigned long
PyType_GetFlags(PyTypeObject *type)
{
    return type->tp_flags;
}


int
PyType_SUPPORTS_WEAKREFS(PyTypeObject *type)
{
    return _PyType_SUPPORTS_WEAKREFS(type);
}


/* Determine the most derived metatype. */
PyTypeObject *
_PyType_CalculateMetaclass(PyTypeObject *metatype, PyObject *bases)
{
    Py_ssize_t i, nbases;
    PyTypeObject *winner;
    PyObject *tmp;
    PyTypeObject *tmptype;

    /* Determine the proper metatype to deal with this,
       and check for metatype conflicts while we're at it.
       Note that if some other metatype wins to contract,
       it's possible that its instances are not types. */

    nbases = PyTuple_GET_SIZE(bases);
    winner = metatype;
    for (i = 0; i < nbases; i++) {
        tmp = PyTuple_GET_ITEM(bases, i);
        tmptype = Py_TYPE(tmp);
        if (PyType_IsSubtype(winner, tmptype))
            continue;
        if (PyType_IsSubtype(tmptype, winner)) {
            winner = tmptype;
            continue;
        }
        /* else: */
        PyErr_SetString(PyExc_TypeError,
                        "metaclass conflict: "
                        "the metaclass of a derived class "
                        "must be a (non-strict) subclass "
                        "of the metaclasses of all its bases");
        return NULL;
    }
    return winner;
}


// Forward declaration
static PyObject *
type_new(PyTypeObject *metatype, PyObject *args, PyObject *kwds);

typedef struct {
    PyTypeObject *metatype;
    PyObject *args;
    PyObject *kwds;
    PyObject *orig_dict;
    PyObject *name;
    PyObject *bases;
    PyTypeObject *base;
    PyObject *slots;
    Py_ssize_t nslot;
    int add_dict;
    int add_weak;
    int may_add_dict;
    int may_add_weak;
} type_new_ctx;


/* Check for valid slot names and two special cases */
static int
type_new_visit_slots(type_new_ctx *ctx)
{
    PyObject *slots = ctx->slots;
    Py_ssize_t nslot = ctx->nslot;
    for (Py_ssize_t i = 0; i < nslot; i++) {
        PyObject *name = PyTuple_GET_ITEM(slots, i);
        if (!valid_identifier(name)) {
            return -1;
        }
        assert(PyUnicode_Check(name));
        if (_PyUnicode_Equal(name, &_Py_ID(__dict__))) {
            if (!ctx->may_add_dict || ctx->add_dict != 0) {
                PyErr_SetString(PyExc_TypeError,
                    "__dict__ slot disallowed: "
                    "we already got one");
                return -1;
            }
            ctx->add_dict++;
        }
        if (_PyUnicode_Equal(name, &_Py_ID(__weakref__))) {
            if (!ctx->may_add_weak || ctx->add_weak != 0) {
                PyErr_SetString(PyExc_TypeError,
                    "__weakref__ slot disallowed: "
                    "we already got one");
                return -1;
            }
            ctx->add_weak++;
        }
    }
    return 0;
}


/* Copy slots into a list, mangle names and sort them.
   Sorted names are needed for __class__ assignment.
   Convert them back to tuple at the end.
*/
static PyObject*
type_new_copy_slots(type_new_ctx *ctx, PyObject *dict)
{
    PyObject *slots = ctx->slots;
    Py_ssize_t nslot = ctx->nslot;

    Py_ssize_t new_nslot = nslot - ctx->add_dict - ctx->add_weak;
    PyObject *new_slots = PyList_New(new_nslot);
    if (new_slots == NULL) {
        return NULL;
    }

    Py_ssize_t j = 0;
    for (Py_ssize_t i = 0; i < nslot; i++) {
        PyObject *slot = PyTuple_GET_ITEM(slots, i);
        if ((ctx->add_dict && _PyUnicode_Equal(slot, &_Py_ID(__dict__))) ||
            (ctx->add_weak && _PyUnicode_Equal(slot, &_Py_ID(__weakref__))))
        {
            continue;
        }

        slot =_Py_Mangle(ctx->name, slot);
        if (!slot) {
            goto error;
        }
        PyList_SET_ITEM(new_slots, j, slot);

        int r = PyDict_Contains(dict, slot);
        if (r < 0) {
            goto error;
        }
        if (r > 0) {
            /* CPython inserts __qualname__ and __classcell__ (when needed)
               into the namespace when creating a class.  They will be deleted
               below so won't act as class variables. */
            if (!_PyUnicode_Equal(slot, &_Py_ID(__qualname__)) &&
                !_PyUnicode_Equal(slot, &_Py_ID(__classcell__)))
            {
                PyErr_Format(PyExc_ValueError,
                             "%R in __slots__ conflicts with class variable",
                             slot);
                goto error;
            }
        }

        j++;
    }
    assert(j == new_nslot);

    if (PyList_Sort(new_slots) == -1) {
        goto error;
    }

    PyObject *tuple = PyList_AsTuple(new_slots);
    Py_DECREF(new_slots);
    if (tuple == NULL) {
        return NULL;
    }

    assert(PyTuple_GET_SIZE(tuple) == new_nslot);
    return tuple;

error:
    Py_DECREF(new_slots);
    return NULL;
}


static void
type_new_slots_bases(type_new_ctx *ctx)
{
    Py_ssize_t nbases = PyTuple_GET_SIZE(ctx->bases);
    if (nbases > 1 &&
        ((ctx->may_add_dict && ctx->add_dict == 0) ||
         (ctx->may_add_weak && ctx->add_weak == 0)))
    {
        for (Py_ssize_t i = 0; i < nbases; i++) {
            PyObject *obj = PyTuple_GET_ITEM(ctx->bases, i);
            if (obj == (PyObject *)ctx->base) {
                /* Skip primary base */
                continue;
            }
            PyTypeObject *base = _PyType_CAST(obj);

            if (ctx->may_add_dict && ctx->add_dict == 0 &&
                base->tp_dictoffset != 0)
            {
                ctx->add_dict++;
            }
            if (ctx->may_add_weak && ctx->add_weak == 0 &&
                base->tp_weaklistoffset != 0)
            {
                ctx->add_weak++;
            }
            if (ctx->may_add_dict && ctx->add_dict == 0) {
                continue;
            }
            if (ctx->may_add_weak && ctx->add_weak == 0) {
                continue;
            }
            /* Nothing more to check */
            break;
        }
    }
}


static int
type_new_slots_impl(type_new_ctx *ctx, PyObject *dict)
{
    /* Are slots allowed? */
    if (ctx->nslot > 0 && ctx->base->tp_itemsize != 0) {
        PyErr_Format(PyExc_TypeError,
                     "nonempty __slots__ not supported for subtype of '%s'",
                     ctx->base->tp_name);
        return -1;
    }

    if (type_new_visit_slots(ctx) < 0) {
        return -1;
    }

    PyObject *new_slots = type_new_copy_slots(ctx, dict);
    if (new_slots == NULL) {
        return -1;
    }
    assert(PyTuple_CheckExact(new_slots));

    Py_XSETREF(ctx->slots, new_slots);
    ctx->nslot = PyTuple_GET_SIZE(new_slots);

    /* Secondary bases may provide weakrefs or dict */
    type_new_slots_bases(ctx);
    return 0;
}


static Py_ssize_t
type_new_slots(type_new_ctx *ctx, PyObject *dict)
{
    // Check for a __slots__ sequence variable in dict, and count it
    ctx->add_dict = 0;
    ctx->add_weak = 0;
    ctx->may_add_dict = (ctx->base->tp_dictoffset == 0);
    ctx->may_add_weak = (ctx->base->tp_weaklistoffset == 0
                         && ctx->base->tp_itemsize == 0);

    if (ctx->slots == NULL) {
        if (ctx->may_add_dict) {
            ctx->add_dict++;
        }
        if (ctx->may_add_weak) {
            ctx->add_weak++;
        }
    }
    else {
        /* Have slots */
        if (type_new_slots_impl(ctx, dict) < 0) {
            return -1;
        }
    }
    return 0;
}


static PyTypeObject*
type_new_alloc(type_new_ctx *ctx)
{
    PyTypeObject *metatype = ctx->metatype;
    PyTypeObject *type;

    // Allocate the type object
    type = (PyTypeObject *)metatype->tp_alloc(metatype, ctx->nslot);
    if (type == NULL) {
        return NULL;
    }
    PyHeapTypeObject *et = (PyHeapTypeObject *)type;

    // Initialize tp_flags.
    // All heap types need GC, since we can create a reference cycle by storing
    // an instance on one of its parents.
    type->tp_flags = (Py_TPFLAGS_DEFAULT | Py_TPFLAGS_HEAPTYPE |
                      Py_TPFLAGS_BASETYPE | Py_TPFLAGS_HAVE_GC);

    // Initialize essential fields
    type->tp_as_async = &et->as_async;
    type->tp_as_number = &et->as_number;
    type->tp_as_sequence = &et->as_sequence;
    type->tp_as_mapping = &et->as_mapping;
    type->tp_as_buffer = &et->as_buffer;

    type->tp_bases = Py_NewRef(ctx->bases);
    type->tp_base = (PyTypeObject *)Py_NewRef(ctx->base);

    type->tp_dealloc = subtype_dealloc;
    /* Always override allocation strategy to use regular heap */
    type->tp_alloc = PyType_GenericAlloc;
    type->tp_free = PyObject_GC_Del;

    type->tp_traverse = subtype_traverse;
    type->tp_clear = subtype_clear;

    et->ht_name = Py_NewRef(ctx->name);
    et->ht_module = NULL;
    et->_ht_tpname = NULL;

    return type;
}


static int
type_new_set_name(const type_new_ctx *ctx, PyTypeObject *type)
{
    Py_ssize_t name_size;
    type->tp_name = PyUnicode_AsUTF8AndSize(ctx->name, &name_size);
    if (!type->tp_name) {
        return -1;
    }
    if (strlen(type->tp_name) != (size_t)name_size) {
        PyErr_SetString(PyExc_ValueError,
                        "type name must not contain null characters");
        return -1;
    }
    return 0;
}


/* Set __module__ in the dict */
static int
type_new_set_module(PyTypeObject *type)
{
    int r = PyDict_Contains(type->tp_dict, &_Py_ID(__module__));
    if (r < 0) {
        return -1;
    }
    if (r > 0) {
        return 0;
    }

    PyObject *globals = PyEval_GetGlobals();
    if (globals == NULL) {
        return 0;
    }

    PyObject *module = PyDict_GetItemWithError(globals, &_Py_ID(__name__));
    if (module == NULL) {
        if (PyErr_Occurred()) {
            return -1;
        }
        return 0;
    }

    if (PyDict_SetItem(type->tp_dict, &_Py_ID(__module__), module) < 0) {
        return -1;
    }
    return 0;
}


/* Set ht_qualname to dict['__qualname__'] if available, else to
   __name__.  The __qualname__ accessor will look for ht_qualname. */
static int
type_new_set_ht_name(PyTypeObject *type)
{
    PyHeapTypeObject *et = (PyHeapTypeObject *)type;
    PyObject *qualname = PyDict_GetItemWithError(
            type->tp_dict, &_Py_ID(__qualname__));
    if (qualname != NULL) {
        if (!PyUnicode_Check(qualname)) {
            PyErr_Format(PyExc_TypeError,
                    "type __qualname__ must be a str, not %s",
                    Py_TYPE(qualname)->tp_name);
            return -1;
        }
        et->ht_qualname = Py_NewRef(qualname);
        if (PyDict_DelItem(type->tp_dict, &_Py_ID(__qualname__)) < 0) {
            return -1;
        }
    }
    else {
        if (PyErr_Occurred()) {
            return -1;
        }
        et->ht_qualname = Py_NewRef(et->ht_name);
    }
    return 0;
}


/* Set tp_doc to a copy of dict['__doc__'], if the latter is there
   and is a string.  The __doc__ accessor will first look for tp_doc;
   if that fails, it will still look into __dict__. */
static int
type_new_set_doc(PyTypeObject *type)
{
    PyObject *doc = PyDict_GetItemWithError(type->tp_dict, &_Py_ID(__doc__));
    if (doc == NULL) {
        if (PyErr_Occurred()) {
            return -1;
        }
        // no __doc__ key
        return 0;
    }
    if (!PyUnicode_Check(doc)) {
        // ignore non-string __doc__
        return 0;
    }

    const char *doc_str = PyUnicode_AsUTF8(doc);
    if (doc_str == NULL) {
        return -1;
    }

    // Silently truncate the docstring if it contains a null byte
    Py_ssize_t size = strlen(doc_str) + 1;
    char *tp_doc = (char *)PyObject_Malloc(size);
    if (tp_doc == NULL) {
        PyErr_NoMemory();
        return -1;
    }

    memcpy(tp_doc, doc_str, size);
    type->tp_doc = tp_doc;
    return 0;
}


static int
type_new_staticmethod(PyTypeObject *type, PyObject *attr)
{
    PyObject *func = PyDict_GetItemWithError(type->tp_dict, attr);
    if (func == NULL) {
        if (PyErr_Occurred()) {
            return -1;
        }
        return 0;
    }
    if (!PyFunction_Check(func)) {
        return 0;
    }

    PyObject *static_func = PyStaticMethod_New(func);
    if (static_func == NULL) {
        return -1;
    }
    if (PyDict_SetItem(type->tp_dict, attr, static_func) < 0) {
        Py_DECREF(static_func);
        return -1;
    }
    Py_DECREF(static_func);
    return 0;
}


static int
type_new_classmethod(PyTypeObject *type, PyObject *attr)
{
    PyObject *func = PyDict_GetItemWithError(type->tp_dict, attr);
    if (func == NULL) {
        if (PyErr_Occurred()) {
            return -1;
        }
        return 0;
    }
    if (!PyFunction_Check(func)) {
        return 0;
    }

    PyObject *method = PyClassMethod_New(func);
    if (method == NULL) {
        return -1;
    }

    if (PyDict_SetItem(type->tp_dict, attr, method) < 0) {
        Py_DECREF(method);
        return -1;
    }
    Py_DECREF(method);
    return 0;
}


/* Add descriptors for custom slots from __slots__, or for __dict__ */
static int
type_new_descriptors(const type_new_ctx *ctx, PyTypeObject *type)
{
    PyHeapTypeObject *et = (PyHeapTypeObject *)type;
    Py_ssize_t slotoffset = ctx->base->tp_basicsize;
    if (et->ht_slots != NULL) {
        PyMemberDef *mp = _PyHeapType_GET_MEMBERS(et);
        Py_ssize_t nslot = PyTuple_GET_SIZE(et->ht_slots);
        for (Py_ssize_t i = 0; i < nslot; i++, mp++) {
            mp->name = PyUnicode_AsUTF8(
                PyTuple_GET_ITEM(et->ht_slots, i));
            if (mp->name == NULL) {
                return -1;
            }
            mp->type = T_OBJECT_EX;
            mp->offset = slotoffset;

            /* __dict__ and __weakref__ are already filtered out */
            assert(strcmp(mp->name, "__dict__") != 0);
            assert(strcmp(mp->name, "__weakref__") != 0);

            slotoffset += sizeof(PyObject *);
        }
    }

    if (ctx->add_weak) {
        assert((type->tp_flags & Py_TPFLAGS_MANAGED_WEAKREF) == 0);
        type->tp_flags |= Py_TPFLAGS_MANAGED_WEAKREF;
        type->tp_weaklistoffset = MANAGED_WEAKREF_OFFSET;
    }
    if (ctx->add_dict) {
        assert((type->tp_flags & Py_TPFLAGS_MANAGED_DICT) == 0);
        type->tp_flags |= Py_TPFLAGS_MANAGED_DICT;
        type->tp_dictoffset = -1;
    }

    type->tp_basicsize = slotoffset;
    type->tp_itemsize = ctx->base->tp_itemsize;
    type->tp_members = _PyHeapType_GET_MEMBERS(et);
    return 0;
}


static void
type_new_set_slots(const type_new_ctx *ctx, PyTypeObject *type)
{
    if (type->tp_weaklistoffset && type->tp_dictoffset) {
        type->tp_getset = subtype_getsets_full;
    }
    else if (type->tp_weaklistoffset && !type->tp_dictoffset) {
        type->tp_getset = subtype_getsets_weakref_only;
    }
    else if (!type->tp_weaklistoffset && type->tp_dictoffset) {
        type->tp_getset = subtype_getsets_dict_only;
    }
    else {
        type->tp_getset = NULL;
    }

    /* Special case some slots */
    if (type->tp_dictoffset != 0 || ctx->nslot > 0) {
        PyTypeObject *base = ctx->base;
        if (base->tp_getattr == NULL && base->tp_getattro == NULL) {
            type->tp_getattro = PyObject_GenericGetAttr;
        }
        if (base->tp_setattr == NULL && base->tp_setattro == NULL) {
            type->tp_setattro = PyObject_GenericSetAttr;
        }
    }
}


/* store type in class' cell if one is supplied */
static int
type_new_set_classcell(PyTypeObject *type)
{
    PyObject *cell = PyDict_GetItemWithError(
            type->tp_dict, &_Py_ID(__classcell__));
    if (cell == NULL) {
        if (PyErr_Occurred()) {
            return -1;
        }
        return 0;
    }

    /* At least one method requires a reference to its defining class */
    if (!PyCell_Check(cell)) {
        PyErr_Format(PyExc_TypeError,
                     "__classcell__ must be a nonlocal cell, not %.200R",
                     Py_TYPE(cell));
        return -1;
    }

    (void)PyCell_Set(cell, (PyObject *) type);
    if (PyDict_DelItem(type->tp_dict, &_Py_ID(__classcell__)) < 0) {
        return -1;
    }
    return 0;
}


static int
type_new_set_attrs(const type_new_ctx *ctx, PyTypeObject *type)
{
    if (type_new_set_name(ctx, type) < 0) {
        return -1;
    }

    if (type_new_set_module(type) < 0) {
        return -1;
    }

    if (type_new_set_ht_name(type) < 0) {
        return -1;
    }

    if (type_new_set_doc(type) < 0) {
        return -1;
    }

    /* Special-case __new__: if it's a plain function,
       make it a static function */
    if (type_new_staticmethod(type, &_Py_ID(__new__)) < 0) {
        return -1;
    }

    /* Special-case __init_subclass__ and __class_getitem__:
       if they are plain functions, make them classmethods */
    if (type_new_classmethod(type, &_Py_ID(__init_subclass__)) < 0) {
        return -1;
    }
    if (type_new_classmethod(type, &_Py_ID(__class_getitem__)) < 0) {
        return -1;
    }

    if (type_new_descriptors(ctx, type) < 0) {
        return -1;
    }

    type_new_set_slots(ctx, type);

    if (type_new_set_classcell(type) < 0) {
        return -1;
    }
    return 0;
}


static int
type_new_get_slots(type_new_ctx *ctx, PyObject *dict)
{
    PyObject *slots = PyDict_GetItemWithError(dict, &_Py_ID(__slots__));
    if (slots == NULL) {
        if (PyErr_Occurred()) {
            return -1;
        }
        ctx->slots = NULL;
        ctx->nslot = 0;
        return 0;
    }

    // Make it into a tuple
    PyObject *new_slots;
    if (PyUnicode_Check(slots)) {
        new_slots = PyTuple_Pack(1, slots);
    }
    else {
        new_slots = PySequence_Tuple(slots);
    }
    if (new_slots == NULL) {
        return -1;
    }
    assert(PyTuple_CheckExact(new_slots));
    ctx->slots = new_slots;
    ctx->nslot = PyTuple_GET_SIZE(new_slots);
    return 0;
}


static PyTypeObject*
type_new_init(type_new_ctx *ctx)
{
    PyObject *dict = PyDict_Copy(ctx->orig_dict);
    if (dict == NULL) {
        goto error;
    }

    if (type_new_get_slots(ctx, dict) < 0) {
        goto error;
    }
    assert(!PyErr_Occurred());

    if (type_new_slots(ctx, dict) < 0) {
        goto error;
    }

    PyTypeObject *type = type_new_alloc(ctx);
    if (type == NULL) {
        goto error;
    }

    type->tp_dict = dict;

    PyHeapTypeObject *et = (PyHeapTypeObject*)type;
    et->ht_slots = ctx->slots;
    ctx->slots = NULL;

    return type;

error:
    Py_CLEAR(ctx->slots);
    Py_XDECREF(dict);
    return NULL;
}


static PyObject*
type_new_impl(type_new_ctx *ctx)
{
    PyTypeObject *type = type_new_init(ctx);
    if (type == NULL) {
        return NULL;
    }

    if (type_new_set_attrs(ctx, type) < 0) {
        goto error;
    }

    /* Initialize the rest */
    if (PyType_Ready(type) < 0) {
        goto error;
    }

    // Put the proper slots in place
    fixup_slot_dispatchers(type);

    if (type_new_set_names(type) < 0) {
        goto error;
    }

    if (type_new_init_subclass(type, ctx->kwds) < 0) {
        goto error;
    }

    assert(_PyType_CheckConsistency(type));

    return (PyObject *)type;

error:
    Py_DECREF(type);
    return NULL;
}


static int
type_new_get_bases(type_new_ctx *ctx, PyObject **type)
{
    Py_ssize_t nbases = PyTuple_GET_SIZE(ctx->bases);
    if (nbases == 0) {
        // Adjust for empty tuple bases
        ctx->base = &PyBaseObject_Type;
        PyObject *new_bases = PyTuple_Pack(1, ctx->base);
        if (new_bases == NULL) {
            return -1;
        }
        ctx->bases = new_bases;
        return 0;
    }

    for (Py_ssize_t i = 0; i < nbases; i++) {
        PyObject *base = PyTuple_GET_ITEM(ctx->bases, i);
        if (PyType_Check(base)) {
            continue;
        }
        PyObject *mro_entries;
        if (_PyObject_LookupAttr(base, &_Py_ID(__mro_entries__),
                                 &mro_entries) < 0) {
            return -1;
        }
        if (mro_entries != NULL) {
            PyErr_SetString(PyExc_TypeError,
                            "type() doesn't support MRO entry resolution; "
                            "use types.new_class()");
            Py_DECREF(mro_entries);
            return -1;
        }
    }

    // Search the bases for the proper metatype to deal with this
    PyTypeObject *winner;
    winner = _PyType_CalculateMetaclass(ctx->metatype, ctx->bases);
    if (winner == NULL) {
        return -1;
    }

    if (winner != ctx->metatype) {
        if (winner->tp_new != type_new) {
            /* Pass it to the winner */
            *type = winner->tp_new(winner, ctx->args, ctx->kwds);
            if (*type == NULL) {
                return -1;
            }
            return 1;
        }

        ctx->metatype = winner;
    }

    /* Calculate best base, and check that all bases are type objects */
    PyTypeObject *base = best_base(ctx->bases);
    if (base == NULL) {
        return -1;
    }

    ctx->base = base;
    ctx->bases = Py_NewRef(ctx->bases);
    return 0;
}


static PyObject *
type_new(PyTypeObject *metatype, PyObject *args, PyObject *kwds)
{
    assert(args != NULL && PyTuple_Check(args));
    assert(kwds == NULL || PyDict_Check(kwds));

    /* Parse arguments: (name, bases, dict) */
    PyObject *name, *bases, *orig_dict;
    if (!PyArg_ParseTuple(args, "UO!O!:type.__new__",
                          &name,
                          &PyTuple_Type, &bases,
                          &PyDict_Type, &orig_dict))
    {
        return NULL;
    }

    type_new_ctx ctx = {
        .metatype = metatype,
        .args = args,
        .kwds = kwds,
        .orig_dict = orig_dict,
        .name = name,
        .bases = bases,
        .base = NULL,
        .slots = NULL,
        .nslot = 0,
        .add_dict = 0,
        .add_weak = 0,
        .may_add_dict = 0,
        .may_add_weak = 0};
    PyObject *type = NULL;
    int res = type_new_get_bases(&ctx, &type);
    if (res < 0) {
        assert(PyErr_Occurred());
        return NULL;
    }
    if (res == 1) {
        assert(type != NULL);
        return type;
    }
    assert(ctx.base != NULL);
    assert(ctx.bases != NULL);

    type = type_new_impl(&ctx);
    Py_DECREF(ctx.bases);
    return type;
}


static PyObject *
type_vectorcall(PyObject *metatype, PyObject *const *args,
                 size_t nargsf, PyObject *kwnames)
{
    Py_ssize_t nargs = PyVectorcall_NARGS(nargsf);
    if (nargs == 1 && metatype == (PyObject *)&PyType_Type){
        if (!_PyArg_NoKwnames("type", kwnames)) {
            return NULL;
        }
        return Py_NewRef(Py_TYPE(args[0]));
    }
    /* In other (much less common) cases, fall back to
       more flexible calling conventions. */
    PyThreadState *tstate = _PyThreadState_GET();
    return _PyObject_MakeTpCall(tstate, metatype, args, nargs, kwnames);
}

/* An array of type slot offsets corresponding to Py_tp_* constants,
  * for use in e.g. PyType_Spec and PyType_GetSlot.
  * Each entry has two offsets: "slot_offset" and "subslot_offset".
  * If is subslot_offset is -1, slot_offset is an offset within the
  * PyTypeObject struct.
  * Otherwise slot_offset is an offset to a pointer to a sub-slots struct
  * (such as "tp_as_number"), and subslot_offset is the offset within
  * that struct.
  * The actual table is generated by a script.
  */
static const PySlot_Offset pyslot_offsets[] = {
    {0, 0},
#include "typeslots.inc"
};

/* Given a PyType_FromMetaclass `bases` argument (NULL, type, or tuple of
 * types), return a tuple of types.
 */
inline static PyObject *
get_bases_tuple(PyObject *bases_in, PyType_Spec *spec)
{
    if (!bases_in) {
        /* Default: look in the spec, fall back to (type,). */
        PyTypeObject *base = &PyBaseObject_Type;  // borrowed ref
        PyObject *bases = NULL;  // borrowed ref
        const PyType_Slot *slot;
        for (slot = spec->slots; slot->slot; slot++) {
            switch (slot->slot) {
                case Py_tp_base:
                    base = slot->pfunc;
                    break;
                case Py_tp_bases:
                    bases = slot->pfunc;
                    break;
            }
        }
        if (!bases) {
            return PyTuple_Pack(1, base);
        }
        if (PyTuple_Check(bases)) {
            return Py_NewRef(bases);
        }
        PyErr_SetString(PyExc_SystemError, "Py_tp_bases is not a tuple");
        return NULL;
    }
    if (PyTuple_Check(bases_in)) {
        return Py_NewRef(bases_in);
    }
    // Not a tuple, should be a single type
    return PyTuple_Pack(1, bases_in);
}

static inline int
check_basicsize_includes_size_and_offsets(PyTypeObject* type)
{
    if (type->tp_alloc != PyType_GenericAlloc) {
        // Custom allocators can ignore tp_basicsize
        return 1;
    }
    Py_ssize_t max = (Py_ssize_t)type->tp_basicsize;

    if (type->tp_base && type->tp_base->tp_basicsize > type->tp_basicsize) {
        PyErr_Format(PyExc_TypeError,
                     "tp_basicsize for type '%s' (%d) is too small for base '%s' (%d)",
                     type->tp_name, type->tp_basicsize,
                     type->tp_base->tp_name, type->tp_base->tp_basicsize);
        return 0;
    }
    if (type->tp_weaklistoffset + (Py_ssize_t)sizeof(PyObject*) > max) {
        PyErr_Format(PyExc_TypeError,
                     "weaklist offset %d is out of bounds for type '%s' (tp_basicsize = %d)",
                     type->tp_weaklistoffset,
                     type->tp_name, type->tp_basicsize);
        return 0;
    }
    if (type->tp_dictoffset + (Py_ssize_t)sizeof(PyObject*) > max) {
        PyErr_Format(PyExc_TypeError,
                     "dict offset %d is out of bounds for type '%s' (tp_basicsize = %d)",
                     type->tp_dictoffset,
                     type->tp_name, type->tp_basicsize);
        return 0;
    }
    if (type->tp_vectorcall_offset + (Py_ssize_t)sizeof(vectorcallfunc*) > max) {
        PyErr_Format(PyExc_TypeError,
                     "vectorcall offset %d is out of bounds for type '%s' (tp_basicsize = %d)",
                     type->tp_vectorcall_offset,
                     type->tp_name, type->tp_basicsize);
        return 0;
    }
    return 1;
}

PyObject *
PyType_FromMetaclass(PyTypeObject *metaclass, PyObject *module,
                     PyType_Spec *spec, PyObject *bases_in)
{
    /* Invariant: A non-NULL value in one of these means this function holds
     * a strong reference or owns allocated memory.
     * These get decrefed/freed/returned at the end, on both success and error.
     */
    PyHeapTypeObject *res = NULL;
    PyTypeObject *type;
    PyObject *bases = NULL;
    char *tp_doc = NULL;
    PyObject *ht_name = NULL;
    char *_ht_tpname = NULL;

    int r;

    /* Prepare slots that need special handling.
     * Keep in mind that a slot can be given multiple times:
     * if that would cause trouble (leaks, UB, ...), raise an exception.
     */

    const PyType_Slot *slot;
    Py_ssize_t nmembers = 0;
    Py_ssize_t weaklistoffset, dictoffset, vectorcalloffset;
    char *res_start;

    nmembers = weaklistoffset = dictoffset = vectorcalloffset = 0;
    for (slot = spec->slots; slot->slot; slot++) {
        if (slot->slot < 0
            || (size_t)slot->slot >= Py_ARRAY_LENGTH(pyslot_offsets)) {
            PyErr_SetString(PyExc_RuntimeError, "invalid slot offset");
            goto finally;
        }
        switch (slot->slot) {
        case Py_tp_members:
            if (nmembers != 0) {
                PyErr_SetString(
                    PyExc_SystemError,
                    "Multiple Py_tp_members slots are not supported.");
                goto finally;
            }
            for (const PyMemberDef *memb = slot->pfunc; memb->name != NULL; memb++) {
                nmembers++;
                if (strcmp(memb->name, "__weaklistoffset__") == 0) {
                    // The PyMemberDef must be a Py_ssize_t and readonly
                    assert(memb->type == T_PYSSIZET);
                    assert(memb->flags == READONLY);
                    weaklistoffset = memb->offset;
                }
                if (strcmp(memb->name, "__dictoffset__") == 0) {
                    // The PyMemberDef must be a Py_ssize_t and readonly
                    assert(memb->type == T_PYSSIZET);
                    assert(memb->flags == READONLY);
                    dictoffset = memb->offset;
                }
                if (strcmp(memb->name, "__vectorcalloffset__") == 0) {
                    // The PyMemberDef must be a Py_ssize_t and readonly
                    assert(memb->type == T_PYSSIZET);
                    assert(memb->flags == READONLY);
                    vectorcalloffset = memb->offset;
                }
            }
            break;
        case Py_tp_doc:
            /* For the docstring slot, which usually points to a static string
               literal, we need to make a copy */
            if (tp_doc != NULL) {
                PyErr_SetString(
                    PyExc_SystemError,
                    "Multiple Py_tp_doc slots are not supported.");
                goto finally;
            }
            if (slot->pfunc == NULL) {
                PyObject_Free(tp_doc);
                tp_doc = NULL;
            }
            else {
                size_t len = strlen(slot->pfunc)+1;
                tp_doc = PyObject_Malloc(len);
                if (tp_doc == NULL) {
                    PyErr_NoMemory();
                    goto finally;
                }
                memcpy(tp_doc, slot->pfunc, len);
            }
            break;
        }
    }

    /* Prepare the type name and qualname */

    if (spec->name == NULL) {
        PyErr_SetString(PyExc_SystemError,
                        "Type spec does not define the name field.");
        goto finally;
    }

    const char *s = strrchr(spec->name, '.');
    if (s == NULL) {
        s = spec->name;
    }
    else {
        s++;
    }

    ht_name = PyUnicode_FromString(s);
    if (!ht_name) {
        goto finally;
    }

    /* Copy spec->name to a buffer we own.
    *
    * Unfortunately, we can't use tp_name directly (with some
    * flag saying that it should be deallocated with the type),
    * because tp_name is public API and may be set independently
    * of any such flag.
    * So, we use a separate buffer, _ht_tpname, that's always
    * deallocated with the type (if it's non-NULL).
    */
    Py_ssize_t name_buf_len = strlen(spec->name) + 1;
    _ht_tpname = PyMem_Malloc(name_buf_len);
    if (_ht_tpname == NULL) {
        goto finally;
    }
    memcpy(_ht_tpname, spec->name, name_buf_len);

    /* Get a tuple of bases.
     * bases is a strong reference (unlike bases_in).
     */
    bases = get_bases_tuple(bases_in, spec);
    if (!bases) {
        goto finally;
    }

    /* If this is an immutable type, check if all bases are also immutable,
     * and (for now) fire a deprecation warning if not.
     * (This isn't necessary for static types: those can't have heap bases,
     * and only heap types can be mutable.)
     */
    if (spec->flags & Py_TPFLAGS_IMMUTABLETYPE) {
        for (int i=0; i<PyTuple_GET_SIZE(bases); i++) {
            PyTypeObject *b = (PyTypeObject*)PyTuple_GET_ITEM(bases, i);
            if (!b) {
                goto finally;
            }
            if (!_PyType_HasFeature(b, Py_TPFLAGS_IMMUTABLETYPE)) {
                if (PyErr_WarnFormat(
                    PyExc_DeprecationWarning,
                    0,
                    "Creating immutable type %s from mutable base %s is "
                    "deprecated, and slated to be disallowed in Python 3.14.",
                    spec->name,
                    b->tp_name))
                {
                    goto finally;
                }
            }
        }
    }

    /* Calculate the metaclass */

    if (!metaclass) {
        metaclass = &PyType_Type;
    }
    metaclass = _PyType_CalculateMetaclass(metaclass, bases);
    if (metaclass == NULL) {
        goto finally;
    }
    if (!PyType_Check(metaclass)) {
        PyErr_Format(PyExc_TypeError,
                     "Metaclass '%R' is not a subclass of 'type'.",
                     metaclass);
        goto finally;
    }
    if (metaclass->tp_new != PyType_Type.tp_new) {
        PyErr_SetString(PyExc_TypeError,
                        "Metaclasses with custom tp_new are not supported.");
        goto finally;
    }

    /* Calculate best base, and check that all bases are type objects */
    PyTypeObject *base = best_base(bases);  // borrowed ref
    if (base == NULL) {
        goto finally;
    }
    // best_base should check Py_TPFLAGS_BASETYPE & raise a proper exception,
    // here we just check its work
    assert(_PyType_HasFeature(base, Py_TPFLAGS_BASETYPE));

    /* Allocate the new type
     *
     * Between here and PyType_Ready, we should limit:
     * - calls to Python code
     * - raising exceptions
     * - memory allocations
     */

    res = (PyHeapTypeObject*)metaclass->tp_alloc(metaclass, nmembers);
    if (res == NULL) {
        goto finally;
    }
    res_start = (char*)res;

    type = &res->ht_type;
    /* The flags must be initialized early, before the GC traverses us */
    type->tp_flags = spec->flags | Py_TPFLAGS_HEAPTYPE;

    res->ht_module = Py_XNewRef(module);

    /* Initialize essential fields */

    type->tp_as_async = &res->as_async;
    type->tp_as_number = &res->as_number;
    type->tp_as_sequence = &res->as_sequence;
    type->tp_as_mapping = &res->as_mapping;
    type->tp_as_buffer = &res->as_buffer;

    /* Set slots we have prepared */

    type->tp_base = (PyTypeObject *)Py_NewRef(base);
    type->tp_bases = bases;
    bases = NULL;  // We give our reference to bases to the type

    type->tp_doc = tp_doc;
    tp_doc = NULL;  // Give ownership of the allocated memory to the type

    res->ht_qualname = Py_NewRef(ht_name);
    res->ht_name = ht_name;
    ht_name = NULL;  // Give our reference to the type

    type->tp_name = _ht_tpname;
    res->_ht_tpname = _ht_tpname;
    _ht_tpname = NULL;  // Give ownership to the type

    /* Copy the sizes */

    type->tp_basicsize = spec->basicsize;
    type->tp_itemsize = spec->itemsize;

    /* Copy all the ordinary slots */

    for (slot = spec->slots; slot->slot; slot++) {
        switch (slot->slot) {
        case Py_tp_base:
        case Py_tp_bases:
        case Py_tp_doc:
            /* Processed above */
            break;
        case Py_tp_members:
            {
                /* Move the slots to the heap type itself */
                size_t len = Py_TYPE(type)->tp_itemsize * nmembers;
                memcpy(_PyHeapType_GET_MEMBERS(res), slot->pfunc, len);
                type->tp_members = _PyHeapType_GET_MEMBERS(res);
            }
            break;
        default:
            {
                /* Copy other slots directly */
                PySlot_Offset slotoffsets = pyslot_offsets[slot->slot];
                short slot_offset = slotoffsets.slot_offset;
                if (slotoffsets.subslot_offset == -1) {
                    *(void**)((char*)res_start + slot_offset) = slot->pfunc;
                }
                else {
                    void *procs = *(void**)((char*)res_start + slot_offset);
                    short subslot_offset = slotoffsets.subslot_offset;
                    *(void**)((char*)procs + subslot_offset) = slot->pfunc;
                }
            }
            break;
        }
    }
    if (type->tp_dealloc == NULL) {
        /* It's a heap type, so needs the heap types' dealloc.
           subtype_dealloc will call the base type's tp_dealloc, if
           necessary. */
        type->tp_dealloc = subtype_dealloc;
    }

    /* Set up offsets */

    type->tp_vectorcall_offset = vectorcalloffset;
    type->tp_weaklistoffset = weaklistoffset;
    type->tp_dictoffset = dictoffset;

    /* Ready the type (which includes inheritance).
     *
     * After this call we should generally only touch up what's
     * accessible to Python code, like __dict__.
     */

    if (PyType_Ready(type) < 0) {
        goto finally;
    }

    if (!check_basicsize_includes_size_and_offsets(type)) {
        goto finally;
    }

    if (type->tp_doc) {
        PyObject *__doc__ = PyUnicode_FromString(_PyType_DocWithoutSignature(type->tp_name, type->tp_doc));
        if (!__doc__) {
            goto finally;
        }
        r = PyDict_SetItem(type->tp_dict, &_Py_ID(__doc__), __doc__);
        Py_DECREF(__doc__);
        if (r < 0) {
            goto finally;
        }
    }

    if (weaklistoffset) {
        if (PyDict_DelItem((PyObject *)type->tp_dict, &_Py_ID(__weaklistoffset__)) < 0) {
            goto finally;
        }
    }
    if (dictoffset) {
        if (PyDict_DelItem((PyObject *)type->tp_dict, &_Py_ID(__dictoffset__)) < 0) {
            goto finally;
        }
    }

    /* Set type.__module__ */
    r = PyDict_Contains(type->tp_dict, &_Py_ID(__module__));
    if (r < 0) {
        goto finally;
    }
    if (r == 0) {
        s = strrchr(spec->name, '.');
        if (s != NULL) {
            PyObject *modname = PyUnicode_FromStringAndSize(
                    spec->name, (Py_ssize_t)(s - spec->name));
            if (modname == NULL) {
                goto finally;
            }
            r = PyDict_SetItem(type->tp_dict, &_Py_ID(__module__), modname);
            Py_DECREF(modname);
            if (r != 0) {
                goto finally;
            }
        }
        else {
            if (PyErr_WarnFormat(PyExc_DeprecationWarning, 1,
                    "builtin type %.200s has no __module__ attribute",
                    spec->name))
                goto finally;
        }
    }

    assert(_PyType_CheckConsistency(type));

 finally:
    if (PyErr_Occurred()) {
        Py_CLEAR(res);
    }
    Py_XDECREF(bases);
    PyObject_Free(tp_doc);
    Py_XDECREF(ht_name);
    PyMem_Free(_ht_tpname);
    return (PyObject*)res;
}

PyObject *
PyType_FromModuleAndSpec(PyObject *module, PyType_Spec *spec, PyObject *bases)
{
    return PyType_FromMetaclass(NULL, module, spec, bases);
}

PyObject *
PyType_FromSpecWithBases(PyType_Spec *spec, PyObject *bases)
{
    return PyType_FromMetaclass(NULL, NULL, spec, bases);
}

PyObject *
PyType_FromSpec(PyType_Spec *spec)
{
    return PyType_FromMetaclass(NULL, NULL, spec, NULL);
}

PyObject *
PyType_GetName(PyTypeObject *type)
{
    return type_name(type, NULL);
}

PyObject *
PyType_GetQualName(PyTypeObject *type)
{
    return type_qualname(type, NULL);
}

void *
PyType_GetSlot(PyTypeObject *type, int slot)
{
    void *parent_slot;
    int slots_len = Py_ARRAY_LENGTH(pyslot_offsets);

    if (slot <= 0 || slot >= slots_len) {
        PyErr_BadInternalCall();
        return NULL;
    }

    parent_slot = *(void**)((char*)type + pyslot_offsets[slot].slot_offset);
    if (parent_slot == NULL) {
        return NULL;
    }
    /* Return slot directly if we have no sub slot. */
    if (pyslot_offsets[slot].subslot_offset == -1) {
        return parent_slot;
    }
    return *(void**)((char*)parent_slot + pyslot_offsets[slot].subslot_offset);
}

PyObject *
PyType_GetModule(PyTypeObject *type)
{
    assert(PyType_Check(type));
    if (!_PyType_HasFeature(type, Py_TPFLAGS_HEAPTYPE)) {
        PyErr_Format(
            PyExc_TypeError,
            "PyType_GetModule: Type '%s' is not a heap type",
            type->tp_name);
        return NULL;
    }

    PyHeapTypeObject* et = (PyHeapTypeObject*)type;
    if (!et->ht_module) {
        PyErr_Format(
            PyExc_TypeError,
            "PyType_GetModule: Type '%s' has no associated module",
            type->tp_name);
        return NULL;
    }
    return et->ht_module;

}

void *
PyType_GetModuleState(PyTypeObject *type)
{
    PyObject *m = PyType_GetModule(type);
    if (m == NULL) {
        return NULL;
    }
    return _PyModule_GetState(m);
}


/* Get the module of the first superclass where the module has the
 * given PyModuleDef.
 */
PyObject *
PyType_GetModuleByDef(PyTypeObject *type, PyModuleDef *def)
{
    assert(PyType_Check(type));

    PyObject *mro = type->tp_mro;
    // The type must be ready
    assert(mro != NULL);
    assert(PyTuple_Check(mro));
    // mro_invoke() ensures that the type MRO cannot be empty, so we don't have
    // to check i < PyTuple_GET_SIZE(mro) at the first loop iteration.
    assert(PyTuple_GET_SIZE(mro) >= 1);

    Py_ssize_t n = PyTuple_GET_SIZE(mro);
    for (Py_ssize_t i = 0; i < n; i++) {
        PyObject *super = PyTuple_GET_ITEM(mro, i);
        if(!_PyType_HasFeature((PyTypeObject *)super, Py_TPFLAGS_HEAPTYPE)) {
            // Static types in the MRO need to be skipped
            continue;
        }

        PyHeapTypeObject *ht = (PyHeapTypeObject*)super;
        PyObject *module = ht->ht_module;
        if (module && _PyModule_GetDef(module) == def) {
            return module;
        }
    }

    PyErr_Format(
        PyExc_TypeError,
        "PyType_GetModuleByDef: No superclass of '%s' has the given module",
        type->tp_name);
    return NULL;
}


/* Internal API to look for a name through the MRO, bypassing the method cache.
   This returns a borrowed reference, and might set an exception.
   'error' is set to: -1: error with exception; 1: error without exception; 0: ok */
static PyObject *
find_name_in_mro(PyTypeObject *type, PyObject *name, int *error)
{
    Py_hash_t hash;
    if (!PyUnicode_CheckExact(name) ||
        (hash = _PyASCIIObject_CAST(name)->hash) == -1)
    {
        hash = PyObject_Hash(name);
        if (hash == -1) {
            *error = -1;
            return NULL;
        }
    }

    /* Look in tp_dict of types in MRO */
    PyObject *mro = type->tp_mro;
    if (mro == NULL) {
        if ((type->tp_flags & Py_TPFLAGS_READYING) == 0) {
            if (PyType_Ready(type) < 0) {
                *error = -1;
                return NULL;
            }
            mro = type->tp_mro;
        }
        if (mro == NULL) {
            *error = 1;
            return NULL;
        }
    }

    PyObject *res = NULL;
    /* Keep a strong reference to mro because type->tp_mro can be replaced
       during dict lookup, e.g. when comparing to non-string keys. */
    Py_INCREF(mro);
    Py_ssize_t n = PyTuple_GET_SIZE(mro);
    for (Py_ssize_t i = 0; i < n; i++) {
        PyObject *base = PyTuple_GET_ITEM(mro, i);
        PyObject *dict = _PyType_CAST(base)->tp_dict;
        assert(dict && PyDict_Check(dict));
        res = _PyDict_GetItem_KnownHash(dict, name, hash);
        if (res != NULL) {
            break;
        }
        if (PyErr_Occurred()) {
            *error = -1;
            goto done;
        }
    }
    *error = 0;
done:
    Py_DECREF(mro);
    return res;
}

/* Check if the "readied" PyUnicode name
   is a double-underscore special name. */
static int
is_dunder_name(PyObject *name)
{
    Py_ssize_t length = PyUnicode_GET_LENGTH(name);
    int kind = PyUnicode_KIND(name);
    /* Special names contain at least "__x__" and are always ASCII. */
    if (length > 4 && kind == PyUnicode_1BYTE_KIND) {
        const Py_UCS1 *characters = PyUnicode_1BYTE_DATA(name);
        return (
            ((characters[length-2] == '_') && (characters[length-1] == '_')) &&
            ((characters[0] == '_') && (characters[1] == '_'))
        );
    }
    return 0;
}

/* Internal API to look for a name through the MRO.
   This returns a borrowed reference, and doesn't set an exception! */
PyObject *
_PyType_Lookup(PyTypeObject *type, PyObject *name)
{
    PyObject *res;
    int error;
    PyInterpreterState *interp = _PyInterpreterState_GET();

    unsigned int h = MCACHE_HASH_METHOD(type, name);
    struct type_cache *cache = get_type_cache();
    struct type_cache_entry *entry = &cache->hashtable[h];
    if (entry->version == type->tp_version_tag &&
        entry->name == name) {
        assert(_PyType_HasFeature(type, Py_TPFLAGS_VALID_VERSION_TAG));
        OBJECT_STAT_INC_COND(type_cache_hits, !is_dunder_name(name));
        OBJECT_STAT_INC_COND(type_cache_dunder_hits, is_dunder_name(name));
        return entry->value;
    }
    OBJECT_STAT_INC_COND(type_cache_misses, !is_dunder_name(name));
    OBJECT_STAT_INC_COND(type_cache_dunder_misses, is_dunder_name(name));

    /* We may end up clearing live exceptions below, so make sure it's ours. */
    assert(!PyErr_Occurred());

    res = find_name_in_mro(type, name, &error);
    /* Only put NULL results into cache if there was no error. */
    if (error) {
        /* It's not ideal to clear the error condition,
           but this function is documented as not setting
           an exception, and I don't want to change that.
           E.g., when PyType_Ready() can't proceed, it won't
           set the "ready" flag, so future attempts to ready
           the same type will call it again -- hopefully
           in a context that propagates the exception out.
        */
        if (error == -1) {
            PyErr_Clear();
        }
        return NULL;
    }

    if (MCACHE_CACHEABLE_NAME(name) && assign_version_tag(interp, type)) {
        h = MCACHE_HASH_METHOD(type, name);
        struct type_cache_entry *entry = &cache->hashtable[h];
        entry->version = type->tp_version_tag;
        entry->value = res;  /* borrowed */
        assert(_PyASCIIObject_CAST(name)->hash != -1);
        OBJECT_STAT_INC_COND(type_cache_collisions, entry->name != Py_None && entry->name != name);
        assert(_PyType_HasFeature(type, Py_TPFLAGS_VALID_VERSION_TAG));
        Py_SETREF(entry->name, Py_NewRef(name));
    }
    return res;
}

PyObject *
_PyType_LookupId(PyTypeObject *type, _Py_Identifier *name)
{
    PyObject *oname;
    oname = _PyUnicode_FromId(name);   /* borrowed */
    if (oname == NULL)
        return NULL;
    return _PyType_Lookup(type, oname);
}

/* This is similar to PyObject_GenericGetAttr(),
   but uses _PyType_Lookup() instead of just looking in type->tp_dict.

   The argument suppress_missing_attribute is used to provide a
   fast path for hasattr. The possible values are:

   * NULL: do not suppress the exception
   * Non-zero pointer: suppress the PyExc_AttributeError and
     set *suppress_missing_attribute to 1 to signal we are returning NULL while
     having suppressed the exception (other exceptions are not suppressed)

   */
PyObject *
_Py_type_getattro_impl(PyTypeObject *type, PyObject *name, int * suppress_missing_attribute)
{
    PyTypeObject *metatype = Py_TYPE(type);
    PyObject *meta_attribute, *attribute;
    descrgetfunc meta_get;
    PyObject* res;

    if (!PyUnicode_Check(name)) {
        PyErr_Format(PyExc_TypeError,
                     "attribute name must be string, not '%.200s'",
                     Py_TYPE(name)->tp_name);
        return NULL;
    }

    /* Initialize this type (we'll assume the metatype is initialized) */
    if (!_PyType_IsReady(type)) {
        if (PyType_Ready(type) < 0)
            return NULL;
    }

    /* No readable descriptor found yet */
    meta_get = NULL;

    /* Look for the attribute in the metatype */
    meta_attribute = _PyType_Lookup(metatype, name);

    if (meta_attribute != NULL) {
        Py_INCREF(meta_attribute);
        meta_get = Py_TYPE(meta_attribute)->tp_descr_get;

        if (meta_get != NULL && PyDescr_IsData(meta_attribute)) {
            /* Data descriptors implement tp_descr_set to intercept
             * writes. Assume the attribute is not overridden in
             * type's tp_dict (and bases): call the descriptor now.
             */
            res = meta_get(meta_attribute, (PyObject *)type,
                           (PyObject *)metatype);
            Py_DECREF(meta_attribute);
            return res;
        }
    }

    /* No data descriptor found on metatype. Look in tp_dict of this
     * type and its bases */
    attribute = _PyType_Lookup(type, name);
    if (attribute != NULL) {
        /* Implement descriptor functionality, if any */
        Py_INCREF(attribute);
        descrgetfunc local_get = Py_TYPE(attribute)->tp_descr_get;

        Py_XDECREF(meta_attribute);

        if (local_get != NULL) {
            /* NULL 2nd argument indicates the descriptor was
             * found on the target object itself (or a base)  */
            res = local_get(attribute, (PyObject *)NULL,
                            (PyObject *)type);
            Py_DECREF(attribute);
            return res;
        }

        return attribute;
    }

    /* No attribute found in local __dict__ (or bases): use the
     * descriptor from the metatype, if any */
    if (meta_get != NULL) {
        PyObject *res;
        res = meta_get(meta_attribute, (PyObject *)type,
                       (PyObject *)metatype);
        Py_DECREF(meta_attribute);
        return res;
    }

    /* If an ordinary attribute was found on the metatype, return it now */
    if (meta_attribute != NULL) {
        return meta_attribute;
    }

    /* Give up */
    if (suppress_missing_attribute == NULL) {
        PyErr_Format(PyExc_AttributeError,
                        "type object '%.100s' has no attribute '%U'",
                        type->tp_name, name);
    } else {
        // signal the caller we have not set an PyExc_AttributeError and gave up
        *suppress_missing_attribute = 1;
    }
    return NULL;
}

/* This is similar to PyObject_GenericGetAttr(),
   but uses _PyType_Lookup() instead of just looking in type->tp_dict. */
PyObject *
_Py_type_getattro(PyTypeObject *type, PyObject *name)
{
    return _Py_type_getattro_impl(type, name, NULL);
}

static int
type_setattro(PyTypeObject *type, PyObject *name, PyObject *value)
{
    int res;
    if (type->tp_flags & Py_TPFLAGS_IMMUTABLETYPE) {
        PyErr_Format(
            PyExc_TypeError,
            "cannot set %R attribute of immutable type '%s'",
            name, type->tp_name);
        return -1;
    }
    if (PyUnicode_Check(name)) {
        if (PyUnicode_CheckExact(name)) {
            if (PyUnicode_READY(name) == -1)
                return -1;
            Py_INCREF(name);
        }
        else {
            name = _PyUnicode_Copy(name);
            if (name == NULL)
                return -1;
        }
        /* bpo-40521: Interned strings are shared by all subinterpreters */
        if (!PyUnicode_CHECK_INTERNED(name)) {
            PyUnicode_InternInPlace(&name);
            if (!PyUnicode_CHECK_INTERNED(name)) {
                PyErr_SetString(PyExc_MemoryError,
                                "Out of memory interning an attribute name");
                Py_DECREF(name);
                return -1;
            }
        }
    }
    else {
        /* Will fail in _PyObject_GenericSetAttrWithDict. */
        Py_INCREF(name);
    }
    res = _PyObject_GenericSetAttrWithDict((PyObject *)type, name, value, NULL);
    if (res == 0) {
        /* Clear the VALID_VERSION flag of 'type' and all its
           subclasses.  This could possibly be unified with the
           update_subclasses() recursion in update_slot(), but carefully:
           they each have their own conditions on which to stop
           recursing into subclasses. */
        PyType_Modified(type);

        if (is_dunder_name(name)) {
            res = update_slot(type, name);
        }
        assert(_PyType_CheckConsistency(type));
    }
    Py_DECREF(name);
    return res;
}

extern void
_PyDictKeys_DecRef(PyDictKeysObject *keys);


static void
type_dealloc_common(PyTypeObject *type)
{
    if (type->tp_bases != NULL) {
        PyObject *exc = PyErr_GetRaisedException();
        remove_all_subclasses(type, type->tp_bases);
        PyErr_SetRaisedException(exc);
    }
}


static void clear_subclasses(PyTypeObject *self);

static void
clear_static_tp_subclasses(PyTypeObject *type)
{
    PyObject *subclasses = lookup_subclasses(type);
    if (subclasses == NULL) {
        return;
    }

    /* Normally it would be a problem to finalize the type if its
       tp_subclasses wasn't cleared first.  However, this is only
       ever called at the end of runtime finalization, so we can be
       more liberal in cleaning up.  If the given type still has
       subtypes at this point then some extension module did not
       correctly finalize its objects.

       We can safely obliterate such subtypes since the extension
       module and its objects won't be used again, except maybe if
       the runtime were re-initialized.  In that case the sticky
       situation would only happen if the module were re-imported
       then and only if the subtype were stored in a global and only
       if that global were not overwritten during import.  We'd be
       fine since the extension is otherwise unsafe and unsupported
       in that situation, and likely problematic already.

       In any case, this situation means at least some memory is
       going to leak.  This mostly only affects embedding scenarios.
     */

    // For now we just do a sanity check and then clear tp_subclasses.
    Py_ssize_t i = 0;
    PyObject *key, *ref;  // borrowed ref
    while (PyDict_Next(subclasses, &i, &key, &ref)) {
        PyTypeObject *subclass = subclass_from_ref(ref);  // borrowed
        if (subclass == NULL) {
            continue;
        }
        // All static builtin subtypes should have been finalized already.
        assert(!(subclass->tp_flags & _Py_TPFLAGS_STATIC_BUILTIN));
    }

    clear_subclasses(type);
}

void
_PyStaticType_Dealloc(PyTypeObject *type)
{
    assert(!(type->tp_flags & Py_TPFLAGS_HEAPTYPE));

    type_dealloc_common(type);

    if (type->tp_flags & _Py_TPFLAGS_STATIC_BUILTIN) {
        if (type->tp_dict != NULL) {
            type->tp_dict->ob_refcnt = 1;
        }
        if (type->tp_bases != NULL && PyTuple_GET_SIZE(type->tp_bases) > 0) {
            type->tp_bases->ob_refcnt = 1;
        }
        if (type->tp_mro != NULL && PyTuple_GET_SIZE(type->tp_mro) > 0) {
            type->tp_mro->ob_refcnt = 1;
        }
    }
    Py_CLEAR(type->tp_dict);
    Py_CLEAR(type->tp_bases);
    Py_CLEAR(type->tp_mro);
    Py_CLEAR(type->tp_cache);
    clear_static_tp_subclasses(type);

    // PyObject_ClearWeakRefs() raises an exception if Py_REFCNT() != 0
    if (Py_REFCNT(type) == 0) {
        PyObject_ClearWeakRefs((PyObject *)type);
    }

    type->tp_flags &= ~Py_TPFLAGS_READY;
    type->tp_flags &= ~Py_TPFLAGS_VALID_VERSION_TAG;
    type->tp_version_tag = 0;

    if (type->tp_flags & _Py_TPFLAGS_STATIC_BUILTIN) {
        _PyStaticType_ClearWeakRefs(type);
        static_builtin_state_clear(type);
        /* We leave _Py_TPFLAGS_STATIC_BUILTIN set on tp_flags. */
    }
}


static void
type_dealloc(PyTypeObject *type)
{
    // Assert this is a heap-allocated type object
    _PyObject_ASSERT((PyObject *)type, type->tp_flags & Py_TPFLAGS_HEAPTYPE);

    _PyObject_GC_UNTRACK(type);

    type_dealloc_common(type);

    // PyObject_ClearWeakRefs() raises an exception if Py_REFCNT() != 0
    assert(Py_REFCNT(type) == 0);
    PyObject_ClearWeakRefs((PyObject *)type);

    Py_XDECREF(type->tp_base);
    Py_XDECREF(type->tp_dict);
    Py_XDECREF(type->tp_bases);
    Py_XDECREF(type->tp_mro);
    Py_XDECREF(type->tp_cache);
    clear_subclasses(type);

    /* A type's tp_doc is heap allocated, unlike the tp_doc slots
     * of most other objects.  It's okay to cast it to char *.
     */
    PyObject_Free((char *)type->tp_doc);

    PyHeapTypeObject *et = (PyHeapTypeObject *)type;
    Py_XDECREF(et->ht_name);
    Py_XDECREF(et->ht_qualname);
    Py_XDECREF(et->ht_slots);
    if (et->ht_cached_keys) {
        _PyDictKeys_DecRef(et->ht_cached_keys);
    }
    Py_XDECREF(et->ht_module);
    PyMem_Free(et->_ht_tpname);
    Py_TYPE(type)->tp_free((PyObject *)type);
}


static PyObject *
lookup_subclasses(PyTypeObject *self)
{
    if (self->tp_flags & _Py_TPFLAGS_STATIC_BUILTIN) {
        static_builtin_state *state = _PyStaticType_GetState(self);
        assert(state != NULL);
        return state->tp_subclasses;
    }
    return (PyObject *)self->tp_subclasses;
}

int
_PyType_HasSubclasses(PyTypeObject *self)
{
    if (self->tp_flags & _Py_TPFLAGS_STATIC_BUILTIN &&
            _PyStaticType_GetState(self) == NULL) {
        return 0;
    }
    if (lookup_subclasses(self) == NULL) {
        return 0;
    }
    return 1;
}

PyObject*
_PyType_GetSubclasses(PyTypeObject *self)
{
    PyObject *list = PyList_New(0);
    if (list == NULL) {
        return NULL;
    }

    PyObject *subclasses = lookup_subclasses(self);  // borrowed ref
    if (subclasses == NULL) {
        return list;
    }
    assert(PyDict_CheckExact(subclasses));
    // The loop cannot modify tp_subclasses, there is no need
    // to hold a strong reference (use a borrowed reference).

    Py_ssize_t i = 0;
    PyObject *ref;  // borrowed ref
    while (PyDict_Next(subclasses, &i, NULL, &ref)) {
        PyTypeObject *subclass = subclass_from_ref(ref);  // borrowed
        if (subclass == NULL) {
            continue;
        }

        if (PyList_Append(list, _PyObject_CAST(subclass)) < 0) {
            Py_DECREF(list);
            return NULL;
        }
    }
    return list;
}


/*[clinic input]
type.__subclasses__

Return a list of immediate subclasses.
[clinic start generated code]*/

static PyObject *
type___subclasses___impl(PyTypeObject *self)
/*[clinic end generated code: output=eb5eb54485942819 input=5af66132436f9a7b]*/
{
    return _PyType_GetSubclasses(self);
}

static PyObject *
type_prepare(PyObject *self, PyObject *const *args, Py_ssize_t nargs,
             PyObject *kwnames)
{
    return PyDict_New();
}


/*
   Merge the __dict__ of aclass into dict, and recursively also all
   the __dict__s of aclass's base classes.  The order of merging isn't
   defined, as it's expected that only the final set of dict keys is
   interesting.
   Return 0 on success, -1 on error.
*/

static int
merge_class_dict(PyObject *dict, PyObject *aclass)
{
    PyObject *classdict;
    PyObject *bases;

    assert(PyDict_Check(dict));
    assert(aclass);

    /* Merge in the type's dict (if any). */
    if (_PyObject_LookupAttr(aclass, &_Py_ID(__dict__), &classdict) < 0) {
        return -1;
    }
    if (classdict != NULL) {
        int status = PyDict_Update(dict, classdict);
        Py_DECREF(classdict);
        if (status < 0)
            return -1;
    }

    /* Recursively merge in the base types' (if any) dicts. */
    if (_PyObject_LookupAttr(aclass, &_Py_ID(__bases__), &bases) < 0) {
        return -1;
    }
    if (bases != NULL) {
        /* We have no guarantee that bases is a real tuple */
        Py_ssize_t i, n;
        n = PySequence_Size(bases); /* This better be right */
        if (n < 0) {
            Py_DECREF(bases);
            return -1;
        }
        else {
            for (i = 0; i < n; i++) {
                int status;
                PyObject *base = PySequence_GetItem(bases, i);
                if (base == NULL) {
                    Py_DECREF(bases);
                    return -1;
                }
                status = merge_class_dict(dict, base);
                Py_DECREF(base);
                if (status < 0) {
                    Py_DECREF(bases);
                    return -1;
                }
            }
        }
        Py_DECREF(bases);
    }
    return 0;
}

/* __dir__ for type objects: returns __dict__ and __bases__.
   We deliberately don't suck up its __class__, as methods belonging to the
   metaclass would probably be more confusing than helpful.
*/
/*[clinic input]
type.__dir__

Specialized __dir__ implementation for types.
[clinic start generated code]*/

static PyObject *
type___dir___impl(PyTypeObject *self)
/*[clinic end generated code: output=69d02fe92c0f15fa input=7733befbec645968]*/
{
    PyObject *result = NULL;
    PyObject *dict = PyDict_New();

    if (dict != NULL && merge_class_dict(dict, (PyObject *)self) == 0)
        result = PyDict_Keys(dict);

    Py_XDECREF(dict);
    return result;
}

/*[clinic input]
type.__sizeof__

Return memory consumption of the type object.
[clinic start generated code]*/

static PyObject *
type___sizeof___impl(PyTypeObject *self)
/*[clinic end generated code: output=766f4f16cd3b1854 input=99398f24b9cf45d6]*/
{
    size_t size;
    if (self->tp_flags & Py_TPFLAGS_HEAPTYPE) {
        PyHeapTypeObject* et = (PyHeapTypeObject*)self;
        size = sizeof(PyHeapTypeObject);
        if (et->ht_cached_keys)
            size += _PyDict_KeysSize(et->ht_cached_keys);
    }
    else {
        size = sizeof(PyTypeObject);
    }
    return PyLong_FromSize_t(size);
}

static PyMethodDef type_methods[] = {
    TYPE_MRO_METHODDEF
    TYPE___SUBCLASSES___METHODDEF
    {"__prepare__", _PyCFunction_CAST(type_prepare),
     METH_FASTCALL | METH_KEYWORDS | METH_CLASS,
     PyDoc_STR("__prepare__() -> dict\n"
               "used to create the namespace for the class statement")},
    TYPE___INSTANCECHECK___METHODDEF
    TYPE___SUBCLASSCHECK___METHODDEF
    TYPE___DIR___METHODDEF
    TYPE___SIZEOF___METHODDEF
    {0}
};

PyDoc_STRVAR(type_doc,
"type(object) -> the object's type\n"
"type(name, bases, dict, **kwds) -> a new type");

static int
type_traverse(PyTypeObject *type, visitproc visit, void *arg)
{
    /* Because of type_is_gc(), the collector only calls this
       for heaptypes. */
    if (!(type->tp_flags & Py_TPFLAGS_HEAPTYPE)) {
        char msg[200];
        sprintf(msg, "type_traverse() called on non-heap type '%.100s'",
                type->tp_name);
        _PyObject_ASSERT_FAILED_MSG((PyObject *)type, msg);
    }

    Py_VISIT(type->tp_dict);
    Py_VISIT(type->tp_cache);
    Py_VISIT(type->tp_mro);
    Py_VISIT(type->tp_bases);
    Py_VISIT(type->tp_base);
    Py_VISIT(((PyHeapTypeObject *)type)->ht_module);

    /* There's no need to visit others because they can't be involved
       in cycles:
       type->tp_subclasses is a list of weak references,
       ((PyHeapTypeObject *)type)->ht_slots is a tuple of strings,
       ((PyHeapTypeObject *)type)->ht_*name are strings.
       */

    return 0;
}

static int
type_clear(PyTypeObject *type)
{
    /* Because of type_is_gc(), the collector only calls this
       for heaptypes. */
    _PyObject_ASSERT((PyObject *)type, type->tp_flags & Py_TPFLAGS_HEAPTYPE);

    /* We need to invalidate the method cache carefully before clearing
       the dict, so that other objects caught in a reference cycle
       don't start calling destroyed methods.

       Otherwise, the we need to clear tp_mro, which is
       part of a hard cycle (its first element is the class itself) that
       won't be broken otherwise (it's a tuple and tuples don't have a
       tp_clear handler).
       We also need to clear ht_module, if present: the module usually holds a
       reference to its class. None of the other fields need to be

       cleared, and here's why:

       tp_cache:
           Not used; if it were, it would be a dict.

       tp_bases, tp_base:
           If these are involved in a cycle, there must be at least
           one other, mutable object in the cycle, e.g. a base
           class's dict; the cycle will be broken that way.

       tp_subclasses:
           A dict of weak references can't be part of a cycle; and
           dicts have their own tp_clear.

       slots (in PyHeapTypeObject):
           A tuple of strings can't be part of a cycle.
    */

    PyType_Modified(type);
    if (type->tp_dict) {
        PyDict_Clear(type->tp_dict);
    }
    Py_CLEAR(((PyHeapTypeObject *)type)->ht_module);

    Py_CLEAR(type->tp_mro);

    return 0;
}

static int
type_is_gc(PyTypeObject *type)
{
    return type->tp_flags & Py_TPFLAGS_HEAPTYPE;
}


static PyNumberMethods type_as_number = {
        .nb_or = _Py_union_type_or, // Add __or__ function
};

PyTypeObject PyType_Type = {
    PyVarObject_HEAD_INIT(&PyType_Type, 0)
    "type",                                     /* tp_name */
    sizeof(PyHeapTypeObject),                   /* tp_basicsize */
    sizeof(PyMemberDef),                        /* tp_itemsize */
    (destructor)type_dealloc,                   /* tp_dealloc */
    offsetof(PyTypeObject, tp_vectorcall),      /* tp_vectorcall_offset */
    0,                                          /* tp_getattr */
    0,                                          /* tp_setattr */
    0,                                          /* tp_as_async */
    (reprfunc)type_repr,                        /* tp_repr */
    &type_as_number,                            /* tp_as_number */
    0,                                          /* tp_as_sequence */
    0,                                          /* tp_as_mapping */
    0,                                          /* tp_hash */
    (ternaryfunc)type_call,                     /* tp_call */
    0,                                          /* tp_str */
    (getattrofunc)_Py_type_getattro,            /* tp_getattro */
    (setattrofunc)type_setattro,                /* tp_setattro */
    0,                                          /* tp_as_buffer */
    Py_TPFLAGS_DEFAULT | Py_TPFLAGS_HAVE_GC |
    Py_TPFLAGS_BASETYPE | Py_TPFLAGS_TYPE_SUBCLASS |
    Py_TPFLAGS_HAVE_VECTORCALL,                 /* tp_flags */
    type_doc,                                   /* tp_doc */
    (traverseproc)type_traverse,                /* tp_traverse */
    (inquiry)type_clear,                        /* tp_clear */
    0,                                          /* tp_richcompare */
    offsetof(PyTypeObject, tp_weaklist),        /* tp_weaklistoffset */
    0,                                          /* tp_iter */
    0,                                          /* tp_iternext */
    type_methods,                               /* tp_methods */
    type_members,                               /* tp_members */
    type_getsets,                               /* tp_getset */
    0,                                          /* tp_base */
    0,                                          /* tp_dict */
    0,                                          /* tp_descr_get */
    0,                                          /* tp_descr_set */
    offsetof(PyTypeObject, tp_dict),            /* tp_dictoffset */
    type_init,                                  /* tp_init */
    0,                                          /* tp_alloc */
    type_new,                                   /* tp_new */
    PyObject_GC_Del,                            /* tp_free */
    (inquiry)type_is_gc,                        /* tp_is_gc */
    .tp_vectorcall = type_vectorcall,
};


/* The base type of all types (eventually)... except itself. */

/* You may wonder why object.__new__() only complains about arguments
   when object.__init__() is not overridden, and vice versa.

   Consider the use cases:

   1. When neither is overridden, we want to hear complaints about
      excess (i.e., any) arguments, since their presence could
      indicate there's a bug.

   2. When defining an Immutable type, we are likely to override only
      __new__(), since __init__() is called too late to initialize an
      Immutable object.  Since __new__() defines the signature for the
      type, it would be a pain to have to override __init__() just to
      stop it from complaining about excess arguments.

   3. When defining a Mutable type, we are likely to override only
      __init__().  So here the converse reasoning applies: we don't
      want to have to override __new__() just to stop it from
      complaining.

   4. When __init__() is overridden, and the subclass __init__() calls
      object.__init__(), the latter should complain about excess
      arguments; ditto for __new__().

   Use cases 2 and 3 make it unattractive to unconditionally check for
   excess arguments.  The best solution that addresses all four use
   cases is as follows: __init__() complains about excess arguments
   unless __new__() is overridden and __init__() is not overridden
   (IOW, if __init__() is overridden or __new__() is not overridden);
   symmetrically, __new__() complains about excess arguments unless
   __init__() is overridden and __new__() is not overridden
   (IOW, if __new__() is overridden or __init__() is not overridden).

   However, for backwards compatibility, this breaks too much code.
   Therefore, in 2.6, we'll *warn* about excess arguments when both
   methods are overridden; for all other cases we'll use the above
   rules.

*/

/* Forward */
static PyObject *
object_new(PyTypeObject *type, PyObject *args, PyObject *kwds);

static int
excess_args(PyObject *args, PyObject *kwds)
{
    return PyTuple_GET_SIZE(args) ||
        (kwds && PyDict_Check(kwds) && PyDict_GET_SIZE(kwds));
}

static int
object_init(PyObject *self, PyObject *args, PyObject *kwds)
{
    PyTypeObject *type = Py_TYPE(self);
    if (excess_args(args, kwds)) {
        if (type->tp_init != object_init) {
            PyErr_SetString(PyExc_TypeError,
                            "object.__init__() takes exactly one argument (the instance to initialize)");
            return -1;
        }
        if (type->tp_new == object_new) {
            PyErr_Format(PyExc_TypeError,
                         "%.200s.__init__() takes exactly one argument (the instance to initialize)",
                         type->tp_name);
            return -1;
        }
    }
    return 0;
}

static PyObject *
object_new(PyTypeObject *type, PyObject *args, PyObject *kwds)
{
    if (excess_args(args, kwds)) {
        if (type->tp_new != object_new) {
            PyErr_SetString(PyExc_TypeError,
                            "object.__new__() takes exactly one argument (the type to instantiate)");
            return NULL;
        }
        if (type->tp_init == object_init) {
            PyErr_Format(PyExc_TypeError, "%.200s() takes no arguments",
                         type->tp_name);
            return NULL;
        }
    }

    if (type->tp_flags & Py_TPFLAGS_IS_ABSTRACT) {
        PyObject *abstract_methods;
        PyObject *sorted_methods;
        PyObject *joined;
        PyObject* comma_w_quotes_sep;
        Py_ssize_t method_count;

        /* Compute "', '".join(sorted(type.__abstractmethods__))
           into joined. */
        abstract_methods = type_abstractmethods(type, NULL);
        if (abstract_methods == NULL)
            return NULL;
        sorted_methods = PySequence_List(abstract_methods);
        Py_DECREF(abstract_methods);
        if (sorted_methods == NULL)
            return NULL;
        if (PyList_Sort(sorted_methods)) {
            Py_DECREF(sorted_methods);
            return NULL;
        }
        comma_w_quotes_sep = PyUnicode_FromString("', '");
        joined = PyUnicode_Join(comma_w_quotes_sep, sorted_methods);
        method_count = PyObject_Length(sorted_methods);
        Py_DECREF(sorted_methods);
        if (joined == NULL)  {
            Py_DECREF(comma_w_quotes_sep);
            return NULL;
        }
        if (method_count == -1) {
            Py_DECREF(comma_w_quotes_sep);
            Py_DECREF(joined);
            return NULL;
        }

        PyErr_Format(PyExc_TypeError,
                     "Can't instantiate abstract class %s "
                     "without an implementation for abstract method%s '%U'",
                     type->tp_name,
                     method_count > 1 ? "s" : "",
                     joined);
        Py_DECREF(joined);
        Py_DECREF(comma_w_quotes_sep);
        return NULL;
    }
    PyObject *obj = type->tp_alloc(type, 0);
    if (obj == NULL) {
        return NULL;
    }
    if (_PyObject_InitializeDict(obj)) {
        Py_DECREF(obj);
        return NULL;
    }
    return obj;
}

static void
object_dealloc(PyObject *self)
{
    Py_TYPE(self)->tp_free(self);
}

static PyObject *
object_repr(PyObject *self)
{
    PyTypeObject *type;
    PyObject *mod, *name, *rtn;

    type = Py_TYPE(self);
    mod = type_module(type, NULL);
    if (mod == NULL)
        PyErr_Clear();
    else if (!PyUnicode_Check(mod)) {
        Py_SETREF(mod, NULL);
    }
    name = type_qualname(type, NULL);
    if (name == NULL) {
        Py_XDECREF(mod);
        return NULL;
    }
    if (mod != NULL && !_PyUnicode_Equal(mod, &_Py_ID(builtins)))
        rtn = PyUnicode_FromFormat("<%U.%U object at %p>", mod, name, self);
    else
        rtn = PyUnicode_FromFormat("<%s object at %p>",
                                  type->tp_name, self);
    Py_XDECREF(mod);
    Py_DECREF(name);
    return rtn;
}

static PyObject *
object_str(PyObject *self)
{
    unaryfunc f;

    f = Py_TYPE(self)->tp_repr;
    if (f == NULL)
        f = object_repr;
    return f(self);
}

static PyObject *
object_richcompare(PyObject *self, PyObject *other, int op)
{
    PyObject *res;

    switch (op) {

    case Py_EQ:
        /* Return NotImplemented instead of False, so if two
           objects are compared, both get a chance at the
           comparison.  See issue #1393. */
        res = Py_NewRef((self == other) ? Py_True : Py_NotImplemented);
        break;

    case Py_NE:
        /* By default, __ne__() delegates to __eq__() and inverts the result,
           unless the latter returns NotImplemented. */
        if (Py_TYPE(self)->tp_richcompare == NULL) {
            res = Py_NewRef(Py_NotImplemented);
            break;
        }
        res = (*Py_TYPE(self)->tp_richcompare)(self, other, Py_EQ);
        if (res != NULL && res != Py_NotImplemented) {
            int ok = PyObject_IsTrue(res);
            Py_DECREF(res);
            if (ok < 0)
                res = NULL;
            else {
                if (ok)
                    res = Py_NewRef(Py_False);
                else
                    res = Py_NewRef(Py_True);
            }
        }
        break;

    default:
        res = Py_NewRef(Py_NotImplemented);
        break;
    }

    return res;
}

static PyObject *
object_get_class(PyObject *self, void *closure)
{
    return Py_NewRef(Py_TYPE(self));
}

static int
compatible_with_tp_base(PyTypeObject *child)
{
    PyTypeObject *parent = child->tp_base;
    return (parent != NULL &&
            child->tp_basicsize == parent->tp_basicsize &&
            child->tp_itemsize == parent->tp_itemsize &&
            child->tp_dictoffset == parent->tp_dictoffset &&
            child->tp_weaklistoffset == parent->tp_weaklistoffset &&
            ((child->tp_flags & Py_TPFLAGS_HAVE_GC) ==
             (parent->tp_flags & Py_TPFLAGS_HAVE_GC)) &&
            (child->tp_dealloc == subtype_dealloc ||
             child->tp_dealloc == parent->tp_dealloc));
}

static int
same_slots_added(PyTypeObject *a, PyTypeObject *b)
{
    PyTypeObject *base = a->tp_base;
    Py_ssize_t size;
    PyObject *slots_a, *slots_b;

    assert(base == b->tp_base);
    size = base->tp_basicsize;
    if (a->tp_dictoffset == size && b->tp_dictoffset == size)
        size += sizeof(PyObject *);
    if (a->tp_weaklistoffset == size && b->tp_weaklistoffset == size)
        size += sizeof(PyObject *);

    /* Check slots compliance */
    if (!(a->tp_flags & Py_TPFLAGS_HEAPTYPE) ||
        !(b->tp_flags & Py_TPFLAGS_HEAPTYPE)) {
        return 0;
    }
    slots_a = ((PyHeapTypeObject *)a)->ht_slots;
    slots_b = ((PyHeapTypeObject *)b)->ht_slots;
    if (slots_a && slots_b) {
        if (PyObject_RichCompareBool(slots_a, slots_b, Py_EQ) != 1)
            return 0;
        size += sizeof(PyObject *) * PyTuple_GET_SIZE(slots_a);
    }
    return size == a->tp_basicsize && size == b->tp_basicsize;
}

static int
compatible_for_assignment(PyTypeObject* oldto, PyTypeObject* newto, const char* attr)
{
    PyTypeObject *newbase, *oldbase;

    if (newto->tp_free != oldto->tp_free) {
        PyErr_Format(PyExc_TypeError,
                     "%s assignment: "
                     "'%s' deallocator differs from '%s'",
                     attr,
                     newto->tp_name,
                     oldto->tp_name);
        return 0;
    }
    /*
     It's tricky to tell if two arbitrary types are sufficiently compatible as
     to be interchangeable; e.g., even if they have the same tp_basicsize, they
     might have totally different struct fields. It's much easier to tell if a
     type and its supertype are compatible; e.g., if they have the same
     tp_basicsize, then that means they have identical fields. So to check
     whether two arbitrary types are compatible, we first find the highest
     supertype that each is compatible with, and then if those supertypes are
     compatible then the original types must also be compatible.
    */
    newbase = newto;
    oldbase = oldto;
    while (compatible_with_tp_base(newbase))
        newbase = newbase->tp_base;
    while (compatible_with_tp_base(oldbase))
        oldbase = oldbase->tp_base;
    if (newbase != oldbase &&
        (newbase->tp_base != oldbase->tp_base ||
         !same_slots_added(newbase, oldbase))) {
        goto differs;
    }
    /* The above does not check for the preheader */
    if ((oldto->tp_flags & Py_TPFLAGS_PREHEADER) ==
        ((newto->tp_flags & Py_TPFLAGS_PREHEADER)))
    {
        return 1;
    }
differs:
    PyErr_Format(PyExc_TypeError,
                    "%s assignment: "
                    "'%s' object layout differs from '%s'",
                    attr,
                    newto->tp_name,
                    oldto->tp_name);
    return 0;
}

static int
object_set_class(PyObject *self, PyObject *value, void *closure)
{
    PyTypeObject *oldto = Py_TYPE(self);

    if (value == NULL) {
        PyErr_SetString(PyExc_TypeError,
                        "can't delete __class__ attribute");
        return -1;
    }
    if (!PyType_Check(value)) {
        PyErr_Format(PyExc_TypeError,
          "__class__ must be set to a class, not '%s' object",
          Py_TYPE(value)->tp_name);
        return -1;
    }
    PyTypeObject *newto = (PyTypeObject *)value;

    if (PySys_Audit("object.__setattr__", "OsO",
                    self, "__class__", value) < 0) {
        return -1;
    }

    /* In versions of CPython prior to 3.5, the code in
       compatible_for_assignment was not set up to correctly check for memory
       layout / slot / etc. compatibility for non-HEAPTYPE classes, so we just
       disallowed __class__ assignment in any case that wasn't HEAPTYPE ->
       HEAPTYPE.

       During the 3.5 development cycle, we fixed the code in
       compatible_for_assignment to correctly check compatibility between
       arbitrary types, and started allowing __class__ assignment in all cases
       where the old and new types did in fact have compatible slots and
       memory layout (regardless of whether they were implemented as HEAPTYPEs
       or not).

       Just before 3.5 was released, though, we discovered that this led to
       problems with immutable types like int, where the interpreter assumes
       they are immutable and interns some values. Formerly this wasn't a
       problem, because they really were immutable -- in particular, all the
       types where the interpreter applied this interning trick happened to
       also be statically allocated, so the old HEAPTYPE rules were
       "accidentally" stopping them from allowing __class__ assignment. But
       with the changes to __class__ assignment, we started allowing code like

         class MyInt(int):
             ...
         # Modifies the type of *all* instances of 1 in the whole program,
         # including future instances (!), because the 1 object is interned.
         (1).__class__ = MyInt

       (see https://bugs.python.org/issue24912).

       In theory the proper fix would be to identify which classes rely on
       this invariant and somehow disallow __class__ assignment only for them,
       perhaps via some mechanism like a new Py_TPFLAGS_IMMUTABLE flag (a
       "denylisting" approach). But in practice, since this problem wasn't
       noticed late in the 3.5 RC cycle, we're taking the conservative
       approach and reinstating the same HEAPTYPE->HEAPTYPE check that we used
       to have, plus an "allowlist". For now, the allowlist consists only of
       ModuleType subtypes, since those are the cases that motivated the patch
       in the first place -- see https://bugs.python.org/issue22986 -- and
       since module objects are mutable we can be sure that they are
       definitely not being interned. So now we allow HEAPTYPE->HEAPTYPE *or*
       ModuleType subtype -> ModuleType subtype.

       So far as we know, all the code beyond the following 'if' statement
       will correctly handle non-HEAPTYPE classes, and the HEAPTYPE check is
       needed only to protect that subset of non-HEAPTYPE classes for which
       the interpreter has baked in the assumption that all instances are
       truly immutable.
    */
    if (!(PyType_IsSubtype(newto, &PyModule_Type) &&
          PyType_IsSubtype(oldto, &PyModule_Type)) &&
        (_PyType_HasFeature(newto, Py_TPFLAGS_IMMUTABLETYPE) ||
         _PyType_HasFeature(oldto, Py_TPFLAGS_IMMUTABLETYPE))) {
        PyErr_Format(PyExc_TypeError,
                     "__class__ assignment only supported for mutable types "
                     "or ModuleType subclasses");
        return -1;
    }

    if (compatible_for_assignment(oldto, newto, "__class__")) {
        /* Changing the class will change the implicit dict keys,
         * so we must materialize the dictionary first. */
        assert((oldto->tp_flags & Py_TPFLAGS_PREHEADER) == (newto->tp_flags & Py_TPFLAGS_PREHEADER));
        _PyObject_GetDictPtr(self);
        if (oldto->tp_flags & Py_TPFLAGS_MANAGED_DICT &&
            _PyDictOrValues_IsValues(*_PyObject_DictOrValuesPointer(self)))
        {
            /* Was unable to convert to dict */
            PyErr_NoMemory();
            return -1;
        }
        if (newto->tp_flags & Py_TPFLAGS_HEAPTYPE) {
            Py_INCREF(newto);
        }
        Py_SET_TYPE(self, newto);
        if (oldto->tp_flags & Py_TPFLAGS_HEAPTYPE)
            Py_DECREF(oldto);
        return 0;
    }
    else {
        return -1;
    }
}

static PyGetSetDef object_getsets[] = {
    {"__class__", object_get_class, object_set_class,
     PyDoc_STR("the object's class")},
    {0}
};


/* Stuff to implement __reduce_ex__ for pickle protocols >= 2.
   We fall back to helpers in copyreg for:
   - pickle protocols < 2
   - calculating the list of slot names (done only once per class)
   - the __newobj__ function (which is used as a token but never called)
*/

static PyObject *
import_copyreg(void)
{
    /* Try to fetch cached copy of copyreg from sys.modules first in an
       attempt to avoid the import overhead. Previously this was implemented
       by storing a reference to the cached module in a static variable, but
       this broke when multiple embedded interpreters were in use (see issue
       #17408 and #19088). */
    PyObject *copyreg_module = PyImport_GetModule(&_Py_ID(copyreg));
    if (copyreg_module != NULL) {
        return copyreg_module;
    }
    if (PyErr_Occurred()) {
        return NULL;
    }
    return PyImport_Import(&_Py_ID(copyreg));
}

static PyObject *
_PyType_GetSlotNames(PyTypeObject *cls)
{
    PyObject *copyreg;
    PyObject *slotnames;

    assert(PyType_Check(cls));

    /* Get the slot names from the cache in the class if possible. */
    slotnames = PyDict_GetItemWithError(cls->tp_dict, &_Py_ID(__slotnames__));
    if (slotnames != NULL) {
        if (slotnames != Py_None && !PyList_Check(slotnames)) {
            PyErr_Format(PyExc_TypeError,
                         "%.200s.__slotnames__ should be a list or None, "
                         "not %.200s",
                         cls->tp_name, Py_TYPE(slotnames)->tp_name);
            return NULL;
        }
        return Py_NewRef(slotnames);
    }
    else {
        if (PyErr_Occurred()) {
            return NULL;
        }
        /* The class does not have the slot names cached yet. */
    }

    copyreg = import_copyreg();
    if (copyreg == NULL)
        return NULL;

    /* Use _slotnames function from the copyreg module to find the slots
       by this class and its bases. This function will cache the result
       in __slotnames__. */
    slotnames = PyObject_CallMethodOneArg(
            copyreg, &_Py_ID(_slotnames), (PyObject *)cls);
    Py_DECREF(copyreg);
    if (slotnames == NULL)
        return NULL;

    if (slotnames != Py_None && !PyList_Check(slotnames)) {
        PyErr_SetString(PyExc_TypeError,
                        "copyreg._slotnames didn't return a list or None");
        Py_DECREF(slotnames);
        return NULL;
    }

    return slotnames;
}

static PyObject *
object_getstate_default(PyObject *obj, int required)
{
    PyObject *state;
    PyObject *slotnames;

    if (required && Py_TYPE(obj)->tp_itemsize) {
        PyErr_Format(PyExc_TypeError,
                     "cannot pickle %.200s objects",
                     Py_TYPE(obj)->tp_name);
        return NULL;
    }

    if (_PyObject_IsInstanceDictEmpty(obj)) {
        state = Py_NewRef(Py_None);
    }
    else {
        state = PyObject_GenericGetDict(obj, NULL);
        if (state == NULL) {
            return NULL;
        }
    }

    slotnames = _PyType_GetSlotNames(Py_TYPE(obj));
    if (slotnames == NULL) {
        Py_DECREF(state);
        return NULL;
    }

    assert(slotnames == Py_None || PyList_Check(slotnames));
    if (required) {
        Py_ssize_t basicsize = PyBaseObject_Type.tp_basicsize;
        if (Py_TYPE(obj)->tp_dictoffset &&
            (Py_TYPE(obj)->tp_flags & Py_TPFLAGS_MANAGED_DICT) == 0)
        {
            basicsize += sizeof(PyObject *);
        }
        if (Py_TYPE(obj)->tp_weaklistoffset > 0) {
            basicsize += sizeof(PyObject *);
        }
        if (slotnames != Py_None) {
            basicsize += sizeof(PyObject *) * PyList_GET_SIZE(slotnames);
        }
        if (Py_TYPE(obj)->tp_basicsize > basicsize) {
            Py_DECREF(slotnames);
            Py_DECREF(state);
            PyErr_Format(PyExc_TypeError,
                         "cannot pickle '%.200s' object",
                         Py_TYPE(obj)->tp_name);
            return NULL;
        }
    }

    if (slotnames != Py_None && PyList_GET_SIZE(slotnames) > 0) {
        PyObject *slots;
        Py_ssize_t slotnames_size, i;

        slots = PyDict_New();
        if (slots == NULL) {
            Py_DECREF(slotnames);
            Py_DECREF(state);
            return NULL;
        }

        slotnames_size = PyList_GET_SIZE(slotnames);
        for (i = 0; i < slotnames_size; i++) {
            PyObject *name, *value;

            name = Py_NewRef(PyList_GET_ITEM(slotnames, i));
            if (_PyObject_LookupAttr(obj, name, &value) < 0) {
                Py_DECREF(name);
                goto error;
            }
            if (value == NULL) {
                Py_DECREF(name);
                /* It is not an error if the attribute is not present. */
            }
            else {
                int err = PyDict_SetItem(slots, name, value);
                Py_DECREF(name);
                Py_DECREF(value);
                if (err) {
                    goto error;
                }
            }

            /* The list is stored on the class so it may mutate while we
               iterate over it */
            if (slotnames_size != PyList_GET_SIZE(slotnames)) {
                PyErr_Format(PyExc_RuntimeError,
                             "__slotsname__ changed size during iteration");
                goto error;
            }

            /* We handle errors within the loop here. */
            if (0) {
              error:
                Py_DECREF(slotnames);
                Py_DECREF(slots);
                Py_DECREF(state);
                return NULL;
            }
        }

        /* If we found some slot attributes, pack them in a tuple along
           the original attribute dictionary. */
        if (PyDict_GET_SIZE(slots) > 0) {
            PyObject *state2;

            state2 = PyTuple_Pack(2, state, slots);
            Py_DECREF(state);
            if (state2 == NULL) {
                Py_DECREF(slotnames);
                Py_DECREF(slots);
                return NULL;
            }
            state = state2;
        }
        Py_DECREF(slots);
    }
    Py_DECREF(slotnames);

    return state;
}

static PyObject *
object_getstate(PyObject *obj, int required)
{
    PyObject *getstate, *state;

    getstate = PyObject_GetAttr(obj, &_Py_ID(__getstate__));
    if (getstate == NULL) {
        return NULL;
    }
    if (PyCFunction_Check(getstate) &&
        PyCFunction_GET_SELF(getstate) == obj &&
        PyCFunction_GET_FUNCTION(getstate) == object___getstate__)
    {
        /* If __getstate__ is not overridden pass the required argument. */
        state = object_getstate_default(obj, required);
    }
    else {
        state = _PyObject_CallNoArgs(getstate);
    }
    Py_DECREF(getstate);
    return state;
}

PyObject *
_PyObject_GetState(PyObject *obj)
{
    return object_getstate(obj, 0);
}

/*[clinic input]
object.__getstate__

Helper for pickle.
[clinic start generated code]*/

static PyObject *
object___getstate___impl(PyObject *self)
/*[clinic end generated code: output=5a2500dcb6217e9e input=692314d8fbe194ee]*/
{
    return object_getstate_default(self, 0);
}

static int
_PyObject_GetNewArguments(PyObject *obj, PyObject **args, PyObject **kwargs)
{
    PyObject *getnewargs, *getnewargs_ex;

    if (args == NULL || kwargs == NULL) {
        PyErr_BadInternalCall();
        return -1;
    }

    /* We first attempt to fetch the arguments for __new__ by calling
       __getnewargs_ex__ on the object. */
    getnewargs_ex = _PyObject_LookupSpecial(obj, &_Py_ID(__getnewargs_ex__));
    if (getnewargs_ex != NULL) {
        PyObject *newargs = _PyObject_CallNoArgs(getnewargs_ex);
        Py_DECREF(getnewargs_ex);
        if (newargs == NULL) {
            return -1;
        }
        if (!PyTuple_Check(newargs)) {
            PyErr_Format(PyExc_TypeError,
                         "__getnewargs_ex__ should return a tuple, "
                         "not '%.200s'", Py_TYPE(newargs)->tp_name);
            Py_DECREF(newargs);
            return -1;
        }
        if (PyTuple_GET_SIZE(newargs) != 2) {
            PyErr_Format(PyExc_ValueError,
                         "__getnewargs_ex__ should return a tuple of "
                         "length 2, not %zd", PyTuple_GET_SIZE(newargs));
            Py_DECREF(newargs);
            return -1;
        }
        *args = Py_NewRef(PyTuple_GET_ITEM(newargs, 0));
        *kwargs = Py_NewRef(PyTuple_GET_ITEM(newargs, 1));
        Py_DECREF(newargs);

        /* XXX We should perhaps allow None to be passed here. */
        if (!PyTuple_Check(*args)) {
            PyErr_Format(PyExc_TypeError,
                         "first item of the tuple returned by "
                         "__getnewargs_ex__ must be a tuple, not '%.200s'",
                         Py_TYPE(*args)->tp_name);
            Py_CLEAR(*args);
            Py_CLEAR(*kwargs);
            return -1;
        }
        if (!PyDict_Check(*kwargs)) {
            PyErr_Format(PyExc_TypeError,
                         "second item of the tuple returned by "
                         "__getnewargs_ex__ must be a dict, not '%.200s'",
                         Py_TYPE(*kwargs)->tp_name);
            Py_CLEAR(*args);
            Py_CLEAR(*kwargs);
            return -1;
        }
        return 0;
    } else if (PyErr_Occurred()) {
        return -1;
    }

    /* The object does not have __getnewargs_ex__ so we fallback on using
       __getnewargs__ instead. */
    getnewargs = _PyObject_LookupSpecial(obj, &_Py_ID(__getnewargs__));
    if (getnewargs != NULL) {
        *args = _PyObject_CallNoArgs(getnewargs);
        Py_DECREF(getnewargs);
        if (*args == NULL) {
            return -1;
        }
        if (!PyTuple_Check(*args)) {
            PyErr_Format(PyExc_TypeError,
                         "__getnewargs__ should return a tuple, "
                         "not '%.200s'", Py_TYPE(*args)->tp_name);
            Py_CLEAR(*args);
            return -1;
        }
        *kwargs = NULL;
        return 0;
    } else if (PyErr_Occurred()) {
        return -1;
    }

    /* The object does not have __getnewargs_ex__ and __getnewargs__. This may
       mean __new__ does not takes any arguments on this object, or that the
       object does not implement the reduce protocol for pickling or
       copying. */
    *args = NULL;
    *kwargs = NULL;
    return 0;
}

static int
_PyObject_GetItemsIter(PyObject *obj, PyObject **listitems,
                       PyObject **dictitems)
{
    if (listitems == NULL || dictitems == NULL) {
        PyErr_BadInternalCall();
        return -1;
    }

    if (!PyList_Check(obj)) {
        *listitems = Py_NewRef(Py_None);
    }
    else {
        *listitems = PyObject_GetIter(obj);
        if (*listitems == NULL)
            return -1;
    }

    if (!PyDict_Check(obj)) {
        *dictitems = Py_NewRef(Py_None);
    }
    else {
        PyObject *items = PyObject_CallMethodNoArgs(obj, &_Py_ID(items));
        if (items == NULL) {
            Py_CLEAR(*listitems);
            return -1;
        }
        *dictitems = PyObject_GetIter(items);
        Py_DECREF(items);
        if (*dictitems == NULL) {
            Py_CLEAR(*listitems);
            return -1;
        }
    }

    assert(*listitems != NULL && *dictitems != NULL);

    return 0;
}

static PyObject *
reduce_newobj(PyObject *obj)
{
    PyObject *args = NULL, *kwargs = NULL;
    PyObject *copyreg;
    PyObject *newobj, *newargs, *state, *listitems, *dictitems;
    PyObject *result;
    int hasargs;

    if (Py_TYPE(obj)->tp_new == NULL) {
        PyErr_Format(PyExc_TypeError,
                     "cannot pickle '%.200s' object",
                     Py_TYPE(obj)->tp_name);
        return NULL;
    }
    if (_PyObject_GetNewArguments(obj, &args, &kwargs) < 0)
        return NULL;

    copyreg = import_copyreg();
    if (copyreg == NULL) {
        Py_XDECREF(args);
        Py_XDECREF(kwargs);
        return NULL;
    }
    hasargs = (args != NULL);
    if (kwargs == NULL || PyDict_GET_SIZE(kwargs) == 0) {
        PyObject *cls;
        Py_ssize_t i, n;

        Py_XDECREF(kwargs);
        newobj = PyObject_GetAttr(copyreg, &_Py_ID(__newobj__));
        Py_DECREF(copyreg);
        if (newobj == NULL) {
            Py_XDECREF(args);
            return NULL;
        }
        n = args ? PyTuple_GET_SIZE(args) : 0;
        newargs = PyTuple_New(n+1);
        if (newargs == NULL) {
            Py_XDECREF(args);
            Py_DECREF(newobj);
            return NULL;
        }
        cls = (PyObject *) Py_TYPE(obj);
        PyTuple_SET_ITEM(newargs, 0, Py_NewRef(cls));
        for (i = 0; i < n; i++) {
            PyObject *v = PyTuple_GET_ITEM(args, i);
            PyTuple_SET_ITEM(newargs, i+1, Py_NewRef(v));
        }
        Py_XDECREF(args);
    }
    else if (args != NULL) {
        newobj = PyObject_GetAttr(copyreg, &_Py_ID(__newobj_ex__));
        Py_DECREF(copyreg);
        if (newobj == NULL) {
            Py_DECREF(args);
            Py_DECREF(kwargs);
            return NULL;
        }
        newargs = PyTuple_Pack(3, Py_TYPE(obj), args, kwargs);
        Py_DECREF(args);
        Py_DECREF(kwargs);
        if (newargs == NULL) {
            Py_DECREF(newobj);
            return NULL;
        }
    }
    else {
        /* args == NULL */
        Py_DECREF(kwargs);
        PyErr_BadInternalCall();
        return NULL;
    }

    state = object_getstate(obj, !(hasargs || PyList_Check(obj) || PyDict_Check(obj)));
    if (state == NULL) {
        Py_DECREF(newobj);
        Py_DECREF(newargs);
        return NULL;
    }
    if (_PyObject_GetItemsIter(obj, &listitems, &dictitems) < 0) {
        Py_DECREF(newobj);
        Py_DECREF(newargs);
        Py_DECREF(state);
        return NULL;
    }

    result = PyTuple_Pack(5, newobj, newargs, state, listitems, dictitems);
    Py_DECREF(newobj);
    Py_DECREF(newargs);
    Py_DECREF(state);
    Py_DECREF(listitems);
    Py_DECREF(dictitems);
    return result;
}

/*
 * There were two problems when object.__reduce__ and object.__reduce_ex__
 * were implemented in the same function:
 *  - trying to pickle an object with a custom __reduce__ method that
 *    fell back to object.__reduce__ in certain circumstances led to
 *    infinite recursion at Python level and eventual RecursionError.
 *  - Pickling objects that lied about their type by overwriting the
 *    __class__ descriptor could lead to infinite recursion at C level
 *    and eventual segfault.
 *
 * Because of backwards compatibility, the two methods still have to
 * behave in the same way, even if this is not required by the pickle
 * protocol. This common functionality was moved to the _common_reduce
 * function.
 */
static PyObject *
_common_reduce(PyObject *self, int proto)
{
    PyObject *copyreg, *res;

    if (proto >= 2)
        return reduce_newobj(self);

    copyreg = import_copyreg();
    if (!copyreg)
        return NULL;

    res = PyObject_CallMethod(copyreg, "_reduce_ex", "Oi", self, proto);
    Py_DECREF(copyreg);

    return res;
}

/*[clinic input]
object.__reduce__

Helper for pickle.
[clinic start generated code]*/

static PyObject *
object___reduce___impl(PyObject *self)
/*[clinic end generated code: output=d4ca691f891c6e2f input=11562e663947e18b]*/
{
    return _common_reduce(self, 0);
}

/*[clinic input]
object.__reduce_ex__

  protocol: int
  /

Helper for pickle.
[clinic start generated code]*/

static PyObject *
object___reduce_ex___impl(PyObject *self, int protocol)
/*[clinic end generated code: output=2e157766f6b50094 input=f326b43fb8a4c5ff]*/
{
#define objreduce \
    (_Py_INTERP_CACHED_OBJECT(_PyInterpreterState_Get(), objreduce))
    PyObject *reduce, *res;

    if (objreduce == NULL) {
        objreduce = PyDict_GetItemWithError(
                PyBaseObject_Type.tp_dict, &_Py_ID(__reduce__));
        if (objreduce == NULL && PyErr_Occurred()) {
            return NULL;
        }
    }

    if (_PyObject_LookupAttr(self, &_Py_ID(__reduce__), &reduce) < 0) {
        return NULL;
    }
    if (reduce != NULL) {
        PyObject *cls, *clsreduce;
        int override;

        cls = (PyObject *) Py_TYPE(self);
        clsreduce = PyObject_GetAttr(cls, &_Py_ID(__reduce__));
        if (clsreduce == NULL) {
            Py_DECREF(reduce);
            return NULL;
        }
        override = (clsreduce != objreduce);
        Py_DECREF(clsreduce);
        if (override) {
            res = _PyObject_CallNoArgs(reduce);
            Py_DECREF(reduce);
            return res;
        }
        else
            Py_DECREF(reduce);
    }

    return _common_reduce(self, protocol);
#undef objreduce
}

static PyObject *
object_subclasshook(PyObject *cls, PyObject *args)
{
    Py_RETURN_NOTIMPLEMENTED;
}

PyDoc_STRVAR(object_subclasshook_doc,
"Abstract classes can override this to customize issubclass().\n"
"\n"
"This is invoked early on by abc.ABCMeta.__subclasscheck__().\n"
"It should return True, False or NotImplemented.  If it returns\n"
"NotImplemented, the normal algorithm is used.  Otherwise, it\n"
"overrides the normal algorithm (and the outcome is cached).\n");

static PyObject *
object_init_subclass(PyObject *cls, PyObject *arg)
{
    Py_RETURN_NONE;
}

PyDoc_STRVAR(object_init_subclass_doc,
"This method is called when a class is subclassed.\n"
"\n"
"The default implementation does nothing. It may be\n"
"overridden to extend subclasses.\n");

/*[clinic input]
object.__format__

  format_spec: unicode
  /

Default object formatter.

Return str(self) if format_spec is empty. Raise TypeError otherwise.
[clinic start generated code]*/

static PyObject *
object___format___impl(PyObject *self, PyObject *format_spec)
/*[clinic end generated code: output=34897efb543a974b input=b94d8feb006689ea]*/
{
    /* Issue 7994: If we're converting to a string, we
       should reject format specifications */
    if (PyUnicode_GET_LENGTH(format_spec) > 0) {
        PyErr_Format(PyExc_TypeError,
                     "unsupported format string passed to %.200s.__format__",
                     Py_TYPE(self)->tp_name);
        return NULL;
    }
    return PyObject_Str(self);
}

/*[clinic input]
object.__sizeof__

Size of object in memory, in bytes.
[clinic start generated code]*/

static PyObject *
object___sizeof___impl(PyObject *self)
/*[clinic end generated code: output=73edab332f97d550 input=1200ff3dfe485306]*/
{
    Py_ssize_t res, isize;

    res = 0;
    isize = Py_TYPE(self)->tp_itemsize;
    if (isize > 0)
        res = Py_SIZE(self) * isize;
    res += Py_TYPE(self)->tp_basicsize;

    return PyLong_FromSsize_t(res);
}

/* __dir__ for generic objects: returns __dict__, __class__,
   and recursively up the __class__.__bases__ chain.
*/
/*[clinic input]
object.__dir__

Default dir() implementation.
[clinic start generated code]*/

static PyObject *
object___dir___impl(PyObject *self)
/*[clinic end generated code: output=66dd48ea62f26c90 input=0a89305bec669b10]*/
{
    PyObject *result = NULL;
    PyObject *dict = NULL;
    PyObject *itsclass = NULL;

    /* Get __dict__ (which may or may not be a real dict...) */
    if (_PyObject_LookupAttr(self, &_Py_ID(__dict__), &dict) < 0) {
        return NULL;
    }
    if (dict == NULL) {
        dict = PyDict_New();
    }
    else if (!PyDict_Check(dict)) {
        Py_DECREF(dict);
        dict = PyDict_New();
    }
    else {
        /* Copy __dict__ to avoid mutating it. */
        PyObject *temp = PyDict_Copy(dict);
        Py_SETREF(dict, temp);
    }

    if (dict == NULL)
        goto error;

    /* Merge in attrs reachable from its class. */
    if (_PyObject_LookupAttr(self, &_Py_ID(__class__), &itsclass) < 0) {
        goto error;
    }
    /* XXX(tomer): Perhaps fall back to Py_TYPE(obj) if no
                   __class__ exists? */
    if (itsclass != NULL && merge_class_dict(dict, itsclass) < 0)
        goto error;

    result = PyDict_Keys(dict);
    /* fall through */
error:
    Py_XDECREF(itsclass);
    Py_XDECREF(dict);
    return result;
}

static PyMethodDef object_methods[] = {
    OBJECT___REDUCE_EX___METHODDEF
    OBJECT___REDUCE___METHODDEF
    OBJECT___GETSTATE___METHODDEF
    {"__subclasshook__", object_subclasshook, METH_CLASS | METH_VARARGS,
     object_subclasshook_doc},
    {"__init_subclass__", object_init_subclass, METH_CLASS | METH_NOARGS,
     object_init_subclass_doc},
    OBJECT___FORMAT___METHODDEF
    OBJECT___SIZEOF___METHODDEF
    OBJECT___DIR___METHODDEF
    {0}
};

PyDoc_STRVAR(object_doc,
"object()\n--\n\n"
"The base class of the class hierarchy.\n\n"
"When called, it accepts no arguments and returns a new featureless\n"
"instance that has no instance attributes and cannot be given any.\n");

PyTypeObject PyBaseObject_Type = {
    PyVarObject_HEAD_INIT(&PyType_Type, 0)
    "object",                                   /* tp_name */
    sizeof(PyObject),                           /* tp_basicsize */
    0,                                          /* tp_itemsize */
    object_dealloc,                             /* tp_dealloc */
    0,                                          /* tp_vectorcall_offset */
    0,                                          /* tp_getattr */
    0,                                          /* tp_setattr */
    0,                                          /* tp_as_async */
    object_repr,                                /* tp_repr */
    0,                                          /* tp_as_number */
    0,                                          /* tp_as_sequence */
    0,                                          /* tp_as_mapping */
    (hashfunc)_Py_HashPointer,                  /* tp_hash */
    0,                                          /* tp_call */
    object_str,                                 /* tp_str */
    PyObject_GenericGetAttr,                    /* tp_getattro */
    PyObject_GenericSetAttr,                    /* tp_setattro */
    0,                                          /* tp_as_buffer */
    Py_TPFLAGS_DEFAULT | Py_TPFLAGS_BASETYPE,   /* tp_flags */
    object_doc,                                 /* tp_doc */
    0,                                          /* tp_traverse */
    0,                                          /* tp_clear */
    object_richcompare,                         /* tp_richcompare */
    0,                                          /* tp_weaklistoffset */
    0,                                          /* tp_iter */
    0,                                          /* tp_iternext */
    object_methods,                             /* tp_methods */
    0,                                          /* tp_members */
    object_getsets,                             /* tp_getset */
    0,                                          /* tp_base */
    0,                                          /* tp_dict */
    0,                                          /* tp_descr_get */
    0,                                          /* tp_descr_set */
    0,                                          /* tp_dictoffset */
    object_init,                                /* tp_init */
    PyType_GenericAlloc,                        /* tp_alloc */
    object_new,                                 /* tp_new */
    PyObject_Del,                               /* tp_free */
};


static int
type_add_method(PyTypeObject *type, PyMethodDef *meth)
{
    PyObject *descr;
    int isdescr = 1;
    if (meth->ml_flags & METH_CLASS) {
        if (meth->ml_flags & METH_STATIC) {
            PyErr_SetString(PyExc_ValueError,
                    "method cannot be both class and static");
            return -1;
        }
        descr = PyDescr_NewClassMethod(type, meth);
    }
    else if (meth->ml_flags & METH_STATIC) {
        PyObject *cfunc = PyCFunction_NewEx(meth, (PyObject*)type, NULL);
        if (cfunc == NULL) {
            return -1;
        }
        descr = PyStaticMethod_New(cfunc);
        isdescr = 0;  // PyStaticMethod is not PyDescrObject
        Py_DECREF(cfunc);
    }
    else {
        descr = PyDescr_NewMethod(type, meth);
    }
    if (descr == NULL) {
        return -1;
    }

    PyObject *name;
    if (isdescr) {
        name = PyDescr_NAME(descr);
    }
    else {
        name = PyUnicode_FromString(meth->ml_name);
        if (name == NULL) {
            Py_DECREF(descr);
            return -1;
        }
    }

    int err;
    if (!(meth->ml_flags & METH_COEXIST)) {
        err = PyDict_SetDefault(type->tp_dict, name, descr) == NULL;
    }
    else {
        err = PyDict_SetItem(type->tp_dict, name, descr) < 0;
    }
    if (!isdescr) {
        Py_DECREF(name);
    }
    Py_DECREF(descr);
    if (err) {
        return -1;
    }
    return 0;
}


/* Add the methods from tp_methods to the __dict__ in a type object */
static int
type_add_methods(PyTypeObject *type)
{
    PyMethodDef *meth = type->tp_methods;
    if (meth == NULL) {
        return 0;
    }

    for (; meth->ml_name != NULL; meth++) {
        if (type_add_method(type, meth) < 0) {
            return -1;
        }
    }
    return 0;
}


static int
type_add_members(PyTypeObject *type)
{
    PyMemberDef *memb = type->tp_members;
    if (memb == NULL) {
        return 0;
    }

    PyObject *dict = type->tp_dict;
    for (; memb->name != NULL; memb++) {
        PyObject *descr = PyDescr_NewMember(type, memb);
        if (descr == NULL)
            return -1;

        if (PyDict_SetDefault(dict, PyDescr_NAME(descr), descr) == NULL) {
            Py_DECREF(descr);
            return -1;
        }
        Py_DECREF(descr);
    }
    return 0;
}


static int
type_add_getset(PyTypeObject *type)
{
    PyGetSetDef *gsp = type->tp_getset;
    if (gsp == NULL) {
        return 0;
    }

    PyObject *dict = type->tp_dict;
    for (; gsp->name != NULL; gsp++) {
        PyObject *descr = PyDescr_NewGetSet(type, gsp);
        if (descr == NULL) {
            return -1;
        }

        if (PyDict_SetDefault(dict, PyDescr_NAME(descr), descr) == NULL) {
            Py_DECREF(descr);
            return -1;
        }
        Py_DECREF(descr);
    }
    return 0;
}


static void
inherit_special(PyTypeObject *type, PyTypeObject *base)
{
    /* Copying tp_traverse and tp_clear is connected to the GC flags */
    if (!(type->tp_flags & Py_TPFLAGS_HAVE_GC) &&
        (base->tp_flags & Py_TPFLAGS_HAVE_GC) &&
        (!type->tp_traverse && !type->tp_clear)) {
        type->tp_flags |= Py_TPFLAGS_HAVE_GC;
        if (type->tp_traverse == NULL)
            type->tp_traverse = base->tp_traverse;
        if (type->tp_clear == NULL)
            type->tp_clear = base->tp_clear;
    }
    type->tp_flags |= (base->tp_flags & Py_TPFLAGS_PREHEADER);

    if (type->tp_basicsize == 0)
        type->tp_basicsize = base->tp_basicsize;

    /* Copy other non-function slots */

#define COPYVAL(SLOT) \
    if (type->SLOT == 0) { type->SLOT = base->SLOT; }

    COPYVAL(tp_itemsize);
    COPYVAL(tp_weaklistoffset);
    COPYVAL(tp_dictoffset);

#undef COPYVAL

    /* Setup fast subclass flags */
    if (PyType_IsSubtype(base, (PyTypeObject*)PyExc_BaseException)) {
        type->tp_flags |= Py_TPFLAGS_BASE_EXC_SUBCLASS;
    }
    else if (PyType_IsSubtype(base, &PyType_Type)) {
        type->tp_flags |= Py_TPFLAGS_TYPE_SUBCLASS;
    }
    else if (PyType_IsSubtype(base, &PyLong_Type)) {
        type->tp_flags |= Py_TPFLAGS_LONG_SUBCLASS;
    }
    else if (PyType_IsSubtype(base, &PyBytes_Type)) {
        type->tp_flags |= Py_TPFLAGS_BYTES_SUBCLASS;
    }
    else if (PyType_IsSubtype(base, &PyUnicode_Type)) {
        type->tp_flags |= Py_TPFLAGS_UNICODE_SUBCLASS;
    }
    else if (PyType_IsSubtype(base, &PyTuple_Type)) {
        type->tp_flags |= Py_TPFLAGS_TUPLE_SUBCLASS;
    }
    else if (PyType_IsSubtype(base, &PyList_Type)) {
        type->tp_flags |= Py_TPFLAGS_LIST_SUBCLASS;
    }
    else if (PyType_IsSubtype(base, &PyDict_Type)) {
        type->tp_flags |= Py_TPFLAGS_DICT_SUBCLASS;
    }
    if (PyType_HasFeature(base, _Py_TPFLAGS_MATCH_SELF)) {
        type->tp_flags |= _Py_TPFLAGS_MATCH_SELF;
    }
}

static int
overrides_hash(PyTypeObject *type)
{
    PyObject *dict = type->tp_dict;

    assert(dict != NULL);
    int r = PyDict_Contains(dict, &_Py_ID(__eq__));
    if (r == 0) {
        r = PyDict_Contains(dict, &_Py_ID(__hash__));
    }
    return r;
}

static int
inherit_slots(PyTypeObject *type, PyTypeObject *base)
{
    PyTypeObject *basebase;

#undef SLOTDEFINED
#undef COPYSLOT
#undef COPYNUM
#undef COPYSEQ
#undef COPYMAP
#undef COPYBUF

#define SLOTDEFINED(SLOT) \
    (base->SLOT != 0 && \
     (basebase == NULL || base->SLOT != basebase->SLOT))

#define COPYSLOT(SLOT) \
    if (!type->SLOT && SLOTDEFINED(SLOT)) type->SLOT = base->SLOT

#define COPYASYNC(SLOT) COPYSLOT(tp_as_async->SLOT)
#define COPYNUM(SLOT) COPYSLOT(tp_as_number->SLOT)
#define COPYSEQ(SLOT) COPYSLOT(tp_as_sequence->SLOT)
#define COPYMAP(SLOT) COPYSLOT(tp_as_mapping->SLOT)
#define COPYBUF(SLOT) COPYSLOT(tp_as_buffer->SLOT)

    /* This won't inherit indirect slots (from tp_as_number etc.)
       if type doesn't provide the space. */

    if (type->tp_as_number != NULL && base->tp_as_number != NULL) {
        basebase = base->tp_base;
        if (basebase->tp_as_number == NULL)
            basebase = NULL;
        COPYNUM(nb_add);
        COPYNUM(nb_subtract);
        COPYNUM(nb_multiply);
        COPYNUM(nb_remainder);
        COPYNUM(nb_divmod);
        COPYNUM(nb_power);
        COPYNUM(nb_negative);
        COPYNUM(nb_positive);
        COPYNUM(nb_absolute);
        COPYNUM(nb_bool);
        COPYNUM(nb_invert);
        COPYNUM(nb_lshift);
        COPYNUM(nb_rshift);
        COPYNUM(nb_and);
        COPYNUM(nb_xor);
        COPYNUM(nb_or);
        COPYNUM(nb_int);
        COPYNUM(nb_float);
        COPYNUM(nb_inplace_add);
        COPYNUM(nb_inplace_subtract);
        COPYNUM(nb_inplace_multiply);
        COPYNUM(nb_inplace_remainder);
        COPYNUM(nb_inplace_power);
        COPYNUM(nb_inplace_lshift);
        COPYNUM(nb_inplace_rshift);
        COPYNUM(nb_inplace_and);
        COPYNUM(nb_inplace_xor);
        COPYNUM(nb_inplace_or);
        COPYNUM(nb_true_divide);
        COPYNUM(nb_floor_divide);
        COPYNUM(nb_inplace_true_divide);
        COPYNUM(nb_inplace_floor_divide);
        COPYNUM(nb_index);
        COPYNUM(nb_matrix_multiply);
        COPYNUM(nb_inplace_matrix_multiply);
    }

    if (type->tp_as_async != NULL && base->tp_as_async != NULL) {
        basebase = base->tp_base;
        if (basebase->tp_as_async == NULL)
            basebase = NULL;
        COPYASYNC(am_await);
        COPYASYNC(am_aiter);
        COPYASYNC(am_anext);
    }

    if (type->tp_as_sequence != NULL && base->tp_as_sequence != NULL) {
        basebase = base->tp_base;
        if (basebase->tp_as_sequence == NULL)
            basebase = NULL;
        COPYSEQ(sq_length);
        COPYSEQ(sq_concat);
        COPYSEQ(sq_repeat);
        COPYSEQ(sq_item);
        COPYSEQ(sq_ass_item);
        COPYSEQ(sq_contains);
        COPYSEQ(sq_inplace_concat);
        COPYSEQ(sq_inplace_repeat);
    }

    if (type->tp_as_mapping != NULL && base->tp_as_mapping != NULL) {
        basebase = base->tp_base;
        if (basebase->tp_as_mapping == NULL)
            basebase = NULL;
        COPYMAP(mp_length);
        COPYMAP(mp_subscript);
        COPYMAP(mp_ass_subscript);
    }

    if (type->tp_as_buffer != NULL && base->tp_as_buffer != NULL) {
        basebase = base->tp_base;
        if (basebase->tp_as_buffer == NULL)
            basebase = NULL;
        COPYBUF(bf_getbuffer);
        COPYBUF(bf_releasebuffer);
    }

    basebase = base->tp_base;

    COPYSLOT(tp_dealloc);
    if (type->tp_getattr == NULL && type->tp_getattro == NULL) {
        type->tp_getattr = base->tp_getattr;
        type->tp_getattro = base->tp_getattro;
    }
    if (type->tp_setattr == NULL && type->tp_setattro == NULL) {
        type->tp_setattr = base->tp_setattr;
        type->tp_setattro = base->tp_setattro;
    }
    COPYSLOT(tp_repr);
    /* tp_hash see tp_richcompare */
    {
        /* Always inherit tp_vectorcall_offset to support PyVectorcall_Call().
         * If Py_TPFLAGS_HAVE_VECTORCALL is not inherited, then vectorcall
         * won't be used automatically. */
        COPYSLOT(tp_vectorcall_offset);

        /* Inherit Py_TPFLAGS_HAVE_VECTORCALL if tp_call is not overridden */
        if (!type->tp_call &&
            _PyType_HasFeature(base, Py_TPFLAGS_HAVE_VECTORCALL))
        {
            type->tp_flags |= Py_TPFLAGS_HAVE_VECTORCALL;
        }
        COPYSLOT(tp_call);
    }
    COPYSLOT(tp_str);
    {
        /* Copy comparison-related slots only when
           not overriding them anywhere */
        if (type->tp_richcompare == NULL &&
            type->tp_hash == NULL)
        {
            int r = overrides_hash(type);
            if (r < 0) {
                return -1;
            }
            if (!r) {
                type->tp_richcompare = base->tp_richcompare;
                type->tp_hash = base->tp_hash;
            }
        }
    }
    {
        COPYSLOT(tp_iter);
        COPYSLOT(tp_iternext);
    }
    {
        COPYSLOT(tp_descr_get);
        /* Inherit Py_TPFLAGS_METHOD_DESCRIPTOR if tp_descr_get was inherited,
         * but only for extension types */
        if (base->tp_descr_get &&
            type->tp_descr_get == base->tp_descr_get &&
            _PyType_HasFeature(type, Py_TPFLAGS_IMMUTABLETYPE) &&
            _PyType_HasFeature(base, Py_TPFLAGS_METHOD_DESCRIPTOR))
        {
            type->tp_flags |= Py_TPFLAGS_METHOD_DESCRIPTOR;
        }
        COPYSLOT(tp_descr_set);
        COPYSLOT(tp_dictoffset);
        COPYSLOT(tp_init);
        COPYSLOT(tp_alloc);
        COPYSLOT(tp_is_gc);
        COPYSLOT(tp_finalize);
        if ((type->tp_flags & Py_TPFLAGS_HAVE_GC) ==
            (base->tp_flags & Py_TPFLAGS_HAVE_GC)) {
            /* They agree about gc. */
            COPYSLOT(tp_free);
        }
        else if ((type->tp_flags & Py_TPFLAGS_HAVE_GC) &&
                 type->tp_free == NULL &&
                 base->tp_free == PyObject_Free) {
            /* A bit of magic to plug in the correct default
             * tp_free function when a derived class adds gc,
             * didn't define tp_free, and the base uses the
             * default non-gc tp_free.
             */
            type->tp_free = PyObject_GC_Del;
        }
        /* else they didn't agree about gc, and there isn't something
         * obvious to be done -- the type is on its own.
         */
    }
    return 0;
}

static int add_operators(PyTypeObject *);
static int add_tp_new_wrapper(PyTypeObject *type);

#define COLLECTION_FLAGS (Py_TPFLAGS_SEQUENCE | Py_TPFLAGS_MAPPING)

static int
type_ready_pre_checks(PyTypeObject *type)
{
    /* Consistency checks for PEP 590:
     * - Py_TPFLAGS_METHOD_DESCRIPTOR requires tp_descr_get
     * - Py_TPFLAGS_HAVE_VECTORCALL requires tp_call and
     *   tp_vectorcall_offset > 0
     * To avoid mistakes, we require this before inheriting.
     */
    if (type->tp_flags & Py_TPFLAGS_METHOD_DESCRIPTOR) {
        _PyObject_ASSERT((PyObject *)type, type->tp_descr_get != NULL);
    }
    if (type->tp_flags & Py_TPFLAGS_HAVE_VECTORCALL) {
        _PyObject_ASSERT((PyObject *)type, type->tp_vectorcall_offset > 0);
        _PyObject_ASSERT((PyObject *)type, type->tp_call != NULL);
    }

    /* Consistency checks for pattern matching
     * Py_TPFLAGS_SEQUENCE and Py_TPFLAGS_MAPPING are mutually exclusive */
    _PyObject_ASSERT((PyObject *)type, (type->tp_flags & COLLECTION_FLAGS) != COLLECTION_FLAGS);

    if (type->tp_name == NULL) {
        PyErr_Format(PyExc_SystemError,
                     "Type does not define the tp_name field.");
        return -1;
    }
    return 0;
}


static int
type_ready_set_bases(PyTypeObject *type)
{
    /* Initialize tp_base (defaults to BaseObject unless that's us) */
    PyTypeObject *base = type->tp_base;
    if (base == NULL && type != &PyBaseObject_Type) {
        base = &PyBaseObject_Type;
        if (type->tp_flags & Py_TPFLAGS_HEAPTYPE) {
            type->tp_base = (PyTypeObject*)Py_NewRef((PyObject*)base);
        }
        else {
            type->tp_base = base;
        }
    }
    assert(type->tp_base != NULL || type == &PyBaseObject_Type);

    /* Now the only way base can still be NULL is if type is
     * &PyBaseObject_Type. */

    /* Initialize the base class */
    if (base != NULL && !_PyType_IsReady(base)) {
        if (PyType_Ready(base) < 0) {
            return -1;
        }
    }

    /* Initialize ob_type if NULL.      This means extensions that want to be
       compilable separately on Windows can call PyType_Ready() instead of
       initializing the ob_type field of their type objects. */
    /* The test for base != NULL is really unnecessary, since base is only
       NULL when type is &PyBaseObject_Type, and we know its ob_type is
       not NULL (it's initialized to &PyType_Type).      But coverity doesn't
       know that. */
    if (Py_IS_TYPE(type, NULL) && base != NULL) {
        Py_SET_TYPE(type, Py_TYPE(base));
    }

    /* Initialize tp_bases */
    PyObject *bases = type->tp_bases;
    if (bases == NULL) {
        PyTypeObject *base = type->tp_base;
        if (base == NULL) {
            bases = PyTuple_New(0);
        }
        else {
            bases = PyTuple_Pack(1, base);
        }
        if (bases == NULL) {
            return -1;
        }
        type->tp_bases = bases;
    }
    return 0;
}


static int
type_ready_set_dict(PyTypeObject *type)
{
    if (type->tp_dict != NULL) {
        return 0;
    }

    PyObject *dict = PyDict_New();
    if (dict == NULL) {
        return -1;
    }
    type->tp_dict = dict;
    return 0;
}


/* If the type dictionary doesn't contain a __doc__, set it from
   the tp_doc slot. */
static int
type_dict_set_doc(PyTypeObject *type)
{
    int r = PyDict_Contains(type->tp_dict, &_Py_ID(__doc__));
    if (r < 0) {
        return -1;
    }
    if (r > 0) {
        return 0;
    }

    if (type->tp_doc != NULL) {
        const char *doc_str;
        doc_str = _PyType_DocWithoutSignature(type->tp_name, type->tp_doc);
        PyObject *doc = PyUnicode_FromString(doc_str);
        if (doc == NULL) {
            return -1;
        }

        if (PyDict_SetItem(type->tp_dict, &_Py_ID(__doc__), doc) < 0) {
            Py_DECREF(doc);
            return -1;
        }
        Py_DECREF(doc);
    }
    else {
        if (PyDict_SetItem(type->tp_dict, &_Py_ID(__doc__), Py_None) < 0) {
            return -1;
        }
    }
    return 0;
}


static int
type_ready_fill_dict(PyTypeObject *type)
{
    /* Add type-specific descriptors to tp_dict */
    if (add_operators(type) < 0) {
        return -1;
    }
    if (type_add_methods(type) < 0) {
        return -1;
    }
    if (type_add_members(type) < 0) {
        return -1;
    }
    if (type_add_getset(type) < 0) {
        return -1;
    }
    if (type_dict_set_doc(type) < 0) {
        return -1;
    }
    return 0;
}

static int
type_ready_preheader(PyTypeObject *type)
{
    if (type->tp_flags & Py_TPFLAGS_MANAGED_DICT) {
        if (type->tp_dictoffset > 0 || type->tp_dictoffset < -1) {
            PyErr_Format(PyExc_TypeError,
                        "type %s has the Py_TPFLAGS_MANAGED_DICT flag "
                        "but tp_dictoffset is set",
                        type->tp_name);
            return -1;
        }
        type->tp_dictoffset = -1;
    }
    if (type->tp_flags & Py_TPFLAGS_MANAGED_WEAKREF) {
        if (type->tp_weaklistoffset != 0 &&
            type->tp_weaklistoffset != MANAGED_WEAKREF_OFFSET)
        {
            PyErr_Format(PyExc_TypeError,
                        "type %s has the Py_TPFLAGS_MANAGED_WEAKREF flag "
                        "but tp_weaklistoffset is set",
                        type->tp_name);
            return -1;
        }
        type->tp_weaklistoffset = MANAGED_WEAKREF_OFFSET;
    }
    return 0;
}

static int
type_ready_mro(PyTypeObject *type)
{
    /* Calculate method resolution order */
    if (mro_internal(type, NULL) < 0) {
        return -1;
    }
    assert(type->tp_mro != NULL);
    assert(PyTuple_Check(type->tp_mro));

    /* All bases of statically allocated type should be statically allocated,
       and static builtin types must have static builtin bases. */
    if (!(type->tp_flags & Py_TPFLAGS_HEAPTYPE)) {
        assert(type->tp_flags & Py_TPFLAGS_IMMUTABLETYPE);
        int isbuiltin = type->tp_flags & _Py_TPFLAGS_STATIC_BUILTIN;
        PyObject *mro = type->tp_mro;
        Py_ssize_t n = PyTuple_GET_SIZE(mro);
        for (Py_ssize_t i = 0; i < n; i++) {
            PyTypeObject *base = _PyType_CAST(PyTuple_GET_ITEM(mro, i));
            if (base->tp_flags & Py_TPFLAGS_HEAPTYPE) {
                PyErr_Format(PyExc_TypeError,
                             "type '%.100s' is not dynamically allocated but "
                             "its base type '%.100s' is dynamically allocated",
                             type->tp_name, base->tp_name);
                return -1;
            }
            assert(!isbuiltin || (base->tp_flags & _Py_TPFLAGS_STATIC_BUILTIN));
        }
    }
    return 0;
}


// For static types, inherit tp_as_xxx structures from the base class
// if it's NULL.
//
// For heap types, tp_as_xxx structures are not NULL: they are set to the
// PyHeapTypeObject.as_xxx fields by type_new_alloc().
static void
type_ready_inherit_as_structs(PyTypeObject *type, PyTypeObject *base)
{
    if (type->tp_as_async == NULL) {
        type->tp_as_async = base->tp_as_async;
    }
    if (type->tp_as_number == NULL) {
        type->tp_as_number = base->tp_as_number;
    }
    if (type->tp_as_sequence == NULL) {
        type->tp_as_sequence = base->tp_as_sequence;
    }
    if (type->tp_as_mapping == NULL) {
        type->tp_as_mapping = base->tp_as_mapping;
    }
    if (type->tp_as_buffer == NULL) {
        type->tp_as_buffer = base->tp_as_buffer;
    }
}

static void
inherit_patma_flags(PyTypeObject *type, PyTypeObject *base) {
    if ((type->tp_flags & COLLECTION_FLAGS) == 0) {
        type->tp_flags |= base->tp_flags & COLLECTION_FLAGS;
    }
}

static int
type_ready_inherit(PyTypeObject *type)
{
    /* Inherit special flags from dominant base */
    PyTypeObject *base = type->tp_base;
    if (base != NULL) {
        inherit_special(type, base);
    }

    // Inherit slots
    PyObject *mro = type->tp_mro;
    Py_ssize_t n = PyTuple_GET_SIZE(type->tp_mro);
    for (Py_ssize_t i = 1; i < n; i++) {
        PyObject *b = PyTuple_GET_ITEM(mro, i);
        if (PyType_Check(b)) {
            if (inherit_slots(type, (PyTypeObject *)b) < 0) {
                return -1;
            }
            inherit_patma_flags(type, (PyTypeObject *)b);
        }
    }

    if (base != NULL) {
        type_ready_inherit_as_structs(type, base);
    }

    /* Sanity check for tp_free. */
    if (_PyType_IS_GC(type) && (type->tp_flags & Py_TPFLAGS_BASETYPE) &&
        (type->tp_free == NULL || type->tp_free == PyObject_Del))
    {
        /* This base class needs to call tp_free, but doesn't have
         * one, or its tp_free is for non-gc'ed objects.
         */
        PyErr_Format(PyExc_TypeError, "type '%.100s' participates in "
                     "gc and is a base type but has inappropriate "
                     "tp_free slot",
                     type->tp_name);
        return -1;
    }

    return 0;
}


/* Hack for tp_hash and __hash__.
   If after all that, tp_hash is still NULL, and __hash__ is not in
   tp_dict, set tp_hash to PyObject_HashNotImplemented and
   tp_dict['__hash__'] equal to None.
   This signals that __hash__ is not inherited. */
static int
type_ready_set_hash(PyTypeObject *type)
{
    if (type->tp_hash != NULL) {
        return 0;
    }

    int r = PyDict_Contains(type->tp_dict, &_Py_ID(__hash__));
    if (r < 0) {
        return -1;
    }
    if (r > 0) {
        return 0;
    }

    if (PyDict_SetItem(type->tp_dict, &_Py_ID(__hash__), Py_None) < 0) {
        return -1;
    }
    type->tp_hash = PyObject_HashNotImplemented;
    return 0;
}


/* Link into each base class's list of subclasses */
static int
type_ready_add_subclasses(PyTypeObject *type)
{
    PyObject *bases = type->tp_bases;
    Py_ssize_t nbase = PyTuple_GET_SIZE(bases);
    for (Py_ssize_t i = 0; i < nbase; i++) {
        PyObject *b = PyTuple_GET_ITEM(bases, i);
        if (PyType_Check(b) && add_subclass((PyTypeObject *)b, type) < 0) {
            return -1;
        }
    }
    return 0;
}


// Set tp_new and the "__new__" key in the type dictionary.
// Use the Py_TPFLAGS_DISALLOW_INSTANTIATION flag.
static int
type_ready_set_new(PyTypeObject *type)
{
    PyTypeObject *base = type->tp_base;
    /* The condition below could use some explanation.

       It appears that tp_new is not inherited for static types whose base
       class is 'object'; this seems to be a precaution so that old extension
       types don't suddenly become callable (object.__new__ wouldn't insure the
       invariants that the extension type's own factory function ensures).

       Heap types, of course, are under our control, so they do inherit tp_new;
       static extension types that specify some other built-in type as the
       default also inherit object.__new__. */
    if (type->tp_new == NULL
        && base == &PyBaseObject_Type
        && !(type->tp_flags & Py_TPFLAGS_HEAPTYPE))
    {
        type->tp_flags |= Py_TPFLAGS_DISALLOW_INSTANTIATION;
    }

    if (!(type->tp_flags & Py_TPFLAGS_DISALLOW_INSTANTIATION)) {
        if (type->tp_new != NULL) {
            // If "__new__" key does not exists in the type dictionary,
            // set it to tp_new_wrapper().
            if (add_tp_new_wrapper(type) < 0) {
                return -1;
            }
        }
        else {
            // tp_new is NULL: inherit tp_new from base
            type->tp_new = base->tp_new;
        }
    }
    else {
        // Py_TPFLAGS_DISALLOW_INSTANTIATION sets tp_new to NULL
        type->tp_new = NULL;
    }
    return 0;
}

static int
type_ready_managed_dict(PyTypeObject *type)
{
    if (!(type->tp_flags & Py_TPFLAGS_MANAGED_DICT)) {
        return 0;
    }
    if (!(type->tp_flags & Py_TPFLAGS_HEAPTYPE)) {
        PyErr_Format(PyExc_SystemError,
                     "type %s has the Py_TPFLAGS_MANAGED_DICT flag "
                     "but not Py_TPFLAGS_HEAPTYPE flag",
                     type->tp_name);
        return -1;
    }
    PyHeapTypeObject* et = (PyHeapTypeObject*)type;
    if (et->ht_cached_keys == NULL) {
        et->ht_cached_keys = _PyDict_NewKeysForClass();
        if (et->ht_cached_keys == NULL) {
            PyErr_NoMemory();
            return -1;
        }
    }
    return 0;
}

static int
type_ready_post_checks(PyTypeObject *type)
{
    // bpo-44263: tp_traverse is required if Py_TPFLAGS_HAVE_GC is set.
    // Note: tp_clear is optional.
    if (type->tp_flags & Py_TPFLAGS_HAVE_GC
        && type->tp_traverse == NULL)
    {
        PyErr_Format(PyExc_SystemError,
                     "type %s has the Py_TPFLAGS_HAVE_GC flag "
                     "but has no traverse function",
                     type->tp_name);
        return -1;
    }
    if (type->tp_flags & Py_TPFLAGS_MANAGED_DICT) {
        if (type->tp_dictoffset != -1) {
            PyErr_Format(PyExc_SystemError,
                        "type %s has the Py_TPFLAGS_MANAGED_DICT flag "
                        "but tp_dictoffset is set to incompatible value",
                        type->tp_name);
            return -1;
        }
    }
    else if (type->tp_dictoffset < (Py_ssize_t)sizeof(PyObject)) {
        if (type->tp_dictoffset + type->tp_basicsize <= 0) {
            PyErr_Format(PyExc_SystemError,
                         "type %s has a tp_dictoffset that is too small");
        }
    }
    return 0;
}


static int
type_ready(PyTypeObject *type)
{
    if (type_ready_pre_checks(type) < 0) {
        return -1;
    }

#ifdef Py_TRACE_REFS
    /* PyType_Ready is the closest thing we have to a choke point
     * for type objects, so is the best place I can think of to try
     * to get type objects into the doubly-linked list of all objects.
     * Still, not all type objects go through PyType_Ready.
     */
    _Py_AddToAllObjects((PyObject *)type, 0);
#endif

    /* Initialize tp_dict: _PyType_IsReady() tests if tp_dict != NULL */
    if (type_ready_set_dict(type) < 0) {
        return -1;
    }
    if (type_ready_set_bases(type) < 0) {
        return -1;
    }
    if (type_ready_mro(type) < 0) {
        return -1;
    }
    if (type_ready_set_new(type) < 0) {
        return -1;
    }
    if (type_ready_fill_dict(type) < 0) {
        return -1;
    }
    if (type_ready_inherit(type) < 0) {
        return -1;
    }
    if (type_ready_preheader(type) < 0) {
        return -1;
    }
    if (type_ready_set_hash(type) < 0) {
        return -1;
    }
    if (type_ready_add_subclasses(type) < 0) {
        return -1;
    }
    if (type_ready_managed_dict(type) < 0) {
        return -1;
    }
    if (type_ready_post_checks(type) < 0) {
        return -1;
    }
    return 0;
}


int
PyType_Ready(PyTypeObject *type)
{
    if (type->tp_flags & Py_TPFLAGS_READY) {
        assert(_PyType_CheckConsistency(type));
        return 0;
    }
    _PyObject_ASSERT((PyObject *)type,
                     (type->tp_flags & Py_TPFLAGS_READYING) == 0);

    type->tp_flags |= Py_TPFLAGS_READYING;

    /* Historically, all static types were immutable. See bpo-43908 */
    if (!(type->tp_flags & Py_TPFLAGS_HEAPTYPE)) {
        type->tp_flags |= Py_TPFLAGS_IMMUTABLETYPE;
    }

    if (type_ready(type) < 0) {
        type->tp_flags &= ~Py_TPFLAGS_READYING;
        return -1;
    }

    /* All done -- set the ready flag */
    type->tp_flags = (type->tp_flags & ~Py_TPFLAGS_READYING) | Py_TPFLAGS_READY;
    assert(_PyType_CheckConsistency(type));
    return 0;
}

int
_PyStaticType_InitBuiltin(PyTypeObject *self)
{
<<<<<<< HEAD
    assert(_Py_IsImmortal((PyObject *)self));
    self->tp_flags = self->tp_flags | _Py_TPFLAGS_STATIC_BUILTIN;
=======
    self->tp_flags |= _Py_TPFLAGS_STATIC_BUILTIN;

    assert(NEXT_GLOBAL_VERSION_TAG <= _Py_MAX_GLOBAL_TYPE_VERSION_TAG);
    self->tp_version_tag = NEXT_GLOBAL_VERSION_TAG++;
    self->tp_flags |= Py_TPFLAGS_VALID_VERSION_TAG;
>>>>>>> 0d78c1b9

    static_builtin_state_init(self);

    int res = PyType_Ready(self);
    if (res < 0) {
        static_builtin_state_clear(self);
    }

    _Py_EnsureImmortal(self->tp_dict);
    _Py_EnsureImmortal(self->tp_bases);
    _Py_EnsureImmortal(self->tp_mro);

    return res;
}


static PyObject *
init_subclasses(PyTypeObject *self)
{
    PyObject *subclasses = PyDict_New();
    if (subclasses == NULL) {
        return NULL;
    }
    if (self->tp_flags & _Py_TPFLAGS_STATIC_BUILTIN) {
        static_builtin_state *state = _PyStaticType_GetState(self);
        state->tp_subclasses = subclasses;
        return subclasses;
    }
    self->tp_subclasses = (void *)subclasses;
    return subclasses;
}

static void
clear_subclasses(PyTypeObject *self)
{
    /* Delete the dictionary to save memory. _PyStaticType_Dealloc()
       callers also test if tp_subclasses is NULL to check if a static type
       has no subclass. */
    if (self->tp_flags & _Py_TPFLAGS_STATIC_BUILTIN) {
        static_builtin_state *state = _PyStaticType_GetState(self);
        Py_CLEAR(state->tp_subclasses);
        return;
    }
    Py_CLEAR(self->tp_subclasses);
}

static int
add_subclass(PyTypeObject *base, PyTypeObject *type)
{
    PyObject *key = PyLong_FromVoidPtr((void *) type);
    if (key == NULL)
        return -1;

    PyObject *ref = PyWeakref_NewRef((PyObject *)type, NULL);
    if (ref == NULL) {
        Py_DECREF(key);
        return -1;
    }

    // Only get tp_subclasses after creating the key and value.
    // PyWeakref_NewRef() can trigger a garbage collection which can execute
    // arbitrary Python code and so modify base->tp_subclasses.
    PyObject *subclasses = lookup_subclasses(base);
    if (subclasses == NULL) {
        subclasses = init_subclasses(base);
        if (subclasses == NULL) {
            Py_DECREF(key);
            Py_DECREF(ref);
            return -1;
        }
    }
    assert(PyDict_CheckExact(subclasses));

    int result = PyDict_SetItem(subclasses, key, ref);
    Py_DECREF(ref);
    Py_DECREF(key);
    return result;
}

static int
add_all_subclasses(PyTypeObject *type, PyObject *bases)
{
    Py_ssize_t n = PyTuple_GET_SIZE(bases);
    int res = 0;
    for (Py_ssize_t i = 0; i < n; i++) {
        PyObject *obj = PyTuple_GET_ITEM(bases, i);
        // bases tuple must only contain types
        PyTypeObject *base = _PyType_CAST(obj);
        if (add_subclass(base, type) < 0) {
            res = -1;
        }
    }
    return res;
}

static inline PyTypeObject *
subclass_from_ref(PyObject *ref)
{
    assert(PyWeakref_CheckRef(ref));
    PyObject *obj = PyWeakref_GET_OBJECT(ref);  // borrowed ref
    assert(obj != NULL);
    if (obj == Py_None) {
        return NULL;
    }
    assert(PyType_Check(obj));
    return _PyType_CAST(obj);
}

static PyObject *
get_subclasses_key(PyTypeObject *type, PyTypeObject *base)
{
    PyObject *key = PyLong_FromVoidPtr((void *) type);
    if (key != NULL) {
        return key;
    }
    PyErr_Clear();

    /* This basically means we're out of memory.
       We fall back to manually traversing the values. */
    Py_ssize_t i = 0;
    PyObject *ref;  // borrowed ref
    PyObject *subclasses = lookup_subclasses(base);
    if (subclasses != NULL) {
        while (PyDict_Next(subclasses, &i, &key, &ref)) {
            PyTypeObject *subclass = subclass_from_ref(ref);  // borrowed
            if (subclass == type) {
                return Py_NewRef(key);
            }
        }
    }
    /* It wasn't found. */
    return NULL;
}

static void
remove_subclass(PyTypeObject *base, PyTypeObject *type)
{
    PyObject *subclasses = lookup_subclasses(base);  // borrowed ref
    if (subclasses == NULL) {
        return;
    }
    assert(PyDict_CheckExact(subclasses));

    PyObject *key = get_subclasses_key(type, base);
    if (key != NULL && PyDict_DelItem(subclasses, key)) {
        /* This can happen if the type initialization errored out before
           the base subclasses were updated (e.g. a non-str __qualname__
           was passed in the type dict). */
        PyErr_Clear();
    }
    Py_XDECREF(key);

    if (PyDict_Size(subclasses) == 0) {
        clear_subclasses(base);
    }
}

static void
remove_all_subclasses(PyTypeObject *type, PyObject *bases)
{
    assert(bases != NULL);
    // remove_subclass() can clear the current exception
    assert(!PyErr_Occurred());

    for (Py_ssize_t i = 0; i < PyTuple_GET_SIZE(bases); i++) {
        PyObject *base = PyTuple_GET_ITEM(bases, i);
        if (PyType_Check(base)) {
            remove_subclass((PyTypeObject*) base, type);
        }
    }
    assert(!PyErr_Occurred());
}

static int
check_num_args(PyObject *ob, int n)
{
    if (!PyTuple_CheckExact(ob)) {
        PyErr_SetString(PyExc_SystemError,
            "PyArg_UnpackTuple() argument list is not a tuple");
        return 0;
    }
    if (n == PyTuple_GET_SIZE(ob))
        return 1;
    PyErr_Format(
        PyExc_TypeError,
        "expected %d argument%s, got %zd", n, n == 1 ? "" : "s", PyTuple_GET_SIZE(ob));
    return 0;
}

/* Generic wrappers for overloadable 'operators' such as __getitem__ */

/* There's a wrapper *function* for each distinct function typedef used
   for type object slots (e.g. binaryfunc, ternaryfunc, etc.).  There's a
   wrapper *table* for each distinct operation (e.g. __len__, __add__).
   Most tables have only one entry; the tables for binary operators have two
   entries, one regular and one with reversed arguments. */

static PyObject *
wrap_lenfunc(PyObject *self, PyObject *args, void *wrapped)
{
    lenfunc func = (lenfunc)wrapped;
    Py_ssize_t res;

    if (!check_num_args(args, 0))
        return NULL;
    res = (*func)(self);
    if (res == -1 && PyErr_Occurred())
        return NULL;
    return PyLong_FromSsize_t(res);
}

static PyObject *
wrap_inquirypred(PyObject *self, PyObject *args, void *wrapped)
{
    inquiry func = (inquiry)wrapped;
    int res;

    if (!check_num_args(args, 0))
        return NULL;
    res = (*func)(self);
    if (res == -1 && PyErr_Occurred())
        return NULL;
    return PyBool_FromLong((long)res);
}

static PyObject *
wrap_binaryfunc(PyObject *self, PyObject *args, void *wrapped)
{
    binaryfunc func = (binaryfunc)wrapped;
    PyObject *other;

    if (!check_num_args(args, 1))
        return NULL;
    other = PyTuple_GET_ITEM(args, 0);
    return (*func)(self, other);
}

static PyObject *
wrap_binaryfunc_l(PyObject *self, PyObject *args, void *wrapped)
{
    binaryfunc func = (binaryfunc)wrapped;
    PyObject *other;

    if (!check_num_args(args, 1))
        return NULL;
    other = PyTuple_GET_ITEM(args, 0);
    return (*func)(self, other);
}

static PyObject *
wrap_binaryfunc_r(PyObject *self, PyObject *args, void *wrapped)
{
    binaryfunc func = (binaryfunc)wrapped;
    PyObject *other;

    if (!check_num_args(args, 1))
        return NULL;
    other = PyTuple_GET_ITEM(args, 0);
    return (*func)(other, self);
}

static PyObject *
wrap_ternaryfunc(PyObject *self, PyObject *args, void *wrapped)
{
    ternaryfunc func = (ternaryfunc)wrapped;
    PyObject *other;
    PyObject *third = Py_None;

    /* Note: This wrapper only works for __pow__() */

    if (!PyArg_UnpackTuple(args, "", 1, 2, &other, &third))
        return NULL;
    return (*func)(self, other, third);
}

static PyObject *
wrap_ternaryfunc_r(PyObject *self, PyObject *args, void *wrapped)
{
    ternaryfunc func = (ternaryfunc)wrapped;
    PyObject *other;
    PyObject *third = Py_None;

    /* Note: This wrapper only works for __pow__() */

    if (!PyArg_UnpackTuple(args, "", 1, 2, &other, &third))
        return NULL;
    return (*func)(other, self, third);
}

static PyObject *
wrap_unaryfunc(PyObject *self, PyObject *args, void *wrapped)
{
    unaryfunc func = (unaryfunc)wrapped;

    if (!check_num_args(args, 0))
        return NULL;
    return (*func)(self);
}

static PyObject *
wrap_indexargfunc(PyObject *self, PyObject *args, void *wrapped)
{
    ssizeargfunc func = (ssizeargfunc)wrapped;
    PyObject* o;
    Py_ssize_t i;

    if (!PyArg_UnpackTuple(args, "", 1, 1, &o))
        return NULL;
    i = PyNumber_AsSsize_t(o, PyExc_OverflowError);
    if (i == -1 && PyErr_Occurred())
        return NULL;
    return (*func)(self, i);
}

static Py_ssize_t
getindex(PyObject *self, PyObject *arg)
{
    Py_ssize_t i;

    i = PyNumber_AsSsize_t(arg, PyExc_OverflowError);
    if (i == -1 && PyErr_Occurred())
        return -1;
    if (i < 0) {
        PySequenceMethods *sq = Py_TYPE(self)->tp_as_sequence;
        if (sq && sq->sq_length) {
            Py_ssize_t n = (*sq->sq_length)(self);
            if (n < 0) {
                assert(PyErr_Occurred());
                return -1;
            }
            i += n;
        }
    }
    return i;
}

static PyObject *
wrap_sq_item(PyObject *self, PyObject *args, void *wrapped)
{
    ssizeargfunc func = (ssizeargfunc)wrapped;
    PyObject *arg;
    Py_ssize_t i;

    if (PyTuple_GET_SIZE(args) == 1) {
        arg = PyTuple_GET_ITEM(args, 0);
        i = getindex(self, arg);
        if (i == -1 && PyErr_Occurred())
            return NULL;
        return (*func)(self, i);
    }
    check_num_args(args, 1);
    assert(PyErr_Occurred());
    return NULL;
}

static PyObject *
wrap_sq_setitem(PyObject *self, PyObject *args, void *wrapped)
{
    ssizeobjargproc func = (ssizeobjargproc)wrapped;
    Py_ssize_t i;
    int res;
    PyObject *arg, *value;

    if (!PyArg_UnpackTuple(args, "", 2, 2, &arg, &value))
        return NULL;
    i = getindex(self, arg);
    if (i == -1 && PyErr_Occurred())
        return NULL;
    res = (*func)(self, i, value);
    if (res == -1 && PyErr_Occurred())
        return NULL;
    Py_RETURN_NONE;
}

static PyObject *
wrap_sq_delitem(PyObject *self, PyObject *args, void *wrapped)
{
    ssizeobjargproc func = (ssizeobjargproc)wrapped;
    Py_ssize_t i;
    int res;
    PyObject *arg;

    if (!check_num_args(args, 1))
        return NULL;
    arg = PyTuple_GET_ITEM(args, 0);
    i = getindex(self, arg);
    if (i == -1 && PyErr_Occurred())
        return NULL;
    res = (*func)(self, i, NULL);
    if (res == -1 && PyErr_Occurred())
        return NULL;
    Py_RETURN_NONE;
}

/* XXX objobjproc is a misnomer; should be objargpred */
static PyObject *
wrap_objobjproc(PyObject *self, PyObject *args, void *wrapped)
{
    objobjproc func = (objobjproc)wrapped;
    int res;
    PyObject *value;

    if (!check_num_args(args, 1))
        return NULL;
    value = PyTuple_GET_ITEM(args, 0);
    res = (*func)(self, value);
    if (res == -1 && PyErr_Occurred())
        return NULL;
    else
        return PyBool_FromLong(res);
}

static PyObject *
wrap_objobjargproc(PyObject *self, PyObject *args, void *wrapped)
{
    objobjargproc func = (objobjargproc)wrapped;
    int res;
    PyObject *key, *value;

    if (!PyArg_UnpackTuple(args, "", 2, 2, &key, &value))
        return NULL;
    res = (*func)(self, key, value);
    if (res == -1 && PyErr_Occurred())
        return NULL;
    Py_RETURN_NONE;
}

static PyObject *
wrap_delitem(PyObject *self, PyObject *args, void *wrapped)
{
    objobjargproc func = (objobjargproc)wrapped;
    int res;
    PyObject *key;

    if (!check_num_args(args, 1))
        return NULL;
    key = PyTuple_GET_ITEM(args, 0);
    res = (*func)(self, key, NULL);
    if (res == -1 && PyErr_Occurred())
        return NULL;
    Py_RETURN_NONE;
}

/* Helper to check for object.__setattr__ or __delattr__ applied to a type.
   This is called the Carlo Verre hack after its discoverer.  See
   https://mail.python.org/pipermail/python-dev/2003-April/034535.html
   */
static int
hackcheck(PyObject *self, setattrofunc func, const char *what)
{
    PyTypeObject *type = Py_TYPE(self);
    PyObject *mro = type->tp_mro;
    if (!mro) {
        /* Probably ok not to check the call in this case. */
        return 1;
    }
    assert(PyTuple_Check(mro));

    /* Find the (base) type that defined the type's slot function. */
    PyTypeObject *defining_type = type;
    Py_ssize_t i;
    for (i = PyTuple_GET_SIZE(mro) - 1; i >= 0; i--) {
        PyTypeObject *base = _PyType_CAST(PyTuple_GET_ITEM(mro, i));
        if (base->tp_setattro == slot_tp_setattro) {
            /* Ignore Python classes:
               they never define their own C-level setattro. */
        }
        else if (base->tp_setattro == type->tp_setattro) {
            defining_type = base;
            break;
        }
    }

    /* Reject calls that jump over intermediate C-level overrides. */
    for (PyTypeObject *base = defining_type; base; base = base->tp_base) {
        if (base->tp_setattro == func) {
            /* 'func' is the right slot function to call. */
            break;
        }
        else if (base->tp_setattro != slot_tp_setattro) {
            /* 'base' is not a Python class and overrides 'func'.
               Its tp_setattro should be called instead. */
            PyErr_Format(PyExc_TypeError,
                         "can't apply this %s to %s object",
                         what,
                         type->tp_name);
            return 0;
        }
    }
    return 1;
}

static PyObject *
wrap_setattr(PyObject *self, PyObject *args, void *wrapped)
{
    setattrofunc func = (setattrofunc)wrapped;
    int res;
    PyObject *name, *value;

    if (!PyArg_UnpackTuple(args, "", 2, 2, &name, &value))
        return NULL;
    if (!hackcheck(self, func, "__setattr__"))
        return NULL;
    res = (*func)(self, name, value);
    if (res < 0)
        return NULL;
    Py_RETURN_NONE;
}

static PyObject *
wrap_delattr(PyObject *self, PyObject *args, void *wrapped)
{
    setattrofunc func = (setattrofunc)wrapped;
    int res;
    PyObject *name;

    if (!check_num_args(args, 1))
        return NULL;
    name = PyTuple_GET_ITEM(args, 0);
    if (!hackcheck(self, func, "__delattr__"))
        return NULL;
    res = (*func)(self, name, NULL);
    if (res < 0)
        return NULL;
    Py_RETURN_NONE;
}

static PyObject *
wrap_hashfunc(PyObject *self, PyObject *args, void *wrapped)
{
    hashfunc func = (hashfunc)wrapped;
    Py_hash_t res;

    if (!check_num_args(args, 0))
        return NULL;
    res = (*func)(self);
    if (res == -1 && PyErr_Occurred())
        return NULL;
    return PyLong_FromSsize_t(res);
}

static PyObject *
wrap_call(PyObject *self, PyObject *args, void *wrapped, PyObject *kwds)
{
    ternaryfunc func = (ternaryfunc)wrapped;

    return (*func)(self, args, kwds);
}

static PyObject *
wrap_del(PyObject *self, PyObject *args, void *wrapped)
{
    destructor func = (destructor)wrapped;

    if (!check_num_args(args, 0))
        return NULL;

    (*func)(self);
    Py_RETURN_NONE;
}

static PyObject *
wrap_richcmpfunc(PyObject *self, PyObject *args, void *wrapped, int op)
{
    richcmpfunc func = (richcmpfunc)wrapped;
    PyObject *other;

    if (!check_num_args(args, 1))
        return NULL;
    other = PyTuple_GET_ITEM(args, 0);
    return (*func)(self, other, op);
}

#undef RICHCMP_WRAPPER
#define RICHCMP_WRAPPER(NAME, OP) \
static PyObject * \
richcmp_##NAME(PyObject *self, PyObject *args, void *wrapped) \
{ \
    return wrap_richcmpfunc(self, args, wrapped, OP); \
}

RICHCMP_WRAPPER(lt, Py_LT)
RICHCMP_WRAPPER(le, Py_LE)
RICHCMP_WRAPPER(eq, Py_EQ)
RICHCMP_WRAPPER(ne, Py_NE)
RICHCMP_WRAPPER(gt, Py_GT)
RICHCMP_WRAPPER(ge, Py_GE)

static PyObject *
wrap_next(PyObject *self, PyObject *args, void *wrapped)
{
    unaryfunc func = (unaryfunc)wrapped;
    PyObject *res;

    if (!check_num_args(args, 0))
        return NULL;
    res = (*func)(self);
    if (res == NULL && !PyErr_Occurred())
        PyErr_SetNone(PyExc_StopIteration);
    return res;
}

static PyObject *
wrap_descr_get(PyObject *self, PyObject *args, void *wrapped)
{
    descrgetfunc func = (descrgetfunc)wrapped;
    PyObject *obj;
    PyObject *type = NULL;

    if (!PyArg_UnpackTuple(args, "", 1, 2, &obj, &type))
        return NULL;
    if (obj == Py_None)
        obj = NULL;
    if (type == Py_None)
        type = NULL;
    if (type == NULL && obj == NULL) {
        PyErr_SetString(PyExc_TypeError,
                        "__get__(None, None) is invalid");
        return NULL;
    }
    return (*func)(self, obj, type);
}

static PyObject *
wrap_descr_set(PyObject *self, PyObject *args, void *wrapped)
{
    descrsetfunc func = (descrsetfunc)wrapped;
    PyObject *obj, *value;
    int ret;

    if (!PyArg_UnpackTuple(args, "", 2, 2, &obj, &value))
        return NULL;
    ret = (*func)(self, obj, value);
    if (ret < 0)
        return NULL;
    Py_RETURN_NONE;
}

static PyObject *
wrap_descr_delete(PyObject *self, PyObject *args, void *wrapped)
{
    descrsetfunc func = (descrsetfunc)wrapped;
    PyObject *obj;
    int ret;

    if (!check_num_args(args, 1))
        return NULL;
    obj = PyTuple_GET_ITEM(args, 0);
    ret = (*func)(self, obj, NULL);
    if (ret < 0)
        return NULL;
    Py_RETURN_NONE;
}

static PyObject *
wrap_init(PyObject *self, PyObject *args, void *wrapped, PyObject *kwds)
{
    initproc func = (initproc)wrapped;

    if (func(self, args, kwds) < 0)
        return NULL;
    Py_RETURN_NONE;
}

static PyObject *
tp_new_wrapper(PyObject *self, PyObject *args, PyObject *kwds)
{
    PyTypeObject *staticbase;
    PyObject *arg0, *res;

    if (self == NULL || !PyType_Check(self)) {
        PyErr_Format(PyExc_SystemError,
                     "__new__() called with non-type 'self'");
        return NULL;
    }
    PyTypeObject *type = (PyTypeObject *)self;

    if (!PyTuple_Check(args) || PyTuple_GET_SIZE(args) < 1) {
        PyErr_Format(PyExc_TypeError,
                     "%s.__new__(): not enough arguments",
                     type->tp_name);
        return NULL;
    }
    arg0 = PyTuple_GET_ITEM(args, 0);
    if (!PyType_Check(arg0)) {
        PyErr_Format(PyExc_TypeError,
                     "%s.__new__(X): X is not a type object (%s)",
                     type->tp_name,
                     Py_TYPE(arg0)->tp_name);
        return NULL;
    }
    PyTypeObject *subtype = (PyTypeObject *)arg0;

    if (!PyType_IsSubtype(subtype, type)) {
        PyErr_Format(PyExc_TypeError,
                     "%s.__new__(%s): %s is not a subtype of %s",
                     type->tp_name,
                     subtype->tp_name,
                     subtype->tp_name,
                     type->tp_name);
        return NULL;
    }

    /* Check that the use doesn't do something silly and unsafe like
       object.__new__(dict).  To do this, we check that the
       most derived base that's not a heap type is this type. */
    staticbase = subtype;
    while (staticbase && (staticbase->tp_new == slot_tp_new))
        staticbase = staticbase->tp_base;
    /* If staticbase is NULL now, it is a really weird type.
       In the spirit of backwards compatibility (?), just shut up. */
    if (staticbase && staticbase->tp_new != type->tp_new) {
        PyErr_Format(PyExc_TypeError,
                     "%s.__new__(%s) is not safe, use %s.__new__()",
                     type->tp_name,
                     subtype->tp_name,
                     staticbase->tp_name);
        return NULL;
    }

    args = PyTuple_GetSlice(args, 1, PyTuple_GET_SIZE(args));
    if (args == NULL)
        return NULL;
    res = type->tp_new(subtype, args, kwds);
    Py_DECREF(args);
    return res;
}

static struct PyMethodDef tp_new_methoddef[] = {
    {"__new__", _PyCFunction_CAST(tp_new_wrapper), METH_VARARGS|METH_KEYWORDS,
     PyDoc_STR("__new__($type, *args, **kwargs)\n--\n\n"
               "Create and return a new object.  "
               "See help(type) for accurate signature.")},
    {0}
};

static int
add_tp_new_wrapper(PyTypeObject *type)
{
    int r = PyDict_Contains(type->tp_dict, &_Py_ID(__new__));
    if (r > 0) {
        return 0;
    }
    if (r < 0) {
        return -1;
    }

    PyObject *func = PyCFunction_NewEx(tp_new_methoddef, (PyObject *)type, NULL);
    if (func == NULL) {
        return -1;
    }
    r = PyDict_SetItem(type->tp_dict, &_Py_ID(__new__), func);
    Py_DECREF(func);
    return r;
}

/* Slot wrappers that call the corresponding __foo__ slot.  See comments
   below at override_slots() for more explanation. */

#define SLOT0(FUNCNAME, DUNDER) \
static PyObject * \
FUNCNAME(PyObject *self) \
{ \
    PyObject* stack[1] = {self}; \
    return vectorcall_method(&_Py_ID(DUNDER), stack, 1); \
}

#define SLOT1(FUNCNAME, DUNDER, ARG1TYPE) \
static PyObject * \
FUNCNAME(PyObject *self, ARG1TYPE arg1) \
{ \
    PyObject* stack[2] = {self, arg1}; \
    return vectorcall_method(&_Py_ID(DUNDER), stack, 2); \
}

/* Boolean helper for SLOT1BINFULL().
   right.__class__ is a nontrivial subclass of left.__class__. */
static int
method_is_overloaded(PyObject *left, PyObject *right, PyObject *name)
{
    PyObject *a, *b;
    int ok;

    if (_PyObject_LookupAttr((PyObject *)(Py_TYPE(right)), name, &b) < 0) {
        return -1;
    }
    if (b == NULL) {
        /* If right doesn't have it, it's not overloaded */
        return 0;
    }

    if (_PyObject_LookupAttr((PyObject *)(Py_TYPE(left)), name, &a) < 0) {
        Py_DECREF(b);
        return -1;
    }
    if (a == NULL) {
        Py_DECREF(b);
        /* If right has it but left doesn't, it's overloaded */
        return 1;
    }

    ok = PyObject_RichCompareBool(a, b, Py_NE);
    Py_DECREF(a);
    Py_DECREF(b);
    return ok;
}


#define SLOT1BINFULL(FUNCNAME, TESTFUNC, SLOTNAME, DUNDER, RDUNDER) \
static PyObject * \
FUNCNAME(PyObject *self, PyObject *other) \
{ \
    PyObject* stack[2]; \
    PyThreadState *tstate = _PyThreadState_GET(); \
    int do_other = !Py_IS_TYPE(self, Py_TYPE(other)) && \
        Py_TYPE(other)->tp_as_number != NULL && \
        Py_TYPE(other)->tp_as_number->SLOTNAME == TESTFUNC; \
    if (Py_TYPE(self)->tp_as_number != NULL && \
        Py_TYPE(self)->tp_as_number->SLOTNAME == TESTFUNC) { \
        PyObject *r; \
        if (do_other && PyType_IsSubtype(Py_TYPE(other), Py_TYPE(self))) { \
            int ok = method_is_overloaded(self, other, &_Py_ID(RDUNDER)); \
            if (ok < 0) { \
                return NULL; \
            } \
            if (ok) { \
                stack[0] = other; \
                stack[1] = self; \
                r = vectorcall_maybe(tstate, &_Py_ID(RDUNDER), stack, 2); \
                if (r != Py_NotImplemented) \
                    return r; \
                Py_DECREF(r); \
                do_other = 0; \
            } \
        } \
        stack[0] = self; \
        stack[1] = other; \
        r = vectorcall_maybe(tstate, &_Py_ID(DUNDER), stack, 2); \
        if (r != Py_NotImplemented || \
            Py_IS_TYPE(other, Py_TYPE(self))) \
            return r; \
        Py_DECREF(r); \
    } \
    if (do_other) { \
        stack[0] = other; \
        stack[1] = self; \
        return vectorcall_maybe(tstate, &_Py_ID(RDUNDER), stack, 2); \
    } \
    Py_RETURN_NOTIMPLEMENTED; \
}

#define SLOT1BIN(FUNCNAME, SLOTNAME, DUNDER, RDUNDER) \
    SLOT1BINFULL(FUNCNAME, FUNCNAME, SLOTNAME, DUNDER, RDUNDER)

static Py_ssize_t
slot_sq_length(PyObject *self)
{
    PyObject* stack[1] = {self};
    PyObject *res = vectorcall_method(&_Py_ID(__len__), stack, 1);
    Py_ssize_t len;

    if (res == NULL)
        return -1;

    Py_SETREF(res, _PyNumber_Index(res));
    if (res == NULL)
        return -1;

    assert(PyLong_Check(res));
    if (_PyLong_IsNegative((PyLongObject *)res)) {
        Py_DECREF(res);
        PyErr_SetString(PyExc_ValueError,
                        "__len__() should return >= 0");
        return -1;
    }

    len = PyNumber_AsSsize_t(res, PyExc_OverflowError);
    assert(len >= 0 || PyErr_ExceptionMatches(PyExc_OverflowError));
    Py_DECREF(res);
    return len;
}

static PyObject *
slot_sq_item(PyObject *self, Py_ssize_t i)
{
    PyObject *ival = PyLong_FromSsize_t(i);
    if (ival == NULL) {
        return NULL;
    }
    PyObject *stack[2] = {self, ival};
    PyObject *retval = vectorcall_method(&_Py_ID(__getitem__), stack, 2);
    Py_DECREF(ival);
    return retval;
}

static int
slot_sq_ass_item(PyObject *self, Py_ssize_t index, PyObject *value)
{
    PyObject *stack[3];
    PyObject *res;
    PyObject *index_obj;

    index_obj = PyLong_FromSsize_t(index);
    if (index_obj == NULL) {
        return -1;
    }

    stack[0] = self;
    stack[1] = index_obj;
    if (value == NULL) {
        res = vectorcall_method(&_Py_ID(__delitem__), stack, 2);
    }
    else {
        stack[2] = value;
        res = vectorcall_method(&_Py_ID(__setitem__), stack, 3);
    }
    Py_DECREF(index_obj);

    if (res == NULL) {
        return -1;
    }
    Py_DECREF(res);
    return 0;
}

static int
slot_sq_contains(PyObject *self, PyObject *value)
{
    PyThreadState *tstate = _PyThreadState_GET();
    PyObject *func, *res;
    int result = -1, unbound;

    func = lookup_maybe_method(self, &_Py_ID(__contains__), &unbound);
    if (func == Py_None) {
        Py_DECREF(func);
        PyErr_Format(PyExc_TypeError,
                     "'%.200s' object is not a container",
                     Py_TYPE(self)->tp_name);
        return -1;
    }
    if (func != NULL) {
        PyObject *args[2] = {self, value};
        res = vectorcall_unbound(tstate, unbound, func, args, 2);
        Py_DECREF(func);
        if (res != NULL) {
            result = PyObject_IsTrue(res);
            Py_DECREF(res);
        }
    }
    else if (! PyErr_Occurred()) {
        /* Possible results: -1 and 1 */
        result = (int)_PySequence_IterSearch(self, value,
                                         PY_ITERSEARCH_CONTAINS);
    }
    return result;
}

#define slot_mp_length slot_sq_length

SLOT1(slot_mp_subscript, __getitem__, PyObject *)

static int
slot_mp_ass_subscript(PyObject *self, PyObject *key, PyObject *value)
{
    PyObject *stack[3];
    PyObject *res;

    stack[0] = self;
    stack[1] = key;
    if (value == NULL) {
        res = vectorcall_method(&_Py_ID(__delitem__), stack, 2);
    }
    else {
        stack[2] = value;
        res = vectorcall_method(&_Py_ID(__setitem__), stack, 3);
    }

    if (res == NULL)
        return -1;
    Py_DECREF(res);
    return 0;
}

SLOT1BIN(slot_nb_add, nb_add, __add__, __radd__)
SLOT1BIN(slot_nb_subtract, nb_subtract, __sub__, __rsub__)
SLOT1BIN(slot_nb_multiply, nb_multiply, __mul__, __rmul__)
SLOT1BIN(slot_nb_matrix_multiply, nb_matrix_multiply, __matmul__, __rmatmul__)
SLOT1BIN(slot_nb_remainder, nb_remainder, __mod__, __rmod__)
SLOT1BIN(slot_nb_divmod, nb_divmod, __divmod__, __rdivmod__)

static PyObject *slot_nb_power(PyObject *, PyObject *, PyObject *);

SLOT1BINFULL(slot_nb_power_binary, slot_nb_power, nb_power, __pow__, __rpow__)

static PyObject *
slot_nb_power(PyObject *self, PyObject *other, PyObject *modulus)
{
    if (modulus == Py_None)
        return slot_nb_power_binary(self, other);
    /* Three-arg power doesn't use __rpow__.  But ternary_op
       can call this when the second argument's type uses
       slot_nb_power, so check before calling self.__pow__. */
    if (Py_TYPE(self)->tp_as_number != NULL &&
        Py_TYPE(self)->tp_as_number->nb_power == slot_nb_power) {
        PyObject* stack[3] = {self, other, modulus};
        return vectorcall_method(&_Py_ID(__pow__), stack, 3);
    }
    Py_RETURN_NOTIMPLEMENTED;
}

SLOT0(slot_nb_negative, __neg__)
SLOT0(slot_nb_positive, __pos__)
SLOT0(slot_nb_absolute, __abs__)

static int
slot_nb_bool(PyObject *self)
{
    PyObject *func, *value;
    int result, unbound;
    int using_len = 0;

    func = lookup_maybe_method(self, &_Py_ID(__bool__), &unbound);
    if (func == NULL) {
        if (PyErr_Occurred()) {
            return -1;
        }

        func = lookup_maybe_method(self, &_Py_ID(__len__), &unbound);
        if (func == NULL) {
            if (PyErr_Occurred()) {
                return -1;
            }
            return 1;
        }
        using_len = 1;
    }

    value = call_unbound_noarg(unbound, func, self);
    if (value == NULL) {
        goto error;
    }

    if (using_len) {
        /* bool type enforced by slot_nb_len */
        result = PyObject_IsTrue(value);
    }
    else if (PyBool_Check(value)) {
        result = PyObject_IsTrue(value);
    }
    else {
        PyErr_Format(PyExc_TypeError,
                     "__bool__ should return "
                     "bool, returned %s",
                     Py_TYPE(value)->tp_name);
        result = -1;
    }

    Py_DECREF(value);
    Py_DECREF(func);
    return result;

error:
    Py_DECREF(func);
    return -1;
}


static PyObject *
slot_nb_index(PyObject *self)
{
    PyObject *stack[1] = {self};
    return vectorcall_method(&_Py_ID(__index__), stack, 1);
}


SLOT0(slot_nb_invert, __invert__)
SLOT1BIN(slot_nb_lshift, nb_lshift, __lshift__, __rlshift__)
SLOT1BIN(slot_nb_rshift, nb_rshift, __rshift__, __rrshift__)
SLOT1BIN(slot_nb_and, nb_and, __and__, __rand__)
SLOT1BIN(slot_nb_xor, nb_xor, __xor__, __rxor__)
SLOT1BIN(slot_nb_or, nb_or, __or__, __ror__)

SLOT0(slot_nb_int, __int__)
SLOT0(slot_nb_float, __float__)
SLOT1(slot_nb_inplace_add, __iadd__, PyObject *)
SLOT1(slot_nb_inplace_subtract, __isub__, PyObject *)
SLOT1(slot_nb_inplace_multiply, __imul__, PyObject *)
SLOT1(slot_nb_inplace_matrix_multiply, __imatmul__, PyObject *)
SLOT1(slot_nb_inplace_remainder, __imod__, PyObject *)
/* Can't use SLOT1 here, because nb_inplace_power is ternary */
static PyObject *
slot_nb_inplace_power(PyObject *self, PyObject * arg1, PyObject *arg2)
{
    PyObject *stack[2] = {self, arg1};
    return vectorcall_method(&_Py_ID(__ipow__), stack, 2);
}
SLOT1(slot_nb_inplace_lshift, __ilshift__, PyObject *)
SLOT1(slot_nb_inplace_rshift, __irshift__, PyObject *)
SLOT1(slot_nb_inplace_and, __iand__, PyObject *)
SLOT1(slot_nb_inplace_xor, __ixor__, PyObject *)
SLOT1(slot_nb_inplace_or, __ior__, PyObject *)
SLOT1BIN(slot_nb_floor_divide, nb_floor_divide,
         __floordiv__, __rfloordiv__)
SLOT1BIN(slot_nb_true_divide, nb_true_divide, __truediv__, __rtruediv__)
SLOT1(slot_nb_inplace_floor_divide, __ifloordiv__, PyObject *)
SLOT1(slot_nb_inplace_true_divide, __itruediv__, PyObject *)

static PyObject *
slot_tp_repr(PyObject *self)
{
    PyObject *func, *res;
    int unbound;

    func = lookup_maybe_method(self, &_Py_ID(__repr__), &unbound);
    if (func != NULL) {
        res = call_unbound_noarg(unbound, func, self);
        Py_DECREF(func);
        return res;
    }
    PyErr_Clear();
    return PyUnicode_FromFormat("<%s object at %p>",
                               Py_TYPE(self)->tp_name, self);
}

SLOT0(slot_tp_str, __str__)

static Py_hash_t
slot_tp_hash(PyObject *self)
{
    PyObject *func, *res;
    Py_ssize_t h;
    int unbound;

    func = lookup_maybe_method(self, &_Py_ID(__hash__), &unbound);

    if (func == Py_None) {
        Py_SETREF(func, NULL);
    }

    if (func == NULL) {
        return PyObject_HashNotImplemented(self);
    }

    res = call_unbound_noarg(unbound, func, self);
    Py_DECREF(func);
    if (res == NULL)
        return -1;

    if (!PyLong_Check(res)) {
        PyErr_SetString(PyExc_TypeError,
                        "__hash__ method should return an integer");
        return -1;
    }
    /* Transform the PyLong `res` to a Py_hash_t `h`.  For an existing
       hashable Python object x, hash(x) will always lie within the range of
       Py_hash_t.  Therefore our transformation must preserve values that
       already lie within this range, to ensure that if x.__hash__() returns
       hash(y) then hash(x) == hash(y). */
    h = PyLong_AsSsize_t(res);
    if (h == -1 && PyErr_Occurred()) {
        /* res was not within the range of a Py_hash_t, so we're free to
           use any sufficiently bit-mixing transformation;
           long.__hash__ will do nicely. */
        PyErr_Clear();
        h = PyLong_Type.tp_hash(res);
    }
    /* -1 is reserved for errors. */
    if (h == -1)
        h = -2;
    Py_DECREF(res);
    return h;
}

static PyObject *
slot_tp_call(PyObject *self, PyObject *args, PyObject *kwds)
{
    PyThreadState *tstate = _PyThreadState_GET();
    int unbound;

    PyObject *meth = lookup_method(self, &_Py_ID(__call__), &unbound);
    if (meth == NULL) {
        return NULL;
    }

    PyObject *res;
    if (unbound) {
        res = _PyObject_Call_Prepend(tstate, meth, self, args, kwds);
    }
    else {
        res = _PyObject_Call(tstate, meth, args, kwds);
    }

    Py_DECREF(meth);
    return res;
}

/* There are two slot dispatch functions for tp_getattro.

   - _Py_slot_tp_getattro() is used when __getattribute__ is overridden
     but no __getattr__ hook is present;

   - _Py_slot_tp_getattr_hook() is used when a __getattr__ hook is present.

   The code in update_one_slot() always installs _Py_slot_tp_getattr_hook();
   this detects the absence of __getattr__ and then installs the simpler
   slot if necessary. */

PyObject *
_Py_slot_tp_getattro(PyObject *self, PyObject *name)
{
    PyObject *stack[2] = {self, name};
    return vectorcall_method(&_Py_ID(__getattribute__), stack, 2);
}

static inline PyObject *
call_attribute(PyObject *self, PyObject *attr, PyObject *name)
{
    PyObject *res, *descr = NULL;

    if (_PyType_HasFeature(Py_TYPE(attr), Py_TPFLAGS_METHOD_DESCRIPTOR)) {
        PyObject *args[] = { self, name };
        res = PyObject_Vectorcall(attr, args, 2, NULL);
        return res;
    }

    descrgetfunc f = Py_TYPE(attr)->tp_descr_get;

    if (f != NULL) {
        descr = f(attr, self, (PyObject *)(Py_TYPE(self)));
        if (descr == NULL)
            return NULL;
        else
            attr = descr;
    }
    res = PyObject_CallOneArg(attr, name);
    Py_XDECREF(descr);
    return res;
}

PyObject *
_Py_slot_tp_getattr_hook(PyObject *self, PyObject *name)
{
    PyTypeObject *tp = Py_TYPE(self);
    PyObject *getattr, *getattribute, *res;

    /* speed hack: we could use lookup_maybe, but that would resolve the
       method fully for each attribute lookup for classes with
       __getattr__, even when the attribute is present. So we use
       _PyType_Lookup and create the method only when needed, with
       call_attribute. */
    getattr = _PyType_Lookup(tp, &_Py_ID(__getattr__));
    if (getattr == NULL) {
        /* No __getattr__ hook: use a simpler dispatcher */
        tp->tp_getattro = _Py_slot_tp_getattro;
        return _Py_slot_tp_getattro(self, name);
    }
    Py_INCREF(getattr);
    /* speed hack: we could use lookup_maybe, but that would resolve the
       method fully for each attribute lookup for classes with
       __getattr__, even when self has the default __getattribute__
       method. So we use _PyType_Lookup and create the method only when
       needed, with call_attribute. */
    getattribute = _PyType_Lookup(tp, &_Py_ID(__getattribute__));
    if (getattribute == NULL ||
        (Py_IS_TYPE(getattribute, &PyWrapperDescr_Type) &&
         ((PyWrapperDescrObject *)getattribute)->d_wrapped ==
         (void *)PyObject_GenericGetAttr))
        res = PyObject_GenericGetAttr(self, name);
    else {
        Py_INCREF(getattribute);
        res = call_attribute(self, getattribute, name);
        Py_DECREF(getattribute);
    }
    if (res == NULL && PyErr_ExceptionMatches(PyExc_AttributeError)) {
        PyErr_Clear();
        res = call_attribute(self, getattr, name);
    }
    Py_DECREF(getattr);
    return res;
}

static int
slot_tp_setattro(PyObject *self, PyObject *name, PyObject *value)
{
    PyObject *stack[3];
    PyObject *res;

    stack[0] = self;
    stack[1] = name;
    if (value == NULL) {
        res = vectorcall_method(&_Py_ID(__delattr__), stack, 2);
    }
    else {
        stack[2] = value;
        res = vectorcall_method(&_Py_ID(__setattr__), stack, 3);
    }
    if (res == NULL)
        return -1;
    Py_DECREF(res);
    return 0;
}

static PyObject *name_op[] = {
    &_Py_ID(__lt__),
    &_Py_ID(__le__),
    &_Py_ID(__eq__),
    &_Py_ID(__ne__),
    &_Py_ID(__gt__),
    &_Py_ID(__ge__),
};

static PyObject *
slot_tp_richcompare(PyObject *self, PyObject *other, int op)
{
    PyThreadState *tstate = _PyThreadState_GET();

    int unbound;
    PyObject *func = lookup_maybe_method(self, name_op[op], &unbound);
    if (func == NULL) {
        PyErr_Clear();
        Py_RETURN_NOTIMPLEMENTED;
    }

    PyObject *stack[2] = {self, other};
    PyObject *res = vectorcall_unbound(tstate, unbound, func, stack, 2);
    Py_DECREF(func);
    return res;
}

static PyObject *
slot_tp_iter(PyObject *self)
{
    int unbound;
    PyObject *func, *res;

    func = lookup_maybe_method(self, &_Py_ID(__iter__), &unbound);
    if (func == Py_None) {
        Py_DECREF(func);
        PyErr_Format(PyExc_TypeError,
                     "'%.200s' object is not iterable",
                     Py_TYPE(self)->tp_name);
        return NULL;
    }

    if (func != NULL) {
        res = call_unbound_noarg(unbound, func, self);
        Py_DECREF(func);
        return res;
    }

    PyErr_Clear();
    func = lookup_maybe_method(self, &_Py_ID(__getitem__), &unbound);
    if (func == NULL) {
        PyErr_Format(PyExc_TypeError,
                     "'%.200s' object is not iterable",
                     Py_TYPE(self)->tp_name);
        return NULL;
    }
    Py_DECREF(func);
    return PySeqIter_New(self);
}

static PyObject *
slot_tp_iternext(PyObject *self)
{
    PyObject *stack[1] = {self};
    return vectorcall_method(&_Py_ID(__next__), stack, 1);
}

static PyObject *
slot_tp_descr_get(PyObject *self, PyObject *obj, PyObject *type)
{
    PyTypeObject *tp = Py_TYPE(self);
    PyObject *get;

    get = _PyType_Lookup(tp, &_Py_ID(__get__));
    if (get == NULL) {
        /* Avoid further slowdowns */
        if (tp->tp_descr_get == slot_tp_descr_get)
            tp->tp_descr_get = NULL;
        return Py_NewRef(self);
    }
    if (obj == NULL)
        obj = Py_None;
    if (type == NULL)
        type = Py_None;
    PyObject *stack[3] = {self, obj, type};
    return PyObject_Vectorcall(get, stack, 3, NULL);
}

static int
slot_tp_descr_set(PyObject *self, PyObject *target, PyObject *value)
{
    PyObject* stack[3];
    PyObject *res;

    stack[0] = self;
    stack[1] = target;
    if (value == NULL) {
        res = vectorcall_method(&_Py_ID(__delete__), stack, 2);
    }
    else {
        stack[2] = value;
        res = vectorcall_method(&_Py_ID(__set__), stack, 3);
    }
    if (res == NULL)
        return -1;
    Py_DECREF(res);
    return 0;
}

static int
slot_tp_init(PyObject *self, PyObject *args, PyObject *kwds)
{
    PyThreadState *tstate = _PyThreadState_GET();

    int unbound;
    PyObject *meth = lookup_method(self, &_Py_ID(__init__), &unbound);
    if (meth == NULL) {
        return -1;
    }

    PyObject *res;
    if (unbound) {
        res = _PyObject_Call_Prepend(tstate, meth, self, args, kwds);
    }
    else {
        res = _PyObject_Call(tstate, meth, args, kwds);
    }
    Py_DECREF(meth);
    if (res == NULL)
        return -1;
    if (res != Py_None) {
        PyErr_Format(PyExc_TypeError,
                     "__init__() should return None, not '%.200s'",
                     Py_TYPE(res)->tp_name);
        Py_DECREF(res);
        return -1;
    }
    Py_DECREF(res);
    return 0;
}

static PyObject *
slot_tp_new(PyTypeObject *type, PyObject *args, PyObject *kwds)
{
    PyThreadState *tstate = _PyThreadState_GET();
    PyObject *func, *result;

    func = PyObject_GetAttr((PyObject *)type, &_Py_ID(__new__));
    if (func == NULL) {
        return NULL;
    }

    result = _PyObject_Call_Prepend(tstate, func, (PyObject *)type, args, kwds);
    Py_DECREF(func);
    return result;
}

static void
slot_tp_finalize(PyObject *self)
{
    int unbound;
    PyObject *del, *res;

    /* Save the current exception, if any. */
    PyObject *exc = PyErr_GetRaisedException();

    /* Execute __del__ method, if any. */
    del = lookup_maybe_method(self, &_Py_ID(__del__), &unbound);
    if (del != NULL) {
        res = call_unbound_noarg(unbound, del, self);
        if (res == NULL)
            PyErr_WriteUnraisable(del);
        else
            Py_DECREF(res);
        Py_DECREF(del);
    }

    /* Restore the saved exception. */
    PyErr_SetRaisedException(exc);
}

static PyObject *
slot_am_await(PyObject *self)
{
    int unbound;
    PyObject *func, *res;

    func = lookup_maybe_method(self, &_Py_ID(__await__), &unbound);
    if (func != NULL) {
        res = call_unbound_noarg(unbound, func, self);
        Py_DECREF(func);
        return res;
    }
    PyErr_Format(PyExc_AttributeError,
                 "object %.50s does not have __await__ method",
                 Py_TYPE(self)->tp_name);
    return NULL;
}

static PyObject *
slot_am_aiter(PyObject *self)
{
    int unbound;
    PyObject *func, *res;

    func = lookup_maybe_method(self, &_Py_ID(__aiter__), &unbound);
    if (func != NULL) {
        res = call_unbound_noarg(unbound, func, self);
        Py_DECREF(func);
        return res;
    }
    PyErr_Format(PyExc_AttributeError,
                 "object %.50s does not have __aiter__ method",
                 Py_TYPE(self)->tp_name);
    return NULL;
}

static PyObject *
slot_am_anext(PyObject *self)
{
    int unbound;
    PyObject *func, *res;

    func = lookup_maybe_method(self, &_Py_ID(__anext__), &unbound);
    if (func != NULL) {
        res = call_unbound_noarg(unbound, func, self);
        Py_DECREF(func);
        return res;
    }
    PyErr_Format(PyExc_AttributeError,
                 "object %.50s does not have __anext__ method",
                 Py_TYPE(self)->tp_name);
    return NULL;
}

/*
Table mapping __foo__ names to tp_foo offsets and slot_tp_foo wrapper functions.

The table is ordered by offsets relative to the 'PyHeapTypeObject' structure,
which incorporates the additional structures used for numbers, sequences and
mappings.  Note that multiple names may map to the same slot (e.g. __eq__,
__ne__ etc. all map to tp_richcompare) and one name may map to multiple slots
(e.g. __str__ affects tp_str as well as tp_repr). The table is terminated with
an all-zero entry.
*/

#undef TPSLOT
#undef FLSLOT
#undef AMSLOT
#undef ETSLOT
#undef SQSLOT
#undef MPSLOT
#undef NBSLOT
#undef UNSLOT
#undef IBSLOT
#undef BINSLOT
#undef RBINSLOT

#define TPSLOT(NAME, SLOT, FUNCTION, WRAPPER, DOC) \
    {#NAME, offsetof(PyTypeObject, SLOT), (void *)(FUNCTION), WRAPPER, \
     PyDoc_STR(DOC), .name_strobj = &_Py_ID(NAME)}
#define FLSLOT(NAME, SLOT, FUNCTION, WRAPPER, DOC, FLAGS) \
    {#NAME, offsetof(PyTypeObject, SLOT), (void *)(FUNCTION), WRAPPER, \
     PyDoc_STR(DOC), FLAGS, .name_strobj = &_Py_ID(NAME) }
#define ETSLOT(NAME, SLOT, FUNCTION, WRAPPER, DOC) \
    {#NAME, offsetof(PyHeapTypeObject, SLOT), (void *)(FUNCTION), WRAPPER, \
     PyDoc_STR(DOC), .name_strobj = &_Py_ID(NAME) }
#define AMSLOT(NAME, SLOT, FUNCTION, WRAPPER, DOC) \
    ETSLOT(NAME, as_async.SLOT, FUNCTION, WRAPPER, DOC)
#define SQSLOT(NAME, SLOT, FUNCTION, WRAPPER, DOC) \
    ETSLOT(NAME, as_sequence.SLOT, FUNCTION, WRAPPER, DOC)
#define MPSLOT(NAME, SLOT, FUNCTION, WRAPPER, DOC) \
    ETSLOT(NAME, as_mapping.SLOT, FUNCTION, WRAPPER, DOC)
#define NBSLOT(NAME, SLOT, FUNCTION, WRAPPER, DOC) \
    ETSLOT(NAME, as_number.SLOT, FUNCTION, WRAPPER, DOC)
#define UNSLOT(NAME, SLOT, FUNCTION, WRAPPER, DOC) \
    ETSLOT(NAME, as_number.SLOT, FUNCTION, WRAPPER, \
           #NAME "($self, /)\n--\n\n" DOC)
#define IBSLOT(NAME, SLOT, FUNCTION, WRAPPER, DOC) \
    ETSLOT(NAME, as_number.SLOT, FUNCTION, WRAPPER, \
           #NAME "($self, value, /)\n--\n\nReturn self" DOC "value.")
#define BINSLOT(NAME, SLOT, FUNCTION, DOC) \
    ETSLOT(NAME, as_number.SLOT, FUNCTION, wrap_binaryfunc_l, \
           #NAME "($self, value, /)\n--\n\nReturn self" DOC "value.")
#define RBINSLOT(NAME, SLOT, FUNCTION, DOC) \
    ETSLOT(NAME, as_number.SLOT, FUNCTION, wrap_binaryfunc_r, \
           #NAME "($self, value, /)\n--\n\nReturn value" DOC "self.")
#define BINSLOTNOTINFIX(NAME, SLOT, FUNCTION, DOC) \
    ETSLOT(NAME, as_number.SLOT, FUNCTION, wrap_binaryfunc_l, \
           #NAME "($self, value, /)\n--\n\n" DOC)
#define RBINSLOTNOTINFIX(NAME, SLOT, FUNCTION, DOC) \
    ETSLOT(NAME, as_number.SLOT, FUNCTION, wrap_binaryfunc_r, \
           #NAME "($self, value, /)\n--\n\n" DOC)

static pytype_slotdef slotdefs[] = {
    TPSLOT(__getattribute__, tp_getattr, NULL, NULL, ""),
    TPSLOT(__getattr__, tp_getattr, NULL, NULL, ""),
    TPSLOT(__setattr__, tp_setattr, NULL, NULL, ""),
    TPSLOT(__delattr__, tp_setattr, NULL, NULL, ""),
    TPSLOT(__repr__, tp_repr, slot_tp_repr, wrap_unaryfunc,
           "__repr__($self, /)\n--\n\nReturn repr(self)."),
    TPSLOT(__hash__, tp_hash, slot_tp_hash, wrap_hashfunc,
           "__hash__($self, /)\n--\n\nReturn hash(self)."),
    FLSLOT(__call__, tp_call, slot_tp_call, (wrapperfunc)(void(*)(void))wrap_call,
           "__call__($self, /, *args, **kwargs)\n--\n\nCall self as a function.",
           PyWrapperFlag_KEYWORDS),
    TPSLOT(__str__, tp_str, slot_tp_str, wrap_unaryfunc,
           "__str__($self, /)\n--\n\nReturn str(self)."),
    TPSLOT(__getattribute__, tp_getattro, _Py_slot_tp_getattr_hook,
           wrap_binaryfunc,
           "__getattribute__($self, name, /)\n--\n\nReturn getattr(self, name)."),
    TPSLOT(__getattr__, tp_getattro, _Py_slot_tp_getattr_hook, NULL, ""),
    TPSLOT(__setattr__, tp_setattro, slot_tp_setattro, wrap_setattr,
           "__setattr__($self, name, value, /)\n--\n\nImplement setattr(self, name, value)."),
    TPSLOT(__delattr__, tp_setattro, slot_tp_setattro, wrap_delattr,
           "__delattr__($self, name, /)\n--\n\nImplement delattr(self, name)."),
    TPSLOT(__lt__, tp_richcompare, slot_tp_richcompare, richcmp_lt,
           "__lt__($self, value, /)\n--\n\nReturn self<value."),
    TPSLOT(__le__, tp_richcompare, slot_tp_richcompare, richcmp_le,
           "__le__($self, value, /)\n--\n\nReturn self<=value."),
    TPSLOT(__eq__, tp_richcompare, slot_tp_richcompare, richcmp_eq,
           "__eq__($self, value, /)\n--\n\nReturn self==value."),
    TPSLOT(__ne__, tp_richcompare, slot_tp_richcompare, richcmp_ne,
           "__ne__($self, value, /)\n--\n\nReturn self!=value."),
    TPSLOT(__gt__, tp_richcompare, slot_tp_richcompare, richcmp_gt,
           "__gt__($self, value, /)\n--\n\nReturn self>value."),
    TPSLOT(__ge__, tp_richcompare, slot_tp_richcompare, richcmp_ge,
           "__ge__($self, value, /)\n--\n\nReturn self>=value."),
    TPSLOT(__iter__, tp_iter, slot_tp_iter, wrap_unaryfunc,
           "__iter__($self, /)\n--\n\nImplement iter(self)."),
    TPSLOT(__next__, tp_iternext, slot_tp_iternext, wrap_next,
           "__next__($self, /)\n--\n\nImplement next(self)."),
    TPSLOT(__get__, tp_descr_get, slot_tp_descr_get, wrap_descr_get,
           "__get__($self, instance, owner=None, /)\n--\n\nReturn an attribute of instance, which is of type owner."),
    TPSLOT(__set__, tp_descr_set, slot_tp_descr_set, wrap_descr_set,
           "__set__($self, instance, value, /)\n--\n\nSet an attribute of instance to value."),
    TPSLOT(__delete__, tp_descr_set, slot_tp_descr_set,
           wrap_descr_delete,
           "__delete__($self, instance, /)\n--\n\nDelete an attribute of instance."),
    FLSLOT(__init__, tp_init, slot_tp_init, (wrapperfunc)(void(*)(void))wrap_init,
           "__init__($self, /, *args, **kwargs)\n--\n\n"
           "Initialize self.  See help(type(self)) for accurate signature.",
           PyWrapperFlag_KEYWORDS),
    TPSLOT(__new__, tp_new, slot_tp_new, NULL,
           "__new__(type, /, *args, **kwargs)\n--\n\n"
           "Create and return new object.  See help(type) for accurate signature."),
    TPSLOT(__del__, tp_finalize, slot_tp_finalize, (wrapperfunc)wrap_del, ""),

    AMSLOT(__await__, am_await, slot_am_await, wrap_unaryfunc,
           "__await__($self, /)\n--\n\nReturn an iterator to be used in await expression."),
    AMSLOT(__aiter__, am_aiter, slot_am_aiter, wrap_unaryfunc,
           "__aiter__($self, /)\n--\n\nReturn an awaitable, that resolves in asynchronous iterator."),
    AMSLOT(__anext__, am_anext, slot_am_anext, wrap_unaryfunc,
           "__anext__($self, /)\n--\n\nReturn a value or raise StopAsyncIteration."),

    BINSLOT(__add__, nb_add, slot_nb_add,
           "+"),
    RBINSLOT(__radd__, nb_add, slot_nb_add,
           "+"),
    BINSLOT(__sub__, nb_subtract, slot_nb_subtract,
           "-"),
    RBINSLOT(__rsub__, nb_subtract, slot_nb_subtract,
           "-"),
    BINSLOT(__mul__, nb_multiply, slot_nb_multiply,
           "*"),
    RBINSLOT(__rmul__, nb_multiply, slot_nb_multiply,
           "*"),
    BINSLOT(__mod__, nb_remainder, slot_nb_remainder,
           "%"),
    RBINSLOT(__rmod__, nb_remainder, slot_nb_remainder,
           "%"),
    BINSLOTNOTINFIX(__divmod__, nb_divmod, slot_nb_divmod,
           "Return divmod(self, value)."),
    RBINSLOTNOTINFIX(__rdivmod__, nb_divmod, slot_nb_divmod,
           "Return divmod(value, self)."),
    NBSLOT(__pow__, nb_power, slot_nb_power, wrap_ternaryfunc,
           "__pow__($self, value, mod=None, /)\n--\n\nReturn pow(self, value, mod)."),
    NBSLOT(__rpow__, nb_power, slot_nb_power, wrap_ternaryfunc_r,
           "__rpow__($self, value, mod=None, /)\n--\n\nReturn pow(value, self, mod)."),
    UNSLOT(__neg__, nb_negative, slot_nb_negative, wrap_unaryfunc, "-self"),
    UNSLOT(__pos__, nb_positive, slot_nb_positive, wrap_unaryfunc, "+self"),
    UNSLOT(__abs__, nb_absolute, slot_nb_absolute, wrap_unaryfunc,
           "abs(self)"),
    UNSLOT(__bool__, nb_bool, slot_nb_bool, wrap_inquirypred,
           "True if self else False"),
    UNSLOT(__invert__, nb_invert, slot_nb_invert, wrap_unaryfunc, "~self"),
    BINSLOT(__lshift__, nb_lshift, slot_nb_lshift, "<<"),
    RBINSLOT(__rlshift__, nb_lshift, slot_nb_lshift, "<<"),
    BINSLOT(__rshift__, nb_rshift, slot_nb_rshift, ">>"),
    RBINSLOT(__rrshift__, nb_rshift, slot_nb_rshift, ">>"),
    BINSLOT(__and__, nb_and, slot_nb_and, "&"),
    RBINSLOT(__rand__, nb_and, slot_nb_and, "&"),
    BINSLOT(__xor__, nb_xor, slot_nb_xor, "^"),
    RBINSLOT(__rxor__, nb_xor, slot_nb_xor, "^"),
    BINSLOT(__or__, nb_or, slot_nb_or, "|"),
    RBINSLOT(__ror__, nb_or, slot_nb_or, "|"),
    UNSLOT(__int__, nb_int, slot_nb_int, wrap_unaryfunc,
           "int(self)"),
    UNSLOT(__float__, nb_float, slot_nb_float, wrap_unaryfunc,
           "float(self)"),
    IBSLOT(__iadd__, nb_inplace_add, slot_nb_inplace_add,
           wrap_binaryfunc, "+="),
    IBSLOT(__isub__, nb_inplace_subtract, slot_nb_inplace_subtract,
           wrap_binaryfunc, "-="),
    IBSLOT(__imul__, nb_inplace_multiply, slot_nb_inplace_multiply,
           wrap_binaryfunc, "*="),
    IBSLOT(__imod__, nb_inplace_remainder, slot_nb_inplace_remainder,
           wrap_binaryfunc, "%="),
    IBSLOT(__ipow__, nb_inplace_power, slot_nb_inplace_power,
           wrap_ternaryfunc, "**="),
    IBSLOT(__ilshift__, nb_inplace_lshift, slot_nb_inplace_lshift,
           wrap_binaryfunc, "<<="),
    IBSLOT(__irshift__, nb_inplace_rshift, slot_nb_inplace_rshift,
           wrap_binaryfunc, ">>="),
    IBSLOT(__iand__, nb_inplace_and, slot_nb_inplace_and,
           wrap_binaryfunc, "&="),
    IBSLOT(__ixor__, nb_inplace_xor, slot_nb_inplace_xor,
           wrap_binaryfunc, "^="),
    IBSLOT(__ior__, nb_inplace_or, slot_nb_inplace_or,
           wrap_binaryfunc, "|="),
    BINSLOT(__floordiv__, nb_floor_divide, slot_nb_floor_divide, "//"),
    RBINSLOT(__rfloordiv__, nb_floor_divide, slot_nb_floor_divide, "//"),
    BINSLOT(__truediv__, nb_true_divide, slot_nb_true_divide, "/"),
    RBINSLOT(__rtruediv__, nb_true_divide, slot_nb_true_divide, "/"),
    IBSLOT(__ifloordiv__, nb_inplace_floor_divide,
           slot_nb_inplace_floor_divide, wrap_binaryfunc, "//="),
    IBSLOT(__itruediv__, nb_inplace_true_divide,
           slot_nb_inplace_true_divide, wrap_binaryfunc, "/="),
    NBSLOT(__index__, nb_index, slot_nb_index, wrap_unaryfunc,
           "__index__($self, /)\n--\n\n"
           "Return self converted to an integer, if self is suitable "
           "for use as an index into a list."),
    BINSLOT(__matmul__, nb_matrix_multiply, slot_nb_matrix_multiply,
            "@"),
    RBINSLOT(__rmatmul__, nb_matrix_multiply, slot_nb_matrix_multiply,
             "@"),
    IBSLOT(__imatmul__, nb_inplace_matrix_multiply, slot_nb_inplace_matrix_multiply,
           wrap_binaryfunc, "@="),
    MPSLOT(__len__, mp_length, slot_mp_length, wrap_lenfunc,
           "__len__($self, /)\n--\n\nReturn len(self)."),
    MPSLOT(__getitem__, mp_subscript, slot_mp_subscript,
           wrap_binaryfunc,
           "__getitem__($self, key, /)\n--\n\nReturn self[key]."),
    MPSLOT(__setitem__, mp_ass_subscript, slot_mp_ass_subscript,
           wrap_objobjargproc,
           "__setitem__($self, key, value, /)\n--\n\nSet self[key] to value."),
    MPSLOT(__delitem__, mp_ass_subscript, slot_mp_ass_subscript,
           wrap_delitem,
           "__delitem__($self, key, /)\n--\n\nDelete self[key]."),

    SQSLOT(__len__, sq_length, slot_sq_length, wrap_lenfunc,
           "__len__($self, /)\n--\n\nReturn len(self)."),
    /* Heap types defining __add__/__mul__ have sq_concat/sq_repeat == NULL.
       The logic in abstract.c always falls back to nb_add/nb_multiply in
       this case.  Defining both the nb_* and the sq_* slots to call the
       user-defined methods has unexpected side-effects, as shown by
       test_descr.notimplemented() */
    SQSLOT(__add__, sq_concat, NULL, wrap_binaryfunc,
           "__add__($self, value, /)\n--\n\nReturn self+value."),
    SQSLOT(__mul__, sq_repeat, NULL, wrap_indexargfunc,
           "__mul__($self, value, /)\n--\n\nReturn self*value."),
    SQSLOT(__rmul__, sq_repeat, NULL, wrap_indexargfunc,
           "__rmul__($self, value, /)\n--\n\nReturn value*self."),
    SQSLOT(__getitem__, sq_item, slot_sq_item, wrap_sq_item,
           "__getitem__($self, key, /)\n--\n\nReturn self[key]."),
    SQSLOT(__setitem__, sq_ass_item, slot_sq_ass_item, wrap_sq_setitem,
           "__setitem__($self, key, value, /)\n--\n\nSet self[key] to value."),
    SQSLOT(__delitem__, sq_ass_item, slot_sq_ass_item, wrap_sq_delitem,
           "__delitem__($self, key, /)\n--\n\nDelete self[key]."),
    SQSLOT(__contains__, sq_contains, slot_sq_contains, wrap_objobjproc,
           "__contains__($self, key, /)\n--\n\nReturn bool(key in self)."),
    SQSLOT(__iadd__, sq_inplace_concat, NULL,
           wrap_binaryfunc,
           "__iadd__($self, value, /)\n--\n\nImplement self+=value."),
    SQSLOT(__imul__, sq_inplace_repeat, NULL,
           wrap_indexargfunc,
           "__imul__($self, value, /)\n--\n\nImplement self*=value."),

    {NULL}
};

/* Given a type pointer and an offset gotten from a slotdef entry, return a
   pointer to the actual slot.  This is not quite the same as simply adding
   the offset to the type pointer, since it takes care to indirect through the
   proper indirection pointer (as_buffer, etc.); it returns NULL if the
   indirection pointer is NULL. */
static void **
slotptr(PyTypeObject *type, int ioffset)
{
    char *ptr;
    long offset = ioffset;

    /* Note: this depends on the order of the members of PyHeapTypeObject! */
    assert(offset >= 0);
    assert((size_t)offset < offsetof(PyHeapTypeObject, as_buffer));
    if ((size_t)offset >= offsetof(PyHeapTypeObject, as_sequence)) {
        ptr = (char *)type->tp_as_sequence;
        offset -= offsetof(PyHeapTypeObject, as_sequence);
    }
    else if ((size_t)offset >= offsetof(PyHeapTypeObject, as_mapping)) {
        ptr = (char *)type->tp_as_mapping;
        offset -= offsetof(PyHeapTypeObject, as_mapping);
    }
    else if ((size_t)offset >= offsetof(PyHeapTypeObject, as_number)) {
        ptr = (char *)type->tp_as_number;
        offset -= offsetof(PyHeapTypeObject, as_number);
    }
    else if ((size_t)offset >= offsetof(PyHeapTypeObject, as_async)) {
        ptr = (char *)type->tp_as_async;
        offset -= offsetof(PyHeapTypeObject, as_async);
    }
    else {
        ptr = (char *)type;
    }
    if (ptr != NULL)
        ptr += offset;
    return (void **)ptr;
}

/* Return a slot pointer for a given name, but ONLY if the attribute has
   exactly one slot function.  The name must be an interned string. */
static void **
resolve_slotdups(PyTypeObject *type, PyObject *name)
{
    /* XXX Maybe this could be optimized more -- but is it worth it? */

    /* pname and ptrs act as a little cache */
    PyInterpreterState *interp = _PyInterpreterState_Get();
#define pname _Py_INTERP_CACHED_OBJECT(interp, type_slots_pname)
#define ptrs _Py_INTERP_CACHED_OBJECT(interp, type_slots_ptrs)
    pytype_slotdef *p, **pp;
    void **res, **ptr;

    if (pname != name) {
        /* Collect all slotdefs that match name into ptrs. */
        pname = name;
        pp = ptrs;
        for (p = slotdefs; p->name_strobj; p++) {
            if (p->name_strobj == name)
                *pp++ = p;
        }
        *pp = NULL;
    }

    /* Look in all slots of the type matching the name. If exactly one of these
       has a filled-in slot, return a pointer to that slot.
       Otherwise, return NULL. */
    res = NULL;
    for (pp = ptrs; *pp; pp++) {
        ptr = slotptr(type, (*pp)->offset);
        if (ptr == NULL || *ptr == NULL)
            continue;
        if (res != NULL)
            return NULL;
        res = ptr;
    }
    return res;
#undef pname
#undef ptrs
}


/* Common code for update_slots_callback() and fixup_slot_dispatchers().
 *
 * This is meant to set a "slot" like type->tp_repr or
 * type->tp_as_sequence->sq_concat by looking up special methods like
 * __repr__ or __add__. The opposite (adding special methods from slots) is
 * done by add_operators(), called from PyType_Ready(). Since update_one_slot()
 * calls PyType_Ready() if needed, the special methods are already in place.
 *
 * The special methods corresponding to each slot are defined in the "slotdef"
 * array. Note that one slot may correspond to multiple special methods and vice
 * versa. For example, tp_richcompare uses 6 methods __lt__, ..., __ge__ and
 * tp_as_number->nb_add uses __add__ and __radd__. In the other direction,
 * __add__ is used by the number and sequence protocols and __getitem__ by the
 * sequence and mapping protocols. This causes a lot of complications.
 *
 * In detail, update_one_slot() does the following:
 *
 * First of all, if the slot in question does not exist, return immediately.
 * This can happen for example if it's tp_as_number->nb_add but tp_as_number
 * is NULL.
 *
 * For the given slot, we loop over all the special methods with a name
 * corresponding to that slot (for example, for tp_descr_set, this would be
 * __set__ and __delete__) and we look up these names in the MRO of the type.
 * If we don't find any special method, the slot is set to NULL (regardless of
 * what was in the slot before).
 *
 * Suppose that we find exactly one special method. If it's a wrapper_descriptor
 * (i.e. a special method calling a slot, for example str.__repr__ which calls
 * the tp_repr for the 'str' class) with the correct name ("__repr__" for
 * tp_repr), for the right class, calling the right wrapper C function (like
 * wrap_unaryfunc for tp_repr), then the slot is set to the slot that the
 * wrapper_descriptor originally wrapped. For example, a class inheriting
 * from 'str' and not redefining __repr__ will have tp_repr set to the tp_repr
 * of 'str'.
 * In all other cases where the special method exists, the slot is set to a
 * wrapper calling the special method. There is one exception: if the special
 * method is a wrapper_descriptor with the correct name but the type has
 * precisely one slot set for that name and that slot is not the one that we
 * are updating, then NULL is put in the slot (this exception is the only place
 * in update_one_slot() where the *existing* slots matter).
 *
 * When there are multiple special methods for the same slot, the above is
 * applied for each special method. As long as the results agree, the common
 * resulting slot is applied. If the results disagree, then a wrapper for
 * the special methods is installed. This is always safe, but less efficient
 * because it uses method lookup instead of direct C calls.
 *
 * There are some further special cases for specific slots, like supporting
 * __hash__ = None for tp_hash and special code for tp_new.
 *
 * When done, return a pointer to the next slotdef with a different offset,
 * because that's convenient for fixup_slot_dispatchers(). This function never
 * sets an exception: if an internal error happens (unlikely), it's ignored. */
static pytype_slotdef *
update_one_slot(PyTypeObject *type, pytype_slotdef *p)
{
    PyObject *descr;
    PyWrapperDescrObject *d;

    // The correct specialized C function, like "tp_repr of str" in the
    // example above
    void *specific = NULL;

    // A generic wrapper that uses method lookup (safe but slow)
    void *generic = NULL;

    // Set to 1 if the generic wrapper is necessary
    int use_generic = 0;

    int offset = p->offset;
    int error;
    void **ptr = slotptr(type, offset);

    if (ptr == NULL) {
        do {
            ++p;
        } while (p->offset == offset);
        return p;
    }
    /* We may end up clearing live exceptions below, so make sure it's ours. */
    assert(!PyErr_Occurred());
    do {
        /* Use faster uncached lookup as we won't get any cache hits during type setup. */
        descr = find_name_in_mro(type, p->name_strobj, &error);
        if (descr == NULL) {
            if (error == -1) {
                /* It is unlikely but not impossible that there has been an exception
                   during lookup. Since this function originally expected no errors,
                   we ignore them here in order to keep up the interface. */
                PyErr_Clear();
            }
            if (ptr == (void**)&type->tp_iternext) {
                specific = (void *)_PyObject_NextNotImplemented;
            }
            continue;
        }
        if (Py_IS_TYPE(descr, &PyWrapperDescr_Type) &&
            ((PyWrapperDescrObject *)descr)->d_base->name_strobj == p->name_strobj) {
            void **tptr = resolve_slotdups(type, p->name_strobj);
            if (tptr == NULL || tptr == ptr)
                generic = p->function;
            d = (PyWrapperDescrObject *)descr;
            if ((specific == NULL || specific == d->d_wrapped) &&
                d->d_base->wrapper == p->wrapper &&
                PyType_IsSubtype(type, PyDescr_TYPE(d)))
            {
                specific = d->d_wrapped;
            }
            else {
                /* We cannot use the specific slot function because either
                   - it is not unique: there are multiple methods for this
                     slot and they conflict
                   - the signature is wrong (as checked by the ->wrapper
                     comparison above)
                   - it's wrapping the wrong class
                 */
                use_generic = 1;
            }
        }
        else if (Py_IS_TYPE(descr, &PyCFunction_Type) &&
                 PyCFunction_GET_FUNCTION(descr) ==
                 _PyCFunction_CAST(tp_new_wrapper) &&
                 ptr == (void**)&type->tp_new)
        {
            /* The __new__ wrapper is not a wrapper descriptor,
               so must be special-cased differently.
               If we don't do this, creating an instance will
               always use slot_tp_new which will look up
               __new__ in the MRO which will call tp_new_wrapper
               which will look through the base classes looking
               for a static base and call its tp_new (usually
               PyType_GenericNew), after performing various
               sanity checks and constructing a new argument
               list.  Cut all that nonsense short -- this speeds
               up instance creation tremendously. */
            specific = (void *)type->tp_new;
            /* XXX I'm not 100% sure that there isn't a hole
               in this reasoning that requires additional
               sanity checks.  I'll buy the first person to
               point out a bug in this reasoning a beer. */
        }
        else if (descr == Py_None &&
                 ptr == (void**)&type->tp_hash) {
            /* We specifically allow __hash__ to be set to None
               to prevent inheritance of the default
               implementation from object.__hash__ */
            specific = (void *)PyObject_HashNotImplemented;
        }
        else {
            use_generic = 1;
            generic = p->function;
            if (p->function == slot_tp_call) {
                /* A generic __call__ is incompatible with vectorcall */
                type->tp_flags &= ~Py_TPFLAGS_HAVE_VECTORCALL;
            }
        }
    } while ((++p)->offset == offset);
    if (specific && !use_generic)
        *ptr = specific;
    else
        *ptr = generic;
    return p;
}

/* In the type, update the slots whose slotdefs are gathered in the pp array.
   This is a callback for update_subclasses(). */
static int
update_slots_callback(PyTypeObject *type, void *data)
{
    pytype_slotdef **pp = (pytype_slotdef **)data;
    for (; *pp; pp++) {
        update_one_slot(type, *pp);
    }
    return 0;
}

/* Update the slots after assignment to a class (type) attribute. */
static int
update_slot(PyTypeObject *type, PyObject *name)
{
    pytype_slotdef *ptrs[MAX_EQUIV];
    pytype_slotdef *p;
    pytype_slotdef **pp;
    int offset;

    assert(PyUnicode_CheckExact(name));
    assert(PyUnicode_CHECK_INTERNED(name));

    pp = ptrs;
    for (p = slotdefs; p->name; p++) {
        assert(PyUnicode_CheckExact(p->name_strobj));
        assert(PyUnicode_CHECK_INTERNED(p->name_strobj));
        assert(PyUnicode_CheckExact(name));
        /* bpo-40521: Using interned strings. */
        if (p->name_strobj == name) {
            *pp++ = p;
        }
    }
    *pp = NULL;
    for (pp = ptrs; *pp; pp++) {
        p = *pp;
        offset = p->offset;
        while (p > slotdefs && (p-1)->offset == offset)
            --p;
        *pp = p;
    }
    if (ptrs[0] == NULL)
        return 0; /* Not an attribute that affects any slots */
    return update_subclasses(type, name,
                             update_slots_callback, (void *)ptrs);
}

/* Store the proper functions in the slot dispatches at class (type)
   definition time, based upon which operations the class overrides in its
   dict. */
static void
fixup_slot_dispatchers(PyTypeObject *type)
{
    assert(!PyErr_Occurred());
    for (pytype_slotdef *p = slotdefs; p->name; ) {
        p = update_one_slot(type, p);
    }
}

static void
update_all_slots(PyTypeObject* type)
{
    pytype_slotdef *p;

    /* Clear the VALID_VERSION flag of 'type' and all its subclasses. */
    PyType_Modified(type);

    for (p = slotdefs; p->name; p++) {
        /* update_slot returns int but can't actually fail */
        update_slot(type, p->name_strobj);
    }
}


/* Call __set_name__ on all attributes (including descriptors)
  in a newly generated type */
static int
type_new_set_names(PyTypeObject *type)
{
    PyObject *names_to_set = PyDict_Copy(type->tp_dict);
    if (names_to_set == NULL) {
        return -1;
    }

    Py_ssize_t i = 0;
    PyObject *key, *value;
    while (PyDict_Next(names_to_set, &i, &key, &value)) {
        PyObject *set_name = _PyObject_LookupSpecial(value,
                                                     &_Py_ID(__set_name__));
        if (set_name == NULL) {
            if (PyErr_Occurred()) {
                goto error;
            }
            continue;
        }

        PyObject *res = PyObject_CallFunctionObjArgs(set_name, type, key, NULL);
        Py_DECREF(set_name);

        if (res == NULL) {
            _PyErr_FormatNote(
                "Error calling __set_name__ on '%.100s' instance %R "
                "in '%.100s'",
                Py_TYPE(value)->tp_name, key, type->tp_name);
            goto error;
        }
        else {
            Py_DECREF(res);
        }
    }

    Py_DECREF(names_to_set);
    return 0;

error:
    Py_DECREF(names_to_set);
    return -1;
}


/* Call __init_subclass__ on the parent of a newly generated type */
static int
type_new_init_subclass(PyTypeObject *type, PyObject *kwds)
{
    PyObject *args[2] = {(PyObject *)type, (PyObject *)type};
    PyObject *super = _PyObject_FastCall((PyObject *)&PySuper_Type, args, 2);
    if (super == NULL) {
        return -1;
    }

    PyObject *func = PyObject_GetAttr(super, &_Py_ID(__init_subclass__));
    Py_DECREF(super);
    if (func == NULL) {
        return -1;
    }

    PyObject *result = PyObject_VectorcallDict(func, NULL, 0, kwds);
    Py_DECREF(func);
    if (result == NULL) {
        return -1;
    }

    Py_DECREF(result);
    return 0;
}


/* recurse_down_subclasses() and update_subclasses() are mutually
   recursive functions to call a callback for all subclasses,
   but refraining from recursing into subclasses that define 'attr_name'. */

static int
update_subclasses(PyTypeObject *type, PyObject *attr_name,
                  update_callback callback, void *data)
{
    if (callback(type, data) < 0) {
        return -1;
    }
    return recurse_down_subclasses(type, attr_name, callback, data);
}

static int
recurse_down_subclasses(PyTypeObject *type, PyObject *attr_name,
                        update_callback callback, void *data)
{
    // It is safe to use a borrowed reference because update_subclasses() is
    // only used with update_slots_callback() which doesn't modify
    // tp_subclasses.
    PyObject *subclasses = lookup_subclasses(type);  // borrowed ref
    if (subclasses == NULL) {
        return 0;
    }
    assert(PyDict_CheckExact(subclasses));

    Py_ssize_t i = 0;
    PyObject *ref;
    while (PyDict_Next(subclasses, &i, NULL, &ref)) {
        PyTypeObject *subclass = subclass_from_ref(ref);  // borrowed
        if (subclass == NULL) {
            continue;
        }

        /* Avoid recursing down into unaffected classes */
        PyObject *dict = subclass->tp_dict;
        if (dict != NULL && PyDict_Check(dict)) {
            int r = PyDict_Contains(dict, attr_name);
            if (r < 0) {
                return -1;
            }
            if (r > 0) {
                continue;
            }
        }

        if (update_subclasses(subclass, attr_name, callback, data) < 0) {
            return -1;
        }
    }
    return 0;
}

/* This function is called by PyType_Ready() to populate the type's
   dictionary with method descriptors for function slots.  For each
   function slot (like tp_repr) that's defined in the type, one or more
   corresponding descriptors are added in the type's tp_dict dictionary
   under the appropriate name (like __repr__).  Some function slots
   cause more than one descriptor to be added (for example, the nb_add
   slot adds both __add__ and __radd__ descriptors) and some function
   slots compete for the same descriptor (for example both sq_item and
   mp_subscript generate a __getitem__ descriptor).

   In the latter case, the first slotdef entry encountered wins.  Since
   slotdef entries are sorted by the offset of the slot in the
   PyHeapTypeObject, this gives us some control over disambiguating
   between competing slots: the members of PyHeapTypeObject are listed
   from most general to least general, so the most general slot is
   preferred.  In particular, because as_mapping comes before as_sequence,
   for a type that defines both mp_subscript and sq_item, mp_subscript
   wins.

   This only adds new descriptors and doesn't overwrite entries in
   tp_dict that were previously defined.  The descriptors contain a
   reference to the C function they must call, so that it's safe if they
   are copied into a subtype's __dict__ and the subtype has a different
   C function in its slot -- calling the method defined by the
   descriptor will call the C function that was used to create it,
   rather than the C function present in the slot when it is called.
   (This is important because a subtype may have a C function in the
   slot that calls the method from the dictionary, and we want to avoid
   infinite recursion here.) */

static int
add_operators(PyTypeObject *type)
{
    PyObject *dict = type->tp_dict;
    pytype_slotdef *p;
    PyObject *descr;
    void **ptr;

    for (p = slotdefs; p->name; p++) {
        if (p->wrapper == NULL)
            continue;
        ptr = slotptr(type, p->offset);
        if (!ptr || !*ptr)
            continue;
        int r = PyDict_Contains(dict, p->name_strobj);
        if (r > 0)
            continue;
        if (r < 0) {
            return -1;
        }
        if (*ptr == (void *)PyObject_HashNotImplemented) {
            /* Classes may prevent the inheritance of the tp_hash
               slot by storing PyObject_HashNotImplemented in it. Make it
               visible as a None value for the __hash__ attribute. */
            if (PyDict_SetItem(dict, p->name_strobj, Py_None) < 0)
                return -1;
        }
        else {
            descr = PyDescr_NewWrapper(type, p, *ptr);
            if (descr == NULL)
                return -1;
            if (PyDict_SetItem(dict, p->name_strobj, descr) < 0) {
                Py_DECREF(descr);
                return -1;
            }
            Py_DECREF(descr);
        }
    }
    return 0;
}


/* Cooperative 'super' */

typedef struct {
    PyObject_HEAD
    PyTypeObject *type;
    PyObject *obj;
    PyTypeObject *obj_type;
} superobject;

static PyMemberDef super_members[] = {
    {"__thisclass__", T_OBJECT, offsetof(superobject, type), READONLY,
     "the class invoking super()"},
    {"__self__",  T_OBJECT, offsetof(superobject, obj), READONLY,
     "the instance invoking super(); may be None"},
    {"__self_class__", T_OBJECT, offsetof(superobject, obj_type), READONLY,
     "the type of the instance invoking super(); may be None"},
    {0}
};

static void
super_dealloc(PyObject *self)
{
    superobject *su = (superobject *)self;

    _PyObject_GC_UNTRACK(self);
    Py_XDECREF(su->obj);
    Py_XDECREF(su->type);
    Py_XDECREF(su->obj_type);
    Py_TYPE(self)->tp_free(self);
}

static PyObject *
super_repr(PyObject *self)
{
    superobject *su = (superobject *)self;

    if (su->obj_type)
        return PyUnicode_FromFormat(
            "<super: <class '%s'>, <%s object>>",
            su->type ? su->type->tp_name : "NULL",
            su->obj_type->tp_name);
    else
        return PyUnicode_FromFormat(
            "<super: <class '%s'>, NULL>",
            su->type ? su->type->tp_name : "NULL");
}

static PyObject *
super_getattro(PyObject *self, PyObject *name)
{
    superobject *su = (superobject *)self;
    PyTypeObject *starttype;
    PyObject *mro;
    Py_ssize_t i, n;

    starttype = su->obj_type;
    if (starttype == NULL)
        goto skip;

    /* We want __class__ to return the class of the super object
       (i.e. super, or a subclass), not the class of su->obj. */
    if (PyUnicode_Check(name) &&
        PyUnicode_GET_LENGTH(name) == 9 &&
        _PyUnicode_Equal(name, &_Py_ID(__class__)))
        goto skip;

    mro = starttype->tp_mro;
    if (mro == NULL)
        goto skip;

    assert(PyTuple_Check(mro));
    n = PyTuple_GET_SIZE(mro);

    /* No need to check the last one: it's gonna be skipped anyway.  */
    for (i = 0; i+1 < n; i++) {
        if ((PyObject *)(su->type) == PyTuple_GET_ITEM(mro, i))
            break;
    }
    i++;  /* skip su->type (if any)  */
    if (i >= n)
        goto skip;

    /* keep a strong reference to mro because starttype->tp_mro can be
       replaced during PyDict_GetItemWithError(dict, name)  */
    Py_INCREF(mro);
    do {
        PyObject *obj = PyTuple_GET_ITEM(mro, i);
        PyObject *dict = _PyType_CAST(obj)->tp_dict;
        assert(dict != NULL && PyDict_Check(dict));

        PyObject *res = PyDict_GetItemWithError(dict, name);
        if (res != NULL) {
            Py_INCREF(res);

            descrgetfunc f = Py_TYPE(res)->tp_descr_get;
            if (f != NULL) {
                PyObject *res2;
                res2 = f(res,
                    /* Only pass 'obj' param if this is instance-mode super
                       (See SF ID #743627)  */
                    (su->obj == (PyObject *)starttype) ? NULL : su->obj,
                    (PyObject *)starttype);
                Py_SETREF(res, res2);
            }

            Py_DECREF(mro);
            return res;
        }
        else if (PyErr_Occurred()) {
            Py_DECREF(mro);
            return NULL;
        }

        i++;
    } while (i < n);
    Py_DECREF(mro);

  skip:
    return PyObject_GenericGetAttr(self, name);
}

static PyTypeObject *
supercheck(PyTypeObject *type, PyObject *obj)
{
    /* Check that a super() call makes sense.  Return a type object.

       obj can be a class, or an instance of one:

       - If it is a class, it must be a subclass of 'type'.      This case is
         used for class methods; the return value is obj.

       - If it is an instance, it must be an instance of 'type'.  This is
         the normal case; the return value is obj.__class__.

       But... when obj is an instance, we want to allow for the case where
       Py_TYPE(obj) is not a subclass of type, but obj.__class__ is!
       This will allow using super() with a proxy for obj.
    */

    /* Check for first bullet above (special case) */
    if (PyType_Check(obj) && PyType_IsSubtype((PyTypeObject *)obj, type)) {
        return (PyTypeObject *)Py_NewRef(obj);
    }

    /* Normal case */
    if (PyType_IsSubtype(Py_TYPE(obj), type)) {
        return (PyTypeObject*)Py_NewRef(Py_TYPE(obj));
    }
    else {
        /* Try the slow way */
        PyObject *class_attr;

        if (_PyObject_LookupAttr(obj, &_Py_ID(__class__), &class_attr) < 0) {
            return NULL;
        }
        if (class_attr != NULL &&
            PyType_Check(class_attr) &&
            (PyTypeObject *)class_attr != Py_TYPE(obj))
        {
            int ok = PyType_IsSubtype(
                (PyTypeObject *)class_attr, type);
            if (ok) {
                return (PyTypeObject *)class_attr;
            }
        }
        Py_XDECREF(class_attr);
    }

    PyErr_SetString(PyExc_TypeError,
                    "super(type, obj): "
                    "obj must be an instance or subtype of type");
    return NULL;
}

static PyObject *
super_descr_get(PyObject *self, PyObject *obj, PyObject *type)
{
    superobject *su = (superobject *)self;
    superobject *newobj;

    if (obj == NULL || obj == Py_None || su->obj != NULL) {
        /* Not binding to an object, or already bound */
        return Py_NewRef(self);
    }
    if (!Py_IS_TYPE(su, &PySuper_Type))
        /* If su is an instance of a (strict) subclass of super,
           call its type */
        return PyObject_CallFunctionObjArgs((PyObject *)Py_TYPE(su),
                                            su->type, obj, NULL);
    else {
        /* Inline the common case */
        PyTypeObject *obj_type = supercheck(su->type, obj);
        if (obj_type == NULL)
            return NULL;
        newobj = (superobject *)PySuper_Type.tp_new(&PySuper_Type,
                                                 NULL, NULL);
        if (newobj == NULL)
            return NULL;
        newobj->type = (PyTypeObject*)Py_NewRef(su->type);
        newobj->obj = Py_NewRef(obj);
        newobj->obj_type = obj_type;
        return (PyObject *)newobj;
    }
}

static int
super_init_without_args(_PyInterpreterFrame *cframe, PyCodeObject *co,
                        PyTypeObject **type_p, PyObject **obj_p)
{
    if (co->co_argcount == 0) {
        PyErr_SetString(PyExc_RuntimeError,
                        "super(): no arguments");
        return -1;
    }

    assert(cframe->f_code->co_nlocalsplus > 0);
    PyObject *firstarg = _PyFrame_GetLocalsArray(cframe)[0];
    // The first argument might be a cell.
    if (firstarg != NULL && (_PyLocals_GetKind(co->co_localspluskinds, 0) & CO_FAST_CELL)) {
        // "firstarg" is a cell here unless (very unlikely) super()
        // was called from the C-API before the first MAKE_CELL op.
        if (_PyInterpreterFrame_LASTI(cframe) >= 0) {
            // MAKE_CELL and COPY_FREE_VARS have no quickened forms, so no need
            // to use _PyOpcode_Deopt here:
            assert(_PyCode_CODE(co)[0].op.code == MAKE_CELL ||
                   _PyCode_CODE(co)[0].op.code == COPY_FREE_VARS);
            assert(PyCell_Check(firstarg));
            firstarg = PyCell_GET(firstarg);
        }
    }
    if (firstarg == NULL) {
        PyErr_SetString(PyExc_RuntimeError,
                        "super(): arg[0] deleted");
        return -1;
    }

    // Look for __class__ in the free vars.
    PyTypeObject *type = NULL;
    int i = PyCode_GetFirstFree(co);
    for (; i < co->co_nlocalsplus; i++) {
        assert((_PyLocals_GetKind(co->co_localspluskinds, i) & CO_FAST_FREE) != 0);
        PyObject *name = PyTuple_GET_ITEM(co->co_localsplusnames, i);
        assert(PyUnicode_Check(name));
        if (_PyUnicode_Equal(name, &_Py_ID(__class__))) {
            PyObject *cell = _PyFrame_GetLocalsArray(cframe)[i];
            if (cell == NULL || !PyCell_Check(cell)) {
                PyErr_SetString(PyExc_RuntimeError,
                  "super(): bad __class__ cell");
                return -1;
            }
            type = (PyTypeObject *) PyCell_GET(cell);
            if (type == NULL) {
                PyErr_SetString(PyExc_RuntimeError,
                  "super(): empty __class__ cell");
                return -1;
            }
            if (!PyType_Check(type)) {
                PyErr_Format(PyExc_RuntimeError,
                  "super(): __class__ is not a type (%s)",
                  Py_TYPE(type)->tp_name);
                return -1;
            }
            break;
        }
    }
    if (type == NULL) {
        PyErr_SetString(PyExc_RuntimeError,
                        "super(): __class__ cell not found");
        return -1;
    }

    *type_p = type;
    *obj_p = firstarg;
    return 0;
}

static int super_init_impl(PyObject *self, PyTypeObject *type, PyObject *obj);

static int
super_init(PyObject *self, PyObject *args, PyObject *kwds)
{
    PyTypeObject *type = NULL;
    PyObject *obj = NULL;

    if (!_PyArg_NoKeywords("super", kwds))
        return -1;
    if (!PyArg_ParseTuple(args, "|O!O:super", &PyType_Type, &type, &obj))
        return -1;
    if (super_init_impl(self, type, obj) < 0) {
        return -1;
    }
    return 0;
}

static inline int
super_init_impl(PyObject *self, PyTypeObject *type, PyObject *obj) {
    superobject *su = (superobject *)self;
    PyTypeObject *obj_type = NULL;
    if (type == NULL) {
        /* Call super(), without args -- fill in from __class__
           and first local variable on the stack. */
        PyThreadState *tstate = _PyThreadState_GET();
        _PyInterpreterFrame *frame = _PyThreadState_GetFrame(tstate);
        if (frame == NULL) {
            PyErr_SetString(PyExc_RuntimeError,
                            "super(): no current frame");
            return -1;
        }
        int res = super_init_without_args(frame, frame->f_code, &type, &obj);

        if (res < 0) {
            return -1;
        }
    }

    if (obj == Py_None)
        obj = NULL;
    if (obj != NULL) {
        obj_type = supercheck(type, obj);
        if (obj_type == NULL)
            return -1;
        Py_INCREF(obj);
    }
    Py_XSETREF(su->type, (PyTypeObject*)Py_NewRef(type));
    Py_XSETREF(su->obj, obj);
    Py_XSETREF(su->obj_type, obj_type);
    return 0;
}

PyDoc_STRVAR(super_doc,
"super() -> same as super(__class__, <first argument>)\n"
"super(type) -> unbound super object\n"
"super(type, obj) -> bound super object; requires isinstance(obj, type)\n"
"super(type, type2) -> bound super object; requires issubclass(type2, type)\n"
"Typical use to call a cooperative superclass method:\n"
"class C(B):\n"
"    def meth(self, arg):\n"
"        super().meth(arg)\n"
"This works for class methods too:\n"
"class C(B):\n"
"    @classmethod\n"
"    def cmeth(cls, arg):\n"
"        super().cmeth(arg)\n");

static int
super_traverse(PyObject *self, visitproc visit, void *arg)
{
    superobject *su = (superobject *)self;

    Py_VISIT(su->obj);
    Py_VISIT(su->type);
    Py_VISIT(su->obj_type);

    return 0;
}

static PyObject *
super_vectorcall(PyObject *self, PyObject *const *args,
    size_t nargsf, PyObject *kwnames)
{
    assert(PyType_Check(self));
    if (!_PyArg_NoKwnames("super", kwnames)) {
        return NULL;
    }
    Py_ssize_t nargs = PyVectorcall_NARGS(nargsf);
    if (!_PyArg_CheckPositional("super()", nargs, 0, 2)) {
        return NULL;
    }
    PyTypeObject *type = NULL;
    PyObject *obj = NULL;
    PyTypeObject *self_type = (PyTypeObject *)self;
    PyObject *su = self_type->tp_alloc(self_type, 0);
    if (su == NULL) {
        return NULL;
    }
    // 1 or 2 argument form super().
    if (nargs != 0) {
        PyObject *arg0 = args[0];
        if (!PyType_Check(arg0)) {
            PyErr_Format(PyExc_TypeError,
                "super() argument 1 must be a type, not %.200s", Py_TYPE(arg0)->tp_name);
            goto fail;
        }
        type = (PyTypeObject *)arg0;
    }
    if (nargs == 2) {
        obj = args[1];
    }
    if (super_init_impl(su, type, obj) < 0) {
        goto fail;
    }
    return su;
fail:
    Py_DECREF(su);
    return NULL;
}

PyTypeObject PySuper_Type = {
    PyVarObject_HEAD_INIT(&PyType_Type, 0)
    "super",                                    /* tp_name */
    sizeof(superobject),                        /* tp_basicsize */
    0,                                          /* tp_itemsize */
    /* methods */
    super_dealloc,                              /* tp_dealloc */
    0,                                          /* tp_vectorcall_offset */
    0,                                          /* tp_getattr */
    0,                                          /* tp_setattr */
    0,                                          /* tp_as_async */
    super_repr,                                 /* tp_repr */
    0,                                          /* tp_as_number */
    0,                                          /* tp_as_sequence */
    0,                                          /* tp_as_mapping */
    0,                                          /* tp_hash */
    0,                                          /* tp_call */
    0,                                          /* tp_str */
    super_getattro,                             /* tp_getattro */
    0,                                          /* tp_setattro */
    0,                                          /* tp_as_buffer */
    Py_TPFLAGS_DEFAULT | Py_TPFLAGS_HAVE_GC |
        Py_TPFLAGS_BASETYPE,                    /* tp_flags */
    super_doc,                                  /* tp_doc */
    super_traverse,                             /* tp_traverse */
    0,                                          /* tp_clear */
    0,                                          /* tp_richcompare */
    0,                                          /* tp_weaklistoffset */
    0,                                          /* tp_iter */
    0,                                          /* tp_iternext */
    0,                                          /* tp_methods */
    super_members,                              /* tp_members */
    0,                                          /* tp_getset */
    0,                                          /* tp_base */
    0,                                          /* tp_dict */
    super_descr_get,                            /* tp_descr_get */
    0,                                          /* tp_descr_set */
    0,                                          /* tp_dictoffset */
    super_init,                                 /* tp_init */
    PyType_GenericAlloc,                        /* tp_alloc */
    PyType_GenericNew,                          /* tp_new */
    PyObject_GC_Del,                            /* tp_free */
    .tp_vectorcall = (vectorcallfunc)super_vectorcall,
};<|MERGE_RESOLUTION|>--- conflicted
+++ resolved
@@ -7041,16 +7041,12 @@
 int
 _PyStaticType_InitBuiltin(PyTypeObject *self)
 {
-<<<<<<< HEAD
     assert(_Py_IsImmortal((PyObject *)self));
     self->tp_flags = self->tp_flags | _Py_TPFLAGS_STATIC_BUILTIN;
-=======
-    self->tp_flags |= _Py_TPFLAGS_STATIC_BUILTIN;
 
     assert(NEXT_GLOBAL_VERSION_TAG <= _Py_MAX_GLOBAL_TYPE_VERSION_TAG);
     self->tp_version_tag = NEXT_GLOBAL_VERSION_TAG++;
     self->tp_flags |= Py_TPFLAGS_VALID_VERSION_TAG;
->>>>>>> 0d78c1b9
 
     static_builtin_state_init(self);
 
