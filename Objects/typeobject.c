/* Type object implementation */

#include "Python.h"
#include "pycore_call.h"
#include "pycore_code.h"          // CO_FAST_FREE
#include "pycore_compile.h"       // _Py_Mangle()
#include "pycore_initconfig.h"    // _PyStatus_OK()
#include "pycore_moduleobject.h"  // _PyModule_GetDef()
#include "pycore_object.h"        // _PyType_HasFeature()
#include "pycore_pyerrors.h"      // _PyErr_Occurred()
#include "pycore_pystate.h"       // _PyThreadState_GET()
#include "pycore_typeobject.h"    // struct type_cache
#include "pycore_unionobject.h"   // _Py_union_type_or
#include "frameobject.h"          // PyFrameObject
#include "pycore_frame.h"         // InterpreterFrame
#include "opcode.h"               // MAKE_CELL
#include "structmember.h"         // PyMemberDef

#include <ctype.h>

/*[clinic input]
class type "PyTypeObject *" "&PyType_Type"
class object "PyObject *" "&PyBaseObject_Type"
[clinic start generated code]*/
/*[clinic end generated code: output=da39a3ee5e6b4b0d input=4b94608d231c434b]*/

#include "clinic/typeobject.c.h"

/* Support type attribute lookup cache */

/* The cache can keep references to the names alive for longer than
   they normally would.  This is why the maximum size is limited to
   MCACHE_MAX_ATTR_SIZE, since it might be a problem if very large
   strings are used as attribute names. */
#define MCACHE_MAX_ATTR_SIZE    100
#define MCACHE_HASH(version, name_hash)                                 \
        (((unsigned int)(version) ^ (unsigned int)(name_hash))          \
         & ((1 << MCACHE_SIZE_EXP) - 1))

#define MCACHE_HASH_METHOD(type, name)                                  \
    MCACHE_HASH((type)->tp_version_tag, ((Py_ssize_t)(name)) >> 3)
#define MCACHE_CACHEABLE_NAME(name)                             \
        PyUnicode_CheckExact(name) &&                           \
        PyUnicode_IS_READY(name) &&                             \
        (PyUnicode_GET_LENGTH(name) <= MCACHE_MAX_ATTR_SIZE)

// bpo-42745: next_version_tag remains shared by all interpreters because of static types
// Used to set PyTypeObject.tp_version_tag
static unsigned int next_version_tag = 1;

typedef struct PySlot_Offset {
    short subslot_offset;
    short slot_offset;
} PySlot_Offset;


/* bpo-40521: Interned strings are shared by all subinterpreters */
#ifndef EXPERIMENTAL_ISOLATED_SUBINTERPRETERS
#  define INTERN_NAME_STRINGS
#endif

/* alphabetical order */
_Py_IDENTIFIER(__abstractmethods__);
_Py_IDENTIFIER(__annotations__);
_Py_IDENTIFIER(__class__);
_Py_IDENTIFIER(__class_getitem__);
_Py_IDENTIFIER(__classcell__);
_Py_IDENTIFIER(__delitem__);
_Py_IDENTIFIER(__dict__);
_Py_IDENTIFIER(__doc__);
_Py_IDENTIFIER(__getattribute__);
_Py_IDENTIFIER(__getitem__);
_Py_IDENTIFIER(__hash__);
_Py_IDENTIFIER(__init_subclass__);
_Py_IDENTIFIER(__len__);
_Py_IDENTIFIER(__module__);
_Py_IDENTIFIER(__name__);
_Py_IDENTIFIER(__new__);
_Py_IDENTIFIER(__qualname__);
_Py_IDENTIFIER(__set_name__);
_Py_IDENTIFIER(__setitem__);
_Py_IDENTIFIER(__weakref__);
_Py_IDENTIFIER(builtins);
_Py_IDENTIFIER(mro);

static PyObject *
slot_tp_new(PyTypeObject *type, PyObject *args, PyObject *kwds);

static void
clear_slotdefs(void);

static PyObject *
lookup_maybe_method(PyObject *self, _Py_Identifier *attrid, int *unbound);

static int
slot_tp_setattro(PyObject *self, PyObject *name, PyObject *value);

/*
 * finds the beginning of the docstring's introspection signature.
 * if present, returns a pointer pointing to the first '('.
 * otherwise returns NULL.
 *
 * doesn't guarantee that the signature is valid, only that it
 * has a valid prefix.  (the signature must also pass skip_signature.)
 */
static const char *
find_signature(const char *name, const char *doc)
{
    const char *dot;
    size_t length;

    if (!doc)
        return NULL;

    assert(name != NULL);

    /* for dotted names like classes, only use the last component */
    dot = strrchr(name, '.');
    if (dot)
        name = dot + 1;

    length = strlen(name);
    if (strncmp(doc, name, length))
        return NULL;
    doc += length;
    if (*doc != '(')
        return NULL;
    return doc;
}

#define SIGNATURE_END_MARKER         ")\n--\n\n"
#define SIGNATURE_END_MARKER_LENGTH  6
/*
 * skips past the end of the docstring's introspection signature.
 * (assumes doc starts with a valid signature prefix.)
 */
static const char *
skip_signature(const char *doc)
{
    while (*doc) {
        if ((*doc == *SIGNATURE_END_MARKER) &&
            !strncmp(doc, SIGNATURE_END_MARKER, SIGNATURE_END_MARKER_LENGTH))
            return doc + SIGNATURE_END_MARKER_LENGTH;
        if ((*doc == '\n') && (doc[1] == '\n'))
            return NULL;
        doc++;
    }
    return NULL;
}

int
_PyType_CheckConsistency(PyTypeObject *type)
{
#define CHECK(expr) \
    do { if (!(expr)) { _PyObject_ASSERT_FAILED_MSG((PyObject *)type, Py_STRINGIFY(expr)); } } while (0)

    CHECK(!_PyObject_IsFreed((PyObject *)type));

    if (!(type->tp_flags & Py_TPFLAGS_READY)) {
        /* don't check static types before PyType_Ready() */
        return 1;
    }

    CHECK(Py_REFCNT(type) >= 1);
    CHECK(PyType_Check(type));

    CHECK(!(type->tp_flags & Py_TPFLAGS_READYING));
    CHECK(type->tp_dict != NULL);

    if (type->tp_flags & Py_TPFLAGS_HAVE_GC) {
        // bpo-44263: tp_traverse is required if Py_TPFLAGS_HAVE_GC is set.
        // Note: tp_clear is optional.
        CHECK(type->tp_traverse != NULL);
    }

    if (type->tp_flags & Py_TPFLAGS_DISALLOW_INSTANTIATION) {
        CHECK(type->tp_new == NULL);
        CHECK(_PyDict_ContainsId(type->tp_dict, &PyId___new__) == 0);
    }

    return 1;
#undef CHECK
}

static const char *
_PyType_DocWithoutSignature(const char *name, const char *internal_doc)
{
    const char *doc = find_signature(name, internal_doc);

    if (doc) {
        doc = skip_signature(doc);
        if (doc)
            return doc;
        }
    return internal_doc;
}

PyObject *
_PyType_GetDocFromInternalDoc(const char *name, const char *internal_doc)
{
    const char *doc = _PyType_DocWithoutSignature(name, internal_doc);

    if (!doc || *doc == '\0') {
        Py_RETURN_NONE;
    }

    return PyUnicode_FromString(doc);
}

PyObject *
_PyType_GetTextSignatureFromInternalDoc(const char *name, const char *internal_doc)
{
    const char *start = find_signature(name, internal_doc);
    const char *end;

    if (start)
        end = skip_signature(start);
    else
        end = NULL;
    if (!end) {
        Py_RETURN_NONE;
    }

    /* back "end" up until it points just past the final ')' */
    end -= SIGNATURE_END_MARKER_LENGTH - 1;
    assert((end - start) >= 2); /* should be "()" at least */
    assert(end[-1] == ')');
    assert(end[0] == '\n');
    return PyUnicode_FromStringAndSize(start, end - start);
}


static struct type_cache*
get_type_cache(void)
{
    PyInterpreterState *interp = _PyInterpreterState_GET();
    return &interp->type_cache;
}


static void
type_cache_clear(struct type_cache *cache, PyObject *value)
{
    for (Py_ssize_t i = 0; i < (1 << MCACHE_SIZE_EXP); i++) {
        struct type_cache_entry *entry = &cache->hashtable[i];
        entry->version = 0;
        Py_XSETREF(entry->name, _Py_XNewRef(value));
        entry->value = NULL;
    }
}


void
_PyType_InitCache(PyInterpreterState *interp)
{
    struct type_cache *cache = &interp->type_cache;
    for (Py_ssize_t i = 0; i < (1 << MCACHE_SIZE_EXP); i++) {
        struct type_cache_entry *entry = &cache->hashtable[i];
        assert(entry->name == NULL);

        entry->version = 0;
        // Set to None so _PyType_Lookup() can use Py_SETREF(),
        // rather than using slower Py_XSETREF().
        entry->name = Py_NewRef(Py_None);
        entry->value = NULL;
    }
}


static unsigned int
_PyType_ClearCache(PyInterpreterState *interp)
{
    struct type_cache *cache = &interp->type_cache;
#if MCACHE_STATS
    size_t total = cache->hits + cache->collisions + cache->misses;
    fprintf(stderr, "-- Method cache hits        = %zd (%d%%)\n",
            cache->hits, (int) (100.0 * cache->hits / total));
    fprintf(stderr, "-- Method cache true misses = %zd (%d%%)\n",
            cache->misses, (int) (100.0 * cache->misses / total));
    fprintf(stderr, "-- Method cache collisions  = %zd (%d%%)\n",
            cache->collisions, (int) (100.0 * cache->collisions / total));
    fprintf(stderr, "-- Method cache size        = %zd KiB\n",
            sizeof(cache->hashtable) / 1024);
#endif

    // Set to None, rather than NULL, so _PyType_Lookup() can
    // use Py_SETREF() rather than using slower Py_XSETREF().
    type_cache_clear(cache, Py_None);

    return next_version_tag - 1;
}


unsigned int
PyType_ClearCache(void)
{
    PyInterpreterState *interp = _PyInterpreterState_GET();
    return _PyType_ClearCache(interp);
}


void
_PyTypes_Fini(PyInterpreterState *interp)
{
    struct type_cache *cache = &interp->type_cache;
    type_cache_clear(cache, NULL);
    if (_Py_IsMainInterpreter(interp)) {
        clear_slotdefs();
    }
}


void
PyType_Modified(PyTypeObject *type)
{
    /* Invalidate any cached data for the specified type and all
       subclasses.  This function is called after the base
       classes, mro, or attributes of the type are altered.

       Invariants:

       - before Py_TPFLAGS_VALID_VERSION_TAG can be set on a type,
         it must first be set on all super types.

       This function clears the Py_TPFLAGS_VALID_VERSION_TAG of a
       type (so it must first clear it on all subclasses).  The
       tp_version_tag value is meaningless unless this flag is set.
       We don't assign new version tags eagerly, but only as
       needed.
     */
    if (!_PyType_HasFeature(type, Py_TPFLAGS_VALID_VERSION_TAG)) {
        return;
    }

    PyObject *subclasses = type->tp_subclasses;
    if (subclasses != NULL) {
        assert(PyDict_CheckExact(subclasses));

        Py_ssize_t i = 0;
        PyObject *ref;
        while (PyDict_Next(subclasses, &i, NULL, &ref)) {
            assert(PyWeakref_CheckRef(ref));
            PyObject *obj = PyWeakref_GET_OBJECT(ref);
            if (obj == Py_None) {
                continue;
            }
            PyType_Modified(_PyType_CAST(obj));
        }
    }

    type->tp_flags &= ~Py_TPFLAGS_VALID_VERSION_TAG;
    type->tp_version_tag = 0; /* 0 is not a valid version tag */
}

static void
type_mro_modified(PyTypeObject *type, PyObject *bases) {
    /*
       Check that all base classes or elements of the MRO of type are
       able to be cached.  This function is called after the base
       classes or mro of the type are altered.

       Unset HAVE_VERSION_TAG and VALID_VERSION_TAG if the type
       has a custom MRO that includes a type which is not officially
       super type, or if the type implements its own mro() method.

       Called from mro_internal, which will subsequently be called on
       each subclass when their mro is recursively updated.
     */
    Py_ssize_t i, n;
    int custom = !Py_IS_TYPE(type, &PyType_Type);
    int unbound;
    PyObject *mro_meth = NULL;
    PyObject *type_mro_meth = NULL;

    if (custom) {
        mro_meth = lookup_maybe_method(
            (PyObject *)type, &PyId_mro, &unbound);
        if (mro_meth == NULL)
            goto clear;
        type_mro_meth = lookup_maybe_method(
            (PyObject *)&PyType_Type, &PyId_mro, &unbound);
        if (type_mro_meth == NULL)
            goto clear;
        if (mro_meth != type_mro_meth)
            goto clear;
        Py_XDECREF(mro_meth);
        Py_XDECREF(type_mro_meth);
    }
    n = PyTuple_GET_SIZE(bases);
    for (i = 0; i < n; i++) {
        PyObject *b = PyTuple_GET_ITEM(bases, i);
        PyTypeObject *cls = _PyType_CAST(b);

        if (!PyType_IsSubtype(type, cls)) {
            goto clear;
        }
    }
    return;
 clear:
    Py_XDECREF(mro_meth);
    Py_XDECREF(type_mro_meth);
    type->tp_flags &= ~Py_TPFLAGS_VALID_VERSION_TAG;
    type->tp_version_tag = 0; /* 0 is not a valid version tag */
}

static int
assign_version_tag(struct type_cache *cache, PyTypeObject *type)
{
    /* Ensure that the tp_version_tag is valid and set
       Py_TPFLAGS_VALID_VERSION_TAG.  To respect the invariant, this
       must first be done on all super classes.  Return 0 if this
       cannot be done, 1 if Py_TPFLAGS_VALID_VERSION_TAG.
    */
    if (_PyType_HasFeature(type, Py_TPFLAGS_VALID_VERSION_TAG)) {
        return 1;
    }
    if (!_PyType_HasFeature(type, Py_TPFLAGS_READY)) {
        return 0;
    }

    if (next_version_tag == 0) {
        /* We have run out of version numbers */
        return 0;
    }
    type->tp_version_tag = next_version_tag++;
    assert (type->tp_version_tag != 0);

    PyObject *bases = type->tp_bases;
    Py_ssize_t n = PyTuple_GET_SIZE(bases);
    for (Py_ssize_t i = 0; i < n; i++) {
        PyObject *b = PyTuple_GET_ITEM(bases, i);
        if (!assign_version_tag(cache, _PyType_CAST(b)))
            return 0;
    }
    type->tp_flags |= Py_TPFLAGS_VALID_VERSION_TAG;
    return 1;
}


static PyMemberDef type_members[] = {
    {"__basicsize__", T_PYSSIZET, offsetof(PyTypeObject,tp_basicsize),READONLY},
    {"__itemsize__", T_PYSSIZET, offsetof(PyTypeObject, tp_itemsize), READONLY},
    {"__flags__", T_ULONG, offsetof(PyTypeObject, tp_flags), READONLY},
    {"__weakrefoffset__", T_PYSSIZET,
     offsetof(PyTypeObject, tp_weaklistoffset), READONLY},
    {"__base__", T_OBJECT, offsetof(PyTypeObject, tp_base), READONLY},
    {"__dictoffset__", T_PYSSIZET,
     offsetof(PyTypeObject, tp_dictoffset), READONLY},
    {"__mro__", T_OBJECT, offsetof(PyTypeObject, tp_mro), READONLY},
    {0}
};

static int
check_set_special_type_attr(PyTypeObject *type, PyObject *value, const char *name)
{
    if (_PyType_HasFeature(type, Py_TPFLAGS_IMMUTABLETYPE)) {
        PyErr_Format(PyExc_TypeError,
                     "cannot set '%s' attribute of immutable type '%s'",
                     name, type->tp_name);
        return 0;
    }
    if (!value) {
        PyErr_Format(PyExc_TypeError,
                     "cannot delete '%s' attribute of immutable type '%s'",
                     name, type->tp_name);
        return 0;
    }

    if (PySys_Audit("object.__setattr__", "OsO",
                    type, name, value) < 0) {
        return 0;
    }

    return 1;
}

const char *
_PyType_Name(PyTypeObject *type)
{
    assert(type->tp_name != NULL);
    const char *s = strrchr(type->tp_name, '.');
    if (s == NULL) {
        s = type->tp_name;
    }
    else {
        s++;
    }
    return s;
}

static PyObject *
type_name(PyTypeObject *type, void *context)
{
    if (type->tp_flags & Py_TPFLAGS_HEAPTYPE) {
        PyHeapTypeObject* et = (PyHeapTypeObject*)type;

        Py_INCREF(et->ht_name);
        return et->ht_name;
    }
    else {
        return PyUnicode_FromString(_PyType_Name(type));
    }
}

static PyObject *
type_qualname(PyTypeObject *type, void *context)
{
    if (type->tp_flags & Py_TPFLAGS_HEAPTYPE) {
        PyHeapTypeObject* et = (PyHeapTypeObject*)type;
        Py_INCREF(et->ht_qualname);
        return et->ht_qualname;
    }
    else {
        return PyUnicode_FromString(_PyType_Name(type));
    }
}

static int
type_set_name(PyTypeObject *type, PyObject *value, void *context)
{
    const char *tp_name;
    Py_ssize_t name_size;

    if (!check_set_special_type_attr(type, value, "__name__"))
        return -1;
    if (!PyUnicode_Check(value)) {
        PyErr_Format(PyExc_TypeError,
                     "can only assign string to %s.__name__, not '%s'",
                     type->tp_name, Py_TYPE(value)->tp_name);
        return -1;
    }

    tp_name = PyUnicode_AsUTF8AndSize(value, &name_size);
    if (tp_name == NULL)
        return -1;
    if (strlen(tp_name) != (size_t)name_size) {
        PyErr_SetString(PyExc_ValueError,
                        "type name must not contain null characters");
        return -1;
    }

    type->tp_name = tp_name;
    Py_INCREF(value);
    Py_SETREF(((PyHeapTypeObject*)type)->ht_name, value);

    return 0;
}

static int
type_set_qualname(PyTypeObject *type, PyObject *value, void *context)
{
    PyHeapTypeObject* et;

    if (!check_set_special_type_attr(type, value, "__qualname__"))
        return -1;
    if (!PyUnicode_Check(value)) {
        PyErr_Format(PyExc_TypeError,
                     "can only assign string to %s.__qualname__, not '%s'",
                     type->tp_name, Py_TYPE(value)->tp_name);
        return -1;
    }

    et = (PyHeapTypeObject*)type;
    Py_INCREF(value);
    Py_SETREF(et->ht_qualname, value);
    return 0;
}

static PyObject *
type_module(PyTypeObject *type, void *context)
{
    PyObject *mod;

    if (type->tp_flags & Py_TPFLAGS_HEAPTYPE) {
        mod = _PyDict_GetItemIdWithError(type->tp_dict, &PyId___module__);
        if (mod == NULL) {
            if (!PyErr_Occurred()) {
                PyErr_Format(PyExc_AttributeError, "__module__");
            }
            return NULL;
        }
        Py_INCREF(mod);
    }
    else {
        const char *s = strrchr(type->tp_name, '.');
        if (s != NULL) {
            mod = PyUnicode_FromStringAndSize(
                type->tp_name, (Py_ssize_t)(s - type->tp_name));
            if (mod != NULL)
                PyUnicode_InternInPlace(&mod);
        }
        else {
            mod = _PyUnicode_FromId(&PyId_builtins);
            Py_XINCREF(mod);
        }
    }
    return mod;
}

static int
type_set_module(PyTypeObject *type, PyObject *value, void *context)
{
    if (!check_set_special_type_attr(type, value, "__module__"))
        return -1;

    PyType_Modified(type);

    return _PyDict_SetItemId(type->tp_dict, &PyId___module__, value);
}

static PyObject *
type_abstractmethods(PyTypeObject *type, void *context)
{
    PyObject *mod = NULL;
    /* type itself has an __abstractmethods__ descriptor (this). Don't return
       that. */
    if (type != &PyType_Type)
        mod = _PyDict_GetItemIdWithError(type->tp_dict, &PyId___abstractmethods__);
    if (!mod) {
        if (!PyErr_Occurred()) {
            PyObject *message = _PyUnicode_FromId(&PyId___abstractmethods__);
            if (message)
                PyErr_SetObject(PyExc_AttributeError, message);
        }
        return NULL;
    }
    Py_INCREF(mod);
    return mod;
}

static int
type_set_abstractmethods(PyTypeObject *type, PyObject *value, void *context)
{
    /* __abstractmethods__ should only be set once on a type, in
       abc.ABCMeta.__new__, so this function doesn't do anything
       special to update subclasses.
    */
    int abstract, res;
    if (value != NULL) {
        abstract = PyObject_IsTrue(value);
        if (abstract < 0)
            return -1;
        res = _PyDict_SetItemId(type->tp_dict, &PyId___abstractmethods__, value);
    }
    else {
        abstract = 0;
        res = _PyDict_DelItemId(type->tp_dict, &PyId___abstractmethods__);
        if (res && PyErr_ExceptionMatches(PyExc_KeyError)) {
            PyObject *message = _PyUnicode_FromId(&PyId___abstractmethods__);
            if (message)
                PyErr_SetObject(PyExc_AttributeError, message);
            return -1;
        }
    }
    if (res == 0) {
        PyType_Modified(type);
        if (abstract)
            type->tp_flags |= Py_TPFLAGS_IS_ABSTRACT;
        else
            type->tp_flags &= ~Py_TPFLAGS_IS_ABSTRACT;
    }
    return res;
}

static PyObject *
type_get_bases(PyTypeObject *type, void *context)
{
    Py_INCREF(type->tp_bases);
    return type->tp_bases;
}

static PyTypeObject *best_base(PyObject *);
static int mro_internal(PyTypeObject *, PyObject **);
static int type_is_subtype_base_chain(PyTypeObject *, PyTypeObject *);
static int compatible_for_assignment(PyTypeObject *, PyTypeObject *, const char *);
static int add_subclass(PyTypeObject*, PyTypeObject*);
static int add_all_subclasses(PyTypeObject *type, PyObject *bases);
static void remove_subclass(PyTypeObject *, PyTypeObject *);
static void remove_all_subclasses(PyTypeObject *type, PyObject *bases);
static void update_all_slots(PyTypeObject *);

typedef int (*update_callback)(PyTypeObject *, void *);
static int update_subclasses(PyTypeObject *type, PyObject *attr_name,
                             update_callback callback, void *data);
static int recurse_down_subclasses(PyTypeObject *type, PyObject *name,
                                   update_callback callback, void *data);

static int
mro_hierarchy(PyTypeObject *type, PyObject *temp)
{
    PyObject *old_mro;
    int res = mro_internal(type, &old_mro);
    if (res <= 0) {
        /* error / reentrance */
        return res;
    }
    PyObject *new_mro = type->tp_mro;

    PyObject *tuple;
    if (old_mro != NULL) {
        tuple = PyTuple_Pack(3, type, new_mro, old_mro);
    }
    else {
        tuple = PyTuple_Pack(2, type, new_mro);
    }

    if (tuple != NULL) {
        res = PyList_Append(temp, tuple);
    }
    else {
        res = -1;
    }
    Py_XDECREF(tuple);

    if (res < 0) {
        type->tp_mro = old_mro;
        Py_DECREF(new_mro);
        return -1;
    }
    Py_XDECREF(old_mro);

    // Avoid creating an empty list if there is no subclass
    if (type->tp_subclasses != NULL) {
        /* Obtain a copy of subclasses list to iterate over.

           Otherwise type->tp_subclasses might be altered
           in the middle of the loop, for example, through a custom mro(),
           by invoking type_set_bases on some subclass of the type
           which in turn calls remove_subclass/add_subclass on this type.

           Finally, this makes things simple avoiding the need to deal
           with dictionary iterators and weak references.
        */
        PyObject *subclasses = _PyType_GetSubclasses(type);
        if (subclasses == NULL) {
            return -1;
        }

        Py_ssize_t n = PyList_GET_SIZE(subclasses);
        for (Py_ssize_t i = 0; i < n; i++) {
            PyTypeObject *subclass = _PyType_CAST(PyList_GET_ITEM(subclasses, i));
            res = mro_hierarchy(subclass, temp);
            if (res < 0) {
                break;
            }
        }
        Py_DECREF(subclasses);
    }

    return res;
}

static int
type_set_bases(PyTypeObject *type, PyObject *new_bases, void *context)
{
    // Check arguments
    if (!check_set_special_type_attr(type, new_bases, "__bases__")) {
        return -1;
    }
    assert(new_bases != NULL);

    if (!PyTuple_Check(new_bases)) {
        PyErr_Format(PyExc_TypeError,
             "can only assign tuple to %s.__bases__, not %s",
                 type->tp_name, Py_TYPE(new_bases)->tp_name);
        return -1;
    }
    if (PyTuple_GET_SIZE(new_bases) == 0) {
        PyErr_Format(PyExc_TypeError,
             "can only assign non-empty tuple to %s.__bases__, not ()",
                 type->tp_name);
        return -1;
    }
    Py_ssize_t n = PyTuple_GET_SIZE(new_bases);
    for (Py_ssize_t i = 0; i < n; i++) {
        PyObject *ob = PyTuple_GET_ITEM(new_bases, i);
        if (!PyType_Check(ob)) {
            PyErr_Format(PyExc_TypeError,
                         "%s.__bases__ must be tuple of classes, not '%s'",
                         type->tp_name, Py_TYPE(ob)->tp_name);
            return -1;
        }
        PyTypeObject *base = (PyTypeObject*)ob;

        if (PyType_IsSubtype(base, type) ||
            /* In case of reentering here again through a custom mro()
               the above check is not enough since it relies on
               base->tp_mro which would gonna be updated inside
               mro_internal only upon returning from the mro().

               However, base->tp_base has already been assigned (see
               below), which in turn may cause an inheritance cycle
               through tp_base chain.  And this is definitely
               not what you want to ever happen.  */
            (base->tp_mro != NULL && type_is_subtype_base_chain(base, type)))
        {
            PyErr_SetString(PyExc_TypeError,
                            "a __bases__ item causes an inheritance cycle");
            return -1;
        }
    }

    // Compute the new MRO and the new base class
    PyTypeObject *new_base = best_base(new_bases);
    if (new_base == NULL)
        return -1;

    if (!compatible_for_assignment(type->tp_base, new_base, "__bases__")) {
        return -1;
    }

    PyObject *old_bases = type->tp_bases;
    assert(old_bases != NULL);
    PyTypeObject *old_base = type->tp_base;

    type->tp_bases = Py_NewRef(new_bases);
    type->tp_base = (PyTypeObject *)Py_NewRef(new_base);

    PyObject *temp = PyList_New(0);
    if (temp == NULL) {
        goto bail;
    }
    if (mro_hierarchy(type, temp) < 0) {
        goto undo;
    }
    Py_DECREF(temp);

    /* Take no action in case if type->tp_bases has been replaced
       through reentrance.  */
    int res;
    if (type->tp_bases == new_bases) {
        /* any base that was in __bases__ but now isn't, we
           need to remove |type| from its tp_subclasses.
           conversely, any class now in __bases__ that wasn't
           needs to have |type| added to its subclasses. */

        /* for now, sod that: just remove from all old_bases,
           add to all new_bases */
        remove_all_subclasses(type, old_bases);
        res = add_all_subclasses(type, new_bases);
        update_all_slots(type);
    }
    else {
        res = 0;
    }

    Py_DECREF(old_bases);
    Py_DECREF(old_base);

    assert(_PyType_CheckConsistency(type));
    return res;

  undo:
    n = PyList_GET_SIZE(temp);
    for (Py_ssize_t i = n - 1; i >= 0; i--) {
        PyTypeObject *cls;
        PyObject *new_mro, *old_mro = NULL;

        PyArg_UnpackTuple(PyList_GET_ITEM(temp, i),
                          "", 2, 3, &cls, &new_mro, &old_mro);
        /* Do not rollback if cls has a newer version of MRO.  */
        if (cls->tp_mro == new_mro) {
            Py_XINCREF(old_mro);
            cls->tp_mro = old_mro;
            Py_DECREF(new_mro);
        }
    }
    Py_DECREF(temp);

  bail:
    if (type->tp_bases == new_bases) {
        assert(type->tp_base == new_base);

        type->tp_bases = old_bases;
        type->tp_base = old_base;

        Py_DECREF(new_bases);
        Py_DECREF(new_base);
    }
    else {
        Py_DECREF(old_bases);
        Py_DECREF(old_base);
    }

    assert(_PyType_CheckConsistency(type));
    return -1;
}

static PyObject *
type_dict(PyTypeObject *type, void *context)
{
    if (type->tp_dict == NULL) {
        Py_RETURN_NONE;
    }
    return PyDictProxy_New(type->tp_dict);
}

static PyObject *
type_get_doc(PyTypeObject *type, void *context)
{
    PyObject *result;
    if (!(type->tp_flags & Py_TPFLAGS_HEAPTYPE) && type->tp_doc != NULL) {
        return _PyType_GetDocFromInternalDoc(type->tp_name, type->tp_doc);
    }
    result = _PyDict_GetItemIdWithError(type->tp_dict, &PyId___doc__);
    if (result == NULL) {
        if (!PyErr_Occurred()) {
            result = Py_None;
            Py_INCREF(result);
        }
    }
    else if (Py_TYPE(result)->tp_descr_get) {
        result = Py_TYPE(result)->tp_descr_get(result, NULL,
                                               (PyObject *)type);
    }
    else {
        Py_INCREF(result);
    }
    return result;
}

static PyObject *
type_get_text_signature(PyTypeObject *type, void *context)
{
    return _PyType_GetTextSignatureFromInternalDoc(type->tp_name, type->tp_doc);
}

static int
type_set_doc(PyTypeObject *type, PyObject *value, void *context)
{
    if (!check_set_special_type_attr(type, value, "__doc__"))
        return -1;
    PyType_Modified(type);
    return _PyDict_SetItemId(type->tp_dict, &PyId___doc__, value);
}

static PyObject *
type_get_annotations(PyTypeObject *type, void *context)
{
    if (!(type->tp_flags & Py_TPFLAGS_HEAPTYPE)) {
        PyErr_Format(PyExc_AttributeError, "type object '%s' has no attribute '__annotations__'", type->tp_name);
        return NULL;
    }

    PyObject *annotations;
    /* there's no _PyDict_GetItemId without WithError, so let's LBYL. */
    if (_PyDict_ContainsId(type->tp_dict, &PyId___annotations__)) {
        annotations = _PyDict_GetItemIdWithError(type->tp_dict, &PyId___annotations__);
        /*
        ** _PyDict_GetItemIdWithError could still fail,
        ** for instance with a well-timed Ctrl-C or a MemoryError.
        ** so let's be totally safe.
        */
        if (annotations) {
            if (Py_TYPE(annotations)->tp_descr_get) {
                annotations = Py_TYPE(annotations)->tp_descr_get(annotations, NULL,
                                                       (PyObject *)type);
            } else {
                Py_INCREF(annotations);
            }
        }
    } else {
        annotations = PyDict_New();
        if (annotations) {
            int result = _PyDict_SetItemId(type->tp_dict, &PyId___annotations__, annotations);
            if (result) {
                Py_CLEAR(annotations);
            } else {
                PyType_Modified(type);
            }
        }
    }
    return annotations;
}

static int
type_set_annotations(PyTypeObject *type, PyObject *value, void *context)
{
    if (_PyType_HasFeature(type, Py_TPFLAGS_IMMUTABLETYPE)) {
        PyErr_Format(PyExc_TypeError,
                     "cannot set '__annotations__' attribute of immutable type '%s'",
                     type->tp_name);
        return -1;
    }

    int result;
    if (value != NULL) {
        /* set */
        result = _PyDict_SetItemId(type->tp_dict, &PyId___annotations__, value);
    } else {
        /* delete */
        if (!_PyDict_ContainsId(type->tp_dict, &PyId___annotations__)) {
            PyErr_Format(PyExc_AttributeError, "__annotations__");
            return -1;
        }
        result = _PyDict_DelItemId(type->tp_dict, &PyId___annotations__);
    }

    if (result == 0) {
        PyType_Modified(type);
    }
    return result;
}


/*[clinic input]
type.__instancecheck__ -> bool

    instance: object
    /

Check if an object is an instance.
[clinic start generated code]*/

static int
type___instancecheck___impl(PyTypeObject *self, PyObject *instance)
/*[clinic end generated code: output=08b6bf5f591c3618 input=cdbfeaee82c01a0f]*/
{
    return _PyObject_RealIsInstance(instance, (PyObject *)self);
}

/*[clinic input]
type.__subclasscheck__ -> bool

    subclass: object
    /

Check if a class is a subclass.
[clinic start generated code]*/

static int
type___subclasscheck___impl(PyTypeObject *self, PyObject *subclass)
/*[clinic end generated code: output=97a4e51694500941 input=071b2ca9e03355f4]*/
{
    return _PyObject_RealIsSubclass(subclass, (PyObject *)self);
}


static PyGetSetDef type_getsets[] = {
    {"__name__", (getter)type_name, (setter)type_set_name, NULL},
    {"__qualname__", (getter)type_qualname, (setter)type_set_qualname, NULL},
    {"__bases__", (getter)type_get_bases, (setter)type_set_bases, NULL},
    {"__module__", (getter)type_module, (setter)type_set_module, NULL},
    {"__abstractmethods__", (getter)type_abstractmethods,
     (setter)type_set_abstractmethods, NULL},
    {"__dict__",  (getter)type_dict,  NULL, NULL},
    {"__doc__", (getter)type_get_doc, (setter)type_set_doc, NULL},
    {"__text_signature__", (getter)type_get_text_signature, NULL, NULL},
    {"__annotations__", (getter)type_get_annotations, (setter)type_set_annotations, NULL},
    {0}
};

static PyObject *
type_repr(PyTypeObject *type)
{
    if (type->tp_name == NULL) {
        // type_repr() called before the type is fully initialized
        // by PyType_Ready().
        return PyUnicode_FromFormat("<class at %p>", type);
    }

    PyObject *mod, *name, *rtn;

    mod = type_module(type, NULL);
    if (mod == NULL)
        PyErr_Clear();
    else if (!PyUnicode_Check(mod)) {
        Py_DECREF(mod);
        mod = NULL;
    }
    name = type_qualname(type, NULL);
    if (name == NULL) {
        Py_XDECREF(mod);
        return NULL;
    }

    if (mod != NULL && !_PyUnicode_EqualToASCIIId(mod, &PyId_builtins))
        rtn = PyUnicode_FromFormat("<class '%U.%U'>", mod, name);
    else
        rtn = PyUnicode_FromFormat("<class '%s'>", type->tp_name);

    Py_XDECREF(mod);
    Py_DECREF(name);
    return rtn;
}

static PyObject *
type_call(PyTypeObject *type, PyObject *args, PyObject *kwds)
{
    PyObject *obj;
    PyThreadState *tstate = _PyThreadState_GET();

#ifdef Py_DEBUG
    /* type_call() must not be called with an exception set,
       because it can clear it (directly or indirectly) and so the
       caller loses its exception */
    assert(!_PyErr_Occurred(tstate));
#endif

    /* Special case: type(x) should return Py_TYPE(x) */
    /* We only want type itself to accept the one-argument form (#27157) */
    if (type == &PyType_Type) {
        assert(args != NULL && PyTuple_Check(args));
        assert(kwds == NULL || PyDict_Check(kwds));
        Py_ssize_t nargs = PyTuple_GET_SIZE(args);

        if (nargs == 1 && (kwds == NULL || !PyDict_GET_SIZE(kwds))) {
            obj = (PyObject *) Py_TYPE(PyTuple_GET_ITEM(args, 0));
            Py_INCREF(obj);
            return obj;
        }

        /* SF bug 475327 -- if that didn't trigger, we need 3
           arguments. But PyArg_ParseTuple in type_new may give
           a msg saying type() needs exactly 3. */
        if (nargs != 3) {
            PyErr_SetString(PyExc_TypeError,
                            "type() takes 1 or 3 arguments");
            return NULL;
        }
    }

    if (type->tp_new == NULL) {
        _PyErr_Format(tstate, PyExc_TypeError,
                      "cannot create '%s' instances", type->tp_name);
        return NULL;
    }

    obj = type->tp_new(type, args, kwds);
    obj = _Py_CheckFunctionResult(tstate, (PyObject*)type, obj, NULL);
    if (obj == NULL)
        return NULL;

    /* If the returned object is not an instance of type,
       it won't be initialized. */
    if (!PyObject_TypeCheck(obj, type))
        return obj;

    type = Py_TYPE(obj);
    if (type->tp_init != NULL) {
        int res = type->tp_init(obj, args, kwds);
        if (res < 0) {
            assert(_PyErr_Occurred(tstate));
            Py_DECREF(obj);
            obj = NULL;
        }
        else {
            assert(!_PyErr_Occurred(tstate));
        }
    }
    return obj;
}

PyObject *
_PyType_AllocNoTrack(PyTypeObject *type, Py_ssize_t nitems)
{
    PyObject *obj;
    const size_t size = _PyObject_VAR_SIZE(type, nitems+1);
    /* note that we need to add one, for the sentinel */

    const size_t presize = _PyType_PreHeaderSize(type);
    char *alloc = PyObject_Malloc(size + presize);
    if (alloc  == NULL) {
        return PyErr_NoMemory();
    }
    obj = (PyObject *)(alloc + presize);
    if (presize) {
        ((PyObject **)alloc)[0] = NULL;
        ((PyObject **)alloc)[1] = NULL;
        _PyObject_GC_Link(obj);
    }
    memset(obj, '\0', size);

    if (type->tp_itemsize == 0) {
        _PyObject_Init(obj, type);
    }
    else {
        _PyObject_InitVar((PyVarObject *)obj, type, nitems);
    }
    return obj;
}

PyObject *
PyType_GenericAlloc(PyTypeObject *type, Py_ssize_t nitems)
{
    PyObject *obj = _PyType_AllocNoTrack(type, nitems);
    if (obj == NULL) {
        return NULL;
    }

    if (_PyType_IS_GC(type)) {
        _PyObject_GC_TRACK(obj);
    }
    return obj;
}

PyObject *
PyType_GenericNew(PyTypeObject *type, PyObject *args, PyObject *kwds)
{
    return type->tp_alloc(type, 0);
}

/* Helpers for subtyping */

static int
traverse_slots(PyTypeObject *type, PyObject *self, visitproc visit, void *arg)
{
    Py_ssize_t i, n;
    PyMemberDef *mp;

    n = Py_SIZE(type);
    mp = _PyHeapType_GET_MEMBERS((PyHeapTypeObject *)type);
    for (i = 0; i < n; i++, mp++) {
        if (mp->type == T_OBJECT_EX) {
            char *addr = (char *)self + mp->offset;
            PyObject *obj = *(PyObject **)addr;
            if (obj != NULL) {
                int err = visit(obj, arg);
                if (err)
                    return err;
            }
        }
    }
    return 0;
}

static int
subtype_traverse(PyObject *self, visitproc visit, void *arg)
{
    PyTypeObject *type, *base;
    traverseproc basetraverse;

    /* Find the nearest base with a different tp_traverse,
       and traverse slots while we're at it */
    type = Py_TYPE(self);
    base = type;
    while ((basetraverse = base->tp_traverse) == subtype_traverse) {
        if (Py_SIZE(base)) {
            int err = traverse_slots(base, self, visit, arg);
            if (err)
                return err;
        }
        base = base->tp_base;
        assert(base);
    }

    if (type->tp_flags & Py_TPFLAGS_MANAGED_DICT) {
        assert(type->tp_dictoffset);
        int err = _PyObject_VisitInstanceAttributes(self, visit, arg);
        if (err) {
            return err;
        }
    }

    if (type->tp_dictoffset != base->tp_dictoffset) {
        PyObject **dictptr = _PyObject_DictPointer(self);
        if (dictptr && *dictptr)
            Py_VISIT(*dictptr);
    }

    if (type->tp_flags & Py_TPFLAGS_HEAPTYPE
        && (!basetraverse || !(base->tp_flags & Py_TPFLAGS_HEAPTYPE))) {
        /* For a heaptype, the instances count as references
           to the type.          Traverse the type so the collector
           can find cycles involving this link.
           Skip this visit if basetraverse belongs to a heap type: in that
           case, basetraverse will visit the type when we call it later.
           */
        Py_VISIT(type);
    }

    if (basetraverse)
        return basetraverse(self, visit, arg);
    return 0;
}

static void
clear_slots(PyTypeObject *type, PyObject *self)
{
    Py_ssize_t i, n;
    PyMemberDef *mp;

    n = Py_SIZE(type);
    mp = _PyHeapType_GET_MEMBERS((PyHeapTypeObject *)type);
    for (i = 0; i < n; i++, mp++) {
        if (mp->type == T_OBJECT_EX && !(mp->flags & READONLY)) {
            char *addr = (char *)self + mp->offset;
            PyObject *obj = *(PyObject **)addr;
            if (obj != NULL) {
                *(PyObject **)addr = NULL;
                Py_DECREF(obj);
            }
        }
    }
}

static int
subtype_clear(PyObject *self)
{
    PyTypeObject *type, *base;
    inquiry baseclear;

    /* Find the nearest base with a different tp_clear
       and clear slots while we're at it */
    type = Py_TYPE(self);
    base = type;
    while ((baseclear = base->tp_clear) == subtype_clear) {
        if (Py_SIZE(base))
            clear_slots(base, self);
        base = base->tp_base;
        assert(base);
    }

    /* Clear the instance dict (if any), to break cycles involving only
       __dict__ slots (as in the case 'self.__dict__ is self'). */
    if (type->tp_flags & Py_TPFLAGS_MANAGED_DICT) {
        _PyObject_ClearInstanceAttributes(self);
    }
    if (type->tp_dictoffset != base->tp_dictoffset) {
        PyObject **dictptr = _PyObject_DictPointer(self);
        if (dictptr && *dictptr)
            Py_CLEAR(*dictptr);
    }

    if (baseclear)
        return baseclear(self);
    return 0;
}

static void
subtype_dealloc(PyObject *self)
{
    PyTypeObject *type, *base;
    destructor basedealloc;
    int has_finalizer;

    /* Extract the type; we expect it to be a heap type */
    type = Py_TYPE(self);
    _PyObject_ASSERT((PyObject *)type, type->tp_flags & Py_TPFLAGS_HEAPTYPE);

    /* Test whether the type has GC exactly once */

    if (!_PyType_IS_GC(type)) {
        /* A non GC dynamic type allows certain simplifications:
           there's no need to call clear_slots(), or DECREF the dict,
           or clear weakrefs. */

        /* Maybe call finalizer; exit early if resurrected */
        if (type->tp_finalize) {
            if (PyObject_CallFinalizerFromDealloc(self) < 0)
                return;
        }
        if (type->tp_del) {
            type->tp_del(self);
            if (Py_REFCNT(self) > 0) {
                return;
            }
        }

        /* Find the nearest base with a different tp_dealloc */
        base = type;
        while ((basedealloc = base->tp_dealloc) == subtype_dealloc) {
            base = base->tp_base;
            assert(base);
        }

        /* Extract the type again; tp_del may have changed it */
        type = Py_TYPE(self);

        // Don't read type memory after calling basedealloc() since basedealloc()
        // can deallocate the type and free its memory.
        int type_needs_decref = (type->tp_flags & Py_TPFLAGS_HEAPTYPE
                                 && !(base->tp_flags & Py_TPFLAGS_HEAPTYPE));

        assert((type->tp_flags & Py_TPFLAGS_MANAGED_DICT) == 0);

        /* Call the base tp_dealloc() */
        assert(basedealloc);
        basedealloc(self);

        /* Can't reference self beyond this point. It's possible tp_del switched
           our type from a HEAPTYPE to a non-HEAPTYPE, so be careful about
           reference counting. Only decref if the base type is not already a heap
           allocated type. Otherwise, basedealloc should have decref'd it already */
        if (type_needs_decref) {
            Py_DECREF(type);
        }

        /* Done */
        return;
    }

    /* We get here only if the type has GC */

    /* UnTrack and re-Track around the trashcan macro, alas */
    /* See explanation at end of function for full disclosure */
    PyObject_GC_UnTrack(self);
    Py_TRASHCAN_BEGIN(self, subtype_dealloc);

    /* Find the nearest base with a different tp_dealloc */
    base = type;
    while ((/*basedealloc =*/ base->tp_dealloc) == subtype_dealloc) {
        base = base->tp_base;
        assert(base);
    }

    has_finalizer = type->tp_finalize || type->tp_del;

    if (type->tp_finalize) {
        _PyObject_GC_TRACK(self);
        if (PyObject_CallFinalizerFromDealloc(self) < 0) {
            /* Resurrected */
            goto endlabel;
        }
        _PyObject_GC_UNTRACK(self);
    }
    /*
      If we added a weaklist, we clear it. Do this *before* calling tp_del,
      clearing slots, or clearing the instance dict.

      GC tracking must be off at this point. weakref callbacks (if any, and
      whether directly here or indirectly in something we call) may trigger GC,
      and if self is tracked at that point, it will look like trash to GC and GC
      will try to delete self again.
    */
    if (type->tp_weaklistoffset && !base->tp_weaklistoffset) {
        PyObject_ClearWeakRefs(self);
    }

    if (type->tp_del) {
        _PyObject_GC_TRACK(self);
        type->tp_del(self);
        if (Py_REFCNT(self) > 0) {
            /* Resurrected */
            goto endlabel;
        }
        _PyObject_GC_UNTRACK(self);
    }
    if (has_finalizer) {
        /* New weakrefs could be created during the finalizer call.
           If this occurs, clear them out without calling their
           finalizers since they might rely on part of the object
           being finalized that has already been destroyed. */
        if (type->tp_weaklistoffset && !base->tp_weaklistoffset) {
            /* Modeled after GET_WEAKREFS_LISTPTR() */
            PyWeakReference **list = (PyWeakReference **) \
                _PyObject_GET_WEAKREFS_LISTPTR(self);
            while (*list)
                _PyWeakref_ClearRef(*list);
        }
    }

    /*  Clear slots up to the nearest base with a different tp_dealloc */
    base = type;
    while ((basedealloc = base->tp_dealloc) == subtype_dealloc) {
        if (Py_SIZE(base))
            clear_slots(base, self);
        base = base->tp_base;
        assert(base);
    }

    /* If we added a dict, DECREF it, or free inline values. */
    if (type->tp_flags & Py_TPFLAGS_MANAGED_DICT) {
        PyObject **dictptr = _PyObject_ManagedDictPointer(self);
        if (*dictptr != NULL) {
            assert(*_PyObject_ValuesPointer(self) == NULL);
            Py_DECREF(*dictptr);
            *dictptr = NULL;
        }
        else {
            _PyObject_FreeInstanceAttributes(self);
        }
    }
    else if (type->tp_dictoffset && !base->tp_dictoffset) {
        PyObject **dictptr = _PyObject_DictPointer(self);
        if (dictptr != NULL) {
            PyObject *dict = *dictptr;
            if (dict != NULL) {
                Py_DECREF(dict);
                *dictptr = NULL;
            }
        }
    }

    /* Extract the type again; tp_del may have changed it */
    type = Py_TYPE(self);

    /* Call the base tp_dealloc(); first retrack self if
     * basedealloc knows about gc.
     */
    if (_PyType_IS_GC(base)) {
        _PyObject_GC_TRACK(self);
    }

    // Don't read type memory after calling basedealloc() since basedealloc()
    // can deallocate the type and free its memory.
    int type_needs_decref = (type->tp_flags & Py_TPFLAGS_HEAPTYPE
                             && !(base->tp_flags & Py_TPFLAGS_HEAPTYPE));

    assert(basedealloc);
    basedealloc(self);

    /* Can't reference self beyond this point. It's possible tp_del switched
       our type from a HEAPTYPE to a non-HEAPTYPE, so be careful about
       reference counting. Only decref if the base type is not already a heap
       allocated type. Otherwise, basedealloc should have decref'd it already */
    if (type_needs_decref) {
        Py_DECREF(type);
    }

  endlabel:
    Py_TRASHCAN_END

    /* Explanation of the weirdness around the trashcan macros:

       Q. What do the trashcan macros do?

       A. Read the comment titled "Trashcan mechanism" in object.h.
          For one, this explains why there must be a call to GC-untrack
          before the trashcan begin macro.      Without understanding the
          trashcan code, the answers to the following questions don't make
          sense.

       Q. Why do we GC-untrack before the trashcan and then immediately
          GC-track again afterward?

       A. In the case that the base class is GC-aware, the base class
          probably GC-untracks the object.      If it does that using the
          UNTRACK macro, this will crash when the object is already
          untracked.  Because we don't know what the base class does, the
          only safe thing is to make sure the object is tracked when we
          call the base class dealloc.  But...  The trashcan begin macro
          requires that the object is *untracked* before it is called.  So
          the dance becomes:

         GC untrack
         trashcan begin
         GC track

       Q. Why did the last question say "immediately GC-track again"?
          It's nowhere near immediately.

       A. Because the code *used* to re-track immediately.      Bad Idea.
          self has a refcount of 0, and if gc ever gets its hands on it
          (which can happen if any weakref callback gets invoked), it
          looks like trash to gc too, and gc also tries to delete self
          then.  But we're already deleting self.  Double deallocation is
          a subtle disaster.
    */
}

static PyTypeObject *solid_base(PyTypeObject *type);

/* type test with subclassing support */

static int
type_is_subtype_base_chain(PyTypeObject *a, PyTypeObject *b)
{
    do {
        if (a == b)
            return 1;
        a = a->tp_base;
    } while (a != NULL);

    return (b == &PyBaseObject_Type);
}

int
PyType_IsSubtype(PyTypeObject *a, PyTypeObject *b)
{
    PyObject *mro;

    mro = a->tp_mro;
    if (mro != NULL) {
        /* Deal with multiple inheritance without recursion
           by walking the MRO tuple */
        Py_ssize_t i, n;
        assert(PyTuple_Check(mro));
        n = PyTuple_GET_SIZE(mro);
        for (i = 0; i < n; i++) {
            if (PyTuple_GET_ITEM(mro, i) == (PyObject *)b)
                return 1;
        }
        return 0;
    }
    else
        /* a is not completely initialized yet; follow tp_base */
        return type_is_subtype_base_chain(a, b);
}

/* Routines to do a method lookup in the type without looking in the
   instance dictionary (so we can't use PyObject_GetAttr) but still
   binding it to the instance.

   Variants:

   - _PyObject_LookupSpecial() returns NULL without raising an exception
     when the _PyType_Lookup() call fails;

   - lookup_maybe_method() and lookup_method() are internal routines similar
     to _PyObject_LookupSpecial(), but can return unbound PyFunction
     to avoid temporary method object. Pass self as first argument when
     unbound == 1.
*/

PyObject *
_PyObject_LookupSpecial(PyObject *self, _Py_Identifier *attrid)
{
    PyObject *res;

    res = _PyType_LookupId(Py_TYPE(self), attrid);
    if (res != NULL) {
        descrgetfunc f;
        if ((f = Py_TYPE(res)->tp_descr_get) == NULL)
            Py_INCREF(res);
        else
            res = f(res, self, (PyObject *)(Py_TYPE(self)));
    }
    return res;
}

static PyObject *
lookup_maybe_method(PyObject *self, _Py_Identifier *attrid, int *unbound)
{
    PyObject *res = _PyType_LookupId(Py_TYPE(self), attrid);
    if (res == NULL) {
        return NULL;
    }

    if (_PyType_HasFeature(Py_TYPE(res), Py_TPFLAGS_METHOD_DESCRIPTOR)) {
        /* Avoid temporary PyMethodObject */
        *unbound = 1;
        Py_INCREF(res);
    }
    else {
        *unbound = 0;
        descrgetfunc f = Py_TYPE(res)->tp_descr_get;
        if (f == NULL) {
            Py_INCREF(res);
        }
        else {
            res = f(res, self, (PyObject *)(Py_TYPE(self)));
        }
    }
    return res;
}

static PyObject *
lookup_method(PyObject *self, _Py_Identifier *attrid, int *unbound)
{
    PyObject *res = lookup_maybe_method(self, attrid, unbound);
    if (res == NULL && !PyErr_Occurred()) {
        PyErr_SetObject(PyExc_AttributeError, _PyUnicode_FromId(attrid));
    }
    return res;
}


static inline PyObject*
vectorcall_unbound(PyThreadState *tstate, int unbound, PyObject *func,
                   PyObject *const *args, Py_ssize_t nargs)
{
    size_t nargsf = nargs;
    if (!unbound) {
        /* Skip self argument, freeing up args[0] to use for
         * PY_VECTORCALL_ARGUMENTS_OFFSET */
        args++;
        nargsf = nargsf - 1 + PY_VECTORCALL_ARGUMENTS_OFFSET;
    }
    return _PyObject_VectorcallTstate(tstate, func, args, nargsf, NULL);
}

static PyObject*
call_unbound_noarg(int unbound, PyObject *func, PyObject *self)
{
    if (unbound) {
        return PyObject_CallOneArg(func, self);
    }
    else {
        return _PyObject_CallNoArgs(func);
    }
}

/* A variation of PyObject_CallMethod* that uses lookup_method()
   instead of PyObject_GetAttrString().

   args is an argument vector of length nargs. The first element in this
   vector is the special object "self" which is used for the method lookup */
static PyObject *
vectorcall_method(_Py_Identifier *name,
                  PyObject *const *args, Py_ssize_t nargs)
{
    assert(nargs >= 1);

    PyThreadState *tstate = _PyThreadState_GET();
    int unbound;
    PyObject *self = args[0];
    PyObject *func = lookup_method(self, name, &unbound);
    if (func == NULL) {
        return NULL;
    }
    PyObject *retval = vectorcall_unbound(tstate, unbound, func, args, nargs);
    Py_DECREF(func);
    return retval;
}

/* Clone of vectorcall_method() that returns NotImplemented
 * when the lookup fails. */
static PyObject *
vectorcall_maybe(PyThreadState *tstate, _Py_Identifier *name,
                 PyObject *const *args, Py_ssize_t nargs)
{
    assert(nargs >= 1);

    int unbound;
    PyObject *self = args[0];
    PyObject *func = lookup_maybe_method(self, name, &unbound);
    if (func == NULL) {
        if (!PyErr_Occurred())
            Py_RETURN_NOTIMPLEMENTED;
        return NULL;
    }
    PyObject *retval = vectorcall_unbound(tstate, unbound, func, args, nargs);
    Py_DECREF(func);
    return retval;
}

/*
    Method resolution order algorithm C3 described in
    "A Monotonic Superclass Linearization for Dylan",
    by Kim Barrett, Bob Cassel, Paul Haahr,
    David A. Moon, Keith Playford, and P. Tucker Withington.
    (OOPSLA 1996)

    Some notes about the rules implied by C3:

    No duplicate bases.
    It isn't legal to repeat a class in a list of base classes.

    The next three properties are the 3 constraints in "C3".

    Local precedence order.
    If A precedes B in C's MRO, then A will precede B in the MRO of all
    subclasses of C.

    Monotonicity.
    The MRO of a class must be an extension without reordering of the
    MRO of each of its superclasses.

    Extended Precedence Graph (EPG).
    Linearization is consistent if there is a path in the EPG from
    each class to all its successors in the linearization.  See
    the paper for definition of EPG.
 */

static int
tail_contains(PyObject *tuple, int whence, PyObject *o)
{
    Py_ssize_t j, size;
    size = PyTuple_GET_SIZE(tuple);

    for (j = whence+1; j < size; j++) {
        if (PyTuple_GET_ITEM(tuple, j) == o)
            return 1;
    }
    return 0;
}

static PyObject *
class_name(PyObject *cls)
{
    PyObject *name;
    if (_PyObject_LookupAttrId(cls, &PyId___name__, &name) == 0) {
        name = PyObject_Repr(cls);
    }
    return name;
}

static int
check_duplicates(PyObject *tuple)
{
    Py_ssize_t i, j, n;
    /* Let's use a quadratic time algorithm,
       assuming that the bases tuples is short.
    */
    n = PyTuple_GET_SIZE(tuple);
    for (i = 0; i < n; i++) {
        PyObject *o = PyTuple_GET_ITEM(tuple, i);
        for (j = i + 1; j < n; j++) {
            if (PyTuple_GET_ITEM(tuple, j) == o) {
                o = class_name(o);
                if (o != NULL) {
                    if (PyUnicode_Check(o)) {
                        PyErr_Format(PyExc_TypeError,
                                     "duplicate base class %U", o);
                    }
                    else {
                        PyErr_SetString(PyExc_TypeError,
                                        "duplicate base class");
                    }
                    Py_DECREF(o);
                }
                return -1;
            }
        }
    }
    return 0;
}

/* Raise a TypeError for an MRO order disagreement.

   It's hard to produce a good error message.  In the absence of better
   insight into error reporting, report the classes that were candidates
   to be put next into the MRO.  There is some conflict between the
   order in which they should be put in the MRO, but it's hard to
   diagnose what constraint can't be satisfied.
*/

static void
set_mro_error(PyObject **to_merge, Py_ssize_t to_merge_size, int *remain)
{
    Py_ssize_t i, n, off;
    char buf[1000];
    PyObject *k, *v;
    PyObject *set = PyDict_New();
    if (!set) return;

    for (i = 0; i < to_merge_size; i++) {
        PyObject *L = to_merge[i];
        if (remain[i] < PyTuple_GET_SIZE(L)) {
            PyObject *c = PyTuple_GET_ITEM(L, remain[i]);
            if (PyDict_SetItem(set, c, Py_None) < 0) {
                Py_DECREF(set);
                return;
            }
        }
    }
    n = PyDict_GET_SIZE(set);

    off = PyOS_snprintf(buf, sizeof(buf), "Cannot create a \
consistent method resolution\norder (MRO) for bases");
    i = 0;
    while (PyDict_Next(set, &i, &k, &v) && (size_t)off < sizeof(buf)) {
        PyObject *name = class_name(k);
        const char *name_str = NULL;
        if (name != NULL) {
            if (PyUnicode_Check(name)) {
                name_str = PyUnicode_AsUTF8(name);
            }
            else {
                name_str = "?";
            }
        }
        if (name_str == NULL) {
            Py_XDECREF(name);
            Py_DECREF(set);
            return;
        }
        off += PyOS_snprintf(buf + off, sizeof(buf) - off, " %s", name_str);
        Py_XDECREF(name);
        if (--n && (size_t)(off+1) < sizeof(buf)) {
            buf[off++] = ',';
            buf[off] = '\0';
        }
    }
    PyErr_SetString(PyExc_TypeError, buf);
    Py_DECREF(set);
}

static int
pmerge(PyObject *acc, PyObject **to_merge, Py_ssize_t to_merge_size)
{
    int res = 0;
    Py_ssize_t i, j, empty_cnt;
    int *remain;

    /* remain stores an index into each sublist of to_merge.
       remain[i] is the index of the next base in to_merge[i]
       that is not included in acc.
    */
    remain = PyMem_New(int, to_merge_size);
    if (remain == NULL) {
        PyErr_NoMemory();
        return -1;
    }
    for (i = 0; i < to_merge_size; i++)
        remain[i] = 0;

  again:
    empty_cnt = 0;
    for (i = 0; i < to_merge_size; i++) {
        PyObject *candidate;

        PyObject *cur_tuple = to_merge[i];

        if (remain[i] >= PyTuple_GET_SIZE(cur_tuple)) {
            empty_cnt++;
            continue;
        }

        /* Choose next candidate for MRO.

           The input sequences alone can determine the choice.
           If not, choose the class which appears in the MRO
           of the earliest direct superclass of the new class.
        */

        candidate = PyTuple_GET_ITEM(cur_tuple, remain[i]);
        for (j = 0; j < to_merge_size; j++) {
            PyObject *j_lst = to_merge[j];
            if (tail_contains(j_lst, remain[j], candidate))
                goto skip; /* continue outer loop */
        }
        res = PyList_Append(acc, candidate);
        if (res < 0)
            goto out;

        for (j = 0; j < to_merge_size; j++) {
            PyObject *j_lst = to_merge[j];
            if (remain[j] < PyTuple_GET_SIZE(j_lst) &&
                PyTuple_GET_ITEM(j_lst, remain[j]) == candidate) {
                remain[j]++;
            }
        }
        goto again;
      skip: ;
    }

    if (empty_cnt != to_merge_size) {
        set_mro_error(to_merge, to_merge_size, remain);
        res = -1;
    }

  out:
    PyMem_Free(remain);

    return res;
}

static PyObject *
mro_implementation(PyTypeObject *type)
{
    if (!_PyType_IsReady(type)) {
        if (PyType_Ready(type) < 0)
            return NULL;
    }

    PyObject *bases = type->tp_bases;
    Py_ssize_t n = PyTuple_GET_SIZE(bases);
    for (Py_ssize_t i = 0; i < n; i++) {
        PyTypeObject *base = _PyType_CAST(PyTuple_GET_ITEM(bases, i));
        if (base->tp_mro == NULL) {
            PyErr_Format(PyExc_TypeError,
                         "Cannot extend an incomplete type '%.100s'",
                         base->tp_name);
            return NULL;
        }
        assert(PyTuple_Check(base->tp_mro));
    }

    if (n == 1) {
        /* Fast path: if there is a single base, constructing the MRO
         * is trivial.
         */
        PyTypeObject *base = _PyType_CAST(PyTuple_GET_ITEM(bases, 0));
        Py_ssize_t k = PyTuple_GET_SIZE(base->tp_mro);
        PyObject *result = PyTuple_New(k + 1);
        if (result == NULL) {
            return NULL;
        }

        Py_INCREF(type);
        PyTuple_SET_ITEM(result, 0, (PyObject *) type);
        for (Py_ssize_t i = 0; i < k; i++) {
            PyObject *cls = PyTuple_GET_ITEM(base->tp_mro, i);
            Py_INCREF(cls);
            PyTuple_SET_ITEM(result, i + 1, cls);
        }
        return result;
    }

    /* This is just a basic sanity check. */
    if (check_duplicates(bases) < 0) {
        return NULL;
    }

    /* Find a superclass linearization that honors the constraints
       of the explicit tuples of bases and the constraints implied by
       each base class.

       to_merge is an array of tuples, where each tuple is a superclass
       linearization implied by a base class.  The last element of
       to_merge is the declared tuple of bases.
    */
    PyObject **to_merge = PyMem_New(PyObject *, n + 1);
    if (to_merge == NULL) {
        PyErr_NoMemory();
        return NULL;
    }

    for (Py_ssize_t i = 0; i < n; i++) {
        PyTypeObject *base = _PyType_CAST(PyTuple_GET_ITEM(bases, i));
        to_merge[i] = base->tp_mro;
    }
    to_merge[n] = bases;

    PyObject *result = PyList_New(1);
    if (result == NULL) {
        PyMem_Free(to_merge);
        return NULL;
    }

    Py_INCREF(type);
    PyList_SET_ITEM(result, 0, (PyObject *)type);
    if (pmerge(result, to_merge, n + 1) < 0) {
        Py_CLEAR(result);
    }
    PyMem_Free(to_merge);

    return result;
}

/*[clinic input]
type.mro

Return a type's method resolution order.
[clinic start generated code]*/

static PyObject *
type_mro_impl(PyTypeObject *self)
/*[clinic end generated code: output=bffc4a39b5b57027 input=28414f4e156db28d]*/
{
    PyObject *seq;
    seq = mro_implementation(self);
    if (seq != NULL && !PyList_Check(seq)) {
        Py_SETREF(seq, PySequence_List(seq));
    }
    return seq;
}

static int
mro_check(PyTypeObject *type, PyObject *mro)
{
    PyTypeObject *solid;
    Py_ssize_t i, n;

    solid = solid_base(type);

    n = PyTuple_GET_SIZE(mro);
    for (i = 0; i < n; i++) {
        PyObject *obj = PyTuple_GET_ITEM(mro, i);
        if (!PyType_Check(obj)) {
            PyErr_Format(
                PyExc_TypeError,
                "mro() returned a non-class ('%.500s')",
                Py_TYPE(obj)->tp_name);
            return -1;
        }
        PyTypeObject *base = (PyTypeObject*)obj;

        if (!PyType_IsSubtype(solid, solid_base(base))) {
            PyErr_Format(
                PyExc_TypeError,
                "mro() returned base with unsuitable layout ('%.500s')",
                base->tp_name);
            return -1;
        }
    }

    return 0;
}

/* Lookups an mcls.mro method, invokes it and checks the result (if needed,
   in case of a custom mro() implementation).

   Keep in mind that during execution of this function type->tp_mro
   can be replaced due to possible reentrance (for example,
   through type_set_bases):

      - when looking up the mcls.mro attribute (it could be
        a user-provided descriptor);

      - from inside a custom mro() itself;

      - through a finalizer of the return value of mro().
*/
static PyObject *
mro_invoke(PyTypeObject *type)
{
    PyObject *mro_result;
    PyObject *new_mro;
    const int custom = !Py_IS_TYPE(type, &PyType_Type);

    if (custom) {
        int unbound;
        PyObject *mro_meth = lookup_method((PyObject *)type, &PyId_mro,
                                           &unbound);
        if (mro_meth == NULL)
            return NULL;
        mro_result = call_unbound_noarg(unbound, mro_meth, (PyObject *)type);
        Py_DECREF(mro_meth);
    }
    else {
        mro_result = mro_implementation(type);
    }
    if (mro_result == NULL)
        return NULL;

    new_mro = PySequence_Tuple(mro_result);
    Py_DECREF(mro_result);
    if (new_mro == NULL) {
        return NULL;
    }

    if (PyTuple_GET_SIZE(new_mro) == 0) {
        Py_DECREF(new_mro);
        PyErr_Format(PyExc_TypeError, "type MRO must not be empty");
        return NULL;
    }

    if (custom && mro_check(type, new_mro) < 0) {
        Py_DECREF(new_mro);
        return NULL;
    }
    return new_mro;
}

/* Calculates and assigns a new MRO to type->tp_mro.
   Return values and invariants:

     - Returns 1 if a new MRO value has been set to type->tp_mro due to
       this call of mro_internal (no tricky reentrancy and no errors).

       In case if p_old_mro argument is not NULL, a previous value
       of type->tp_mro is put there, and the ownership of this
       reference is transferred to a caller.
       Otherwise, the previous value (if any) is decref'ed.

     - Returns 0 in case when type->tp_mro gets changed because of
       reentering here through a custom mro() (see a comment to mro_invoke).

       In this case, a refcount of an old type->tp_mro is adjusted
       somewhere deeper in the call stack (by the innermost mro_internal
       or its caller) and may become zero upon returning from here.
       This also implies that the whole hierarchy of subclasses of the type
       has seen the new value and updated their MRO accordingly.

     - Returns -1 in case of an error.
*/
static int
mro_internal(PyTypeObject *type, PyObject **p_old_mro)
{
    PyObject *new_mro, *old_mro;
    int reent;

    /* Keep a reference to be able to do a reentrancy check below.
       Don't let old_mro be GC'ed and its address be reused for
       another object, like (suddenly!) a new tp_mro.  */
    old_mro = type->tp_mro;
    Py_XINCREF(old_mro);
    new_mro = mro_invoke(type);  /* might cause reentrance */
    reent = (type->tp_mro != old_mro);
    Py_XDECREF(old_mro);
    if (new_mro == NULL) {
        return -1;
    }

    if (reent) {
        Py_DECREF(new_mro);
        return 0;
    }

    type->tp_mro = new_mro;

    type_mro_modified(type, type->tp_mro);
    /* corner case: the super class might have been hidden
       from the custom MRO */
    type_mro_modified(type, type->tp_bases);

    PyType_Modified(type);

    if (p_old_mro != NULL)
        *p_old_mro = old_mro;  /* transfer the ownership */
    else
        Py_XDECREF(old_mro);

    return 1;
}

/* Calculate the best base amongst multiple base classes.
   This is the first one that's on the path to the "solid base". */

static PyTypeObject *
best_base(PyObject *bases)
{
    Py_ssize_t i, n;
    PyTypeObject *base, *winner, *candidate;

    assert(PyTuple_Check(bases));
    n = PyTuple_GET_SIZE(bases);
    assert(n > 0);
    base = NULL;
    winner = NULL;
    for (i = 0; i < n; i++) {
        PyObject *base_proto = PyTuple_GET_ITEM(bases, i);
        if (!PyType_Check(base_proto)) {
            PyErr_SetString(
                PyExc_TypeError,
                "bases must be types");
            return NULL;
        }
        PyTypeObject *base_i = (PyTypeObject *)base_proto;

        if (!_PyType_IsReady(base_i)) {
            if (PyType_Ready(base_i) < 0)
                return NULL;
        }
        if (!_PyType_HasFeature(base_i, Py_TPFLAGS_BASETYPE)) {
            PyErr_Format(PyExc_TypeError,
                         "type '%.100s' is not an acceptable base type",
                         base_i->tp_name);
            return NULL;
        }
        candidate = solid_base(base_i);
        if (winner == NULL) {
            winner = candidate;
            base = base_i;
        }
        else if (PyType_IsSubtype(winner, candidate))
            ;
        else if (PyType_IsSubtype(candidate, winner)) {
            winner = candidate;
            base = base_i;
        }
        else {
            PyErr_SetString(
                PyExc_TypeError,
                "multiple bases have "
                "instance lay-out conflict");
            return NULL;
        }
    }
    assert (base != NULL);

    return base;
}

static int
extra_ivars(PyTypeObject *type, PyTypeObject *base)
{
    size_t t_size = type->tp_basicsize;
    size_t b_size = base->tp_basicsize;

    assert(t_size >= b_size); /* Else type smaller than base! */
    if (type->tp_itemsize || base->tp_itemsize) {
        /* If itemsize is involved, stricter rules */
        return t_size != b_size ||
            type->tp_itemsize != base->tp_itemsize;
    }
    if (type->tp_weaklistoffset && base->tp_weaklistoffset == 0 &&
        type->tp_weaklistoffset + sizeof(PyObject *) == t_size &&
        type->tp_flags & Py_TPFLAGS_HEAPTYPE)
        t_size -= sizeof(PyObject *);
    return t_size != b_size;
}

static PyTypeObject *
solid_base(PyTypeObject *type)
{
    PyTypeObject *base;

    if (type->tp_base)
        base = solid_base(type->tp_base);
    else
        base = &PyBaseObject_Type;
    if (extra_ivars(type, base))
        return type;
    else
        return base;
}

static void object_dealloc(PyObject *);
static PyObject *object_new(PyTypeObject *, PyObject *, PyObject *);
static int object_init(PyObject *, PyObject *, PyObject *);
static int update_slot(PyTypeObject *, PyObject *);
static void fixup_slot_dispatchers(PyTypeObject *);
static int type_new_set_names(PyTypeObject *);
static int type_new_init_subclass(PyTypeObject *, PyObject *);

/*
 * Helpers for  __dict__ descriptor.  We don't want to expose the dicts
 * inherited from various builtin types.  The builtin base usually provides
 * its own __dict__ descriptor, so we use that when we can.
 */
static PyTypeObject *
get_builtin_base_with_dict(PyTypeObject *type)
{
    while (type->tp_base != NULL) {
        if (type->tp_dictoffset != 0 &&
            !(type->tp_flags & Py_TPFLAGS_HEAPTYPE))
            return type;
        type = type->tp_base;
    }
    return NULL;
}

static PyObject *
get_dict_descriptor(PyTypeObject *type)
{
    PyObject *descr;

    descr = _PyType_LookupId(type, &PyId___dict__);
    if (descr == NULL || !PyDescr_IsData(descr))
        return NULL;

    return descr;
}

static void
raise_dict_descr_error(PyObject *obj)
{
    PyErr_Format(PyExc_TypeError,
                 "this __dict__ descriptor does not support "
                 "'%.200s' objects", Py_TYPE(obj)->tp_name);
}

static PyObject *
subtype_dict(PyObject *obj, void *context)
{
    PyTypeObject *base;

    base = get_builtin_base_with_dict(Py_TYPE(obj));
    if (base != NULL) {
        descrgetfunc func;
        PyObject *descr = get_dict_descriptor(base);
        if (descr == NULL) {
            raise_dict_descr_error(obj);
            return NULL;
        }
        func = Py_TYPE(descr)->tp_descr_get;
        if (func == NULL) {
            raise_dict_descr_error(obj);
            return NULL;
        }
        return func(descr, obj, (PyObject *)(Py_TYPE(obj)));
    }
    return PyObject_GenericGetDict(obj, context);
}

static int
subtype_setdict(PyObject *obj, PyObject *value, void *context)
{
    PyObject **dictptr;
    PyTypeObject *base;

    base = get_builtin_base_with_dict(Py_TYPE(obj));
    if (base != NULL) {
        descrsetfunc func;
        PyObject *descr = get_dict_descriptor(base);
        if (descr == NULL) {
            raise_dict_descr_error(obj);
            return -1;
        }
        func = Py_TYPE(descr)->tp_descr_set;
        if (func == NULL) {
            raise_dict_descr_error(obj);
            return -1;
        }
        return func(descr, obj, value);
    }
    /* Almost like PyObject_GenericSetDict, but allow __dict__ to be deleted. */
    dictptr = _PyObject_GetDictPtr(obj);
    if (dictptr == NULL) {
        PyErr_SetString(PyExc_AttributeError,
                        "This object has no __dict__");
        return -1;
    }
    if (value != NULL && !PyDict_Check(value)) {
        PyErr_Format(PyExc_TypeError,
                     "__dict__ must be set to a dictionary, "
                     "not a '%.200s'", Py_TYPE(value)->tp_name);
        return -1;
    }
    Py_XINCREF(value);
    Py_XSETREF(*dictptr, value);
    return 0;
}

static PyObject *
subtype_getweakref(PyObject *obj, void *context)
{
    PyObject **weaklistptr;
    PyObject *result;
    PyTypeObject *type = Py_TYPE(obj);

    if (type->tp_weaklistoffset == 0) {
        PyErr_SetString(PyExc_AttributeError,
                        "This object has no __weakref__");
        return NULL;
    }
    _PyObject_ASSERT((PyObject *)type,
                     type->tp_weaklistoffset > 0);
    _PyObject_ASSERT((PyObject *)type,
                     ((type->tp_weaklistoffset + sizeof(PyObject *))
                      <= (size_t)(type->tp_basicsize)));
    weaklistptr = (PyObject **)((char *)obj + type->tp_weaklistoffset);
    if (*weaklistptr == NULL)
        result = Py_None;
    else
        result = *weaklistptr;
    Py_INCREF(result);
    return result;
}

/* Three variants on the subtype_getsets list. */

static PyGetSetDef subtype_getsets_full[] = {
    {"__dict__", subtype_dict, subtype_setdict,
     PyDoc_STR("dictionary for instance variables (if defined)")},
    {"__weakref__", subtype_getweakref, NULL,
     PyDoc_STR("list of weak references to the object (if defined)")},
    {0}
};

static PyGetSetDef subtype_getsets_dict_only[] = {
    {"__dict__", subtype_dict, subtype_setdict,
     PyDoc_STR("dictionary for instance variables (if defined)")},
    {0}
};

static PyGetSetDef subtype_getsets_weakref_only[] = {
    {"__weakref__", subtype_getweakref, NULL,
     PyDoc_STR("list of weak references to the object (if defined)")},
    {0}
};

static int
valid_identifier(PyObject *s)
{
    if (!PyUnicode_Check(s)) {
        PyErr_Format(PyExc_TypeError,
                     "__slots__ items must be strings, not '%.200s'",
                     Py_TYPE(s)->tp_name);
        return 0;
    }
    if (!PyUnicode_IsIdentifier(s)) {
        PyErr_SetString(PyExc_TypeError,
                        "__slots__ must be identifiers");
        return 0;
    }
    return 1;
}

static int
type_init(PyObject *cls, PyObject *args, PyObject *kwds)
{
    assert(args != NULL && PyTuple_Check(args));
    assert(kwds == NULL || PyDict_Check(kwds));

    if (kwds != NULL && PyTuple_GET_SIZE(args) == 1 &&
        PyDict_GET_SIZE(kwds) != 0) {
        PyErr_SetString(PyExc_TypeError,
                        "type.__init__() takes no keyword arguments");
        return -1;
    }

    if ((PyTuple_GET_SIZE(args) != 1 && PyTuple_GET_SIZE(args) != 3)) {
        PyErr_SetString(PyExc_TypeError,
                        "type.__init__() takes 1 or 3 arguments");
        return -1;
    }

    return 0;
}


unsigned long
PyType_GetFlags(PyTypeObject *type)
{
    return type->tp_flags;
}


int
PyType_SUPPORTS_WEAKREFS(PyTypeObject *type)
{
    return _PyType_SUPPORTS_WEAKREFS(type);
}


/* Determine the most derived metatype. */
PyTypeObject *
_PyType_CalculateMetaclass(PyTypeObject *metatype, PyObject *bases)
{
    Py_ssize_t i, nbases;
    PyTypeObject *winner;
    PyObject *tmp;
    PyTypeObject *tmptype;

    /* Determine the proper metatype to deal with this,
       and check for metatype conflicts while we're at it.
       Note that if some other metatype wins to contract,
       it's possible that its instances are not types. */

    nbases = PyTuple_GET_SIZE(bases);
    winner = metatype;
    for (i = 0; i < nbases; i++) {
        tmp = PyTuple_GET_ITEM(bases, i);
        tmptype = Py_TYPE(tmp);
        if (PyType_IsSubtype(winner, tmptype))
            continue;
        if (PyType_IsSubtype(tmptype, winner)) {
            winner = tmptype;
            continue;
        }
        /* else: */
        PyErr_SetString(PyExc_TypeError,
                        "metaclass conflict: "
                        "the metaclass of a derived class "
                        "must be a (non-strict) subclass "
                        "of the metaclasses of all its bases");
        return NULL;
    }
    return winner;
}


// Forward declaration
static PyObject *
type_new(PyTypeObject *metatype, PyObject *args, PyObject *kwds);

typedef struct {
    PyTypeObject *metatype;
    PyObject *args;
    PyObject *kwds;
    PyObject *orig_dict;
    PyObject *name;
    PyObject *bases;
    PyTypeObject *base;
    PyObject *slots;
    Py_ssize_t nslot;
    int add_dict;
    int add_weak;
    int may_add_dict;
    int may_add_weak;
} type_new_ctx;


/* Check for valid slot names and two special cases */
static int
type_new_visit_slots(type_new_ctx *ctx)
{
    PyObject *slots = ctx->slots;
    Py_ssize_t nslot = ctx->nslot;
    for (Py_ssize_t i = 0; i < nslot; i++) {
        PyObject *name = PyTuple_GET_ITEM(slots, i);
        if (!valid_identifier(name)) {
            return -1;
        }
        assert(PyUnicode_Check(name));
        if (_PyUnicode_EqualToASCIIId(name, &PyId___dict__)) {
            if (!ctx->may_add_dict || ctx->add_dict != 0) {
                PyErr_SetString(PyExc_TypeError,
                    "__dict__ slot disallowed: "
                    "we already got one");
                return -1;
            }
            ctx->add_dict++;
        }
        if (_PyUnicode_EqualToASCIIId(name, &PyId___weakref__)) {
            if (!ctx->may_add_weak || ctx->add_weak != 0) {
                PyErr_SetString(PyExc_TypeError,
                    "__weakref__ slot disallowed: "
                    "either we already got one, "
                    "or __itemsize__ != 0");
                return -1;
            }
            ctx->add_weak++;
        }
    }
    return 0;
}


/* Copy slots into a list, mangle names and sort them.
   Sorted names are needed for __class__ assignment.
   Convert them back to tuple at the end.
*/
static PyObject*
type_new_copy_slots(type_new_ctx *ctx, PyObject *dict)
{
    PyObject *slots = ctx->slots;
    Py_ssize_t nslot = ctx->nslot;

    Py_ssize_t new_nslot = nslot - ctx->add_dict - ctx->add_weak;
    PyObject *new_slots = PyList_New(new_nslot);
    if (new_slots == NULL) {
        return NULL;
    }

    Py_ssize_t j = 0;
    for (Py_ssize_t i = 0; i < nslot; i++) {
        PyObject *slot = PyTuple_GET_ITEM(slots, i);
        if ((ctx->add_dict &&
             _PyUnicode_EqualToASCIIId(slot, &PyId___dict__)) ||
            (ctx->add_weak &&
             _PyUnicode_EqualToASCIIString(slot, "__weakref__")))
        {
            continue;
        }

        slot =_Py_Mangle(ctx->name, slot);
        if (!slot) {
            goto error;
        }
        PyList_SET_ITEM(new_slots, j, slot);

        int r = PyDict_Contains(dict, slot);
        if (r < 0) {
            goto error;
        }
        if (r > 0) {
            /* CPython inserts __qualname__ and __classcell__ (when needed)
               into the namespace when creating a class.  They will be deleted
               below so won't act as class variables. */
            if (!_PyUnicode_EqualToASCIIId(slot, &PyId___qualname__) &&
                !_PyUnicode_EqualToASCIIId(slot, &PyId___classcell__))
            {
                PyErr_Format(PyExc_ValueError,
                             "%R in __slots__ conflicts with class variable",
                             slot);
                goto error;
            }
        }

        j++;
    }
    assert(j == new_nslot);

    if (PyList_Sort(new_slots) == -1) {
        goto error;
    }

    PyObject *tuple = PyList_AsTuple(new_slots);
    Py_DECREF(new_slots);
    if (tuple == NULL) {
        return NULL;
    }

    assert(PyTuple_GET_SIZE(tuple) == new_nslot);
    return tuple;

error:
    Py_DECREF(new_slots);
    return NULL;
}


static void
type_new_slots_bases(type_new_ctx *ctx)
{
    Py_ssize_t nbases = PyTuple_GET_SIZE(ctx->bases);
    if (nbases > 1 &&
        ((ctx->may_add_dict && ctx->add_dict == 0) ||
         (ctx->may_add_weak && ctx->add_weak == 0)))
    {
        for (Py_ssize_t i = 0; i < nbases; i++) {
            PyObject *obj = PyTuple_GET_ITEM(ctx->bases, i);
            if (obj == (PyObject *)ctx->base) {
                /* Skip primary base */
                continue;
            }
            PyTypeObject *base = _PyType_CAST(obj);

            if (ctx->may_add_dict && ctx->add_dict == 0 &&
                base->tp_dictoffset != 0)
            {
                ctx->add_dict++;
            }
            if (ctx->may_add_weak && ctx->add_weak == 0 &&
                base->tp_weaklistoffset != 0)
            {
                ctx->add_weak++;
            }
            if (ctx->may_add_dict && ctx->add_dict == 0) {
                continue;
            }
            if (ctx->may_add_weak && ctx->add_weak == 0) {
                continue;
            }
            /* Nothing more to check */
            break;
        }
    }
}


static int
type_new_slots_impl(type_new_ctx *ctx, PyObject *dict)
{
    /* Are slots allowed? */
    if (ctx->nslot > 0 && ctx->base->tp_itemsize != 0) {
        PyErr_Format(PyExc_TypeError,
                     "nonempty __slots__ not supported for subtype of '%s'",
                     ctx->base->tp_name);
        return -1;
    }

    if (type_new_visit_slots(ctx) < 0) {
        return -1;
    }

    PyObject *new_slots = type_new_copy_slots(ctx, dict);
    if (new_slots == NULL) {
        return -1;
    }
    assert(PyTuple_CheckExact(new_slots));

    Py_XSETREF(ctx->slots, new_slots);
    ctx->nslot = PyTuple_GET_SIZE(new_slots);

    /* Secondary bases may provide weakrefs or dict */
    type_new_slots_bases(ctx);
    return 0;
}


static Py_ssize_t
type_new_slots(type_new_ctx *ctx, PyObject *dict)
{
    // Check for a __slots__ sequence variable in dict, and count it
    ctx->add_dict = 0;
    ctx->add_weak = 0;
    ctx->may_add_dict = (ctx->base->tp_dictoffset == 0);
    ctx->may_add_weak = (ctx->base->tp_weaklistoffset == 0
                         && ctx->base->tp_itemsize == 0);

    if (ctx->slots == NULL) {
        if (ctx->may_add_dict) {
            ctx->add_dict++;
        }
        if (ctx->may_add_weak) {
            ctx->add_weak++;
        }
    }
    else {
        /* Have slots */
        if (type_new_slots_impl(ctx, dict) < 0) {
            return -1;
        }
    }
    return 0;
}


static PyTypeObject*
type_new_alloc(type_new_ctx *ctx)
{
    PyTypeObject *metatype = ctx->metatype;
    PyTypeObject *type;

    // Allocate the type object
    type = (PyTypeObject *)metatype->tp_alloc(metatype, ctx->nslot);
    if (type == NULL) {
        return NULL;
    }
    PyHeapTypeObject *et = (PyHeapTypeObject *)type;

    // Initialize tp_flags.
    // All heap types need GC, since we can create a reference cycle by storing
    // an instance on one of its parents.
    type->tp_flags = (Py_TPFLAGS_DEFAULT | Py_TPFLAGS_HEAPTYPE |
                      Py_TPFLAGS_BASETYPE | Py_TPFLAGS_HAVE_GC);

    // Initialize essential fields
    type->tp_as_async = &et->as_async;
    type->tp_as_number = &et->as_number;
    type->tp_as_sequence = &et->as_sequence;
    type->tp_as_mapping = &et->as_mapping;
    type->tp_as_buffer = &et->as_buffer;

    type->tp_bases = Py_NewRef(ctx->bases);
    type->tp_base = (PyTypeObject *)Py_NewRef(ctx->base);

    type->tp_dealloc = subtype_dealloc;
    /* Always override allocation strategy to use regular heap */
    type->tp_alloc = PyType_GenericAlloc;
    type->tp_free = PyObject_GC_Del;

    type->tp_traverse = subtype_traverse;
    type->tp_clear = subtype_clear;

    et->ht_name = Py_NewRef(ctx->name);
    et->ht_module = NULL;
    et->_ht_tpname = NULL;

    return type;
}


static int
type_new_set_name(const type_new_ctx *ctx, PyTypeObject *type)
{
    Py_ssize_t name_size;
    type->tp_name = PyUnicode_AsUTF8AndSize(ctx->name, &name_size);
    if (!type->tp_name) {
        return -1;
    }
    if (strlen(type->tp_name) != (size_t)name_size) {
        PyErr_SetString(PyExc_ValueError,
                        "type name must not contain null characters");
        return -1;
    }
    return 0;
}


/* Set __module__ in the dict */
static int
type_new_set_module(PyTypeObject *type)
{
    int r = _PyDict_ContainsId(type->tp_dict, &PyId___module__);
    if (r < 0) {
        return -1;
    }
    if (r > 0) {
        return 0;
    }

    PyObject *globals = PyEval_GetGlobals();
    if (globals == NULL) {
        return 0;
    }

    PyObject *module = _PyDict_GetItemIdWithError(globals, &PyId___name__);
    if (module == NULL) {
        if (PyErr_Occurred()) {
            return -1;
        }
        return 0;
    }

    if (_PyDict_SetItemId(type->tp_dict, &PyId___module__, module) < 0) {
        return -1;
    }
    return 0;
}


/* Set ht_qualname to dict['__qualname__'] if available, else to
   __name__.  The __qualname__ accessor will look for ht_qualname. */
static int
type_new_set_ht_name(PyTypeObject *type)
{
    PyHeapTypeObject *et = (PyHeapTypeObject *)type;
    PyObject *qualname = _PyDict_GetItemIdWithError(type->tp_dict,
                                                    &PyId___qualname__);
    if (qualname != NULL) {
        if (!PyUnicode_Check(qualname)) {
            PyErr_Format(PyExc_TypeError,
                    "type __qualname__ must be a str, not %s",
                    Py_TYPE(qualname)->tp_name);
            return -1;
        }
        et->ht_qualname = Py_NewRef(qualname);
        if (_PyDict_DelItemId(type->tp_dict, &PyId___qualname__) < 0) {
            return -1;
        }
    }
    else {
        if (PyErr_Occurred()) {
            return -1;
        }
        et->ht_qualname = Py_NewRef(et->ht_name);
    }
    return 0;
}


/* Set tp_doc to a copy of dict['__doc__'], if the latter is there
   and is a string.  The __doc__ accessor will first look for tp_doc;
   if that fails, it will still look into __dict__. */
static int
type_new_set_doc(PyTypeObject *type)
{
    PyObject *doc = _PyDict_GetItemIdWithError(type->tp_dict, &PyId___doc__);
    if (doc == NULL) {
        if (PyErr_Occurred()) {
            return -1;
        }
        // no __doc__ key
        return 0;
    }
    if (!PyUnicode_Check(doc)) {
        // ignore non-string __doc__
        return 0;
    }

    const char *doc_str = PyUnicode_AsUTF8(doc);
    if (doc_str == NULL) {
        return -1;
    }

    // Silently truncate the docstring if it contains a null byte
    Py_ssize_t size = strlen(doc_str) + 1;
    char *tp_doc = (char *)PyObject_Malloc(size);
    if (tp_doc == NULL) {
        PyErr_NoMemory();
        return -1;
    }

    memcpy(tp_doc, doc_str, size);
    type->tp_doc = tp_doc;
    return 0;
}


static int
type_new_staticmethod(PyTypeObject *type, _Py_Identifier *attr_id)
{
    PyObject *func = _PyDict_GetItemIdWithError(type->tp_dict, attr_id);
    if (func == NULL) {
        if (PyErr_Occurred()) {
            return -1;
        }
        return 0;
    }
    if (!PyFunction_Check(func)) {
        return 0;
    }

    PyObject *static_func = PyStaticMethod_New(func);
    if (static_func == NULL) {
        return -1;
    }
    if (_PyDict_SetItemId(type->tp_dict, attr_id, static_func) < 0) {
        Py_DECREF(static_func);
        return -1;
    }
    Py_DECREF(static_func);
    return 0;
}


static int
type_new_classmethod(PyTypeObject *type, _Py_Identifier *attr_id)
{
    PyObject *func = _PyDict_GetItemIdWithError(type->tp_dict, attr_id);
    if (func == NULL) {
        if (PyErr_Occurred()) {
            return -1;
        }
        return 0;
    }
    if (!PyFunction_Check(func)) {
        return 0;
    }

    PyObject *method = PyClassMethod_New(func);
    if (method == NULL) {
        return -1;
    }

    if (_PyDict_SetItemId(type->tp_dict, attr_id, method) < 0) {
        Py_DECREF(method);
        return -1;
    }
    Py_DECREF(method);
    return 0;
}


/* Add descriptors for custom slots from __slots__, or for __dict__ */
static int
type_new_descriptors(const type_new_ctx *ctx, PyTypeObject *type)
{
    PyHeapTypeObject *et = (PyHeapTypeObject *)type;
    Py_ssize_t slotoffset = ctx->base->tp_basicsize;
    if (et->ht_slots != NULL) {
        PyMemberDef *mp = _PyHeapType_GET_MEMBERS(et);
        Py_ssize_t nslot = PyTuple_GET_SIZE(et->ht_slots);
        for (Py_ssize_t i = 0; i < nslot; i++, mp++) {
            mp->name = PyUnicode_AsUTF8(
                PyTuple_GET_ITEM(et->ht_slots, i));
            if (mp->name == NULL) {
                return -1;
            }
            mp->type = T_OBJECT_EX;
            mp->offset = slotoffset;

            /* __dict__ and __weakref__ are already filtered out */
            assert(strcmp(mp->name, "__dict__") != 0);
            assert(strcmp(mp->name, "__weakref__") != 0);

            slotoffset += sizeof(PyObject *);
        }
    }

    if (ctx->add_dict && ctx->base->tp_itemsize) {
        type->tp_dictoffset = -(long)sizeof(PyObject *);
        slotoffset += sizeof(PyObject *);
    }

    if (ctx->add_weak) {
        assert(!ctx->base->tp_itemsize);
        type->tp_weaklistoffset = slotoffset;
        slotoffset += sizeof(PyObject *);
    }
    if (ctx->add_dict && ctx->base->tp_itemsize == 0) {
        assert((type->tp_flags & Py_TPFLAGS_MANAGED_DICT) == 0);
        type->tp_flags |= Py_TPFLAGS_MANAGED_DICT;
        type->tp_dictoffset = -slotoffset - sizeof(PyObject *)*3;
    }

    type->tp_basicsize = slotoffset;
    type->tp_itemsize = ctx->base->tp_itemsize;
    type->tp_members = _PyHeapType_GET_MEMBERS(et);
    return 0;
}


static void
type_new_set_slots(const type_new_ctx *ctx, PyTypeObject *type)
{
    if (type->tp_weaklistoffset && type->tp_dictoffset) {
        type->tp_getset = subtype_getsets_full;
    }
    else if (type->tp_weaklistoffset && !type->tp_dictoffset) {
        type->tp_getset = subtype_getsets_weakref_only;
    }
    else if (!type->tp_weaklistoffset && type->tp_dictoffset) {
        type->tp_getset = subtype_getsets_dict_only;
    }
    else {
        type->tp_getset = NULL;
    }

    /* Special case some slots */
    if (type->tp_dictoffset != 0 || ctx->nslot > 0) {
        PyTypeObject *base = ctx->base;
        if (base->tp_getattr == NULL && base->tp_getattro == NULL) {
            type->tp_getattro = PyObject_GenericGetAttr;
        }
        if (base->tp_setattr == NULL && base->tp_setattro == NULL) {
            type->tp_setattro = PyObject_GenericSetAttr;
        }
    }
}


/* store type in class' cell if one is supplied */
static int
type_new_set_classcell(PyTypeObject *type)
{
    PyObject *cell = _PyDict_GetItemIdWithError(type->tp_dict,
                                                &PyId___classcell__);
    if (cell == NULL) {
        if (PyErr_Occurred()) {
            return -1;
        }
        return 0;
    }

    /* At least one method requires a reference to its defining class */
    if (!PyCell_Check(cell)) {
        PyErr_Format(PyExc_TypeError,
                     "__classcell__ must be a nonlocal cell, not %.200R",
                     Py_TYPE(cell));
        return -1;
    }

    (void)PyCell_Set(cell, (PyObject *) type);
    if (_PyDict_DelItemId(type->tp_dict, &PyId___classcell__) < 0) {
        return -1;
    }
    return 0;
}


static int
type_new_set_attrs(const type_new_ctx *ctx, PyTypeObject *type)
{
    if (type_new_set_name(ctx, type) < 0) {
        return -1;
    }

    if (type_new_set_module(type) < 0) {
        return -1;
    }

    if (type_new_set_ht_name(type) < 0) {
        return -1;
    }

    if (type_new_set_doc(type) < 0) {
        return -1;
    }

    /* Special-case __new__: if it's a plain function,
       make it a static function */
    if (type_new_staticmethod(type, &PyId___new__) < 0) {
        return -1;
    }

    /* Special-case __init_subclass__ and __class_getitem__:
       if they are plain functions, make them classmethods */
    if (type_new_classmethod(type, &PyId___init_subclass__) < 0) {
        return -1;
    }
    if (type_new_classmethod(type, &PyId___class_getitem__) < 0) {
        return -1;
    }

    if (type_new_descriptors(ctx, type) < 0) {
        return -1;
    }

    type_new_set_slots(ctx, type);

    if (type_new_set_classcell(type) < 0) {
        return -1;
    }
    return 0;
}


static int
type_new_get_slots(type_new_ctx *ctx, PyObject *dict)
{
    _Py_IDENTIFIER(__slots__);
    PyObject *slots = _PyDict_GetItemIdWithError(dict, &PyId___slots__);
    if (slots == NULL) {
        if (PyErr_Occurred()) {
            return -1;
        }
        ctx->slots = NULL;
        ctx->nslot = 0;
        return 0;
    }

    // Make it into a tuple
    PyObject *new_slots;
    if (PyUnicode_Check(slots)) {
        new_slots = PyTuple_Pack(1, slots);
    }
    else {
        new_slots = PySequence_Tuple(slots);
    }
    if (new_slots == NULL) {
        return -1;
    }
    assert(PyTuple_CheckExact(new_slots));
    ctx->slots = new_slots;
    ctx->nslot = PyTuple_GET_SIZE(new_slots);
    return 0;
}


static PyTypeObject*
type_new_init(type_new_ctx *ctx)
{
    PyObject *dict = PyDict_Copy(ctx->orig_dict);
    if (dict == NULL) {
        goto error;
    }

    if (type_new_get_slots(ctx, dict) < 0) {
        goto error;
    }
    assert(!PyErr_Occurred());

    if (type_new_slots(ctx, dict) < 0) {
        goto error;
    }

    PyTypeObject *type = type_new_alloc(ctx);
    if (type == NULL) {
        goto error;
    }

    type->tp_dict = dict;

    PyHeapTypeObject *et = (PyHeapTypeObject*)type;
    et->ht_slots = ctx->slots;
    ctx->slots = NULL;

    return type;

error:
    Py_CLEAR(ctx->slots);
    Py_XDECREF(dict);
    return NULL;
}


static PyObject*
type_new_impl(type_new_ctx *ctx)
{
    PyTypeObject *type = type_new_init(ctx);
    if (type == NULL) {
        return NULL;
    }

    if (type_new_set_attrs(ctx, type) < 0) {
        goto error;
    }

    /* Initialize the rest */
    if (PyType_Ready(type) < 0) {
        goto error;
    }

    // Put the proper slots in place
    fixup_slot_dispatchers(type);

    if (type->tp_flags & Py_TPFLAGS_MANAGED_DICT) {
        PyHeapTypeObject *et = (PyHeapTypeObject*)type;
        et->ht_cached_keys = _PyDict_NewKeysForClass();
    }

    if (type_new_set_names(type) < 0) {
        goto error;
    }

    if (type_new_init_subclass(type, ctx->kwds) < 0) {
        goto error;
    }

    assert(_PyType_CheckConsistency(type));

    return (PyObject *)type;

error:
    Py_DECREF(type);
    return NULL;
}


static int
type_new_get_bases(type_new_ctx *ctx, PyObject **type)
{
    Py_ssize_t nbases = PyTuple_GET_SIZE(ctx->bases);
    if (nbases == 0) {
        // Adjust for empty tuple bases
        ctx->base = &PyBaseObject_Type;
        PyObject *new_bases = PyTuple_Pack(1, ctx->base);
        if (new_bases == NULL) {
            return -1;
        }
        ctx->bases = new_bases;
        return 0;
    }

    _Py_IDENTIFIER(__mro_entries__);
    for (Py_ssize_t i = 0; i < nbases; i++) {
        PyObject *base = PyTuple_GET_ITEM(ctx->bases, i);
        if (PyType_Check(base)) {
            continue;
        }
        PyObject *mro_entries;
        if (_PyObject_LookupAttrId(base, &PyId___mro_entries__,
                                   &mro_entries) < 0) {
            return -1;
        }
        if (mro_entries != NULL) {
            PyErr_SetString(PyExc_TypeError,
                            "type() doesn't support MRO entry resolution; "
                            "use types.new_class()");
            Py_DECREF(mro_entries);
            return -1;
        }
    }

    // Search the bases for the proper metatype to deal with this
    PyTypeObject *winner;
    winner = _PyType_CalculateMetaclass(ctx->metatype, ctx->bases);
    if (winner == NULL) {
        return -1;
    }

    if (winner != ctx->metatype) {
        if (winner->tp_new != type_new) {
            /* Pass it to the winner */
            *type = winner->tp_new(winner, ctx->args, ctx->kwds);
            if (*type == NULL) {
                return -1;
            }
            return 1;
        }

        ctx->metatype = winner;
    }

    /* Calculate best base, and check that all bases are type objects */
    PyTypeObject *base = best_base(ctx->bases);
    if (base == NULL) {
        return -1;
    }

    ctx->base = base;
    ctx->bases = Py_NewRef(ctx->bases);
    return 0;
}


static PyObject *
type_new(PyTypeObject *metatype, PyObject *args, PyObject *kwds)
{
    assert(args != NULL && PyTuple_Check(args));
    assert(kwds == NULL || PyDict_Check(kwds));

    /* Parse arguments: (name, bases, dict) */
    PyObject *name, *bases, *orig_dict;
    if (!PyArg_ParseTuple(args, "UO!O!:type.__new__",
                          &name,
                          &PyTuple_Type, &bases,
                          &PyDict_Type, &orig_dict))
    {
        return NULL;
    }

    type_new_ctx ctx = {
        .metatype = metatype,
        .args = args,
        .kwds = kwds,
        .orig_dict = orig_dict,
        .name = name,
        .bases = bases,
        .base = NULL,
        .slots = NULL,
        .nslot = 0,
        .add_dict = 0,
        .add_weak = 0,
        .may_add_dict = 0,
        .may_add_weak = 0};
    PyObject *type = NULL;
    int res = type_new_get_bases(&ctx, &type);
    if (res < 0) {
        assert(PyErr_Occurred());
        return NULL;
    }
    if (res == 1) {
        assert(type != NULL);
        return type;
    }
    assert(ctx.base != NULL);
    assert(ctx.bases != NULL);

    type = type_new_impl(&ctx);
    Py_DECREF(ctx.bases);
    return type;
}


static PyObject *
type_vectorcall(PyObject *metatype, PyObject *const *args,
                 size_t nargsf, PyObject *kwnames)
{
    Py_ssize_t nargs = PyVectorcall_NARGS(nargsf);
    if (nargs == 1 && metatype == (PyObject *)&PyType_Type){
        if (!_PyArg_NoKwnames("type", kwnames)) {
            return NULL;
        }
        return Py_NewRef(Py_TYPE(args[0]));
    }
    /* In other (much less common) cases, fall back to
       more flexible calling conventions. */
    PyThreadState *tstate = _PyThreadState_GET();
    return _PyObject_MakeTpCall(tstate, metatype, args, nargs, kwnames);
}

/* An array of type slot offsets corresponding to Py_tp_* constants,
  * for use in e.g. PyType_Spec and PyType_GetSlot.
  * Each entry has two offsets: "slot_offset" and "subslot_offset".
  * If is subslot_offset is -1, slot_offset is an offset within the
  * PyTypeObject struct.
  * Otherwise slot_offset is an offset to a pointer to a sub-slots struct
  * (such as "tp_as_number"), and subslot_offset is the offset within
  * that struct.
  * The actual table is generated by a script.
  */
static const PySlot_Offset pyslot_offsets[] = {
    {0, 0},
#include "typeslots.inc"
};

PyObject *
PyType_FromSpecWithBases(PyType_Spec *spec, PyObject *bases)
{
    return PyType_FromModuleAndSpec(NULL, spec, bases);
}

PyObject *
PyType_FromModuleAndSpec(PyObject *module, PyType_Spec *spec, PyObject *bases)
{
    PyHeapTypeObject *res;
    PyObject *modname;
    PyTypeObject *type, *base;
    int r;

    const PyType_Slot *slot;
    Py_ssize_t nmembers, weaklistoffset, dictoffset, vectorcalloffset;
    char *res_start;
    short slot_offset, subslot_offset;

    nmembers = weaklistoffset = dictoffset = vectorcalloffset = 0;
    for (slot = spec->slots; slot->slot; slot++) {
        if (slot->slot == Py_tp_members) {
            nmembers = 0;
            for (const PyMemberDef *memb = slot->pfunc; memb->name != NULL; memb++) {
                nmembers++;
                if (strcmp(memb->name, "__weaklistoffset__") == 0) {
                    // The PyMemberDef must be a Py_ssize_t and readonly
                    assert(memb->type == T_PYSSIZET);
                    assert(memb->flags == READONLY);
                    weaklistoffset = memb->offset;
                }
                if (strcmp(memb->name, "__dictoffset__") == 0) {
                    // The PyMemberDef must be a Py_ssize_t and readonly
                    assert(memb->type == T_PYSSIZET);
                    assert(memb->flags == READONLY);
                    dictoffset = memb->offset;
                }
                if (strcmp(memb->name, "__vectorcalloffset__") == 0) {
                    // The PyMemberDef must be a Py_ssize_t and readonly
                    assert(memb->type == T_PYSSIZET);
                    assert(memb->flags == READONLY);
                    vectorcalloffset = memb->offset;
                }
            }
        }
    }

    res = (PyHeapTypeObject*)PyType_GenericAlloc(&PyType_Type, nmembers);
    if (res == NULL)
        return NULL;
    res_start = (char*)res;

    if (spec->name == NULL) {
        PyErr_SetString(PyExc_SystemError,
                        "Type spec does not define the name field.");
        goto fail;
    }

    type = &res->ht_type;
    /* The flags must be initialized early, before the GC traverses us */
    type->tp_flags = spec->flags | Py_TPFLAGS_HEAPTYPE;

    /* Set the type name and qualname */
    const char *s = strrchr(spec->name, '.');
    if (s == NULL) {
        s = spec->name;
    }
    else {
        s++;
    }

    res->ht_name = PyUnicode_FromString(s);
    if (!res->ht_name) {
        goto fail;
    }
    res->ht_qualname = Py_NewRef(res->ht_name);

    /* Copy spec->name to a buffer we own.
    *
    * Unfortunately, we can't use tp_name directly (with some
    * flag saying that it should be deallocated with the type),
    * because tp_name is public API and may be set independently
    * of any such flag.
    * So, we use a separate buffer, _ht_tpname, that's always
    * deallocated with the type (if it's non-NULL).
    */
    Py_ssize_t name_buf_len = strlen(spec->name) + 1;
    res->_ht_tpname = PyMem_Malloc(name_buf_len);
    if (res->_ht_tpname == NULL) {
        goto fail;
    }
    type->tp_name = memcpy(res->_ht_tpname, spec->name, name_buf_len);

    res->ht_module = Py_XNewRef(module);

    /* Adjust for empty tuple bases */
    if (!bases) {
        base = &PyBaseObject_Type;
        /* See whether Py_tp_base(s) was specified */
        for (slot = spec->slots; slot->slot; slot++) {
            if (slot->slot == Py_tp_base)
                base = slot->pfunc;
            else if (slot->slot == Py_tp_bases) {
                bases = slot->pfunc;
            }
        }
        if (!bases) {
            bases = PyTuple_Pack(1, base);
            if (!bases)
                goto fail;
        }
        else if (!PyTuple_Check(bases)) {
            PyErr_SetString(PyExc_SystemError, "Py_tp_bases is not a tuple");
            goto fail;
        }
        else {
            Py_INCREF(bases);
        }
    }
    else if (!PyTuple_Check(bases)) {
        bases = PyTuple_Pack(1, bases);
        if (!bases)
            goto fail;
    }
    else {
        Py_INCREF(bases);
    }

    /* Calculate best base, and check that all bases are type objects */
    base = best_base(bases);
    if (base == NULL) {
        Py_DECREF(bases);
        goto fail;
    }
    if (!_PyType_HasFeature(base, Py_TPFLAGS_BASETYPE)) {
        PyErr_Format(PyExc_TypeError,
                     "type '%.100s' is not an acceptable base type",
                     base->tp_name);
        Py_DECREF(bases);
        goto fail;
    }

    /* Initialize essential fields */
    type->tp_as_async = &res->as_async;
    type->tp_as_number = &res->as_number;
    type->tp_as_sequence = &res->as_sequence;
    type->tp_as_mapping = &res->as_mapping;
    type->tp_as_buffer = &res->as_buffer;
    /* Set tp_base and tp_bases */
    type->tp_bases = bases;
    Py_INCREF(base);
    type->tp_base = base;

    type->tp_basicsize = spec->basicsize;
    type->tp_itemsize = spec->itemsize;

    for (slot = spec->slots; slot->slot; slot++) {
        if (slot->slot < 0
            || (size_t)slot->slot >= Py_ARRAY_LENGTH(pyslot_offsets)) {
            PyErr_SetString(PyExc_RuntimeError, "invalid slot offset");
            goto fail;
        }
        else if (slot->slot == Py_tp_base || slot->slot == Py_tp_bases) {
            /* Processed above */
            continue;
        }
        else if (slot->slot == Py_tp_doc) {
            /* For the docstring slot, which usually points to a static string
               literal, we need to make a copy */
            if (slot->pfunc == NULL) {
                type->tp_doc = NULL;
                continue;
            }
            size_t len = strlen(slot->pfunc)+1;
            char *tp_doc = PyObject_Malloc(len);
            if (tp_doc == NULL) {
                type->tp_doc = NULL;
                PyErr_NoMemory();
                goto fail;
            }
            memcpy(tp_doc, slot->pfunc, len);
            type->tp_doc = tp_doc;
        }
        else if (slot->slot == Py_tp_members) {
            /* Move the slots to the heap type itself */
            size_t len = Py_TYPE(type)->tp_itemsize * nmembers;
            memcpy(_PyHeapType_GET_MEMBERS(res), slot->pfunc, len);
            type->tp_members = _PyHeapType_GET_MEMBERS(res);
        }
        else {
            /* Copy other slots directly */
            PySlot_Offset slotoffsets = pyslot_offsets[slot->slot];
            slot_offset = slotoffsets.slot_offset;
            if (slotoffsets.subslot_offset == -1) {
                *(void**)((char*)res_start + slot_offset) = slot->pfunc;
            } else {
                void *parent_slot = *(void**)((char*)res_start + slot_offset);
                subslot_offset = slotoffsets.subslot_offset;
                *(void**)((char*)parent_slot + subslot_offset) = slot->pfunc;
            }
        }
    }
    if (type->tp_dealloc == NULL) {
        /* It's a heap type, so needs the heap types' dealloc.
           subtype_dealloc will call the base type's tp_dealloc, if
           necessary. */
        type->tp_dealloc = subtype_dealloc;
    }

    if (vectorcalloffset) {
        type->tp_vectorcall_offset = vectorcalloffset;
    }

    if (PyType_Ready(type) < 0)
        goto fail;

    if (type->tp_flags & Py_TPFLAGS_MANAGED_DICT) {
        res->ht_cached_keys = _PyDict_NewKeysForClass();
    }

    if (type->tp_doc) {
        PyObject *__doc__ = PyUnicode_FromString(_PyType_DocWithoutSignature(type->tp_name, type->tp_doc));
        if (!__doc__)
            goto fail;
        r = _PyDict_SetItemId(type->tp_dict, &PyId___doc__, __doc__);
        Py_DECREF(__doc__);
        if (r < 0)
            goto fail;
    }

    if (weaklistoffset) {
        type->tp_weaklistoffset = weaklistoffset;
        if (PyDict_DelItemString((PyObject *)type->tp_dict, "__weaklistoffset__") < 0)
            goto fail;
    }
    if (dictoffset) {
        type->tp_dictoffset = dictoffset;
        if (PyDict_DelItemString((PyObject *)type->tp_dict, "__dictoffset__") < 0)
            goto fail;
    }

    /* Set type.__module__ */
    r = _PyDict_ContainsId(type->tp_dict, &PyId___module__);
    if (r < 0) {
        goto fail;
    }
    if (r == 0) {
        s = strrchr(spec->name, '.');
        if (s != NULL) {
            modname = PyUnicode_FromStringAndSize(
                    spec->name, (Py_ssize_t)(s - spec->name));
            if (modname == NULL) {
                goto fail;
            }
            r = _PyDict_SetItemId(type->tp_dict, &PyId___module__, modname);
            Py_DECREF(modname);
            if (r != 0)
                goto fail;
        } else {
            if (PyErr_WarnFormat(PyExc_DeprecationWarning, 1,
                    "builtin type %.200s has no __module__ attribute",
                    spec->name))
                goto fail;
        }
    }

    assert(_PyType_CheckConsistency(type));
    return (PyObject*)res;

 fail:
    Py_DECREF(res);
    return NULL;
}

PyObject *
PyType_FromSpec(PyType_Spec *spec)
{
    return PyType_FromSpecWithBases(spec, NULL);
}

PyObject *
PyType_GetName(PyTypeObject *type)
{
    return type_name(type, NULL);
}

PyObject *
PyType_GetQualName(PyTypeObject *type)
{
    return type_qualname(type, NULL);
}

void *
PyType_GetSlot(PyTypeObject *type, int slot)
{
    void *parent_slot;
    int slots_len = Py_ARRAY_LENGTH(pyslot_offsets);

    if (slot <= 0 || slot >= slots_len) {
        PyErr_BadInternalCall();
        return NULL;
    }

    parent_slot = *(void**)((char*)type + pyslot_offsets[slot].slot_offset);
    if (parent_slot == NULL) {
        return NULL;
    }
    /* Return slot directly if we have no sub slot. */
    if (pyslot_offsets[slot].subslot_offset == -1) {
        return parent_slot;
    }
    return *(void**)((char*)parent_slot + pyslot_offsets[slot].subslot_offset);
}

PyObject *
PyType_GetModule(PyTypeObject *type)
{
    assert(PyType_Check(type));
    if (!_PyType_HasFeature(type, Py_TPFLAGS_HEAPTYPE)) {
        PyErr_Format(
            PyExc_TypeError,
            "PyType_GetModule: Type '%s' is not a heap type",
            type->tp_name);
        return NULL;
    }

    PyHeapTypeObject* et = (PyHeapTypeObject*)type;
    if (!et->ht_module) {
        PyErr_Format(
            PyExc_TypeError,
            "PyType_GetModule: Type '%s' has no associated module",
            type->tp_name);
        return NULL;
    }
    return et->ht_module;

}

void *
PyType_GetModuleState(PyTypeObject *type)
{
    PyObject *m = PyType_GetModule(type);
    if (m == NULL) {
        return NULL;
    }
    return _PyModule_GetState(m);
}


/* Get the module of the first superclass where the module has the
 * given PyModuleDef.
 * Implemented by walking the MRO, is relatively slow.
 *
 * This is internal API for experimentation within stdlib. Discussion:
 * https://mail.python.org/archives/list/capi-sig@python.org/thread/T3P2QNLNLBRFHWSKYSTPMVEIL2EEKFJU/
 */
PyObject *
_PyType_GetModuleByDef(PyTypeObject *type, struct PyModuleDef *def)
{
    assert(PyType_Check(type));

    PyObject *mro = type->tp_mro;
    // The type must be ready
    assert(mro != NULL);
    assert(PyTuple_Check(mro));
    // mro_invoke() ensures that the type MRO cannot be empty, so we don't have
    // to check i < PyTuple_GET_SIZE(mro) at the first loop iteration.
    assert(PyTuple_GET_SIZE(mro) >= 1);

    Py_ssize_t n = PyTuple_GET_SIZE(mro);
    for (Py_ssize_t i = 0; i < n; i++) {
        PyObject *super = PyTuple_GET_ITEM(mro, i);
        // _PyType_GetModuleByDef() must only be called on a heap type created
        // by PyType_FromModuleAndSpec() or on its subclasses.
        // type_ready_mro() ensures that a static type cannot inherit from a
        // heap type.
        assert(_PyType_HasFeature(type, Py_TPFLAGS_HEAPTYPE));

        PyHeapTypeObject *ht = (PyHeapTypeObject*)super;
        PyObject *module = ht->ht_module;
        if (module && _PyModule_GetDef(module) == def) {
            return module;
        }
    }

    PyErr_Format(
        PyExc_TypeError,
        "_PyType_GetModuleByDef: No superclass of '%s' has the given module",
        type->tp_name);
    return NULL;
}


/* Internal API to look for a name through the MRO, bypassing the method cache.
   This returns a borrowed reference, and might set an exception.
   'error' is set to: -1: error with exception; 1: error without exception; 0: ok */
static PyObject *
find_name_in_mro(PyTypeObject *type, PyObject *name, int *error)
{
    Py_hash_t hash;
    if (!PyUnicode_CheckExact(name) ||
        (hash = ((PyASCIIObject *) name)->hash) == -1)
    {
        hash = PyObject_Hash(name);
        if (hash == -1) {
            *error = -1;
            return NULL;
        }
    }

    /* Look in tp_dict of types in MRO */
    PyObject *mro = type->tp_mro;
    if (mro == NULL) {
        if ((type->tp_flags & Py_TPFLAGS_READYING) == 0) {
            if (PyType_Ready(type) < 0) {
                *error = -1;
                return NULL;
            }
            mro = type->tp_mro;
        }
        if (mro == NULL) {
            *error = 1;
            return NULL;
        }
    }

    PyObject *res = NULL;
    /* Keep a strong reference to mro because type->tp_mro can be replaced
       during dict lookup, e.g. when comparing to non-string keys. */
    Py_INCREF(mro);
    Py_ssize_t n = PyTuple_GET_SIZE(mro);
    for (Py_ssize_t i = 0; i < n; i++) {
        PyObject *base = PyTuple_GET_ITEM(mro, i);
        PyObject *dict = _PyType_CAST(base)->tp_dict;
        assert(dict && PyDict_Check(dict));
        res = _PyDict_GetItem_KnownHash(dict, name, hash);
        if (res != NULL) {
            break;
        }
        if (PyErr_Occurred()) {
            *error = -1;
            goto done;
        }
    }
    *error = 0;
done:
    Py_DECREF(mro);
    return res;
}

/* Internal API to look for a name through the MRO.
   This returns a borrowed reference, and doesn't set an exception! */
PyObject *
_PyType_Lookup(PyTypeObject *type, PyObject *name)
{
    PyObject *res;
    int error;

    unsigned int h = MCACHE_HASH_METHOD(type, name);
    struct type_cache *cache = get_type_cache();
    struct type_cache_entry *entry = &cache->hashtable[h];
    if (entry->version == type->tp_version_tag &&
        entry->name == name) {
#if MCACHE_STATS
        cache->hits++;
#endif
        assert(_PyType_HasFeature(type, Py_TPFLAGS_VALID_VERSION_TAG));
        return entry->value;
    }

    /* We may end up clearing live exceptions below, so make sure it's ours. */
    assert(!PyErr_Occurred());

    res = find_name_in_mro(type, name, &error);
    /* Only put NULL results into cache if there was no error. */
    if (error) {
        /* It's not ideal to clear the error condition,
           but this function is documented as not setting
           an exception, and I don't want to change that.
           E.g., when PyType_Ready() can't proceed, it won't
           set the "ready" flag, so future attempts to ready
           the same type will call it again -- hopefully
           in a context that propagates the exception out.
        */
        if (error == -1) {
            PyErr_Clear();
        }
        return NULL;
    }

    if (MCACHE_CACHEABLE_NAME(name) && assign_version_tag(cache, type)) {
        h = MCACHE_HASH_METHOD(type, name);
        struct type_cache_entry *entry = &cache->hashtable[h];
        entry->version = type->tp_version_tag;
        entry->value = res;  /* borrowed */
        assert(((PyASCIIObject *)(name))->hash != -1);
#if MCACHE_STATS
        if (entry->name != Py_None && entry->name != name) {
            cache->collisions++;
        }
        else {
            cache->misses++;
        }
#endif
        assert(_PyType_HasFeature(type, Py_TPFLAGS_VALID_VERSION_TAG));
        Py_SETREF(entry->name, Py_NewRef(name));
    }
    return res;
}

PyObject *
_PyType_LookupId(PyTypeObject *type, struct _Py_Identifier *name)
{
    PyObject *oname;
    oname = _PyUnicode_FromId(name);   /* borrowed */
    if (oname == NULL)
        return NULL;
    return _PyType_Lookup(type, oname);
}

/* Check if the "readied" PyUnicode name
   is a double-underscore special name. */
static int
is_dunder_name(PyObject *name)
{
    Py_ssize_t length = PyUnicode_GET_LENGTH(name);
    int kind = PyUnicode_KIND(name);
    /* Special names contain at least "__x__" and are always ASCII. */
    if (length > 4 && kind == PyUnicode_1BYTE_KIND) {
        const Py_UCS1 *characters = PyUnicode_1BYTE_DATA(name);
        return (
            ((characters[length-2] == '_') && (characters[length-1] == '_')) &&
            ((characters[0] == '_') && (characters[1] == '_'))
        );
    }
    return 0;
}

/* This is similar to PyObject_GenericGetAttr(),
   but uses _PyType_Lookup() instead of just looking in type->tp_dict. */
static PyObject *
type_getattro(PyTypeObject *type, PyObject *name)
{
    PyTypeObject *metatype = Py_TYPE(type);
    PyObject *meta_attribute, *attribute;
    descrgetfunc meta_get;
    PyObject* res;

    if (!PyUnicode_Check(name)) {
        PyErr_Format(PyExc_TypeError,
                     "attribute name must be string, not '%.200s'",
                     Py_TYPE(name)->tp_name);
        return NULL;
    }

    /* Initialize this type (we'll assume the metatype is initialized) */
    if (!_PyType_IsReady(type)) {
        if (PyType_Ready(type) < 0)
            return NULL;
    }

    /* No readable descriptor found yet */
    meta_get = NULL;

    /* Look for the attribute in the metatype */
    meta_attribute = _PyType_Lookup(metatype, name);

    if (meta_attribute != NULL) {
        Py_INCREF(meta_attribute);
        meta_get = Py_TYPE(meta_attribute)->tp_descr_get;

        if (meta_get != NULL && PyDescr_IsData(meta_attribute)) {
            /* Data descriptors implement tp_descr_set to intercept
             * writes. Assume the attribute is not overridden in
             * type's tp_dict (and bases): call the descriptor now.
             */
            res = meta_get(meta_attribute, (PyObject *)type,
                           (PyObject *)metatype);
            Py_DECREF(meta_attribute);
            return res;
        }
    }

    /* No data descriptor found on metatype. Look in tp_dict of this
     * type and its bases */
    attribute = _PyType_Lookup(type, name);
    if (attribute != NULL) {
        /* Implement descriptor functionality, if any */
        Py_INCREF(attribute);
        descrgetfunc local_get = Py_TYPE(attribute)->tp_descr_get;

        Py_XDECREF(meta_attribute);

        if (local_get != NULL) {
            /* NULL 2nd argument indicates the descriptor was
             * found on the target object itself (or a base)  */
            res = local_get(attribute, (PyObject *)NULL,
                            (PyObject *)type);
            Py_DECREF(attribute);
            return res;
        }

        return attribute;
    }

    /* No attribute found in local __dict__ (or bases): use the
     * descriptor from the metatype, if any */
    if (meta_get != NULL) {
        PyObject *res;
        res = meta_get(meta_attribute, (PyObject *)type,
                       (PyObject *)metatype);
        Py_DECREF(meta_attribute);
        return res;
    }

    /* If an ordinary attribute was found on the metatype, return it now */
    if (meta_attribute != NULL) {
        return meta_attribute;
    }

    /* Give up */
    PyErr_Format(PyExc_AttributeError,
                 "type object '%.50s' has no attribute '%U'",
                 type->tp_name, name);
    return NULL;
}

static int
type_setattro(PyTypeObject *type, PyObject *name, PyObject *value)
{
    int res;
    if (type->tp_flags & Py_TPFLAGS_IMMUTABLETYPE) {
        PyErr_Format(
            PyExc_TypeError,
            "cannot set %R attribute of immutable type '%s'",
            name, type->tp_name);
        return -1;
    }
    if (PyUnicode_Check(name)) {
        if (PyUnicode_CheckExact(name)) {
            if (PyUnicode_READY(name) == -1)
                return -1;
            Py_INCREF(name);
        }
        else {
            name = _PyUnicode_Copy(name);
            if (name == NULL)
                return -1;
        }
#ifdef INTERN_NAME_STRINGS
        if (!PyUnicode_CHECK_INTERNED(name)) {
            PyUnicode_InternInPlace(&name);
            if (!PyUnicode_CHECK_INTERNED(name)) {
                PyErr_SetString(PyExc_MemoryError,
                                "Out of memory interning an attribute name");
                Py_DECREF(name);
                return -1;
            }
        }
#endif
    }
    else {
        /* Will fail in _PyObject_GenericSetAttrWithDict. */
        Py_INCREF(name);
    }
    res = _PyObject_GenericSetAttrWithDict((PyObject *)type, name, value, NULL);
    if (res == 0) {
        /* Clear the VALID_VERSION flag of 'type' and all its
           subclasses.  This could possibly be unified with the
           update_subclasses() recursion in update_slot(), but carefully:
           they each have their own conditions on which to stop
           recursing into subclasses. */
        PyType_Modified(type);

        if (is_dunder_name(name)) {
            res = update_slot(type, name);
        }
        assert(_PyType_CheckConsistency(type));
    }
    Py_DECREF(name);
    return res;
}

extern void
_PyDictKeys_DecRef(PyDictKeysObject *keys);


static void
type_dealloc_common(PyTypeObject *type)
{
    if (type->tp_bases != NULL) {
        PyObject *tp, *val, *tb;
        PyErr_Fetch(&tp, &val, &tb);
        remove_all_subclasses(type, type->tp_bases);
        PyErr_Restore(tp, val, tb);
    }
}


void
_PyStaticType_Dealloc(PyTypeObject *type)
{
    // If a type still has subtypes, it cannot be deallocated.
    // A subtype can inherit attributes and methods of its parent type,
    // and a type must no longer be used once it's deallocated.
    if (type->tp_subclasses != NULL) {
        return;
    }

    type_dealloc_common(type);

    Py_CLEAR(type->tp_dict);
    Py_CLEAR(type->tp_bases);
    Py_CLEAR(type->tp_mro);
    Py_CLEAR(type->tp_cache);
    // type->tp_subclasses is NULL

    // PyObject_ClearWeakRefs() raises an exception if Py_REFCNT() != 0
    if (Py_REFCNT(type) == 0) {
        PyObject_ClearWeakRefs((PyObject *)type);
    }

    type->tp_flags &= ~Py_TPFLAGS_READY;
}


static void
type_dealloc(PyTypeObject *type)
{
    // Assert this is a heap-allocated type object
    _PyObject_ASSERT((PyObject *)type, type->tp_flags & Py_TPFLAGS_HEAPTYPE);

    _PyObject_GC_UNTRACK(type);

    type_dealloc_common(type);

    // PyObject_ClearWeakRefs() raises an exception if Py_REFCNT() != 0
    assert(Py_REFCNT(type) == 0);
    PyObject_ClearWeakRefs((PyObject *)type);

    Py_XDECREF(type->tp_base);
    Py_XDECREF(type->tp_dict);
    Py_XDECREF(type->tp_bases);
    Py_XDECREF(type->tp_mro);
    Py_XDECREF(type->tp_cache);
    Py_XDECREF(type->tp_subclasses);

    /* A type's tp_doc is heap allocated, unlike the tp_doc slots
     * of most other objects.  It's okay to cast it to char *.
     */
    PyObject_Free((char *)type->tp_doc);

    PyHeapTypeObject *et = (PyHeapTypeObject *)type;
    Py_XDECREF(et->ht_name);
    Py_XDECREF(et->ht_qualname);
    Py_XDECREF(et->ht_slots);
    if (et->ht_cached_keys) {
        _PyDictKeys_DecRef(et->ht_cached_keys);
    }
    Py_XDECREF(et->ht_module);
    PyMem_Free(et->_ht_tpname);
    Py_TYPE(type)->tp_free((PyObject *)type);
}


PyObject*
_PyType_GetSubclasses(PyTypeObject *self)
{
    PyObject *list = PyList_New(0);
    if (list == NULL) {
        return NULL;
    }

    PyObject *subclasses = self->tp_subclasses;  // borrowed ref
    if (subclasses == NULL) {
        return list;
    }
    assert(PyDict_CheckExact(subclasses));
    // The loop cannot modify tp_subclasses, there is no need
    // to hold a strong reference (use a borrowed reference).

    Py_ssize_t i = 0;
    PyObject *ref;  // borrowed ref
    while (PyDict_Next(subclasses, &i, NULL, &ref)) {
        assert(PyWeakref_CheckRef(ref));
        PyObject *obj = PyWeakref_GET_OBJECT(ref);  // borrowed ref
        if (obj == Py_None) {
            continue;
        }
        assert(PyType_Check(obj));

        if (PyList_Append(list, obj) < 0) {
            Py_DECREF(list);
            return NULL;
        }
    }
    return list;
}


/*[clinic input]
type.__subclasses__

Return a list of immediate subclasses.
[clinic start generated code]*/

static PyObject *
type___subclasses___impl(PyTypeObject *self)
/*[clinic end generated code: output=eb5eb54485942819 input=5af66132436f9a7b]*/
{
    return _PyType_GetSubclasses(self);
}

static PyObject *
type_prepare(PyObject *self, PyObject *const *args, Py_ssize_t nargs,
             PyObject *kwnames)
{
    return PyDict_New();
}


/*
   Merge the __dict__ of aclass into dict, and recursively also all
   the __dict__s of aclass's base classes.  The order of merging isn't
   defined, as it's expected that only the final set of dict keys is
   interesting.
   Return 0 on success, -1 on error.
*/

static int
merge_class_dict(PyObject *dict, PyObject *aclass)
{
    PyObject *classdict;
    PyObject *bases;
    _Py_IDENTIFIER(__bases__);

    assert(PyDict_Check(dict));
    assert(aclass);

    /* Merge in the type's dict (if any). */
    if (_PyObject_LookupAttrId(aclass, &PyId___dict__, &classdict) < 0) {
        return -1;
    }
    if (classdict != NULL) {
        int status = PyDict_Update(dict, classdict);
        Py_DECREF(classdict);
        if (status < 0)
            return -1;
    }

    /* Recursively merge in the base types' (if any) dicts. */
    if (_PyObject_LookupAttrId(aclass, &PyId___bases__, &bases) < 0) {
        return -1;
    }
    if (bases != NULL) {
        /* We have no guarantee that bases is a real tuple */
        Py_ssize_t i, n;
        n = PySequence_Size(bases); /* This better be right */
        if (n < 0) {
            Py_DECREF(bases);
            return -1;
        }
        else {
            for (i = 0; i < n; i++) {
                int status;
                PyObject *base = PySequence_GetItem(bases, i);
                if (base == NULL) {
                    Py_DECREF(bases);
                    return -1;
                }
                status = merge_class_dict(dict, base);
                Py_DECREF(base);
                if (status < 0) {
                    Py_DECREF(bases);
                    return -1;
                }
            }
        }
        Py_DECREF(bases);
    }
    return 0;
}

/* __dir__ for type objects: returns __dict__ and __bases__.
   We deliberately don't suck up its __class__, as methods belonging to the
   metaclass would probably be more confusing than helpful.
*/
/*[clinic input]
type.__dir__

Specialized __dir__ implementation for types.
[clinic start generated code]*/

static PyObject *
type___dir___impl(PyTypeObject *self)
/*[clinic end generated code: output=69d02fe92c0f15fa input=7733befbec645968]*/
{
    PyObject *result = NULL;
    PyObject *dict = PyDict_New();

    if (dict != NULL && merge_class_dict(dict, (PyObject *)self) == 0)
        result = PyDict_Keys(dict);

    Py_XDECREF(dict);
    return result;
}

/*[clinic input]
type.__sizeof__

Return memory consumption of the type object.
[clinic start generated code]*/

static PyObject *
type___sizeof___impl(PyTypeObject *self)
/*[clinic end generated code: output=766f4f16cd3b1854 input=99398f24b9cf45d6]*/
{
    Py_ssize_t size;
    if (self->tp_flags & Py_TPFLAGS_HEAPTYPE) {
        PyHeapTypeObject* et = (PyHeapTypeObject*)self;
        size = sizeof(PyHeapTypeObject);
        if (et->ht_cached_keys)
            size += _PyDict_KeysSize(et->ht_cached_keys);
    }
    else
        size = sizeof(PyTypeObject);
    return PyLong_FromSsize_t(size);
}

static PyMethodDef type_methods[] = {
    TYPE_MRO_METHODDEF
    TYPE___SUBCLASSES___METHODDEF
    {"__prepare__", (PyCFunction)(void(*)(void))type_prepare,
     METH_FASTCALL | METH_KEYWORDS | METH_CLASS,
     PyDoc_STR("__prepare__() -> dict\n"
               "used to create the namespace for the class statement")},
    TYPE___INSTANCECHECK___METHODDEF
    TYPE___SUBCLASSCHECK___METHODDEF
    TYPE___DIR___METHODDEF
    TYPE___SIZEOF___METHODDEF
    {0}
};

PyDoc_STRVAR(type_doc,
"type(object) -> the object's type\n"
"type(name, bases, dict, **kwds) -> a new type");

static int
type_traverse(PyTypeObject *type, visitproc visit, void *arg)
{
    /* Because of type_is_gc(), the collector only calls this
       for heaptypes. */
    if (!(type->tp_flags & Py_TPFLAGS_HEAPTYPE)) {
        char msg[200];
        sprintf(msg, "type_traverse() called on non-heap type '%.100s'",
                type->tp_name);
        _PyObject_ASSERT_FAILED_MSG((PyObject *)type, msg);
    }

    Py_VISIT(type->tp_dict);
    Py_VISIT(type->tp_cache);
    Py_VISIT(type->tp_mro);
    Py_VISIT(type->tp_bases);
    Py_VISIT(type->tp_base);
    Py_VISIT(((PyHeapTypeObject *)type)->ht_module);

    /* There's no need to visit others because they can't be involved
       in cycles:
       type->tp_subclasses is a list of weak references,
       ((PyHeapTypeObject *)type)->ht_slots is a tuple of strings,
       ((PyHeapTypeObject *)type)->ht_*name are strings.
       */

    return 0;
}

static int
type_clear(PyTypeObject *type)
{
    /* Because of type_is_gc(), the collector only calls this
       for heaptypes. */
    _PyObject_ASSERT((PyObject *)type, type->tp_flags & Py_TPFLAGS_HEAPTYPE);

    /* We need to invalidate the method cache carefully before clearing
       the dict, so that other objects caught in a reference cycle
       don't start calling destroyed methods.

       Otherwise, the we need to clear tp_mro, which is
       part of a hard cycle (its first element is the class itself) that
       won't be broken otherwise (it's a tuple and tuples don't have a
       tp_clear handler).
       We also need to clear ht_module, if present: the module usually holds a
       reference to its class. None of the other fields need to be

       cleared, and here's why:

       tp_cache:
           Not used; if it were, it would be a dict.

       tp_bases, tp_base:
           If these are involved in a cycle, there must be at least
           one other, mutable object in the cycle, e.g. a base
           class's dict; the cycle will be broken that way.

       tp_subclasses:
           A dict of weak references can't be part of a cycle; and
           dicts have their own tp_clear.

       slots (in PyHeapTypeObject):
           A tuple of strings can't be part of a cycle.
    */

    PyType_Modified(type);
    if (type->tp_dict) {
        PyDict_Clear(type->tp_dict);
    }
    Py_CLEAR(((PyHeapTypeObject *)type)->ht_module);

    Py_CLEAR(type->tp_mro);

    return 0;
}

static int
type_is_gc(PyTypeObject *type)
{
    return type->tp_flags & Py_TPFLAGS_HEAPTYPE;
}


static PyNumberMethods type_as_number = {
        .nb_or = _Py_union_type_or, // Add __or__ function
};

PyTypeObject PyType_Type = {
    PyVarObject_HEAD_INIT(&PyType_Type, 0)
    "type",                                     /* tp_name */
    sizeof(PyHeapTypeObject),                   /* tp_basicsize */
    sizeof(PyMemberDef),                        /* tp_itemsize */
    (destructor)type_dealloc,                   /* tp_dealloc */
    offsetof(PyTypeObject, tp_vectorcall),      /* tp_vectorcall_offset */
    0,                                          /* tp_getattr */
    0,                                          /* tp_setattr */
    0,                                          /* tp_as_async */
    (reprfunc)type_repr,                        /* tp_repr */
    &type_as_number,                            /* tp_as_number */
    0,                                          /* tp_as_sequence */
    0,                                          /* tp_as_mapping */
    0,                                          /* tp_hash */
    (ternaryfunc)type_call,                     /* tp_call */
    0,                                          /* tp_str */
    (getattrofunc)type_getattro,                /* tp_getattro */
    (setattrofunc)type_setattro,                /* tp_setattro */
    0,                                          /* tp_as_buffer */
    Py_TPFLAGS_DEFAULT | Py_TPFLAGS_HAVE_GC |
    Py_TPFLAGS_BASETYPE | Py_TPFLAGS_TYPE_SUBCLASS |
    Py_TPFLAGS_HAVE_VECTORCALL,                 /* tp_flags */
    type_doc,                                   /* tp_doc */
    (traverseproc)type_traverse,                /* tp_traverse */
    (inquiry)type_clear,                        /* tp_clear */
    0,                                          /* tp_richcompare */
    offsetof(PyTypeObject, tp_weaklist),        /* tp_weaklistoffset */
    0,                                          /* tp_iter */
    0,                                          /* tp_iternext */
    type_methods,                               /* tp_methods */
    type_members,                               /* tp_members */
    type_getsets,                               /* tp_getset */
    0,                                          /* tp_base */
    0,                                          /* tp_dict */
    0,                                          /* tp_descr_get */
    0,                                          /* tp_descr_set */
    offsetof(PyTypeObject, tp_dict),            /* tp_dictoffset */
    type_init,                                  /* tp_init */
    0,                                          /* tp_alloc */
    type_new,                                   /* tp_new */
    PyObject_GC_Del,                            /* tp_free */
    (inquiry)type_is_gc,                        /* tp_is_gc */
    .tp_vectorcall = type_vectorcall,
};


/* The base type of all types (eventually)... except itself. */

/* You may wonder why object.__new__() only complains about arguments
   when object.__init__() is not overridden, and vice versa.

   Consider the use cases:

   1. When neither is overridden, we want to hear complaints about
      excess (i.e., any) arguments, since their presence could
      indicate there's a bug.

   2. When defining an Immutable type, we are likely to override only
      __new__(), since __init__() is called too late to initialize an
      Immutable object.  Since __new__() defines the signature for the
      type, it would be a pain to have to override __init__() just to
      stop it from complaining about excess arguments.

   3. When defining a Mutable type, we are likely to override only
      __init__().  So here the converse reasoning applies: we don't
      want to have to override __new__() just to stop it from
      complaining.

   4. When __init__() is overridden, and the subclass __init__() calls
      object.__init__(), the latter should complain about excess
      arguments; ditto for __new__().

   Use cases 2 and 3 make it unattractive to unconditionally check for
   excess arguments.  The best solution that addresses all four use
   cases is as follows: __init__() complains about excess arguments
   unless __new__() is overridden and __init__() is not overridden
   (IOW, if __init__() is overridden or __new__() is not overridden);
   symmetrically, __new__() complains about excess arguments unless
   __init__() is overridden and __new__() is not overridden
   (IOW, if __new__() is overridden or __init__() is not overridden).

   However, for backwards compatibility, this breaks too much code.
   Therefore, in 2.6, we'll *warn* about excess arguments when both
   methods are overridden; for all other cases we'll use the above
   rules.

*/

/* Forward */
static PyObject *
object_new(PyTypeObject *type, PyObject *args, PyObject *kwds);

static int
excess_args(PyObject *args, PyObject *kwds)
{
    return PyTuple_GET_SIZE(args) ||
        (kwds && PyDict_Check(kwds) && PyDict_GET_SIZE(kwds));
}

static int
object_init(PyObject *self, PyObject *args, PyObject *kwds)
{
    PyTypeObject *type = Py_TYPE(self);
    if (excess_args(args, kwds)) {
        if (type->tp_init != object_init) {
            PyErr_SetString(PyExc_TypeError,
                            "object.__init__() takes exactly one argument (the instance to initialize)");
            return -1;
        }
        if (type->tp_new == object_new) {
            PyErr_Format(PyExc_TypeError,
                         "%.200s.__init__() takes exactly one argument (the instance to initialize)",
                         type->tp_name);
            return -1;
        }
    }
    return 0;
}

static PyObject *
object_new(PyTypeObject *type, PyObject *args, PyObject *kwds)
{
    if (excess_args(args, kwds)) {
        if (type->tp_new != object_new) {
            PyErr_SetString(PyExc_TypeError,
                            "object.__new__() takes exactly one argument (the type to instantiate)");
            return NULL;
        }
        if (type->tp_init == object_init) {
            PyErr_Format(PyExc_TypeError, "%.200s() takes no arguments",
                         type->tp_name);
            return NULL;
        }
    }

    if (type->tp_flags & Py_TPFLAGS_IS_ABSTRACT) {
        PyObject *abstract_methods;
        PyObject *sorted_methods;
        PyObject *joined;
        PyObject *comma;
        _Py_static_string(comma_id, ", ");
        Py_ssize_t method_count;

        /* Compute ", ".join(sorted(type.__abstractmethods__))
           into joined. */
        abstract_methods = type_abstractmethods(type, NULL);
        if (abstract_methods == NULL)
            return NULL;
        sorted_methods = PySequence_List(abstract_methods);
        Py_DECREF(abstract_methods);
        if (sorted_methods == NULL)
            return NULL;
        if (PyList_Sort(sorted_methods)) {
            Py_DECREF(sorted_methods);
            return NULL;
        }
        comma = _PyUnicode_FromId(&comma_id);
        if (comma == NULL) {
            Py_DECREF(sorted_methods);
            return NULL;
        }
        joined = PyUnicode_Join(comma, sorted_methods);
        method_count = PyObject_Length(sorted_methods);
        Py_DECREF(sorted_methods);
        if (joined == NULL)
            return NULL;
        if (method_count == -1)
            return NULL;

        PyErr_Format(PyExc_TypeError,
                     "Can't instantiate abstract class %s "
                     "with abstract method%s %U",
                     type->tp_name,
                     method_count > 1 ? "s" : "",
                     joined);
        Py_DECREF(joined);
        return NULL;
    }
    PyObject *obj = type->tp_alloc(type, 0);
    if (obj == NULL) {
        return NULL;
    }
    if (_PyObject_InitializeDict(obj)) {
        Py_DECREF(obj);
        return NULL;
    }
    return obj;
}

static void
object_dealloc(PyObject *self)
{
    Py_TYPE(self)->tp_free(self);
}

static PyObject *
object_repr(PyObject *self)
{
    PyTypeObject *type;
    PyObject *mod, *name, *rtn;

    type = Py_TYPE(self);
    mod = type_module(type, NULL);
    if (mod == NULL)
        PyErr_Clear();
    else if (!PyUnicode_Check(mod)) {
        Py_DECREF(mod);
        mod = NULL;
    }
    name = type_qualname(type, NULL);
    if (name == NULL) {
        Py_XDECREF(mod);
        return NULL;
    }
    if (mod != NULL && !_PyUnicode_EqualToASCIIId(mod, &PyId_builtins))
        rtn = PyUnicode_FromFormat("<%U.%U object at %p>", mod, name, self);
    else
        rtn = PyUnicode_FromFormat("<%s object at %p>",
                                  type->tp_name, self);
    Py_XDECREF(mod);
    Py_DECREF(name);
    return rtn;
}

static PyObject *
object_str(PyObject *self)
{
    unaryfunc f;

    f = Py_TYPE(self)->tp_repr;
    if (f == NULL)
        f = object_repr;
    return f(self);
}

static PyObject *
object_richcompare(PyObject *self, PyObject *other, int op)
{
    PyObject *res;

    switch (op) {

    case Py_EQ:
        /* Return NotImplemented instead of False, so if two
           objects are compared, both get a chance at the
           comparison.  See issue #1393. */
        res = (self == other) ? Py_True : Py_NotImplemented;
        Py_INCREF(res);
        break;

    case Py_NE:
        /* By default, __ne__() delegates to __eq__() and inverts the result,
           unless the latter returns NotImplemented. */
        if (Py_TYPE(self)->tp_richcompare == NULL) {
            res = Py_NotImplemented;
            Py_INCREF(res);
            break;
        }
        res = (*Py_TYPE(self)->tp_richcompare)(self, other, Py_EQ);
        if (res != NULL && res != Py_NotImplemented) {
            int ok = PyObject_IsTrue(res);
            Py_DECREF(res);
            if (ok < 0)
                res = NULL;
            else {
                if (ok)
                    res = Py_False;
                else
                    res = Py_True;
                Py_INCREF(res);
            }
        }
        break;

    default:
        res = Py_NotImplemented;
        Py_INCREF(res);
        break;
    }

    return res;
}

static PyObject *
object_get_class(PyObject *self, void *closure)
{
    Py_INCREF(Py_TYPE(self));
    return (PyObject *)(Py_TYPE(self));
}

static int
compatible_with_tp_base(PyTypeObject *child)
{
    PyTypeObject *parent = child->tp_base;
    return (parent != NULL &&
            child->tp_basicsize == parent->tp_basicsize &&
            child->tp_itemsize == parent->tp_itemsize &&
            child->tp_dictoffset == parent->tp_dictoffset &&
            child->tp_weaklistoffset == parent->tp_weaklistoffset &&
            ((child->tp_flags & Py_TPFLAGS_HAVE_GC) ==
             (parent->tp_flags & Py_TPFLAGS_HAVE_GC)) &&
            (child->tp_dealloc == subtype_dealloc ||
             child->tp_dealloc == parent->tp_dealloc));
}

static int
same_slots_added(PyTypeObject *a, PyTypeObject *b)
{
    PyTypeObject *base = a->tp_base;
    Py_ssize_t size;
    PyObject *slots_a, *slots_b;

    assert(base == b->tp_base);
    size = base->tp_basicsize;
    if (a->tp_dictoffset == size && b->tp_dictoffset == size)
        size += sizeof(PyObject *);
    if (a->tp_weaklistoffset == size && b->tp_weaklistoffset == size)
        size += sizeof(PyObject *);

    /* Check slots compliance */
    if (!(a->tp_flags & Py_TPFLAGS_HEAPTYPE) ||
        !(b->tp_flags & Py_TPFLAGS_HEAPTYPE)) {
        return 0;
    }
    slots_a = ((PyHeapTypeObject *)a)->ht_slots;
    slots_b = ((PyHeapTypeObject *)b)->ht_slots;
    if (slots_a && slots_b) {
        if (PyObject_RichCompareBool(slots_a, slots_b, Py_EQ) != 1)
            return 0;
        size += sizeof(PyObject *) * PyTuple_GET_SIZE(slots_a);
    }
    return size == a->tp_basicsize && size == b->tp_basicsize;
}

static int
compatible_for_assignment(PyTypeObject* oldto, PyTypeObject* newto, const char* attr)
{
    PyTypeObject *newbase, *oldbase;

    if (newto->tp_free != oldto->tp_free) {
        PyErr_Format(PyExc_TypeError,
                     "%s assignment: "
                     "'%s' deallocator differs from '%s'",
                     attr,
                     newto->tp_name,
                     oldto->tp_name);
        return 0;
    }
    /*
     It's tricky to tell if two arbitrary types are sufficiently compatible as
     to be interchangeable; e.g., even if they have the same tp_basicsize, they
     might have totally different struct fields. It's much easier to tell if a
     type and its supertype are compatible; e.g., if they have the same
     tp_basicsize, then that means they have identical fields. So to check
     whether two arbitrary types are compatible, we first find the highest
     supertype that each is compatible with, and then if those supertypes are
     compatible then the original types must also be compatible.
    */
    newbase = newto;
    oldbase = oldto;
    while (compatible_with_tp_base(newbase))
        newbase = newbase->tp_base;
    while (compatible_with_tp_base(oldbase))
        oldbase = oldbase->tp_base;
    if (newbase != oldbase &&
        (newbase->tp_base != oldbase->tp_base ||
         !same_slots_added(newbase, oldbase))) {
        goto differs;
    }
    /* The above does not check for managed __dicts__ */
    if ((oldto->tp_flags & Py_TPFLAGS_MANAGED_DICT) ==
        ((newto->tp_flags & Py_TPFLAGS_MANAGED_DICT)))
    {
        return 1;
    }
differs:
    PyErr_Format(PyExc_TypeError,
                    "%s assignment: "
                    "'%s' object layout differs from '%s'",
                    attr,
                    newto->tp_name,
                    oldto->tp_name);
    return 0;
}

static int
object_set_class(PyObject *self, PyObject *value, void *closure)
{
    PyTypeObject *oldto = Py_TYPE(self);

    if (value == NULL) {
        PyErr_SetString(PyExc_TypeError,
                        "can't delete __class__ attribute");
        return -1;
    }
    if (!PyType_Check(value)) {
        PyErr_Format(PyExc_TypeError,
          "__class__ must be set to a class, not '%s' object",
          Py_TYPE(value)->tp_name);
        return -1;
    }
    PyTypeObject *newto = (PyTypeObject *)value;

    if (PySys_Audit("object.__setattr__", "OsO",
                    self, "__class__", value) < 0) {
        return -1;
    }

    /* In versions of CPython prior to 3.5, the code in
       compatible_for_assignment was not set up to correctly check for memory
       layout / slot / etc. compatibility for non-HEAPTYPE classes, so we just
       disallowed __class__ assignment in any case that wasn't HEAPTYPE ->
       HEAPTYPE.

       During the 3.5 development cycle, we fixed the code in
       compatible_for_assignment to correctly check compatibility between
       arbitrary types, and started allowing __class__ assignment in all cases
       where the old and new types did in fact have compatible slots and
       memory layout (regardless of whether they were implemented as HEAPTYPEs
       or not).

       Just before 3.5 was released, though, we discovered that this led to
       problems with immutable types like int, where the interpreter assumes
       they are immutable and interns some values. Formerly this wasn't a
       problem, because they really were immutable -- in particular, all the
       types where the interpreter applied this interning trick happened to
       also be statically allocated, so the old HEAPTYPE rules were
       "accidentally" stopping them from allowing __class__ assignment. But
       with the changes to __class__ assignment, we started allowing code like

         class MyInt(int):
             ...
         # Modifies the type of *all* instances of 1 in the whole program,
         # including future instances (!), because the 1 object is interned.
         (1).__class__ = MyInt

       (see https://bugs.python.org/issue24912).

       In theory the proper fix would be to identify which classes rely on
       this invariant and somehow disallow __class__ assignment only for them,
       perhaps via some mechanism like a new Py_TPFLAGS_IMMUTABLE flag (a
       "denylisting" approach). But in practice, since this problem wasn't
       noticed late in the 3.5 RC cycle, we're taking the conservative
       approach and reinstating the same HEAPTYPE->HEAPTYPE check that we used
       to have, plus an "allowlist". For now, the allowlist consists only of
       ModuleType subtypes, since those are the cases that motivated the patch
       in the first place -- see https://bugs.python.org/issue22986 -- and
       since module objects are mutable we can be sure that they are
       definitely not being interned. So now we allow HEAPTYPE->HEAPTYPE *or*
       ModuleType subtype -> ModuleType subtype.

       So far as we know, all the code beyond the following 'if' statement
       will correctly handle non-HEAPTYPE classes, and the HEAPTYPE check is
       needed only to protect that subset of non-HEAPTYPE classes for which
       the interpreter has baked in the assumption that all instances are
       truly immutable.
    */
    if (!(PyType_IsSubtype(newto, &PyModule_Type) &&
          PyType_IsSubtype(oldto, &PyModule_Type)) &&
        (_PyType_HasFeature(newto, Py_TPFLAGS_IMMUTABLETYPE) ||
         _PyType_HasFeature(oldto, Py_TPFLAGS_IMMUTABLETYPE))) {
        PyErr_Format(PyExc_TypeError,
                     "__class__ assignment only supported for mutable types "
                     "or ModuleType subclasses");
        return -1;
    }

    if (compatible_for_assignment(oldto, newto, "__class__")) {
        /* Changing the class will change the implicit dict keys,
         * so we must materialize the dictionary first. */
        assert((oldto->tp_flags & Py_TPFLAGS_MANAGED_DICT) == (newto->tp_flags & Py_TPFLAGS_MANAGED_DICT));
        _PyObject_GetDictPtr(self);
        if (oldto->tp_flags & Py_TPFLAGS_MANAGED_DICT && *_PyObject_ValuesPointer(self)) {
            /* Was unable to convert to dict */
            PyErr_NoMemory();
            return -1;
        }
        if (newto->tp_flags & Py_TPFLAGS_HEAPTYPE) {
            Py_INCREF(newto);
        }
        Py_SET_TYPE(self, newto);
        if (oldto->tp_flags & Py_TPFLAGS_HEAPTYPE)
            Py_DECREF(oldto);
        return 0;
    }
    else {
        return -1;
    }
}

static PyGetSetDef object_getsets[] = {
    {"__class__", object_get_class, object_set_class,
     PyDoc_STR("the object's class")},
    {0}
};


/* Stuff to implement __reduce_ex__ for pickle protocols >= 2.
   We fall back to helpers in copyreg for:
   - pickle protocols < 2
   - calculating the list of slot names (done only once per class)
   - the __newobj__ function (which is used as a token but never called)
*/

static PyObject *
import_copyreg(void)
{
    PyObject *copyreg_str;
    PyObject *copyreg_module;
    _Py_IDENTIFIER(copyreg);

    copyreg_str = _PyUnicode_FromId(&PyId_copyreg);
    if (copyreg_str == NULL) {
        return NULL;
    }
    /* Try to fetch cached copy of copyreg from sys.modules first in an
       attempt to avoid the import overhead. Previously this was implemented
       by storing a reference to the cached module in a static variable, but
       this broke when multiple embedded interpreters were in use (see issue
       #17408 and #19088). */
    copyreg_module = PyImport_GetModule(copyreg_str);
    if (copyreg_module != NULL) {
        return copyreg_module;
    }
    if (PyErr_Occurred()) {
        return NULL;
    }
    return PyImport_Import(copyreg_str);
}

static PyObject *
_PyType_GetSlotNames(PyTypeObject *cls)
{
    PyObject *copyreg;
    PyObject *slotnames;
    _Py_IDENTIFIER(__slotnames__);
    _Py_IDENTIFIER(_slotnames);

    assert(PyType_Check(cls));

    /* Get the slot names from the cache in the class if possible. */
    slotnames = _PyDict_GetItemIdWithError(cls->tp_dict, &PyId___slotnames__);
    if (slotnames != NULL) {
        if (slotnames != Py_None && !PyList_Check(slotnames)) {
            PyErr_Format(PyExc_TypeError,
                         "%.200s.__slotnames__ should be a list or None, "
                         "not %.200s",
                         cls->tp_name, Py_TYPE(slotnames)->tp_name);
            return NULL;
        }
        Py_INCREF(slotnames);
        return slotnames;
    }
    else {
        if (PyErr_Occurred()) {
            return NULL;
        }
        /* The class does not have the slot names cached yet. */
    }

    copyreg = import_copyreg();
    if (copyreg == NULL)
        return NULL;

    /* Use _slotnames function from the copyreg module to find the slots
       by this class and its bases. This function will cache the result
       in __slotnames__. */
    slotnames = _PyObject_CallMethodIdOneArg(copyreg, &PyId__slotnames,
                                             (PyObject *)cls);
    Py_DECREF(copyreg);
    if (slotnames == NULL)
        return NULL;

    if (slotnames != Py_None && !PyList_Check(slotnames)) {
        PyErr_SetString(PyExc_TypeError,
                        "copyreg._slotnames didn't return a list or None");
        Py_DECREF(slotnames);
        return NULL;
    }

    return slotnames;
}

static PyObject *
_PyObject_GetState(PyObject *obj, int required)
{
    PyObject *state;
    PyObject *getstate;
    _Py_IDENTIFIER(__getstate__);

    if (_PyObject_LookupAttrId(obj, &PyId___getstate__, &getstate) < 0) {
        return NULL;
    }
    if (getstate == NULL) {
        PyObject *slotnames;

        if (required && Py_TYPE(obj)->tp_itemsize) {
            PyErr_Format(PyExc_TypeError,
                         "cannot pickle '%.200s' object",
                         Py_TYPE(obj)->tp_name);
            return NULL;
        }
        if (_PyObject_IsInstanceDictEmpty(obj)) {
            state = Py_None;
            Py_INCREF(state);
        }
        else {
            state = PyObject_GenericGetDict(obj, NULL);
            if (state == NULL) {
                return NULL;
            }
        }

        slotnames = _PyType_GetSlotNames(Py_TYPE(obj));
        if (slotnames == NULL) {
            Py_DECREF(state);
            return NULL;
        }

        assert(slotnames == Py_None || PyList_Check(slotnames));
        if (required) {
            Py_ssize_t basicsize = PyBaseObject_Type.tp_basicsize;
            if (Py_TYPE(obj)->tp_dictoffset &&
                (Py_TYPE(obj)->tp_flags & Py_TPFLAGS_MANAGED_DICT) == 0)
            {
                basicsize += sizeof(PyObject *);
            }
            if (Py_TYPE(obj)->tp_weaklistoffset) {
                basicsize += sizeof(PyObject *);
            }
            if (slotnames != Py_None) {
                basicsize += sizeof(PyObject *) * PyList_GET_SIZE(slotnames);
            }
            if (Py_TYPE(obj)->tp_basicsize > basicsize) {
                Py_DECREF(slotnames);
                Py_DECREF(state);
                PyErr_Format(PyExc_TypeError,
                             "cannot pickle '%.200s' object",
                             Py_TYPE(obj)->tp_name);
                return NULL;
            }
        }

        if (slotnames != Py_None && PyList_GET_SIZE(slotnames) > 0) {
            PyObject *slots;
            Py_ssize_t slotnames_size, i;

            slots = PyDict_New();
            if (slots == NULL) {
                Py_DECREF(slotnames);
                Py_DECREF(state);
                return NULL;
            }

            slotnames_size = PyList_GET_SIZE(slotnames);
            for (i = 0; i < slotnames_size; i++) {
                PyObject *name, *value;

                name = PyList_GET_ITEM(slotnames, i);
                Py_INCREF(name);
                if (_PyObject_LookupAttr(obj, name, &value) < 0) {
                    goto error;
                }
                if (value == NULL) {
                    Py_DECREF(name);
                    /* It is not an error if the attribute is not present. */
                }
                else {
                    int err = PyDict_SetItem(slots, name, value);
                    Py_DECREF(name);
                    Py_DECREF(value);
                    if (err) {
                        goto error;
                    }
                }

                /* The list is stored on the class so it may mutate while we
                   iterate over it */
                if (slotnames_size != PyList_GET_SIZE(slotnames)) {
                    PyErr_Format(PyExc_RuntimeError,
                                 "__slotsname__ changed size during iteration");
                    goto error;
                }

                /* We handle errors within the loop here. */
                if (0) {
                  error:
                    Py_DECREF(slotnames);
                    Py_DECREF(slots);
                    Py_DECREF(state);
                    return NULL;
                }
            }

            /* If we found some slot attributes, pack them in a tuple along
               the original attribute dictionary. */
            if (PyDict_GET_SIZE(slots) > 0) {
                PyObject *state2;

                state2 = PyTuple_Pack(2, state, slots);
                Py_DECREF(state);
                if (state2 == NULL) {
                    Py_DECREF(slotnames);
                    Py_DECREF(slots);
                    return NULL;
                }
                state = state2;
            }
            Py_DECREF(slots);
        }
        Py_DECREF(slotnames);
    }
    else { /* getstate != NULL */
        state = _PyObject_CallNoArgs(getstate);
        Py_DECREF(getstate);
        if (state == NULL)
            return NULL;
    }

    return state;
}

static int
_PyObject_GetNewArguments(PyObject *obj, PyObject **args, PyObject **kwargs)
{
    PyObject *getnewargs, *getnewargs_ex;
    _Py_IDENTIFIER(__getnewargs_ex__);
    _Py_IDENTIFIER(__getnewargs__);

    if (args == NULL || kwargs == NULL) {
        PyErr_BadInternalCall();
        return -1;
    }

    /* We first attempt to fetch the arguments for __new__ by calling
       __getnewargs_ex__ on the object. */
    getnewargs_ex = _PyObject_LookupSpecial(obj, &PyId___getnewargs_ex__);
    if (getnewargs_ex != NULL) {
        PyObject *newargs = _PyObject_CallNoArgs(getnewargs_ex);
        Py_DECREF(getnewargs_ex);
        if (newargs == NULL) {
            return -1;
        }
        if (!PyTuple_Check(newargs)) {
            PyErr_Format(PyExc_TypeError,
                         "__getnewargs_ex__ should return a tuple, "
                         "not '%.200s'", Py_TYPE(newargs)->tp_name);
            Py_DECREF(newargs);
            return -1;
        }
        if (PyTuple_GET_SIZE(newargs) != 2) {
            PyErr_Format(PyExc_ValueError,
                         "__getnewargs_ex__ should return a tuple of "
                         "length 2, not %zd", PyTuple_GET_SIZE(newargs));
            Py_DECREF(newargs);
            return -1;
        }
        *args = PyTuple_GET_ITEM(newargs, 0);
        Py_INCREF(*args);
        *kwargs = PyTuple_GET_ITEM(newargs, 1);
        Py_INCREF(*kwargs);
        Py_DECREF(newargs);

        /* XXX We should perhaps allow None to be passed here. */
        if (!PyTuple_Check(*args)) {
            PyErr_Format(PyExc_TypeError,
                         "first item of the tuple returned by "
                         "__getnewargs_ex__ must be a tuple, not '%.200s'",
                         Py_TYPE(*args)->tp_name);
            Py_CLEAR(*args);
            Py_CLEAR(*kwargs);
            return -1;
        }
        if (!PyDict_Check(*kwargs)) {
            PyErr_Format(PyExc_TypeError,
                         "second item of the tuple returned by "
                         "__getnewargs_ex__ must be a dict, not '%.200s'",
                         Py_TYPE(*kwargs)->tp_name);
            Py_CLEAR(*args);
            Py_CLEAR(*kwargs);
            return -1;
        }
        return 0;
    } else if (PyErr_Occurred()) {
        return -1;
    }

    /* The object does not have __getnewargs_ex__ so we fallback on using
       __getnewargs__ instead. */
    getnewargs = _PyObject_LookupSpecial(obj, &PyId___getnewargs__);
    if (getnewargs != NULL) {
        *args = _PyObject_CallNoArgs(getnewargs);
        Py_DECREF(getnewargs);
        if (*args == NULL) {
            return -1;
        }
        if (!PyTuple_Check(*args)) {
            PyErr_Format(PyExc_TypeError,
                         "__getnewargs__ should return a tuple, "
                         "not '%.200s'", Py_TYPE(*args)->tp_name);
            Py_CLEAR(*args);
            return -1;
        }
        *kwargs = NULL;
        return 0;
    } else if (PyErr_Occurred()) {
        return -1;
    }

    /* The object does not have __getnewargs_ex__ and __getnewargs__. This may
       mean __new__ does not takes any arguments on this object, or that the
       object does not implement the reduce protocol for pickling or
       copying. */
    *args = NULL;
    *kwargs = NULL;
    return 0;
}

static int
_PyObject_GetItemsIter(PyObject *obj, PyObject **listitems,
                       PyObject **dictitems)
{
    if (listitems == NULL || dictitems == NULL) {
        PyErr_BadInternalCall();
        return -1;
    }

    if (!PyList_Check(obj)) {
        *listitems = Py_None;
        Py_INCREF(*listitems);
    }
    else {
        *listitems = PyObject_GetIter(obj);
        if (*listitems == NULL)
            return -1;
    }

    if (!PyDict_Check(obj)) {
        *dictitems = Py_None;
        Py_INCREF(*dictitems);
    }
    else {
        PyObject *items;
        _Py_IDENTIFIER(items);

        items = _PyObject_CallMethodIdNoArgs(obj, &PyId_items);
        if (items == NULL) {
            Py_CLEAR(*listitems);
            return -1;
        }
        *dictitems = PyObject_GetIter(items);
        Py_DECREF(items);
        if (*dictitems == NULL) {
            Py_CLEAR(*listitems);
            return -1;
        }
    }

    assert(*listitems != NULL && *dictitems != NULL);

    return 0;
}

static PyObject *
reduce_newobj(PyObject *obj)
{
    PyObject *args = NULL, *kwargs = NULL;
    PyObject *copyreg;
    PyObject *newobj, *newargs, *state, *listitems, *dictitems;
    PyObject *result;
    int hasargs;

    if (Py_TYPE(obj)->tp_new == NULL) {
        PyErr_Format(PyExc_TypeError,
                     "cannot pickle '%.200s' object",
                     Py_TYPE(obj)->tp_name);
        return NULL;
    }
    if (_PyObject_GetNewArguments(obj, &args, &kwargs) < 0)
        return NULL;

    copyreg = import_copyreg();
    if (copyreg == NULL) {
        Py_XDECREF(args);
        Py_XDECREF(kwargs);
        return NULL;
    }
    hasargs = (args != NULL);
    if (kwargs == NULL || PyDict_GET_SIZE(kwargs) == 0) {
        _Py_IDENTIFIER(__newobj__);
        PyObject *cls;
        Py_ssize_t i, n;

        Py_XDECREF(kwargs);
        newobj = _PyObject_GetAttrId(copyreg, &PyId___newobj__);
        Py_DECREF(copyreg);
        if (newobj == NULL) {
            Py_XDECREF(args);
            return NULL;
        }
        n = args ? PyTuple_GET_SIZE(args) : 0;
        newargs = PyTuple_New(n+1);
        if (newargs == NULL) {
            Py_XDECREF(args);
            Py_DECREF(newobj);
            return NULL;
        }
        cls = (PyObject *) Py_TYPE(obj);
        Py_INCREF(cls);
        PyTuple_SET_ITEM(newargs, 0, cls);
        for (i = 0; i < n; i++) {
            PyObject *v = PyTuple_GET_ITEM(args, i);
            Py_INCREF(v);
            PyTuple_SET_ITEM(newargs, i+1, v);
        }
        Py_XDECREF(args);
    }
    else if (args != NULL) {
        _Py_IDENTIFIER(__newobj_ex__);

        newobj = _PyObject_GetAttrId(copyreg, &PyId___newobj_ex__);
        Py_DECREF(copyreg);
        if (newobj == NULL) {
            Py_DECREF(args);
            Py_DECREF(kwargs);
            return NULL;
        }
        newargs = PyTuple_Pack(3, Py_TYPE(obj), args, kwargs);
        Py_DECREF(args);
        Py_DECREF(kwargs);
        if (newargs == NULL) {
            Py_DECREF(newobj);
            return NULL;
        }
    }
    else {
        /* args == NULL */
        Py_DECREF(kwargs);
        PyErr_BadInternalCall();
        return NULL;
    }

    state = _PyObject_GetState(obj,
                !hasargs && !PyList_Check(obj) && !PyDict_Check(obj));
    if (state == NULL) {
        Py_DECREF(newobj);
        Py_DECREF(newargs);
        return NULL;
    }
    if (_PyObject_GetItemsIter(obj, &listitems, &dictitems) < 0) {
        Py_DECREF(newobj);
        Py_DECREF(newargs);
        Py_DECREF(state);
        return NULL;
    }

    result = PyTuple_Pack(5, newobj, newargs, state, listitems, dictitems);
    Py_DECREF(newobj);
    Py_DECREF(newargs);
    Py_DECREF(state);
    Py_DECREF(listitems);
    Py_DECREF(dictitems);
    return result;
}

/*
 * There were two problems when object.__reduce__ and object.__reduce_ex__
 * were implemented in the same function:
 *  - trying to pickle an object with a custom __reduce__ method that
 *    fell back to object.__reduce__ in certain circumstances led to
 *    infinite recursion at Python level and eventual RecursionError.
 *  - Pickling objects that lied about their type by overwriting the
 *    __class__ descriptor could lead to infinite recursion at C level
 *    and eventual segfault.
 *
 * Because of backwards compatibility, the two methods still have to
 * behave in the same way, even if this is not required by the pickle
 * protocol. This common functionality was moved to the _common_reduce
 * function.
 */
static PyObject *
_common_reduce(PyObject *self, int proto)
{
    PyObject *copyreg, *res;

    if (proto >= 2)
        return reduce_newobj(self);

    copyreg = import_copyreg();
    if (!copyreg)
        return NULL;

    res = PyObject_CallMethod(copyreg, "_reduce_ex", "Oi", self, proto);
    Py_DECREF(copyreg);

    return res;
}

/*[clinic input]
object.__reduce__

Helper for pickle.
[clinic start generated code]*/

static PyObject *
object___reduce___impl(PyObject *self)
/*[clinic end generated code: output=d4ca691f891c6e2f input=11562e663947e18b]*/
{
    return _common_reduce(self, 0);
}

/*[clinic input]
object.__reduce_ex__

  protocol: int
  /

Helper for pickle.
[clinic start generated code]*/

static PyObject *
object___reduce_ex___impl(PyObject *self, int protocol)
/*[clinic end generated code: output=2e157766f6b50094 input=f326b43fb8a4c5ff]*/
{
    static PyObject *objreduce;
    PyObject *reduce, *res;
    _Py_IDENTIFIER(__reduce__);

    if (objreduce == NULL) {
        objreduce = _PyDict_GetItemIdWithError(PyBaseObject_Type.tp_dict,
                                               &PyId___reduce__);
        if (objreduce == NULL && PyErr_Occurred()) {
            return NULL;
        }
    }

    if (_PyObject_LookupAttrId(self, &PyId___reduce__, &reduce) < 0) {
        return NULL;
    }
    if (reduce != NULL) {
        PyObject *cls, *clsreduce;
        int override;

        cls = (PyObject *) Py_TYPE(self);
        clsreduce = _PyObject_GetAttrId(cls, &PyId___reduce__);
        if (clsreduce == NULL) {
            Py_DECREF(reduce);
            return NULL;
        }
        override = (clsreduce != objreduce);
        Py_DECREF(clsreduce);
        if (override) {
            res = _PyObject_CallNoArgs(reduce);
            Py_DECREF(reduce);
            return res;
        }
        else
            Py_DECREF(reduce);
    }

    return _common_reduce(self, protocol);
}

static PyObject *
object_subclasshook(PyObject *cls, PyObject *args)
{
    Py_RETURN_NOTIMPLEMENTED;
}

PyDoc_STRVAR(object_subclasshook_doc,
"Abstract classes can override this to customize issubclass().\n"
"\n"
"This is invoked early on by abc.ABCMeta.__subclasscheck__().\n"
"It should return True, False or NotImplemented.  If it returns\n"
"NotImplemented, the normal algorithm is used.  Otherwise, it\n"
"overrides the normal algorithm (and the outcome is cached).\n");

static PyObject *
object_init_subclass(PyObject *cls, PyObject *arg)
{
    Py_RETURN_NONE;
}

PyDoc_STRVAR(object_init_subclass_doc,
"This method is called when a class is subclassed.\n"
"\n"
"The default implementation does nothing. It may be\n"
"overridden to extend subclasses.\n");

/*[clinic input]
object.__format__

  format_spec: unicode
  /

Default object formatter.
[clinic start generated code]*/

static PyObject *
object___format___impl(PyObject *self, PyObject *format_spec)
/*[clinic end generated code: output=34897efb543a974b input=7c3b3bc53a6fb7fa]*/
{
    /* Issue 7994: If we're converting to a string, we
       should reject format specifications */
    if (PyUnicode_GET_LENGTH(format_spec) > 0) {
        PyErr_Format(PyExc_TypeError,
                     "unsupported format string passed to %.200s.__format__",
                     Py_TYPE(self)->tp_name);
        return NULL;
    }
    return PyObject_Str(self);
}

/*[clinic input]
object.__sizeof__

Size of object in memory, in bytes.
[clinic start generated code]*/

static PyObject *
object___sizeof___impl(PyObject *self)
/*[clinic end generated code: output=73edab332f97d550 input=1200ff3dfe485306]*/
{
    Py_ssize_t res, isize;

    res = 0;
    isize = Py_TYPE(self)->tp_itemsize;
    if (isize > 0)
        res = Py_SIZE(self) * isize;
    res += Py_TYPE(self)->tp_basicsize;

    return PyLong_FromSsize_t(res);
}

/* __dir__ for generic objects: returns __dict__, __class__,
   and recursively up the __class__.__bases__ chain.
*/
/*[clinic input]
object.__dir__

Default dir() implementation.
[clinic start generated code]*/

static PyObject *
object___dir___impl(PyObject *self)
/*[clinic end generated code: output=66dd48ea62f26c90 input=0a89305bec669b10]*/
{
    PyObject *result = NULL;
    PyObject *dict = NULL;
    PyObject *itsclass = NULL;

    /* Get __dict__ (which may or may not be a real dict...) */
    if (_PyObject_LookupAttrId(self, &PyId___dict__, &dict) < 0) {
        return NULL;
    }
    if (dict == NULL) {
        dict = PyDict_New();
    }
    else if (!PyDict_Check(dict)) {
        Py_DECREF(dict);
        dict = PyDict_New();
    }
    else {
        /* Copy __dict__ to avoid mutating it. */
        PyObject *temp = PyDict_Copy(dict);
        Py_DECREF(dict);
        dict = temp;
    }

    if (dict == NULL)
        goto error;

    /* Merge in attrs reachable from its class. */
    if (_PyObject_LookupAttrId(self, &PyId___class__, &itsclass) < 0) {
        goto error;
    }
    /* XXX(tomer): Perhaps fall back to Py_TYPE(obj) if no
                   __class__ exists? */
    if (itsclass != NULL && merge_class_dict(dict, itsclass) < 0)
        goto error;

    result = PyDict_Keys(dict);
    /* fall through */
error:
    Py_XDECREF(itsclass);
    Py_XDECREF(dict);
    return result;
}

static PyMethodDef object_methods[] = {
    OBJECT___REDUCE_EX___METHODDEF
    OBJECT___REDUCE___METHODDEF
    {"__subclasshook__", object_subclasshook, METH_CLASS | METH_VARARGS,
     object_subclasshook_doc},
    {"__init_subclass__", object_init_subclass, METH_CLASS | METH_NOARGS,
     object_init_subclass_doc},
    OBJECT___FORMAT___METHODDEF
    OBJECT___SIZEOF___METHODDEF
    OBJECT___DIR___METHODDEF
    {0}
};

PyDoc_STRVAR(object_doc,
"object()\n--\n\n"
"The base class of the class hierarchy.\n\n"
"When called, it accepts no arguments and returns a new featureless\n"
"instance that has no instance attributes and cannot be given any.\n");

PyTypeObject PyBaseObject_Type = {
    PyVarObject_HEAD_INIT(&PyType_Type, 0)
    "object",                                   /* tp_name */
    sizeof(PyObject),                           /* tp_basicsize */
    0,                                          /* tp_itemsize */
    object_dealloc,                             /* tp_dealloc */
    0,                                          /* tp_vectorcall_offset */
    0,                                          /* tp_getattr */
    0,                                          /* tp_setattr */
    0,                                          /* tp_as_async */
    object_repr,                                /* tp_repr */
    0,                                          /* tp_as_number */
    0,                                          /* tp_as_sequence */
    0,                                          /* tp_as_mapping */
    (hashfunc)_Py_HashPointer,                  /* tp_hash */
    0,                                          /* tp_call */
    object_str,                                 /* tp_str */
    PyObject_GenericGetAttr,                    /* tp_getattro */
    PyObject_GenericSetAttr,                    /* tp_setattro */
    0,                                          /* tp_as_buffer */
    Py_TPFLAGS_DEFAULT | Py_TPFLAGS_BASETYPE,   /* tp_flags */
    object_doc,                                 /* tp_doc */
    0,                                          /* tp_traverse */
    0,                                          /* tp_clear */
    object_richcompare,                         /* tp_richcompare */
    0,                                          /* tp_weaklistoffset */
    0,                                          /* tp_iter */
    0,                                          /* tp_iternext */
    object_methods,                             /* tp_methods */
    0,                                          /* tp_members */
    object_getsets,                             /* tp_getset */
    0,                                          /* tp_base */
    0,                                          /* tp_dict */
    0,                                          /* tp_descr_get */
    0,                                          /* tp_descr_set */
    0,                                          /* tp_dictoffset */
    object_init,                                /* tp_init */
    PyType_GenericAlloc,                        /* tp_alloc */
    object_new,                                 /* tp_new */
    PyObject_Del,                               /* tp_free */
};


static int
type_add_method(PyTypeObject *type, PyMethodDef *meth)
{
    PyObject *descr;
    int isdescr = 1;
    if (meth->ml_flags & METH_CLASS) {
        if (meth->ml_flags & METH_STATIC) {
            PyErr_SetString(PyExc_ValueError,
                    "method cannot be both class and static");
            return -1;
        }
        descr = PyDescr_NewClassMethod(type, meth);
    }
    else if (meth->ml_flags & METH_STATIC) {
        PyObject *cfunc = PyCFunction_NewEx(meth, (PyObject*)type, NULL);
        if (cfunc == NULL) {
            return -1;
        }
        descr = PyStaticMethod_New(cfunc);
        isdescr = 0;  // PyStaticMethod is not PyDescrObject
        Py_DECREF(cfunc);
    }
    else {
        descr = PyDescr_NewMethod(type, meth);
    }
    if (descr == NULL) {
        return -1;
    }

    PyObject *name;
    if (isdescr) {
        name = PyDescr_NAME(descr);
    }
    else {
        name = PyUnicode_FromString(meth->ml_name);
        if (name == NULL) {
            Py_DECREF(descr);
            return -1;
        }
    }

    int err;
    if (!(meth->ml_flags & METH_COEXIST)) {
        err = PyDict_SetDefault(type->tp_dict, name, descr) == NULL;
    }
    else {
        err = PyDict_SetItem(type->tp_dict, name, descr) < 0;
    }
    if (!isdescr) {
        Py_DECREF(name);
    }
    Py_DECREF(descr);
    if (err) {
        return -1;
    }
    return 0;
}


/* Add the methods from tp_methods to the __dict__ in a type object */
static int
type_add_methods(PyTypeObject *type)
{
    PyMethodDef *meth = type->tp_methods;
    if (meth == NULL) {
        return 0;
    }

    for (; meth->ml_name != NULL; meth++) {
        if (type_add_method(type, meth) < 0) {
            return -1;
        }
    }
    return 0;
}


static int
type_add_members(PyTypeObject *type)
{
    PyMemberDef *memb = type->tp_members;
    if (memb == NULL) {
        return 0;
    }

    PyObject *dict = type->tp_dict;
    for (; memb->name != NULL; memb++) {
        PyObject *descr = PyDescr_NewMember(type, memb);
        if (descr == NULL)
            return -1;

        if (PyDict_SetDefault(dict, PyDescr_NAME(descr), descr) == NULL) {
            Py_DECREF(descr);
            return -1;
        }
        Py_DECREF(descr);
    }
    return 0;
}


static int
type_add_getset(PyTypeObject *type)
{
    PyGetSetDef *gsp = type->tp_getset;
    if (gsp == NULL) {
        return 0;
    }

    PyObject *dict = type->tp_dict;
    for (; gsp->name != NULL; gsp++) {
        PyObject *descr = PyDescr_NewGetSet(type, gsp);
        if (descr == NULL) {
            return -1;
        }

        if (PyDict_SetDefault(dict, PyDescr_NAME(descr), descr) == NULL) {
            Py_DECREF(descr);
            return -1;
        }
        Py_DECREF(descr);
    }
    return 0;
}


static void
inherit_special(PyTypeObject *type, PyTypeObject *base)
{
    /* Copying tp_traverse and tp_clear is connected to the GC flags */
    if (!(type->tp_flags & Py_TPFLAGS_HAVE_GC) &&
        (base->tp_flags & Py_TPFLAGS_HAVE_GC) &&
        (!type->tp_traverse && !type->tp_clear)) {
        type->tp_flags |= Py_TPFLAGS_HAVE_GC;
        if (type->tp_traverse == NULL)
            type->tp_traverse = base->tp_traverse;
        if (type->tp_clear == NULL)
            type->tp_clear = base->tp_clear;
    }
    type->tp_flags |= (base->tp_flags & Py_TPFLAGS_MANAGED_DICT);

    if (type->tp_basicsize == 0)
        type->tp_basicsize = base->tp_basicsize;

    /* Copy other non-function slots */

#define COPYVAL(SLOT) \
    if (type->SLOT == 0) { type->SLOT = base->SLOT; }

    COPYVAL(tp_itemsize);
    COPYVAL(tp_weaklistoffset);
    COPYVAL(tp_dictoffset);
#undef COPYVAL

    /* Setup fast subclass flags */
    if (PyType_IsSubtype(base, (PyTypeObject*)PyExc_BaseException)) {
        type->tp_flags |= Py_TPFLAGS_BASE_EXC_SUBCLASS;
    }
    else if (PyType_IsSubtype(base, &PyType_Type)) {
        type->tp_flags |= Py_TPFLAGS_TYPE_SUBCLASS;
    }
    else if (PyType_IsSubtype(base, &PyLong_Type)) {
        type->tp_flags |= Py_TPFLAGS_LONG_SUBCLASS;
    }
    else if (PyType_IsSubtype(base, &PyBytes_Type)) {
        type->tp_flags |= Py_TPFLAGS_BYTES_SUBCLASS;
    }
    else if (PyType_IsSubtype(base, &PyUnicode_Type)) {
        type->tp_flags |= Py_TPFLAGS_UNICODE_SUBCLASS;
    }
    else if (PyType_IsSubtype(base, &PyTuple_Type)) {
        type->tp_flags |= Py_TPFLAGS_TUPLE_SUBCLASS;
    }
    else if (PyType_IsSubtype(base, &PyList_Type)) {
        type->tp_flags |= Py_TPFLAGS_LIST_SUBCLASS;
    }
    else if (PyType_IsSubtype(base, &PyDict_Type)) {
        type->tp_flags |= Py_TPFLAGS_DICT_SUBCLASS;
    }
    if (PyType_HasFeature(base, _Py_TPFLAGS_MATCH_SELF)) {
        type->tp_flags |= _Py_TPFLAGS_MATCH_SELF;
    }
}

static int
overrides_hash(PyTypeObject *type)
{
    PyObject *dict = type->tp_dict;
    _Py_IDENTIFIER(__eq__);

    assert(dict != NULL);
    int r = _PyDict_ContainsId(dict, &PyId___eq__);
    if (r == 0) {
        r = _PyDict_ContainsId(dict, &PyId___hash__);
    }
    return r;
}

static int
inherit_slots(PyTypeObject *type, PyTypeObject *base)
{
    PyTypeObject *basebase;

#undef SLOTDEFINED
#undef COPYSLOT
#undef COPYNUM
#undef COPYSEQ
#undef COPYMAP
#undef COPYBUF

#define SLOTDEFINED(SLOT) \
    (base->SLOT != 0 && \
     (basebase == NULL || base->SLOT != basebase->SLOT))

#define COPYSLOT(SLOT) \
    if (!type->SLOT && SLOTDEFINED(SLOT)) type->SLOT = base->SLOT

#define COPYASYNC(SLOT) COPYSLOT(tp_as_async->SLOT)
#define COPYNUM(SLOT) COPYSLOT(tp_as_number->SLOT)
#define COPYSEQ(SLOT) COPYSLOT(tp_as_sequence->SLOT)
#define COPYMAP(SLOT) COPYSLOT(tp_as_mapping->SLOT)
#define COPYBUF(SLOT) COPYSLOT(tp_as_buffer->SLOT)

    /* This won't inherit indirect slots (from tp_as_number etc.)
       if type doesn't provide the space. */

    if (type->tp_as_number != NULL && base->tp_as_number != NULL) {
        basebase = base->tp_base;
        if (basebase->tp_as_number == NULL)
            basebase = NULL;
        COPYNUM(nb_add);
        COPYNUM(nb_subtract);
        COPYNUM(nb_multiply);
        COPYNUM(nb_remainder);
        COPYNUM(nb_divmod);
        COPYNUM(nb_power);
        COPYNUM(nb_negative);
        COPYNUM(nb_positive);
        COPYNUM(nb_absolute);
        COPYNUM(nb_bool);
        COPYNUM(nb_invert);
        COPYNUM(nb_lshift);
        COPYNUM(nb_rshift);
        COPYNUM(nb_and);
        COPYNUM(nb_xor);
        COPYNUM(nb_or);
        COPYNUM(nb_int);
        COPYNUM(nb_float);
        COPYNUM(nb_inplace_add);
        COPYNUM(nb_inplace_subtract);
        COPYNUM(nb_inplace_multiply);
        COPYNUM(nb_inplace_remainder);
        COPYNUM(nb_inplace_power);
        COPYNUM(nb_inplace_lshift);
        COPYNUM(nb_inplace_rshift);
        COPYNUM(nb_inplace_and);
        COPYNUM(nb_inplace_xor);
        COPYNUM(nb_inplace_or);
        COPYNUM(nb_true_divide);
        COPYNUM(nb_floor_divide);
        COPYNUM(nb_inplace_true_divide);
        COPYNUM(nb_inplace_floor_divide);
        COPYNUM(nb_index);
        COPYNUM(nb_matrix_multiply);
        COPYNUM(nb_inplace_matrix_multiply);
    }

    if (type->tp_as_async != NULL && base->tp_as_async != NULL) {
        basebase = base->tp_base;
        if (basebase->tp_as_async == NULL)
            basebase = NULL;
        COPYASYNC(am_await);
        COPYASYNC(am_aiter);
        COPYASYNC(am_anext);
    }

    if (type->tp_as_sequence != NULL && base->tp_as_sequence != NULL) {
        basebase = base->tp_base;
        if (basebase->tp_as_sequence == NULL)
            basebase = NULL;
        COPYSEQ(sq_length);
        COPYSEQ(sq_concat);
        COPYSEQ(sq_repeat);
        COPYSEQ(sq_item);
        COPYSEQ(sq_ass_item);
        COPYSEQ(sq_contains);
        COPYSEQ(sq_inplace_concat);
        COPYSEQ(sq_inplace_repeat);
    }

    if (type->tp_as_mapping != NULL && base->tp_as_mapping != NULL) {
        basebase = base->tp_base;
        if (basebase->tp_as_mapping == NULL)
            basebase = NULL;
        COPYMAP(mp_length);
        COPYMAP(mp_subscript);
        COPYMAP(mp_ass_subscript);
    }

    if (type->tp_as_buffer != NULL && base->tp_as_buffer != NULL) {
        basebase = base->tp_base;
        if (basebase->tp_as_buffer == NULL)
            basebase = NULL;
        COPYBUF(bf_getbuffer);
        COPYBUF(bf_releasebuffer);
    }

    basebase = base->tp_base;

    COPYSLOT(tp_dealloc);
    if (type->tp_getattr == NULL && type->tp_getattro == NULL) {
        type->tp_getattr = base->tp_getattr;
        type->tp_getattro = base->tp_getattro;
    }
    if (type->tp_setattr == NULL && type->tp_setattro == NULL) {
        type->tp_setattr = base->tp_setattr;
        type->tp_setattro = base->tp_setattro;
    }
    COPYSLOT(tp_repr);
    /* tp_hash see tp_richcompare */
    {
        /* Always inherit tp_vectorcall_offset to support PyVectorcall_Call().
         * If Py_TPFLAGS_HAVE_VECTORCALL is not inherited, then vectorcall
         * won't be used automatically. */
        COPYSLOT(tp_vectorcall_offset);

        /* Inherit Py_TPFLAGS_HAVE_VECTORCALL for non-heap types
        * if tp_call is not overridden */
        if (!type->tp_call &&
            _PyType_HasFeature(base, Py_TPFLAGS_HAVE_VECTORCALL) &&
            _PyType_HasFeature(type, Py_TPFLAGS_IMMUTABLETYPE))
        {
            type->tp_flags |= Py_TPFLAGS_HAVE_VECTORCALL;
        }
        COPYSLOT(tp_call);
    }
    COPYSLOT(tp_str);
    {
        /* Copy comparison-related slots only when
           not overriding them anywhere */
        if (type->tp_richcompare == NULL &&
            type->tp_hash == NULL)
        {
            int r = overrides_hash(type);
            if (r < 0) {
                return -1;
            }
            if (!r) {
                type->tp_richcompare = base->tp_richcompare;
                type->tp_hash = base->tp_hash;
            }
        }
    }
    {
        COPYSLOT(tp_iter);
        COPYSLOT(tp_iternext);
    }
    {
        COPYSLOT(tp_descr_get);
        /* Inherit Py_TPFLAGS_METHOD_DESCRIPTOR if tp_descr_get was inherited,
         * but only for extension types */
        if (base->tp_descr_get &&
            type->tp_descr_get == base->tp_descr_get &&
            _PyType_HasFeature(type, Py_TPFLAGS_IMMUTABLETYPE) &&
            _PyType_HasFeature(base, Py_TPFLAGS_METHOD_DESCRIPTOR))
        {
            type->tp_flags |= Py_TPFLAGS_METHOD_DESCRIPTOR;
        }
        COPYSLOT(tp_descr_set);
        COPYSLOT(tp_dictoffset);
        COPYSLOT(tp_init);
        COPYSLOT(tp_alloc);
        COPYSLOT(tp_is_gc);
        COPYSLOT(tp_finalize);
        if ((type->tp_flags & Py_TPFLAGS_HAVE_GC) ==
            (base->tp_flags & Py_TPFLAGS_HAVE_GC)) {
            /* They agree about gc. */
            COPYSLOT(tp_free);
        }
        else if ((type->tp_flags & Py_TPFLAGS_HAVE_GC) &&
                 type->tp_free == NULL &&
                 base->tp_free == PyObject_Free) {
            /* A bit of magic to plug in the correct default
             * tp_free function when a derived class adds gc,
             * didn't define tp_free, and the base uses the
             * default non-gc tp_free.
             */
            type->tp_free = PyObject_GC_Del;
        }
        /* else they didn't agree about gc, and there isn't something
         * obvious to be done -- the type is on its own.
         */
    }
    return 0;
}

static int add_operators(PyTypeObject *);
static int add_tp_new_wrapper(PyTypeObject *type);

#define COLLECTION_FLAGS (Py_TPFLAGS_SEQUENCE | Py_TPFLAGS_MAPPING)

static int
type_ready_pre_checks(PyTypeObject *type)
{
    /* Consistency checks for PEP 590:
     * - Py_TPFLAGS_METHOD_DESCRIPTOR requires tp_descr_get
     * - Py_TPFLAGS_HAVE_VECTORCALL requires tp_call and
     *   tp_vectorcall_offset > 0
     * To avoid mistakes, we require this before inheriting.
     */
    if (type->tp_flags & Py_TPFLAGS_METHOD_DESCRIPTOR) {
        _PyObject_ASSERT((PyObject *)type, type->tp_descr_get != NULL);
    }
    if (type->tp_flags & Py_TPFLAGS_HAVE_VECTORCALL) {
        _PyObject_ASSERT((PyObject *)type, type->tp_vectorcall_offset > 0);
        _PyObject_ASSERT((PyObject *)type, type->tp_call != NULL);
    }

    /* Consistency checks for pattern matching
     * Py_TPFLAGS_SEQUENCE and Py_TPFLAGS_MAPPING are mutually exclusive */
    _PyObject_ASSERT((PyObject *)type, (type->tp_flags & COLLECTION_FLAGS) != COLLECTION_FLAGS);

    if (type->tp_name == NULL) {
        PyErr_Format(PyExc_SystemError,
                     "Type does not define the tp_name field.");
        return -1;
    }
    return 0;
}


static int
type_ready_set_bases(PyTypeObject *type)
{
    /* Initialize tp_base (defaults to BaseObject unless that's us) */
    PyTypeObject *base = type->tp_base;
    if (base == NULL && type != &PyBaseObject_Type) {
        base = &PyBaseObject_Type;
        if (type->tp_flags & Py_TPFLAGS_HEAPTYPE) {
            type->tp_base = (PyTypeObject*)Py_NewRef((PyObject*)base);
        }
        else {
            type->tp_base = base;
        }
    }
    assert(type->tp_base != NULL || type == &PyBaseObject_Type);

    /* Now the only way base can still be NULL is if type is
     * &PyBaseObject_Type. */

    /* Initialize the base class */
    if (base != NULL && !_PyType_IsReady(base)) {
        if (PyType_Ready(base) < 0) {
            return -1;
        }
    }

    /* Initialize ob_type if NULL.      This means extensions that want to be
       compilable separately on Windows can call PyType_Ready() instead of
       initializing the ob_type field of their type objects. */
    /* The test for base != NULL is really unnecessary, since base is only
       NULL when type is &PyBaseObject_Type, and we know its ob_type is
       not NULL (it's initialized to &PyType_Type).      But coverity doesn't
       know that. */
    if (Py_IS_TYPE(type, NULL) && base != NULL) {
        Py_SET_TYPE(type, Py_TYPE(base));
    }

    /* Initialize tp_bases */
    PyObject *bases = type->tp_bases;
    if (bases == NULL) {
        PyTypeObject *base = type->tp_base;
        if (base == NULL) {
            bases = PyTuple_New(0);
        }
        else {
            bases = PyTuple_Pack(1, base);
        }
        if (bases == NULL) {
            return -1;
        }
        type->tp_bases = bases;
    }
    return 0;
}


static int
type_ready_set_dict(PyTypeObject *type)
{
    if (type->tp_dict != NULL) {
        return 0;
    }

    PyObject *dict = PyDict_New();
    if (dict == NULL) {
        return -1;
    }
    type->tp_dict = dict;
    return 0;
}


/* If the type dictionary doesn't contain a __doc__, set it from
   the tp_doc slot. */
static int
type_dict_set_doc(PyTypeObject *type)
{
    int r = _PyDict_ContainsId(type->tp_dict, &PyId___doc__);
    if (r < 0) {
        return -1;
    }
    if (r > 0) {
        return 0;
    }

    if (type->tp_doc != NULL) {
        const char *doc_str;
        doc_str = _PyType_DocWithoutSignature(type->tp_name, type->tp_doc);
        PyObject *doc = PyUnicode_FromString(doc_str);
        if (doc == NULL) {
            return -1;
        }

        if (_PyDict_SetItemId(type->tp_dict, &PyId___doc__, doc) < 0) {
            Py_DECREF(doc);
            return -1;
        }
        Py_DECREF(doc);
    }
    else {
        if (_PyDict_SetItemId(type->tp_dict, &PyId___doc__, Py_None) < 0) {
            return -1;
        }
    }
    return 0;
}


static int
type_ready_fill_dict(PyTypeObject *type)
{
    /* Add type-specific descriptors to tp_dict */
    if (add_operators(type) < 0) {
        return -1;
    }
    if (type_add_methods(type) < 0) {
        return -1;
    }
    if (type_add_members(type) < 0) {
        return -1;
    }
    if (type_add_getset(type) < 0) {
        return -1;
    }
    if (type_dict_set_doc(type) < 0) {
        return -1;
    }
    return 0;
}


static int
type_ready_mro(PyTypeObject *type)
{
    /* Calculate method resolution order */
    if (mro_internal(type, NULL) < 0) {
        return -1;
    }
    assert(type->tp_mro != NULL);
    assert(PyTuple_Check(type->tp_mro));

    /* All bases of statically allocated type should be statically allocated */
    if (!(type->tp_flags & Py_TPFLAGS_HEAPTYPE)) {
        PyObject *mro = type->tp_mro;
        Py_ssize_t n = PyTuple_GET_SIZE(mro);
        for (Py_ssize_t i = 0; i < n; i++) {
            PyTypeObject *base = _PyType_CAST(PyTuple_GET_ITEM(mro, i));
            if (base->tp_flags & Py_TPFLAGS_HEAPTYPE) {
                PyErr_Format(PyExc_TypeError,
                             "type '%.100s' is not dynamically allocated but "
                             "its base type '%.100s' is dynamically allocated",
                             type->tp_name, base->tp_name);
                return -1;
            }
        }
    }
    return 0;
}


// For static types, inherit tp_as_xxx structures from the base class
// if it's NULL.
//
// For heap types, tp_as_xxx structures are not NULL: they are set to the
// PyHeapTypeObject.as_xxx fields by type_new_alloc().
static void
type_ready_inherit_as_structs(PyTypeObject *type, PyTypeObject *base)
{
    if (type->tp_as_async == NULL) {
        type->tp_as_async = base->tp_as_async;
    }
    if (type->tp_as_number == NULL) {
        type->tp_as_number = base->tp_as_number;
    }
    if (type->tp_as_sequence == NULL) {
        type->tp_as_sequence = base->tp_as_sequence;
    }
    if (type->tp_as_mapping == NULL) {
        type->tp_as_mapping = base->tp_as_mapping;
    }
    if (type->tp_as_buffer == NULL) {
        type->tp_as_buffer = base->tp_as_buffer;
    }
}

static void
inherit_patma_flags(PyTypeObject *type, PyTypeObject *base) {
    if ((type->tp_flags & COLLECTION_FLAGS) == 0) {
        type->tp_flags |= base->tp_flags & COLLECTION_FLAGS;
    }
}

static int
type_ready_inherit(PyTypeObject *type)
{
    /* Inherit special flags from dominant base */
    PyTypeObject *base = type->tp_base;
    if (base != NULL) {
        inherit_special(type, base);
    }

    // Inherit slots
    PyObject *mro = type->tp_mro;
    Py_ssize_t n = PyTuple_GET_SIZE(type->tp_mro);
    for (Py_ssize_t i = 1; i < n; i++) {
        PyObject *b = PyTuple_GET_ITEM(mro, i);
        if (PyType_Check(b)) {
            if (inherit_slots(type, (PyTypeObject *)b) < 0) {
                return -1;
            }
            inherit_patma_flags(type, (PyTypeObject *)b);
        }
    }

    if (base != NULL) {
        type_ready_inherit_as_structs(type, base);
    }

    /* Sanity check for tp_free. */
    if (_PyType_IS_GC(type) && (type->tp_flags & Py_TPFLAGS_BASETYPE) &&
        (type->tp_free == NULL || type->tp_free == PyObject_Del))
    {
        /* This base class needs to call tp_free, but doesn't have
         * one, or its tp_free is for non-gc'ed objects.
         */
        PyErr_Format(PyExc_TypeError, "type '%.100s' participates in "
                     "gc and is a base type but has inappropriate "
                     "tp_free slot",
                     type->tp_name);
        return -1;
    }

    return 0;
}


/* Hack for tp_hash and __hash__.
   If after all that, tp_hash is still NULL, and __hash__ is not in
   tp_dict, set tp_hash to PyObject_HashNotImplemented and
   tp_dict['__hash__'] equal to None.
   This signals that __hash__ is not inherited. */
static int
type_ready_set_hash(PyTypeObject *type)
{
    if (type->tp_hash != NULL) {
        return 0;
    }

    int r = _PyDict_ContainsId(type->tp_dict, &PyId___hash__);
    if (r < 0) {
        return -1;
    }
    if (r > 0) {
        return 0;
    }

    if (_PyDict_SetItemId(type->tp_dict, &PyId___hash__, Py_None) < 0) {
        return -1;
    }
    type->tp_hash = PyObject_HashNotImplemented;
    return 0;
}


/* Link into each base class's list of subclasses */
static int
type_ready_add_subclasses(PyTypeObject *type)
{
    PyObject *bases = type->tp_bases;
    Py_ssize_t nbase = PyTuple_GET_SIZE(bases);
    for (Py_ssize_t i = 0; i < nbase; i++) {
        PyObject *b = PyTuple_GET_ITEM(bases, i);
        if (PyType_Check(b) && add_subclass((PyTypeObject *)b, type) < 0) {
            return -1;
        }
    }
    return 0;
}


// Set tp_new and the "__new__" key in the type dictionary.
// Use the Py_TPFLAGS_DISALLOW_INSTANTIATION flag.
static int
type_ready_set_new(PyTypeObject *type)
{
    PyTypeObject *base = type->tp_base;
    /* The condition below could use some explanation.

       It appears that tp_new is not inherited for static types whose base
       class is 'object'; this seems to be a precaution so that old extension
       types don't suddenly become callable (object.__new__ wouldn't insure the
       invariants that the extension type's own factory function ensures).

       Heap types, of course, are under our control, so they do inherit tp_new;
       static extension types that specify some other built-in type as the
       default also inherit object.__new__. */
    if (type->tp_new == NULL
        && base == &PyBaseObject_Type
        && !(type->tp_flags & Py_TPFLAGS_HEAPTYPE))
    {
        type->tp_flags |= Py_TPFLAGS_DISALLOW_INSTANTIATION;
    }

    if (!(type->tp_flags & Py_TPFLAGS_DISALLOW_INSTANTIATION)) {
        if (type->tp_new != NULL) {
            // If "__new__" key does not exists in the type dictionary,
            // set it to tp_new_wrapper().
            if (add_tp_new_wrapper(type) < 0) {
                return -1;
            }
        }
        else {
            // tp_new is NULL: inherit tp_new from base
            type->tp_new = base->tp_new;
        }
    }
    else {
        // Py_TPFLAGS_DISALLOW_INSTANTIATION sets tp_new to NULL
        type->tp_new = NULL;
    }
    return 0;
}


static int
type_ready_post_checks(PyTypeObject *type)
{
    // bpo-44263: tp_traverse is required if Py_TPFLAGS_HAVE_GC is set.
    // Note: tp_clear is optional.
    if (type->tp_flags & Py_TPFLAGS_HAVE_GC
        && type->tp_traverse == NULL)
    {
        PyErr_Format(PyExc_SystemError,
                     "type %s has the Py_TPFLAGS_HAVE_GC flag "
                     "but has no traverse function",
                     type->tp_name);
        return -1;
    }
    return 0;
}


static int
type_ready(PyTypeObject *type)
{
    if (type_ready_pre_checks(type) < 0) {
        return -1;
    }

#ifdef Py_TRACE_REFS
    /* PyType_Ready is the closest thing we have to a choke point
     * for type objects, so is the best place I can think of to try
     * to get type objects into the doubly-linked list of all objects.
     * Still, not all type objects go through PyType_Ready.
     */
    _Py_AddToAllObjects((PyObject *)type, 0);
#endif

    /* Initialize tp_dict: _PyType_IsReady() tests if tp_dict != NULL */
    if (type_ready_set_dict(type) < 0) {
        return -1;
    }
    if (type_ready_set_bases(type) < 0) {
        return -1;
    }
    if (type_ready_mro(type) < 0) {
        return -1;
    }
    if (type_ready_set_new(type) < 0) {
        return -1;
    }
    if (type_ready_fill_dict(type) < 0) {
        return -1;
    }
    if (type_ready_inherit(type) < 0) {
        return -1;
    }
    if (type_ready_set_hash(type) < 0) {
        return -1;
    }
    if (type_ready_add_subclasses(type) < 0) {
        return -1;
    }
    if (type_ready_post_checks(type) < 0) {
        return -1;
    }
    return 0;
}


int
PyType_Ready(PyTypeObject *type)
{
    if (type->tp_flags & Py_TPFLAGS_READY) {
        assert(_PyType_CheckConsistency(type));
        return 0;
    }
    _PyObject_ASSERT((PyObject *)type,
                     (type->tp_flags & Py_TPFLAGS_READYING) == 0);

    type->tp_flags |= Py_TPFLAGS_READYING;

    /* Historically, all static types were immutable. See bpo-43908 */
    if (!(type->tp_flags & Py_TPFLAGS_HEAPTYPE)) {
        type->tp_flags |= Py_TPFLAGS_IMMUTABLETYPE;
    }

    if (type_ready(type) < 0) {
        type->tp_flags &= ~Py_TPFLAGS_READYING;
        return -1;
    }

    /* All done -- set the ready flag */
    type->tp_flags = (type->tp_flags & ~Py_TPFLAGS_READYING) | Py_TPFLAGS_READY;
    assert(_PyType_CheckConsistency(type));
    return 0;
}


static int
add_subclass(PyTypeObject *base, PyTypeObject *type)
{
    PyObject *key = PyLong_FromVoidPtr((void *) type);
    if (key == NULL)
        return -1;

    PyObject *ref = PyWeakref_NewRef((PyObject *)type, NULL);
    if (ref == NULL) {
        Py_DECREF(key);
        return -1;
    }

    // Only get tp_subclasses after creating the key and value.
    // PyWeakref_NewRef() can trigger a garbage collection which can execute
    // arbitrary Python code and so modify base->tp_subclasses.
    PyObject *subclasses = base->tp_subclasses;
    if (subclasses == NULL) {
        base->tp_subclasses = subclasses = PyDict_New();
        if (subclasses == NULL)
            return -1;
    }
    assert(PyDict_CheckExact(subclasses));

    int result = PyDict_SetItem(subclasses, key, ref);
    Py_DECREF(ref);
    Py_DECREF(key);
    return result;
}

static int
add_all_subclasses(PyTypeObject *type, PyObject *bases)
{
    Py_ssize_t n = PyTuple_GET_SIZE(bases);
    int res = 0;
    for (Py_ssize_t i = 0; i < n; i++) {
        PyObject *obj = PyTuple_GET_ITEM(bases, i);
        // bases tuple must only contain types
        PyTypeObject *base = _PyType_CAST(obj);
        if (add_subclass(base, type) < 0) {
            res = -1;
        }
    }
    return res;
}

static void
remove_subclass(PyTypeObject *base, PyTypeObject *type)
{
    PyObject *subclasses = base->tp_subclasses;  // borrowed ref
    if (subclasses == NULL) {
        return;
    }
    assert(PyDict_CheckExact(subclasses));

    PyObject *key = PyLong_FromVoidPtr((void *) type);
    if (key == NULL || PyDict_DelItem(subclasses, key)) {
        /* This can happen if the type initialization errored out before
           the base subclasses were updated (e.g. a non-str __qualname__
           was passed in the type dict). */
        PyErr_Clear();
    }
    Py_XDECREF(key);

    if (PyDict_Size(subclasses) == 0) {
        // Delete the dictionary to save memory. _PyStaticType_Dealloc()
        // callers also test if tp_subclasses is NULL to check if a static type
        // has no subclass.
        Py_CLEAR(base->tp_subclasses);
    }
}

static void
remove_all_subclasses(PyTypeObject *type, PyObject *bases)
{
    assert(bases != NULL);
    // remove_subclass() can clear the current exception
    assert(!PyErr_Occurred());

    for (Py_ssize_t i = 0; i < PyTuple_GET_SIZE(bases); i++) {
        PyObject *base = PyTuple_GET_ITEM(bases, i);
        if (PyType_Check(base)) {
            remove_subclass((PyTypeObject*) base, type);
        }
    }
    assert(!PyErr_Occurred());
}

static int
check_num_args(PyObject *ob, int n)
{
    if (!PyTuple_CheckExact(ob)) {
        PyErr_SetString(PyExc_SystemError,
            "PyArg_UnpackTuple() argument list is not a tuple");
        return 0;
    }
    if (n == PyTuple_GET_SIZE(ob))
        return 1;
    PyErr_Format(
        PyExc_TypeError,
        "expected %d argument%s, got %zd", n, n == 1 ? "" : "s", PyTuple_GET_SIZE(ob));
    return 0;
}

/* Generic wrappers for overloadable 'operators' such as __getitem__ */

/* There's a wrapper *function* for each distinct function typedef used
   for type object slots (e.g. binaryfunc, ternaryfunc, etc.).  There's a
   wrapper *table* for each distinct operation (e.g. __len__, __add__).
   Most tables have only one entry; the tables for binary operators have two
   entries, one regular and one with reversed arguments. */

static PyObject *
wrap_lenfunc(PyObject *self, PyObject *args, void *wrapped)
{
    lenfunc func = (lenfunc)wrapped;
    Py_ssize_t res;

    if (!check_num_args(args, 0))
        return NULL;
    res = (*func)(self);
    if (res == -1 && PyErr_Occurred())
        return NULL;
    return PyLong_FromSsize_t(res);
}

static PyObject *
wrap_inquirypred(PyObject *self, PyObject *args, void *wrapped)
{
    inquiry func = (inquiry)wrapped;
    int res;

    if (!check_num_args(args, 0))
        return NULL;
    res = (*func)(self);
    if (res == -1 && PyErr_Occurred())
        return NULL;
    return PyBool_FromLong((long)res);
}

static PyObject *
wrap_binaryfunc(PyObject *self, PyObject *args, void *wrapped)
{
    binaryfunc func = (binaryfunc)wrapped;
    PyObject *other;

    if (!check_num_args(args, 1))
        return NULL;
    other = PyTuple_GET_ITEM(args, 0);
    return (*func)(self, other);
}

static PyObject *
wrap_binaryfunc_l(PyObject *self, PyObject *args, void *wrapped)
{
    binaryfunc func = (binaryfunc)wrapped;
    PyObject *other;

    if (!check_num_args(args, 1))
        return NULL;
    other = PyTuple_GET_ITEM(args, 0);
    return (*func)(self, other);
}

static PyObject *
wrap_binaryfunc_r(PyObject *self, PyObject *args, void *wrapped)
{
    binaryfunc func = (binaryfunc)wrapped;
    PyObject *other;

    if (!check_num_args(args, 1))
        return NULL;
    other = PyTuple_GET_ITEM(args, 0);
    return (*func)(other, self);
}

static PyObject *
wrap_ternaryfunc(PyObject *self, PyObject *args, void *wrapped)
{
    ternaryfunc func = (ternaryfunc)wrapped;
    PyObject *other;
    PyObject *third = Py_None;

    /* Note: This wrapper only works for __pow__() */

    if (!PyArg_UnpackTuple(args, "", 1, 2, &other, &third))
        return NULL;
    return (*func)(self, other, third);
}

static PyObject *
wrap_ternaryfunc_r(PyObject *self, PyObject *args, void *wrapped)
{
    ternaryfunc func = (ternaryfunc)wrapped;
    PyObject *other;
    PyObject *third = Py_None;

    /* Note: This wrapper only works for __pow__() */

    if (!PyArg_UnpackTuple(args, "", 1, 2, &other, &third))
        return NULL;
    return (*func)(other, self, third);
}

static PyObject *
wrap_unaryfunc(PyObject *self, PyObject *args, void *wrapped)
{
    unaryfunc func = (unaryfunc)wrapped;

    if (!check_num_args(args, 0))
        return NULL;
    return (*func)(self);
}

static PyObject *
wrap_indexargfunc(PyObject *self, PyObject *args, void *wrapped)
{
    ssizeargfunc func = (ssizeargfunc)wrapped;
    PyObject* o;
    Py_ssize_t i;

    if (!PyArg_UnpackTuple(args, "", 1, 1, &o))
        return NULL;
    i = PyNumber_AsSsize_t(o, PyExc_OverflowError);
    if (i == -1 && PyErr_Occurred())
        return NULL;
    return (*func)(self, i);
}

static Py_ssize_t
getindex(PyObject *self, PyObject *arg)
{
    Py_ssize_t i;

    i = PyNumber_AsSsize_t(arg, PyExc_OverflowError);
    if (i == -1 && PyErr_Occurred())
        return -1;
    if (i < 0) {
        PySequenceMethods *sq = Py_TYPE(self)->tp_as_sequence;
        if (sq && sq->sq_length) {
            Py_ssize_t n = (*sq->sq_length)(self);
            if (n < 0) {
                assert(PyErr_Occurred());
                return -1;
            }
            i += n;
        }
    }
    return i;
}

static PyObject *
wrap_sq_item(PyObject *self, PyObject *args, void *wrapped)
{
    ssizeargfunc func = (ssizeargfunc)wrapped;
    PyObject *arg;
    Py_ssize_t i;

    if (PyTuple_GET_SIZE(args) == 1) {
        arg = PyTuple_GET_ITEM(args, 0);
        i = getindex(self, arg);
        if (i == -1 && PyErr_Occurred())
            return NULL;
        return (*func)(self, i);
    }
    check_num_args(args, 1);
    assert(PyErr_Occurred());
    return NULL;
}

static PyObject *
wrap_sq_setitem(PyObject *self, PyObject *args, void *wrapped)
{
    ssizeobjargproc func = (ssizeobjargproc)wrapped;
    Py_ssize_t i;
    int res;
    PyObject *arg, *value;

    if (!PyArg_UnpackTuple(args, "", 2, 2, &arg, &value))
        return NULL;
    i = getindex(self, arg);
    if (i == -1 && PyErr_Occurred())
        return NULL;
    res = (*func)(self, i, value);
    if (res == -1 && PyErr_Occurred())
        return NULL;
    Py_RETURN_NONE;
}

static PyObject *
wrap_sq_delitem(PyObject *self, PyObject *args, void *wrapped)
{
    ssizeobjargproc func = (ssizeobjargproc)wrapped;
    Py_ssize_t i;
    int res;
    PyObject *arg;

    if (!check_num_args(args, 1))
        return NULL;
    arg = PyTuple_GET_ITEM(args, 0);
    i = getindex(self, arg);
    if (i == -1 && PyErr_Occurred())
        return NULL;
    res = (*func)(self, i, NULL);
    if (res == -1 && PyErr_Occurred())
        return NULL;
    Py_RETURN_NONE;
}

/* XXX objobjproc is a misnomer; should be objargpred */
static PyObject *
wrap_objobjproc(PyObject *self, PyObject *args, void *wrapped)
{
    objobjproc func = (objobjproc)wrapped;
    int res;
    PyObject *value;

    if (!check_num_args(args, 1))
        return NULL;
    value = PyTuple_GET_ITEM(args, 0);
    res = (*func)(self, value);
    if (res == -1 && PyErr_Occurred())
        return NULL;
    else
        return PyBool_FromLong(res);
}

static PyObject *
wrap_objobjargproc(PyObject *self, PyObject *args, void *wrapped)
{
    objobjargproc func = (objobjargproc)wrapped;
    int res;
    PyObject *key, *value;

    if (!PyArg_UnpackTuple(args, "", 2, 2, &key, &value))
        return NULL;
    res = (*func)(self, key, value);
    if (res == -1 && PyErr_Occurred())
        return NULL;
    Py_RETURN_NONE;
}

static PyObject *
wrap_delitem(PyObject *self, PyObject *args, void *wrapped)
{
    objobjargproc func = (objobjargproc)wrapped;
    int res;
    PyObject *key;

    if (!check_num_args(args, 1))
        return NULL;
    key = PyTuple_GET_ITEM(args, 0);
    res = (*func)(self, key, NULL);
    if (res == -1 && PyErr_Occurred())
        return NULL;
    Py_RETURN_NONE;
}

/* Helper to check for object.__setattr__ or __delattr__ applied to a type.
   This is called the Carlo Verre hack after its discoverer.  See
   https://mail.python.org/pipermail/python-dev/2003-April/034535.html
   */
static int
hackcheck(PyObject *self, setattrofunc func, const char *what)
{
    PyTypeObject *type = Py_TYPE(self);
    PyObject *mro = type->tp_mro;
    if (!mro) {
        /* Probably ok not to check the call in this case. */
        return 1;
    }
    assert(PyTuple_Check(mro));

    /* Find the (base) type that defined the type's slot function. */
    PyTypeObject *defining_type = type;
    Py_ssize_t i;
    for (i = PyTuple_GET_SIZE(mro) - 1; i >= 0; i--) {
        PyTypeObject *base = _PyType_CAST(PyTuple_GET_ITEM(mro, i));
        if (base->tp_setattro == slot_tp_setattro) {
            /* Ignore Python classes:
               they never define their own C-level setattro. */
        }
        else if (base->tp_setattro == type->tp_setattro) {
            defining_type = base;
            break;
        }
    }

    /* Reject calls that jump over intermediate C-level overrides. */
    for (PyTypeObject *base = defining_type; base; base = base->tp_base) {
        if (base->tp_setattro == func) {
            /* 'func' is the right slot function to call. */
            break;
        }
        else if (base->tp_setattro != slot_tp_setattro) {
            /* 'base' is not a Python class and overrides 'func'.
               Its tp_setattro should be called instead. */
            PyErr_Format(PyExc_TypeError,
                         "can't apply this %s to %s object",
                         what,
                         type->tp_name);
            return 0;
        }
    }
    return 1;
}

static PyObject *
wrap_setattr(PyObject *self, PyObject *args, void *wrapped)
{
    setattrofunc func = (setattrofunc)wrapped;
    int res;
    PyObject *name, *value;

    if (!PyArg_UnpackTuple(args, "", 2, 2, &name, &value))
        return NULL;
    if (!hackcheck(self, func, "__setattr__"))
        return NULL;
    res = (*func)(self, name, value);
    if (res < 0)
        return NULL;
    Py_RETURN_NONE;
}

static PyObject *
wrap_delattr(PyObject *self, PyObject *args, void *wrapped)
{
    setattrofunc func = (setattrofunc)wrapped;
    int res;
    PyObject *name;

    if (!check_num_args(args, 1))
        return NULL;
    name = PyTuple_GET_ITEM(args, 0);
    if (!hackcheck(self, func, "__delattr__"))
        return NULL;
    res = (*func)(self, name, NULL);
    if (res < 0)
        return NULL;
    Py_RETURN_NONE;
}

static PyObject *
wrap_hashfunc(PyObject *self, PyObject *args, void *wrapped)
{
    hashfunc func = (hashfunc)wrapped;
    Py_hash_t res;

    if (!check_num_args(args, 0))
        return NULL;
    res = (*func)(self);
    if (res == -1 && PyErr_Occurred())
        return NULL;
    return PyLong_FromSsize_t(res);
}

static PyObject *
wrap_call(PyObject *self, PyObject *args, void *wrapped, PyObject *kwds)
{
    ternaryfunc func = (ternaryfunc)wrapped;

    return (*func)(self, args, kwds);
}

static PyObject *
wrap_del(PyObject *self, PyObject *args, void *wrapped)
{
    destructor func = (destructor)wrapped;

    if (!check_num_args(args, 0))
        return NULL;

    (*func)(self);
    Py_RETURN_NONE;
}

static PyObject *
wrap_richcmpfunc(PyObject *self, PyObject *args, void *wrapped, int op)
{
    richcmpfunc func = (richcmpfunc)wrapped;
    PyObject *other;

    if (!check_num_args(args, 1))
        return NULL;
    other = PyTuple_GET_ITEM(args, 0);
    return (*func)(self, other, op);
}

#undef RICHCMP_WRAPPER
#define RICHCMP_WRAPPER(NAME, OP) \
static PyObject * \
richcmp_##NAME(PyObject *self, PyObject *args, void *wrapped) \
{ \
    return wrap_richcmpfunc(self, args, wrapped, OP); \
}

RICHCMP_WRAPPER(lt, Py_LT)
RICHCMP_WRAPPER(le, Py_LE)
RICHCMP_WRAPPER(eq, Py_EQ)
RICHCMP_WRAPPER(ne, Py_NE)
RICHCMP_WRAPPER(gt, Py_GT)
RICHCMP_WRAPPER(ge, Py_GE)

static PyObject *
wrap_next(PyObject *self, PyObject *args, void *wrapped)
{
    unaryfunc func = (unaryfunc)wrapped;
    PyObject *res;

    if (!check_num_args(args, 0))
        return NULL;
    res = (*func)(self);
    if (res == NULL && !PyErr_Occurred())
        PyErr_SetNone(PyExc_StopIteration);
    return res;
}

static PyObject *
wrap_descr_get(PyObject *self, PyObject *args, void *wrapped)
{
    descrgetfunc func = (descrgetfunc)wrapped;
    PyObject *obj;
    PyObject *type = NULL;

    if (!PyArg_UnpackTuple(args, "", 1, 2, &obj, &type))
        return NULL;
    if (obj == Py_None)
        obj = NULL;
    if (type == Py_None)
        type = NULL;
    if (type == NULL &&obj == NULL) {
        PyErr_SetString(PyExc_TypeError,
                        "__get__(None, None) is invalid");
        return NULL;
    }
    return (*func)(self, obj, type);
}

static PyObject *
wrap_descr_set(PyObject *self, PyObject *args, void *wrapped)
{
    descrsetfunc func = (descrsetfunc)wrapped;
    PyObject *obj, *value;
    int ret;

    if (!PyArg_UnpackTuple(args, "", 2, 2, &obj, &value))
        return NULL;
    ret = (*func)(self, obj, value);
    if (ret < 0)
        return NULL;
    Py_RETURN_NONE;
}

static PyObject *
wrap_descr_delete(PyObject *self, PyObject *args, void *wrapped)
{
    descrsetfunc func = (descrsetfunc)wrapped;
    PyObject *obj;
    int ret;

    if (!check_num_args(args, 1))
        return NULL;
    obj = PyTuple_GET_ITEM(args, 0);
    ret = (*func)(self, obj, NULL);
    if (ret < 0)
        return NULL;
    Py_RETURN_NONE;
}

static PyObject *
wrap_init(PyObject *self, PyObject *args, void *wrapped, PyObject *kwds)
{
    initproc func = (initproc)wrapped;

    if (func(self, args, kwds) < 0)
        return NULL;
    Py_RETURN_NONE;
}

static PyObject *
tp_new_wrapper(PyObject *self, PyObject *args, PyObject *kwds)
{
    PyTypeObject *staticbase;
    PyObject *arg0, *res;

    if (self == NULL || !PyType_Check(self)) {
        PyErr_Format(PyExc_SystemError,
                     "__new__() called with non-type 'self'");
        return NULL;
    }
    PyTypeObject *type = (PyTypeObject *)self;

    if (!PyTuple_Check(args) || PyTuple_GET_SIZE(args) < 1) {
        PyErr_Format(PyExc_TypeError,
                     "%s.__new__(): not enough arguments",
                     type->tp_name);
        return NULL;
    }
    arg0 = PyTuple_GET_ITEM(args, 0);
    if (!PyType_Check(arg0)) {
        PyErr_Format(PyExc_TypeError,
                     "%s.__new__(X): X is not a type object (%s)",
                     type->tp_name,
                     Py_TYPE(arg0)->tp_name);
        return NULL;
    }
    PyTypeObject *subtype = (PyTypeObject *)arg0;

    if (!PyType_IsSubtype(subtype, type)) {
        PyErr_Format(PyExc_TypeError,
                     "%s.__new__(%s): %s is not a subtype of %s",
                     type->tp_name,
                     subtype->tp_name,
                     subtype->tp_name,
                     type->tp_name);
        return NULL;
    }

    /* Check that the use doesn't do something silly and unsafe like
       object.__new__(dict).  To do this, we check that the
       most derived base that's not a heap type is this type. */
    staticbase = subtype;
    while (staticbase && (staticbase->tp_new == slot_tp_new))
        staticbase = staticbase->tp_base;
    /* If staticbase is NULL now, it is a really weird type.
       In the spirit of backwards compatibility (?), just shut up. */
    if (staticbase && staticbase->tp_new != type->tp_new) {
        PyErr_Format(PyExc_TypeError,
                     "%s.__new__(%s) is not safe, use %s.__new__()",
                     type->tp_name,
                     subtype->tp_name,
                     staticbase->tp_name);
        return NULL;
    }

    args = PyTuple_GetSlice(args, 1, PyTuple_GET_SIZE(args));
    if (args == NULL)
        return NULL;
    res = type->tp_new(subtype, args, kwds);
    Py_DECREF(args);
    return res;
}

static struct PyMethodDef tp_new_methoddef[] = {
    {"__new__", (PyCFunction)(void(*)(void))tp_new_wrapper, METH_VARARGS|METH_KEYWORDS,
     PyDoc_STR("__new__($type, *args, **kwargs)\n--\n\n"
               "Create and return a new object.  "
               "See help(type) for accurate signature.")},
    {0}
};

static int
add_tp_new_wrapper(PyTypeObject *type)
{
    int r = _PyDict_ContainsId(type->tp_dict, &PyId___new__);
    if (r > 0) {
        return 0;
    }
    if (r < 0) {
        return -1;
    }

    PyObject *func = PyCFunction_NewEx(tp_new_methoddef, (PyObject *)type, NULL);
    if (func == NULL) {
        return -1;
    }
    r = _PyDict_SetItemId(type->tp_dict, &PyId___new__, func);
    Py_DECREF(func);
    return r;
}

/* Slot wrappers that call the corresponding __foo__ slot.  See comments
   below at override_slots() for more explanation. */

#define SLOT0(FUNCNAME, OPSTR) \
static PyObject * \
FUNCNAME(PyObject *self) \
{ \
    PyObject* stack[1] = {self}; \
    _Py_static_string(id, OPSTR); \
    return vectorcall_method(&id, stack, 1); \
}

#define SLOT1(FUNCNAME, OPSTR, ARG1TYPE) \
static PyObject * \
FUNCNAME(PyObject *self, ARG1TYPE arg1) \
{ \
    PyObject* stack[2] = {self, arg1}; \
    _Py_static_string(id, OPSTR); \
    return vectorcall_method(&id, stack, 2); \
}

/* Boolean helper for SLOT1BINFULL().
   right.__class__ is a nontrivial subclass of left.__class__. */
static int
method_is_overloaded(PyObject *left, PyObject *right, struct _Py_Identifier *name)
{
    PyObject *a, *b;
    int ok;

    if (_PyObject_LookupAttrId((PyObject *)(Py_TYPE(right)), name, &b) < 0) {
        return -1;
    }
    if (b == NULL) {
        /* If right doesn't have it, it's not overloaded */
        return 0;
    }

    if (_PyObject_LookupAttrId((PyObject *)(Py_TYPE(left)), name, &a) < 0) {
        Py_DECREF(b);
        return -1;
    }
    if (a == NULL) {
        Py_DECREF(b);
        /* If right has it but left doesn't, it's overloaded */
        return 1;
    }

    ok = PyObject_RichCompareBool(a, b, Py_NE);
    Py_DECREF(a);
    Py_DECREF(b);
    return ok;
}


#define SLOT1BINFULL(FUNCNAME, TESTFUNC, SLOTNAME, OPSTR, ROPSTR) \
static PyObject * \
FUNCNAME(PyObject *self, PyObject *other) \
{ \
    PyObject* stack[2]; \
    PyThreadState *tstate = _PyThreadState_GET(); \
    _Py_static_string(op_id, OPSTR); \
    _Py_static_string(rop_id, ROPSTR); \
    int do_other = !Py_IS_TYPE(self, Py_TYPE(other)) && \
        Py_TYPE(other)->tp_as_number != NULL && \
        Py_TYPE(other)->tp_as_number->SLOTNAME == TESTFUNC; \
    if (Py_TYPE(self)->tp_as_number != NULL && \
        Py_TYPE(self)->tp_as_number->SLOTNAME == TESTFUNC) { \
        PyObject *r; \
        if (do_other && PyType_IsSubtype(Py_TYPE(other), Py_TYPE(self))) { \
            int ok = method_is_overloaded(self, other, &rop_id); \
            if (ok < 0) { \
                return NULL; \
            } \
            if (ok) { \
                stack[0] = other; \
                stack[1] = self; \
                r = vectorcall_maybe(tstate, &rop_id, stack, 2); \
                if (r != Py_NotImplemented) \
                    return r; \
                Py_DECREF(r); \
                do_other = 0; \
            } \
        } \
        stack[0] = self; \
        stack[1] = other; \
        r = vectorcall_maybe(tstate, &op_id, stack, 2); \
        if (r != Py_NotImplemented || \
            Py_IS_TYPE(other, Py_TYPE(self))) \
            return r; \
        Py_DECREF(r); \
    } \
    if (do_other) { \
        stack[0] = other; \
        stack[1] = self; \
        return vectorcall_maybe(tstate, &rop_id, stack, 2); \
    } \
    Py_RETURN_NOTIMPLEMENTED; \
}

#define SLOT1BIN(FUNCNAME, SLOTNAME, OPSTR, ROPSTR) \
    SLOT1BINFULL(FUNCNAME, FUNCNAME, SLOTNAME, OPSTR, ROPSTR)

static Py_ssize_t
slot_sq_length(PyObject *self)
{
    PyObject* stack[1] = {self};
    PyObject *res = vectorcall_method(&PyId___len__, stack, 1);
    Py_ssize_t len;

    if (res == NULL)
        return -1;

    Py_SETREF(res, _PyNumber_Index(res));
    if (res == NULL)
        return -1;

    assert(PyLong_Check(res));
    if (Py_SIZE(res) < 0) {
        Py_DECREF(res);
        PyErr_SetString(PyExc_ValueError,
                        "__len__() should return >= 0");
        return -1;
    }

    len = PyNumber_AsSsize_t(res, PyExc_OverflowError);
    assert(len >= 0 || PyErr_ExceptionMatches(PyExc_OverflowError));
    Py_DECREF(res);
    return len;
}

static PyObject *
slot_sq_item(PyObject *self, Py_ssize_t i)
{
    PyObject *ival = PyLong_FromSsize_t(i);
    if (ival == NULL) {
        return NULL;
    }
    PyObject *stack[2] = {self, ival};
    PyObject *retval = vectorcall_method(&PyId___getitem__, stack, 2);
    Py_DECREF(ival);
    return retval;
}

static int
slot_sq_ass_item(PyObject *self, Py_ssize_t index, PyObject *value)
{
    PyObject *stack[3];
    PyObject *res;
    PyObject *index_obj;

    index_obj = PyLong_FromSsize_t(index);
    if (index_obj == NULL) {
        return -1;
    }

    stack[0] = self;
    stack[1] = index_obj;
    if (value == NULL) {
        res = vectorcall_method(&PyId___delitem__, stack, 2);
    }
    else {
        stack[2] = value;
        res = vectorcall_method(&PyId___setitem__, stack, 3);
    }
    Py_DECREF(index_obj);

    if (res == NULL) {
        return -1;
    }
    Py_DECREF(res);
    return 0;
}

static int
slot_sq_contains(PyObject *self, PyObject *value)
{
    PyThreadState *tstate = _PyThreadState_GET();
    PyObject *func, *res;
    int result = -1, unbound;
    _Py_IDENTIFIER(__contains__);

    func = lookup_maybe_method(self, &PyId___contains__, &unbound);
    if (func == Py_None) {
        Py_DECREF(func);
        PyErr_Format(PyExc_TypeError,
                     "'%.200s' object is not a container",
                     Py_TYPE(self)->tp_name);
        return -1;
    }
    if (func != NULL) {
        PyObject *args[2] = {self, value};
        res = vectorcall_unbound(tstate, unbound, func, args, 2);
        Py_DECREF(func);
        if (res != NULL) {
            result = PyObject_IsTrue(res);
            Py_DECREF(res);
        }
    }
    else if (! PyErr_Occurred()) {
        /* Possible results: -1 and 1 */
        result = (int)_PySequence_IterSearch(self, value,
                                         PY_ITERSEARCH_CONTAINS);
    }
    return result;
}

#define slot_mp_length slot_sq_length

SLOT1(slot_mp_subscript, "__getitem__", PyObject *)

static int
slot_mp_ass_subscript(PyObject *self, PyObject *key, PyObject *value)
{
    PyObject *stack[3];
    PyObject *res;

    stack[0] = self;
    stack[1] = key;
    if (value == NULL) {
        res = vectorcall_method(&PyId___delitem__, stack, 2);
    }
    else {
        stack[2] = value;
        res = vectorcall_method(&PyId___setitem__, stack, 3);
    }

    if (res == NULL)
        return -1;
    Py_DECREF(res);
    return 0;
}

SLOT1BIN(slot_nb_add, nb_add, "__add__", "__radd__")
SLOT1BIN(slot_nb_subtract, nb_subtract, "__sub__", "__rsub__")
SLOT1BIN(slot_nb_multiply, nb_multiply, "__mul__", "__rmul__")
SLOT1BIN(slot_nb_matrix_multiply, nb_matrix_multiply, "__matmul__", "__rmatmul__")
SLOT1BIN(slot_nb_remainder, nb_remainder, "__mod__", "__rmod__")
SLOT1BIN(slot_nb_divmod, nb_divmod, "__divmod__", "__rdivmod__")

static PyObject *slot_nb_power(PyObject *, PyObject *, PyObject *);

SLOT1BINFULL(slot_nb_power_binary, slot_nb_power,
             nb_power, "__pow__", "__rpow__")

static PyObject *
slot_nb_power(PyObject *self, PyObject *other, PyObject *modulus)
{
    _Py_IDENTIFIER(__pow__);

    if (modulus == Py_None)
        return slot_nb_power_binary(self, other);
    /* Three-arg power doesn't use __rpow__.  But ternary_op
       can call this when the second argument's type uses
       slot_nb_power, so check before calling self.__pow__. */
    if (Py_TYPE(self)->tp_as_number != NULL &&
        Py_TYPE(self)->tp_as_number->nb_power == slot_nb_power) {
        PyObject* stack[3] = {self, other, modulus};
        return vectorcall_method(&PyId___pow__, stack, 3);
    }
    Py_RETURN_NOTIMPLEMENTED;
}

SLOT0(slot_nb_negative, "__neg__")
SLOT0(slot_nb_positive, "__pos__")
SLOT0(slot_nb_absolute, "__abs__")

static int
slot_nb_bool(PyObject *self)
{
    PyObject *func, *value;
    int result, unbound;
    int using_len = 0;
    _Py_IDENTIFIER(__bool__);

    func = lookup_maybe_method(self, &PyId___bool__, &unbound);
    if (func == NULL) {
        if (PyErr_Occurred()) {
            return -1;
        }

        func = lookup_maybe_method(self, &PyId___len__, &unbound);
        if (func == NULL) {
            if (PyErr_Occurred()) {
                return -1;
            }
            return 1;
        }
        using_len = 1;
    }

    value = call_unbound_noarg(unbound, func, self);
    if (value == NULL) {
        goto error;
    }

    if (using_len) {
        /* bool type enforced by slot_nb_len */
        result = PyObject_IsTrue(value);
    }
    else if (PyBool_Check(value)) {
        result = PyObject_IsTrue(value);
    }
    else {
        PyErr_Format(PyExc_TypeError,
                     "__bool__ should return "
                     "bool, returned %s",
                     Py_TYPE(value)->tp_name);
        result = -1;
    }

    Py_DECREF(value);
    Py_DECREF(func);
    return result;

error:
    Py_DECREF(func);
    return -1;
}


static PyObject *
slot_nb_index(PyObject *self)
{
    _Py_IDENTIFIER(__index__);
    PyObject *stack[1] = {self};
    return vectorcall_method(&PyId___index__, stack, 1);
}


SLOT0(slot_nb_invert, "__invert__")
SLOT1BIN(slot_nb_lshift, nb_lshift, "__lshift__", "__rlshift__")
SLOT1BIN(slot_nb_rshift, nb_rshift, "__rshift__", "__rrshift__")
SLOT1BIN(slot_nb_and, nb_and, "__and__", "__rand__")
SLOT1BIN(slot_nb_xor, nb_xor, "__xor__", "__rxor__")
SLOT1BIN(slot_nb_or, nb_or, "__or__", "__ror__")

SLOT0(slot_nb_int, "__int__")
SLOT0(slot_nb_float, "__float__")
SLOT1(slot_nb_inplace_add, "__iadd__", PyObject *)
SLOT1(slot_nb_inplace_subtract, "__isub__", PyObject *)
SLOT1(slot_nb_inplace_multiply, "__imul__", PyObject *)
SLOT1(slot_nb_inplace_matrix_multiply, "__imatmul__", PyObject *)
SLOT1(slot_nb_inplace_remainder, "__imod__", PyObject *)
/* Can't use SLOT1 here, because nb_inplace_power is ternary */
static PyObject *
slot_nb_inplace_power(PyObject *self, PyObject * arg1, PyObject *arg2)
{
    PyObject *stack[2] = {self, arg1};
    _Py_IDENTIFIER(__ipow__);
    return vectorcall_method(&PyId___ipow__, stack, 2);
}
SLOT1(slot_nb_inplace_lshift, "__ilshift__", PyObject *)
SLOT1(slot_nb_inplace_rshift, "__irshift__", PyObject *)
SLOT1(slot_nb_inplace_and, "__iand__", PyObject *)
SLOT1(slot_nb_inplace_xor, "__ixor__", PyObject *)
SLOT1(slot_nb_inplace_or, "__ior__", PyObject *)
SLOT1BIN(slot_nb_floor_divide, nb_floor_divide,
         "__floordiv__", "__rfloordiv__")
SLOT1BIN(slot_nb_true_divide, nb_true_divide, "__truediv__", "__rtruediv__")
SLOT1(slot_nb_inplace_floor_divide, "__ifloordiv__", PyObject *)
SLOT1(slot_nb_inplace_true_divide, "__itruediv__", PyObject *)

static PyObject *
slot_tp_repr(PyObject *self)
{
    PyObject *func, *res;
    _Py_IDENTIFIER(__repr__);
    int unbound;

    func = lookup_maybe_method(self, &PyId___repr__, &unbound);
    if (func != NULL) {
        res = call_unbound_noarg(unbound, func, self);
        Py_DECREF(func);
        return res;
    }
    PyErr_Clear();
    return PyUnicode_FromFormat("<%s object at %p>",
                               Py_TYPE(self)->tp_name, self);
}

SLOT0(slot_tp_str, "__str__")

static Py_hash_t
slot_tp_hash(PyObject *self)
{
    PyObject *func, *res;
    Py_ssize_t h;
    int unbound;

    func = lookup_maybe_method(self, &PyId___hash__, &unbound);

    if (func == Py_None) {
        Py_DECREF(func);
        func = NULL;
    }

    if (func == NULL) {
        return PyObject_HashNotImplemented(self);
    }

    res = call_unbound_noarg(unbound, func, self);
    Py_DECREF(func);
    if (res == NULL)
        return -1;

    if (!PyLong_Check(res)) {
        PyErr_SetString(PyExc_TypeError,
                        "__hash__ method should return an integer");
        return -1;
    }
    /* Transform the PyLong `res` to a Py_hash_t `h`.  For an existing
       hashable Python object x, hash(x) will always lie within the range of
       Py_hash_t.  Therefore our transformation must preserve values that
       already lie within this range, to ensure that if x.__hash__() returns
       hash(y) then hash(x) == hash(y). */
    h = PyLong_AsSsize_t(res);
    if (h == -1 && PyErr_Occurred()) {
        /* res was not within the range of a Py_hash_t, so we're free to
           use any sufficiently bit-mixing transformation;
           long.__hash__ will do nicely. */
        PyErr_Clear();
        h = PyLong_Type.tp_hash(res);
    }
    /* -1 is reserved for errors. */
    if (h == -1)
        h = -2;
    Py_DECREF(res);
    return h;
}

static PyObject *
slot_tp_call(PyObject *self, PyObject *args, PyObject *kwds)
{
    PyThreadState *tstate = _PyThreadState_GET();
    _Py_IDENTIFIER(__call__);
    int unbound;

    PyObject *meth = lookup_method(self, &PyId___call__, &unbound);
    if (meth == NULL) {
        return NULL;
    }

    PyObject *res;
    if (unbound) {
        res = _PyObject_Call_Prepend(tstate, meth, self, args, kwds);
    }
    else {
        res = _PyObject_Call(tstate, meth, args, kwds);
    }

    Py_DECREF(meth);
    return res;
}

/* There are two slot dispatch functions for tp_getattro.

   - slot_tp_getattro() is used when __getattribute__ is overridden
     but no __getattr__ hook is present;

   - slot_tp_getattr_hook() is used when a __getattr__ hook is present.

   The code in update_one_slot() always installs slot_tp_getattr_hook(); this
   detects the absence of __getattr__ and then installs the simpler slot if
   necessary. */

static PyObject *
slot_tp_getattro(PyObject *self, PyObject *name)
{
    PyObject *stack[2] = {self, name};
    return vectorcall_method(&PyId___getattribute__, stack, 2);
}

static PyObject *
call_attribute(PyObject *self, PyObject *attr, PyObject *name)
{
    PyObject *res, *descr = NULL;
    descrgetfunc f = Py_TYPE(attr)->tp_descr_get;

    if (f != NULL) {
        descr = f(attr, self, (PyObject *)(Py_TYPE(self)));
        if (descr == NULL)
            return NULL;
        else
            attr = descr;
    }
    res = PyObject_CallOneArg(attr, name);
    Py_XDECREF(descr);
    return res;
}

static PyObject *
slot_tp_getattr_hook(PyObject *self, PyObject *name)
{
    PyTypeObject *tp = Py_TYPE(self);
    PyObject *getattr, *getattribute, *res;
    _Py_IDENTIFIER(__getattr__);

    /* speed hack: we could use lookup_maybe, but that would resolve the
       method fully for each attribute lookup for classes with
       __getattr__, even when the attribute is present. So we use
       _PyType_Lookup and create the method only when needed, with
       call_attribute. */
    getattr = _PyType_LookupId(tp, &PyId___getattr__);
    if (getattr == NULL) {
        /* No __getattr__ hook: use a simpler dispatcher */
        tp->tp_getattro = slot_tp_getattro;
        return slot_tp_getattro(self, name);
    }
    Py_INCREF(getattr);
    /* speed hack: we could use lookup_maybe, but that would resolve the
       method fully for each attribute lookup for classes with
       __getattr__, even when self has the default __getattribute__
       method. So we use _PyType_Lookup and create the method only when
       needed, with call_attribute. */
    getattribute = _PyType_LookupId(tp, &PyId___getattribute__);
    if (getattribute == NULL ||
        (Py_IS_TYPE(getattribute, &PyWrapperDescr_Type) &&
         ((PyWrapperDescrObject *)getattribute)->d_wrapped ==
         (void *)PyObject_GenericGetAttr))
        res = PyObject_GenericGetAttr(self, name);
    else {
        Py_INCREF(getattribute);
        res = call_attribute(self, getattribute, name);
        Py_DECREF(getattribute);
    }
    if (res == NULL && PyErr_ExceptionMatches(PyExc_AttributeError)) {
        PyErr_Clear();
        res = call_attribute(self, getattr, name);
    }
    Py_DECREF(getattr);
    return res;
}

static int
slot_tp_setattro(PyObject *self, PyObject *name, PyObject *value)
{
    PyObject *stack[3];
    PyObject *res;
    _Py_IDENTIFIER(__delattr__);
    _Py_IDENTIFIER(__setattr__);

    stack[0] = self;
    stack[1] = name;
    if (value == NULL) {
        res = vectorcall_method(&PyId___delattr__, stack, 2);
    }
    else {
        stack[2] = value;
        res = vectorcall_method(&PyId___setattr__, stack, 3);
    }
    if (res == NULL)
        return -1;
    Py_DECREF(res);
    return 0;
}

static _Py_Identifier name_op[] = {
    _Py_static_string_init("__lt__"),
    _Py_static_string_init("__le__"),
    _Py_static_string_init("__eq__"),
    _Py_static_string_init("__ne__"),
    _Py_static_string_init("__gt__"),
    _Py_static_string_init("__ge__"),
};

static PyObject *
slot_tp_richcompare(PyObject *self, PyObject *other, int op)
{
    PyThreadState *tstate = _PyThreadState_GET();

    int unbound;
    PyObject *func = lookup_maybe_method(self, &name_op[op], &unbound);
    if (func == NULL) {
        PyErr_Clear();
        Py_RETURN_NOTIMPLEMENTED;
    }

    PyObject *stack[2] = {self, other};
    PyObject *res = vectorcall_unbound(tstate, unbound, func, stack, 2);
    Py_DECREF(func);
    return res;
}

static PyObject *
slot_tp_iter(PyObject *self)
{
    int unbound;
    PyObject *func, *res;
    _Py_IDENTIFIER(__iter__);

    func = lookup_maybe_method(self, &PyId___iter__, &unbound);
    if (func == Py_None) {
        Py_DECREF(func);
        PyErr_Format(PyExc_TypeError,
                     "'%.200s' object is not iterable",
                     Py_TYPE(self)->tp_name);
        return NULL;
    }

    if (func != NULL) {
        res = call_unbound_noarg(unbound, func, self);
        Py_DECREF(func);
        return res;
    }

    PyErr_Clear();
    func = lookup_maybe_method(self, &PyId___getitem__, &unbound);
    if (func == NULL) {
        PyErr_Format(PyExc_TypeError,
                     "'%.200s' object is not iterable",
                     Py_TYPE(self)->tp_name);
        return NULL;
    }
    Py_DECREF(func);
    return PySeqIter_New(self);
}

static PyObject *
slot_tp_iternext(PyObject *self)
{
    _Py_IDENTIFIER(__next__);
    PyObject *stack[1] = {self};
    return vectorcall_method(&PyId___next__, stack, 1);
}

static PyObject *
slot_tp_descr_get(PyObject *self, PyObject *obj, PyObject *type)
{
    PyTypeObject *tp = Py_TYPE(self);
    PyObject *get;
    _Py_IDENTIFIER(__get__);

    get = _PyType_LookupId(tp, &PyId___get__);
    if (get == NULL) {
        /* Avoid further slowdowns */
        if (tp->tp_descr_get == slot_tp_descr_get)
            tp->tp_descr_get = NULL;
        Py_INCREF(self);
        return self;
    }
    if (obj == NULL)
        obj = Py_None;
    if (type == NULL)
        type = Py_None;
    return PyObject_CallFunctionObjArgs(get, self, obj, type, NULL);
}

static int
slot_tp_descr_set(PyObject *self, PyObject *target, PyObject *value)
{
    PyObject* stack[3];
    PyObject *res;
    _Py_IDENTIFIER(__delete__);
    _Py_IDENTIFIER(__set__);

    stack[0] = self;
    stack[1] = target;
    if (value == NULL) {
        res = vectorcall_method(&PyId___delete__, stack, 2);
    }
    else {
        stack[2] = value;
        res = vectorcall_method(&PyId___set__, stack, 3);
    }
    if (res == NULL)
        return -1;
    Py_DECREF(res);
    return 0;
}

static int
slot_tp_init(PyObject *self, PyObject *args, PyObject *kwds)
{
    PyThreadState *tstate = _PyThreadState_GET();

    _Py_IDENTIFIER(__init__);
    int unbound;
    PyObject *meth = lookup_method(self, &PyId___init__, &unbound);
    if (meth == NULL) {
        return -1;
    }

    PyObject *res;
    if (unbound) {
        res = _PyObject_Call_Prepend(tstate, meth, self, args, kwds);
    }
    else {
        res = _PyObject_Call(tstate, meth, args, kwds);
    }
    Py_DECREF(meth);
    if (res == NULL)
        return -1;
    if (res != Py_None) {
        PyErr_Format(PyExc_TypeError,
                     "__init__() should return None, not '%.200s'",
                     Py_TYPE(res)->tp_name);
        Py_DECREF(res);
        return -1;
    }
    Py_DECREF(res);
    return 0;
}

static PyObject *
slot_tp_new(PyTypeObject *type, PyObject *args, PyObject *kwds)
{
    PyThreadState *tstate = _PyThreadState_GET();
    PyObject *func, *result;

    func = _PyObject_GetAttrId((PyObject *)type, &PyId___new__);
    if (func == NULL) {
        return NULL;
    }

    result = _PyObject_Call_Prepend(tstate, func, (PyObject *)type, args, kwds);
    Py_DECREF(func);
    return result;
}

static void
slot_tp_finalize(PyObject *self)
{
    _Py_IDENTIFIER(__del__);
    int unbound;
    PyObject *del, *res;
    PyObject *error_type, *error_value, *error_traceback;

    /* Save the current exception, if any. */
    PyErr_Fetch(&error_type, &error_value, &error_traceback);

    /* Execute __del__ method, if any. */
    del = lookup_maybe_method(self, &PyId___del__, &unbound);
    if (del != NULL) {
        res = call_unbound_noarg(unbound, del, self);
        if (res == NULL)
            PyErr_WriteUnraisable(del);
        else
            Py_DECREF(res);
        Py_DECREF(del);
    }

    /* Restore the saved exception. */
    PyErr_Restore(error_type, error_value, error_traceback);
}

static PyObject *
slot_am_await(PyObject *self)
{
    int unbound;
    PyObject *func, *res;
    _Py_IDENTIFIER(__await__);

    func = lookup_maybe_method(self, &PyId___await__, &unbound);
    if (func != NULL) {
        res = call_unbound_noarg(unbound, func, self);
        Py_DECREF(func);
        return res;
    }
    PyErr_Format(PyExc_AttributeError,
                 "object %.50s does not have __await__ method",
                 Py_TYPE(self)->tp_name);
    return NULL;
}

static PyObject *
slot_am_aiter(PyObject *self)
{
    int unbound;
    PyObject *func, *res;
    _Py_IDENTIFIER(__aiter__);

    func = lookup_maybe_method(self, &PyId___aiter__, &unbound);
    if (func != NULL) {
        res = call_unbound_noarg(unbound, func, self);
        Py_DECREF(func);
        return res;
    }
    PyErr_Format(PyExc_AttributeError,
                 "object %.50s does not have __aiter__ method",
                 Py_TYPE(self)->tp_name);
    return NULL;
}

static PyObject *
slot_am_anext(PyObject *self)
{
    int unbound;
    PyObject *func, *res;
    _Py_IDENTIFIER(__anext__);

    func = lookup_maybe_method(self, &PyId___anext__, &unbound);
    if (func != NULL) {
        res = call_unbound_noarg(unbound, func, self);
        Py_DECREF(func);
        return res;
    }
    PyErr_Format(PyExc_AttributeError,
                 "object %.50s does not have __anext__ method",
                 Py_TYPE(self)->tp_name);
    return NULL;
}

/*
Table mapping __foo__ names to tp_foo offsets and slot_tp_foo wrapper functions.

The table is ordered by offsets relative to the 'PyHeapTypeObject' structure,
which incorporates the additional structures used for numbers, sequences and
mappings.  Note that multiple names may map to the same slot (e.g. __eq__,
__ne__ etc. all map to tp_richcompare) and one name may map to multiple slots
(e.g. __str__ affects tp_str as well as tp_repr). The table is terminated with
an all-zero entry.  (This table is further initialized in
_PyTypes_InitSlotDefs().)
*/

typedef struct wrapperbase slotdef;

#undef TPSLOT
#undef FLSLOT
#undef AMSLOT
#undef ETSLOT
#undef SQSLOT
#undef MPSLOT
#undef NBSLOT
#undef UNSLOT
#undef IBSLOT
#undef BINSLOT
#undef RBINSLOT

#define TPSLOT(NAME, SLOT, FUNCTION, WRAPPER, DOC) \
    {NAME, offsetof(PyTypeObject, SLOT), (void *)(FUNCTION), WRAPPER, \
     PyDoc_STR(DOC)}
#define FLSLOT(NAME, SLOT, FUNCTION, WRAPPER, DOC, FLAGS) \
    {NAME, offsetof(PyTypeObject, SLOT), (void *)(FUNCTION), WRAPPER, \
     PyDoc_STR(DOC), FLAGS}
#define ETSLOT(NAME, SLOT, FUNCTION, WRAPPER, DOC) \
    {NAME, offsetof(PyHeapTypeObject, SLOT), (void *)(FUNCTION), WRAPPER, \
     PyDoc_STR(DOC)}
#define AMSLOT(NAME, SLOT, FUNCTION, WRAPPER, DOC) \
    ETSLOT(NAME, as_async.SLOT, FUNCTION, WRAPPER, DOC)
#define SQSLOT(NAME, SLOT, FUNCTION, WRAPPER, DOC) \
    ETSLOT(NAME, as_sequence.SLOT, FUNCTION, WRAPPER, DOC)
#define MPSLOT(NAME, SLOT, FUNCTION, WRAPPER, DOC) \
    ETSLOT(NAME, as_mapping.SLOT, FUNCTION, WRAPPER, DOC)
#define NBSLOT(NAME, SLOT, FUNCTION, WRAPPER, DOC) \
    ETSLOT(NAME, as_number.SLOT, FUNCTION, WRAPPER, DOC)
#define UNSLOT(NAME, SLOT, FUNCTION, WRAPPER, DOC) \
    ETSLOT(NAME, as_number.SLOT, FUNCTION, WRAPPER, \
           NAME "($self, /)\n--\n\n" DOC)
#define IBSLOT(NAME, SLOT, FUNCTION, WRAPPER, DOC) \
    ETSLOT(NAME, as_number.SLOT, FUNCTION, WRAPPER, \
           NAME "($self, value, /)\n--\n\nReturn self" DOC "value.")
#define BINSLOT(NAME, SLOT, FUNCTION, DOC) \
    ETSLOT(NAME, as_number.SLOT, FUNCTION, wrap_binaryfunc_l, \
           NAME "($self, value, /)\n--\n\nReturn self" DOC "value.")
#define RBINSLOT(NAME, SLOT, FUNCTION, DOC) \
    ETSLOT(NAME, as_number.SLOT, FUNCTION, wrap_binaryfunc_r, \
           NAME "($self, value, /)\n--\n\nReturn value" DOC "self.")
#define BINSLOTNOTINFIX(NAME, SLOT, FUNCTION, DOC) \
    ETSLOT(NAME, as_number.SLOT, FUNCTION, wrap_binaryfunc_l, \
           NAME "($self, value, /)\n--\n\n" DOC)
#define RBINSLOTNOTINFIX(NAME, SLOT, FUNCTION, DOC) \
    ETSLOT(NAME, as_number.SLOT, FUNCTION, wrap_binaryfunc_r, \
           NAME "($self, value, /)\n--\n\n" DOC)

static slotdef slotdefs[] = {
    TPSLOT("__getattribute__", tp_getattr, NULL, NULL, ""),
    TPSLOT("__getattr__", tp_getattr, NULL, NULL, ""),
    TPSLOT("__setattr__", tp_setattr, NULL, NULL, ""),
    TPSLOT("__delattr__", tp_setattr, NULL, NULL, ""),
    TPSLOT("__repr__", tp_repr, slot_tp_repr, wrap_unaryfunc,
           "__repr__($self, /)\n--\n\nReturn repr(self)."),
    TPSLOT("__hash__", tp_hash, slot_tp_hash, wrap_hashfunc,
           "__hash__($self, /)\n--\n\nReturn hash(self)."),
    FLSLOT("__call__", tp_call, slot_tp_call, (wrapperfunc)(void(*)(void))wrap_call,
           "__call__($self, /, *args, **kwargs)\n--\n\nCall self as a function.",
           PyWrapperFlag_KEYWORDS),
    TPSLOT("__str__", tp_str, slot_tp_str, wrap_unaryfunc,
           "__str__($self, /)\n--\n\nReturn str(self)."),
    TPSLOT("__getattribute__", tp_getattro, slot_tp_getattr_hook,
           wrap_binaryfunc,
           "__getattribute__($self, name, /)\n--\n\nReturn getattr(self, name)."),
    TPSLOT("__getattr__", tp_getattro, slot_tp_getattr_hook, NULL, ""),
    TPSLOT("__setattr__", tp_setattro, slot_tp_setattro, wrap_setattr,
           "__setattr__($self, name, value, /)\n--\n\nImplement setattr(self, name, value)."),
    TPSLOT("__delattr__", tp_setattro, slot_tp_setattro, wrap_delattr,
           "__delattr__($self, name, /)\n--\n\nImplement delattr(self, name)."),
    TPSLOT("__lt__", tp_richcompare, slot_tp_richcompare, richcmp_lt,
           "__lt__($self, value, /)\n--\n\nReturn self<value."),
    TPSLOT("__le__", tp_richcompare, slot_tp_richcompare, richcmp_le,
           "__le__($self, value, /)\n--\n\nReturn self<=value."),
    TPSLOT("__eq__", tp_richcompare, slot_tp_richcompare, richcmp_eq,
           "__eq__($self, value, /)\n--\n\nReturn self==value."),
    TPSLOT("__ne__", tp_richcompare, slot_tp_richcompare, richcmp_ne,
           "__ne__($self, value, /)\n--\n\nReturn self!=value."),
    TPSLOT("__gt__", tp_richcompare, slot_tp_richcompare, richcmp_gt,
           "__gt__($self, value, /)\n--\n\nReturn self>value."),
    TPSLOT("__ge__", tp_richcompare, slot_tp_richcompare, richcmp_ge,
           "__ge__($self, value, /)\n--\n\nReturn self>=value."),
    TPSLOT("__iter__", tp_iter, slot_tp_iter, wrap_unaryfunc,
           "__iter__($self, /)\n--\n\nImplement iter(self)."),
    TPSLOT("__next__", tp_iternext, slot_tp_iternext, wrap_next,
           "__next__($self, /)\n--\n\nImplement next(self)."),
    TPSLOT("__get__", tp_descr_get, slot_tp_descr_get, wrap_descr_get,
           "__get__($self, instance, owner, /)\n--\n\nReturn an attribute of instance, which is of type owner."),
    TPSLOT("__set__", tp_descr_set, slot_tp_descr_set, wrap_descr_set,
           "__set__($self, instance, value, /)\n--\n\nSet an attribute of instance to value."),
    TPSLOT("__delete__", tp_descr_set, slot_tp_descr_set,
           wrap_descr_delete,
           "__delete__($self, instance, /)\n--\n\nDelete an attribute of instance."),
    FLSLOT("__init__", tp_init, slot_tp_init, (wrapperfunc)(void(*)(void))wrap_init,
           "__init__($self, /, *args, **kwargs)\n--\n\n"
           "Initialize self.  See help(type(self)) for accurate signature.",
           PyWrapperFlag_KEYWORDS),
    TPSLOT("__new__", tp_new, slot_tp_new, NULL,
           "__new__(type, /, *args, **kwargs)\n--\n\n"
           "Create and return new object.  See help(type) for accurate signature."),
    TPSLOT("__del__", tp_finalize, slot_tp_finalize, (wrapperfunc)wrap_del, ""),

    AMSLOT("__await__", am_await, slot_am_await, wrap_unaryfunc,
           "__await__($self, /)\n--\n\nReturn an iterator to be used in await expression."),
    AMSLOT("__aiter__", am_aiter, slot_am_aiter, wrap_unaryfunc,
           "__aiter__($self, /)\n--\n\nReturn an awaitable, that resolves in asynchronous iterator."),
    AMSLOT("__anext__", am_anext, slot_am_anext, wrap_unaryfunc,
           "__anext__($self, /)\n--\n\nReturn a value or raise StopAsyncIteration."),

    BINSLOT("__add__", nb_add, slot_nb_add,
           "+"),
    RBINSLOT("__radd__", nb_add, slot_nb_add,
           "+"),
    BINSLOT("__sub__", nb_subtract, slot_nb_subtract,
           "-"),
    RBINSLOT("__rsub__", nb_subtract, slot_nb_subtract,
           "-"),
    BINSLOT("__mul__", nb_multiply, slot_nb_multiply,
           "*"),
    RBINSLOT("__rmul__", nb_multiply, slot_nb_multiply,
           "*"),
    BINSLOT("__mod__", nb_remainder, slot_nb_remainder,
           "%"),
    RBINSLOT("__rmod__", nb_remainder, slot_nb_remainder,
           "%"),
    BINSLOTNOTINFIX("__divmod__", nb_divmod, slot_nb_divmod,
           "Return divmod(self, value)."),
    RBINSLOTNOTINFIX("__rdivmod__", nb_divmod, slot_nb_divmod,
           "Return divmod(value, self)."),
    NBSLOT("__pow__", nb_power, slot_nb_power, wrap_ternaryfunc,
           "__pow__($self, value, mod=None, /)\n--\n\nReturn pow(self, value, mod)."),
    NBSLOT("__rpow__", nb_power, slot_nb_power, wrap_ternaryfunc_r,
           "__rpow__($self, value, mod=None, /)\n--\n\nReturn pow(value, self, mod)."),
    UNSLOT("__neg__", nb_negative, slot_nb_negative, wrap_unaryfunc, "-self"),
    UNSLOT("__pos__", nb_positive, slot_nb_positive, wrap_unaryfunc, "+self"),
    UNSLOT("__abs__", nb_absolute, slot_nb_absolute, wrap_unaryfunc,
           "abs(self)"),
    UNSLOT("__bool__", nb_bool, slot_nb_bool, wrap_inquirypred,
           "self != 0"),
    UNSLOT("__invert__", nb_invert, slot_nb_invert, wrap_unaryfunc, "~self"),
    BINSLOT("__lshift__", nb_lshift, slot_nb_lshift, "<<"),
    RBINSLOT("__rlshift__", nb_lshift, slot_nb_lshift, "<<"),
    BINSLOT("__rshift__", nb_rshift, slot_nb_rshift, ">>"),
    RBINSLOT("__rrshift__", nb_rshift, slot_nb_rshift, ">>"),
    BINSLOT("__and__", nb_and, slot_nb_and, "&"),
    RBINSLOT("__rand__", nb_and, slot_nb_and, "&"),
    BINSLOT("__xor__", nb_xor, slot_nb_xor, "^"),
    RBINSLOT("__rxor__", nb_xor, slot_nb_xor, "^"),
    BINSLOT("__or__", nb_or, slot_nb_or, "|"),
    RBINSLOT("__ror__", nb_or, slot_nb_or, "|"),
    UNSLOT("__int__", nb_int, slot_nb_int, wrap_unaryfunc,
           "int(self)"),
    UNSLOT("__float__", nb_float, slot_nb_float, wrap_unaryfunc,
           "float(self)"),
    IBSLOT("__iadd__", nb_inplace_add, slot_nb_inplace_add,
           wrap_binaryfunc, "+="),
    IBSLOT("__isub__", nb_inplace_subtract, slot_nb_inplace_subtract,
           wrap_binaryfunc, "-="),
    IBSLOT("__imul__", nb_inplace_multiply, slot_nb_inplace_multiply,
           wrap_binaryfunc, "*="),
    IBSLOT("__imod__", nb_inplace_remainder, slot_nb_inplace_remainder,
           wrap_binaryfunc, "%="),
    IBSLOT("__ipow__", nb_inplace_power, slot_nb_inplace_power,
           wrap_ternaryfunc, "**="),
    IBSLOT("__ilshift__", nb_inplace_lshift, slot_nb_inplace_lshift,
           wrap_binaryfunc, "<<="),
    IBSLOT("__irshift__", nb_inplace_rshift, slot_nb_inplace_rshift,
           wrap_binaryfunc, ">>="),
    IBSLOT("__iand__", nb_inplace_and, slot_nb_inplace_and,
           wrap_binaryfunc, "&="),
    IBSLOT("__ixor__", nb_inplace_xor, slot_nb_inplace_xor,
           wrap_binaryfunc, "^="),
    IBSLOT("__ior__", nb_inplace_or, slot_nb_inplace_or,
           wrap_binaryfunc, "|="),
    BINSLOT("__floordiv__", nb_floor_divide, slot_nb_floor_divide, "//"),
    RBINSLOT("__rfloordiv__", nb_floor_divide, slot_nb_floor_divide, "//"),
    BINSLOT("__truediv__", nb_true_divide, slot_nb_true_divide, "/"),
    RBINSLOT("__rtruediv__", nb_true_divide, slot_nb_true_divide, "/"),
    IBSLOT("__ifloordiv__", nb_inplace_floor_divide,
           slot_nb_inplace_floor_divide, wrap_binaryfunc, "//="),
    IBSLOT("__itruediv__", nb_inplace_true_divide,
           slot_nb_inplace_true_divide, wrap_binaryfunc, "/="),
    NBSLOT("__index__", nb_index, slot_nb_index, wrap_unaryfunc,
           "__index__($self, /)\n--\n\n"
           "Return self converted to an integer, if self is suitable "
           "for use as an index into a list."),
    BINSLOT("__matmul__", nb_matrix_multiply, slot_nb_matrix_multiply,
            "@"),
    RBINSLOT("__rmatmul__", nb_matrix_multiply, slot_nb_matrix_multiply,
             "@"),
    IBSLOT("__imatmul__", nb_inplace_matrix_multiply, slot_nb_inplace_matrix_multiply,
           wrap_binaryfunc, "@="),
    MPSLOT("__len__", mp_length, slot_mp_length, wrap_lenfunc,
           "__len__($self, /)\n--\n\nReturn len(self)."),
    MPSLOT("__getitem__", mp_subscript, slot_mp_subscript,
           wrap_binaryfunc,
           "__getitem__($self, key, /)\n--\n\nReturn self[key]."),
    MPSLOT("__setitem__", mp_ass_subscript, slot_mp_ass_subscript,
           wrap_objobjargproc,
           "__setitem__($self, key, value, /)\n--\n\nSet self[key] to value."),
    MPSLOT("__delitem__", mp_ass_subscript, slot_mp_ass_subscript,
           wrap_delitem,
           "__delitem__($self, key, /)\n--\n\nDelete self[key]."),

    SQSLOT("__len__", sq_length, slot_sq_length, wrap_lenfunc,
           "__len__($self, /)\n--\n\nReturn len(self)."),
    /* Heap types defining __add__/__mul__ have sq_concat/sq_repeat == NULL.
       The logic in abstract.c always falls back to nb_add/nb_multiply in
       this case.  Defining both the nb_* and the sq_* slots to call the
       user-defined methods has unexpected side-effects, as shown by
       test_descr.notimplemented() */
    SQSLOT("__add__", sq_concat, NULL, wrap_binaryfunc,
           "__add__($self, value, /)\n--\n\nReturn self+value."),
    SQSLOT("__mul__", sq_repeat, NULL, wrap_indexargfunc,
           "__mul__($self, value, /)\n--\n\nReturn self*value."),
    SQSLOT("__rmul__", sq_repeat, NULL, wrap_indexargfunc,
           "__rmul__($self, value, /)\n--\n\nReturn value*self."),
    SQSLOT("__getitem__", sq_item, slot_sq_item, wrap_sq_item,
           "__getitem__($self, key, /)\n--\n\nReturn self[key]."),
    SQSLOT("__setitem__", sq_ass_item, slot_sq_ass_item, wrap_sq_setitem,
           "__setitem__($self, key, value, /)\n--\n\nSet self[key] to value."),
    SQSLOT("__delitem__", sq_ass_item, slot_sq_ass_item, wrap_sq_delitem,
           "__delitem__($self, key, /)\n--\n\nDelete self[key]."),
    SQSLOT("__contains__", sq_contains, slot_sq_contains, wrap_objobjproc,
           "__contains__($self, key, /)\n--\n\nReturn key in self."),
    SQSLOT("__iadd__", sq_inplace_concat, NULL,
           wrap_binaryfunc,
           "__iadd__($self, value, /)\n--\n\nImplement self+=value."),
    SQSLOT("__imul__", sq_inplace_repeat, NULL,
           wrap_indexargfunc,
           "__imul__($self, value, /)\n--\n\nImplement self*=value."),

    {NULL}
};

/* Given a type pointer and an offset gotten from a slotdef entry, return a
   pointer to the actual slot.  This is not quite the same as simply adding
   the offset to the type pointer, since it takes care to indirect through the
   proper indirection pointer (as_buffer, etc.); it returns NULL if the
   indirection pointer is NULL. */
static void **
slotptr(PyTypeObject *type, int ioffset)
{
    char *ptr;
    long offset = ioffset;

    /* Note: this depends on the order of the members of PyHeapTypeObject! */
    assert(offset >= 0);
    assert((size_t)offset < offsetof(PyHeapTypeObject, as_buffer));
    if ((size_t)offset >= offsetof(PyHeapTypeObject, as_sequence)) {
        ptr = (char *)type->tp_as_sequence;
        offset -= offsetof(PyHeapTypeObject, as_sequence);
    }
    else if ((size_t)offset >= offsetof(PyHeapTypeObject, as_mapping)) {
        ptr = (char *)type->tp_as_mapping;
        offset -= offsetof(PyHeapTypeObject, as_mapping);
    }
    else if ((size_t)offset >= offsetof(PyHeapTypeObject, as_number)) {
        ptr = (char *)type->tp_as_number;
        offset -= offsetof(PyHeapTypeObject, as_number);
    }
    else if ((size_t)offset >= offsetof(PyHeapTypeObject, as_async)) {
        ptr = (char *)type->tp_as_async;
        offset -= offsetof(PyHeapTypeObject, as_async);
    }
    else {
        ptr = (char *)type;
    }
    if (ptr != NULL)
        ptr += offset;
    return (void **)ptr;
}

/* Length of array of slotdef pointers used to store slots with the
   same __name__.  There should be at most MAX_EQUIV-1 slotdef entries with
   the same __name__, for any __name__. Since that's a static property, it is
   appropriate to declare fixed-size arrays for this. */
#define MAX_EQUIV 10

/* Return a slot pointer for a given name, but ONLY if the attribute has
   exactly one slot function.  The name must be an interned string. */
static void **
resolve_slotdups(PyTypeObject *type, PyObject *name)
{
    /* XXX Maybe this could be optimized more -- but is it worth it? */

    /* pname and ptrs act as a little cache */
    static PyObject *pname;
    static slotdef *ptrs[MAX_EQUIV];
    slotdef *p, **pp;
    void **res, **ptr;

    if (pname != name) {
        /* Collect all slotdefs that match name into ptrs. */
        pname = name;
        pp = ptrs;
        for (p = slotdefs; p->name_strobj; p++) {
            if (p->name_strobj == name)
                *pp++ = p;
        }
        *pp = NULL;
    }

    /* Look in all slots of the type matching the name. If exactly one of these
       has a filled-in slot, return a pointer to that slot.
       Otherwise, return NULL. */
    res = NULL;
    for (pp = ptrs; *pp; pp++) {
        ptr = slotptr(type, (*pp)->offset);
        if (ptr == NULL || *ptr == NULL)
            continue;
        if (res != NULL)
            return NULL;
        res = ptr;
    }
    return res;
}


/* Common code for update_slots_callback() and fixup_slot_dispatchers().
 *
 * This is meant to set a "slot" like type->tp_repr or
 * type->tp_as_sequence->sq_concat by looking up special methods like
 * __repr__ or __add__. The opposite (adding special methods from slots) is
 * done by add_operators(), called from PyType_Ready(). Since update_one_slot()
 * calls PyType_Ready() if needed, the special methods are already in place.
 *
 * The special methods corresponding to each slot are defined in the "slotdef"
 * array. Note that one slot may correspond to multiple special methods and vice
 * versa. For example, tp_richcompare uses 6 methods __lt__, ..., __ge__ and
 * tp_as_number->nb_add uses __add__ and __radd__. In the other direction,
 * __add__ is used by the number and sequence protocols and __getitem__ by the
 * sequence and mapping protocols. This causes a lot of complications.
 *
 * In detail, update_one_slot() does the following:
 *
 * First of all, if the slot in question does not exist, return immediately.
 * This can happen for example if it's tp_as_number->nb_add but tp_as_number
 * is NULL.
 *
 * For the given slot, we loop over all the special methods with a name
 * corresponding to that slot (for example, for tp_descr_set, this would be
 * __set__ and __delete__) and we look up these names in the MRO of the type.
 * If we don't find any special method, the slot is set to NULL (regardless of
 * what was in the slot before).
 *
 * Suppose that we find exactly one special method. If it's a wrapper_descriptor
 * (i.e. a special method calling a slot, for example str.__repr__ which calls
 * the tp_repr for the 'str' class) with the correct name ("__repr__" for
 * tp_repr), for the right class, calling the right wrapper C function (like
 * wrap_unaryfunc for tp_repr), then the slot is set to the slot that the
 * wrapper_descriptor originally wrapped. For example, a class inheriting
 * from 'str' and not redefining __repr__ will have tp_repr set to the tp_repr
 * of 'str'.
 * In all other cases where the special method exists, the slot is set to a
 * wrapper calling the special method. There is one exception: if the special
 * method is a wrapper_descriptor with the correct name but the type has
 * precisely one slot set for that name and that slot is not the one that we
 * are updating, then NULL is put in the slot (this exception is the only place
 * in update_one_slot() where the *existing* slots matter).
 *
 * When there are multiple special methods for the same slot, the above is
 * applied for each special method. As long as the results agree, the common
 * resulting slot is applied. If the results disagree, then a wrapper for
 * the special methods is installed. This is always safe, but less efficient
 * because it uses method lookup instead of direct C calls.
 *
 * There are some further special cases for specific slots, like supporting
 * __hash__ = None for tp_hash and special code for tp_new.
 *
 * When done, return a pointer to the next slotdef with a different offset,
 * because that's convenient for fixup_slot_dispatchers(). This function never
 * sets an exception: if an internal error happens (unlikely), it's ignored. */
static slotdef *
update_one_slot(PyTypeObject *type, slotdef *p)
{
    PyObject *descr;
    PyWrapperDescrObject *d;
    void *generic = NULL, *specific = NULL;
    int use_generic = 0;
    int offset = p->offset;
    int error;
    void **ptr = slotptr(type, offset);

    if (ptr == NULL) {
        do {
            ++p;
        } while (p->offset == offset);
        return p;
    }
    /* We may end up clearing live exceptions below, so make sure it's ours. */
    assert(!PyErr_Occurred());
    do {
        /* Use faster uncached lookup as we won't get any cache hits during type setup. */
        descr = find_name_in_mro(type, p->name_strobj, &error);
        if (descr == NULL) {
            if (error == -1) {
                /* It is unlikely but not impossible that there has been an exception
                   during lookup. Since this function originally expected no errors,
                   we ignore them here in order to keep up the interface. */
                PyErr_Clear();
            }
            if (ptr == (void**)&type->tp_iternext) {
                specific = (void *)_PyObject_NextNotImplemented;
            }
            continue;
        }
        if (Py_IS_TYPE(descr, &PyWrapperDescr_Type) &&
            ((PyWrapperDescrObject *)descr)->d_base->name_strobj == p->name_strobj) {
            void **tptr = resolve_slotdups(type, p->name_strobj);
            if (tptr == NULL || tptr == ptr)
                generic = p->function;
            d = (PyWrapperDescrObject *)descr;
            if ((specific == NULL || specific == d->d_wrapped) &&
                d->d_base->wrapper == p->wrapper &&
                PyType_IsSubtype(type, PyDescr_TYPE(d)))
            {
                specific = d->d_wrapped;
            }
            else {
                /* We cannot use the specific slot function because either
                   - it is not unique: there are multiple methods for this
                     slot and they conflict
                   - the signature is wrong (as checked by the ->wrapper
                     comparison above)
                   - it's wrapping the wrong class
                 */
                use_generic = 1;
            }
        }
        else if (Py_IS_TYPE(descr, &PyCFunction_Type) &&
                 PyCFunction_GET_FUNCTION(descr) ==
                 (PyCFunction)(void(*)(void))tp_new_wrapper &&
                 ptr == (void**)&type->tp_new)
        {
            /* The __new__ wrapper is not a wrapper descriptor,
               so must be special-cased differently.
               If we don't do this, creating an instance will
               always use slot_tp_new which will look up
               __new__ in the MRO which will call tp_new_wrapper
               which will look through the base classes looking
               for a static base and call its tp_new (usually
               PyType_GenericNew), after performing various
               sanity checks and constructing a new argument
               list.  Cut all that nonsense short -- this speeds
               up instance creation tremendously. */
            specific = (void *)type->tp_new;
            /* XXX I'm not 100% sure that there isn't a hole
               in this reasoning that requires additional
               sanity checks.  I'll buy the first person to
               point out a bug in this reasoning a beer. */
        }
        else if (descr == Py_None &&
                 ptr == (void**)&type->tp_hash) {
            /* We specifically allow __hash__ to be set to None
               to prevent inheritance of the default
               implementation from object.__hash__ */
            specific = (void *)PyObject_HashNotImplemented;
        }
        else {
            use_generic = 1;
            generic = p->function;
        }
    } while ((++p)->offset == offset);
    if (specific && !use_generic)
        *ptr = specific;
    else
        *ptr = generic;
    return p;
}

/* In the type, update the slots whose slotdefs are gathered in the pp array.
   This is a callback for update_subclasses(). */
static int
update_slots_callback(PyTypeObject *type, void *data)
{
    slotdef **pp = (slotdef **)data;
    for (; *pp; pp++) {
        update_one_slot(type, *pp);
    }
    return 0;
}

static int slotdefs_initialized = 0;
/* Initialize the slotdefs table by adding interned string objects for the
   names. */
PyStatus
_PyTypes_InitSlotDefs(void)
{
    if (slotdefs_initialized) {
        return _PyStatus_OK();
    }

    for (slotdef *p = slotdefs; p->name; p++) {
        /* Slots must be ordered by their offset in the PyHeapTypeObject. */
        assert(!p[1].name || p->offset <= p[1].offset);
#ifdef INTERN_NAME_STRINGS
        p->name_strobj = PyUnicode_InternFromString(p->name);
        if (!p->name_strobj || !PyUnicode_CHECK_INTERNED(p->name_strobj)) {
            return _PyStatus_NO_MEMORY();
        }
#else
        p->name_strobj = PyUnicode_FromString(p->name);
        if (!p->name_strobj) {
            return _PyStatus_NO_MEMORY();
        }
#endif
    }
    slotdefs_initialized = 1;
    return _PyStatus_OK();
}

/* Undo _PyTypes_InitSlotDefs(), releasing the interned strings. */
static void clear_slotdefs(void)
{
    for (slotdef *p = slotdefs; p->name; p++) {
        Py_CLEAR(p->name_strobj);
    }
    slotdefs_initialized = 0;
}

/* Update the slots after assignment to a class (type) attribute. */
static int
update_slot(PyTypeObject *type, PyObject *name)
{
    slotdef *ptrs[MAX_EQUIV];
    slotdef *p;
    slotdef **pp;
    int offset;

    assert(PyUnicode_CheckExact(name));
#ifdef INTERN_NAME_STRINGS
    assert(PyUnicode_CHECK_INTERNED(name));
#endif

    assert(slotdefs_initialized);
    pp = ptrs;
    for (p = slotdefs; p->name; p++) {
        assert(PyUnicode_CheckExact(p->name_strobj));
        assert(PyUnicode_CheckExact(name));
#ifdef INTERN_NAME_STRINGS
        if (p->name_strobj == name) {
            *pp++ = p;
        }
#else
        if (p->name_strobj == name || _PyUnicode_EQ(p->name_strobj, name)) {
            *pp++ = p;
        }
#endif
    }
    *pp = NULL;
    for (pp = ptrs; *pp; pp++) {
        p = *pp;
        offset = p->offset;
        while (p > slotdefs && (p-1)->offset == offset)
            --p;
        *pp = p;
    }
    if (ptrs[0] == NULL)
        return 0; /* Not an attribute that affects any slots */
    return update_subclasses(type, name,
                             update_slots_callback, (void *)ptrs);
}

/* Store the proper functions in the slot dispatches at class (type)
   definition time, based upon which operations the class overrides in its
   dict. */
static void
fixup_slot_dispatchers(PyTypeObject *type)
{
    assert(!PyErr_Occurred());
    assert(slotdefs_initialized);
    for (slotdef *p = slotdefs; p->name; ) {
        p = update_one_slot(type, p);
    }
}

static void
update_all_slots(PyTypeObject* type)
{
    slotdef *p;

    /* Clear the VALID_VERSION flag of 'type' and all its subclasses. */
    PyType_Modified(type);

    assert(slotdefs_initialized);
    for (p = slotdefs; p->name; p++) {
        /* update_slot returns int but can't actually fail */
        update_slot(type, p->name_strobj);
    }
}


/* Call __set_name__ on all attributes (including descriptors)
  in a newly generated type */
static int
type_new_set_names(PyTypeObject *type)
{
    PyObject *names_to_set = PyDict_Copy(type->tp_dict);
    if (names_to_set == NULL) {
        return -1;
    }

    Py_ssize_t i = 0;
    PyObject *key, *value;
    while (PyDict_Next(names_to_set, &i, &key, &value)) {
        PyObject *set_name = _PyObject_LookupSpecial(value, &PyId___set_name__);
        if (set_name == NULL) {
            if (PyErr_Occurred()) {
                goto error;
            }
            continue;
        }

        PyObject *res = PyObject_CallFunctionObjArgs(set_name, type, key, NULL);
        Py_DECREF(set_name);

        if (res == NULL) {
            _PyErr_FormatFromCause(PyExc_RuntimeError,
                "Error calling __set_name__ on '%.100s' instance %R "
                "in '%.100s'",
                Py_TYPE(value)->tp_name, key, type->tp_name);
            goto error;
        }
        Py_DECREF(res);
    }

    Py_DECREF(names_to_set);
    return 0;

error:
    Py_DECREF(names_to_set);
    return -1;
}


/* Call __init_subclass__ on the parent of a newly generated type */
static int
type_new_init_subclass(PyTypeObject *type, PyObject *kwds)
{
    PyObject *args[2] = {(PyObject *)type, (PyObject *)type};
    PyObject *super = _PyObject_FastCall((PyObject *)&PySuper_Type, args, 2);
    if (super == NULL) {
        return -1;
    }

    PyObject *func = _PyObject_GetAttrId(super, &PyId___init_subclass__);
    Py_DECREF(super);
    if (func == NULL) {
        return -1;
    }

    PyObject *result = PyObject_VectorcallDict(func, NULL, 0, kwds);
    Py_DECREF(func);
    if (result == NULL) {
        return -1;
    }

    Py_DECREF(result);
    return 0;
}


/* recurse_down_subclasses() and update_subclasses() are mutually
   recursive functions to call a callback for all subclasses,
   but refraining from recursing into subclasses that define 'attr_name'. */

static int
update_subclasses(PyTypeObject *type, PyObject *attr_name,
                  update_callback callback, void *data)
{
    if (callback(type, data) < 0) {
        return -1;
    }
    return recurse_down_subclasses(type, attr_name, callback, data);
}

static int
recurse_down_subclasses(PyTypeObject *type, PyObject *attr_name,
                        update_callback callback, void *data)
{
    // It is safe to use a borrowed reference because update_subclasses() is
    // only used with update_slots_callback() which doesn't modify
    // tp_subclasses.
    PyObject *subclasses = type->tp_subclasses;  // borrowed ref
    if (subclasses == NULL) {
        return 0;
    }
    assert(PyDict_CheckExact(subclasses));

    Py_ssize_t i = 0;
    PyObject *ref;
    while (PyDict_Next(subclasses, &i, NULL, &ref)) {
        assert(PyWeakref_CheckRef(ref));
        PyObject *obj = PyWeakref_GET_OBJECT(ref);
        assert(obj != NULL);
        if (obj == Py_None) {
            continue;
        }
        PyTypeObject *subclass = _PyType_CAST(obj);

        /* Avoid recursing down into unaffected classes */
        PyObject *dict = subclass->tp_dict;
        if (dict != NULL && PyDict_Check(dict)) {
            int r = PyDict_Contains(dict, attr_name);
            if (r < 0) {
                return -1;
            }
            if (r > 0) {
                continue;
            }
        }

        if (update_subclasses(subclass, attr_name, callback, data) < 0) {
            return -1;
        }
    }
    return 0;
}

/* This function is called by PyType_Ready() to populate the type's
   dictionary with method descriptors for function slots.  For each
   function slot (like tp_repr) that's defined in the type, one or more
   corresponding descriptors are added in the type's tp_dict dictionary
   under the appropriate name (like __repr__).  Some function slots
   cause more than one descriptor to be added (for example, the nb_add
   slot adds both __add__ and __radd__ descriptors) and some function
   slots compete for the same descriptor (for example both sq_item and
   mp_subscript generate a __getitem__ descriptor).

   In the latter case, the first slotdef entry encountered wins.  Since
   slotdef entries are sorted by the offset of the slot in the
   PyHeapTypeObject, this gives us some control over disambiguating
   between competing slots: the members of PyHeapTypeObject are listed
   from most general to least general, so the most general slot is
   preferred.  In particular, because as_mapping comes before as_sequence,
   for a type that defines both mp_subscript and sq_item, mp_subscript
   wins.

   This only adds new descriptors and doesn't overwrite entries in
   tp_dict that were previously defined.  The descriptors contain a
   reference to the C function they must call, so that it's safe if they
   are copied into a subtype's __dict__ and the subtype has a different
   C function in its slot -- calling the method defined by the
   descriptor will call the C function that was used to create it,
   rather than the C function present in the slot when it is called.
   (This is important because a subtype may have a C function in the
   slot that calls the method from the dictionary, and we want to avoid
   infinite recursion here.) */

static int
add_operators(PyTypeObject *type)
{
    PyObject *dict = type->tp_dict;
    slotdef *p;
    PyObject *descr;
    void **ptr;

    assert(slotdefs_initialized);
    for (p = slotdefs; p->name; p++) {
        if (p->wrapper == NULL)
            continue;
        ptr = slotptr(type, p->offset);
        if (!ptr || !*ptr)
            continue;
        int r = PyDict_Contains(dict, p->name_strobj);
        if (r > 0)
            continue;
        if (r < 0) {
            return -1;
        }
        if (*ptr == (void *)PyObject_HashNotImplemented) {
            /* Classes may prevent the inheritance of the tp_hash
               slot by storing PyObject_HashNotImplemented in it. Make it
               visible as a None value for the __hash__ attribute. */
            if (PyDict_SetItem(dict, p->name_strobj, Py_None) < 0)
                return -1;
        }
        else {
            descr = PyDescr_NewWrapper(type, p, *ptr);
            if (descr == NULL)
                return -1;
            if (PyDict_SetItem(dict, p->name_strobj, descr) < 0) {
                Py_DECREF(descr);
                return -1;
            }
            Py_DECREF(descr);
        }
    }
    return 0;
}


/* Cooperative 'super' */

typedef struct {
    PyObject_HEAD
    PyTypeObject *type;
    PyObject *obj;
    PyTypeObject *obj_type;
} superobject;

static PyMemberDef super_members[] = {
    {"__thisclass__", T_OBJECT, offsetof(superobject, type), READONLY,
     "the class invoking super()"},
    {"__self__",  T_OBJECT, offsetof(superobject, obj), READONLY,
     "the instance invoking super(); may be None"},
    {"__self_class__", T_OBJECT, offsetof(superobject, obj_type), READONLY,
     "the type of the instance invoking super(); may be None"},
    {0}
};

static void
super_dealloc(PyObject *self)
{
    superobject *su = (superobject *)self;

    _PyObject_GC_UNTRACK(self);
    Py_XDECREF(su->obj);
    Py_XDECREF(su->type);
    Py_XDECREF(su->obj_type);
    Py_TYPE(self)->tp_free(self);
}

static PyObject *
super_repr(PyObject *self)
{
    superobject *su = (superobject *)self;

    if (su->obj_type)
        return PyUnicode_FromFormat(
            "<super: <class '%s'>, <%s object>>",
            su->type ? su->type->tp_name : "NULL",
            su->obj_type->tp_name);
    else
        return PyUnicode_FromFormat(
            "<super: <class '%s'>, NULL>",
            su->type ? su->type->tp_name : "NULL");
}
/* Forward */
static PyTypeObject *supercheck(PyTypeObject *type, PyObject *obj);

static PyObject *
do_super_lookup(superobject *su, PyTypeObject *su_type, PyObject *su_obj,
                PyTypeObject *su_obj_type, PyObject *name, int *meth_found)
{
    PyTypeObject *starttype;
    PyObject *mro;
    Py_ssize_t i, n;

    starttype = su_obj_type;
    if (starttype == NULL)
        goto skip;

    /* We want __class__ to return the class of the super object
       (i.e. super, or a subclass), not the class of su->obj. */
    if (PyUnicode_Check(name) &&
        PyUnicode_GET_LENGTH(name) == 9 &&
        _PyUnicode_EqualToASCIIId(name, &PyId___class__))
        goto skip;

    mro = starttype->tp_mro;
    if (mro == NULL)
        goto skip;

    assert(PyTuple_Check(mro));
    n = PyTuple_GET_SIZE(mro);

    /* No need to check the last one: it's gonna be skipped anyway.  */
    for (i = 0; i+1 < n; i++) {
        if ((PyObject *)(su_type) == PyTuple_GET_ITEM(mro, i))
            break;
    }
    i++;  /* skip su->type (if any)  */
    if (i >= n)
        goto skip;

    /* keep a strong reference to mro because starttype->tp_mro can be
       replaced during PyDict_GetItemWithError(dict, name)  */
    Py_INCREF(mro);
    do {
        PyObject *obj = PyTuple_GET_ITEM(mro, i);
        PyObject *dict = _PyType_CAST(obj)->tp_dict;
        assert(dict != NULL && PyDict_Check(dict));

        PyObject *res = PyDict_GetItemWithError(dict, name);
        if (res != NULL) {
            Py_INCREF(res);
            if (meth_found &&
                _PyType_HasFeature(Py_TYPE(res), Py_TPFLAGS_METHOD_DESCRIPTOR)) {
                *meth_found = 1;
            }
            else {
                if (meth_found) {
                    *meth_found = 0;
                }
                descrgetfunc f = Py_TYPE(res)->tp_descr_get;
                if (f != NULL) {
                    PyObject *res2;
                    res2 = f(res,
                            /* Only pass 'obj' param if this is instance-mode super
                            (See SF ID #743627)  */
                            (su_obj == (PyObject *)starttype) ? NULL : su_obj,
                            (PyObject *)starttype);
                    Py_DECREF(res);
                    res = res2;
                }
            }

            Py_DECREF(mro);
            return res;
        }
        else if (PyErr_Occurred()) {
            Py_DECREF(mro);
            return NULL;
        }

        i++;
    } while (i < n);
    Py_DECREF(mro);

  skip:
    /* only happens when using manual _PySuper_Lookup, never happens in super_getattro */
    if (su == NULL) {
        PyErr_BadInternalCall();
        return NULL;
    }
    return PyObject_GenericGetAttr((PyObject *)su, name);
}

static PyObject *
super_getattro(PyObject *self, PyObject *name)
{
    superobject *su = (superobject *)self;
    return do_super_lookup(su, su->type, su->obj, su->obj_type, name, NULL);
}

PyObject *
_PySuper_Lookup(PyTypeObject *su_type, PyObject *su_obj, PyObject *name, int *meth_found)
{
    PyTypeObject *starttype = supercheck(su_type, su_obj);
    if (starttype == NULL) {
        return NULL;
    }
    PyObject *res = do_super_lookup(NULL, su_type, su_obj, starttype, name, meth_found);
    Py_DECREF(starttype);
    return res;
}

static PyTypeObject *
supercheck(PyTypeObject *type, PyObject *obj)
{
    /* Check that a super() call makes sense.  Return a type object.

       obj can be a class, or an instance of one:

       - If it is a class, it must be a subclass of 'type'.      This case is
         used for class methods; the return value is obj.

       - If it is an instance, it must be an instance of 'type'.  This is
         the normal case; the return value is obj.__class__.

       But... when obj is an instance, we want to allow for the case where
       Py_TYPE(obj) is not a subclass of type, but obj.__class__ is!
       This will allow using super() with a proxy for obj.
    */

    /* Check for first bullet above (special case) */
    if (PyType_Check(obj) && PyType_IsSubtype((PyTypeObject *)obj, type)) {
        Py_INCREF(obj);
        return (PyTypeObject *)obj;
    }

    /* Normal case */
    if (PyType_IsSubtype(Py_TYPE(obj), type)) {
        Py_INCREF(Py_TYPE(obj));
        return Py_TYPE(obj);
    }
    else {
        /* Try the slow way */
        PyObject *class_attr;

        if (_PyObject_LookupAttrId(obj, &PyId___class__, &class_attr) < 0) {
            return NULL;
        }
        if (class_attr != NULL &&
            PyType_Check(class_attr) &&
            (PyTypeObject *)class_attr != Py_TYPE(obj))
        {
            int ok = PyType_IsSubtype(
                (PyTypeObject *)class_attr, type);
            if (ok) {
                return (PyTypeObject *)class_attr;
            }
        }
        Py_XDECREF(class_attr);
    }

    PyErr_SetString(PyExc_TypeError,
                    "super(type, obj): "
                    "obj must be an instance or subtype of type");
    return NULL;
}

static PyObject *
super_descr_get(PyObject *self, PyObject *obj, PyObject *type)
{
    superobject *su = (superobject *)self;
    superobject *newobj;

    if (obj == NULL || obj == Py_None || su->obj != NULL) {
        /* Not binding to an object, or already bound */
        Py_INCREF(self);
        return self;
    }
    if (!Py_IS_TYPE(su, &PySuper_Type))
        /* If su is an instance of a (strict) subclass of super,
           call its type */
        return PyObject_CallFunctionObjArgs((PyObject *)Py_TYPE(su),
                                            su->type, obj, NULL);
    else {
        /* Inline the common case */
        PyTypeObject *obj_type = supercheck(su->type, obj);
        if (obj_type == NULL)
            return NULL;
        newobj = (superobject *)PySuper_Type.tp_new(&PySuper_Type,
                                                 NULL, NULL);
        if (newobj == NULL)
            return NULL;
        Py_INCREF(su->type);
        Py_INCREF(obj);
        newobj->type = su->type;
        newobj->obj = obj;
        newobj->obj_type = obj_type;
        return (PyObject *)newobj;
    }
}

<<<<<<< HEAD
int
_PySuper_GetTypeArgs(InterpreterFrame *f, PyCodeObject *co,
=======
static int
super_init_without_args(InterpreterFrame *cframe, PyCodeObject *co,
>>>>>>> b9ebde8d
                        PyTypeObject **type_p, PyObject **obj_p)
{
    if (co->co_argcount == 0) {
        PyErr_SetString(PyExc_RuntimeError,
                        "super(): no arguments");
        return -1;
    }

<<<<<<< HEAD
    assert(f->f_code->co_nlocalsplus > 0);
    PyObject *firstarg = _PyFrame_GetLocalsArray(f)[0];
=======
    assert(cframe->f_code->co_nlocalsplus > 0);
    PyObject *firstarg = _PyFrame_GetLocalsArray(cframe)[0];
>>>>>>> b9ebde8d
    // The first argument might be a cell.
    if (firstarg != NULL && (_PyLocals_GetKind(co->co_localspluskinds, 0) & CO_FAST_CELL)) {
        // "firstarg" is a cell here unless (very unlikely) super()
        // was called from the C-API before the first MAKE_CELL op.
<<<<<<< HEAD
        if (f->f_lasti >= 0) {
=======
        if (cframe->f_lasti >= 0) {
>>>>>>> b9ebde8d
            assert(_Py_OPCODE(*co->co_firstinstr) == MAKE_CELL || _Py_OPCODE(*co->co_firstinstr) == COPY_FREE_VARS);
            assert(PyCell_Check(firstarg));
            firstarg = PyCell_GET(firstarg);
        }
    }
    if (firstarg == NULL) {
        PyErr_SetString(PyExc_RuntimeError,
                        "super(): arg[0] deleted");
        return -1;
    }

    // Look for __class__ in the free vars.
    PyTypeObject *type = NULL;
    int i = co->co_nlocals + co->co_nplaincellvars;
    for (; i < co->co_nlocalsplus; i++) {
        assert((_PyLocals_GetKind(co->co_localspluskinds, i) & CO_FAST_FREE) != 0);
        PyObject *name = PyTuple_GET_ITEM(co->co_localsplusnames, i);
        assert(PyUnicode_Check(name));
        if (_PyUnicode_EqualToASCIIId(name, &PyId___class__)) {
<<<<<<< HEAD
            PyObject *cell = _PyFrame_GetLocalsArray(f)[i];
=======
            PyObject *cell = _PyFrame_GetLocalsArray(cframe)[i];
>>>>>>> b9ebde8d
            if (cell == NULL || !PyCell_Check(cell)) {
                PyErr_SetString(PyExc_RuntimeError,
                  "super(): bad __class__ cell");
                return -1;
            }
            type = (PyTypeObject *) PyCell_GET(cell);
            if (type == NULL) {
                PyErr_SetString(PyExc_RuntimeError,
                  "super(): empty __class__ cell");
                return -1;
            }
            if (!PyType_Check(type)) {
                PyErr_Format(PyExc_RuntimeError,
                  "super(): __class__ is not a type (%s)",
                  Py_TYPE(type)->tp_name);
                return -1;
            }
            break;
        }
    }
    if (type == NULL) {
        PyErr_SetString(PyExc_RuntimeError,
                        "super(): __class__ cell not found");
        return -1;
    }

    *type_p = type;
    *obj_p = firstarg;
    return 0;
}

static int
super_init(PyObject *self, PyObject *args, PyObject *kwds)
{
    superobject *su = (superobject *)self;
    PyTypeObject *type = NULL;
    PyObject *obj = NULL;
    PyTypeObject *obj_type = NULL;

    if (!_PyArg_NoKeywords("super", kwds))
        return -1;
    if (!PyArg_ParseTuple(args, "|O!O:super", &PyType_Type, &type, &obj))
        return -1;

    if (type == NULL) {
        /* Call super(), without args -- fill in from __class__
           and first local variable on the stack. */
        PyThreadState *tstate = _PyThreadState_GET();
<<<<<<< HEAD
        InterpreterFrame *frame = tstate->cframe->current_frame;
        if (frame == NULL) {
=======
        InterpreterFrame *cframe = tstate->cframe->current_frame;
        if (cframe == NULL) {
>>>>>>> b9ebde8d
            PyErr_SetString(PyExc_RuntimeError,
                            "super(): no current frame");
            return -1;
        }
<<<<<<< HEAD

        int res = _PySuper_GetTypeArgs(frame, frame->f_code, &type, &obj);
=======
        int res = super_init_without_args(cframe, cframe->f_code, &type, &obj);
>>>>>>> b9ebde8d

        if (res < 0) {
            return -1;
        }
    }

    if (obj == Py_None)
        obj = NULL;
    if (obj != NULL) {
        obj_type = supercheck(type, obj);
        if (obj_type == NULL)
            return -1;
        Py_INCREF(obj);
    }
    Py_INCREF(type);
    Py_XSETREF(su->type, type);
    Py_XSETREF(su->obj, obj);
    Py_XSETREF(su->obj_type, obj_type);
    return 0;
}

PyDoc_STRVAR(super_doc,
"super() -> same as super(__class__, <first argument>)\n"
"super(type) -> unbound super object\n"
"super(type, obj) -> bound super object; requires isinstance(obj, type)\n"
"super(type, type2) -> bound super object; requires issubclass(type2, type)\n"
"Typical use to call a cooperative superclass method:\n"
"class C(B):\n"
"    def meth(self, arg):\n"
"        super().meth(arg)\n"
"This works for class methods too:\n"
"class C(B):\n"
"    @classmethod\n"
"    def cmeth(cls, arg):\n"
"        super().cmeth(arg)\n");

static int
super_traverse(PyObject *self, visitproc visit, void *arg)
{
    superobject *su = (superobject *)self;

    Py_VISIT(su->obj);
    Py_VISIT(su->type);
    Py_VISIT(su->obj_type);

    return 0;
}

PyTypeObject PySuper_Type = {
    PyVarObject_HEAD_INIT(&PyType_Type, 0)
    "super",                                    /* tp_name */
    sizeof(superobject),                        /* tp_basicsize */
    0,                                          /* tp_itemsize */
    /* methods */
    super_dealloc,                              /* tp_dealloc */
    0,                                          /* tp_vectorcall_offset */
    0,                                          /* tp_getattr */
    0,                                          /* tp_setattr */
    0,                                          /* tp_as_async */
    super_repr,                                 /* tp_repr */
    0,                                          /* tp_as_number */
    0,                                          /* tp_as_sequence */
    0,                                          /* tp_as_mapping */
    0,                                          /* tp_hash */
    0,                                          /* tp_call */
    0,                                          /* tp_str */
    super_getattro,                             /* tp_getattro */
    0,                                          /* tp_setattro */
    0,                                          /* tp_as_buffer */
    Py_TPFLAGS_DEFAULT | Py_TPFLAGS_HAVE_GC |
        Py_TPFLAGS_BASETYPE,                    /* tp_flags */
    super_doc,                                  /* tp_doc */
    super_traverse,                             /* tp_traverse */
    0,                                          /* tp_clear */
    0,                                          /* tp_richcompare */
    0,                                          /* tp_weaklistoffset */
    0,                                          /* tp_iter */
    0,                                          /* tp_iternext */
    0,                                          /* tp_methods */
    super_members,                              /* tp_members */
    0,                                          /* tp_getset */
    0,                                          /* tp_base */
    0,                                          /* tp_dict */
    super_descr_get,                            /* tp_descr_get */
    0,                                          /* tp_descr_set */
    0,                                          /* tp_dictoffset */
    super_init,                                 /* tp_init */
    PyType_GenericAlloc,                        /* tp_alloc */
    PyType_GenericNew,                          /* tp_new */
    PyObject_GC_Del,                            /* tp_free */
};<|MERGE_RESOLUTION|>--- conflicted
+++ resolved
@@ -9045,13 +9045,8 @@
     }
 }
 
-<<<<<<< HEAD
 int
-_PySuper_GetTypeArgs(InterpreterFrame *f, PyCodeObject *co,
-=======
-static int
-super_init_without_args(InterpreterFrame *cframe, PyCodeObject *co,
->>>>>>> b9ebde8d
+_PySuper_GetTypeArgs(InterpreterFrame *cframe, PyCodeObject *co,
                         PyTypeObject **type_p, PyObject **obj_p)
 {
     if (co->co_argcount == 0) {
@@ -9060,22 +9055,13 @@
         return -1;
     }
 
-<<<<<<< HEAD
-    assert(f->f_code->co_nlocalsplus > 0);
-    PyObject *firstarg = _PyFrame_GetLocalsArray(f)[0];
-=======
     assert(cframe->f_code->co_nlocalsplus > 0);
     PyObject *firstarg = _PyFrame_GetLocalsArray(cframe)[0];
->>>>>>> b9ebde8d
     // The first argument might be a cell.
     if (firstarg != NULL && (_PyLocals_GetKind(co->co_localspluskinds, 0) & CO_FAST_CELL)) {
         // "firstarg" is a cell here unless (very unlikely) super()
         // was called from the C-API before the first MAKE_CELL op.
-<<<<<<< HEAD
-        if (f->f_lasti >= 0) {
-=======
         if (cframe->f_lasti >= 0) {
->>>>>>> b9ebde8d
             assert(_Py_OPCODE(*co->co_firstinstr) == MAKE_CELL || _Py_OPCODE(*co->co_firstinstr) == COPY_FREE_VARS);
             assert(PyCell_Check(firstarg));
             firstarg = PyCell_GET(firstarg);
@@ -9095,11 +9081,7 @@
         PyObject *name = PyTuple_GET_ITEM(co->co_localsplusnames, i);
         assert(PyUnicode_Check(name));
         if (_PyUnicode_EqualToASCIIId(name, &PyId___class__)) {
-<<<<<<< HEAD
-            PyObject *cell = _PyFrame_GetLocalsArray(f)[i];
-=======
             PyObject *cell = _PyFrame_GetLocalsArray(cframe)[i];
->>>>>>> b9ebde8d
             if (cell == NULL || !PyCell_Check(cell)) {
                 PyErr_SetString(PyExc_RuntimeError,
                   "super(): bad __class__ cell");
@@ -9148,23 +9130,14 @@
         /* Call super(), without args -- fill in from __class__
            and first local variable on the stack. */
         PyThreadState *tstate = _PyThreadState_GET();
-<<<<<<< HEAD
-        InterpreterFrame *frame = tstate->cframe->current_frame;
-        if (frame == NULL) {
-=======
         InterpreterFrame *cframe = tstate->cframe->current_frame;
         if (cframe == NULL) {
->>>>>>> b9ebde8d
             PyErr_SetString(PyExc_RuntimeError,
                             "super(): no current frame");
             return -1;
         }
-<<<<<<< HEAD
-
-        int res = _PySuper_GetTypeArgs(frame, frame->f_code, &type, &obj);
-=======
-        int res = super_init_without_args(cframe, cframe->f_code, &type, &obj);
->>>>>>> b9ebde8d
+
+        int res = _PySuper_GetTypeArgs(cframe, cframe->f_code, &type, &obj);
 
         if (res < 0) {
             return -1;
