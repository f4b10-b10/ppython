--- conflicted
+++ resolved
@@ -4218,7 +4218,7 @@
     return _PyType_Lookup(type, oname);
 }
 
-<<<<<<< HEAD
+
 /* Check if the "readied" PyUnicode name
    is a double-underscore special name. */
 static int
@@ -4237,14 +4237,10 @@
     return 0;
 }
 
+/* This is similar to PyObject_GenericGetAttr(),
+   but uses _PyType_Lookup() instead of just looking in type->tp_dict. */
 PyObject *
 _Py_type_getattro_impl(PyTypeObject *type, PyObject *name, int *suppress)
-=======
-/* This is similar to PyObject_GenericGetAttr(),
-   but uses _PyType_Lookup() instead of just looking in type->tp_dict. */
-static PyObject *
-type_getattro(PyTypeObject *type, PyObject *name)
->>>>>>> b430399d
 {
     PyTypeObject *metatype = Py_TYPE(type);
     PyObject *meta_attribute, *attribute;
