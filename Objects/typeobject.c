/* Type object implementation */

#include "Python.h"
#include "pycore_call.h"
#include "pycore_code.h"          // CO_FAST_FREE
#include "pycore_compile.h"       // _Py_Mangle()
#include "pycore_initconfig.h"    // _PyStatus_OK()
#include "pycore_moduleobject.h"  // _PyModule_GetDef()
#include "pycore_object.h"        // _PyType_HasFeature()
#include "pycore_pyerrors.h"      // _PyErr_Occurred()
#include "pycore_pystate.h"       // _PyThreadState_GET()
#include "pycore_typeobject.h"    // struct type_cache
#include "pycore_unionobject.h"   // _Py_union_type_or
#include "pycore_frame.h"         // _PyInterpreterFrame
#include "opcode.h"               // MAKE_CELL
#include "structmember.h"         // PyMemberDef

#include <ctype.h>

/*[clinic input]
class type "PyTypeObject *" "&PyType_Type"
class object "PyObject *" "&PyBaseObject_Type"
[clinic start generated code]*/
/*[clinic end generated code: output=da39a3ee5e6b4b0d input=4b94608d231c434b]*/

#include "clinic/typeobject.c.h"

/* Support type attribute lookup cache */

/* The cache can keep references to the names alive for longer than
   they normally would.  This is why the maximum size is limited to
   MCACHE_MAX_ATTR_SIZE, since it might be a problem if very large
   strings are used as attribute names. */
#define MCACHE_MAX_ATTR_SIZE    100
#define MCACHE_HASH(version, name_hash)                                 \
        (((unsigned int)(version) ^ (unsigned int)(name_hash))          \
         & ((1 << MCACHE_SIZE_EXP) - 1))

#define MCACHE_HASH_METHOD(type, name)                                  \
    MCACHE_HASH((type)->tp_version_tag, ((Py_ssize_t)(name)) >> 3)
#define MCACHE_CACHEABLE_NAME(name)                             \
        PyUnicode_CheckExact(name) &&                           \
        PyUnicode_IS_READY(name) &&                             \
        (PyUnicode_GET_LENGTH(name) <= MCACHE_MAX_ATTR_SIZE)

// bpo-42745: next_version_tag remains shared by all interpreters because of static types
// Used to set PyTypeObject.tp_version_tag
static unsigned int next_version_tag = 1;

typedef struct PySlot_Offset {
    short subslot_offset;
    short slot_offset;
} PySlot_Offset;


static PyObject *
slot_tp_new(PyTypeObject *type, PyObject *args, PyObject *kwds);

static PyObject *
lookup_maybe_method(PyObject *self, PyObject *attr, int *unbound);

static int
slot_tp_setattro(PyObject *self, PyObject *name, PyObject *value);

static inline PyTypeObject * subclass_from_ref(PyObject *ref);


/* helpers for for static builtin types */

#ifndef NDEBUG
static inline int
static_builtin_index_is_set(PyTypeObject *self)
{
    return self->tp_subclasses != NULL;
}
#endif

static inline size_t
static_builtin_index_get(PyTypeObject *self)
{
    assert(static_builtin_index_is_set(self));
    /* We store a 1-based index so 0 can mean "not initialized". */
    return (size_t)self->tp_subclasses - 1;
}

static inline void
static_builtin_index_set(PyTypeObject *self, size_t index)
{
    assert(index < _Py_MAX_STATIC_BUILTIN_TYPES);
    /* We store a 1-based index so 0 can mean "not initialized". */
    self->tp_subclasses = (PyObject *)(index + 1);
}

static inline void
static_builtin_index_clear(PyTypeObject *self)
{
    self->tp_subclasses = NULL;
}

static inline static_builtin_state *
static_builtin_state_get(PyInterpreterState *interp, PyTypeObject *self)
{
    return &(interp->types.builtins[static_builtin_index_get(self)]);
}

/* For static types we store some state in an array on each interpreter. */
static_builtin_state *
_PyStaticType_GetState(PyTypeObject *self)
{
    assert(self->tp_flags & _Py_TPFLAGS_STATIC_BUILTIN);
    PyInterpreterState *interp = _PyInterpreterState_GET();
    return static_builtin_state_get(interp, self);
}

static void
static_builtin_state_init(PyTypeObject *self)
{
    /* Set the type's per-interpreter state. */
    PyInterpreterState *interp = _PyInterpreterState_GET();

    /* It should only be called once for each builtin type. */
    assert(!static_builtin_index_is_set(self));

    static_builtin_index_set(self, interp->types.num_builtins_initialized);
    interp->types.num_builtins_initialized++;

    static_builtin_state *state = static_builtin_state_get(interp, self);
    state->type = self;
    /* state->tp_subclasses is left NULL until init_subclasses() sets it. */
    /* state->tp_weaklist is left NULL until insert_head() or insert_after()
       (in weakrefobject.c) sets it. */
}

static void
static_builtin_state_clear(PyTypeObject *self)
{
    /* Reset the type's per-interpreter state.
       This basically undoes what static_builtin_state_init() did. */
    PyInterpreterState *interp = _PyInterpreterState_GET();

    static_builtin_state *state = static_builtin_state_get(interp, self);
    state->type = NULL;
    assert(state->tp_weaklist == NULL);  // It was already cleared out.
    static_builtin_index_clear(self);

    assert(interp->types.num_builtins_initialized > 0);
    interp->types.num_builtins_initialized--;
}

// Also see _PyStaticType_InitBuiltin() and _PyStaticType_Dealloc().

/* end static builtin helpers */


/*
 * finds the beginning of the docstring's introspection signature.
 * if present, returns a pointer pointing to the first '('.
 * otherwise returns NULL.
 *
 * doesn't guarantee that the signature is valid, only that it
 * has a valid prefix.  (the signature must also pass skip_signature.)
 */
static const char *
find_signature(const char *name, const char *doc)
{
    const char *dot;
    size_t length;

    if (!doc)
        return NULL;

    assert(name != NULL);

    /* for dotted names like classes, only use the last component */
    dot = strrchr(name, '.');
    if (dot)
        name = dot + 1;

    length = strlen(name);
    if (strncmp(doc, name, length))
        return NULL;
    doc += length;
    if (*doc != '(')
        return NULL;
    return doc;
}

#define SIGNATURE_END_MARKER         ")\n--\n\n"
#define SIGNATURE_END_MARKER_LENGTH  6
/*
 * skips past the end of the docstring's introspection signature.
 * (assumes doc starts with a valid signature prefix.)
 */
static const char *
skip_signature(const char *doc)
{
    while (*doc) {
        if ((*doc == *SIGNATURE_END_MARKER) &&
            !strncmp(doc, SIGNATURE_END_MARKER, SIGNATURE_END_MARKER_LENGTH))
            return doc + SIGNATURE_END_MARKER_LENGTH;
        if ((*doc == '\n') && (doc[1] == '\n'))
            return NULL;
        doc++;
    }
    return NULL;
}

int
_PyType_CheckConsistency(PyTypeObject *type)
{
#define CHECK(expr) \
    do { if (!(expr)) { _PyObject_ASSERT_FAILED_MSG((PyObject *)type, Py_STRINGIFY(expr)); } } while (0)

    CHECK(!_PyObject_IsFreed((PyObject *)type));

    if (!(type->tp_flags & Py_TPFLAGS_READY)) {
        /* don't check static types before PyType_Ready() */
        return 1;
    }

    CHECK(Py_REFCNT(type) >= 1);
    CHECK(PyType_Check(type));

    CHECK(!(type->tp_flags & Py_TPFLAGS_READYING));
    CHECK(type->tp_dict != NULL);

    if (type->tp_flags & Py_TPFLAGS_HAVE_GC) {
        // bpo-44263: tp_traverse is required if Py_TPFLAGS_HAVE_GC is set.
        // Note: tp_clear is optional.
        CHECK(type->tp_traverse != NULL);
    }

    if (type->tp_flags & Py_TPFLAGS_DISALLOW_INSTANTIATION) {
        CHECK(type->tp_new == NULL);
        CHECK(PyDict_Contains(type->tp_dict, &_Py_ID(__new__)) == 0);
    }

    return 1;
#undef CHECK
}

static const char *
_PyType_DocWithoutSignature(const char *name, const char *internal_doc)
{
    const char *doc = find_signature(name, internal_doc);

    if (doc) {
        doc = skip_signature(doc);
        if (doc)
            return doc;
        }
    return internal_doc;
}

PyObject *
_PyType_GetDocFromInternalDoc(const char *name, const char *internal_doc)
{
    const char *doc = _PyType_DocWithoutSignature(name, internal_doc);

    if (!doc || *doc == '\0') {
        Py_RETURN_NONE;
    }

    return PyUnicode_FromString(doc);
}

PyObject *
_PyType_GetTextSignatureFromInternalDoc(const char *name, const char *internal_doc)
{
    const char *start = find_signature(name, internal_doc);
    const char *end;

    if (start)
        end = skip_signature(start);
    else
        end = NULL;
    if (!end) {
        Py_RETURN_NONE;
    }

    /* back "end" up until it points just past the final ')' */
    end -= SIGNATURE_END_MARKER_LENGTH - 1;
    assert((end - start) >= 2); /* should be "()" at least */
    assert(end[-1] == ')');
    assert(end[0] == '\n');
    return PyUnicode_FromStringAndSize(start, end - start);
}


static struct type_cache*
get_type_cache(void)
{
    PyInterpreterState *interp = _PyInterpreterState_GET();
    return &interp->types.type_cache;
}


static void
type_cache_clear(struct type_cache *cache, PyObject *value)
{
    for (Py_ssize_t i = 0; i < (1 << MCACHE_SIZE_EXP); i++) {
        struct type_cache_entry *entry = &cache->hashtable[i];
        entry->version = 0;
        Py_XSETREF(entry->name, _Py_XNewRef(value));
        entry->value = NULL;
    }
}


void
_PyType_InitCache(PyInterpreterState *interp)
{
    struct type_cache *cache = &interp->types.type_cache;
    for (Py_ssize_t i = 0; i < (1 << MCACHE_SIZE_EXP); i++) {
        struct type_cache_entry *entry = &cache->hashtable[i];
        assert(entry->name == NULL);

        entry->version = 0;
        // Set to None so _PyType_Lookup() can use Py_SETREF(),
        // rather than using slower Py_XSETREF().
        entry->name = Py_NewRef(Py_None);
        entry->value = NULL;
    }
}


static unsigned int
_PyType_ClearCache(PyInterpreterState *interp)
{
    struct type_cache *cache = &interp->types.type_cache;
#if MCACHE_STATS
    size_t total = cache->hits + cache->collisions + cache->misses;
    fprintf(stderr, "-- Method cache hits        = %zd (%d%%)\n",
            cache->hits, (int) (100.0 * cache->hits / total));
    fprintf(stderr, "-- Method cache true misses = %zd (%d%%)\n",
            cache->misses, (int) (100.0 * cache->misses / total));
    fprintf(stderr, "-- Method cache collisions  = %zd (%d%%)\n",
            cache->collisions, (int) (100.0 * cache->collisions / total));
    fprintf(stderr, "-- Method cache size        = %zd KiB\n",
            sizeof(cache->hashtable) / 1024);
#endif

    // Set to None, rather than NULL, so _PyType_Lookup() can
    // use Py_SETREF() rather than using slower Py_XSETREF().
    type_cache_clear(cache, Py_None);

    return next_version_tag - 1;
}


unsigned int
PyType_ClearCache(void)
{
    PyInterpreterState *interp = _PyInterpreterState_GET();
    return _PyType_ClearCache(interp);
}


void
_PyTypes_Fini(PyInterpreterState *interp)
{
    struct type_cache *cache = &interp->types.type_cache;
    type_cache_clear(cache, NULL);
<<<<<<< HEAD
=======
    if (_Py_IsMainInterpreter(interp)) {
        clear_slotdefs();
    }

    assert(interp->types.num_builtins_initialized == 0);
    // All the static builtin types should have been finalized already.
    for (size_t i = 0; i < _Py_MAX_STATIC_BUILTIN_TYPES; i++) {
        assert(interp->types.builtins[i].type == NULL);
    }
>>>>>>> e860e521
}


static PyObject * lookup_subclasses(PyTypeObject *);

void
PyType_Modified(PyTypeObject *type)
{
    /* Invalidate any cached data for the specified type and all
       subclasses.  This function is called after the base
       classes, mro, or attributes of the type are altered.

       Invariants:

       - before Py_TPFLAGS_VALID_VERSION_TAG can be set on a type,
         it must first be set on all super types.

       This function clears the Py_TPFLAGS_VALID_VERSION_TAG of a
       type (so it must first clear it on all subclasses).  The
       tp_version_tag value is meaningless unless this flag is set.
       We don't assign new version tags eagerly, but only as
       needed.
     */
    if (!_PyType_HasFeature(type, Py_TPFLAGS_VALID_VERSION_TAG)) {
        return;
    }

    PyObject *subclasses = lookup_subclasses(type);
    if (subclasses != NULL) {
        assert(PyDict_CheckExact(subclasses));

        Py_ssize_t i = 0;
        PyObject *ref;
        while (PyDict_Next(subclasses, &i, NULL, &ref)) {
            PyTypeObject *subclass = subclass_from_ref(ref);  // borrowed
            if (subclass == NULL) {
                continue;
            }
            PyType_Modified(subclass);
        }
    }

    type->tp_flags &= ~Py_TPFLAGS_VALID_VERSION_TAG;
    type->tp_version_tag = 0; /* 0 is not a valid version tag */
}

static void
type_mro_modified(PyTypeObject *type, PyObject *bases) {
    /*
       Check that all base classes or elements of the MRO of type are
       able to be cached.  This function is called after the base
       classes or mro of the type are altered.

       Unset HAVE_VERSION_TAG and VALID_VERSION_TAG if the type
       has a custom MRO that includes a type which is not officially
       super type, or if the type implements its own mro() method.

       Called from mro_internal, which will subsequently be called on
       each subclass when their mro is recursively updated.
     */
    Py_ssize_t i, n;
    int custom = !Py_IS_TYPE(type, &PyType_Type);
    int unbound;

    if (custom) {
        PyObject *mro_meth, *type_mro_meth;
        mro_meth = lookup_maybe_method(
            (PyObject *)type, &_Py_ID(mro), &unbound);
        if (mro_meth == NULL) {
            goto clear;
        }
        type_mro_meth = lookup_maybe_method(
            (PyObject *)&PyType_Type, &_Py_ID(mro), &unbound);
        if (type_mro_meth == NULL) {
            Py_DECREF(mro_meth);
            goto clear;
        }
        int custom_mro = (mro_meth != type_mro_meth);
        Py_DECREF(mro_meth);
        Py_DECREF(type_mro_meth);
        if (custom_mro) {
            goto clear;
        }
    }
    n = PyTuple_GET_SIZE(bases);
    for (i = 0; i < n; i++) {
        PyObject *b = PyTuple_GET_ITEM(bases, i);
        PyTypeObject *cls = _PyType_CAST(b);

        if (!PyType_IsSubtype(type, cls)) {
            goto clear;
        }
    }
    return;
 clear:
    type->tp_flags &= ~Py_TPFLAGS_VALID_VERSION_TAG;
    type->tp_version_tag = 0; /* 0 is not a valid version tag */
}

static int
assign_version_tag(struct type_cache *cache, PyTypeObject *type)
{
    /* Ensure that the tp_version_tag is valid and set
       Py_TPFLAGS_VALID_VERSION_TAG.  To respect the invariant, this
       must first be done on all super classes.  Return 0 if this
       cannot be done, 1 if Py_TPFLAGS_VALID_VERSION_TAG.
    */
    if (_PyType_HasFeature(type, Py_TPFLAGS_VALID_VERSION_TAG)) {
        return 1;
    }
    if (!_PyType_HasFeature(type, Py_TPFLAGS_READY)) {
        return 0;
    }

    if (next_version_tag == 0) {
        /* We have run out of version numbers */
        return 0;
    }
    type->tp_version_tag = next_version_tag++;
    assert (type->tp_version_tag != 0);

    PyObject *bases = type->tp_bases;
    Py_ssize_t n = PyTuple_GET_SIZE(bases);
    for (Py_ssize_t i = 0; i < n; i++) {
        PyObject *b = PyTuple_GET_ITEM(bases, i);
        if (!assign_version_tag(cache, _PyType_CAST(b)))
            return 0;
    }
    type->tp_flags |= Py_TPFLAGS_VALID_VERSION_TAG;
    return 1;
}


static PyMemberDef type_members[] = {
    {"__basicsize__", T_PYSSIZET, offsetof(PyTypeObject,tp_basicsize),READONLY},
    {"__itemsize__", T_PYSSIZET, offsetof(PyTypeObject, tp_itemsize), READONLY},
    {"__flags__", T_ULONG, offsetof(PyTypeObject, tp_flags), READONLY},
    /* Note that this value is misleading for static builtin types,
       since the memory at this offset will always be NULL. */
    {"__weakrefoffset__", T_PYSSIZET,
     offsetof(PyTypeObject, tp_weaklistoffset), READONLY},
    {"__base__", T_OBJECT, offsetof(PyTypeObject, tp_base), READONLY},
    {"__dictoffset__", T_PYSSIZET,
     offsetof(PyTypeObject, tp_dictoffset), READONLY},
    {"__mro__", T_OBJECT, offsetof(PyTypeObject, tp_mro), READONLY},
    {0}
};

static int
check_set_special_type_attr(PyTypeObject *type, PyObject *value, const char *name)
{
    if (_PyType_HasFeature(type, Py_TPFLAGS_IMMUTABLETYPE)) {
        PyErr_Format(PyExc_TypeError,
                     "cannot set '%s' attribute of immutable type '%s'",
                     name, type->tp_name);
        return 0;
    }
    if (!value) {
        PyErr_Format(PyExc_TypeError,
                     "cannot delete '%s' attribute of immutable type '%s'",
                     name, type->tp_name);
        return 0;
    }

    if (PySys_Audit("object.__setattr__", "OsO",
                    type, name, value) < 0) {
        return 0;
    }

    return 1;
}

const char *
_PyType_Name(PyTypeObject *type)
{
    assert(type->tp_name != NULL);
    const char *s = strrchr(type->tp_name, '.');
    if (s == NULL) {
        s = type->tp_name;
    }
    else {
        s++;
    }
    return s;
}

static PyObject *
type_name(PyTypeObject *type, void *context)
{
    if (type->tp_flags & Py_TPFLAGS_HEAPTYPE) {
        PyHeapTypeObject* et = (PyHeapTypeObject*)type;

        Py_INCREF(et->ht_name);
        return et->ht_name;
    }
    else {
        return PyUnicode_FromString(_PyType_Name(type));
    }
}

static PyObject *
type_qualname(PyTypeObject *type, void *context)
{
    if (type->tp_flags & Py_TPFLAGS_HEAPTYPE) {
        PyHeapTypeObject* et = (PyHeapTypeObject*)type;
        Py_INCREF(et->ht_qualname);
        return et->ht_qualname;
    }
    else {
        return PyUnicode_FromString(_PyType_Name(type));
    }
}

static int
type_set_name(PyTypeObject *type, PyObject *value, void *context)
{
    const char *tp_name;
    Py_ssize_t name_size;

    if (!check_set_special_type_attr(type, value, "__name__"))
        return -1;
    if (!PyUnicode_Check(value)) {
        PyErr_Format(PyExc_TypeError,
                     "can only assign string to %s.__name__, not '%s'",
                     type->tp_name, Py_TYPE(value)->tp_name);
        return -1;
    }

    tp_name = PyUnicode_AsUTF8AndSize(value, &name_size);
    if (tp_name == NULL)
        return -1;
    if (strlen(tp_name) != (size_t)name_size) {
        PyErr_SetString(PyExc_ValueError,
                        "type name must not contain null characters");
        return -1;
    }

    type->tp_name = tp_name;
    Py_INCREF(value);
    Py_SETREF(((PyHeapTypeObject*)type)->ht_name, value);

    return 0;
}

static int
type_set_qualname(PyTypeObject *type, PyObject *value, void *context)
{
    PyHeapTypeObject* et;

    if (!check_set_special_type_attr(type, value, "__qualname__"))
        return -1;
    if (!PyUnicode_Check(value)) {
        PyErr_Format(PyExc_TypeError,
                     "can only assign string to %s.__qualname__, not '%s'",
                     type->tp_name, Py_TYPE(value)->tp_name);
        return -1;
    }

    et = (PyHeapTypeObject*)type;
    Py_INCREF(value);
    Py_SETREF(et->ht_qualname, value);
    return 0;
}

static PyObject *
type_module(PyTypeObject *type, void *context)
{
    PyObject *mod;

    if (type->tp_flags & Py_TPFLAGS_HEAPTYPE) {
        mod = PyDict_GetItemWithError(type->tp_dict, &_Py_ID(__module__));
        if (mod == NULL) {
            if (!PyErr_Occurred()) {
                PyErr_Format(PyExc_AttributeError, "__module__");
            }
            return NULL;
        }
        Py_INCREF(mod);
    }
    else {
        const char *s = strrchr(type->tp_name, '.');
        if (s != NULL) {
            mod = PyUnicode_FromStringAndSize(
                type->tp_name, (Py_ssize_t)(s - type->tp_name));
            if (mod != NULL)
                PyUnicode_InternInPlace(&mod);
        }
        else {
            mod = &_Py_ID(builtins);
            Py_INCREF(mod);
        }
    }
    return mod;
}

static int
type_set_module(PyTypeObject *type, PyObject *value, void *context)
{
    if (!check_set_special_type_attr(type, value, "__module__"))
        return -1;

    PyType_Modified(type);

    return PyDict_SetItem(type->tp_dict, &_Py_ID(__module__), value);
}

static PyObject *
type_abstractmethods(PyTypeObject *type, void *context)
{
    PyObject *mod = NULL;
    /* type itself has an __abstractmethods__ descriptor (this). Don't return
       that. */
    if (type != &PyType_Type)
        mod = PyDict_GetItemWithError(type->tp_dict,
                                      &_Py_ID(__abstractmethods__));
    if (!mod) {
        if (!PyErr_Occurred()) {
            PyErr_SetObject(PyExc_AttributeError, &_Py_ID(__abstractmethods__));
        }
        return NULL;
    }
    Py_INCREF(mod);
    return mod;
}

static int
type_set_abstractmethods(PyTypeObject *type, PyObject *value, void *context)
{
    /* __abstractmethods__ should only be set once on a type, in
       abc.ABCMeta.__new__, so this function doesn't do anything
       special to update subclasses.
    */
    int abstract, res;
    if (value != NULL) {
        abstract = PyObject_IsTrue(value);
        if (abstract < 0)
            return -1;
        res = PyDict_SetItem(type->tp_dict, &_Py_ID(__abstractmethods__), value);
    }
    else {
        abstract = 0;
        res = PyDict_DelItem(type->tp_dict, &_Py_ID(__abstractmethods__));
        if (res && PyErr_ExceptionMatches(PyExc_KeyError)) {
            PyErr_SetObject(PyExc_AttributeError, &_Py_ID(__abstractmethods__));
            return -1;
        }
    }
    if (res == 0) {
        PyType_Modified(type);
        if (abstract)
            type->tp_flags |= Py_TPFLAGS_IS_ABSTRACT;
        else
            type->tp_flags &= ~Py_TPFLAGS_IS_ABSTRACT;
    }
    return res;
}

static PyObject *
type_get_bases(PyTypeObject *type, void *context)
{
    Py_INCREF(type->tp_bases);
    return type->tp_bases;
}

static PyTypeObject *best_base(PyObject *);
static int mro_internal(PyTypeObject *, PyObject **);
static int type_is_subtype_base_chain(PyTypeObject *, PyTypeObject *);
static int compatible_for_assignment(PyTypeObject *, PyTypeObject *, const char *);
static int add_subclass(PyTypeObject*, PyTypeObject*);
static int add_all_subclasses(PyTypeObject *type, PyObject *bases);
static void remove_subclass(PyTypeObject *, PyTypeObject *);
static void remove_all_subclasses(PyTypeObject *type, PyObject *bases);
static void update_all_slots(PyTypeObject *);

typedef int (*update_callback)(PyTypeObject *, void *);
static int update_subclasses(PyTypeObject *type, PyObject *attr_name,
                             update_callback callback, void *data);
static int recurse_down_subclasses(PyTypeObject *type, PyObject *name,
                                   update_callback callback, void *data);

static int
mro_hierarchy(PyTypeObject *type, PyObject *temp)
{
    PyObject *old_mro;
    int res = mro_internal(type, &old_mro);
    if (res <= 0) {
        /* error / reentrance */
        return res;
    }
    PyObject *new_mro = type->tp_mro;

    PyObject *tuple;
    if (old_mro != NULL) {
        tuple = PyTuple_Pack(3, type, new_mro, old_mro);
    }
    else {
        tuple = PyTuple_Pack(2, type, new_mro);
    }

    if (tuple != NULL) {
        res = PyList_Append(temp, tuple);
    }
    else {
        res = -1;
    }
    Py_XDECREF(tuple);

    if (res < 0) {
        type->tp_mro = old_mro;
        Py_DECREF(new_mro);
        return -1;
    }
    Py_XDECREF(old_mro);

    // Avoid creating an empty list if there is no subclass
    if (_PyType_HasSubclasses(type)) {
        /* Obtain a copy of subclasses list to iterate over.

           Otherwise type->tp_subclasses might be altered
           in the middle of the loop, for example, through a custom mro(),
           by invoking type_set_bases on some subclass of the type
           which in turn calls remove_subclass/add_subclass on this type.

           Finally, this makes things simple avoiding the need to deal
           with dictionary iterators and weak references.
        */
        PyObject *subclasses = _PyType_GetSubclasses(type);
        if (subclasses == NULL) {
            return -1;
        }

        Py_ssize_t n = PyList_GET_SIZE(subclasses);
        for (Py_ssize_t i = 0; i < n; i++) {
            PyTypeObject *subclass = _PyType_CAST(PyList_GET_ITEM(subclasses, i));
            res = mro_hierarchy(subclass, temp);
            if (res < 0) {
                break;
            }
        }
        Py_DECREF(subclasses);
    }

    return res;
}

static int
type_set_bases(PyTypeObject *type, PyObject *new_bases, void *context)
{
    // Check arguments
    if (!check_set_special_type_attr(type, new_bases, "__bases__")) {
        return -1;
    }
    assert(new_bases != NULL);

    if (!PyTuple_Check(new_bases)) {
        PyErr_Format(PyExc_TypeError,
             "can only assign tuple to %s.__bases__, not %s",
                 type->tp_name, Py_TYPE(new_bases)->tp_name);
        return -1;
    }
    if (PyTuple_GET_SIZE(new_bases) == 0) {
        PyErr_Format(PyExc_TypeError,
             "can only assign non-empty tuple to %s.__bases__, not ()",
                 type->tp_name);
        return -1;
    }
    Py_ssize_t n = PyTuple_GET_SIZE(new_bases);
    for (Py_ssize_t i = 0; i < n; i++) {
        PyObject *ob = PyTuple_GET_ITEM(new_bases, i);
        if (!PyType_Check(ob)) {
            PyErr_Format(PyExc_TypeError,
                         "%s.__bases__ must be tuple of classes, not '%s'",
                         type->tp_name, Py_TYPE(ob)->tp_name);
            return -1;
        }
        PyTypeObject *base = (PyTypeObject*)ob;

        if (PyType_IsSubtype(base, type) ||
            /* In case of reentering here again through a custom mro()
               the above check is not enough since it relies on
               base->tp_mro which would gonna be updated inside
               mro_internal only upon returning from the mro().

               However, base->tp_base has already been assigned (see
               below), which in turn may cause an inheritance cycle
               through tp_base chain.  And this is definitely
               not what you want to ever happen.  */
            (base->tp_mro != NULL && type_is_subtype_base_chain(base, type)))
        {
            PyErr_SetString(PyExc_TypeError,
                            "a __bases__ item causes an inheritance cycle");
            return -1;
        }
    }

    // Compute the new MRO and the new base class
    PyTypeObject *new_base = best_base(new_bases);
    if (new_base == NULL)
        return -1;

    if (!compatible_for_assignment(type->tp_base, new_base, "__bases__")) {
        return -1;
    }

    PyObject *old_bases = type->tp_bases;
    assert(old_bases != NULL);
    PyTypeObject *old_base = type->tp_base;

    type->tp_bases = Py_NewRef(new_bases);
    type->tp_base = (PyTypeObject *)Py_NewRef(new_base);

    PyObject *temp = PyList_New(0);
    if (temp == NULL) {
        goto bail;
    }
    if (mro_hierarchy(type, temp) < 0) {
        goto undo;
    }
    Py_DECREF(temp);

    /* Take no action in case if type->tp_bases has been replaced
       through reentrance.  */
    int res;
    if (type->tp_bases == new_bases) {
        /* any base that was in __bases__ but now isn't, we
           need to remove |type| from its tp_subclasses.
           conversely, any class now in __bases__ that wasn't
           needs to have |type| added to its subclasses. */

        /* for now, sod that: just remove from all old_bases,
           add to all new_bases */
        remove_all_subclasses(type, old_bases);
        res = add_all_subclasses(type, new_bases);
        update_all_slots(type);
    }
    else {
        res = 0;
    }

    Py_DECREF(old_bases);
    Py_DECREF(old_base);

    assert(_PyType_CheckConsistency(type));
    return res;

  undo:
    n = PyList_GET_SIZE(temp);
    for (Py_ssize_t i = n - 1; i >= 0; i--) {
        PyTypeObject *cls;
        PyObject *new_mro, *old_mro = NULL;

        PyArg_UnpackTuple(PyList_GET_ITEM(temp, i),
                          "", 2, 3, &cls, &new_mro, &old_mro);
        /* Do not rollback if cls has a newer version of MRO.  */
        if (cls->tp_mro == new_mro) {
            Py_XINCREF(old_mro);
            cls->tp_mro = old_mro;
            Py_DECREF(new_mro);
        }
    }
    Py_DECREF(temp);

  bail:
    if (type->tp_bases == new_bases) {
        assert(type->tp_base == new_base);

        type->tp_bases = old_bases;
        type->tp_base = old_base;

        Py_DECREF(new_bases);
        Py_DECREF(new_base);
    }
    else {
        Py_DECREF(old_bases);
        Py_DECREF(old_base);
    }

    assert(_PyType_CheckConsistency(type));
    return -1;
}

static PyObject *
type_dict(PyTypeObject *type, void *context)
{
    if (type->tp_dict == NULL) {
        Py_RETURN_NONE;
    }
    return PyDictProxy_New(type->tp_dict);
}

static PyObject *
type_get_doc(PyTypeObject *type, void *context)
{
    PyObject *result;
    if (!(type->tp_flags & Py_TPFLAGS_HEAPTYPE) && type->tp_doc != NULL) {
        return _PyType_GetDocFromInternalDoc(type->tp_name, type->tp_doc);
    }
    result = PyDict_GetItemWithError(type->tp_dict, &_Py_ID(__doc__));
    if (result == NULL) {
        if (!PyErr_Occurred()) {
            result = Py_None;
            Py_INCREF(result);
        }
    }
    else if (Py_TYPE(result)->tp_descr_get) {
        result = Py_TYPE(result)->tp_descr_get(result, NULL,
                                               (PyObject *)type);
    }
    else {
        Py_INCREF(result);
    }
    return result;
}

static PyObject *
type_get_text_signature(PyTypeObject *type, void *context)
{
    return _PyType_GetTextSignatureFromInternalDoc(type->tp_name, type->tp_doc);
}

static int
type_set_doc(PyTypeObject *type, PyObject *value, void *context)
{
    if (!check_set_special_type_attr(type, value, "__doc__"))
        return -1;
    PyType_Modified(type);
    return PyDict_SetItem(type->tp_dict, &_Py_ID(__doc__), value);
}

static PyObject *
type_get_annotations(PyTypeObject *type, void *context)
{
    if (!(type->tp_flags & Py_TPFLAGS_HEAPTYPE)) {
        PyErr_Format(PyExc_AttributeError, "type object '%s' has no attribute '__annotations__'", type->tp_name);
        return NULL;
    }

    PyObject *annotations;
    /* there's no _PyDict_GetItemId without WithError, so let's LBYL. */
    if (PyDict_Contains(type->tp_dict, &_Py_ID(__annotations__))) {
        annotations = PyDict_GetItemWithError(
                type->tp_dict, &_Py_ID(__annotations__));
        /*
        ** PyDict_GetItemWithError could still fail,
        ** for instance with a well-timed Ctrl-C or a MemoryError.
        ** so let's be totally safe.
        */
        if (annotations) {
            if (Py_TYPE(annotations)->tp_descr_get) {
                annotations = Py_TYPE(annotations)->tp_descr_get(
                        annotations, NULL, (PyObject *)type);
            } else {
                Py_INCREF(annotations);
            }
        }
    } else {
        annotations = PyDict_New();
        if (annotations) {
            int result = PyDict_SetItem(
                    type->tp_dict, &_Py_ID(__annotations__), annotations);
            if (result) {
                Py_CLEAR(annotations);
            } else {
                PyType_Modified(type);
            }
        }
    }
    return annotations;
}

static int
type_set_annotations(PyTypeObject *type, PyObject *value, void *context)
{
    if (_PyType_HasFeature(type, Py_TPFLAGS_IMMUTABLETYPE)) {
        PyErr_Format(PyExc_TypeError,
                     "cannot set '__annotations__' attribute of immutable type '%s'",
                     type->tp_name);
        return -1;
    }

    int result;
    if (value != NULL) {
        /* set */
        result = PyDict_SetItem(type->tp_dict, &_Py_ID(__annotations__), value);
    } else {
        /* delete */
        if (!PyDict_Contains(type->tp_dict, &_Py_ID(__annotations__))) {
            PyErr_Format(PyExc_AttributeError, "__annotations__");
            return -1;
        }
        result = PyDict_DelItem(type->tp_dict, &_Py_ID(__annotations__));
    }

    if (result == 0) {
        PyType_Modified(type);
    }
    return result;
}


/*[clinic input]
type.__instancecheck__ -> bool

    instance: object
    /

Check if an object is an instance.
[clinic start generated code]*/

static int
type___instancecheck___impl(PyTypeObject *self, PyObject *instance)
/*[clinic end generated code: output=08b6bf5f591c3618 input=cdbfeaee82c01a0f]*/
{
    return _PyObject_RealIsInstance(instance, (PyObject *)self);
}

/*[clinic input]
type.__subclasscheck__ -> bool

    subclass: object
    /

Check if a class is a subclass.
[clinic start generated code]*/

static int
type___subclasscheck___impl(PyTypeObject *self, PyObject *subclass)
/*[clinic end generated code: output=97a4e51694500941 input=071b2ca9e03355f4]*/
{
    return _PyObject_RealIsSubclass(subclass, (PyObject *)self);
}


static PyGetSetDef type_getsets[] = {
    {"__name__", (getter)type_name, (setter)type_set_name, NULL},
    {"__qualname__", (getter)type_qualname, (setter)type_set_qualname, NULL},
    {"__bases__", (getter)type_get_bases, (setter)type_set_bases, NULL},
    {"__module__", (getter)type_module, (setter)type_set_module, NULL},
    {"__abstractmethods__", (getter)type_abstractmethods,
     (setter)type_set_abstractmethods, NULL},
    {"__dict__",  (getter)type_dict,  NULL, NULL},
    {"__doc__", (getter)type_get_doc, (setter)type_set_doc, NULL},
    {"__text_signature__", (getter)type_get_text_signature, NULL, NULL},
    {"__annotations__", (getter)type_get_annotations, (setter)type_set_annotations, NULL},
    {0}
};

static PyObject *
type_repr(PyTypeObject *type)
{
    if (type->tp_name == NULL) {
        // type_repr() called before the type is fully initialized
        // by PyType_Ready().
        return PyUnicode_FromFormat("<class at %p>", type);
    }

    PyObject *mod, *name, *rtn;

    mod = type_module(type, NULL);
    if (mod == NULL)
        PyErr_Clear();
    else if (!PyUnicode_Check(mod)) {
        Py_DECREF(mod);
        mod = NULL;
    }
    name = type_qualname(type, NULL);
    if (name == NULL) {
        Py_XDECREF(mod);
        return NULL;
    }

    if (mod != NULL && !_PyUnicode_Equal(mod, &_Py_ID(builtins)))
        rtn = PyUnicode_FromFormat("<class '%U.%U'>", mod, name);
    else
        rtn = PyUnicode_FromFormat("<class '%s'>", type->tp_name);

    Py_XDECREF(mod);
    Py_DECREF(name);
    return rtn;
}

static PyObject *
type_call(PyTypeObject *type, PyObject *args, PyObject *kwds)
{
    PyObject *obj;
    PyThreadState *tstate = _PyThreadState_GET();

#ifdef Py_DEBUG
    /* type_call() must not be called with an exception set,
       because it can clear it (directly or indirectly) and so the
       caller loses its exception */
    assert(!_PyErr_Occurred(tstate));
#endif

    /* Special case: type(x) should return Py_TYPE(x) */
    /* We only want type itself to accept the one-argument form (#27157) */
    if (type == &PyType_Type) {
        assert(args != NULL && PyTuple_Check(args));
        assert(kwds == NULL || PyDict_Check(kwds));
        Py_ssize_t nargs = PyTuple_GET_SIZE(args);

        if (nargs == 1 && (kwds == NULL || !PyDict_GET_SIZE(kwds))) {
            obj = (PyObject *) Py_TYPE(PyTuple_GET_ITEM(args, 0));
            Py_INCREF(obj);
            return obj;
        }

        /* SF bug 475327 -- if that didn't trigger, we need 3
           arguments. But PyArg_ParseTuple in type_new may give
           a msg saying type() needs exactly 3. */
        if (nargs != 3) {
            PyErr_SetString(PyExc_TypeError,
                            "type() takes 1 or 3 arguments");
            return NULL;
        }
    }

    if (type->tp_new == NULL) {
        _PyErr_Format(tstate, PyExc_TypeError,
                      "cannot create '%s' instances", type->tp_name);
        return NULL;
    }

    obj = type->tp_new(type, args, kwds);
    obj = _Py_CheckFunctionResult(tstate, (PyObject*)type, obj, NULL);
    if (obj == NULL)
        return NULL;

    /* If the returned object is not an instance of type,
       it won't be initialized. */
    if (!PyObject_TypeCheck(obj, type))
        return obj;

    type = Py_TYPE(obj);
    if (type->tp_init != NULL) {
        int res = type->tp_init(obj, args, kwds);
        if (res < 0) {
            assert(_PyErr_Occurred(tstate));
            Py_DECREF(obj);
            obj = NULL;
        }
        else {
            assert(!_PyErr_Occurred(tstate));
        }
    }
    return obj;
}

PyObject *
_PyType_AllocNoTrack(PyTypeObject *type, Py_ssize_t nitems)
{
    PyObject *obj;
    const size_t size = _PyObject_VAR_SIZE(type, nitems+1);
    /* note that we need to add one, for the sentinel */

    const size_t presize = _PyType_PreHeaderSize(type);
    char *alloc = PyObject_Malloc(size + presize);
    if (alloc  == NULL) {
        return PyErr_NoMemory();
    }
    obj = (PyObject *)(alloc + presize);
    if (presize) {
        ((PyObject **)alloc)[0] = NULL;
        ((PyObject **)alloc)[1] = NULL;
        _PyObject_GC_Link(obj);
    }
    memset(obj, '\0', size);

    if (type->tp_itemsize == 0) {
        _PyObject_Init(obj, type);
    }
    else {
        _PyObject_InitVar((PyVarObject *)obj, type, nitems);
    }
    return obj;
}

PyObject *
PyType_GenericAlloc(PyTypeObject *type, Py_ssize_t nitems)
{
    PyObject *obj = _PyType_AllocNoTrack(type, nitems);
    if (obj == NULL) {
        return NULL;
    }

    if (_PyType_IS_GC(type)) {
        _PyObject_GC_TRACK(obj);
    }
    return obj;
}

PyObject *
PyType_GenericNew(PyTypeObject *type, PyObject *args, PyObject *kwds)
{
    return type->tp_alloc(type, 0);
}

/* Helpers for subtyping */

static int
traverse_slots(PyTypeObject *type, PyObject *self, visitproc visit, void *arg)
{
    Py_ssize_t i, n;
    PyMemberDef *mp;

    n = Py_SIZE(type);
    mp = _PyHeapType_GET_MEMBERS((PyHeapTypeObject *)type);
    for (i = 0; i < n; i++, mp++) {
        if (mp->type == T_OBJECT_EX) {
            char *addr = (char *)self + mp->offset;
            PyObject *obj = *(PyObject **)addr;
            if (obj != NULL) {
                int err = visit(obj, arg);
                if (err)
                    return err;
            }
        }
    }
    return 0;
}

static int
subtype_traverse(PyObject *self, visitproc visit, void *arg)
{
    PyTypeObject *type, *base;
    traverseproc basetraverse;

    /* Find the nearest base with a different tp_traverse,
       and traverse slots while we're at it */
    type = Py_TYPE(self);
    base = type;
    while ((basetraverse = base->tp_traverse) == subtype_traverse) {
        if (Py_SIZE(base)) {
            int err = traverse_slots(base, self, visit, arg);
            if (err)
                return err;
        }
        base = base->tp_base;
        assert(base);
    }

    if (type->tp_dictoffset != base->tp_dictoffset) {
        assert(base->tp_dictoffset == 0);
        if (type->tp_flags & Py_TPFLAGS_MANAGED_DICT) {
            assert(type->tp_dictoffset == -1);
            int err = _PyObject_VisitManagedDict(self, visit, arg);
            if (err) {
                return err;
            }
        }
        else {
            PyObject **dictptr = _PyObject_ComputedDictPointer(self);
            if (dictptr && *dictptr) {
                Py_VISIT(*dictptr);
            }
        }
    }

    if (type->tp_flags & Py_TPFLAGS_HEAPTYPE
        && (!basetraverse || !(base->tp_flags & Py_TPFLAGS_HEAPTYPE))) {
        /* For a heaptype, the instances count as references
           to the type.          Traverse the type so the collector
           can find cycles involving this link.
           Skip this visit if basetraverse belongs to a heap type: in that
           case, basetraverse will visit the type when we call it later.
           */
        Py_VISIT(type);
    }

    if (basetraverse)
        return basetraverse(self, visit, arg);
    return 0;
}

static void
clear_slots(PyTypeObject *type, PyObject *self)
{
    Py_ssize_t i, n;
    PyMemberDef *mp;

    n = Py_SIZE(type);
    mp = _PyHeapType_GET_MEMBERS((PyHeapTypeObject *)type);
    for (i = 0; i < n; i++, mp++) {
        if (mp->type == T_OBJECT_EX && !(mp->flags & READONLY)) {
            char *addr = (char *)self + mp->offset;
            PyObject *obj = *(PyObject **)addr;
            if (obj != NULL) {
                *(PyObject **)addr = NULL;
                Py_DECREF(obj);
            }
        }
    }
}

static int
subtype_clear(PyObject *self)
{
    PyTypeObject *type, *base;
    inquiry baseclear;

    /* Find the nearest base with a different tp_clear
       and clear slots while we're at it */
    type = Py_TYPE(self);
    base = type;
    while ((baseclear = base->tp_clear) == subtype_clear) {
        if (Py_SIZE(base))
            clear_slots(base, self);
        base = base->tp_base;
        assert(base);
    }

    /* Clear the instance dict (if any), to break cycles involving only
       __dict__ slots (as in the case 'self.__dict__ is self'). */
    if (type->tp_flags & Py_TPFLAGS_MANAGED_DICT) {
        if ((base->tp_flags & Py_TPFLAGS_MANAGED_DICT) == 0) {
            _PyObject_ClearManagedDict(self);
        }
    }
    else if (type->tp_dictoffset != base->tp_dictoffset) {
        PyObject **dictptr = _PyObject_ComputedDictPointer(self);
        if (dictptr && *dictptr)
            Py_CLEAR(*dictptr);
    }

    if (baseclear)
        return baseclear(self);
    return 0;
}

static void
subtype_dealloc(PyObject *self)
{
    PyTypeObject *type, *base;
    destructor basedealloc;
    int has_finalizer;

    /* Extract the type; we expect it to be a heap type */
    type = Py_TYPE(self);
    _PyObject_ASSERT((PyObject *)type, type->tp_flags & Py_TPFLAGS_HEAPTYPE);

    /* Test whether the type has GC exactly once */

    if (!_PyType_IS_GC(type)) {
        /* A non GC dynamic type allows certain simplifications:
           there's no need to call clear_slots(), or DECREF the dict,
           or clear weakrefs. */

        /* Maybe call finalizer; exit early if resurrected */
        if (type->tp_finalize) {
            if (PyObject_CallFinalizerFromDealloc(self) < 0)
                return;
        }
        if (type->tp_del) {
            type->tp_del(self);
            if (Py_REFCNT(self) > 0) {
                return;
            }
        }

        /* Find the nearest base with a different tp_dealloc */
        base = type;
        while ((basedealloc = base->tp_dealloc) == subtype_dealloc) {
            base = base->tp_base;
            assert(base);
        }

        /* Extract the type again; tp_del may have changed it */
        type = Py_TYPE(self);

        // Don't read type memory after calling basedealloc() since basedealloc()
        // can deallocate the type and free its memory.
        int type_needs_decref = (type->tp_flags & Py_TPFLAGS_HEAPTYPE
                                 && !(base->tp_flags & Py_TPFLAGS_HEAPTYPE));

        assert((type->tp_flags & Py_TPFLAGS_MANAGED_DICT) == 0);

        /* Call the base tp_dealloc() */
        assert(basedealloc);
        basedealloc(self);

        /* Can't reference self beyond this point. It's possible tp_del switched
           our type from a HEAPTYPE to a non-HEAPTYPE, so be careful about
           reference counting. Only decref if the base type is not already a heap
           allocated type. Otherwise, basedealloc should have decref'd it already */
        if (type_needs_decref) {
            Py_DECREF(type);
        }

        /* Done */
        return;
    }

    /* We get here only if the type has GC */

    /* UnTrack and re-Track around the trashcan macro, alas */
    /* See explanation at end of function for full disclosure */
    PyObject_GC_UnTrack(self);
    Py_TRASHCAN_BEGIN(self, subtype_dealloc);

    /* Find the nearest base with a different tp_dealloc */
    base = type;
    while ((/*basedealloc =*/ base->tp_dealloc) == subtype_dealloc) {
        base = base->tp_base;
        assert(base);
    }

    has_finalizer = type->tp_finalize || type->tp_del;

    if (type->tp_finalize) {
        _PyObject_GC_TRACK(self);
        if (PyObject_CallFinalizerFromDealloc(self) < 0) {
            /* Resurrected */
            goto endlabel;
        }
        _PyObject_GC_UNTRACK(self);
    }
    /*
      If we added a weaklist, we clear it. Do this *before* calling tp_del,
      clearing slots, or clearing the instance dict.

      GC tracking must be off at this point. weakref callbacks (if any, and
      whether directly here or indirectly in something we call) may trigger GC,
      and if self is tracked at that point, it will look like trash to GC and GC
      will try to delete self again.
    */
    if (type->tp_weaklistoffset && !base->tp_weaklistoffset) {
        PyObject_ClearWeakRefs(self);
    }

    if (type->tp_del) {
        _PyObject_GC_TRACK(self);
        type->tp_del(self);
        if (Py_REFCNT(self) > 0) {
            /* Resurrected */
            goto endlabel;
        }
        _PyObject_GC_UNTRACK(self);
    }
    if (has_finalizer) {
        /* New weakrefs could be created during the finalizer call.
           If this occurs, clear them out without calling their
           finalizers since they might rely on part of the object
           being finalized that has already been destroyed. */
        if (type->tp_weaklistoffset && !base->tp_weaklistoffset) {
            /* Modeled after GET_WEAKREFS_LISTPTR().

               This is never triggered for static types so we can avoid the
               (slightly) more costly _PyObject_GET_WEAKREFS_LISTPTR(). */
            PyWeakReference **list = \
                _PyObject_GET_WEAKREFS_LISTPTR_FROM_OFFSET(self);
            while (*list) {
                _PyWeakref_ClearRef(*list);
            }
        }
    }

    /*  Clear slots up to the nearest base with a different tp_dealloc */
    base = type;
    while ((basedealloc = base->tp_dealloc) == subtype_dealloc) {
        if (Py_SIZE(base))
            clear_slots(base, self);
        base = base->tp_base;
        assert(base);
    }

    /* If we added a dict, DECREF it, or free inline values. */
    if (type->tp_flags & Py_TPFLAGS_MANAGED_DICT) {
        PyDictOrValues *dorv_ptr = _PyObject_DictOrValuesPointer(self);
        if (_PyDictOrValues_IsValues(*dorv_ptr)) {
            _PyObject_FreeInstanceAttributes(self);
        }
        else {
            Py_XDECREF(_PyDictOrValues_GetDict(*dorv_ptr));
        }
        dorv_ptr->values = NULL;
    }
    else if (type->tp_dictoffset && !base->tp_dictoffset) {
        PyObject **dictptr = _PyObject_ComputedDictPointer(self);
        if (dictptr != NULL) {
            PyObject *dict = *dictptr;
            if (dict != NULL) {
                Py_DECREF(dict);
                *dictptr = NULL;
            }
        }
    }

    /* Extract the type again; tp_del may have changed it */
    type = Py_TYPE(self);

    /* Call the base tp_dealloc(); first retrack self if
     * basedealloc knows about gc.
     */
    if (_PyType_IS_GC(base)) {
        _PyObject_GC_TRACK(self);
    }

    // Don't read type memory after calling basedealloc() since basedealloc()
    // can deallocate the type and free its memory.
    int type_needs_decref = (type->tp_flags & Py_TPFLAGS_HEAPTYPE
                             && !(base->tp_flags & Py_TPFLAGS_HEAPTYPE));

    assert(basedealloc);
    basedealloc(self);

    /* Can't reference self beyond this point. It's possible tp_del switched
       our type from a HEAPTYPE to a non-HEAPTYPE, so be careful about
       reference counting. Only decref if the base type is not already a heap
       allocated type. Otherwise, basedealloc should have decref'd it already */
    if (type_needs_decref) {
        Py_DECREF(type);
    }

  endlabel:
    Py_TRASHCAN_END

    /* Explanation of the weirdness around the trashcan macros:

       Q. What do the trashcan macros do?

       A. Read the comment titled "Trashcan mechanism" in object.h.
          For one, this explains why there must be a call to GC-untrack
          before the trashcan begin macro.      Without understanding the
          trashcan code, the answers to the following questions don't make
          sense.

       Q. Why do we GC-untrack before the trashcan and then immediately
          GC-track again afterward?

       A. In the case that the base class is GC-aware, the base class
          probably GC-untracks the object.      If it does that using the
          UNTRACK macro, this will crash when the object is already
          untracked.  Because we don't know what the base class does, the
          only safe thing is to make sure the object is tracked when we
          call the base class dealloc.  But...  The trashcan begin macro
          requires that the object is *untracked* before it is called.  So
          the dance becomes:

         GC untrack
         trashcan begin
         GC track

       Q. Why did the last question say "immediately GC-track again"?
          It's nowhere near immediately.

       A. Because the code *used* to re-track immediately.      Bad Idea.
          self has a refcount of 0, and if gc ever gets its hands on it
          (which can happen if any weakref callback gets invoked), it
          looks like trash to gc too, and gc also tries to delete self
          then.  But we're already deleting self.  Double deallocation is
          a subtle disaster.
    */
}

static PyTypeObject *solid_base(PyTypeObject *type);

/* type test with subclassing support */

static int
type_is_subtype_base_chain(PyTypeObject *a, PyTypeObject *b)
{
    do {
        if (a == b)
            return 1;
        a = a->tp_base;
    } while (a != NULL);

    return (b == &PyBaseObject_Type);
}

int
PyType_IsSubtype(PyTypeObject *a, PyTypeObject *b)
{
    PyObject *mro;

    mro = a->tp_mro;
    if (mro != NULL) {
        /* Deal with multiple inheritance without recursion
           by walking the MRO tuple */
        Py_ssize_t i, n;
        assert(PyTuple_Check(mro));
        n = PyTuple_GET_SIZE(mro);
        for (i = 0; i < n; i++) {
            if (PyTuple_GET_ITEM(mro, i) == (PyObject *)b)
                return 1;
        }
        return 0;
    }
    else
        /* a is not completely initialized yet; follow tp_base */
        return type_is_subtype_base_chain(a, b);
}

/* Routines to do a method lookup in the type without looking in the
   instance dictionary (so we can't use PyObject_GetAttr) but still
   binding it to the instance.

   Variants:

   - _PyObject_LookupSpecial() returns NULL without raising an exception
     when the _PyType_Lookup() call fails;

   - lookup_maybe_method() and lookup_method() are internal routines similar
     to _PyObject_LookupSpecial(), but can return unbound PyFunction
     to avoid temporary method object. Pass self as first argument when
     unbound == 1.
*/

PyObject *
_PyObject_LookupSpecial(PyObject *self, PyObject *attr)
{
    PyObject *res;

    res = _PyType_Lookup(Py_TYPE(self), attr);
    if (res != NULL) {
        descrgetfunc f;
        if ((f = Py_TYPE(res)->tp_descr_get) == NULL)
            Py_INCREF(res);
        else
            res = f(res, self, (PyObject *)(Py_TYPE(self)));
    }
    return res;
}

PyObject *
_PyObject_LookupSpecialId(PyObject *self, _Py_Identifier *attrid)
{
    PyObject *attr = _PyUnicode_FromId(attrid);   /* borrowed */
    if (attr == NULL)
        return NULL;
    return _PyObject_LookupSpecial(self, attr);
}

static PyObject *
lookup_maybe_method(PyObject *self, PyObject *attr, int *unbound)
{
    PyObject *res = _PyType_Lookup(Py_TYPE(self), attr);
    if (res == NULL) {
        return NULL;
    }

    if (_PyType_HasFeature(Py_TYPE(res), Py_TPFLAGS_METHOD_DESCRIPTOR)) {
        /* Avoid temporary PyMethodObject */
        *unbound = 1;
        Py_INCREF(res);
    }
    else {
        *unbound = 0;
        descrgetfunc f = Py_TYPE(res)->tp_descr_get;
        if (f == NULL) {
            Py_INCREF(res);
        }
        else {
            res = f(res, self, (PyObject *)(Py_TYPE(self)));
        }
    }
    return res;
}

static PyObject *
lookup_method(PyObject *self, PyObject *attr, int *unbound)
{
    PyObject *res = lookup_maybe_method(self, attr, unbound);
    if (res == NULL && !PyErr_Occurred()) {
        PyErr_SetObject(PyExc_AttributeError, attr);
    }
    return res;
}


static inline PyObject*
vectorcall_unbound(PyThreadState *tstate, int unbound, PyObject *func,
                   PyObject *const *args, Py_ssize_t nargs)
{
    size_t nargsf = nargs;
    if (!unbound) {
        /* Skip self argument, freeing up args[0] to use for
         * PY_VECTORCALL_ARGUMENTS_OFFSET */
        args++;
        nargsf = nargsf - 1 + PY_VECTORCALL_ARGUMENTS_OFFSET;
    }
    EVAL_CALL_STAT_INC_IF_FUNCTION(EVAL_CALL_SLOT, func);
    return _PyObject_VectorcallTstate(tstate, func, args, nargsf, NULL);
}

static PyObject*
call_unbound_noarg(int unbound, PyObject *func, PyObject *self)
{
    if (unbound) {
        return PyObject_CallOneArg(func, self);
    }
    else {
        return _PyObject_CallNoArgs(func);
    }
}

/* A variation of PyObject_CallMethod* that uses lookup_method()
   instead of PyObject_GetAttrString().

   args is an argument vector of length nargs. The first element in this
   vector is the special object "self" which is used for the method lookup */
static PyObject *
vectorcall_method(PyObject *name, PyObject *const *args, Py_ssize_t nargs)
{
    assert(nargs >= 1);

    PyThreadState *tstate = _PyThreadState_GET();
    int unbound;
    PyObject *self = args[0];
    PyObject *func = lookup_method(self, name, &unbound);
    if (func == NULL) {
        return NULL;
    }
    PyObject *retval = vectorcall_unbound(tstate, unbound, func, args, nargs);
    Py_DECREF(func);
    return retval;
}

/* Clone of vectorcall_method() that returns NotImplemented
 * when the lookup fails. */
static PyObject *
vectorcall_maybe(PyThreadState *tstate, PyObject *name,
                 PyObject *const *args, Py_ssize_t nargs)
{
    assert(nargs >= 1);

    int unbound;
    PyObject *self = args[0];
    PyObject *func = lookup_maybe_method(self, name, &unbound);
    if (func == NULL) {
        if (!PyErr_Occurred())
            Py_RETURN_NOTIMPLEMENTED;
        return NULL;
    }
    PyObject *retval = vectorcall_unbound(tstate, unbound, func, args, nargs);
    Py_DECREF(func);
    return retval;
}

/*
    Method resolution order algorithm C3 described in
    "A Monotonic Superclass Linearization for Dylan",
    by Kim Barrett, Bob Cassel, Paul Haahr,
    David A. Moon, Keith Playford, and P. Tucker Withington.
    (OOPSLA 1996)

    Some notes about the rules implied by C3:

    No duplicate bases.
    It isn't legal to repeat a class in a list of base classes.

    The next three properties are the 3 constraints in "C3".

    Local precedence order.
    If A precedes B in C's MRO, then A will precede B in the MRO of all
    subclasses of C.

    Monotonicity.
    The MRO of a class must be an extension without reordering of the
    MRO of each of its superclasses.

    Extended Precedence Graph (EPG).
    Linearization is consistent if there is a path in the EPG from
    each class to all its successors in the linearization.  See
    the paper for definition of EPG.
 */

static int
tail_contains(PyObject *tuple, int whence, PyObject *o)
{
    Py_ssize_t j, size;
    size = PyTuple_GET_SIZE(tuple);

    for (j = whence+1; j < size; j++) {
        if (PyTuple_GET_ITEM(tuple, j) == o)
            return 1;
    }
    return 0;
}

static PyObject *
class_name(PyObject *cls)
{
    PyObject *name;
    if (_PyObject_LookupAttr(cls, &_Py_ID(__name__), &name) == 0) {
        name = PyObject_Repr(cls);
    }
    return name;
}

static int
check_duplicates(PyObject *tuple)
{
    Py_ssize_t i, j, n;
    /* Let's use a quadratic time algorithm,
       assuming that the bases tuples is short.
    */
    n = PyTuple_GET_SIZE(tuple);
    for (i = 0; i < n; i++) {
        PyObject *o = PyTuple_GET_ITEM(tuple, i);
        for (j = i + 1; j < n; j++) {
            if (PyTuple_GET_ITEM(tuple, j) == o) {
                o = class_name(o);
                if (o != NULL) {
                    if (PyUnicode_Check(o)) {
                        PyErr_Format(PyExc_TypeError,
                                     "duplicate base class %U", o);
                    }
                    else {
                        PyErr_SetString(PyExc_TypeError,
                                        "duplicate base class");
                    }
                    Py_DECREF(o);
                }
                return -1;
            }
        }
    }
    return 0;
}

/* Raise a TypeError for an MRO order disagreement.

   It's hard to produce a good error message.  In the absence of better
   insight into error reporting, report the classes that were candidates
   to be put next into the MRO.  There is some conflict between the
   order in which they should be put in the MRO, but it's hard to
   diagnose what constraint can't be satisfied.
*/

static void
set_mro_error(PyObject **to_merge, Py_ssize_t to_merge_size, int *remain)
{
    Py_ssize_t i, n, off;
    char buf[1000];
    PyObject *k, *v;
    PyObject *set = PyDict_New();
    if (!set) return;

    for (i = 0; i < to_merge_size; i++) {
        PyObject *L = to_merge[i];
        if (remain[i] < PyTuple_GET_SIZE(L)) {
            PyObject *c = PyTuple_GET_ITEM(L, remain[i]);
            if (PyDict_SetItem(set, c, Py_None) < 0) {
                Py_DECREF(set);
                return;
            }
        }
    }
    n = PyDict_GET_SIZE(set);

    off = PyOS_snprintf(buf, sizeof(buf), "Cannot create a \
consistent method resolution\norder (MRO) for bases");
    i = 0;
    while (PyDict_Next(set, &i, &k, &v) && (size_t)off < sizeof(buf)) {
        PyObject *name = class_name(k);
        const char *name_str = NULL;
        if (name != NULL) {
            if (PyUnicode_Check(name)) {
                name_str = PyUnicode_AsUTF8(name);
            }
            else {
                name_str = "?";
            }
        }
        if (name_str == NULL) {
            Py_XDECREF(name);
            Py_DECREF(set);
            return;
        }
        off += PyOS_snprintf(buf + off, sizeof(buf) - off, " %s", name_str);
        Py_XDECREF(name);
        if (--n && (size_t)(off+1) < sizeof(buf)) {
            buf[off++] = ',';
            buf[off] = '\0';
        }
    }
    PyErr_SetString(PyExc_TypeError, buf);
    Py_DECREF(set);
}

static int
pmerge(PyObject *acc, PyObject **to_merge, Py_ssize_t to_merge_size)
{
    int res = 0;
    Py_ssize_t i, j, empty_cnt;
    int *remain;

    /* remain stores an index into each sublist of to_merge.
       remain[i] is the index of the next base in to_merge[i]
       that is not included in acc.
    */
    remain = PyMem_New(int, to_merge_size);
    if (remain == NULL) {
        PyErr_NoMemory();
        return -1;
    }
    for (i = 0; i < to_merge_size; i++)
        remain[i] = 0;

  again:
    empty_cnt = 0;
    for (i = 0; i < to_merge_size; i++) {
        PyObject *candidate;

        PyObject *cur_tuple = to_merge[i];

        if (remain[i] >= PyTuple_GET_SIZE(cur_tuple)) {
            empty_cnt++;
            continue;
        }

        /* Choose next candidate for MRO.

           The input sequences alone can determine the choice.
           If not, choose the class which appears in the MRO
           of the earliest direct superclass of the new class.
        */

        candidate = PyTuple_GET_ITEM(cur_tuple, remain[i]);
        for (j = 0; j < to_merge_size; j++) {
            PyObject *j_lst = to_merge[j];
            if (tail_contains(j_lst, remain[j], candidate))
                goto skip; /* continue outer loop */
        }
        res = PyList_Append(acc, candidate);
        if (res < 0)
            goto out;

        for (j = 0; j < to_merge_size; j++) {
            PyObject *j_lst = to_merge[j];
            if (remain[j] < PyTuple_GET_SIZE(j_lst) &&
                PyTuple_GET_ITEM(j_lst, remain[j]) == candidate) {
                remain[j]++;
            }
        }
        goto again;
      skip: ;
    }

    if (empty_cnt != to_merge_size) {
        set_mro_error(to_merge, to_merge_size, remain);
        res = -1;
    }

  out:
    PyMem_Free(remain);

    return res;
}

static PyObject *
mro_implementation(PyTypeObject *type)
{
    if (!_PyType_IsReady(type)) {
        if (PyType_Ready(type) < 0)
            return NULL;
    }

    PyObject *bases = type->tp_bases;
    Py_ssize_t n = PyTuple_GET_SIZE(bases);
    for (Py_ssize_t i = 0; i < n; i++) {
        PyTypeObject *base = _PyType_CAST(PyTuple_GET_ITEM(bases, i));
        if (base->tp_mro == NULL) {
            PyErr_Format(PyExc_TypeError,
                         "Cannot extend an incomplete type '%.100s'",
                         base->tp_name);
            return NULL;
        }
        assert(PyTuple_Check(base->tp_mro));
    }

    if (n == 1) {
        /* Fast path: if there is a single base, constructing the MRO
         * is trivial.
         */
        PyTypeObject *base = _PyType_CAST(PyTuple_GET_ITEM(bases, 0));
        Py_ssize_t k = PyTuple_GET_SIZE(base->tp_mro);
        PyObject *result = PyTuple_New(k + 1);
        if (result == NULL) {
            return NULL;
        }

        Py_INCREF(type);
        PyTuple_SET_ITEM(result, 0, (PyObject *) type);
        for (Py_ssize_t i = 0; i < k; i++) {
            PyObject *cls = PyTuple_GET_ITEM(base->tp_mro, i);
            Py_INCREF(cls);
            PyTuple_SET_ITEM(result, i + 1, cls);
        }
        return result;
    }

    /* This is just a basic sanity check. */
    if (check_duplicates(bases) < 0) {
        return NULL;
    }

    /* Find a superclass linearization that honors the constraints
       of the explicit tuples of bases and the constraints implied by
       each base class.

       to_merge is an array of tuples, where each tuple is a superclass
       linearization implied by a base class.  The last element of
       to_merge is the declared tuple of bases.
    */
    PyObject **to_merge = PyMem_New(PyObject *, n + 1);
    if (to_merge == NULL) {
        PyErr_NoMemory();
        return NULL;
    }

    for (Py_ssize_t i = 0; i < n; i++) {
        PyTypeObject *base = _PyType_CAST(PyTuple_GET_ITEM(bases, i));
        to_merge[i] = base->tp_mro;
    }
    to_merge[n] = bases;

    PyObject *result = PyList_New(1);
    if (result == NULL) {
        PyMem_Free(to_merge);
        return NULL;
    }

    Py_INCREF(type);
    PyList_SET_ITEM(result, 0, (PyObject *)type);
    if (pmerge(result, to_merge, n + 1) < 0) {
        Py_CLEAR(result);
    }
    PyMem_Free(to_merge);

    return result;
}

/*[clinic input]
type.mro

Return a type's method resolution order.
[clinic start generated code]*/

static PyObject *
type_mro_impl(PyTypeObject *self)
/*[clinic end generated code: output=bffc4a39b5b57027 input=28414f4e156db28d]*/
{
    PyObject *seq;
    seq = mro_implementation(self);
    if (seq != NULL && !PyList_Check(seq)) {
        Py_SETREF(seq, PySequence_List(seq));
    }
    return seq;
}

static int
mro_check(PyTypeObject *type, PyObject *mro)
{
    PyTypeObject *solid;
    Py_ssize_t i, n;

    solid = solid_base(type);

    n = PyTuple_GET_SIZE(mro);
    for (i = 0; i < n; i++) {
        PyObject *obj = PyTuple_GET_ITEM(mro, i);
        if (!PyType_Check(obj)) {
            PyErr_Format(
                PyExc_TypeError,
                "mro() returned a non-class ('%.500s')",
                Py_TYPE(obj)->tp_name);
            return -1;
        }
        PyTypeObject *base = (PyTypeObject*)obj;

        if (!PyType_IsSubtype(solid, solid_base(base))) {
            PyErr_Format(
                PyExc_TypeError,
                "mro() returned base with unsuitable layout ('%.500s')",
                base->tp_name);
            return -1;
        }
    }

    return 0;
}

/* Lookups an mcls.mro method, invokes it and checks the result (if needed,
   in case of a custom mro() implementation).

   Keep in mind that during execution of this function type->tp_mro
   can be replaced due to possible reentrance (for example,
   through type_set_bases):

      - when looking up the mcls.mro attribute (it could be
        a user-provided descriptor);

      - from inside a custom mro() itself;

      - through a finalizer of the return value of mro().
*/
static PyObject *
mro_invoke(PyTypeObject *type)
{
    PyObject *mro_result;
    PyObject *new_mro;
    const int custom = !Py_IS_TYPE(type, &PyType_Type);

    if (custom) {
        int unbound;
        PyObject *mro_meth = lookup_method(
            (PyObject *)type, &_Py_ID(mro), &unbound);
        if (mro_meth == NULL)
            return NULL;
        mro_result = call_unbound_noarg(unbound, mro_meth, (PyObject *)type);
        Py_DECREF(mro_meth);
    }
    else {
        mro_result = mro_implementation(type);
    }
    if (mro_result == NULL)
        return NULL;

    new_mro = PySequence_Tuple(mro_result);
    Py_DECREF(mro_result);
    if (new_mro == NULL) {
        return NULL;
    }

    if (PyTuple_GET_SIZE(new_mro) == 0) {
        Py_DECREF(new_mro);
        PyErr_Format(PyExc_TypeError, "type MRO must not be empty");
        return NULL;
    }

    if (custom && mro_check(type, new_mro) < 0) {
        Py_DECREF(new_mro);
        return NULL;
    }
    return new_mro;
}

/* Calculates and assigns a new MRO to type->tp_mro.
   Return values and invariants:

     - Returns 1 if a new MRO value has been set to type->tp_mro due to
       this call of mro_internal (no tricky reentrancy and no errors).

       In case if p_old_mro argument is not NULL, a previous value
       of type->tp_mro is put there, and the ownership of this
       reference is transferred to a caller.
       Otherwise, the previous value (if any) is decref'ed.

     - Returns 0 in case when type->tp_mro gets changed because of
       reentering here through a custom mro() (see a comment to mro_invoke).

       In this case, a refcount of an old type->tp_mro is adjusted
       somewhere deeper in the call stack (by the innermost mro_internal
       or its caller) and may become zero upon returning from here.
       This also implies that the whole hierarchy of subclasses of the type
       has seen the new value and updated their MRO accordingly.

     - Returns -1 in case of an error.
*/
static int
mro_internal(PyTypeObject *type, PyObject **p_old_mro)
{
    PyObject *new_mro, *old_mro;
    int reent;

    /* Keep a reference to be able to do a reentrancy check below.
       Don't let old_mro be GC'ed and its address be reused for
       another object, like (suddenly!) a new tp_mro.  */
    old_mro = type->tp_mro;
    Py_XINCREF(old_mro);
    new_mro = mro_invoke(type);  /* might cause reentrance */
    reent = (type->tp_mro != old_mro);
    Py_XDECREF(old_mro);
    if (new_mro == NULL) {
        return -1;
    }

    if (reent) {
        Py_DECREF(new_mro);
        return 0;
    }

    type->tp_mro = new_mro;

    type_mro_modified(type, type->tp_mro);
    /* corner case: the super class might have been hidden
       from the custom MRO */
    type_mro_modified(type, type->tp_bases);

    PyType_Modified(type);

    if (p_old_mro != NULL)
        *p_old_mro = old_mro;  /* transfer the ownership */
    else
        Py_XDECREF(old_mro);

    return 1;
}

/* Calculate the best base amongst multiple base classes.
   This is the first one that's on the path to the "solid base". */

static PyTypeObject *
best_base(PyObject *bases)
{
    Py_ssize_t i, n;
    PyTypeObject *base, *winner, *candidate;

    assert(PyTuple_Check(bases));
    n = PyTuple_GET_SIZE(bases);
    assert(n > 0);
    base = NULL;
    winner = NULL;
    for (i = 0; i < n; i++) {
        PyObject *base_proto = PyTuple_GET_ITEM(bases, i);
        if (!PyType_Check(base_proto)) {
            PyErr_SetString(
                PyExc_TypeError,
                "bases must be types");
            return NULL;
        }
        PyTypeObject *base_i = (PyTypeObject *)base_proto;

        if (!_PyType_IsReady(base_i)) {
            if (PyType_Ready(base_i) < 0)
                return NULL;
        }
        if (!_PyType_HasFeature(base_i, Py_TPFLAGS_BASETYPE)) {
            PyErr_Format(PyExc_TypeError,
                         "type '%.100s' is not an acceptable base type",
                         base_i->tp_name);
            return NULL;
        }
        candidate = solid_base(base_i);
        if (winner == NULL) {
            winner = candidate;
            base = base_i;
        }
        else if (PyType_IsSubtype(winner, candidate))
            ;
        else if (PyType_IsSubtype(candidate, winner)) {
            winner = candidate;
            base = base_i;
        }
        else {
            PyErr_SetString(
                PyExc_TypeError,
                "multiple bases have "
                "instance lay-out conflict");
            return NULL;
        }
    }
    assert (base != NULL);

    return base;
}

static int
shape_differs(PyTypeObject *t1, PyTypeObject *t2)
{
    return (
        t1->tp_basicsize != t2->tp_basicsize ||
        t1->tp_itemsize != t2->tp_itemsize
    );
}

static PyTypeObject *
solid_base(PyTypeObject *type)
{
    PyTypeObject *base;

    if (type->tp_base) {
        base = solid_base(type->tp_base);
    }
    else {
        base = &PyBaseObject_Type;
    }
    if (shape_differs(type, base)) {
        return type;
    }
    else {
        return base;
    }
}

static void object_dealloc(PyObject *);
static PyObject *object_new(PyTypeObject *, PyObject *, PyObject *);
static int object_init(PyObject *, PyObject *, PyObject *);
static int update_slot(PyTypeObject *, PyObject *);
static void fixup_slot_dispatchers(PyTypeObject *);
static int type_new_set_names(PyTypeObject *);
static int type_new_init_subclass(PyTypeObject *, PyObject *);

/*
 * Helpers for  __dict__ descriptor.  We don't want to expose the dicts
 * inherited from various builtin types.  The builtin base usually provides
 * its own __dict__ descriptor, so we use that when we can.
 */
static PyTypeObject *
get_builtin_base_with_dict(PyTypeObject *type)
{
    while (type->tp_base != NULL) {
        if (type->tp_dictoffset != 0 &&
            !(type->tp_flags & Py_TPFLAGS_HEAPTYPE))
            return type;
        type = type->tp_base;
    }
    return NULL;
}

static PyObject *
get_dict_descriptor(PyTypeObject *type)
{
    PyObject *descr;

    descr = _PyType_Lookup(type, &_Py_ID(__dict__));
    if (descr == NULL || !PyDescr_IsData(descr))
        return NULL;

    return descr;
}

static void
raise_dict_descr_error(PyObject *obj)
{
    PyErr_Format(PyExc_TypeError,
                 "this __dict__ descriptor does not support "
                 "'%.200s' objects", Py_TYPE(obj)->tp_name);
}

static PyObject *
subtype_dict(PyObject *obj, void *context)
{
    PyTypeObject *base;

    base = get_builtin_base_with_dict(Py_TYPE(obj));
    if (base != NULL) {
        descrgetfunc func;
        PyObject *descr = get_dict_descriptor(base);
        if (descr == NULL) {
            raise_dict_descr_error(obj);
            return NULL;
        }
        func = Py_TYPE(descr)->tp_descr_get;
        if (func == NULL) {
            raise_dict_descr_error(obj);
            return NULL;
        }
        return func(descr, obj, (PyObject *)(Py_TYPE(obj)));
    }
    return PyObject_GenericGetDict(obj, context);
}

static int
subtype_setdict(PyObject *obj, PyObject *value, void *context)
{
    PyObject **dictptr;
    PyTypeObject *base;

    base = get_builtin_base_with_dict(Py_TYPE(obj));
    if (base != NULL) {
        descrsetfunc func;
        PyObject *descr = get_dict_descriptor(base);
        if (descr == NULL) {
            raise_dict_descr_error(obj);
            return -1;
        }
        func = Py_TYPE(descr)->tp_descr_set;
        if (func == NULL) {
            raise_dict_descr_error(obj);
            return -1;
        }
        return func(descr, obj, value);
    }
    /* Almost like PyObject_GenericSetDict, but allow __dict__ to be deleted. */
    dictptr = _PyObject_GetDictPtr(obj);
    if (dictptr == NULL) {
        PyErr_SetString(PyExc_AttributeError,
                        "This object has no __dict__");
        return -1;
    }
    if (value != NULL && !PyDict_Check(value)) {
        PyErr_Format(PyExc_TypeError,
                     "__dict__ must be set to a dictionary, "
                     "not a '%.200s'", Py_TYPE(value)->tp_name);
        return -1;
    }
    Py_XINCREF(value);
    Py_XSETREF(*dictptr, value);
    return 0;
}

static PyObject *
subtype_getweakref(PyObject *obj, void *context)
{
    PyObject **weaklistptr;
    PyObject *result;
    PyTypeObject *type = Py_TYPE(obj);

    if (type->tp_weaklistoffset == 0) {
        PyErr_SetString(PyExc_AttributeError,
                        "This object has no __weakref__");
        return NULL;
    }
    _PyObject_ASSERT((PyObject *)type,
                     type->tp_weaklistoffset > 0 ||
                     type->tp_weaklistoffset == MANAGED_WEAKREF_OFFSET);
    _PyObject_ASSERT((PyObject *)type,
                     ((type->tp_weaklistoffset + (Py_ssize_t)sizeof(PyObject *))
                      <= type->tp_basicsize));
    weaklistptr = (PyObject **)((char *)obj + type->tp_weaklistoffset);
    if (*weaklistptr == NULL)
        result = Py_None;
    else
        result = *weaklistptr;
    Py_INCREF(result);
    return result;
}

/* Three variants on the subtype_getsets list. */

static PyGetSetDef subtype_getsets_full[] = {
    {"__dict__", subtype_dict, subtype_setdict,
     PyDoc_STR("dictionary for instance variables (if defined)")},
    {"__weakref__", subtype_getweakref, NULL,
     PyDoc_STR("list of weak references to the object (if defined)")},
    {0}
};

static PyGetSetDef subtype_getsets_dict_only[] = {
    {"__dict__", subtype_dict, subtype_setdict,
     PyDoc_STR("dictionary for instance variables (if defined)")},
    {0}
};

static PyGetSetDef subtype_getsets_weakref_only[] = {
    {"__weakref__", subtype_getweakref, NULL,
     PyDoc_STR("list of weak references to the object (if defined)")},
    {0}
};

static int
valid_identifier(PyObject *s)
{
    if (!PyUnicode_Check(s)) {
        PyErr_Format(PyExc_TypeError,
                     "__slots__ items must be strings, not '%.200s'",
                     Py_TYPE(s)->tp_name);
        return 0;
    }
    if (!PyUnicode_IsIdentifier(s)) {
        PyErr_SetString(PyExc_TypeError,
                        "__slots__ must be identifiers");
        return 0;
    }
    return 1;
}

static int
type_init(PyObject *cls, PyObject *args, PyObject *kwds)
{
    assert(args != NULL && PyTuple_Check(args));
    assert(kwds == NULL || PyDict_Check(kwds));

    if (kwds != NULL && PyTuple_GET_SIZE(args) == 1 &&
        PyDict_GET_SIZE(kwds) != 0) {
        PyErr_SetString(PyExc_TypeError,
                        "type.__init__() takes no keyword arguments");
        return -1;
    }

    if ((PyTuple_GET_SIZE(args) != 1 && PyTuple_GET_SIZE(args) != 3)) {
        PyErr_SetString(PyExc_TypeError,
                        "type.__init__() takes 1 or 3 arguments");
        return -1;
    }

    return 0;
}


unsigned long
PyType_GetFlags(PyTypeObject *type)
{
    return type->tp_flags;
}


int
PyType_SUPPORTS_WEAKREFS(PyTypeObject *type)
{
    return _PyType_SUPPORTS_WEAKREFS(type);
}


/* Determine the most derived metatype. */
PyTypeObject *
_PyType_CalculateMetaclass(PyTypeObject *metatype, PyObject *bases)
{
    Py_ssize_t i, nbases;
    PyTypeObject *winner;
    PyObject *tmp;
    PyTypeObject *tmptype;

    /* Determine the proper metatype to deal with this,
       and check for metatype conflicts while we're at it.
       Note that if some other metatype wins to contract,
       it's possible that its instances are not types. */

    nbases = PyTuple_GET_SIZE(bases);
    winner = metatype;
    for (i = 0; i < nbases; i++) {
        tmp = PyTuple_GET_ITEM(bases, i);
        tmptype = Py_TYPE(tmp);
        if (PyType_IsSubtype(winner, tmptype))
            continue;
        if (PyType_IsSubtype(tmptype, winner)) {
            winner = tmptype;
            continue;
        }
        /* else: */
        PyErr_SetString(PyExc_TypeError,
                        "metaclass conflict: "
                        "the metaclass of a derived class "
                        "must be a (non-strict) subclass "
                        "of the metaclasses of all its bases");
        return NULL;
    }
    return winner;
}


// Forward declaration
static PyObject *
type_new(PyTypeObject *metatype, PyObject *args, PyObject *kwds);

typedef struct {
    PyTypeObject *metatype;
    PyObject *args;
    PyObject *kwds;
    PyObject *orig_dict;
    PyObject *name;
    PyObject *bases;
    PyTypeObject *base;
    PyObject *slots;
    Py_ssize_t nslot;
    int add_dict;
    int add_weak;
    int may_add_dict;
    int may_add_weak;
} type_new_ctx;


/* Check for valid slot names and two special cases */
static int
type_new_visit_slots(type_new_ctx *ctx)
{
    PyObject *slots = ctx->slots;
    Py_ssize_t nslot = ctx->nslot;
    for (Py_ssize_t i = 0; i < nslot; i++) {
        PyObject *name = PyTuple_GET_ITEM(slots, i);
        if (!valid_identifier(name)) {
            return -1;
        }
        assert(PyUnicode_Check(name));
        if (_PyUnicode_Equal(name, &_Py_ID(__dict__))) {
            if (!ctx->may_add_dict || ctx->add_dict != 0) {
                PyErr_SetString(PyExc_TypeError,
                    "__dict__ slot disallowed: "
                    "we already got one");
                return -1;
            }
            ctx->add_dict++;
        }
        if (_PyUnicode_Equal(name, &_Py_ID(__weakref__))) {
            if (!ctx->may_add_weak || ctx->add_weak != 0) {
                PyErr_SetString(PyExc_TypeError,
                    "__weakref__ slot disallowed: "
                    "either we already got one, "
                    "or __itemsize__ != 0");
                return -1;
            }
            ctx->add_weak++;
        }
    }
    return 0;
}


/* Copy slots into a list, mangle names and sort them.
   Sorted names are needed for __class__ assignment.
   Convert them back to tuple at the end.
*/
static PyObject*
type_new_copy_slots(type_new_ctx *ctx, PyObject *dict)
{
    PyObject *slots = ctx->slots;
    Py_ssize_t nslot = ctx->nslot;

    Py_ssize_t new_nslot = nslot - ctx->add_dict - ctx->add_weak;
    PyObject *new_slots = PyList_New(new_nslot);
    if (new_slots == NULL) {
        return NULL;
    }

    Py_ssize_t j = 0;
    for (Py_ssize_t i = 0; i < nslot; i++) {
        PyObject *slot = PyTuple_GET_ITEM(slots, i);
        if ((ctx->add_dict && _PyUnicode_Equal(slot, &_Py_ID(__dict__))) ||
            (ctx->add_weak && _PyUnicode_Equal(slot, &_Py_ID(__weakref__))))
        {
            continue;
        }

        slot =_Py_Mangle(ctx->name, slot);
        if (!slot) {
            goto error;
        }
        PyList_SET_ITEM(new_slots, j, slot);

        int r = PyDict_Contains(dict, slot);
        if (r < 0) {
            goto error;
        }
        if (r > 0) {
            /* CPython inserts __qualname__ and __classcell__ (when needed)
               into the namespace when creating a class.  They will be deleted
               below so won't act as class variables. */
            if (!_PyUnicode_Equal(slot, &_Py_ID(__qualname__)) &&
                !_PyUnicode_Equal(slot, &_Py_ID(__classcell__)))
            {
                PyErr_Format(PyExc_ValueError,
                             "%R in __slots__ conflicts with class variable",
                             slot);
                goto error;
            }
        }

        j++;
    }
    assert(j == new_nslot);

    if (PyList_Sort(new_slots) == -1) {
        goto error;
    }

    PyObject *tuple = PyList_AsTuple(new_slots);
    Py_DECREF(new_slots);
    if (tuple == NULL) {
        return NULL;
    }

    assert(PyTuple_GET_SIZE(tuple) == new_nslot);
    return tuple;

error:
    Py_DECREF(new_slots);
    return NULL;
}


static void
type_new_slots_bases(type_new_ctx *ctx)
{
    Py_ssize_t nbases = PyTuple_GET_SIZE(ctx->bases);
    if (nbases > 1 &&
        ((ctx->may_add_dict && ctx->add_dict == 0) ||
         (ctx->may_add_weak && ctx->add_weak == 0)))
    {
        for (Py_ssize_t i = 0; i < nbases; i++) {
            PyObject *obj = PyTuple_GET_ITEM(ctx->bases, i);
            if (obj == (PyObject *)ctx->base) {
                /* Skip primary base */
                continue;
            }
            PyTypeObject *base = _PyType_CAST(obj);

            if (ctx->may_add_dict && ctx->add_dict == 0 &&
                base->tp_dictoffset != 0)
            {
                ctx->add_dict++;
            }
            if (ctx->may_add_weak && ctx->add_weak == 0 &&
                base->tp_weaklistoffset != 0)
            {
                ctx->add_weak++;
            }
            if (ctx->may_add_dict && ctx->add_dict == 0) {
                continue;
            }
            if (ctx->may_add_weak && ctx->add_weak == 0) {
                continue;
            }
            /* Nothing more to check */
            break;
        }
    }
}


static int
type_new_slots_impl(type_new_ctx *ctx, PyObject *dict)
{
    /* Are slots allowed? */
    if (ctx->nslot > 0 && ctx->base->tp_itemsize != 0) {
        PyErr_Format(PyExc_TypeError,
                     "nonempty __slots__ not supported for subtype of '%s'",
                     ctx->base->tp_name);
        return -1;
    }

    if (type_new_visit_slots(ctx) < 0) {
        return -1;
    }

    PyObject *new_slots = type_new_copy_slots(ctx, dict);
    if (new_slots == NULL) {
        return -1;
    }
    assert(PyTuple_CheckExact(new_slots));

    Py_XSETREF(ctx->slots, new_slots);
    ctx->nslot = PyTuple_GET_SIZE(new_slots);

    /* Secondary bases may provide weakrefs or dict */
    type_new_slots_bases(ctx);
    return 0;
}


static Py_ssize_t
type_new_slots(type_new_ctx *ctx, PyObject *dict)
{
    // Check for a __slots__ sequence variable in dict, and count it
    ctx->add_dict = 0;
    ctx->add_weak = 0;
    ctx->may_add_dict = (ctx->base->tp_dictoffset == 0);
    ctx->may_add_weak = (ctx->base->tp_weaklistoffset == 0
                         && ctx->base->tp_itemsize == 0);

    if (ctx->slots == NULL) {
        if (ctx->may_add_dict) {
            ctx->add_dict++;
        }
        if (ctx->may_add_weak) {
            ctx->add_weak++;
        }
    }
    else {
        /* Have slots */
        if (type_new_slots_impl(ctx, dict) < 0) {
            return -1;
        }
    }
    return 0;
}


static PyTypeObject*
type_new_alloc(type_new_ctx *ctx)
{
    PyTypeObject *metatype = ctx->metatype;
    PyTypeObject *type;

    // Allocate the type object
    type = (PyTypeObject *)metatype->tp_alloc(metatype, ctx->nslot);
    if (type == NULL) {
        return NULL;
    }
    PyHeapTypeObject *et = (PyHeapTypeObject *)type;

    // Initialize tp_flags.
    // All heap types need GC, since we can create a reference cycle by storing
    // an instance on one of its parents.
    type->tp_flags = (Py_TPFLAGS_DEFAULT | Py_TPFLAGS_HEAPTYPE |
                      Py_TPFLAGS_BASETYPE | Py_TPFLAGS_HAVE_GC);

    // Initialize essential fields
    type->tp_as_async = &et->as_async;
    type->tp_as_number = &et->as_number;
    type->tp_as_sequence = &et->as_sequence;
    type->tp_as_mapping = &et->as_mapping;
    type->tp_as_buffer = &et->as_buffer;

    type->tp_bases = Py_NewRef(ctx->bases);
    type->tp_base = (PyTypeObject *)Py_NewRef(ctx->base);

    type->tp_dealloc = subtype_dealloc;
    /* Always override allocation strategy to use regular heap */
    type->tp_alloc = PyType_GenericAlloc;
    type->tp_free = PyObject_GC_Del;

    type->tp_traverse = subtype_traverse;
    type->tp_clear = subtype_clear;

    et->ht_name = Py_NewRef(ctx->name);
    et->ht_module = NULL;
    et->_ht_tpname = NULL;

    return type;
}


static int
type_new_set_name(const type_new_ctx *ctx, PyTypeObject *type)
{
    Py_ssize_t name_size;
    type->tp_name = PyUnicode_AsUTF8AndSize(ctx->name, &name_size);
    if (!type->tp_name) {
        return -1;
    }
    if (strlen(type->tp_name) != (size_t)name_size) {
        PyErr_SetString(PyExc_ValueError,
                        "type name must not contain null characters");
        return -1;
    }
    return 0;
}


/* Set __module__ in the dict */
static int
type_new_set_module(PyTypeObject *type)
{
    int r = PyDict_Contains(type->tp_dict, &_Py_ID(__module__));
    if (r < 0) {
        return -1;
    }
    if (r > 0) {
        return 0;
    }

    PyObject *globals = PyEval_GetGlobals();
    if (globals == NULL) {
        return 0;
    }

    PyObject *module = PyDict_GetItemWithError(globals, &_Py_ID(__name__));
    if (module == NULL) {
        if (PyErr_Occurred()) {
            return -1;
        }
        return 0;
    }

    if (PyDict_SetItem(type->tp_dict, &_Py_ID(__module__), module) < 0) {
        return -1;
    }
    return 0;
}


/* Set ht_qualname to dict['__qualname__'] if available, else to
   __name__.  The __qualname__ accessor will look for ht_qualname. */
static int
type_new_set_ht_name(PyTypeObject *type)
{
    PyHeapTypeObject *et = (PyHeapTypeObject *)type;
    PyObject *qualname = PyDict_GetItemWithError(
            type->tp_dict, &_Py_ID(__qualname__));
    if (qualname != NULL) {
        if (!PyUnicode_Check(qualname)) {
            PyErr_Format(PyExc_TypeError,
                    "type __qualname__ must be a str, not %s",
                    Py_TYPE(qualname)->tp_name);
            return -1;
        }
        et->ht_qualname = Py_NewRef(qualname);
        if (PyDict_DelItem(type->tp_dict, &_Py_ID(__qualname__)) < 0) {
            return -1;
        }
    }
    else {
        if (PyErr_Occurred()) {
            return -1;
        }
        et->ht_qualname = Py_NewRef(et->ht_name);
    }
    return 0;
}


/* Set tp_doc to a copy of dict['__doc__'], if the latter is there
   and is a string.  The __doc__ accessor will first look for tp_doc;
   if that fails, it will still look into __dict__. */
static int
type_new_set_doc(PyTypeObject *type)
{
    PyObject *doc = PyDict_GetItemWithError(type->tp_dict, &_Py_ID(__doc__));
    if (doc == NULL) {
        if (PyErr_Occurred()) {
            return -1;
        }
        // no __doc__ key
        return 0;
    }
    if (!PyUnicode_Check(doc)) {
        // ignore non-string __doc__
        return 0;
    }

    const char *doc_str = PyUnicode_AsUTF8(doc);
    if (doc_str == NULL) {
        return -1;
    }

    // Silently truncate the docstring if it contains a null byte
    Py_ssize_t size = strlen(doc_str) + 1;
    char *tp_doc = (char *)PyObject_Malloc(size);
    if (tp_doc == NULL) {
        PyErr_NoMemory();
        return -1;
    }

    memcpy(tp_doc, doc_str, size);
    type->tp_doc = tp_doc;
    return 0;
}


static int
type_new_staticmethod(PyTypeObject *type, PyObject *attr)
{
    PyObject *func = PyDict_GetItemWithError(type->tp_dict, attr);
    if (func == NULL) {
        if (PyErr_Occurred()) {
            return -1;
        }
        return 0;
    }
    if (!PyFunction_Check(func)) {
        return 0;
    }

    PyObject *static_func = PyStaticMethod_New(func);
    if (static_func == NULL) {
        return -1;
    }
    if (PyDict_SetItem(type->tp_dict, attr, static_func) < 0) {
        Py_DECREF(static_func);
        return -1;
    }
    Py_DECREF(static_func);
    return 0;
}


static int
type_new_classmethod(PyTypeObject *type, PyObject *attr)
{
    PyObject *func = PyDict_GetItemWithError(type->tp_dict, attr);
    if (func == NULL) {
        if (PyErr_Occurred()) {
            return -1;
        }
        return 0;
    }
    if (!PyFunction_Check(func)) {
        return 0;
    }

    PyObject *method = PyClassMethod_New(func);
    if (method == NULL) {
        return -1;
    }

    if (PyDict_SetItem(type->tp_dict, attr, method) < 0) {
        Py_DECREF(method);
        return -1;
    }
    Py_DECREF(method);
    return 0;
}


/* Add descriptors for custom slots from __slots__, or for __dict__ */
static int
type_new_descriptors(const type_new_ctx *ctx, PyTypeObject *type)
{
    PyHeapTypeObject *et = (PyHeapTypeObject *)type;
    Py_ssize_t slotoffset = ctx->base->tp_basicsize;
    if (et->ht_slots != NULL) {
        PyMemberDef *mp = _PyHeapType_GET_MEMBERS(et);
        Py_ssize_t nslot = PyTuple_GET_SIZE(et->ht_slots);
        for (Py_ssize_t i = 0; i < nslot; i++, mp++) {
            mp->name = PyUnicode_AsUTF8(
                PyTuple_GET_ITEM(et->ht_slots, i));
            if (mp->name == NULL) {
                return -1;
            }
            mp->type = T_OBJECT_EX;
            mp->offset = slotoffset;

            /* __dict__ and __weakref__ are already filtered out */
            assert(strcmp(mp->name, "__dict__") != 0);
            assert(strcmp(mp->name, "__weakref__") != 0);

            slotoffset += sizeof(PyObject *);
        }
    }

    if (ctx->add_weak) {
        assert((type->tp_flags & Py_TPFLAGS_MANAGED_WEAKREF) == 0);
        type->tp_flags |= Py_TPFLAGS_MANAGED_WEAKREF;
        type->tp_weaklistoffset = MANAGED_WEAKREF_OFFSET;
    }
    if (ctx->add_dict) {
        assert((type->tp_flags & Py_TPFLAGS_MANAGED_DICT) == 0);
        type->tp_flags |= Py_TPFLAGS_MANAGED_DICT;
        type->tp_dictoffset = -1;
    }

    type->tp_basicsize = slotoffset;
    type->tp_itemsize = ctx->base->tp_itemsize;
    type->tp_members = _PyHeapType_GET_MEMBERS(et);
    return 0;
}


static void
type_new_set_slots(const type_new_ctx *ctx, PyTypeObject *type)
{
    if (type->tp_weaklistoffset && type->tp_dictoffset) {
        type->tp_getset = subtype_getsets_full;
    }
    else if (type->tp_weaklistoffset && !type->tp_dictoffset) {
        type->tp_getset = subtype_getsets_weakref_only;
    }
    else if (!type->tp_weaklistoffset && type->tp_dictoffset) {
        type->tp_getset = subtype_getsets_dict_only;
    }
    else {
        type->tp_getset = NULL;
    }

    /* Special case some slots */
    if (type->tp_dictoffset != 0 || ctx->nslot > 0) {
        PyTypeObject *base = ctx->base;
        if (base->tp_getattr == NULL && base->tp_getattro == NULL) {
            type->tp_getattro = PyObject_GenericGetAttr;
        }
        if (base->tp_setattr == NULL && base->tp_setattro == NULL) {
            type->tp_setattro = PyObject_GenericSetAttr;
        }
    }
}


/* store type in class' cell if one is supplied */
static int
type_new_set_classcell(PyTypeObject *type)
{
    PyObject *cell = PyDict_GetItemWithError(
            type->tp_dict, &_Py_ID(__classcell__));
    if (cell == NULL) {
        if (PyErr_Occurred()) {
            return -1;
        }
        return 0;
    }

    /* At least one method requires a reference to its defining class */
    if (!PyCell_Check(cell)) {
        PyErr_Format(PyExc_TypeError,
                     "__classcell__ must be a nonlocal cell, not %.200R",
                     Py_TYPE(cell));
        return -1;
    }

    (void)PyCell_Set(cell, (PyObject *) type);
    if (PyDict_DelItem(type->tp_dict, &_Py_ID(__classcell__)) < 0) {
        return -1;
    }
    return 0;
}


static int
type_new_set_attrs(const type_new_ctx *ctx, PyTypeObject *type)
{
    if (type_new_set_name(ctx, type) < 0) {
        return -1;
    }

    if (type_new_set_module(type) < 0) {
        return -1;
    }

    if (type_new_set_ht_name(type) < 0) {
        return -1;
    }

    if (type_new_set_doc(type) < 0) {
        return -1;
    }

    /* Special-case __new__: if it's a plain function,
       make it a static function */
    if (type_new_staticmethod(type, &_Py_ID(__new__)) < 0) {
        return -1;
    }

    /* Special-case __init_subclass__ and __class_getitem__:
       if they are plain functions, make them classmethods */
    if (type_new_classmethod(type, &_Py_ID(__init_subclass__)) < 0) {
        return -1;
    }
    if (type_new_classmethod(type, &_Py_ID(__class_getitem__)) < 0) {
        return -1;
    }

    if (type_new_descriptors(ctx, type) < 0) {
        return -1;
    }

    type_new_set_slots(ctx, type);

    if (type_new_set_classcell(type) < 0) {
        return -1;
    }
    return 0;
}


static int
type_new_get_slots(type_new_ctx *ctx, PyObject *dict)
{
    PyObject *slots = PyDict_GetItemWithError(dict, &_Py_ID(__slots__));
    if (slots == NULL) {
        if (PyErr_Occurred()) {
            return -1;
        }
        ctx->slots = NULL;
        ctx->nslot = 0;
        return 0;
    }

    // Make it into a tuple
    PyObject *new_slots;
    if (PyUnicode_Check(slots)) {
        new_slots = PyTuple_Pack(1, slots);
    }
    else {
        new_slots = PySequence_Tuple(slots);
    }
    if (new_slots == NULL) {
        return -1;
    }
    assert(PyTuple_CheckExact(new_slots));
    ctx->slots = new_slots;
    ctx->nslot = PyTuple_GET_SIZE(new_slots);
    return 0;
}


static PyTypeObject*
type_new_init(type_new_ctx *ctx)
{
    PyObject *dict = PyDict_Copy(ctx->orig_dict);
    if (dict == NULL) {
        goto error;
    }

    if (type_new_get_slots(ctx, dict) < 0) {
        goto error;
    }
    assert(!PyErr_Occurred());

    if (type_new_slots(ctx, dict) < 0) {
        goto error;
    }

    PyTypeObject *type = type_new_alloc(ctx);
    if (type == NULL) {
        goto error;
    }

    type->tp_dict = dict;

    PyHeapTypeObject *et = (PyHeapTypeObject*)type;
    et->ht_slots = ctx->slots;
    ctx->slots = NULL;

    return type;

error:
    Py_CLEAR(ctx->slots);
    Py_XDECREF(dict);
    return NULL;
}


static PyObject*
type_new_impl(type_new_ctx *ctx)
{
    PyTypeObject *type = type_new_init(ctx);
    if (type == NULL) {
        return NULL;
    }

    if (type_new_set_attrs(ctx, type) < 0) {
        goto error;
    }

    /* Initialize the rest */
    if (PyType_Ready(type) < 0) {
        goto error;
    }

    // Put the proper slots in place
    fixup_slot_dispatchers(type);

    if (type_new_set_names(type) < 0) {
        goto error;
    }

    if (type_new_init_subclass(type, ctx->kwds) < 0) {
        goto error;
    }

    assert(_PyType_CheckConsistency(type));

    return (PyObject *)type;

error:
    Py_DECREF(type);
    return NULL;
}


static int
type_new_get_bases(type_new_ctx *ctx, PyObject **type)
{
    Py_ssize_t nbases = PyTuple_GET_SIZE(ctx->bases);
    if (nbases == 0) {
        // Adjust for empty tuple bases
        ctx->base = &PyBaseObject_Type;
        PyObject *new_bases = PyTuple_Pack(1, ctx->base);
        if (new_bases == NULL) {
            return -1;
        }
        ctx->bases = new_bases;
        return 0;
    }

    for (Py_ssize_t i = 0; i < nbases; i++) {
        PyObject *base = PyTuple_GET_ITEM(ctx->bases, i);
        if (PyType_Check(base)) {
            continue;
        }
        PyObject *mro_entries;
        if (_PyObject_LookupAttr(base, &_Py_ID(__mro_entries__),
                                 &mro_entries) < 0) {
            return -1;
        }
        if (mro_entries != NULL) {
            PyErr_SetString(PyExc_TypeError,
                            "type() doesn't support MRO entry resolution; "
                            "use types.new_class()");
            Py_DECREF(mro_entries);
            return -1;
        }
    }

    // Search the bases for the proper metatype to deal with this
    PyTypeObject *winner;
    winner = _PyType_CalculateMetaclass(ctx->metatype, ctx->bases);
    if (winner == NULL) {
        return -1;
    }

    if (winner != ctx->metatype) {
        if (winner->tp_new != type_new) {
            /* Pass it to the winner */
            *type = winner->tp_new(winner, ctx->args, ctx->kwds);
            if (*type == NULL) {
                return -1;
            }
            return 1;
        }

        ctx->metatype = winner;
    }

    /* Calculate best base, and check that all bases are type objects */
    PyTypeObject *base = best_base(ctx->bases);
    if (base == NULL) {
        return -1;
    }

    ctx->base = base;
    ctx->bases = Py_NewRef(ctx->bases);
    return 0;
}


static PyObject *
type_new(PyTypeObject *metatype, PyObject *args, PyObject *kwds)
{
    assert(args != NULL && PyTuple_Check(args));
    assert(kwds == NULL || PyDict_Check(kwds));

    /* Parse arguments: (name, bases, dict) */
    PyObject *name, *bases, *orig_dict;
    if (!PyArg_ParseTuple(args, "UO!O!:type.__new__",
                          &name,
                          &PyTuple_Type, &bases,
                          &PyDict_Type, &orig_dict))
    {
        return NULL;
    }

    type_new_ctx ctx = {
        .metatype = metatype,
        .args = args,
        .kwds = kwds,
        .orig_dict = orig_dict,
        .name = name,
        .bases = bases,
        .base = NULL,
        .slots = NULL,
        .nslot = 0,
        .add_dict = 0,
        .add_weak = 0,
        .may_add_dict = 0,
        .may_add_weak = 0};
    PyObject *type = NULL;
    int res = type_new_get_bases(&ctx, &type);
    if (res < 0) {
        assert(PyErr_Occurred());
        return NULL;
    }
    if (res == 1) {
        assert(type != NULL);
        return type;
    }
    assert(ctx.base != NULL);
    assert(ctx.bases != NULL);

    type = type_new_impl(&ctx);
    Py_DECREF(ctx.bases);
    return type;
}


static PyObject *
type_vectorcall(PyObject *metatype, PyObject *const *args,
                 size_t nargsf, PyObject *kwnames)
{
    Py_ssize_t nargs = PyVectorcall_NARGS(nargsf);
    if (nargs == 1 && metatype == (PyObject *)&PyType_Type){
        if (!_PyArg_NoKwnames("type", kwnames)) {
            return NULL;
        }
        return Py_NewRef(Py_TYPE(args[0]));
    }
    /* In other (much less common) cases, fall back to
       more flexible calling conventions. */
    PyThreadState *tstate = _PyThreadState_GET();
    return _PyObject_MakeTpCall(tstate, metatype, args, nargs, kwnames);
}

/* An array of type slot offsets corresponding to Py_tp_* constants,
  * for use in e.g. PyType_Spec and PyType_GetSlot.
  * Each entry has two offsets: "slot_offset" and "subslot_offset".
  * If is subslot_offset is -1, slot_offset is an offset within the
  * PyTypeObject struct.
  * Otherwise slot_offset is an offset to a pointer to a sub-slots struct
  * (such as "tp_as_number"), and subslot_offset is the offset within
  * that struct.
  * The actual table is generated by a script.
  */
static const PySlot_Offset pyslot_offsets[] = {
    {0, 0},
#include "typeslots.inc"
};

/* Given a PyType_FromMetaclass `bases` argument (NULL, type, or tuple of
 * types), return a tuple of types.
 */
inline static PyObject *
get_bases_tuple(PyObject *bases_in, PyType_Spec *spec)
{
    if (!bases_in) {
        /* Default: look in the spec, fall back to (type,). */
        PyTypeObject *base = &PyBaseObject_Type;  // borrowed ref
        PyObject *bases = NULL;  // borrowed ref
        const PyType_Slot *slot;
        for (slot = spec->slots; slot->slot; slot++) {
            switch (slot->slot) {
                case Py_tp_base:
                    base = slot->pfunc;
                    break;
                case Py_tp_bases:
                    bases = slot->pfunc;
                    break;
            }
        }
        if (!bases) {
            return PyTuple_Pack(1, base);
        }
        if (PyTuple_Check(bases)) {
            return Py_NewRef(bases);
        }
        PyErr_SetString(PyExc_SystemError, "Py_tp_bases is not a tuple");
        return NULL;
    }
    if (PyTuple_Check(bases_in)) {
        return Py_NewRef(bases_in);
    }
    // Not a tuple, should be a single type
    return PyTuple_Pack(1, bases_in);
}

static inline int
check_basicsize_includes_size_and_offsets(PyTypeObject* type)
{
    if (type->tp_alloc != PyType_GenericAlloc) {
        // Custom allocators can ignore tp_basicsize
        return 1;
    }
    Py_ssize_t max = (Py_ssize_t)type->tp_basicsize;

    if (type->tp_base && type->tp_base->tp_basicsize > type->tp_basicsize) {
        PyErr_Format(PyExc_TypeError,
                     "tp_basicsize for type '%s' (%d) is too small for base '%s' (%d)",
                     type->tp_name, type->tp_basicsize,
                     type->tp_base->tp_name, type->tp_base->tp_basicsize);
        return 0;
    }
    if (type->tp_weaklistoffset + (Py_ssize_t)sizeof(PyObject*) > max) {
        PyErr_Format(PyExc_TypeError,
                     "weaklist offset %d is out of bounds for type '%s' (tp_basicsize = %d)",
                     type->tp_weaklistoffset,
                     type->tp_name, type->tp_basicsize);
        return 0;
    }
    if (type->tp_dictoffset + (Py_ssize_t)sizeof(PyObject*) > max) {
        PyErr_Format(PyExc_TypeError,
                     "dict offset %d is out of bounds for type '%s' (tp_basicsize = %d)",
                     type->tp_dictoffset,
                     type->tp_name, type->tp_basicsize);
        return 0;
    }
    if (type->tp_vectorcall_offset + (Py_ssize_t)sizeof(vectorcallfunc*) > max) {
        PyErr_Format(PyExc_TypeError,
                     "vectorcall offset %d is out of bounds for type '%s' (tp_basicsize = %d)",
                     type->tp_vectorcall_offset,
                     type->tp_name, type->tp_basicsize);
        return 0;
    }
    return 1;
}

PyObject *
PyType_FromMetaclass(PyTypeObject *metaclass, PyObject *module,
                     PyType_Spec *spec, PyObject *bases_in)
{
    /* Invariant: A non-NULL value in one of these means this function holds
     * a strong reference or owns allocated memory.
     * These get decrefed/freed/returned at the end, on both success and error.
     */
    PyHeapTypeObject *res = NULL;
    PyTypeObject *type;
    PyObject *bases = NULL;
    char *tp_doc = NULL;
    PyObject *ht_name = NULL;
    char *_ht_tpname = NULL;

    int r;

    /* Prepare slots that need special handling.
     * Keep in mind that a slot can be given multiple times:
     * if that would cause trouble (leaks, UB, ...), raise an exception.
     */

    const PyType_Slot *slot;
    Py_ssize_t nmembers = 0;
    Py_ssize_t weaklistoffset, dictoffset, vectorcalloffset;
    char *res_start;

    nmembers = weaklistoffset = dictoffset = vectorcalloffset = 0;
    for (slot = spec->slots; slot->slot; slot++) {
        if (slot->slot < 0
            || (size_t)slot->slot >= Py_ARRAY_LENGTH(pyslot_offsets)) {
            PyErr_SetString(PyExc_RuntimeError, "invalid slot offset");
            goto finally;
        }
        switch (slot->slot) {
        case Py_tp_members:
            if (nmembers != 0) {
                PyErr_SetString(
                    PyExc_SystemError,
                    "Multiple Py_tp_members slots are not supported.");
                goto finally;
            }
            for (const PyMemberDef *memb = slot->pfunc; memb->name != NULL; memb++) {
                nmembers++;
                if (strcmp(memb->name, "__weaklistoffset__") == 0) {
                    // The PyMemberDef must be a Py_ssize_t and readonly
                    assert(memb->type == T_PYSSIZET);
                    assert(memb->flags == READONLY);
                    weaklistoffset = memb->offset;
                }
                if (strcmp(memb->name, "__dictoffset__") == 0) {
                    // The PyMemberDef must be a Py_ssize_t and readonly
                    assert(memb->type == T_PYSSIZET);
                    assert(memb->flags == READONLY);
                    dictoffset = memb->offset;
                }
                if (strcmp(memb->name, "__vectorcalloffset__") == 0) {
                    // The PyMemberDef must be a Py_ssize_t and readonly
                    assert(memb->type == T_PYSSIZET);
                    assert(memb->flags == READONLY);
                    vectorcalloffset = memb->offset;
                }
            }
            break;
        case Py_tp_doc:
            /* For the docstring slot, which usually points to a static string
               literal, we need to make a copy */
            if (tp_doc != NULL) {
                PyErr_SetString(
                    PyExc_SystemError,
                    "Multiple Py_tp_doc slots are not supported.");
                goto finally;
            }
            if (slot->pfunc == NULL) {
                PyObject_Free(tp_doc);
                tp_doc = NULL;
            }
            else {
                size_t len = strlen(slot->pfunc)+1;
                tp_doc = PyObject_Malloc(len);
                if (tp_doc == NULL) {
                    PyErr_NoMemory();
                    goto finally;
                }
                memcpy(tp_doc, slot->pfunc, len);
            }
            break;
        }
    }

    /* Prepare the type name and qualname */

    if (spec->name == NULL) {
        PyErr_SetString(PyExc_SystemError,
                        "Type spec does not define the name field.");
        goto finally;
    }

    const char *s = strrchr(spec->name, '.');
    if (s == NULL) {
        s = spec->name;
    }
    else {
        s++;
    }

    ht_name = PyUnicode_FromString(s);
    if (!ht_name) {
        goto finally;
    }

    /* Copy spec->name to a buffer we own.
    *
    * Unfortunately, we can't use tp_name directly (with some
    * flag saying that it should be deallocated with the type),
    * because tp_name is public API and may be set independently
    * of any such flag.
    * So, we use a separate buffer, _ht_tpname, that's always
    * deallocated with the type (if it's non-NULL).
    */
    Py_ssize_t name_buf_len = strlen(spec->name) + 1;
    _ht_tpname = PyMem_Malloc(name_buf_len);
    if (_ht_tpname == NULL) {
        goto finally;
    }
    memcpy(_ht_tpname, spec->name, name_buf_len);

    /* Get a tuple of bases.
     * bases is a strong reference (unlike bases_in).
     */
    bases = get_bases_tuple(bases_in, spec);
    if (!bases) {
        goto finally;
    }

    /* If this is an immutable type, check if all bases are also immutable,
     * and (for now) fire a deprecation warning if not.
     * (This isn't necessary for static types: those can't have heap bases,
     * and only heap types can be mutable.)
     */
    if (spec->flags & Py_TPFLAGS_IMMUTABLETYPE) {
        for (int i=0; i<PyTuple_GET_SIZE(bases); i++) {
            PyTypeObject *b = (PyTypeObject*)PyTuple_GET_ITEM(bases, i);
            if (!b) {
                goto finally;
            }
            if (!_PyType_HasFeature(b, Py_TPFLAGS_IMMUTABLETYPE)) {
                if (PyErr_WarnFormat(
                    PyExc_DeprecationWarning,
                    0,
                    "Creating immutable type %s from mutable base %s is "
                    "deprecated, and slated to be disallowed in Python 3.14.",
                    spec->name,
                    b->tp_name))
                {
                    goto finally;
                }
            }
        }
    }

    /* Calculate the metaclass */

    if (!metaclass) {
        metaclass = &PyType_Type;
    }
    metaclass = _PyType_CalculateMetaclass(metaclass, bases);
    if (metaclass == NULL) {
        goto finally;
    }
    if (!PyType_Check(metaclass)) {
        PyErr_Format(PyExc_TypeError,
                     "Metaclass '%R' is not a subclass of 'type'.",
                     metaclass);
        goto finally;
    }
    if (metaclass->tp_new != PyType_Type.tp_new) {
        PyErr_SetString(PyExc_TypeError,
                        "Metaclasses with custom tp_new are not supported.");
        goto finally;
    }

    /* Calculate best base, and check that all bases are type objects */
    PyTypeObject *base = best_base(bases);  // borrowed ref
    if (base == NULL) {
        goto finally;
    }
    // best_base should check Py_TPFLAGS_BASETYPE & raise a proper exception,
    // here we just check its work
    assert(_PyType_HasFeature(base, Py_TPFLAGS_BASETYPE));

    /* Allocate the new type
     *
     * Between here and PyType_Ready, we should limit:
     * - calls to Python code
     * - raising exceptions
     * - memory allocations
     */

    res = (PyHeapTypeObject*)metaclass->tp_alloc(metaclass, nmembers);
    if (res == NULL) {
        goto finally;
    }
    res_start = (char*)res;

    type = &res->ht_type;
    /* The flags must be initialized early, before the GC traverses us */
    type->tp_flags = spec->flags | Py_TPFLAGS_HEAPTYPE;

    res->ht_module = Py_XNewRef(module);

    /* Initialize essential fields */

    type->tp_as_async = &res->as_async;
    type->tp_as_number = &res->as_number;
    type->tp_as_sequence = &res->as_sequence;
    type->tp_as_mapping = &res->as_mapping;
    type->tp_as_buffer = &res->as_buffer;

    /* Set slots we have prepared */

    type->tp_base = (PyTypeObject *)Py_NewRef(base);
    type->tp_bases = bases;
    bases = NULL;  // We give our reference to bases to the type

    type->tp_doc = tp_doc;
    tp_doc = NULL;  // Give ownership of the allocated memory to the type

    res->ht_qualname = Py_NewRef(ht_name);
    res->ht_name = ht_name;
    ht_name = NULL;  // Give our reference to to the type

    type->tp_name = _ht_tpname;
    res->_ht_tpname = _ht_tpname;
    _ht_tpname = NULL;  // Give ownership to to the type

    /* Copy the sizes */

    type->tp_basicsize = spec->basicsize;
    type->tp_itemsize = spec->itemsize;

    /* Copy all the ordinary slots */

    for (slot = spec->slots; slot->slot; slot++) {
        switch (slot->slot) {
        case Py_tp_base:
        case Py_tp_bases:
        case Py_tp_doc:
            /* Processed above */
            break;
        case Py_tp_members:
            {
                /* Move the slots to the heap type itself */
                size_t len = Py_TYPE(type)->tp_itemsize * nmembers;
                memcpy(_PyHeapType_GET_MEMBERS(res), slot->pfunc, len);
                type->tp_members = _PyHeapType_GET_MEMBERS(res);
            }
            break;
        default:
            {
                /* Copy other slots directly */
                PySlot_Offset slotoffsets = pyslot_offsets[slot->slot];
                short slot_offset = slotoffsets.slot_offset;
                if (slotoffsets.subslot_offset == -1) {
                    *(void**)((char*)res_start + slot_offset) = slot->pfunc;
                }
                else {
                    void *procs = *(void**)((char*)res_start + slot_offset);
                    short subslot_offset = slotoffsets.subslot_offset;
                    *(void**)((char*)procs + subslot_offset) = slot->pfunc;
                }
            }
            break;
        }
    }
    if (type->tp_dealloc == NULL) {
        /* It's a heap type, so needs the heap types' dealloc.
           subtype_dealloc will call the base type's tp_dealloc, if
           necessary. */
        type->tp_dealloc = subtype_dealloc;
    }

    /* Set up offsets */

    type->tp_vectorcall_offset = vectorcalloffset;
    type->tp_weaklistoffset = weaklistoffset;
    type->tp_dictoffset = dictoffset;

    /* Ready the type (which includes inheritance).
     *
     * After this call we should generally only touch up what's
     * accessible to Python code, like __dict__.
     */

    if (PyType_Ready(type) < 0) {
        goto finally;
    }

    if (!check_basicsize_includes_size_and_offsets(type)) {
        goto finally;
    }

    if (type->tp_doc) {
        PyObject *__doc__ = PyUnicode_FromString(_PyType_DocWithoutSignature(type->tp_name, type->tp_doc));
        if (!__doc__) {
            goto finally;
        }
        r = PyDict_SetItem(type->tp_dict, &_Py_ID(__doc__), __doc__);
        Py_DECREF(__doc__);
        if (r < 0) {
            goto finally;
        }
    }

    if (weaklistoffset) {
        if (PyDict_DelItem((PyObject *)type->tp_dict, &_Py_ID(__weaklistoffset__)) < 0) {
            goto finally;
        }
    }
    if (dictoffset) {
        if (PyDict_DelItem((PyObject *)type->tp_dict, &_Py_ID(__dictoffset__)) < 0) {
            goto finally;
        }
    }

    /* Set type.__module__ */
    r = PyDict_Contains(type->tp_dict, &_Py_ID(__module__));
    if (r < 0) {
        goto finally;
    }
    if (r == 0) {
        s = strrchr(spec->name, '.');
        if (s != NULL) {
            PyObject *modname = PyUnicode_FromStringAndSize(
                    spec->name, (Py_ssize_t)(s - spec->name));
            if (modname == NULL) {
                goto finally;
            }
            r = PyDict_SetItem(type->tp_dict, &_Py_ID(__module__), modname);
            Py_DECREF(modname);
            if (r != 0) {
                goto finally;
            }
        }
        else {
            if (PyErr_WarnFormat(PyExc_DeprecationWarning, 1,
                    "builtin type %.200s has no __module__ attribute",
                    spec->name))
                goto finally;
        }
    }

    assert(_PyType_CheckConsistency(type));

 finally:
    if (PyErr_Occurred()) {
        Py_CLEAR(res);
    }
    Py_XDECREF(bases);
    PyObject_Free(tp_doc);
    Py_XDECREF(ht_name);
    PyMem_Free(_ht_tpname);
    return (PyObject*)res;
}

PyObject *
PyType_FromModuleAndSpec(PyObject *module, PyType_Spec *spec, PyObject *bases)
{
    return PyType_FromMetaclass(NULL, module, spec, bases);
}

PyObject *
PyType_FromSpecWithBases(PyType_Spec *spec, PyObject *bases)
{
    return PyType_FromMetaclass(NULL, NULL, spec, bases);
}

PyObject *
PyType_FromSpec(PyType_Spec *spec)
{
    return PyType_FromMetaclass(NULL, NULL, spec, NULL);
}

PyObject *
PyType_GetName(PyTypeObject *type)
{
    return type_name(type, NULL);
}

PyObject *
PyType_GetQualName(PyTypeObject *type)
{
    return type_qualname(type, NULL);
}

void *
PyType_GetSlot(PyTypeObject *type, int slot)
{
    void *parent_slot;
    int slots_len = Py_ARRAY_LENGTH(pyslot_offsets);

    if (slot <= 0 || slot >= slots_len) {
        PyErr_BadInternalCall();
        return NULL;
    }

    parent_slot = *(void**)((char*)type + pyslot_offsets[slot].slot_offset);
    if (parent_slot == NULL) {
        return NULL;
    }
    /* Return slot directly if we have no sub slot. */
    if (pyslot_offsets[slot].subslot_offset == -1) {
        return parent_slot;
    }
    return *(void**)((char*)parent_slot + pyslot_offsets[slot].subslot_offset);
}

PyObject *
PyType_GetModule(PyTypeObject *type)
{
    assert(PyType_Check(type));
    if (!_PyType_HasFeature(type, Py_TPFLAGS_HEAPTYPE)) {
        PyErr_Format(
            PyExc_TypeError,
            "PyType_GetModule: Type '%s' is not a heap type",
            type->tp_name);
        return NULL;
    }

    PyHeapTypeObject* et = (PyHeapTypeObject*)type;
    if (!et->ht_module) {
        PyErr_Format(
            PyExc_TypeError,
            "PyType_GetModule: Type '%s' has no associated module",
            type->tp_name);
        return NULL;
    }
    return et->ht_module;

}

void *
PyType_GetModuleState(PyTypeObject *type)
{
    PyObject *m = PyType_GetModule(type);
    if (m == NULL) {
        return NULL;
    }
    return _PyModule_GetState(m);
}


/* Get the module of the first superclass where the module has the
 * given PyModuleDef.
 */
PyObject *
PyType_GetModuleByDef(PyTypeObject *type, PyModuleDef *def)
{
    assert(PyType_Check(type));

    PyObject *mro = type->tp_mro;
    // The type must be ready
    assert(mro != NULL);
    assert(PyTuple_Check(mro));
    // mro_invoke() ensures that the type MRO cannot be empty, so we don't have
    // to check i < PyTuple_GET_SIZE(mro) at the first loop iteration.
    assert(PyTuple_GET_SIZE(mro) >= 1);

    Py_ssize_t n = PyTuple_GET_SIZE(mro);
    for (Py_ssize_t i = 0; i < n; i++) {
        PyObject *super = PyTuple_GET_ITEM(mro, i);
        if(!_PyType_HasFeature((PyTypeObject *)super, Py_TPFLAGS_HEAPTYPE)) {
            // Static types in the MRO need to be skipped
            continue;
        }

        PyHeapTypeObject *ht = (PyHeapTypeObject*)super;
        PyObject *module = ht->ht_module;
        if (module && _PyModule_GetDef(module) == def) {
            return module;
        }
    }

    PyErr_Format(
        PyExc_TypeError,
        "PyType_GetModuleByDef: No superclass of '%s' has the given module",
        type->tp_name);
    return NULL;
}


/* Internal API to look for a name through the MRO, bypassing the method cache.
   This returns a borrowed reference, and might set an exception.
   'error' is set to: -1: error with exception; 1: error without exception; 0: ok */
static PyObject *
find_name_in_mro(PyTypeObject *type, PyObject *name, int *error)
{
    Py_hash_t hash;
    if (!PyUnicode_CheckExact(name) ||
        (hash = _PyASCIIObject_CAST(name)->hash) == -1)
    {
        hash = PyObject_Hash(name);
        if (hash == -1) {
            *error = -1;
            return NULL;
        }
    }

    /* Look in tp_dict of types in MRO */
    PyObject *mro = type->tp_mro;
    if (mro == NULL) {
        if ((type->tp_flags & Py_TPFLAGS_READYING) == 0) {
            if (PyType_Ready(type) < 0) {
                *error = -1;
                return NULL;
            }
            mro = type->tp_mro;
        }
        if (mro == NULL) {
            *error = 1;
            return NULL;
        }
    }

    PyObject *res = NULL;
    /* Keep a strong reference to mro because type->tp_mro can be replaced
       during dict lookup, e.g. when comparing to non-string keys. */
    Py_INCREF(mro);
    Py_ssize_t n = PyTuple_GET_SIZE(mro);
    for (Py_ssize_t i = 0; i < n; i++) {
        PyObject *base = PyTuple_GET_ITEM(mro, i);
        PyObject *dict = _PyType_CAST(base)->tp_dict;
        assert(dict && PyDict_Check(dict));
        res = _PyDict_GetItem_KnownHash(dict, name, hash);
        if (res != NULL) {
            break;
        }
        if (PyErr_Occurred()) {
            *error = -1;
            goto done;
        }
    }
    *error = 0;
done:
    Py_DECREF(mro);
    return res;
}

/* Internal API to look for a name through the MRO.
   This returns a borrowed reference, and doesn't set an exception! */
PyObject *
_PyType_Lookup(PyTypeObject *type, PyObject *name)
{
    PyObject *res;
    int error;

    unsigned int h = MCACHE_HASH_METHOD(type, name);
    struct type_cache *cache = get_type_cache();
    struct type_cache_entry *entry = &cache->hashtable[h];
    if (entry->version == type->tp_version_tag &&
        entry->name == name) {
#if MCACHE_STATS
        cache->hits++;
#endif
        assert(_PyType_HasFeature(type, Py_TPFLAGS_VALID_VERSION_TAG));
        return entry->value;
    }

    /* We may end up clearing live exceptions below, so make sure it's ours. */
    assert(!PyErr_Occurred());

    res = find_name_in_mro(type, name, &error);
    /* Only put NULL results into cache if there was no error. */
    if (error) {
        /* It's not ideal to clear the error condition,
           but this function is documented as not setting
           an exception, and I don't want to change that.
           E.g., when PyType_Ready() can't proceed, it won't
           set the "ready" flag, so future attempts to ready
           the same type will call it again -- hopefully
           in a context that propagates the exception out.
        */
        if (error == -1) {
            PyErr_Clear();
        }
        return NULL;
    }

    if (MCACHE_CACHEABLE_NAME(name) && assign_version_tag(cache, type)) {
        h = MCACHE_HASH_METHOD(type, name);
        struct type_cache_entry *entry = &cache->hashtable[h];
        entry->version = type->tp_version_tag;
        entry->value = res;  /* borrowed */
        assert(_PyASCIIObject_CAST(name)->hash != -1);
#if MCACHE_STATS
        if (entry->name != Py_None && entry->name != name) {
            cache->collisions++;
        }
        else {
            cache->misses++;
        }
#endif
        assert(_PyType_HasFeature(type, Py_TPFLAGS_VALID_VERSION_TAG));
        Py_SETREF(entry->name, Py_NewRef(name));
    }
    return res;
}

PyObject *
_PyType_LookupId(PyTypeObject *type, _Py_Identifier *name)
{
    PyObject *oname;
    oname = _PyUnicode_FromId(name);   /* borrowed */
    if (oname == NULL)
        return NULL;
    return _PyType_Lookup(type, oname);
}

/* Check if the "readied" PyUnicode name
   is a double-underscore special name. */
static int
is_dunder_name(PyObject *name)
{
    Py_ssize_t length = PyUnicode_GET_LENGTH(name);
    int kind = PyUnicode_KIND(name);
    /* Special names contain at least "__x__" and are always ASCII. */
    if (length > 4 && kind == PyUnicode_1BYTE_KIND) {
        const Py_UCS1 *characters = PyUnicode_1BYTE_DATA(name);
        return (
            ((characters[length-2] == '_') && (characters[length-1] == '_')) &&
            ((characters[0] == '_') && (characters[1] == '_'))
        );
    }
    return 0;
}

/* This is similar to PyObject_GenericGetAttr(),
   but uses _PyType_Lookup() instead of just looking in type->tp_dict. */
static PyObject *
type_getattro(PyTypeObject *type, PyObject *name)
{
    PyTypeObject *metatype = Py_TYPE(type);
    PyObject *meta_attribute, *attribute;
    descrgetfunc meta_get;
    PyObject* res;

    if (!PyUnicode_Check(name)) {
        PyErr_Format(PyExc_TypeError,
                     "attribute name must be string, not '%.200s'",
                     Py_TYPE(name)->tp_name);
        return NULL;
    }

    /* Initialize this type (we'll assume the metatype is initialized) */
    if (!_PyType_IsReady(type)) {
        if (PyType_Ready(type) < 0)
            return NULL;
    }

    /* No readable descriptor found yet */
    meta_get = NULL;

    /* Look for the attribute in the metatype */
    meta_attribute = _PyType_Lookup(metatype, name);

    if (meta_attribute != NULL) {
        Py_INCREF(meta_attribute);
        meta_get = Py_TYPE(meta_attribute)->tp_descr_get;

        if (meta_get != NULL && PyDescr_IsData(meta_attribute)) {
            /* Data descriptors implement tp_descr_set to intercept
             * writes. Assume the attribute is not overridden in
             * type's tp_dict (and bases): call the descriptor now.
             */
            res = meta_get(meta_attribute, (PyObject *)type,
                           (PyObject *)metatype);
            Py_DECREF(meta_attribute);
            return res;
        }
    }

    /* No data descriptor found on metatype. Look in tp_dict of this
     * type and its bases */
    attribute = _PyType_Lookup(type, name);
    if (attribute != NULL) {
        /* Implement descriptor functionality, if any */
        Py_INCREF(attribute);
        descrgetfunc local_get = Py_TYPE(attribute)->tp_descr_get;

        Py_XDECREF(meta_attribute);

        if (local_get != NULL) {
            /* NULL 2nd argument indicates the descriptor was
             * found on the target object itself (or a base)  */
            res = local_get(attribute, (PyObject *)NULL,
                            (PyObject *)type);
            Py_DECREF(attribute);
            return res;
        }

        return attribute;
    }

    /* No attribute found in local __dict__ (or bases): use the
     * descriptor from the metatype, if any */
    if (meta_get != NULL) {
        PyObject *res;
        res = meta_get(meta_attribute, (PyObject *)type,
                       (PyObject *)metatype);
        Py_DECREF(meta_attribute);
        return res;
    }

    /* If an ordinary attribute was found on the metatype, return it now */
    if (meta_attribute != NULL) {
        return meta_attribute;
    }

    /* Give up */
    PyErr_Format(PyExc_AttributeError,
                 "type object '%.50s' has no attribute '%U'",
                 type->tp_name, name);
    return NULL;
}

static int
type_setattro(PyTypeObject *type, PyObject *name, PyObject *value)
{
    int res;
    if (type->tp_flags & Py_TPFLAGS_IMMUTABLETYPE) {
        PyErr_Format(
            PyExc_TypeError,
            "cannot set %R attribute of immutable type '%s'",
            name, type->tp_name);
        return -1;
    }
    if (PyUnicode_Check(name)) {
        if (PyUnicode_CheckExact(name)) {
            if (PyUnicode_READY(name) == -1)
                return -1;
            Py_INCREF(name);
        }
        else {
            name = _PyUnicode_Copy(name);
            if (name == NULL)
                return -1;
        }
        /* bpo-40521: Interned strings are shared by all subinterpreters */
        if (!PyUnicode_CHECK_INTERNED(name)) {
            PyUnicode_InternInPlace(&name);
            if (!PyUnicode_CHECK_INTERNED(name)) {
                PyErr_SetString(PyExc_MemoryError,
                                "Out of memory interning an attribute name");
                Py_DECREF(name);
                return -1;
            }
        }
    }
    else {
        /* Will fail in _PyObject_GenericSetAttrWithDict. */
        Py_INCREF(name);
    }
    res = _PyObject_GenericSetAttrWithDict((PyObject *)type, name, value, NULL);
    if (res == 0) {
        /* Clear the VALID_VERSION flag of 'type' and all its
           subclasses.  This could possibly be unified with the
           update_subclasses() recursion in update_slot(), but carefully:
           they each have their own conditions on which to stop
           recursing into subclasses. */
        PyType_Modified(type);

        if (is_dunder_name(name)) {
            res = update_slot(type, name);
        }
        assert(_PyType_CheckConsistency(type));
    }
    Py_DECREF(name);
    return res;
}

extern void
_PyDictKeys_DecRef(PyDictKeysObject *keys);


static void
type_dealloc_common(PyTypeObject *type)
{
    if (type->tp_bases != NULL) {
        PyObject *tp, *val, *tb;
        PyErr_Fetch(&tp, &val, &tb);
        remove_all_subclasses(type, type->tp_bases);
        PyErr_Restore(tp, val, tb);
    }
}


static void clear_subclasses(PyTypeObject *self);

static void
clear_static_tp_subclasses(PyTypeObject *type)
{
    PyObject *subclasses = lookup_subclasses(type);
    if (subclasses == NULL) {
        return;
    }

    /* Normally it would be a problem to finalize the type if its
       tp_subclasses wasn't cleared first.  However, this is only
       ever called at the end of runtime finalization, so we can be
       more liberal in cleaning up.  If the given type still has
       subtypes at this point then some extension module did not
       correctly finalize its objects.

       We can safely obliterate such subtypes since the extension
       module and its objects won't be used again, except maybe if
       the runtime were re-initialized.  In that case the sticky
       situation would only happen if the module were re-imported
       then and only if the subtype were stored in a global and only
       if that global were not overwritten during import.  We'd be
       fine since the extension is otherwise unsafe and unsupported
       in that situation, and likely problematic already.

       In any case, this situation means at least some memory is
       going to leak.  This mostly only affects embedding scenarios.
     */

    // For now we just do a sanity check and then clear tp_subclasses.
    Py_ssize_t i = 0;
    PyObject *key, *ref;  // borrowed ref
    while (PyDict_Next(subclasses, &i, &key, &ref)) {
        PyTypeObject *subclass = subclass_from_ref(ref);  // borrowed
        if (subclass == NULL) {
            continue;
        }
        // All static builtin subtypes should have been finalized already.
        assert(!(subclass->tp_flags & _Py_TPFLAGS_STATIC_BUILTIN));
    }

    clear_subclasses(type);
}

void
_PyStaticType_Dealloc(PyTypeObject *type)
{
    assert(!(type->tp_flags & Py_TPFLAGS_HEAPTYPE));

    type_dealloc_common(type);

    Py_CLEAR(type->tp_dict);
    Py_CLEAR(type->tp_bases);
    Py_CLEAR(type->tp_mro);
    Py_CLEAR(type->tp_cache);
    clear_static_tp_subclasses(type);

    // PyObject_ClearWeakRefs() raises an exception if Py_REFCNT() != 0
    if (Py_REFCNT(type) == 0) {
        PyObject_ClearWeakRefs((PyObject *)type);
    }

    type->tp_flags &= ~Py_TPFLAGS_READY;

    if (type->tp_flags & _Py_TPFLAGS_STATIC_BUILTIN) {
        _PyStaticType_ClearWeakRefs(type);
        static_builtin_state_clear(type);
        /* We leave _Py_TPFLAGS_STATIC_BUILTIN set on tp_flags. */
    }
}


static void
type_dealloc(PyTypeObject *type)
{
    // Assert this is a heap-allocated type object
    _PyObject_ASSERT((PyObject *)type, type->tp_flags & Py_TPFLAGS_HEAPTYPE);

    _PyObject_GC_UNTRACK(type);

    type_dealloc_common(type);

    // PyObject_ClearWeakRefs() raises an exception if Py_REFCNT() != 0
    assert(Py_REFCNT(type) == 0);
    PyObject_ClearWeakRefs((PyObject *)type);

    Py_XDECREF(type->tp_base);
    Py_XDECREF(type->tp_dict);
    Py_XDECREF(type->tp_bases);
    Py_XDECREF(type->tp_mro);
    Py_XDECREF(type->tp_cache);
    clear_subclasses(type);

    /* A type's tp_doc is heap allocated, unlike the tp_doc slots
     * of most other objects.  It's okay to cast it to char *.
     */
    PyObject_Free((char *)type->tp_doc);

    PyHeapTypeObject *et = (PyHeapTypeObject *)type;
    Py_XDECREF(et->ht_name);
    Py_XDECREF(et->ht_qualname);
    Py_XDECREF(et->ht_slots);
    if (et->ht_cached_keys) {
        _PyDictKeys_DecRef(et->ht_cached_keys);
    }
    Py_XDECREF(et->ht_module);
    PyMem_Free(et->_ht_tpname);
    Py_TYPE(type)->tp_free((PyObject *)type);
}


static PyObject *
lookup_subclasses(PyTypeObject *self)
{
    if (self->tp_flags & _Py_TPFLAGS_STATIC_BUILTIN) {
        static_builtin_state *state = _PyStaticType_GetState(self);
        assert(state != NULL);
        return state->tp_subclasses;
    }
    return (PyObject *)self->tp_subclasses;
}

int
_PyType_HasSubclasses(PyTypeObject *self)
{
    if (self->tp_flags & _Py_TPFLAGS_STATIC_BUILTIN &&
            _PyStaticType_GetState(self) == NULL) {
        return 0;
    }
    if (lookup_subclasses(self) == NULL) {
        return 0;
    }
    return 1;
}

PyObject*
_PyType_GetSubclasses(PyTypeObject *self)
{
    PyObject *list = PyList_New(0);
    if (list == NULL) {
        return NULL;
    }

    PyObject *subclasses = lookup_subclasses(self);  // borrowed ref
    if (subclasses == NULL) {
        return list;
    }
    assert(PyDict_CheckExact(subclasses));
    // The loop cannot modify tp_subclasses, there is no need
    // to hold a strong reference (use a borrowed reference).

    Py_ssize_t i = 0;
    PyObject *ref;  // borrowed ref
    while (PyDict_Next(subclasses, &i, NULL, &ref)) {
        PyTypeObject *subclass = subclass_from_ref(ref);  // borrowed
        if (subclass == NULL) {
            continue;
        }

        if (PyList_Append(list, _PyObject_CAST(subclass)) < 0) {
            Py_DECREF(list);
            return NULL;
        }
    }
    return list;
}


/*[clinic input]
type.__subclasses__

Return a list of immediate subclasses.
[clinic start generated code]*/

static PyObject *
type___subclasses___impl(PyTypeObject *self)
/*[clinic end generated code: output=eb5eb54485942819 input=5af66132436f9a7b]*/
{
    return _PyType_GetSubclasses(self);
}

static PyObject *
type_prepare(PyObject *self, PyObject *const *args, Py_ssize_t nargs,
             PyObject *kwnames)
{
    return PyDict_New();
}


/*
   Merge the __dict__ of aclass into dict, and recursively also all
   the __dict__s of aclass's base classes.  The order of merging isn't
   defined, as it's expected that only the final set of dict keys is
   interesting.
   Return 0 on success, -1 on error.
*/

static int
merge_class_dict(PyObject *dict, PyObject *aclass)
{
    PyObject *classdict;
    PyObject *bases;

    assert(PyDict_Check(dict));
    assert(aclass);

    /* Merge in the type's dict (if any). */
    if (_PyObject_LookupAttr(aclass, &_Py_ID(__dict__), &classdict) < 0) {
        return -1;
    }
    if (classdict != NULL) {
        int status = PyDict_Update(dict, classdict);
        Py_DECREF(classdict);
        if (status < 0)
            return -1;
    }

    /* Recursively merge in the base types' (if any) dicts. */
    if (_PyObject_LookupAttr(aclass, &_Py_ID(__bases__), &bases) < 0) {
        return -1;
    }
    if (bases != NULL) {
        /* We have no guarantee that bases is a real tuple */
        Py_ssize_t i, n;
        n = PySequence_Size(bases); /* This better be right */
        if (n < 0) {
            Py_DECREF(bases);
            return -1;
        }
        else {
            for (i = 0; i < n; i++) {
                int status;
                PyObject *base = PySequence_GetItem(bases, i);
                if (base == NULL) {
                    Py_DECREF(bases);
                    return -1;
                }
                status = merge_class_dict(dict, base);
                Py_DECREF(base);
                if (status < 0) {
                    Py_DECREF(bases);
                    return -1;
                }
            }
        }
        Py_DECREF(bases);
    }
    return 0;
}

/* __dir__ for type objects: returns __dict__ and __bases__.
   We deliberately don't suck up its __class__, as methods belonging to the
   metaclass would probably be more confusing than helpful.
*/
/*[clinic input]
type.__dir__

Specialized __dir__ implementation for types.
[clinic start generated code]*/

static PyObject *
type___dir___impl(PyTypeObject *self)
/*[clinic end generated code: output=69d02fe92c0f15fa input=7733befbec645968]*/
{
    PyObject *result = NULL;
    PyObject *dict = PyDict_New();

    if (dict != NULL && merge_class_dict(dict, (PyObject *)self) == 0)
        result = PyDict_Keys(dict);

    Py_XDECREF(dict);
    return result;
}

/*[clinic input]
type.__sizeof__

Return memory consumption of the type object.
[clinic start generated code]*/

static PyObject *
type___sizeof___impl(PyTypeObject *self)
/*[clinic end generated code: output=766f4f16cd3b1854 input=99398f24b9cf45d6]*/
{
    Py_ssize_t size;
    if (self->tp_flags & Py_TPFLAGS_HEAPTYPE) {
        PyHeapTypeObject* et = (PyHeapTypeObject*)self;
        size = sizeof(PyHeapTypeObject);
        if (et->ht_cached_keys)
            size += _PyDict_KeysSize(et->ht_cached_keys);
    }
    else
        size = sizeof(PyTypeObject);
    return PyLong_FromSsize_t(size);
}

static PyMethodDef type_methods[] = {
    TYPE_MRO_METHODDEF
    TYPE___SUBCLASSES___METHODDEF
    {"__prepare__", _PyCFunction_CAST(type_prepare),
     METH_FASTCALL | METH_KEYWORDS | METH_CLASS,
     PyDoc_STR("__prepare__() -> dict\n"
               "used to create the namespace for the class statement")},
    TYPE___INSTANCECHECK___METHODDEF
    TYPE___SUBCLASSCHECK___METHODDEF
    TYPE___DIR___METHODDEF
    TYPE___SIZEOF___METHODDEF
    {0}
};

PyDoc_STRVAR(type_doc,
"type(object) -> the object's type\n"
"type(name, bases, dict, **kwds) -> a new type");

static int
type_traverse(PyTypeObject *type, visitproc visit, void *arg)
{
    /* Because of type_is_gc(), the collector only calls this
       for heaptypes. */
    if (!(type->tp_flags & Py_TPFLAGS_HEAPTYPE)) {
        char msg[200];
        sprintf(msg, "type_traverse() called on non-heap type '%.100s'",
                type->tp_name);
        _PyObject_ASSERT_FAILED_MSG((PyObject *)type, msg);
    }

    Py_VISIT(type->tp_dict);
    Py_VISIT(type->tp_cache);
    Py_VISIT(type->tp_mro);
    Py_VISIT(type->tp_bases);
    Py_VISIT(type->tp_base);
    Py_VISIT(((PyHeapTypeObject *)type)->ht_module);

    /* There's no need to visit others because they can't be involved
       in cycles:
       type->tp_subclasses is a list of weak references,
       ((PyHeapTypeObject *)type)->ht_slots is a tuple of strings,
       ((PyHeapTypeObject *)type)->ht_*name are strings.
       */

    return 0;
}

static int
type_clear(PyTypeObject *type)
{
    /* Because of type_is_gc(), the collector only calls this
       for heaptypes. */
    _PyObject_ASSERT((PyObject *)type, type->tp_flags & Py_TPFLAGS_HEAPTYPE);

    /* We need to invalidate the method cache carefully before clearing
       the dict, so that other objects caught in a reference cycle
       don't start calling destroyed methods.

       Otherwise, the we need to clear tp_mro, which is
       part of a hard cycle (its first element is the class itself) that
       won't be broken otherwise (it's a tuple and tuples don't have a
       tp_clear handler).
       We also need to clear ht_module, if present: the module usually holds a
       reference to its class. None of the other fields need to be

       cleared, and here's why:

       tp_cache:
           Not used; if it were, it would be a dict.

       tp_bases, tp_base:
           If these are involved in a cycle, there must be at least
           one other, mutable object in the cycle, e.g. a base
           class's dict; the cycle will be broken that way.

       tp_subclasses:
           A dict of weak references can't be part of a cycle; and
           dicts have their own tp_clear.

       slots (in PyHeapTypeObject):
           A tuple of strings can't be part of a cycle.
    */

    PyType_Modified(type);
    if (type->tp_dict) {
        PyDict_Clear(type->tp_dict);
    }
    Py_CLEAR(((PyHeapTypeObject *)type)->ht_module);

    Py_CLEAR(type->tp_mro);

    return 0;
}

static int
type_is_gc(PyTypeObject *type)
{
    return type->tp_flags & Py_TPFLAGS_HEAPTYPE;
}


static PyNumberMethods type_as_number = {
        .nb_or = _Py_union_type_or, // Add __or__ function
};

PyTypeObject PyType_Type = {
    PyVarObject_HEAD_INIT(&PyType_Type, 0)
    "type",                                     /* tp_name */
    sizeof(PyHeapTypeObject),                   /* tp_basicsize */
    sizeof(PyMemberDef),                        /* tp_itemsize */
    (destructor)type_dealloc,                   /* tp_dealloc */
    offsetof(PyTypeObject, tp_vectorcall),      /* tp_vectorcall_offset */
    0,                                          /* tp_getattr */
    0,                                          /* tp_setattr */
    0,                                          /* tp_as_async */
    (reprfunc)type_repr,                        /* tp_repr */
    &type_as_number,                            /* tp_as_number */
    0,                                          /* tp_as_sequence */
    0,                                          /* tp_as_mapping */
    0,                                          /* tp_hash */
    (ternaryfunc)type_call,                     /* tp_call */
    0,                                          /* tp_str */
    (getattrofunc)type_getattro,                /* tp_getattro */
    (setattrofunc)type_setattro,                /* tp_setattro */
    0,                                          /* tp_as_buffer */
    Py_TPFLAGS_DEFAULT | Py_TPFLAGS_HAVE_GC |
    Py_TPFLAGS_BASETYPE | Py_TPFLAGS_TYPE_SUBCLASS |
    Py_TPFLAGS_HAVE_VECTORCALL,                 /* tp_flags */
    type_doc,                                   /* tp_doc */
    (traverseproc)type_traverse,                /* tp_traverse */
    (inquiry)type_clear,                        /* tp_clear */
    0,                                          /* tp_richcompare */
    offsetof(PyTypeObject, tp_weaklist),        /* tp_weaklistoffset */
    0,                                          /* tp_iter */
    0,                                          /* tp_iternext */
    type_methods,                               /* tp_methods */
    type_members,                               /* tp_members */
    type_getsets,                               /* tp_getset */
    0,                                          /* tp_base */
    0,                                          /* tp_dict */
    0,                                          /* tp_descr_get */
    0,                                          /* tp_descr_set */
    offsetof(PyTypeObject, tp_dict),            /* tp_dictoffset */
    type_init,                                  /* tp_init */
    0,                                          /* tp_alloc */
    type_new,                                   /* tp_new */
    PyObject_GC_Del,                            /* tp_free */
    (inquiry)type_is_gc,                        /* tp_is_gc */
    .tp_vectorcall = type_vectorcall,
};


/* The base type of all types (eventually)... except itself. */

/* You may wonder why object.__new__() only complains about arguments
   when object.__init__() is not overridden, and vice versa.

   Consider the use cases:

   1. When neither is overridden, we want to hear complaints about
      excess (i.e., any) arguments, since their presence could
      indicate there's a bug.

   2. When defining an Immutable type, we are likely to override only
      __new__(), since __init__() is called too late to initialize an
      Immutable object.  Since __new__() defines the signature for the
      type, it would be a pain to have to override __init__() just to
      stop it from complaining about excess arguments.

   3. When defining a Mutable type, we are likely to override only
      __init__().  So here the converse reasoning applies: we don't
      want to have to override __new__() just to stop it from
      complaining.

   4. When __init__() is overridden, and the subclass __init__() calls
      object.__init__(), the latter should complain about excess
      arguments; ditto for __new__().

   Use cases 2 and 3 make it unattractive to unconditionally check for
   excess arguments.  The best solution that addresses all four use
   cases is as follows: __init__() complains about excess arguments
   unless __new__() is overridden and __init__() is not overridden
   (IOW, if __init__() is overridden or __new__() is not overridden);
   symmetrically, __new__() complains about excess arguments unless
   __init__() is overridden and __new__() is not overridden
   (IOW, if __new__() is overridden or __init__() is not overridden).

   However, for backwards compatibility, this breaks too much code.
   Therefore, in 2.6, we'll *warn* about excess arguments when both
   methods are overridden; for all other cases we'll use the above
   rules.

*/

/* Forward */
static PyObject *
object_new(PyTypeObject *type, PyObject *args, PyObject *kwds);

static int
excess_args(PyObject *args, PyObject *kwds)
{
    return PyTuple_GET_SIZE(args) ||
        (kwds && PyDict_Check(kwds) && PyDict_GET_SIZE(kwds));
}

static int
object_init(PyObject *self, PyObject *args, PyObject *kwds)
{
    PyTypeObject *type = Py_TYPE(self);
    if (excess_args(args, kwds)) {
        if (type->tp_init != object_init) {
            PyErr_SetString(PyExc_TypeError,
                            "object.__init__() takes exactly one argument (the instance to initialize)");
            return -1;
        }
        if (type->tp_new == object_new) {
            PyErr_Format(PyExc_TypeError,
                         "%.200s.__init__() takes exactly one argument (the instance to initialize)",
                         type->tp_name);
            return -1;
        }
    }
    return 0;
}

static PyObject *
object_new(PyTypeObject *type, PyObject *args, PyObject *kwds)
{
    if (excess_args(args, kwds)) {
        if (type->tp_new != object_new) {
            PyErr_SetString(PyExc_TypeError,
                            "object.__new__() takes exactly one argument (the type to instantiate)");
            return NULL;
        }
        if (type->tp_init == object_init) {
            PyErr_Format(PyExc_TypeError, "%.200s() takes no arguments",
                         type->tp_name);
            return NULL;
        }
    }

    if (type->tp_flags & Py_TPFLAGS_IS_ABSTRACT) {
        PyObject *abstract_methods;
        PyObject *sorted_methods;
        PyObject *joined;
        Py_ssize_t method_count;

        /* Compute ", ".join(sorted(type.__abstractmethods__))
           into joined. */
        abstract_methods = type_abstractmethods(type, NULL);
        if (abstract_methods == NULL)
            return NULL;
        sorted_methods = PySequence_List(abstract_methods);
        Py_DECREF(abstract_methods);
        if (sorted_methods == NULL)
            return NULL;
        if (PyList_Sort(sorted_methods)) {
            Py_DECREF(sorted_methods);
            return NULL;
        }
        _Py_DECLARE_STR(comma_sep, ", ");
        joined = PyUnicode_Join(&_Py_STR(comma_sep), sorted_methods);
        method_count = PyObject_Length(sorted_methods);
        Py_DECREF(sorted_methods);
        if (joined == NULL)
            return NULL;
        if (method_count == -1)
            return NULL;

        PyErr_Format(PyExc_TypeError,
                     "Can't instantiate abstract class %s "
                     "without an implementation for abstract method%s %U",
                     type->tp_name,
                     method_count > 1 ? "s" : "",
                     joined);
        Py_DECREF(joined);
        return NULL;
    }
    PyObject *obj = type->tp_alloc(type, 0);
    if (obj == NULL) {
        return NULL;
    }
    if (_PyObject_InitializeDict(obj)) {
        Py_DECREF(obj);
        return NULL;
    }
    return obj;
}

static void
object_dealloc(PyObject *self)
{
    Py_TYPE(self)->tp_free(self);
}

static PyObject *
object_repr(PyObject *self)
{
    PyTypeObject *type;
    PyObject *mod, *name, *rtn;

    type = Py_TYPE(self);
    mod = type_module(type, NULL);
    if (mod == NULL)
        PyErr_Clear();
    else if (!PyUnicode_Check(mod)) {
        Py_DECREF(mod);
        mod = NULL;
    }
    name = type_qualname(type, NULL);
    if (name == NULL) {
        Py_XDECREF(mod);
        return NULL;
    }
    if (mod != NULL && !_PyUnicode_Equal(mod, &_Py_ID(builtins)))
        rtn = PyUnicode_FromFormat("<%U.%U object at %p>", mod, name, self);
    else
        rtn = PyUnicode_FromFormat("<%s object at %p>",
                                  type->tp_name, self);
    Py_XDECREF(mod);
    Py_DECREF(name);
    return rtn;
}

static PyObject *
object_str(PyObject *self)
{
    unaryfunc f;

    f = Py_TYPE(self)->tp_repr;
    if (f == NULL)
        f = object_repr;
    return f(self);
}

static PyObject *
object_richcompare(PyObject *self, PyObject *other, int op)
{
    PyObject *res;

    switch (op) {

    case Py_EQ:
        /* Return NotImplemented instead of False, so if two
           objects are compared, both get a chance at the
           comparison.  See issue #1393. */
        res = (self == other) ? Py_True : Py_NotImplemented;
        Py_INCREF(res);
        break;

    case Py_NE:
        /* By default, __ne__() delegates to __eq__() and inverts the result,
           unless the latter returns NotImplemented. */
        if (Py_TYPE(self)->tp_richcompare == NULL) {
            res = Py_NotImplemented;
            Py_INCREF(res);
            break;
        }
        res = (*Py_TYPE(self)->tp_richcompare)(self, other, Py_EQ);
        if (res != NULL && res != Py_NotImplemented) {
            int ok = PyObject_IsTrue(res);
            Py_DECREF(res);
            if (ok < 0)
                res = NULL;
            else {
                if (ok)
                    res = Py_False;
                else
                    res = Py_True;
                Py_INCREF(res);
            }
        }
        break;

    default:
        res = Py_NotImplemented;
        Py_INCREF(res);
        break;
    }

    return res;
}

static PyObject *
object_get_class(PyObject *self, void *closure)
{
    Py_INCREF(Py_TYPE(self));
    return (PyObject *)(Py_TYPE(self));
}

static int
compatible_with_tp_base(PyTypeObject *child)
{
    PyTypeObject *parent = child->tp_base;
    return (parent != NULL &&
            child->tp_basicsize == parent->tp_basicsize &&
            child->tp_itemsize == parent->tp_itemsize &&
            child->tp_dictoffset == parent->tp_dictoffset &&
            child->tp_weaklistoffset == parent->tp_weaklistoffset &&
            ((child->tp_flags & Py_TPFLAGS_HAVE_GC) ==
             (parent->tp_flags & Py_TPFLAGS_HAVE_GC)) &&
            (child->tp_dealloc == subtype_dealloc ||
             child->tp_dealloc == parent->tp_dealloc));
}

static int
same_slots_added(PyTypeObject *a, PyTypeObject *b)
{
    PyTypeObject *base = a->tp_base;
    Py_ssize_t size;
    PyObject *slots_a, *slots_b;

    assert(base == b->tp_base);
    size = base->tp_basicsize;
    if (a->tp_dictoffset == size && b->tp_dictoffset == size)
        size += sizeof(PyObject *);
    if (a->tp_weaklistoffset == size && b->tp_weaklistoffset == size)
        size += sizeof(PyObject *);

    /* Check slots compliance */
    if (!(a->tp_flags & Py_TPFLAGS_HEAPTYPE) ||
        !(b->tp_flags & Py_TPFLAGS_HEAPTYPE)) {
        return 0;
    }
    slots_a = ((PyHeapTypeObject *)a)->ht_slots;
    slots_b = ((PyHeapTypeObject *)b)->ht_slots;
    if (slots_a && slots_b) {
        if (PyObject_RichCompareBool(slots_a, slots_b, Py_EQ) != 1)
            return 0;
        size += sizeof(PyObject *) * PyTuple_GET_SIZE(slots_a);
    }
    return size == a->tp_basicsize && size == b->tp_basicsize;
}

static int
compatible_for_assignment(PyTypeObject* oldto, PyTypeObject* newto, const char* attr)
{
    PyTypeObject *newbase, *oldbase;

    if (newto->tp_free != oldto->tp_free) {
        PyErr_Format(PyExc_TypeError,
                     "%s assignment: "
                     "'%s' deallocator differs from '%s'",
                     attr,
                     newto->tp_name,
                     oldto->tp_name);
        return 0;
    }
    /*
     It's tricky to tell if two arbitrary types are sufficiently compatible as
     to be interchangeable; e.g., even if they have the same tp_basicsize, they
     might have totally different struct fields. It's much easier to tell if a
     type and its supertype are compatible; e.g., if they have the same
     tp_basicsize, then that means they have identical fields. So to check
     whether two arbitrary types are compatible, we first find the highest
     supertype that each is compatible with, and then if those supertypes are
     compatible then the original types must also be compatible.
    */
    newbase = newto;
    oldbase = oldto;
    while (compatible_with_tp_base(newbase))
        newbase = newbase->tp_base;
    while (compatible_with_tp_base(oldbase))
        oldbase = oldbase->tp_base;
    if (newbase != oldbase &&
        (newbase->tp_base != oldbase->tp_base ||
         !same_slots_added(newbase, oldbase))) {
        goto differs;
    }
    /* The above does not check for the preheader */
    if ((oldto->tp_flags & Py_TPFLAGS_PREHEADER) ==
        ((newto->tp_flags & Py_TPFLAGS_PREHEADER)))
    {
        return 1;
    }
differs:
    PyErr_Format(PyExc_TypeError,
                    "%s assignment: "
                    "'%s' object layout differs from '%s'",
                    attr,
                    newto->tp_name,
                    oldto->tp_name);
    return 0;
}

static int
object_set_class(PyObject *self, PyObject *value, void *closure)
{
    PyTypeObject *oldto = Py_TYPE(self);

    if (value == NULL) {
        PyErr_SetString(PyExc_TypeError,
                        "can't delete __class__ attribute");
        return -1;
    }
    if (!PyType_Check(value)) {
        PyErr_Format(PyExc_TypeError,
          "__class__ must be set to a class, not '%s' object",
          Py_TYPE(value)->tp_name);
        return -1;
    }
    PyTypeObject *newto = (PyTypeObject *)value;

    if (PySys_Audit("object.__setattr__", "OsO",
                    self, "__class__", value) < 0) {
        return -1;
    }

    /* In versions of CPython prior to 3.5, the code in
       compatible_for_assignment was not set up to correctly check for memory
       layout / slot / etc. compatibility for non-HEAPTYPE classes, so we just
       disallowed __class__ assignment in any case that wasn't HEAPTYPE ->
       HEAPTYPE.

       During the 3.5 development cycle, we fixed the code in
       compatible_for_assignment to correctly check compatibility between
       arbitrary types, and started allowing __class__ assignment in all cases
       where the old and new types did in fact have compatible slots and
       memory layout (regardless of whether they were implemented as HEAPTYPEs
       or not).

       Just before 3.5 was released, though, we discovered that this led to
       problems with immutable types like int, where the interpreter assumes
       they are immutable and interns some values. Formerly this wasn't a
       problem, because they really were immutable -- in particular, all the
       types where the interpreter applied this interning trick happened to
       also be statically allocated, so the old HEAPTYPE rules were
       "accidentally" stopping them from allowing __class__ assignment. But
       with the changes to __class__ assignment, we started allowing code like

         class MyInt(int):
             ...
         # Modifies the type of *all* instances of 1 in the whole program,
         # including future instances (!), because the 1 object is interned.
         (1).__class__ = MyInt

       (see https://bugs.python.org/issue24912).

       In theory the proper fix would be to identify which classes rely on
       this invariant and somehow disallow __class__ assignment only for them,
       perhaps via some mechanism like a new Py_TPFLAGS_IMMUTABLE flag (a
       "denylisting" approach). But in practice, since this problem wasn't
       noticed late in the 3.5 RC cycle, we're taking the conservative
       approach and reinstating the same HEAPTYPE->HEAPTYPE check that we used
       to have, plus an "allowlist". For now, the allowlist consists only of
       ModuleType subtypes, since those are the cases that motivated the patch
       in the first place -- see https://bugs.python.org/issue22986 -- and
       since module objects are mutable we can be sure that they are
       definitely not being interned. So now we allow HEAPTYPE->HEAPTYPE *or*
       ModuleType subtype -> ModuleType subtype.

       So far as we know, all the code beyond the following 'if' statement
       will correctly handle non-HEAPTYPE classes, and the HEAPTYPE check is
       needed only to protect that subset of non-HEAPTYPE classes for which
       the interpreter has baked in the assumption that all instances are
       truly immutable.
    */
    if (!(PyType_IsSubtype(newto, &PyModule_Type) &&
          PyType_IsSubtype(oldto, &PyModule_Type)) &&
        (_PyType_HasFeature(newto, Py_TPFLAGS_IMMUTABLETYPE) ||
         _PyType_HasFeature(oldto, Py_TPFLAGS_IMMUTABLETYPE))) {
        PyErr_Format(PyExc_TypeError,
                     "__class__ assignment only supported for mutable types "
                     "or ModuleType subclasses");
        return -1;
    }

    if (compatible_for_assignment(oldto, newto, "__class__")) {
        /* Changing the class will change the implicit dict keys,
         * so we must materialize the dictionary first. */
        assert((oldto->tp_flags & Py_TPFLAGS_PREHEADER) == (newto->tp_flags & Py_TPFLAGS_PREHEADER));
        _PyObject_GetDictPtr(self);
        if (oldto->tp_flags & Py_TPFLAGS_MANAGED_DICT &&
            _PyDictOrValues_IsValues(*_PyObject_DictOrValuesPointer(self)))
        {
            /* Was unable to convert to dict */
            PyErr_NoMemory();
            return -1;
        }
        if (newto->tp_flags & Py_TPFLAGS_HEAPTYPE) {
            Py_INCREF(newto);
        }
        Py_SET_TYPE(self, newto);
        if (oldto->tp_flags & Py_TPFLAGS_HEAPTYPE)
            Py_DECREF(oldto);
        return 0;
    }
    else {
        return -1;
    }
}

static PyGetSetDef object_getsets[] = {
    {"__class__", object_get_class, object_set_class,
     PyDoc_STR("the object's class")},
    {0}
};


/* Stuff to implement __reduce_ex__ for pickle protocols >= 2.
   We fall back to helpers in copyreg for:
   - pickle protocols < 2
   - calculating the list of slot names (done only once per class)
   - the __newobj__ function (which is used as a token but never called)
*/

static PyObject *
import_copyreg(void)
{
    /* Try to fetch cached copy of copyreg from sys.modules first in an
       attempt to avoid the import overhead. Previously this was implemented
       by storing a reference to the cached module in a static variable, but
       this broke when multiple embedded interpreters were in use (see issue
       #17408 and #19088). */
    PyObject *copyreg_module = PyImport_GetModule(&_Py_ID(copyreg));
    if (copyreg_module != NULL) {
        return copyreg_module;
    }
    if (PyErr_Occurred()) {
        return NULL;
    }
    return PyImport_Import(&_Py_ID(copyreg));
}

static PyObject *
_PyType_GetSlotNames(PyTypeObject *cls)
{
    PyObject *copyreg;
    PyObject *slotnames;

    assert(PyType_Check(cls));

    /* Get the slot names from the cache in the class if possible. */
    slotnames = PyDict_GetItemWithError(cls->tp_dict, &_Py_ID(__slotnames__));
    if (slotnames != NULL) {
        if (slotnames != Py_None && !PyList_Check(slotnames)) {
            PyErr_Format(PyExc_TypeError,
                         "%.200s.__slotnames__ should be a list or None, "
                         "not %.200s",
                         cls->tp_name, Py_TYPE(slotnames)->tp_name);
            return NULL;
        }
        Py_INCREF(slotnames);
        return slotnames;
    }
    else {
        if (PyErr_Occurred()) {
            return NULL;
        }
        /* The class does not have the slot names cached yet. */
    }

    copyreg = import_copyreg();
    if (copyreg == NULL)
        return NULL;

    /* Use _slotnames function from the copyreg module to find the slots
       by this class and its bases. This function will cache the result
       in __slotnames__. */
    slotnames = PyObject_CallMethodOneArg(
            copyreg, &_Py_ID(_slotnames), (PyObject *)cls);
    Py_DECREF(copyreg);
    if (slotnames == NULL)
        return NULL;

    if (slotnames != Py_None && !PyList_Check(slotnames)) {
        PyErr_SetString(PyExc_TypeError,
                        "copyreg._slotnames didn't return a list or None");
        Py_DECREF(slotnames);
        return NULL;
    }

    return slotnames;
}

static PyObject *
object_getstate_default(PyObject *obj, int required)
{
    PyObject *state;
    PyObject *slotnames;

    if (required && Py_TYPE(obj)->tp_itemsize) {
        PyErr_Format(PyExc_TypeError,
                     "cannot pickle %.200s objects",
                     Py_TYPE(obj)->tp_name);
        return NULL;
    }

    if (_PyObject_IsInstanceDictEmpty(obj)) {
        state = Py_None;
        Py_INCREF(state);
    }
    else {
        state = PyObject_GenericGetDict(obj, NULL);
        if (state == NULL) {
            return NULL;
        }
    }

    slotnames = _PyType_GetSlotNames(Py_TYPE(obj));
    if (slotnames == NULL) {
        Py_DECREF(state);
        return NULL;
    }

    assert(slotnames == Py_None || PyList_Check(slotnames));
    if (required) {
        Py_ssize_t basicsize = PyBaseObject_Type.tp_basicsize;
        if (Py_TYPE(obj)->tp_dictoffset &&
            (Py_TYPE(obj)->tp_flags & Py_TPFLAGS_MANAGED_DICT) == 0)
        {
            basicsize += sizeof(PyObject *);
        }
        if (Py_TYPE(obj)->tp_weaklistoffset > 0) {
            basicsize += sizeof(PyObject *);
        }
        if (slotnames != Py_None) {
            basicsize += sizeof(PyObject *) * PyList_GET_SIZE(slotnames);
        }
        if (Py_TYPE(obj)->tp_basicsize > basicsize) {
            Py_DECREF(slotnames);
            Py_DECREF(state);
            PyErr_Format(PyExc_TypeError,
                         "cannot pickle '%.200s' object",
                         Py_TYPE(obj)->tp_name);
            return NULL;
        }
    }

    if (slotnames != Py_None && PyList_GET_SIZE(slotnames) > 0) {
        PyObject *slots;
        Py_ssize_t slotnames_size, i;

        slots = PyDict_New();
        if (slots == NULL) {
            Py_DECREF(slotnames);
            Py_DECREF(state);
            return NULL;
        }

        slotnames_size = PyList_GET_SIZE(slotnames);
        for (i = 0; i < slotnames_size; i++) {
            PyObject *name, *value;

            name = PyList_GET_ITEM(slotnames, i);
            Py_INCREF(name);
            if (_PyObject_LookupAttr(obj, name, &value) < 0) {
                Py_DECREF(name);
                goto error;
            }
            if (value == NULL) {
                Py_DECREF(name);
                /* It is not an error if the attribute is not present. */
            }
            else {
                int err = PyDict_SetItem(slots, name, value);
                Py_DECREF(name);
                Py_DECREF(value);
                if (err) {
                    goto error;
                }
            }

            /* The list is stored on the class so it may mutate while we
               iterate over it */
            if (slotnames_size != PyList_GET_SIZE(slotnames)) {
                PyErr_Format(PyExc_RuntimeError,
                             "__slotsname__ changed size during iteration");
                goto error;
            }

            /* We handle errors within the loop here. */
            if (0) {
              error:
                Py_DECREF(slotnames);
                Py_DECREF(slots);
                Py_DECREF(state);
                return NULL;
            }
        }

        /* If we found some slot attributes, pack them in a tuple along
           the original attribute dictionary. */
        if (PyDict_GET_SIZE(slots) > 0) {
            PyObject *state2;

            state2 = PyTuple_Pack(2, state, slots);
            Py_DECREF(state);
            if (state2 == NULL) {
                Py_DECREF(slotnames);
                Py_DECREF(slots);
                return NULL;
            }
            state = state2;
        }
        Py_DECREF(slots);
    }
    Py_DECREF(slotnames);

    return state;
}

static PyObject *
object_getstate(PyObject *obj, int required)
{
    PyObject *getstate, *state;

    getstate = PyObject_GetAttr(obj, &_Py_ID(__getstate__));
    if (getstate == NULL) {
        return NULL;
    }
    if (PyCFunction_Check(getstate) &&
        PyCFunction_GET_SELF(getstate) == obj &&
        PyCFunction_GET_FUNCTION(getstate) == object___getstate__)
    {
        /* If __getstate__ is not overridden pass the required argument. */
        state = object_getstate_default(obj, required);
    }
    else {
        state = _PyObject_CallNoArgs(getstate);
    }
    Py_DECREF(getstate);
    return state;
}

PyObject *
_PyObject_GetState(PyObject *obj)
{
    return object_getstate(obj, 0);
}

/*[clinic input]
object.__getstate__

Helper for pickle.
[clinic start generated code]*/

static PyObject *
object___getstate___impl(PyObject *self)
/*[clinic end generated code: output=5a2500dcb6217e9e input=692314d8fbe194ee]*/
{
    return object_getstate_default(self, 0);
}

static int
_PyObject_GetNewArguments(PyObject *obj, PyObject **args, PyObject **kwargs)
{
    PyObject *getnewargs, *getnewargs_ex;

    if (args == NULL || kwargs == NULL) {
        PyErr_BadInternalCall();
        return -1;
    }

    /* We first attempt to fetch the arguments for __new__ by calling
       __getnewargs_ex__ on the object. */
    getnewargs_ex = _PyObject_LookupSpecial(obj, &_Py_ID(__getnewargs_ex__));
    if (getnewargs_ex != NULL) {
        PyObject *newargs = _PyObject_CallNoArgs(getnewargs_ex);
        Py_DECREF(getnewargs_ex);
        if (newargs == NULL) {
            return -1;
        }
        if (!PyTuple_Check(newargs)) {
            PyErr_Format(PyExc_TypeError,
                         "__getnewargs_ex__ should return a tuple, "
                         "not '%.200s'", Py_TYPE(newargs)->tp_name);
            Py_DECREF(newargs);
            return -1;
        }
        if (PyTuple_GET_SIZE(newargs) != 2) {
            PyErr_Format(PyExc_ValueError,
                         "__getnewargs_ex__ should return a tuple of "
                         "length 2, not %zd", PyTuple_GET_SIZE(newargs));
            Py_DECREF(newargs);
            return -1;
        }
        *args = PyTuple_GET_ITEM(newargs, 0);
        Py_INCREF(*args);
        *kwargs = PyTuple_GET_ITEM(newargs, 1);
        Py_INCREF(*kwargs);
        Py_DECREF(newargs);

        /* XXX We should perhaps allow None to be passed here. */
        if (!PyTuple_Check(*args)) {
            PyErr_Format(PyExc_TypeError,
                         "first item of the tuple returned by "
                         "__getnewargs_ex__ must be a tuple, not '%.200s'",
                         Py_TYPE(*args)->tp_name);
            Py_CLEAR(*args);
            Py_CLEAR(*kwargs);
            return -1;
        }
        if (!PyDict_Check(*kwargs)) {
            PyErr_Format(PyExc_TypeError,
                         "second item of the tuple returned by "
                         "__getnewargs_ex__ must be a dict, not '%.200s'",
                         Py_TYPE(*kwargs)->tp_name);
            Py_CLEAR(*args);
            Py_CLEAR(*kwargs);
            return -1;
        }
        return 0;
    } else if (PyErr_Occurred()) {
        return -1;
    }

    /* The object does not have __getnewargs_ex__ so we fallback on using
       __getnewargs__ instead. */
    getnewargs = _PyObject_LookupSpecial(obj, &_Py_ID(__getnewargs__));
    if (getnewargs != NULL) {
        *args = _PyObject_CallNoArgs(getnewargs);
        Py_DECREF(getnewargs);
        if (*args == NULL) {
            return -1;
        }
        if (!PyTuple_Check(*args)) {
            PyErr_Format(PyExc_TypeError,
                         "__getnewargs__ should return a tuple, "
                         "not '%.200s'", Py_TYPE(*args)->tp_name);
            Py_CLEAR(*args);
            return -1;
        }
        *kwargs = NULL;
        return 0;
    } else if (PyErr_Occurred()) {
        return -1;
    }

    /* The object does not have __getnewargs_ex__ and __getnewargs__. This may
       mean __new__ does not takes any arguments on this object, or that the
       object does not implement the reduce protocol for pickling or
       copying. */
    *args = NULL;
    *kwargs = NULL;
    return 0;
}

static int
_PyObject_GetItemsIter(PyObject *obj, PyObject **listitems,
                       PyObject **dictitems)
{
    if (listitems == NULL || dictitems == NULL) {
        PyErr_BadInternalCall();
        return -1;
    }

    if (!PyList_Check(obj)) {
        *listitems = Py_None;
        Py_INCREF(*listitems);
    }
    else {
        *listitems = PyObject_GetIter(obj);
        if (*listitems == NULL)
            return -1;
    }

    if (!PyDict_Check(obj)) {
        *dictitems = Py_None;
        Py_INCREF(*dictitems);
    }
    else {
        PyObject *items = PyObject_CallMethodNoArgs(obj, &_Py_ID(items));
        if (items == NULL) {
            Py_CLEAR(*listitems);
            return -1;
        }
        *dictitems = PyObject_GetIter(items);
        Py_DECREF(items);
        if (*dictitems == NULL) {
            Py_CLEAR(*listitems);
            return -1;
        }
    }

    assert(*listitems != NULL && *dictitems != NULL);

    return 0;
}

static PyObject *
reduce_newobj(PyObject *obj)
{
    PyObject *args = NULL, *kwargs = NULL;
    PyObject *copyreg;
    PyObject *newobj, *newargs, *state, *listitems, *dictitems;
    PyObject *result;
    int hasargs;

    if (Py_TYPE(obj)->tp_new == NULL) {
        PyErr_Format(PyExc_TypeError,
                     "cannot pickle '%.200s' object",
                     Py_TYPE(obj)->tp_name);
        return NULL;
    }
    if (_PyObject_GetNewArguments(obj, &args, &kwargs) < 0)
        return NULL;

    copyreg = import_copyreg();
    if (copyreg == NULL) {
        Py_XDECREF(args);
        Py_XDECREF(kwargs);
        return NULL;
    }
    hasargs = (args != NULL);
    if (kwargs == NULL || PyDict_GET_SIZE(kwargs) == 0) {
        PyObject *cls;
        Py_ssize_t i, n;

        Py_XDECREF(kwargs);
        newobj = PyObject_GetAttr(copyreg, &_Py_ID(__newobj__));
        Py_DECREF(copyreg);
        if (newobj == NULL) {
            Py_XDECREF(args);
            return NULL;
        }
        n = args ? PyTuple_GET_SIZE(args) : 0;
        newargs = PyTuple_New(n+1);
        if (newargs == NULL) {
            Py_XDECREF(args);
            Py_DECREF(newobj);
            return NULL;
        }
        cls = (PyObject *) Py_TYPE(obj);
        Py_INCREF(cls);
        PyTuple_SET_ITEM(newargs, 0, cls);
        for (i = 0; i < n; i++) {
            PyObject *v = PyTuple_GET_ITEM(args, i);
            Py_INCREF(v);
            PyTuple_SET_ITEM(newargs, i+1, v);
        }
        Py_XDECREF(args);
    }
    else if (args != NULL) {
        newobj = PyObject_GetAttr(copyreg, &_Py_ID(__newobj_ex__));
        Py_DECREF(copyreg);
        if (newobj == NULL) {
            Py_DECREF(args);
            Py_DECREF(kwargs);
            return NULL;
        }
        newargs = PyTuple_Pack(3, Py_TYPE(obj), args, kwargs);
        Py_DECREF(args);
        Py_DECREF(kwargs);
        if (newargs == NULL) {
            Py_DECREF(newobj);
            return NULL;
        }
    }
    else {
        /* args == NULL */
        Py_DECREF(kwargs);
        PyErr_BadInternalCall();
        return NULL;
    }

    state = object_getstate(obj, !(hasargs || PyList_Check(obj) || PyDict_Check(obj)));
    if (state == NULL) {
        Py_DECREF(newobj);
        Py_DECREF(newargs);
        return NULL;
    }
    if (_PyObject_GetItemsIter(obj, &listitems, &dictitems) < 0) {
        Py_DECREF(newobj);
        Py_DECREF(newargs);
        Py_DECREF(state);
        return NULL;
    }

    result = PyTuple_Pack(5, newobj, newargs, state, listitems, dictitems);
    Py_DECREF(newobj);
    Py_DECREF(newargs);
    Py_DECREF(state);
    Py_DECREF(listitems);
    Py_DECREF(dictitems);
    return result;
}

/*
 * There were two problems when object.__reduce__ and object.__reduce_ex__
 * were implemented in the same function:
 *  - trying to pickle an object with a custom __reduce__ method that
 *    fell back to object.__reduce__ in certain circumstances led to
 *    infinite recursion at Python level and eventual RecursionError.
 *  - Pickling objects that lied about their type by overwriting the
 *    __class__ descriptor could lead to infinite recursion at C level
 *    and eventual segfault.
 *
 * Because of backwards compatibility, the two methods still have to
 * behave in the same way, even if this is not required by the pickle
 * protocol. This common functionality was moved to the _common_reduce
 * function.
 */
static PyObject *
_common_reduce(PyObject *self, int proto)
{
    PyObject *copyreg, *res;

    if (proto >= 2)
        return reduce_newobj(self);

    copyreg = import_copyreg();
    if (!copyreg)
        return NULL;

    res = PyObject_CallMethod(copyreg, "_reduce_ex", "Oi", self, proto);
    Py_DECREF(copyreg);

    return res;
}

/*[clinic input]
object.__reduce__

Helper for pickle.
[clinic start generated code]*/

static PyObject *
object___reduce___impl(PyObject *self)
/*[clinic end generated code: output=d4ca691f891c6e2f input=11562e663947e18b]*/
{
    return _common_reduce(self, 0);
}

/*[clinic input]
object.__reduce_ex__

  protocol: int
  /

Helper for pickle.
[clinic start generated code]*/

static PyObject *
object___reduce_ex___impl(PyObject *self, int protocol)
/*[clinic end generated code: output=2e157766f6b50094 input=f326b43fb8a4c5ff]*/
{
    static PyObject *objreduce;
    PyObject *reduce, *res;

    if (objreduce == NULL) {
        objreduce = PyDict_GetItemWithError(
                PyBaseObject_Type.tp_dict, &_Py_ID(__reduce__));
        if (objreduce == NULL && PyErr_Occurred()) {
            return NULL;
        }
    }

    if (_PyObject_LookupAttr(self, &_Py_ID(__reduce__), &reduce) < 0) {
        return NULL;
    }
    if (reduce != NULL) {
        PyObject *cls, *clsreduce;
        int override;

        cls = (PyObject *) Py_TYPE(self);
        clsreduce = PyObject_GetAttr(cls, &_Py_ID(__reduce__));
        if (clsreduce == NULL) {
            Py_DECREF(reduce);
            return NULL;
        }
        override = (clsreduce != objreduce);
        Py_DECREF(clsreduce);
        if (override) {
            res = _PyObject_CallNoArgs(reduce);
            Py_DECREF(reduce);
            return res;
        }
        else
            Py_DECREF(reduce);
    }

    return _common_reduce(self, protocol);
}

static PyObject *
object_subclasshook(PyObject *cls, PyObject *args)
{
    Py_RETURN_NOTIMPLEMENTED;
}

PyDoc_STRVAR(object_subclasshook_doc,
"Abstract classes can override this to customize issubclass().\n"
"\n"
"This is invoked early on by abc.ABCMeta.__subclasscheck__().\n"
"It should return True, False or NotImplemented.  If it returns\n"
"NotImplemented, the normal algorithm is used.  Otherwise, it\n"
"overrides the normal algorithm (and the outcome is cached).\n");

static PyObject *
object_init_subclass(PyObject *cls, PyObject *arg)
{
    Py_RETURN_NONE;
}

PyDoc_STRVAR(object_init_subclass_doc,
"This method is called when a class is subclassed.\n"
"\n"
"The default implementation does nothing. It may be\n"
"overridden to extend subclasses.\n");

/*[clinic input]
object.__format__

  format_spec: unicode
  /

Default object formatter.
[clinic start generated code]*/

static PyObject *
object___format___impl(PyObject *self, PyObject *format_spec)
/*[clinic end generated code: output=34897efb543a974b input=7c3b3bc53a6fb7fa]*/
{
    /* Issue 7994: If we're converting to a string, we
       should reject format specifications */
    if (PyUnicode_GET_LENGTH(format_spec) > 0) {
        PyErr_Format(PyExc_TypeError,
                     "unsupported format string passed to %.200s.__format__",
                     Py_TYPE(self)->tp_name);
        return NULL;
    }
    return PyObject_Str(self);
}

/*[clinic input]
object.__sizeof__

Size of object in memory, in bytes.
[clinic start generated code]*/

static PyObject *
object___sizeof___impl(PyObject *self)
/*[clinic end generated code: output=73edab332f97d550 input=1200ff3dfe485306]*/
{
    Py_ssize_t res, isize;

    res = 0;
    isize = Py_TYPE(self)->tp_itemsize;
    if (isize > 0)
        res = Py_SIZE(self) * isize;
    res += Py_TYPE(self)->tp_basicsize;

    return PyLong_FromSsize_t(res);
}

/* __dir__ for generic objects: returns __dict__, __class__,
   and recursively up the __class__.__bases__ chain.
*/
/*[clinic input]
object.__dir__

Default dir() implementation.
[clinic start generated code]*/

static PyObject *
object___dir___impl(PyObject *self)
/*[clinic end generated code: output=66dd48ea62f26c90 input=0a89305bec669b10]*/
{
    PyObject *result = NULL;
    PyObject *dict = NULL;
    PyObject *itsclass = NULL;

    /* Get __dict__ (which may or may not be a real dict...) */
    if (_PyObject_LookupAttr(self, &_Py_ID(__dict__), &dict) < 0) {
        return NULL;
    }
    if (dict == NULL) {
        dict = PyDict_New();
    }
    else if (!PyDict_Check(dict)) {
        Py_DECREF(dict);
        dict = PyDict_New();
    }
    else {
        /* Copy __dict__ to avoid mutating it. */
        PyObject *temp = PyDict_Copy(dict);
        Py_DECREF(dict);
        dict = temp;
    }

    if (dict == NULL)
        goto error;

    /* Merge in attrs reachable from its class. */
    if (_PyObject_LookupAttr(self, &_Py_ID(__class__), &itsclass) < 0) {
        goto error;
    }
    /* XXX(tomer): Perhaps fall back to Py_TYPE(obj) if no
                   __class__ exists? */
    if (itsclass != NULL && merge_class_dict(dict, itsclass) < 0)
        goto error;

    result = PyDict_Keys(dict);
    /* fall through */
error:
    Py_XDECREF(itsclass);
    Py_XDECREF(dict);
    return result;
}

static PyMethodDef object_methods[] = {
    OBJECT___REDUCE_EX___METHODDEF
    OBJECT___REDUCE___METHODDEF
    OBJECT___GETSTATE___METHODDEF
    {"__subclasshook__", object_subclasshook, METH_CLASS | METH_VARARGS,
     object_subclasshook_doc},
    {"__init_subclass__", object_init_subclass, METH_CLASS | METH_NOARGS,
     object_init_subclass_doc},
    OBJECT___FORMAT___METHODDEF
    OBJECT___SIZEOF___METHODDEF
    OBJECT___DIR___METHODDEF
    {0}
};

PyDoc_STRVAR(object_doc,
"object()\n--\n\n"
"The base class of the class hierarchy.\n\n"
"When called, it accepts no arguments and returns a new featureless\n"
"instance that has no instance attributes and cannot be given any.\n");

PyTypeObject PyBaseObject_Type = {
    PyVarObject_HEAD_INIT(&PyType_Type, 0)
    "object",                                   /* tp_name */
    sizeof(PyObject),                           /* tp_basicsize */
    0,                                          /* tp_itemsize */
    object_dealloc,                             /* tp_dealloc */
    0,                                          /* tp_vectorcall_offset */
    0,                                          /* tp_getattr */
    0,                                          /* tp_setattr */
    0,                                          /* tp_as_async */
    object_repr,                                /* tp_repr */
    0,                                          /* tp_as_number */
    0,                                          /* tp_as_sequence */
    0,                                          /* tp_as_mapping */
    (hashfunc)_Py_HashPointer,                  /* tp_hash */
    0,                                          /* tp_call */
    object_str,                                 /* tp_str */
    PyObject_GenericGetAttr,                    /* tp_getattro */
    PyObject_GenericSetAttr,                    /* tp_setattro */
    0,                                          /* tp_as_buffer */
    Py_TPFLAGS_DEFAULT | Py_TPFLAGS_BASETYPE,   /* tp_flags */
    object_doc,                                 /* tp_doc */
    0,                                          /* tp_traverse */
    0,                                          /* tp_clear */
    object_richcompare,                         /* tp_richcompare */
    0,                                          /* tp_weaklistoffset */
    0,                                          /* tp_iter */
    0,                                          /* tp_iternext */
    object_methods,                             /* tp_methods */
    0,                                          /* tp_members */
    object_getsets,                             /* tp_getset */
    0,                                          /* tp_base */
    0,                                          /* tp_dict */
    0,                                          /* tp_descr_get */
    0,                                          /* tp_descr_set */
    0,                                          /* tp_dictoffset */
    object_init,                                /* tp_init */
    PyType_GenericAlloc,                        /* tp_alloc */
    object_new,                                 /* tp_new */
    PyObject_Del,                               /* tp_free */
};


static int
type_add_method(PyTypeObject *type, PyMethodDef *meth)
{
    PyObject *descr;
    int isdescr = 1;
    if (meth->ml_flags & METH_CLASS) {
        if (meth->ml_flags & METH_STATIC) {
            PyErr_SetString(PyExc_ValueError,
                    "method cannot be both class and static");
            return -1;
        }
        descr = PyDescr_NewClassMethod(type, meth);
    }
    else if (meth->ml_flags & METH_STATIC) {
        PyObject *cfunc = PyCFunction_NewEx(meth, (PyObject*)type, NULL);
        if (cfunc == NULL) {
            return -1;
        }
        descr = PyStaticMethod_New(cfunc);
        isdescr = 0;  // PyStaticMethod is not PyDescrObject
        Py_DECREF(cfunc);
    }
    else {
        descr = PyDescr_NewMethod(type, meth);
    }
    if (descr == NULL) {
        return -1;
    }

    PyObject *name;
    if (isdescr) {
        name = PyDescr_NAME(descr);
    }
    else {
        name = PyUnicode_FromString(meth->ml_name);
        if (name == NULL) {
            Py_DECREF(descr);
            return -1;
        }
    }

    int err;
    if (!(meth->ml_flags & METH_COEXIST)) {
        err = PyDict_SetDefault(type->tp_dict, name, descr) == NULL;
    }
    else {
        err = PyDict_SetItem(type->tp_dict, name, descr) < 0;
    }
    if (!isdescr) {
        Py_DECREF(name);
    }
    Py_DECREF(descr);
    if (err) {
        return -1;
    }
    return 0;
}


/* Add the methods from tp_methods to the __dict__ in a type object */
static int
type_add_methods(PyTypeObject *type)
{
    PyMethodDef *meth = type->tp_methods;
    if (meth == NULL) {
        return 0;
    }

    for (; meth->ml_name != NULL; meth++) {
        if (type_add_method(type, meth) < 0) {
            return -1;
        }
    }
    return 0;
}


static int
type_add_members(PyTypeObject *type)
{
    PyMemberDef *memb = type->tp_members;
    if (memb == NULL) {
        return 0;
    }

    PyObject *dict = type->tp_dict;
    for (; memb->name != NULL; memb++) {
        PyObject *descr = PyDescr_NewMember(type, memb);
        if (descr == NULL)
            return -1;

        if (PyDict_SetDefault(dict, PyDescr_NAME(descr), descr) == NULL) {
            Py_DECREF(descr);
            return -1;
        }
        Py_DECREF(descr);
    }
    return 0;
}


static int
type_add_getset(PyTypeObject *type)
{
    PyGetSetDef *gsp = type->tp_getset;
    if (gsp == NULL) {
        return 0;
    }

    PyObject *dict = type->tp_dict;
    for (; gsp->name != NULL; gsp++) {
        PyObject *descr = PyDescr_NewGetSet(type, gsp);
        if (descr == NULL) {
            return -1;
        }

        if (PyDict_SetDefault(dict, PyDescr_NAME(descr), descr) == NULL) {
            Py_DECREF(descr);
            return -1;
        }
        Py_DECREF(descr);
    }
    return 0;
}


static void
inherit_special(PyTypeObject *type, PyTypeObject *base)
{
    /* Copying tp_traverse and tp_clear is connected to the GC flags */
    if (!(type->tp_flags & Py_TPFLAGS_HAVE_GC) &&
        (base->tp_flags & Py_TPFLAGS_HAVE_GC) &&
        (!type->tp_traverse && !type->tp_clear)) {
        type->tp_flags |= Py_TPFLAGS_HAVE_GC;
        if (type->tp_traverse == NULL)
            type->tp_traverse = base->tp_traverse;
        if (type->tp_clear == NULL)
            type->tp_clear = base->tp_clear;
    }
    type->tp_flags |= (base->tp_flags & Py_TPFLAGS_PREHEADER);

    if (type->tp_basicsize == 0)
        type->tp_basicsize = base->tp_basicsize;

    /* Copy other non-function slots */

#define COPYVAL(SLOT) \
    if (type->SLOT == 0) { type->SLOT = base->SLOT; }

    COPYVAL(tp_itemsize);
    COPYVAL(tp_weaklistoffset);
    COPYVAL(tp_dictoffset);

#undef COPYVAL

    /* Setup fast subclass flags */
    if (PyType_IsSubtype(base, (PyTypeObject*)PyExc_BaseException)) {
        type->tp_flags |= Py_TPFLAGS_BASE_EXC_SUBCLASS;
    }
    else if (PyType_IsSubtype(base, &PyType_Type)) {
        type->tp_flags |= Py_TPFLAGS_TYPE_SUBCLASS;
    }
    else if (PyType_IsSubtype(base, &PyLong_Type)) {
        type->tp_flags |= Py_TPFLAGS_LONG_SUBCLASS;
    }
    else if (PyType_IsSubtype(base, &PyBytes_Type)) {
        type->tp_flags |= Py_TPFLAGS_BYTES_SUBCLASS;
    }
    else if (PyType_IsSubtype(base, &PyUnicode_Type)) {
        type->tp_flags |= Py_TPFLAGS_UNICODE_SUBCLASS;
    }
    else if (PyType_IsSubtype(base, &PyTuple_Type)) {
        type->tp_flags |= Py_TPFLAGS_TUPLE_SUBCLASS;
    }
    else if (PyType_IsSubtype(base, &PyList_Type)) {
        type->tp_flags |= Py_TPFLAGS_LIST_SUBCLASS;
    }
    else if (PyType_IsSubtype(base, &PyDict_Type)) {
        type->tp_flags |= Py_TPFLAGS_DICT_SUBCLASS;
    }
    if (PyType_HasFeature(base, _Py_TPFLAGS_MATCH_SELF)) {
        type->tp_flags |= _Py_TPFLAGS_MATCH_SELF;
    }
}

static int
overrides_hash(PyTypeObject *type)
{
    PyObject *dict = type->tp_dict;

    assert(dict != NULL);
    int r = PyDict_Contains(dict, &_Py_ID(__eq__));
    if (r == 0) {
        r = PyDict_Contains(dict, &_Py_ID(__hash__));
    }
    return r;
}

static int
inherit_slots(PyTypeObject *type, PyTypeObject *base)
{
    PyTypeObject *basebase;

#undef SLOTDEFINED
#undef COPYSLOT
#undef COPYNUM
#undef COPYSEQ
#undef COPYMAP
#undef COPYBUF

#define SLOTDEFINED(SLOT) \
    (base->SLOT != 0 && \
     (basebase == NULL || base->SLOT != basebase->SLOT))

#define COPYSLOT(SLOT) \
    if (!type->SLOT && SLOTDEFINED(SLOT)) type->SLOT = base->SLOT

#define COPYASYNC(SLOT) COPYSLOT(tp_as_async->SLOT)
#define COPYNUM(SLOT) COPYSLOT(tp_as_number->SLOT)
#define COPYSEQ(SLOT) COPYSLOT(tp_as_sequence->SLOT)
#define COPYMAP(SLOT) COPYSLOT(tp_as_mapping->SLOT)
#define COPYBUF(SLOT) COPYSLOT(tp_as_buffer->SLOT)

    /* This won't inherit indirect slots (from tp_as_number etc.)
       if type doesn't provide the space. */

    if (type->tp_as_number != NULL && base->tp_as_number != NULL) {
        basebase = base->tp_base;
        if (basebase->tp_as_number == NULL)
            basebase = NULL;
        COPYNUM(nb_add);
        COPYNUM(nb_subtract);
        COPYNUM(nb_multiply);
        COPYNUM(nb_remainder);
        COPYNUM(nb_divmod);
        COPYNUM(nb_power);
        COPYNUM(nb_negative);
        COPYNUM(nb_positive);
        COPYNUM(nb_absolute);
        COPYNUM(nb_bool);
        COPYNUM(nb_invert);
        COPYNUM(nb_lshift);
        COPYNUM(nb_rshift);
        COPYNUM(nb_and);
        COPYNUM(nb_xor);
        COPYNUM(nb_or);
        COPYNUM(nb_int);
        COPYNUM(nb_float);
        COPYNUM(nb_inplace_add);
        COPYNUM(nb_inplace_subtract);
        COPYNUM(nb_inplace_multiply);
        COPYNUM(nb_inplace_remainder);
        COPYNUM(nb_inplace_power);
        COPYNUM(nb_inplace_lshift);
        COPYNUM(nb_inplace_rshift);
        COPYNUM(nb_inplace_and);
        COPYNUM(nb_inplace_xor);
        COPYNUM(nb_inplace_or);
        COPYNUM(nb_true_divide);
        COPYNUM(nb_floor_divide);
        COPYNUM(nb_inplace_true_divide);
        COPYNUM(nb_inplace_floor_divide);
        COPYNUM(nb_index);
        COPYNUM(nb_matrix_multiply);
        COPYNUM(nb_inplace_matrix_multiply);
    }

    if (type->tp_as_async != NULL && base->tp_as_async != NULL) {
        basebase = base->tp_base;
        if (basebase->tp_as_async == NULL)
            basebase = NULL;
        COPYASYNC(am_await);
        COPYASYNC(am_aiter);
        COPYASYNC(am_anext);
    }

    if (type->tp_as_sequence != NULL && base->tp_as_sequence != NULL) {
        basebase = base->tp_base;
        if (basebase->tp_as_sequence == NULL)
            basebase = NULL;
        COPYSEQ(sq_length);
        COPYSEQ(sq_concat);
        COPYSEQ(sq_repeat);
        COPYSEQ(sq_item);
        COPYSEQ(sq_ass_item);
        COPYSEQ(sq_contains);
        COPYSEQ(sq_inplace_concat);
        COPYSEQ(sq_inplace_repeat);
    }

    if (type->tp_as_mapping != NULL && base->tp_as_mapping != NULL) {
        basebase = base->tp_base;
        if (basebase->tp_as_mapping == NULL)
            basebase = NULL;
        COPYMAP(mp_length);
        COPYMAP(mp_subscript);
        COPYMAP(mp_ass_subscript);
    }

    if (type->tp_as_buffer != NULL && base->tp_as_buffer != NULL) {
        basebase = base->tp_base;
        if (basebase->tp_as_buffer == NULL)
            basebase = NULL;
        COPYBUF(bf_getbuffer);
        COPYBUF(bf_releasebuffer);
    }

    basebase = base->tp_base;

    COPYSLOT(tp_dealloc);
    if (type->tp_getattr == NULL && type->tp_getattro == NULL) {
        type->tp_getattr = base->tp_getattr;
        type->tp_getattro = base->tp_getattro;
    }
    if (type->tp_setattr == NULL && type->tp_setattro == NULL) {
        type->tp_setattr = base->tp_setattr;
        type->tp_setattro = base->tp_setattro;
    }
    COPYSLOT(tp_repr);
    /* tp_hash see tp_richcompare */
    {
        /* Always inherit tp_vectorcall_offset to support PyVectorcall_Call().
         * If Py_TPFLAGS_HAVE_VECTORCALL is not inherited, then vectorcall
         * won't be used automatically. */
        COPYSLOT(tp_vectorcall_offset);

        /* Inherit Py_TPFLAGS_HAVE_VECTORCALL if tp_call is not overridden */
        if (!type->tp_call &&
            _PyType_HasFeature(base, Py_TPFLAGS_HAVE_VECTORCALL))
        {
            type->tp_flags |= Py_TPFLAGS_HAVE_VECTORCALL;
        }
        COPYSLOT(tp_call);
    }
    COPYSLOT(tp_str);
    {
        /* Copy comparison-related slots only when
           not overriding them anywhere */
        if (type->tp_richcompare == NULL &&
            type->tp_hash == NULL)
        {
            int r = overrides_hash(type);
            if (r < 0) {
                return -1;
            }
            if (!r) {
                type->tp_richcompare = base->tp_richcompare;
                type->tp_hash = base->tp_hash;
            }
        }
    }
    {
        COPYSLOT(tp_iter);
        COPYSLOT(tp_iternext);
    }
    {
        COPYSLOT(tp_descr_get);
        /* Inherit Py_TPFLAGS_METHOD_DESCRIPTOR if tp_descr_get was inherited,
         * but only for extension types */
        if (base->tp_descr_get &&
            type->tp_descr_get == base->tp_descr_get &&
            _PyType_HasFeature(type, Py_TPFLAGS_IMMUTABLETYPE) &&
            _PyType_HasFeature(base, Py_TPFLAGS_METHOD_DESCRIPTOR))
        {
            type->tp_flags |= Py_TPFLAGS_METHOD_DESCRIPTOR;
        }
        COPYSLOT(tp_descr_set);
        COPYSLOT(tp_dictoffset);
        COPYSLOT(tp_init);
        COPYSLOT(tp_alloc);
        COPYSLOT(tp_is_gc);
        COPYSLOT(tp_finalize);
        if ((type->tp_flags & Py_TPFLAGS_HAVE_GC) ==
            (base->tp_flags & Py_TPFLAGS_HAVE_GC)) {
            /* They agree about gc. */
            COPYSLOT(tp_free);
        }
        else if ((type->tp_flags & Py_TPFLAGS_HAVE_GC) &&
                 type->tp_free == NULL &&
                 base->tp_free == PyObject_Free) {
            /* A bit of magic to plug in the correct default
             * tp_free function when a derived class adds gc,
             * didn't define tp_free, and the base uses the
             * default non-gc tp_free.
             */
            type->tp_free = PyObject_GC_Del;
        }
        /* else they didn't agree about gc, and there isn't something
         * obvious to be done -- the type is on its own.
         */
    }
    return 0;
}

static int add_operators(PyTypeObject *);
static int add_tp_new_wrapper(PyTypeObject *type);

#define COLLECTION_FLAGS (Py_TPFLAGS_SEQUENCE | Py_TPFLAGS_MAPPING)

static int
type_ready_pre_checks(PyTypeObject *type)
{
    /* Consistency checks for PEP 590:
     * - Py_TPFLAGS_METHOD_DESCRIPTOR requires tp_descr_get
     * - Py_TPFLAGS_HAVE_VECTORCALL requires tp_call and
     *   tp_vectorcall_offset > 0
     * To avoid mistakes, we require this before inheriting.
     */
    if (type->tp_flags & Py_TPFLAGS_METHOD_DESCRIPTOR) {
        _PyObject_ASSERT((PyObject *)type, type->tp_descr_get != NULL);
    }
    if (type->tp_flags & Py_TPFLAGS_HAVE_VECTORCALL) {
        _PyObject_ASSERT((PyObject *)type, type->tp_vectorcall_offset > 0);
        _PyObject_ASSERT((PyObject *)type, type->tp_call != NULL);
    }

    /* Consistency checks for pattern matching
     * Py_TPFLAGS_SEQUENCE and Py_TPFLAGS_MAPPING are mutually exclusive */
    _PyObject_ASSERT((PyObject *)type, (type->tp_flags & COLLECTION_FLAGS) != COLLECTION_FLAGS);

    if (type->tp_name == NULL) {
        PyErr_Format(PyExc_SystemError,
                     "Type does not define the tp_name field.");
        return -1;
    }
    return 0;
}


static int
type_ready_set_bases(PyTypeObject *type)
{
    /* Initialize tp_base (defaults to BaseObject unless that's us) */
    PyTypeObject *base = type->tp_base;
    if (base == NULL && type != &PyBaseObject_Type) {
        base = &PyBaseObject_Type;
        if (type->tp_flags & Py_TPFLAGS_HEAPTYPE) {
            type->tp_base = (PyTypeObject*)Py_NewRef((PyObject*)base);
        }
        else {
            type->tp_base = base;
        }
    }
    assert(type->tp_base != NULL || type == &PyBaseObject_Type);

    /* Now the only way base can still be NULL is if type is
     * &PyBaseObject_Type. */

    /* Initialize the base class */
    if (base != NULL && !_PyType_IsReady(base)) {
        if (PyType_Ready(base) < 0) {
            return -1;
        }
    }

    /* Initialize ob_type if NULL.      This means extensions that want to be
       compilable separately on Windows can call PyType_Ready() instead of
       initializing the ob_type field of their type objects. */
    /* The test for base != NULL is really unnecessary, since base is only
       NULL when type is &PyBaseObject_Type, and we know its ob_type is
       not NULL (it's initialized to &PyType_Type).      But coverity doesn't
       know that. */
    if (Py_IS_TYPE(type, NULL) && base != NULL) {
        Py_SET_TYPE(type, Py_TYPE(base));
    }

    /* Initialize tp_bases */
    PyObject *bases = type->tp_bases;
    if (bases == NULL) {
        PyTypeObject *base = type->tp_base;
        if (base == NULL) {
            bases = PyTuple_New(0);
        }
        else {
            bases = PyTuple_Pack(1, base);
        }
        if (bases == NULL) {
            return -1;
        }
        type->tp_bases = bases;
    }
    return 0;
}


static int
type_ready_set_dict(PyTypeObject *type)
{
    if (type->tp_dict != NULL) {
        return 0;
    }

    PyObject *dict = PyDict_New();
    if (dict == NULL) {
        return -1;
    }
    type->tp_dict = dict;
    return 0;
}


/* If the type dictionary doesn't contain a __doc__, set it from
   the tp_doc slot. */
static int
type_dict_set_doc(PyTypeObject *type)
{
    int r = PyDict_Contains(type->tp_dict, &_Py_ID(__doc__));
    if (r < 0) {
        return -1;
    }
    if (r > 0) {
        return 0;
    }

    if (type->tp_doc != NULL) {
        const char *doc_str;
        doc_str = _PyType_DocWithoutSignature(type->tp_name, type->tp_doc);
        PyObject *doc = PyUnicode_FromString(doc_str);
        if (doc == NULL) {
            return -1;
        }

        if (PyDict_SetItem(type->tp_dict, &_Py_ID(__doc__), doc) < 0) {
            Py_DECREF(doc);
            return -1;
        }
        Py_DECREF(doc);
    }
    else {
        if (PyDict_SetItem(type->tp_dict, &_Py_ID(__doc__), Py_None) < 0) {
            return -1;
        }
    }
    return 0;
}


static int
type_ready_fill_dict(PyTypeObject *type)
{
    /* Add type-specific descriptors to tp_dict */
    if (add_operators(type) < 0) {
        return -1;
    }
    if (type_add_methods(type) < 0) {
        return -1;
    }
    if (type_add_members(type) < 0) {
        return -1;
    }
    if (type_add_getset(type) < 0) {
        return -1;
    }
    if (type_dict_set_doc(type) < 0) {
        return -1;
    }
    return 0;
}

static int
type_ready_preheader(PyTypeObject *type)
{
    if (type->tp_flags & Py_TPFLAGS_MANAGED_DICT) {
        if (type->tp_dictoffset > 0 || type->tp_dictoffset < -1) {
            PyErr_Format(PyExc_TypeError,
                        "type %s has the Py_TPFLAGS_MANAGED_DICT flag "
                        "but tp_dictoffset is set",
                        type->tp_name);
            return -1;
        }
        type->tp_dictoffset = -1;
    }
    if (type->tp_flags & Py_TPFLAGS_MANAGED_WEAKREF) {
        if (type->tp_weaklistoffset != 0 &&
            type->tp_weaklistoffset != MANAGED_WEAKREF_OFFSET)
        {
            PyErr_Format(PyExc_TypeError,
                        "type %s has the Py_TPFLAGS_MANAGED_WEAKREF flag "
                        "but tp_weaklistoffset is set",
                        type->tp_name);
            return -1;
        }
        type->tp_weaklistoffset = MANAGED_WEAKREF_OFFSET;
    }
    return 0;
}

static int
type_ready_mro(PyTypeObject *type)
{
    /* Calculate method resolution order */
    if (mro_internal(type, NULL) < 0) {
        return -1;
    }
    assert(type->tp_mro != NULL);
    assert(PyTuple_Check(type->tp_mro));

    /* All bases of statically allocated type should be statically allocated */
    if (!(type->tp_flags & Py_TPFLAGS_HEAPTYPE)) {
        PyObject *mro = type->tp_mro;
        Py_ssize_t n = PyTuple_GET_SIZE(mro);
        for (Py_ssize_t i = 0; i < n; i++) {
            PyTypeObject *base = _PyType_CAST(PyTuple_GET_ITEM(mro, i));
            if (base->tp_flags & Py_TPFLAGS_HEAPTYPE) {
                PyErr_Format(PyExc_TypeError,
                             "type '%.100s' is not dynamically allocated but "
                             "its base type '%.100s' is dynamically allocated",
                             type->tp_name, base->tp_name);
                return -1;
            }
        }
    }
    return 0;
}


// For static types, inherit tp_as_xxx structures from the base class
// if it's NULL.
//
// For heap types, tp_as_xxx structures are not NULL: they are set to the
// PyHeapTypeObject.as_xxx fields by type_new_alloc().
static void
type_ready_inherit_as_structs(PyTypeObject *type, PyTypeObject *base)
{
    if (type->tp_as_async == NULL) {
        type->tp_as_async = base->tp_as_async;
    }
    if (type->tp_as_number == NULL) {
        type->tp_as_number = base->tp_as_number;
    }
    if (type->tp_as_sequence == NULL) {
        type->tp_as_sequence = base->tp_as_sequence;
    }
    if (type->tp_as_mapping == NULL) {
        type->tp_as_mapping = base->tp_as_mapping;
    }
    if (type->tp_as_buffer == NULL) {
        type->tp_as_buffer = base->tp_as_buffer;
    }
}

static void
inherit_patma_flags(PyTypeObject *type, PyTypeObject *base) {
    if ((type->tp_flags & COLLECTION_FLAGS) == 0) {
        type->tp_flags |= base->tp_flags & COLLECTION_FLAGS;
    }
}

static int
type_ready_inherit(PyTypeObject *type)
{
    /* Inherit special flags from dominant base */
    PyTypeObject *base = type->tp_base;
    if (base != NULL) {
        inherit_special(type, base);
    }

    // Inherit slots
    PyObject *mro = type->tp_mro;
    Py_ssize_t n = PyTuple_GET_SIZE(type->tp_mro);
    for (Py_ssize_t i = 1; i < n; i++) {
        PyObject *b = PyTuple_GET_ITEM(mro, i);
        if (PyType_Check(b)) {
            if (inherit_slots(type, (PyTypeObject *)b) < 0) {
                return -1;
            }
            inherit_patma_flags(type, (PyTypeObject *)b);
        }
    }

    if (base != NULL) {
        type_ready_inherit_as_structs(type, base);
    }

    /* Sanity check for tp_free. */
    if (_PyType_IS_GC(type) && (type->tp_flags & Py_TPFLAGS_BASETYPE) &&
        (type->tp_free == NULL || type->tp_free == PyObject_Del))
    {
        /* This base class needs to call tp_free, but doesn't have
         * one, or its tp_free is for non-gc'ed objects.
         */
        PyErr_Format(PyExc_TypeError, "type '%.100s' participates in "
                     "gc and is a base type but has inappropriate "
                     "tp_free slot",
                     type->tp_name);
        return -1;
    }

    return 0;
}


/* Hack for tp_hash and __hash__.
   If after all that, tp_hash is still NULL, and __hash__ is not in
   tp_dict, set tp_hash to PyObject_HashNotImplemented and
   tp_dict['__hash__'] equal to None.
   This signals that __hash__ is not inherited. */
static int
type_ready_set_hash(PyTypeObject *type)
{
    if (type->tp_hash != NULL) {
        return 0;
    }

    int r = PyDict_Contains(type->tp_dict, &_Py_ID(__hash__));
    if (r < 0) {
        return -1;
    }
    if (r > 0) {
        return 0;
    }

    if (PyDict_SetItem(type->tp_dict, &_Py_ID(__hash__), Py_None) < 0) {
        return -1;
    }
    type->tp_hash = PyObject_HashNotImplemented;
    return 0;
}


/* Link into each base class's list of subclasses */
static int
type_ready_add_subclasses(PyTypeObject *type)
{
    PyObject *bases = type->tp_bases;
    Py_ssize_t nbase = PyTuple_GET_SIZE(bases);
    for (Py_ssize_t i = 0; i < nbase; i++) {
        PyObject *b = PyTuple_GET_ITEM(bases, i);
        if (PyType_Check(b) && add_subclass((PyTypeObject *)b, type) < 0) {
            return -1;
        }
    }
    return 0;
}


// Set tp_new and the "__new__" key in the type dictionary.
// Use the Py_TPFLAGS_DISALLOW_INSTANTIATION flag.
static int
type_ready_set_new(PyTypeObject *type)
{
    PyTypeObject *base = type->tp_base;
    /* The condition below could use some explanation.

       It appears that tp_new is not inherited for static types whose base
       class is 'object'; this seems to be a precaution so that old extension
       types don't suddenly become callable (object.__new__ wouldn't insure the
       invariants that the extension type's own factory function ensures).

       Heap types, of course, are under our control, so they do inherit tp_new;
       static extension types that specify some other built-in type as the
       default also inherit object.__new__. */
    if (type->tp_new == NULL
        && base == &PyBaseObject_Type
        && !(type->tp_flags & Py_TPFLAGS_HEAPTYPE))
    {
        type->tp_flags |= Py_TPFLAGS_DISALLOW_INSTANTIATION;
    }

    if (!(type->tp_flags & Py_TPFLAGS_DISALLOW_INSTANTIATION)) {
        if (type->tp_new != NULL) {
            // If "__new__" key does not exists in the type dictionary,
            // set it to tp_new_wrapper().
            if (add_tp_new_wrapper(type) < 0) {
                return -1;
            }
        }
        else {
            // tp_new is NULL: inherit tp_new from base
            type->tp_new = base->tp_new;
        }
    }
    else {
        // Py_TPFLAGS_DISALLOW_INSTANTIATION sets tp_new to NULL
        type->tp_new = NULL;
    }
    return 0;
}

static int
type_ready_managed_dict(PyTypeObject *type)
{
    if (!(type->tp_flags & Py_TPFLAGS_MANAGED_DICT)) {
        return 0;
    }
    if (!(type->tp_flags & Py_TPFLAGS_HEAPTYPE)) {
        PyErr_Format(PyExc_SystemError,
                     "type %s has the Py_TPFLAGS_MANAGED_DICT flag "
                     "but not Py_TPFLAGS_HEAPTYPE flag",
                     type->tp_name);
        return -1;
    }
    PyHeapTypeObject* et = (PyHeapTypeObject*)type;
    if (et->ht_cached_keys == NULL) {
        et->ht_cached_keys = _PyDict_NewKeysForClass();
        if (et->ht_cached_keys == NULL) {
            PyErr_NoMemory();
            return -1;
        }
    }
    return 0;
}

static int
type_ready_post_checks(PyTypeObject *type)
{
    // bpo-44263: tp_traverse is required if Py_TPFLAGS_HAVE_GC is set.
    // Note: tp_clear is optional.
    if (type->tp_flags & Py_TPFLAGS_HAVE_GC
        && type->tp_traverse == NULL)
    {
        PyErr_Format(PyExc_SystemError,
                     "type %s has the Py_TPFLAGS_HAVE_GC flag "
                     "but has no traverse function",
                     type->tp_name);
        return -1;
    }
    if (type->tp_flags & Py_TPFLAGS_MANAGED_DICT) {
        if (type->tp_dictoffset != -1) {
            PyErr_Format(PyExc_SystemError,
                        "type %s has the Py_TPFLAGS_MANAGED_DICT flag "
                        "but tp_dictoffset is set to incompatible value",
                        type->tp_name);
            return -1;
        }
    }
    else if (type->tp_dictoffset < (Py_ssize_t)sizeof(PyObject)) {
        if (type->tp_dictoffset + type->tp_basicsize <= 0) {
            PyErr_Format(PyExc_SystemError,
                         "type %s has a tp_dictoffset that is too small");
        }
    }
    return 0;
}


static int
type_ready(PyTypeObject *type)
{
    if (type_ready_pre_checks(type) < 0) {
        return -1;
    }

#ifdef Py_TRACE_REFS
    /* PyType_Ready is the closest thing we have to a choke point
     * for type objects, so is the best place I can think of to try
     * to get type objects into the doubly-linked list of all objects.
     * Still, not all type objects go through PyType_Ready.
     */
    _Py_AddToAllObjects((PyObject *)type, 0);
#endif

    /* Initialize tp_dict: _PyType_IsReady() tests if tp_dict != NULL */
    if (type_ready_set_dict(type) < 0) {
        return -1;
    }
    if (type_ready_set_bases(type) < 0) {
        return -1;
    }
    if (type_ready_mro(type) < 0) {
        return -1;
    }
    if (type_ready_set_new(type) < 0) {
        return -1;
    }
    if (type_ready_fill_dict(type) < 0) {
        return -1;
    }
    if (type_ready_inherit(type) < 0) {
        return -1;
    }
    if (type_ready_preheader(type) < 0) {
        return -1;
    }
    if (type_ready_set_hash(type) < 0) {
        return -1;
    }
    if (type_ready_add_subclasses(type) < 0) {
        return -1;
    }
    if (type_ready_managed_dict(type) < 0) {
        return -1;
    }
    if (type_ready_post_checks(type) < 0) {
        return -1;
    }
    return 0;
}


int
PyType_Ready(PyTypeObject *type)
{
    if (type->tp_flags & Py_TPFLAGS_READY) {
        assert(_PyType_CheckConsistency(type));
        return 0;
    }
    _PyObject_ASSERT((PyObject *)type,
                     (type->tp_flags & Py_TPFLAGS_READYING) == 0);

    type->tp_flags |= Py_TPFLAGS_READYING;

    /* Historically, all static types were immutable. See bpo-43908 */
    if (!(type->tp_flags & Py_TPFLAGS_HEAPTYPE)) {
        type->tp_flags |= Py_TPFLAGS_IMMUTABLETYPE;
    }

    if (type_ready(type) < 0) {
        type->tp_flags &= ~Py_TPFLAGS_READYING;
        return -1;
    }

    /* All done -- set the ready flag */
    type->tp_flags = (type->tp_flags & ~Py_TPFLAGS_READYING) | Py_TPFLAGS_READY;
    assert(_PyType_CheckConsistency(type));
    return 0;
}

int
_PyStaticType_InitBuiltin(PyTypeObject *self)
{
    self->tp_flags = self->tp_flags | _Py_TPFLAGS_STATIC_BUILTIN;

    static_builtin_state_init(self);

    int res = PyType_Ready(self);
    if (res < 0) {
        static_builtin_state_clear(self);
    }
    return res;
}


static PyObject *
init_subclasses(PyTypeObject *self)
{
    PyObject *subclasses = PyDict_New();
    if (subclasses == NULL) {
        return NULL;
    }
    if (self->tp_flags & _Py_TPFLAGS_STATIC_BUILTIN) {
        static_builtin_state *state = _PyStaticType_GetState(self);
        state->tp_subclasses = subclasses;
        return subclasses;
    }
    self->tp_subclasses = (void *)subclasses;
    return subclasses;
}

static void
clear_subclasses(PyTypeObject *self)
{
    /* Delete the dictionary to save memory. _PyStaticType_Dealloc()
       callers also test if tp_subclasses is NULL to check if a static type
       has no subclass. */
    if (self->tp_flags & _Py_TPFLAGS_STATIC_BUILTIN) {
        static_builtin_state *state = _PyStaticType_GetState(self);
        Py_CLEAR(state->tp_subclasses);
        return;
    }
    Py_CLEAR(self->tp_subclasses);
}

static int
add_subclass(PyTypeObject *base, PyTypeObject *type)
{
    PyObject *key = PyLong_FromVoidPtr((void *) type);
    if (key == NULL)
        return -1;

    PyObject *ref = PyWeakref_NewRef((PyObject *)type, NULL);
    if (ref == NULL) {
        Py_DECREF(key);
        return -1;
    }

    // Only get tp_subclasses after creating the key and value.
    // PyWeakref_NewRef() can trigger a garbage collection which can execute
    // arbitrary Python code and so modify base->tp_subclasses.
    PyObject *subclasses = lookup_subclasses(base);
    if (subclasses == NULL) {
        subclasses = init_subclasses(base);
        if (subclasses == NULL) {
            Py_DECREF(key);
            Py_DECREF(ref);
            return -1;
        }
    }
    assert(PyDict_CheckExact(subclasses));

    int result = PyDict_SetItem(subclasses, key, ref);
    Py_DECREF(ref);
    Py_DECREF(key);
    return result;
}

static int
add_all_subclasses(PyTypeObject *type, PyObject *bases)
{
    Py_ssize_t n = PyTuple_GET_SIZE(bases);
    int res = 0;
    for (Py_ssize_t i = 0; i < n; i++) {
        PyObject *obj = PyTuple_GET_ITEM(bases, i);
        // bases tuple must only contain types
        PyTypeObject *base = _PyType_CAST(obj);
        if (add_subclass(base, type) < 0) {
            res = -1;
        }
    }
    return res;
}

static inline PyTypeObject *
subclass_from_ref(PyObject *ref)
{
    assert(PyWeakref_CheckRef(ref));
    PyObject *obj = PyWeakref_GET_OBJECT(ref);  // borrowed ref
    assert(obj != NULL);
    if (obj == Py_None) {
        return NULL;
    }
    assert(PyType_Check(obj));
    return _PyType_CAST(obj);
}

static PyObject *
get_subclasses_key(PyTypeObject *type, PyTypeObject *base)
{
    PyObject *key = PyLong_FromVoidPtr((void *) type);
    if (key != NULL) {
        return key;
    }
    PyErr_Clear();

    /* This basically means we're out of memory.
       We fall back to manually traversing the values. */
    Py_ssize_t i = 0;
    PyObject *ref;  // borrowed ref
    PyObject *subclasses = lookup_subclasses(base);
    if (subclasses != NULL) {
        while (PyDict_Next(subclasses, &i, &key, &ref)) {
            PyTypeObject *subclass = subclass_from_ref(ref);  // borrowed
            if (subclass == type) {
                return Py_NewRef(key);
            }
        }
    }
    /* It wasn't found. */
    return NULL;
}

static void
remove_subclass(PyTypeObject *base, PyTypeObject *type)
{
    PyObject *subclasses = lookup_subclasses(base);  // borrowed ref
    if (subclasses == NULL) {
        return;
    }
    assert(PyDict_CheckExact(subclasses));

    PyObject *key = get_subclasses_key(type, base);
    if (key != NULL && PyDict_DelItem(subclasses, key)) {
        /* This can happen if the type initialization errored out before
           the base subclasses were updated (e.g. a non-str __qualname__
           was passed in the type dict). */
        PyErr_Clear();
    }
    Py_XDECREF(key);

    if (PyDict_Size(subclasses) == 0) {
        clear_subclasses(base);
    }
}

static void
remove_all_subclasses(PyTypeObject *type, PyObject *bases)
{
    assert(bases != NULL);
    // remove_subclass() can clear the current exception
    assert(!PyErr_Occurred());

    for (Py_ssize_t i = 0; i < PyTuple_GET_SIZE(bases); i++) {
        PyObject *base = PyTuple_GET_ITEM(bases, i);
        if (PyType_Check(base)) {
            remove_subclass((PyTypeObject*) base, type);
        }
    }
    assert(!PyErr_Occurred());
}

static int
check_num_args(PyObject *ob, int n)
{
    if (!PyTuple_CheckExact(ob)) {
        PyErr_SetString(PyExc_SystemError,
            "PyArg_UnpackTuple() argument list is not a tuple");
        return 0;
    }
    if (n == PyTuple_GET_SIZE(ob))
        return 1;
    PyErr_Format(
        PyExc_TypeError,
        "expected %d argument%s, got %zd", n, n == 1 ? "" : "s", PyTuple_GET_SIZE(ob));
    return 0;
}

/* Generic wrappers for overloadable 'operators' such as __getitem__ */

/* There's a wrapper *function* for each distinct function typedef used
   for type object slots (e.g. binaryfunc, ternaryfunc, etc.).  There's a
   wrapper *table* for each distinct operation (e.g. __len__, __add__).
   Most tables have only one entry; the tables for binary operators have two
   entries, one regular and one with reversed arguments. */

static PyObject *
wrap_lenfunc(PyObject *self, PyObject *args, void *wrapped)
{
    lenfunc func = (lenfunc)wrapped;
    Py_ssize_t res;

    if (!check_num_args(args, 0))
        return NULL;
    res = (*func)(self);
    if (res == -1 && PyErr_Occurred())
        return NULL;
    return PyLong_FromSsize_t(res);
}

static PyObject *
wrap_inquirypred(PyObject *self, PyObject *args, void *wrapped)
{
    inquiry func = (inquiry)wrapped;
    int res;

    if (!check_num_args(args, 0))
        return NULL;
    res = (*func)(self);
    if (res == -1 && PyErr_Occurred())
        return NULL;
    return PyBool_FromLong((long)res);
}

static PyObject *
wrap_binaryfunc(PyObject *self, PyObject *args, void *wrapped)
{
    binaryfunc func = (binaryfunc)wrapped;
    PyObject *other;

    if (!check_num_args(args, 1))
        return NULL;
    other = PyTuple_GET_ITEM(args, 0);
    return (*func)(self, other);
}

static PyObject *
wrap_binaryfunc_l(PyObject *self, PyObject *args, void *wrapped)
{
    binaryfunc func = (binaryfunc)wrapped;
    PyObject *other;

    if (!check_num_args(args, 1))
        return NULL;
    other = PyTuple_GET_ITEM(args, 0);
    return (*func)(self, other);
}

static PyObject *
wrap_binaryfunc_r(PyObject *self, PyObject *args, void *wrapped)
{
    binaryfunc func = (binaryfunc)wrapped;
    PyObject *other;

    if (!check_num_args(args, 1))
        return NULL;
    other = PyTuple_GET_ITEM(args, 0);
    return (*func)(other, self);
}

static PyObject *
wrap_ternaryfunc(PyObject *self, PyObject *args, void *wrapped)
{
    ternaryfunc func = (ternaryfunc)wrapped;
    PyObject *other;
    PyObject *third = Py_None;

    /* Note: This wrapper only works for __pow__() */

    if (!PyArg_UnpackTuple(args, "", 1, 2, &other, &third))
        return NULL;
    return (*func)(self, other, third);
}

static PyObject *
wrap_ternaryfunc_r(PyObject *self, PyObject *args, void *wrapped)
{
    ternaryfunc func = (ternaryfunc)wrapped;
    PyObject *other;
    PyObject *third = Py_None;

    /* Note: This wrapper only works for __pow__() */

    if (!PyArg_UnpackTuple(args, "", 1, 2, &other, &third))
        return NULL;
    return (*func)(other, self, third);
}

static PyObject *
wrap_unaryfunc(PyObject *self, PyObject *args, void *wrapped)
{
    unaryfunc func = (unaryfunc)wrapped;

    if (!check_num_args(args, 0))
        return NULL;
    return (*func)(self);
}

static PyObject *
wrap_indexargfunc(PyObject *self, PyObject *args, void *wrapped)
{
    ssizeargfunc func = (ssizeargfunc)wrapped;
    PyObject* o;
    Py_ssize_t i;

    if (!PyArg_UnpackTuple(args, "", 1, 1, &o))
        return NULL;
    i = PyNumber_AsSsize_t(o, PyExc_OverflowError);
    if (i == -1 && PyErr_Occurred())
        return NULL;
    return (*func)(self, i);
}

static Py_ssize_t
getindex(PyObject *self, PyObject *arg)
{
    Py_ssize_t i;

    i = PyNumber_AsSsize_t(arg, PyExc_OverflowError);
    if (i == -1 && PyErr_Occurred())
        return -1;
    if (i < 0) {
        PySequenceMethods *sq = Py_TYPE(self)->tp_as_sequence;
        if (sq && sq->sq_length) {
            Py_ssize_t n = (*sq->sq_length)(self);
            if (n < 0) {
                assert(PyErr_Occurred());
                return -1;
            }
            i += n;
        }
    }
    return i;
}

static PyObject *
wrap_sq_item(PyObject *self, PyObject *args, void *wrapped)
{
    ssizeargfunc func = (ssizeargfunc)wrapped;
    PyObject *arg;
    Py_ssize_t i;

    if (PyTuple_GET_SIZE(args) == 1) {
        arg = PyTuple_GET_ITEM(args, 0);
        i = getindex(self, arg);
        if (i == -1 && PyErr_Occurred())
            return NULL;
        return (*func)(self, i);
    }
    check_num_args(args, 1);
    assert(PyErr_Occurred());
    return NULL;
}

static PyObject *
wrap_sq_setitem(PyObject *self, PyObject *args, void *wrapped)
{
    ssizeobjargproc func = (ssizeobjargproc)wrapped;
    Py_ssize_t i;
    int res;
    PyObject *arg, *value;

    if (!PyArg_UnpackTuple(args, "", 2, 2, &arg, &value))
        return NULL;
    i = getindex(self, arg);
    if (i == -1 && PyErr_Occurred())
        return NULL;
    res = (*func)(self, i, value);
    if (res == -1 && PyErr_Occurred())
        return NULL;
    Py_RETURN_NONE;
}

static PyObject *
wrap_sq_delitem(PyObject *self, PyObject *args, void *wrapped)
{
    ssizeobjargproc func = (ssizeobjargproc)wrapped;
    Py_ssize_t i;
    int res;
    PyObject *arg;

    if (!check_num_args(args, 1))
        return NULL;
    arg = PyTuple_GET_ITEM(args, 0);
    i = getindex(self, arg);
    if (i == -1 && PyErr_Occurred())
        return NULL;
    res = (*func)(self, i, NULL);
    if (res == -1 && PyErr_Occurred())
        return NULL;
    Py_RETURN_NONE;
}

/* XXX objobjproc is a misnomer; should be objargpred */
static PyObject *
wrap_objobjproc(PyObject *self, PyObject *args, void *wrapped)
{
    objobjproc func = (objobjproc)wrapped;
    int res;
    PyObject *value;

    if (!check_num_args(args, 1))
        return NULL;
    value = PyTuple_GET_ITEM(args, 0);
    res = (*func)(self, value);
    if (res == -1 && PyErr_Occurred())
        return NULL;
    else
        return PyBool_FromLong(res);
}

static PyObject *
wrap_objobjargproc(PyObject *self, PyObject *args, void *wrapped)
{
    objobjargproc func = (objobjargproc)wrapped;
    int res;
    PyObject *key, *value;

    if (!PyArg_UnpackTuple(args, "", 2, 2, &key, &value))
        return NULL;
    res = (*func)(self, key, value);
    if (res == -1 && PyErr_Occurred())
        return NULL;
    Py_RETURN_NONE;
}

static PyObject *
wrap_delitem(PyObject *self, PyObject *args, void *wrapped)
{
    objobjargproc func = (objobjargproc)wrapped;
    int res;
    PyObject *key;

    if (!check_num_args(args, 1))
        return NULL;
    key = PyTuple_GET_ITEM(args, 0);
    res = (*func)(self, key, NULL);
    if (res == -1 && PyErr_Occurred())
        return NULL;
    Py_RETURN_NONE;
}

/* Helper to check for object.__setattr__ or __delattr__ applied to a type.
   This is called the Carlo Verre hack after its discoverer.  See
   https://mail.python.org/pipermail/python-dev/2003-April/034535.html
   */
static int
hackcheck(PyObject *self, setattrofunc func, const char *what)
{
    PyTypeObject *type = Py_TYPE(self);
    PyObject *mro = type->tp_mro;
    if (!mro) {
        /* Probably ok not to check the call in this case. */
        return 1;
    }
    assert(PyTuple_Check(mro));

    /* Find the (base) type that defined the type's slot function. */
    PyTypeObject *defining_type = type;
    Py_ssize_t i;
    for (i = PyTuple_GET_SIZE(mro) - 1; i >= 0; i--) {
        PyTypeObject *base = _PyType_CAST(PyTuple_GET_ITEM(mro, i));
        if (base->tp_setattro == slot_tp_setattro) {
            /* Ignore Python classes:
               they never define their own C-level setattro. */
        }
        else if (base->tp_setattro == type->tp_setattro) {
            defining_type = base;
            break;
        }
    }

    /* Reject calls that jump over intermediate C-level overrides. */
    for (PyTypeObject *base = defining_type; base; base = base->tp_base) {
        if (base->tp_setattro == func) {
            /* 'func' is the right slot function to call. */
            break;
        }
        else if (base->tp_setattro != slot_tp_setattro) {
            /* 'base' is not a Python class and overrides 'func'.
               Its tp_setattro should be called instead. */
            PyErr_Format(PyExc_TypeError,
                         "can't apply this %s to %s object",
                         what,
                         type->tp_name);
            return 0;
        }
    }
    return 1;
}

static PyObject *
wrap_setattr(PyObject *self, PyObject *args, void *wrapped)
{
    setattrofunc func = (setattrofunc)wrapped;
    int res;
    PyObject *name, *value;

    if (!PyArg_UnpackTuple(args, "", 2, 2, &name, &value))
        return NULL;
    if (!hackcheck(self, func, "__setattr__"))
        return NULL;
    res = (*func)(self, name, value);
    if (res < 0)
        return NULL;
    Py_RETURN_NONE;
}

static PyObject *
wrap_delattr(PyObject *self, PyObject *args, void *wrapped)
{
    setattrofunc func = (setattrofunc)wrapped;
    int res;
    PyObject *name;

    if (!check_num_args(args, 1))
        return NULL;
    name = PyTuple_GET_ITEM(args, 0);
    if (!hackcheck(self, func, "__delattr__"))
        return NULL;
    res = (*func)(self, name, NULL);
    if (res < 0)
        return NULL;
    Py_RETURN_NONE;
}

static PyObject *
wrap_hashfunc(PyObject *self, PyObject *args, void *wrapped)
{
    hashfunc func = (hashfunc)wrapped;
    Py_hash_t res;

    if (!check_num_args(args, 0))
        return NULL;
    res = (*func)(self);
    if (res == -1 && PyErr_Occurred())
        return NULL;
    return PyLong_FromSsize_t(res);
}

static PyObject *
wrap_call(PyObject *self, PyObject *args, void *wrapped, PyObject *kwds)
{
    ternaryfunc func = (ternaryfunc)wrapped;

    return (*func)(self, args, kwds);
}

static PyObject *
wrap_del(PyObject *self, PyObject *args, void *wrapped)
{
    destructor func = (destructor)wrapped;

    if (!check_num_args(args, 0))
        return NULL;

    (*func)(self);
    Py_RETURN_NONE;
}

static PyObject *
wrap_richcmpfunc(PyObject *self, PyObject *args, void *wrapped, int op)
{
    richcmpfunc func = (richcmpfunc)wrapped;
    PyObject *other;

    if (!check_num_args(args, 1))
        return NULL;
    other = PyTuple_GET_ITEM(args, 0);
    return (*func)(self, other, op);
}

#undef RICHCMP_WRAPPER
#define RICHCMP_WRAPPER(NAME, OP) \
static PyObject * \
richcmp_##NAME(PyObject *self, PyObject *args, void *wrapped) \
{ \
    return wrap_richcmpfunc(self, args, wrapped, OP); \
}

RICHCMP_WRAPPER(lt, Py_LT)
RICHCMP_WRAPPER(le, Py_LE)
RICHCMP_WRAPPER(eq, Py_EQ)
RICHCMP_WRAPPER(ne, Py_NE)
RICHCMP_WRAPPER(gt, Py_GT)
RICHCMP_WRAPPER(ge, Py_GE)

static PyObject *
wrap_next(PyObject *self, PyObject *args, void *wrapped)
{
    unaryfunc func = (unaryfunc)wrapped;
    PyObject *res;

    if (!check_num_args(args, 0))
        return NULL;
    res = (*func)(self);
    if (res == NULL && !PyErr_Occurred())
        PyErr_SetNone(PyExc_StopIteration);
    return res;
}

static PyObject *
wrap_descr_get(PyObject *self, PyObject *args, void *wrapped)
{
    descrgetfunc func = (descrgetfunc)wrapped;
    PyObject *obj;
    PyObject *type = NULL;

    if (!PyArg_UnpackTuple(args, "", 1, 2, &obj, &type))
        return NULL;
    if (obj == Py_None)
        obj = NULL;
    if (type == Py_None)
        type = NULL;
    if (type == NULL && obj == NULL) {
        PyErr_SetString(PyExc_TypeError,
                        "__get__(None, None) is invalid");
        return NULL;
    }
    return (*func)(self, obj, type);
}

static PyObject *
wrap_descr_set(PyObject *self, PyObject *args, void *wrapped)
{
    descrsetfunc func = (descrsetfunc)wrapped;
    PyObject *obj, *value;
    int ret;

    if (!PyArg_UnpackTuple(args, "", 2, 2, &obj, &value))
        return NULL;
    ret = (*func)(self, obj, value);
    if (ret < 0)
        return NULL;
    Py_RETURN_NONE;
}

static PyObject *
wrap_descr_delete(PyObject *self, PyObject *args, void *wrapped)
{
    descrsetfunc func = (descrsetfunc)wrapped;
    PyObject *obj;
    int ret;

    if (!check_num_args(args, 1))
        return NULL;
    obj = PyTuple_GET_ITEM(args, 0);
    ret = (*func)(self, obj, NULL);
    if (ret < 0)
        return NULL;
    Py_RETURN_NONE;
}

static PyObject *
wrap_init(PyObject *self, PyObject *args, void *wrapped, PyObject *kwds)
{
    initproc func = (initproc)wrapped;

    if (func(self, args, kwds) < 0)
        return NULL;
    Py_RETURN_NONE;
}

static PyObject *
tp_new_wrapper(PyObject *self, PyObject *args, PyObject *kwds)
{
    PyTypeObject *staticbase;
    PyObject *arg0, *res;

    if (self == NULL || !PyType_Check(self)) {
        PyErr_Format(PyExc_SystemError,
                     "__new__() called with non-type 'self'");
        return NULL;
    }
    PyTypeObject *type = (PyTypeObject *)self;

    if (!PyTuple_Check(args) || PyTuple_GET_SIZE(args) < 1) {
        PyErr_Format(PyExc_TypeError,
                     "%s.__new__(): not enough arguments",
                     type->tp_name);
        return NULL;
    }
    arg0 = PyTuple_GET_ITEM(args, 0);
    if (!PyType_Check(arg0)) {
        PyErr_Format(PyExc_TypeError,
                     "%s.__new__(X): X is not a type object (%s)",
                     type->tp_name,
                     Py_TYPE(arg0)->tp_name);
        return NULL;
    }
    PyTypeObject *subtype = (PyTypeObject *)arg0;

    if (!PyType_IsSubtype(subtype, type)) {
        PyErr_Format(PyExc_TypeError,
                     "%s.__new__(%s): %s is not a subtype of %s",
                     type->tp_name,
                     subtype->tp_name,
                     subtype->tp_name,
                     type->tp_name);
        return NULL;
    }

    /* Check that the use doesn't do something silly and unsafe like
       object.__new__(dict).  To do this, we check that the
       most derived base that's not a heap type is this type. */
    staticbase = subtype;
    while (staticbase && (staticbase->tp_new == slot_tp_new))
        staticbase = staticbase->tp_base;
    /* If staticbase is NULL now, it is a really weird type.
       In the spirit of backwards compatibility (?), just shut up. */
    if (staticbase && staticbase->tp_new != type->tp_new) {
        PyErr_Format(PyExc_TypeError,
                     "%s.__new__(%s) is not safe, use %s.__new__()",
                     type->tp_name,
                     subtype->tp_name,
                     staticbase->tp_name);
        return NULL;
    }

    args = PyTuple_GetSlice(args, 1, PyTuple_GET_SIZE(args));
    if (args == NULL)
        return NULL;
    res = type->tp_new(subtype, args, kwds);
    Py_DECREF(args);
    return res;
}

static struct PyMethodDef tp_new_methoddef[] = {
    {"__new__", _PyCFunction_CAST(tp_new_wrapper), METH_VARARGS|METH_KEYWORDS,
     PyDoc_STR("__new__($type, *args, **kwargs)\n--\n\n"
               "Create and return a new object.  "
               "See help(type) for accurate signature.")},
    {0}
};

static int
add_tp_new_wrapper(PyTypeObject *type)
{
    int r = PyDict_Contains(type->tp_dict, &_Py_ID(__new__));
    if (r > 0) {
        return 0;
    }
    if (r < 0) {
        return -1;
    }

    PyObject *func = PyCFunction_NewEx(tp_new_methoddef, (PyObject *)type, NULL);
    if (func == NULL) {
        return -1;
    }
    r = PyDict_SetItem(type->tp_dict, &_Py_ID(__new__), func);
    Py_DECREF(func);
    return r;
}

/* Slot wrappers that call the corresponding __foo__ slot.  See comments
   below at override_slots() for more explanation. */

#define SLOT0(FUNCNAME, DUNDER) \
static PyObject * \
FUNCNAME(PyObject *self) \
{ \
    PyObject* stack[1] = {self}; \
    return vectorcall_method(&_Py_ID(DUNDER), stack, 1); \
}

#define SLOT1(FUNCNAME, DUNDER, ARG1TYPE) \
static PyObject * \
FUNCNAME(PyObject *self, ARG1TYPE arg1) \
{ \
    PyObject* stack[2] = {self, arg1}; \
    return vectorcall_method(&_Py_ID(DUNDER), stack, 2); \
}

/* Boolean helper for SLOT1BINFULL().
   right.__class__ is a nontrivial subclass of left.__class__. */
static int
method_is_overloaded(PyObject *left, PyObject *right, PyObject *name)
{
    PyObject *a, *b;
    int ok;

    if (_PyObject_LookupAttr((PyObject *)(Py_TYPE(right)), name, &b) < 0) {
        return -1;
    }
    if (b == NULL) {
        /* If right doesn't have it, it's not overloaded */
        return 0;
    }

    if (_PyObject_LookupAttr((PyObject *)(Py_TYPE(left)), name, &a) < 0) {
        Py_DECREF(b);
        return -1;
    }
    if (a == NULL) {
        Py_DECREF(b);
        /* If right has it but left doesn't, it's overloaded */
        return 1;
    }

    ok = PyObject_RichCompareBool(a, b, Py_NE);
    Py_DECREF(a);
    Py_DECREF(b);
    return ok;
}


#define SLOT1BINFULL(FUNCNAME, TESTFUNC, SLOTNAME, DUNDER, RDUNDER) \
static PyObject * \
FUNCNAME(PyObject *self, PyObject *other) \
{ \
    PyObject* stack[2]; \
    PyThreadState *tstate = _PyThreadState_GET(); \
    int do_other = !Py_IS_TYPE(self, Py_TYPE(other)) && \
        Py_TYPE(other)->tp_as_number != NULL && \
        Py_TYPE(other)->tp_as_number->SLOTNAME == TESTFUNC; \
    if (Py_TYPE(self)->tp_as_number != NULL && \
        Py_TYPE(self)->tp_as_number->SLOTNAME == TESTFUNC) { \
        PyObject *r; \
        if (do_other && PyType_IsSubtype(Py_TYPE(other), Py_TYPE(self))) { \
            int ok = method_is_overloaded(self, other, &_Py_ID(RDUNDER)); \
            if (ok < 0) { \
                return NULL; \
            } \
            if (ok) { \
                stack[0] = other; \
                stack[1] = self; \
                r = vectorcall_maybe(tstate, &_Py_ID(RDUNDER), stack, 2); \
                if (r != Py_NotImplemented) \
                    return r; \
                Py_DECREF(r); \
                do_other = 0; \
            } \
        } \
        stack[0] = self; \
        stack[1] = other; \
        r = vectorcall_maybe(tstate, &_Py_ID(DUNDER), stack, 2); \
        if (r != Py_NotImplemented || \
            Py_IS_TYPE(other, Py_TYPE(self))) \
            return r; \
        Py_DECREF(r); \
    } \
    if (do_other) { \
        stack[0] = other; \
        stack[1] = self; \
        return vectorcall_maybe(tstate, &_Py_ID(RDUNDER), stack, 2); \
    } \
    Py_RETURN_NOTIMPLEMENTED; \
}

#define SLOT1BIN(FUNCNAME, SLOTNAME, DUNDER, RDUNDER) \
    SLOT1BINFULL(FUNCNAME, FUNCNAME, SLOTNAME, DUNDER, RDUNDER)

static Py_ssize_t
slot_sq_length(PyObject *self)
{
    PyObject* stack[1] = {self};
    PyObject *res = vectorcall_method(&_Py_ID(__len__), stack, 1);
    Py_ssize_t len;

    if (res == NULL)
        return -1;

    Py_SETREF(res, _PyNumber_Index(res));
    if (res == NULL)
        return -1;

    assert(PyLong_Check(res));
    if (Py_SIZE(res) < 0) {
        Py_DECREF(res);
        PyErr_SetString(PyExc_ValueError,
                        "__len__() should return >= 0");
        return -1;
    }

    len = PyNumber_AsSsize_t(res, PyExc_OverflowError);
    assert(len >= 0 || PyErr_ExceptionMatches(PyExc_OverflowError));
    Py_DECREF(res);
    return len;
}

static PyObject *
slot_sq_item(PyObject *self, Py_ssize_t i)
{
    PyObject *ival = PyLong_FromSsize_t(i);
    if (ival == NULL) {
        return NULL;
    }
    PyObject *stack[2] = {self, ival};
    PyObject *retval = vectorcall_method(&_Py_ID(__getitem__), stack, 2);
    Py_DECREF(ival);
    return retval;
}

static int
slot_sq_ass_item(PyObject *self, Py_ssize_t index, PyObject *value)
{
    PyObject *stack[3];
    PyObject *res;
    PyObject *index_obj;

    index_obj = PyLong_FromSsize_t(index);
    if (index_obj == NULL) {
        return -1;
    }

    stack[0] = self;
    stack[1] = index_obj;
    if (value == NULL) {
        res = vectorcall_method(&_Py_ID(__delitem__), stack, 2);
    }
    else {
        stack[2] = value;
        res = vectorcall_method(&_Py_ID(__setitem__), stack, 3);
    }
    Py_DECREF(index_obj);

    if (res == NULL) {
        return -1;
    }
    Py_DECREF(res);
    return 0;
}

static int
slot_sq_contains(PyObject *self, PyObject *value)
{
    PyThreadState *tstate = _PyThreadState_GET();
    PyObject *func, *res;
    int result = -1, unbound;

    func = lookup_maybe_method(self, &_Py_ID(__contains__), &unbound);
    if (func == Py_None) {
        Py_DECREF(func);
        PyErr_Format(PyExc_TypeError,
                     "'%.200s' object is not a container",
                     Py_TYPE(self)->tp_name);
        return -1;
    }
    if (func != NULL) {
        PyObject *args[2] = {self, value};
        res = vectorcall_unbound(tstate, unbound, func, args, 2);
        Py_DECREF(func);
        if (res != NULL) {
            result = PyObject_IsTrue(res);
            Py_DECREF(res);
        }
    }
    else if (! PyErr_Occurred()) {
        /* Possible results: -1 and 1 */
        result = (int)_PySequence_IterSearch(self, value,
                                         PY_ITERSEARCH_CONTAINS);
    }
    return result;
}

#define slot_mp_length slot_sq_length

SLOT1(slot_mp_subscript, __getitem__, PyObject *)

static int
slot_mp_ass_subscript(PyObject *self, PyObject *key, PyObject *value)
{
    PyObject *stack[3];
    PyObject *res;

    stack[0] = self;
    stack[1] = key;
    if (value == NULL) {
        res = vectorcall_method(&_Py_ID(__delitem__), stack, 2);
    }
    else {
        stack[2] = value;
        res = vectorcall_method(&_Py_ID(__setitem__), stack, 3);
    }

    if (res == NULL)
        return -1;
    Py_DECREF(res);
    return 0;
}

SLOT1BIN(slot_nb_add, nb_add, __add__, __radd__)
SLOT1BIN(slot_nb_subtract, nb_subtract, __sub__, __rsub__)
SLOT1BIN(slot_nb_multiply, nb_multiply, __mul__, __rmul__)
SLOT1BIN(slot_nb_matrix_multiply, nb_matrix_multiply, __matmul__, __rmatmul__)
SLOT1BIN(slot_nb_remainder, nb_remainder, __mod__, __rmod__)
SLOT1BIN(slot_nb_divmod, nb_divmod, __divmod__, __rdivmod__)

static PyObject *slot_nb_power(PyObject *, PyObject *, PyObject *);

SLOT1BINFULL(slot_nb_power_binary, slot_nb_power, nb_power, __pow__, __rpow__)

static PyObject *
slot_nb_power(PyObject *self, PyObject *other, PyObject *modulus)
{
    if (modulus == Py_None)
        return slot_nb_power_binary(self, other);
    /* Three-arg power doesn't use __rpow__.  But ternary_op
       can call this when the second argument's type uses
       slot_nb_power, so check before calling self.__pow__. */
    if (Py_TYPE(self)->tp_as_number != NULL &&
        Py_TYPE(self)->tp_as_number->nb_power == slot_nb_power) {
        PyObject* stack[3] = {self, other, modulus};
        return vectorcall_method(&_Py_ID(__pow__), stack, 3);
    }
    Py_RETURN_NOTIMPLEMENTED;
}

SLOT0(slot_nb_negative, __neg__)
SLOT0(slot_nb_positive, __pos__)
SLOT0(slot_nb_absolute, __abs__)

static int
slot_nb_bool(PyObject *self)
{
    PyObject *func, *value;
    int result, unbound;
    int using_len = 0;

    func = lookup_maybe_method(self, &_Py_ID(__bool__), &unbound);
    if (func == NULL) {
        if (PyErr_Occurred()) {
            return -1;
        }

        func = lookup_maybe_method(self, &_Py_ID(__len__), &unbound);
        if (func == NULL) {
            if (PyErr_Occurred()) {
                return -1;
            }
            return 1;
        }
        using_len = 1;
    }

    value = call_unbound_noarg(unbound, func, self);
    if (value == NULL) {
        goto error;
    }

    if (using_len) {
        /* bool type enforced by slot_nb_len */
        result = PyObject_IsTrue(value);
    }
    else if (PyBool_Check(value)) {
        result = PyObject_IsTrue(value);
    }
    else {
        PyErr_Format(PyExc_TypeError,
                     "__bool__ should return "
                     "bool, returned %s",
                     Py_TYPE(value)->tp_name);
        result = -1;
    }

    Py_DECREF(value);
    Py_DECREF(func);
    return result;

error:
    Py_DECREF(func);
    return -1;
}


static PyObject *
slot_nb_index(PyObject *self)
{
    PyObject *stack[1] = {self};
    return vectorcall_method(&_Py_ID(__index__), stack, 1);
}


SLOT0(slot_nb_invert, __invert__)
SLOT1BIN(slot_nb_lshift, nb_lshift, __lshift__, __rlshift__)
SLOT1BIN(slot_nb_rshift, nb_rshift, __rshift__, __rrshift__)
SLOT1BIN(slot_nb_and, nb_and, __and__, __rand__)
SLOT1BIN(slot_nb_xor, nb_xor, __xor__, __rxor__)
SLOT1BIN(slot_nb_or, nb_or, __or__, __ror__)

SLOT0(slot_nb_int, __int__)
SLOT0(slot_nb_float, __float__)
SLOT1(slot_nb_inplace_add, __iadd__, PyObject *)
SLOT1(slot_nb_inplace_subtract, __isub__, PyObject *)
SLOT1(slot_nb_inplace_multiply, __imul__, PyObject *)
SLOT1(slot_nb_inplace_matrix_multiply, __imatmul__, PyObject *)
SLOT1(slot_nb_inplace_remainder, __imod__, PyObject *)
/* Can't use SLOT1 here, because nb_inplace_power is ternary */
static PyObject *
slot_nb_inplace_power(PyObject *self, PyObject * arg1, PyObject *arg2)
{
    PyObject *stack[2] = {self, arg1};
    return vectorcall_method(&_Py_ID(__ipow__), stack, 2);
}
SLOT1(slot_nb_inplace_lshift, __ilshift__, PyObject *)
SLOT1(slot_nb_inplace_rshift, __irshift__, PyObject *)
SLOT1(slot_nb_inplace_and, __iand__, PyObject *)
SLOT1(slot_nb_inplace_xor, __ixor__, PyObject *)
SLOT1(slot_nb_inplace_or, __ior__, PyObject *)
SLOT1BIN(slot_nb_floor_divide, nb_floor_divide,
         __floordiv__, __rfloordiv__)
SLOT1BIN(slot_nb_true_divide, nb_true_divide, __truediv__, __rtruediv__)
SLOT1(slot_nb_inplace_floor_divide, __ifloordiv__, PyObject *)
SLOT1(slot_nb_inplace_true_divide, __itruediv__, PyObject *)

static PyObject *
slot_tp_repr(PyObject *self)
{
    PyObject *func, *res;
    int unbound;

    func = lookup_maybe_method(self, &_Py_ID(__repr__), &unbound);
    if (func != NULL) {
        res = call_unbound_noarg(unbound, func, self);
        Py_DECREF(func);
        return res;
    }
    PyErr_Clear();
    return PyUnicode_FromFormat("<%s object at %p>",
                               Py_TYPE(self)->tp_name, self);
}

SLOT0(slot_tp_str, __str__)

static Py_hash_t
slot_tp_hash(PyObject *self)
{
    PyObject *func, *res;
    Py_ssize_t h;
    int unbound;

    func = lookup_maybe_method(self, &_Py_ID(__hash__), &unbound);

    if (func == Py_None) {
        Py_DECREF(func);
        func = NULL;
    }

    if (func == NULL) {
        return PyObject_HashNotImplemented(self);
    }

    res = call_unbound_noarg(unbound, func, self);
    Py_DECREF(func);
    if (res == NULL)
        return -1;

    if (!PyLong_Check(res)) {
        PyErr_SetString(PyExc_TypeError,
                        "__hash__ method should return an integer");
        return -1;
    }
    /* Transform the PyLong `res` to a Py_hash_t `h`.  For an existing
       hashable Python object x, hash(x) will always lie within the range of
       Py_hash_t.  Therefore our transformation must preserve values that
       already lie within this range, to ensure that if x.__hash__() returns
       hash(y) then hash(x) == hash(y). */
    h = PyLong_AsSsize_t(res);
    if (h == -1 && PyErr_Occurred()) {
        /* res was not within the range of a Py_hash_t, so we're free to
           use any sufficiently bit-mixing transformation;
           long.__hash__ will do nicely. */
        PyErr_Clear();
        h = PyLong_Type.tp_hash(res);
    }
    /* -1 is reserved for errors. */
    if (h == -1)
        h = -2;
    Py_DECREF(res);
    return h;
}

static PyObject *
slot_tp_call(PyObject *self, PyObject *args, PyObject *kwds)
{
    PyThreadState *tstate = _PyThreadState_GET();
    int unbound;

    PyObject *meth = lookup_method(self, &_Py_ID(__call__), &unbound);
    if (meth == NULL) {
        return NULL;
    }

    PyObject *res;
    if (unbound) {
        res = _PyObject_Call_Prepend(tstate, meth, self, args, kwds);
    }
    else {
        res = _PyObject_Call(tstate, meth, args, kwds);
    }

    Py_DECREF(meth);
    return res;
}

/* There are two slot dispatch functions for tp_getattro.

   - _Py_slot_tp_getattro() is used when __getattribute__ is overridden
     but no __getattr__ hook is present;

   - _Py_slot_tp_getattr_hook() is used when a __getattr__ hook is present.

   The code in update_one_slot() always installs _Py_slot_tp_getattr_hook();
   this detects the absence of __getattr__ and then installs the simpler
   slot if necessary. */

PyObject *
_Py_slot_tp_getattro(PyObject *self, PyObject *name)
{
    PyObject *stack[2] = {self, name};
    return vectorcall_method(&_Py_ID(__getattribute__), stack, 2);
}

static inline PyObject *
call_attribute(PyObject *self, PyObject *attr, PyObject *name)
{
    PyObject *res, *descr = NULL;

    if (_PyType_HasFeature(Py_TYPE(attr), Py_TPFLAGS_METHOD_DESCRIPTOR)) {
        PyObject *args[] = { self, name };
        res = PyObject_Vectorcall(attr, args, 2, NULL);
        return res;
    }

    descrgetfunc f = Py_TYPE(attr)->tp_descr_get;

    if (f != NULL) {
        descr = f(attr, self, (PyObject *)(Py_TYPE(self)));
        if (descr == NULL)
            return NULL;
        else
            attr = descr;
    }
    res = PyObject_CallOneArg(attr, name);
    Py_XDECREF(descr);
    return res;
}

PyObject *
_Py_slot_tp_getattr_hook(PyObject *self, PyObject *name)
{
    PyTypeObject *tp = Py_TYPE(self);
    PyObject *getattr, *getattribute, *res;

    /* speed hack: we could use lookup_maybe, but that would resolve the
       method fully for each attribute lookup for classes with
       __getattr__, even when the attribute is present. So we use
       _PyType_Lookup and create the method only when needed, with
       call_attribute. */
    getattr = _PyType_Lookup(tp, &_Py_ID(__getattr__));
    if (getattr == NULL) {
        /* No __getattr__ hook: use a simpler dispatcher */
        tp->tp_getattro = _Py_slot_tp_getattro;
        return _Py_slot_tp_getattro(self, name);
    }
    Py_INCREF(getattr);
    /* speed hack: we could use lookup_maybe, but that would resolve the
       method fully for each attribute lookup for classes with
       __getattr__, even when self has the default __getattribute__
       method. So we use _PyType_Lookup and create the method only when
       needed, with call_attribute. */
    getattribute = _PyType_Lookup(tp, &_Py_ID(__getattribute__));
    if (getattribute == NULL ||
        (Py_IS_TYPE(getattribute, &PyWrapperDescr_Type) &&
         ((PyWrapperDescrObject *)getattribute)->d_wrapped ==
         (void *)PyObject_GenericGetAttr))
        res = PyObject_GenericGetAttr(self, name);
    else {
        Py_INCREF(getattribute);
        res = call_attribute(self, getattribute, name);
        Py_DECREF(getattribute);
    }
    if (res == NULL && PyErr_ExceptionMatches(PyExc_AttributeError)) {
        PyErr_Clear();
        res = call_attribute(self, getattr, name);
    }
    Py_DECREF(getattr);
    return res;
}

static int
slot_tp_setattro(PyObject *self, PyObject *name, PyObject *value)
{
    PyObject *stack[3];
    PyObject *res;

    stack[0] = self;
    stack[1] = name;
    if (value == NULL) {
        res = vectorcall_method(&_Py_ID(__delattr__), stack, 2);
    }
    else {
        stack[2] = value;
        res = vectorcall_method(&_Py_ID(__setattr__), stack, 3);
    }
    if (res == NULL)
        return -1;
    Py_DECREF(res);
    return 0;
}

static PyObject *name_op[] = {
    &_Py_ID(__lt__),
    &_Py_ID(__le__),
    &_Py_ID(__eq__),
    &_Py_ID(__ne__),
    &_Py_ID(__gt__),
    &_Py_ID(__ge__),
};

static PyObject *
slot_tp_richcompare(PyObject *self, PyObject *other, int op)
{
    PyThreadState *tstate = _PyThreadState_GET();

    int unbound;
    PyObject *func = lookup_maybe_method(self, name_op[op], &unbound);
    if (func == NULL) {
        PyErr_Clear();
        Py_RETURN_NOTIMPLEMENTED;
    }

    PyObject *stack[2] = {self, other};
    PyObject *res = vectorcall_unbound(tstate, unbound, func, stack, 2);
    Py_DECREF(func);
    return res;
}

static PyObject *
slot_tp_iter(PyObject *self)
{
    int unbound;
    PyObject *func, *res;

    func = lookup_maybe_method(self, &_Py_ID(__iter__), &unbound);
    if (func == Py_None) {
        Py_DECREF(func);
        PyErr_Format(PyExc_TypeError,
                     "'%.200s' object is not iterable",
                     Py_TYPE(self)->tp_name);
        return NULL;
    }

    if (func != NULL) {
        res = call_unbound_noarg(unbound, func, self);
        Py_DECREF(func);
        return res;
    }

    PyErr_Clear();
    func = lookup_maybe_method(self, &_Py_ID(__getitem__), &unbound);
    if (func == NULL) {
        PyErr_Format(PyExc_TypeError,
                     "'%.200s' object is not iterable",
                     Py_TYPE(self)->tp_name);
        return NULL;
    }
    Py_DECREF(func);
    return PySeqIter_New(self);
}

static PyObject *
slot_tp_iternext(PyObject *self)
{
    PyObject *stack[1] = {self};
    return vectorcall_method(&_Py_ID(__next__), stack, 1);
}

static PyObject *
slot_tp_descr_get(PyObject *self, PyObject *obj, PyObject *type)
{
    PyTypeObject *tp = Py_TYPE(self);
    PyObject *get;

    get = _PyType_Lookup(tp, &_Py_ID(__get__));
    if (get == NULL) {
        /* Avoid further slowdowns */
        if (tp->tp_descr_get == slot_tp_descr_get)
            tp->tp_descr_get = NULL;
        Py_INCREF(self);
        return self;
    }
    if (obj == NULL)
        obj = Py_None;
    if (type == NULL)
        type = Py_None;
    PyObject *stack[3] = {self, obj, type};
    return PyObject_Vectorcall(get, stack, 3, NULL);
}

static int
slot_tp_descr_set(PyObject *self, PyObject *target, PyObject *value)
{
    PyObject* stack[3];
    PyObject *res;

    stack[0] = self;
    stack[1] = target;
    if (value == NULL) {
        res = vectorcall_method(&_Py_ID(__delete__), stack, 2);
    }
    else {
        stack[2] = value;
        res = vectorcall_method(&_Py_ID(__set__), stack, 3);
    }
    if (res == NULL)
        return -1;
    Py_DECREF(res);
    return 0;
}

static int
slot_tp_init(PyObject *self, PyObject *args, PyObject *kwds)
{
    PyThreadState *tstate = _PyThreadState_GET();

    int unbound;
    PyObject *meth = lookup_method(self, &_Py_ID(__init__), &unbound);
    if (meth == NULL) {
        return -1;
    }

    PyObject *res;
    if (unbound) {
        res = _PyObject_Call_Prepend(tstate, meth, self, args, kwds);
    }
    else {
        res = _PyObject_Call(tstate, meth, args, kwds);
    }
    Py_DECREF(meth);
    if (res == NULL)
        return -1;
    if (res != Py_None) {
        PyErr_Format(PyExc_TypeError,
                     "__init__() should return None, not '%.200s'",
                     Py_TYPE(res)->tp_name);
        Py_DECREF(res);
        return -1;
    }
    Py_DECREF(res);
    return 0;
}

static PyObject *
slot_tp_new(PyTypeObject *type, PyObject *args, PyObject *kwds)
{
    PyThreadState *tstate = _PyThreadState_GET();
    PyObject *func, *result;

    func = PyObject_GetAttr((PyObject *)type, &_Py_ID(__new__));
    if (func == NULL) {
        return NULL;
    }

    result = _PyObject_Call_Prepend(tstate, func, (PyObject *)type, args, kwds);
    Py_DECREF(func);
    return result;
}

static void
slot_tp_finalize(PyObject *self)
{
    int unbound;
    PyObject *del, *res;
    PyObject *error_type, *error_value, *error_traceback;

    /* Save the current exception, if any. */
    PyErr_Fetch(&error_type, &error_value, &error_traceback);

    /* Execute __del__ method, if any. */
    del = lookup_maybe_method(self, &_Py_ID(__del__), &unbound);
    if (del != NULL) {
        res = call_unbound_noarg(unbound, del, self);
        if (res == NULL)
            PyErr_WriteUnraisable(del);
        else
            Py_DECREF(res);
        Py_DECREF(del);
    }

    /* Restore the saved exception. */
    PyErr_Restore(error_type, error_value, error_traceback);
}

static PyObject *
slot_am_await(PyObject *self)
{
    int unbound;
    PyObject *func, *res;

    func = lookup_maybe_method(self, &_Py_ID(__await__), &unbound);
    if (func != NULL) {
        res = call_unbound_noarg(unbound, func, self);
        Py_DECREF(func);
        return res;
    }
    PyErr_Format(PyExc_AttributeError,
                 "object %.50s does not have __await__ method",
                 Py_TYPE(self)->tp_name);
    return NULL;
}

static PyObject *
slot_am_aiter(PyObject *self)
{
    int unbound;
    PyObject *func, *res;

    func = lookup_maybe_method(self, &_Py_ID(__aiter__), &unbound);
    if (func != NULL) {
        res = call_unbound_noarg(unbound, func, self);
        Py_DECREF(func);
        return res;
    }
    PyErr_Format(PyExc_AttributeError,
                 "object %.50s does not have __aiter__ method",
                 Py_TYPE(self)->tp_name);
    return NULL;
}

static PyObject *
slot_am_anext(PyObject *self)
{
    int unbound;
    PyObject *func, *res;

    func = lookup_maybe_method(self, &_Py_ID(__anext__), &unbound);
    if (func != NULL) {
        res = call_unbound_noarg(unbound, func, self);
        Py_DECREF(func);
        return res;
    }
    PyErr_Format(PyExc_AttributeError,
                 "object %.50s does not have __anext__ method",
                 Py_TYPE(self)->tp_name);
    return NULL;
}

/*
Table mapping __foo__ names to tp_foo offsets and slot_tp_foo wrapper functions.

The table is ordered by offsets relative to the 'PyHeapTypeObject' structure,
which incorporates the additional structures used for numbers, sequences and
mappings.  Note that multiple names may map to the same slot (e.g. __eq__,
__ne__ etc. all map to tp_richcompare) and one name may map to multiple slots
(e.g. __str__ affects tp_str as well as tp_repr). The table is terminated with
an all-zero entry.
*/

typedef struct wrapperbase slotdef;

#undef TPSLOT
#undef FLSLOT
#undef AMSLOT
#undef ETSLOT
#undef SQSLOT
#undef MPSLOT
#undef NBSLOT
#undef UNSLOT
#undef IBSLOT
#undef BINSLOT
#undef RBINSLOT

#define TPSLOT(NAME, SLOT, FUNCTION, WRAPPER, DOC, NAMEOBJ) \
    {NAME, offsetof(PyTypeObject, SLOT), (void *)(FUNCTION), WRAPPER, \
     PyDoc_STR(DOC), .name_strobj = NAMEOBJ}
#define FLSLOT(NAME, SLOT, FUNCTION, WRAPPER, DOC, FLAGS, NAMEOBJ) \
    {NAME, offsetof(PyTypeObject, SLOT), (void *)(FUNCTION), WRAPPER, \
     PyDoc_STR(DOC), FLAGS, .name_strobj = NAMEOBJ}
#define ETSLOT(NAME, SLOT, FUNCTION, WRAPPER, DOC, NAMEOBJ) \
    {NAME, offsetof(PyHeapTypeObject, SLOT), (void *)(FUNCTION), WRAPPER, \
     PyDoc_STR(DOC), .name_strobj = NAMEOBJ}
#define AMSLOT(NAME, SLOT, FUNCTION, WRAPPER, DOC, NAMEOBJ) \
    ETSLOT(NAME, as_async.SLOT, FUNCTION, WRAPPER, DOC, NAMEOBJ)
#define SQSLOT(NAME, SLOT, FUNCTION, WRAPPER, DOC, NAMEOBJ) \
    ETSLOT(NAME, as_sequence.SLOT, FUNCTION, WRAPPER, DOC, NAMEOBJ)
#define MPSLOT(NAME, SLOT, FUNCTION, WRAPPER, DOC, NAMEOBJ) \
    ETSLOT(NAME, as_mapping.SLOT, FUNCTION, WRAPPER, DOC, NAMEOBJ)
#define NBSLOT(NAME, SLOT, FUNCTION, WRAPPER, DOC, NAMEOBJ) \
    ETSLOT(NAME, as_number.SLOT, FUNCTION, WRAPPER, DOC, NAMEOBJ)
#define UNSLOT(NAME, SLOT, FUNCTION, WRAPPER, DOC, NAMEOBJ) \
    ETSLOT(NAME, as_number.SLOT, FUNCTION, WRAPPER, \
           NAME "($self, /)\n--\n\n" DOC, NAMEOBJ)
#define IBSLOT(NAME, SLOT, FUNCTION, WRAPPER, DOC, NAMEOBJ) \
    ETSLOT(NAME, as_number.SLOT, FUNCTION, WRAPPER, \
           NAME "($self, value, /)\n--\n\nReturn self" DOC "value.", \
           NAMEOBJ)
#define BINSLOT(NAME, SLOT, FUNCTION, DOC, NAMEOBJ) \
    ETSLOT(NAME, as_number.SLOT, FUNCTION, wrap_binaryfunc_l, \
           NAME "($self, value, /)\n--\n\nReturn self" DOC "value.", \
           NAMEOBJ)
#define RBINSLOT(NAME, SLOT, FUNCTION, DOC, NAMEOBJ) \
    ETSLOT(NAME, as_number.SLOT, FUNCTION, wrap_binaryfunc_r, \
           NAME "($self, value, /)\n--\n\nReturn value" DOC "self.", \
           NAMEOBJ)
#define BINSLOTNOTINFIX(NAME, SLOT, FUNCTION, DOC, NAMEOBJ) \
    ETSLOT(NAME, as_number.SLOT, FUNCTION, wrap_binaryfunc_l, \
           NAME "($self, value, /)\n--\n\n" DOC, NAMEOBJ)
#define RBINSLOTNOTINFIX(NAME, SLOT, FUNCTION, DOC, NAMEOBJ) \
    ETSLOT(NAME, as_number.SLOT, FUNCTION, wrap_binaryfunc_r, \
           NAME "($self, value, /)\n--\n\n" DOC, NAMEOBJ)

static slotdef slotdefs[] = {
    TPSLOT("__getattribute__", tp_getattr, NULL, NULL, "", &_Py_ID(__getattribute__)),
    TPSLOT("__getattr__", tp_getattr, NULL, NULL, "", &_Py_ID(__getattr__)),
    TPSLOT("__setattr__", tp_setattr, NULL, NULL, "", &_Py_ID(__setattr__)),
    TPSLOT("__delattr__", tp_setattr, NULL, NULL, "", &_Py_ID(__delattr__)),
    TPSLOT("__repr__", tp_repr, slot_tp_repr, wrap_unaryfunc,
           "__repr__($self, /)\n--\n\nReturn repr(self).", &_Py_ID(__repr__)),
    TPSLOT("__hash__", tp_hash, slot_tp_hash, wrap_hashfunc,
           "__hash__($self, /)\n--\n\nReturn hash(self).", &_Py_ID(__hash__)),
    FLSLOT("__call__", tp_call, slot_tp_call, (wrapperfunc)(void(*)(void))wrap_call,
           "__call__($self, /, *args, **kwargs)\n--\n\nCall self as a function.",
           PyWrapperFlag_KEYWORDS, &_Py_ID(__call__)),
    TPSLOT("__str__", tp_str, slot_tp_str, wrap_unaryfunc,
<<<<<<< HEAD
           "__str__($self, /)\n--\n\nReturn str(self).", &_Py_ID(__str__)),
    TPSLOT("__getattribute__", tp_getattro, slot_tp_getattr_hook,
           wrap_binaryfunc,
           "__getattribute__($self, name, /)\n--\n\nReturn getattr(self, name).",
            &_Py_ID(__getattribute__)),
    TPSLOT("__getattr__", tp_getattro, slot_tp_getattr_hook, NULL, "", &_Py_ID(__getattr__)),
=======
           "__str__($self, /)\n--\n\nReturn str(self)."),
    TPSLOT("__getattribute__", tp_getattro, _Py_slot_tp_getattr_hook,
           wrap_binaryfunc,
           "__getattribute__($self, name, /)\n--\n\nReturn getattr(self, name)."),
    TPSLOT("__getattr__", tp_getattro, _Py_slot_tp_getattr_hook, NULL, ""),
>>>>>>> e860e521
    TPSLOT("__setattr__", tp_setattro, slot_tp_setattro, wrap_setattr,
           "__setattr__($self, name, value, /)\n--\n\nImplement setattr(self, name, value).",
           &_Py_ID(__setattr__)),
    TPSLOT("__delattr__", tp_setattro, slot_tp_setattro, wrap_delattr,
           "__delattr__($self, name, /)\n--\n\nImplement delattr(self, name).",
           &_Py_ID(__delattr__)),
    TPSLOT("__lt__", tp_richcompare, slot_tp_richcompare, richcmp_lt,
           "__lt__($self, value, /)\n--\n\nReturn self<value.", &_Py_ID(__lt__)),
    TPSLOT("__le__", tp_richcompare, slot_tp_richcompare, richcmp_le,
           "__le__($self, value, /)\n--\n\nReturn self<=value.", &_Py_ID(__le__)),
    TPSLOT("__eq__", tp_richcompare, slot_tp_richcompare, richcmp_eq,
           "__eq__($self, value, /)\n--\n\nReturn self==value.", &_Py_ID(__eq__)),
    TPSLOT("__ne__", tp_richcompare, slot_tp_richcompare, richcmp_ne,
           "__ne__($self, value, /)\n--\n\nReturn self!=value.", &_Py_ID(__ne__)),
    TPSLOT("__gt__", tp_richcompare, slot_tp_richcompare, richcmp_gt,
           "__gt__($self, value, /)\n--\n\nReturn self>value.", &_Py_ID(__gt__)),
    TPSLOT("__ge__", tp_richcompare, slot_tp_richcompare, richcmp_ge,
           "__ge__($self, value, /)\n--\n\nReturn self>=value.", &_Py_ID(__ge__)),
    TPSLOT("__iter__", tp_iter, slot_tp_iter, wrap_unaryfunc,
           "__iter__($self, /)\n--\n\nImplement iter(self).", &_Py_ID(__iter__)),
    TPSLOT("__next__", tp_iternext, slot_tp_iternext, wrap_next,
           "__next__($self, /)\n--\n\nImplement next(self).", &_Py_ID(__next__)),
    TPSLOT("__get__", tp_descr_get, slot_tp_descr_get, wrap_descr_get,
           "__get__($self, instance, owner=None, /)\n--\n\nReturn an attribute of instance, which is of type owner.",
           &_Py_ID(__get__)),
    TPSLOT("__set__", tp_descr_set, slot_tp_descr_set, wrap_descr_set,
           "__set__($self, instance, value, /)\n--\n\nSet an attribute of instance to value.",
           &_Py_ID(__set__)),
    TPSLOT("__delete__", tp_descr_set, slot_tp_descr_set,
           wrap_descr_delete,
           "__delete__($self, instance, /)\n--\n\nDelete an attribute of instance.",
           &_Py_ID(__delete__)),
    FLSLOT("__init__", tp_init, slot_tp_init, (wrapperfunc)(void(*)(void))wrap_init,
           "__init__($self, /, *args, **kwargs)\n--\n\n"
           "Initialize self.  See help(type(self)) for accurate signature.",
           PyWrapperFlag_KEYWORDS, &_Py_ID(__init__)),
    TPSLOT("__new__", tp_new, slot_tp_new, NULL,
           "__new__(type, /, *args, **kwargs)\n--\n\n"
           "Create and return new object.  See help(type) for accurate signature.",
           &_Py_ID(__new__)),
    TPSLOT("__del__", tp_finalize, slot_tp_finalize, (wrapperfunc)wrap_del, "", &_Py_ID(__del__)),

    AMSLOT("__await__", am_await, slot_am_await, wrap_unaryfunc,
           "__await__($self, /)\n--\n\nReturn an iterator to be used in await expression.",
           &_Py_ID(__await__)),
    AMSLOT("__aiter__", am_aiter, slot_am_aiter, wrap_unaryfunc,
           "__aiter__($self, /)\n--\n\nReturn an awaitable, that resolves in asynchronous iterator.",
           &_Py_ID(__aiter__)),
    AMSLOT("__anext__", am_anext, slot_am_anext, wrap_unaryfunc,
           "__anext__($self, /)\n--\n\nReturn a value or raise StopAsyncIteration.",
           &_Py_ID(__anext__)),

    BINSLOT("__add__", nb_add, slot_nb_add,
           "+", &_Py_ID(__add__)),
    RBINSLOT("__radd__", nb_add, slot_nb_add,
           "+", &_Py_ID(__radd__)),
    BINSLOT("__sub__", nb_subtract, slot_nb_subtract,
           "-", &_Py_ID(__sub__)),
    RBINSLOT("__rsub__", nb_subtract, slot_nb_subtract,
           "-", &_Py_ID(__rsub__)),
    BINSLOT("__mul__", nb_multiply, slot_nb_multiply,
           "*", &_Py_ID(__mul__)),
    RBINSLOT("__rmul__", nb_multiply, slot_nb_multiply,
           "*", &_Py_ID(__rmul__)),
    BINSLOT("__mod__", nb_remainder, slot_nb_remainder,
           "%", &_Py_ID(__mod__)),
    RBINSLOT("__rmod__", nb_remainder, slot_nb_remainder,
           "%", &_Py_ID(__rmod__)),
    BINSLOTNOTINFIX("__divmod__", nb_divmod, slot_nb_divmod,
           "Return divmod(self, value).", &_Py_ID(__divmod__)),
    RBINSLOTNOTINFIX("__rdivmod__", nb_divmod, slot_nb_divmod,
           "Return divmod(value, self).", &_Py_ID(__rdivmod__)),
    NBSLOT("__pow__", nb_power, slot_nb_power, wrap_ternaryfunc,
           "__pow__($self, value, mod=None, /)\n--\n\nReturn pow(self, value, mod).",
           &_Py_ID(__pow__)),
    NBSLOT("__rpow__", nb_power, slot_nb_power, wrap_ternaryfunc_r,
           "__rpow__($self, value, mod=None, /)\n--\n\nReturn pow(value, self, mod).",
           &_Py_ID(__rpow__)),
    UNSLOT("__neg__", nb_negative, slot_nb_negative, wrap_unaryfunc, "-self", &_Py_ID(__neg__)),
    UNSLOT("__pos__", nb_positive, slot_nb_positive, wrap_unaryfunc, "+self", &_Py_ID(__pos__)),
    UNSLOT("__abs__", nb_absolute, slot_nb_absolute, wrap_unaryfunc,
           "abs(self)", &_Py_ID(__abs__)),
    UNSLOT("__bool__", nb_bool, slot_nb_bool, wrap_inquirypred,
           "True if self else False", &_Py_ID(__bool__)),
    UNSLOT("__invert__", nb_invert, slot_nb_invert, wrap_unaryfunc, "~self", &_Py_ID(__invert__)),
    BINSLOT("__lshift__", nb_lshift, slot_nb_lshift, "<<", &_Py_ID(__lshift__)),
    RBINSLOT("__rlshift__", nb_lshift, slot_nb_lshift, "<<", &_Py_ID(__rlshift__)),
    BINSLOT("__rshift__", nb_rshift, slot_nb_rshift, ">>", &_Py_ID(__rshift__)),
    RBINSLOT("__rrshift__", nb_rshift, slot_nb_rshift, ">>", &_Py_ID(__rrshift__)),
    BINSLOT("__and__", nb_and, slot_nb_and, "&", &_Py_ID(__and__)),
    RBINSLOT("__rand__", nb_and, slot_nb_and, "&", &_Py_ID(__rand__)),
    BINSLOT("__xor__", nb_xor, slot_nb_xor, "^", &_Py_ID(__xor__)),
    RBINSLOT("__rxor__", nb_xor, slot_nb_xor, "^", &_Py_ID(__rxor__)),
    BINSLOT("__or__", nb_or, slot_nb_or, "|", &_Py_ID(__or__)),
    RBINSLOT("__ror__", nb_or, slot_nb_or, "|", &_Py_ID(__ror__)),
    UNSLOT("__int__", nb_int, slot_nb_int, wrap_unaryfunc,
           "int(self)", &_Py_ID(__int__)),
    UNSLOT("__float__", nb_float, slot_nb_float, wrap_unaryfunc,
           "float(self)", &_Py_ID(__float__)),
    IBSLOT("__iadd__", nb_inplace_add, slot_nb_inplace_add,
           wrap_binaryfunc, "+=", &_Py_ID(__iadd__)),
    IBSLOT("__isub__", nb_inplace_subtract, slot_nb_inplace_subtract,
           wrap_binaryfunc, "-=", &_Py_ID(__isub__)),
    IBSLOT("__imul__", nb_inplace_multiply, slot_nb_inplace_multiply,
           wrap_binaryfunc, "*=", &_Py_ID(__imul__)),
    IBSLOT("__imod__", nb_inplace_remainder, slot_nb_inplace_remainder,
           wrap_binaryfunc, "%=", &_Py_ID(__imod__)),
    IBSLOT("__ipow__", nb_inplace_power, slot_nb_inplace_power,
           wrap_ternaryfunc, "**=", &_Py_ID(__ipow__)),
    IBSLOT("__ilshift__", nb_inplace_lshift, slot_nb_inplace_lshift,
           wrap_binaryfunc, "<<=", &_Py_ID(__ilshift__)),
    IBSLOT("__irshift__", nb_inplace_rshift, slot_nb_inplace_rshift,
           wrap_binaryfunc, ">>=", &_Py_ID(__irshift__)),
    IBSLOT("__iand__", nb_inplace_and, slot_nb_inplace_and,
           wrap_binaryfunc, "&=", &_Py_ID(__iand__)),
    IBSLOT("__ixor__", nb_inplace_xor, slot_nb_inplace_xor,
           wrap_binaryfunc, "^=", &_Py_ID(__ixor__)),
    IBSLOT("__ior__", nb_inplace_or, slot_nb_inplace_or,
           wrap_binaryfunc, "|=", &_Py_ID(__ior__)),
    BINSLOT("__floordiv__", nb_floor_divide, slot_nb_floor_divide, "//", &_Py_ID(__floordiv__)),
    RBINSLOT("__rfloordiv__", nb_floor_divide, slot_nb_floor_divide, "//", &_Py_ID(__rfloordiv__)),
    BINSLOT("__truediv__", nb_true_divide, slot_nb_true_divide, "/", &_Py_ID(__truediv__)),
    RBINSLOT("__rtruediv__", nb_true_divide, slot_nb_true_divide, "/", &_Py_ID(__rtruediv__)),
    IBSLOT("__ifloordiv__", nb_inplace_floor_divide,
           slot_nb_inplace_floor_divide, wrap_binaryfunc, "//=", &_Py_ID(__ifloordiv__)),
    IBSLOT("__itruediv__", nb_inplace_true_divide,
           slot_nb_inplace_true_divide, wrap_binaryfunc, "/=", &_Py_ID(__itruediv__)),
    NBSLOT("__index__", nb_index, slot_nb_index, wrap_unaryfunc,
           "__index__($self, /)\n--\n\n"
           "Return self converted to an integer, if self is suitable "
           "for use as an index into a list.", &_Py_ID(__index__)),
    BINSLOT("__matmul__", nb_matrix_multiply, slot_nb_matrix_multiply,
            "@", &_Py_ID(__matmul__)),
    RBINSLOT("__rmatmul__", nb_matrix_multiply, slot_nb_matrix_multiply,
             "@", &_Py_ID(__rmatmul__)),
    IBSLOT("__imatmul__", nb_inplace_matrix_multiply, slot_nb_inplace_matrix_multiply,
           wrap_binaryfunc, "@=", &_Py_ID(__imatmul__)),
    MPSLOT("__len__", mp_length, slot_mp_length, wrap_lenfunc,
           "__len__($self, /)\n--\n\nReturn len(self).", &_Py_ID(__len__)),
    MPSLOT("__getitem__", mp_subscript, slot_mp_subscript,
           wrap_binaryfunc,
           "__getitem__($self, key, /)\n--\n\nReturn self[key].", &_Py_ID(__getitem__)),
    MPSLOT("__setitem__", mp_ass_subscript, slot_mp_ass_subscript,
           wrap_objobjargproc,
           "__setitem__($self, key, value, /)\n--\n\nSet self[key] to value.", &_Py_ID(__setitem__)),
    MPSLOT("__delitem__", mp_ass_subscript, slot_mp_ass_subscript,
           wrap_delitem,
           "__delitem__($self, key, /)\n--\n\nDelete self[key].", &_Py_ID(__delitem__)),

    SQSLOT("__len__", sq_length, slot_sq_length, wrap_lenfunc,
           "__len__($self, /)\n--\n\nReturn len(self).", &_Py_ID(__len__)),
    /* Heap types defining __add__/__mul__ have sq_concat/sq_repeat == NULL.
       The logic in abstract.c always falls back to nb_add/nb_multiply in
       this case.  Defining both the nb_* and the sq_* slots to call the
       user-defined methods has unexpected side-effects, as shown by
       test_descr.notimplemented() */
    SQSLOT("__add__", sq_concat, NULL, wrap_binaryfunc,
           "__add__($self, value, /)\n--\n\nReturn self+value.", &_Py_ID(__add__)),
    SQSLOT("__mul__", sq_repeat, NULL, wrap_indexargfunc,
           "__mul__($self, value, /)\n--\n\nReturn self*value.", &_Py_ID(__mul__)),
    SQSLOT("__rmul__", sq_repeat, NULL, wrap_indexargfunc,
           "__rmul__($self, value, /)\n--\n\nReturn value*self.", &_Py_ID(__rmul__)),
    SQSLOT("__getitem__", sq_item, slot_sq_item, wrap_sq_item,
           "__getitem__($self, key, /)\n--\n\nReturn self[key].", &_Py_ID(__getitem__)),
    SQSLOT("__setitem__", sq_ass_item, slot_sq_ass_item, wrap_sq_setitem,
           "__setitem__($self, key, value, /)\n--\n\nSet self[key] to value.", &_Py_ID(__setitem__)),
    SQSLOT("__delitem__", sq_ass_item, slot_sq_ass_item, wrap_sq_delitem,
           "__delitem__($self, key, /)\n--\n\nDelete self[key].", &_Py_ID(__delitem__)),
    SQSLOT("__contains__", sq_contains, slot_sq_contains, wrap_objobjproc,
           "__contains__($self, key, /)\n--\n\nReturn key in self.", &_Py_ID(__contains__)),
    SQSLOT("__iadd__", sq_inplace_concat, NULL,
           wrap_binaryfunc,
           "__iadd__($self, value, /)\n--\n\nImplement self+=value.", &_Py_ID(__iadd__)),
    SQSLOT("__imul__", sq_inplace_repeat, NULL,
           wrap_indexargfunc,
           "__imul__($self, value, /)\n--\n\nImplement self*=value.", &_Py_ID(__imul__)),

    {NULL}
};

/* Given a type pointer and an offset gotten from a slotdef entry, return a
   pointer to the actual slot.  This is not quite the same as simply adding
   the offset to the type pointer, since it takes care to indirect through the
   proper indirection pointer (as_buffer, etc.); it returns NULL if the
   indirection pointer is NULL. */
static void **
slotptr(PyTypeObject *type, int ioffset)
{
    char *ptr;
    long offset = ioffset;

    /* Note: this depends on the order of the members of PyHeapTypeObject! */
    assert(offset >= 0);
    assert((size_t)offset < offsetof(PyHeapTypeObject, as_buffer));
    if ((size_t)offset >= offsetof(PyHeapTypeObject, as_sequence)) {
        ptr = (char *)type->tp_as_sequence;
        offset -= offsetof(PyHeapTypeObject, as_sequence);
    }
    else if ((size_t)offset >= offsetof(PyHeapTypeObject, as_mapping)) {
        ptr = (char *)type->tp_as_mapping;
        offset -= offsetof(PyHeapTypeObject, as_mapping);
    }
    else if ((size_t)offset >= offsetof(PyHeapTypeObject, as_number)) {
        ptr = (char *)type->tp_as_number;
        offset -= offsetof(PyHeapTypeObject, as_number);
    }
    else if ((size_t)offset >= offsetof(PyHeapTypeObject, as_async)) {
        ptr = (char *)type->tp_as_async;
        offset -= offsetof(PyHeapTypeObject, as_async);
    }
    else {
        ptr = (char *)type;
    }
    if (ptr != NULL)
        ptr += offset;
    return (void **)ptr;
}

/* Length of array of slotdef pointers used to store slots with the
   same __name__.  There should be at most MAX_EQUIV-1 slotdef entries with
   the same __name__, for any __name__. Since that's a static property, it is
   appropriate to declare fixed-size arrays for this. */
#define MAX_EQUIV 10

/* Return a slot pointer for a given name, but ONLY if the attribute has
   exactly one slot function.  The name must be an interned string. */
static void **
resolve_slotdups(PyTypeObject *type, PyObject *name)
{
    /* XXX Maybe this could be optimized more -- but is it worth it? */

    /* pname and ptrs act as a little cache */
    static PyObject *pname;
    static slotdef *ptrs[MAX_EQUIV];
    slotdef *p, **pp;
    void **res, **ptr;

    if (pname != name) {
        /* Collect all slotdefs that match name into ptrs. */
        pname = name;
        pp = ptrs;
        for (p = slotdefs; p->name_strobj; p++) {
            if (p->name_strobj == name)
                *pp++ = p;
        }
        *pp = NULL;
    }

    /* Look in all slots of the type matching the name. If exactly one of these
       has a filled-in slot, return a pointer to that slot.
       Otherwise, return NULL. */
    res = NULL;
    for (pp = ptrs; *pp; pp++) {
        ptr = slotptr(type, (*pp)->offset);
        if (ptr == NULL || *ptr == NULL)
            continue;
        if (res != NULL)
            return NULL;
        res = ptr;
    }
    return res;
}


/* Common code for update_slots_callback() and fixup_slot_dispatchers().
 *
 * This is meant to set a "slot" like type->tp_repr or
 * type->tp_as_sequence->sq_concat by looking up special methods like
 * __repr__ or __add__. The opposite (adding special methods from slots) is
 * done by add_operators(), called from PyType_Ready(). Since update_one_slot()
 * calls PyType_Ready() if needed, the special methods are already in place.
 *
 * The special methods corresponding to each slot are defined in the "slotdef"
 * array. Note that one slot may correspond to multiple special methods and vice
 * versa. For example, tp_richcompare uses 6 methods __lt__, ..., __ge__ and
 * tp_as_number->nb_add uses __add__ and __radd__. In the other direction,
 * __add__ is used by the number and sequence protocols and __getitem__ by the
 * sequence and mapping protocols. This causes a lot of complications.
 *
 * In detail, update_one_slot() does the following:
 *
 * First of all, if the slot in question does not exist, return immediately.
 * This can happen for example if it's tp_as_number->nb_add but tp_as_number
 * is NULL.
 *
 * For the given slot, we loop over all the special methods with a name
 * corresponding to that slot (for example, for tp_descr_set, this would be
 * __set__ and __delete__) and we look up these names in the MRO of the type.
 * If we don't find any special method, the slot is set to NULL (regardless of
 * what was in the slot before).
 *
 * Suppose that we find exactly one special method. If it's a wrapper_descriptor
 * (i.e. a special method calling a slot, for example str.__repr__ which calls
 * the tp_repr for the 'str' class) with the correct name ("__repr__" for
 * tp_repr), for the right class, calling the right wrapper C function (like
 * wrap_unaryfunc for tp_repr), then the slot is set to the slot that the
 * wrapper_descriptor originally wrapped. For example, a class inheriting
 * from 'str' and not redefining __repr__ will have tp_repr set to the tp_repr
 * of 'str'.
 * In all other cases where the special method exists, the slot is set to a
 * wrapper calling the special method. There is one exception: if the special
 * method is a wrapper_descriptor with the correct name but the type has
 * precisely one slot set for that name and that slot is not the one that we
 * are updating, then NULL is put in the slot (this exception is the only place
 * in update_one_slot() where the *existing* slots matter).
 *
 * When there are multiple special methods for the same slot, the above is
 * applied for each special method. As long as the results agree, the common
 * resulting slot is applied. If the results disagree, then a wrapper for
 * the special methods is installed. This is always safe, but less efficient
 * because it uses method lookup instead of direct C calls.
 *
 * There are some further special cases for specific slots, like supporting
 * __hash__ = None for tp_hash and special code for tp_new.
 *
 * When done, return a pointer to the next slotdef with a different offset,
 * because that's convenient for fixup_slot_dispatchers(). This function never
 * sets an exception: if an internal error happens (unlikely), it's ignored. */
static slotdef *
update_one_slot(PyTypeObject *type, slotdef *p)
{
    PyObject *descr;
    PyWrapperDescrObject *d;

    // The correct specialized C function, like "tp_repr of str" in the
    // example above
    void *specific = NULL;

    // A generic wrapper that uses method lookup (safe but slow)
    void *generic = NULL;

    // Set to 1 if the generic wrapper is necessary
    int use_generic = 0;

    int offset = p->offset;
    int error;
    void **ptr = slotptr(type, offset);

    if (ptr == NULL) {
        do {
            ++p;
        } while (p->offset == offset);
        return p;
    }
    /* We may end up clearing live exceptions below, so make sure it's ours. */
    assert(!PyErr_Occurred());
    do {
        /* Use faster uncached lookup as we won't get any cache hits during type setup. */
        descr = find_name_in_mro(type, p->name_strobj, &error);
        if (descr == NULL) {
            if (error == -1) {
                /* It is unlikely but not impossible that there has been an exception
                   during lookup. Since this function originally expected no errors,
                   we ignore them here in order to keep up the interface. */
                PyErr_Clear();
            }
            if (ptr == (void**)&type->tp_iternext) {
                specific = (void *)_PyObject_NextNotImplemented;
            }
            continue;
        }
        if (Py_IS_TYPE(descr, &PyWrapperDescr_Type) &&
            ((PyWrapperDescrObject *)descr)->d_base->name_strobj == p->name_strobj) {
            void **tptr = resolve_slotdups(type, p->name_strobj);
            if (tptr == NULL || tptr == ptr)
                generic = p->function;
            d = (PyWrapperDescrObject *)descr;
            if ((specific == NULL || specific == d->d_wrapped) &&
                d->d_base->wrapper == p->wrapper &&
                PyType_IsSubtype(type, PyDescr_TYPE(d)))
            {
                specific = d->d_wrapped;
            }
            else {
                /* We cannot use the specific slot function because either
                   - it is not unique: there are multiple methods for this
                     slot and they conflict
                   - the signature is wrong (as checked by the ->wrapper
                     comparison above)
                   - it's wrapping the wrong class
                 */
                use_generic = 1;
            }
        }
        else if (Py_IS_TYPE(descr, &PyCFunction_Type) &&
                 PyCFunction_GET_FUNCTION(descr) ==
                 _PyCFunction_CAST(tp_new_wrapper) &&
                 ptr == (void**)&type->tp_new)
        {
            /* The __new__ wrapper is not a wrapper descriptor,
               so must be special-cased differently.
               If we don't do this, creating an instance will
               always use slot_tp_new which will look up
               __new__ in the MRO which will call tp_new_wrapper
               which will look through the base classes looking
               for a static base and call its tp_new (usually
               PyType_GenericNew), after performing various
               sanity checks and constructing a new argument
               list.  Cut all that nonsense short -- this speeds
               up instance creation tremendously. */
            specific = (void *)type->tp_new;
            /* XXX I'm not 100% sure that there isn't a hole
               in this reasoning that requires additional
               sanity checks.  I'll buy the first person to
               point out a bug in this reasoning a beer. */
        }
        else if (descr == Py_None &&
                 ptr == (void**)&type->tp_hash) {
            /* We specifically allow __hash__ to be set to None
               to prevent inheritance of the default
               implementation from object.__hash__ */
            specific = (void *)PyObject_HashNotImplemented;
        }
        else {
            use_generic = 1;
            generic = p->function;
            if (p->function == slot_tp_call) {
                /* A generic __call__ is incompatible with vectorcall */
                type->tp_flags &= ~Py_TPFLAGS_HAVE_VECTORCALL;
            }
        }
    } while ((++p)->offset == offset);
    if (specific && !use_generic)
        *ptr = specific;
    else
        *ptr = generic;
    return p;
}

/* In the type, update the slots whose slotdefs are gathered in the pp array.
   This is a callback for update_subclasses(). */
static int
update_slots_callback(PyTypeObject *type, void *data)
{
    slotdef **pp = (slotdef **)data;
    for (; *pp; pp++) {
        update_one_slot(type, *pp);
    }
    return 0;
}

/* Update the slots after assignment to a class (type) attribute. */
static int
update_slot(PyTypeObject *type, PyObject *name)
{
    slotdef *ptrs[MAX_EQUIV];
    slotdef *p;
    slotdef **pp;
    int offset;

    assert(PyUnicode_CheckExact(name));
    assert(PyUnicode_CHECK_INTERNED(name));

    pp = ptrs;
    for (p = slotdefs; p->name; p++) {
        assert(PyUnicode_CheckExact(p->name_strobj));
        assert(PyUnicode_CHECK_INTERNED(p->name_strobj));
        assert(PyUnicode_CheckExact(name));
        /* bpo-40521: Using interned strings. */
        if (p->name_strobj == name) {
            *pp++ = p;
        }
    }
    *pp = NULL;
    for (pp = ptrs; *pp; pp++) {
        p = *pp;
        offset = p->offset;
        while (p > slotdefs && (p-1)->offset == offset)
            --p;
        *pp = p;
    }
    if (ptrs[0] == NULL)
        return 0; /* Not an attribute that affects any slots */
    return update_subclasses(type, name,
                             update_slots_callback, (void *)ptrs);
}

/* Store the proper functions in the slot dispatches at class (type)
   definition time, based upon which operations the class overrides in its
   dict. */
static void
fixup_slot_dispatchers(PyTypeObject *type)
{
    assert(!PyErr_Occurred());
    for (slotdef *p = slotdefs; p->name; ) {
        p = update_one_slot(type, p);
    }
}

static void
update_all_slots(PyTypeObject* type)
{
    slotdef *p;

    /* Clear the VALID_VERSION flag of 'type' and all its subclasses. */
    PyType_Modified(type);

    for (p = slotdefs; p->name; p++) {
        /* update_slot returns int but can't actually fail */
        update_slot(type, p->name_strobj);
    }
}


/* Call __set_name__ on all attributes (including descriptors)
  in a newly generated type */
static int
type_new_set_names(PyTypeObject *type)
{
    PyObject *names_to_set = PyDict_Copy(type->tp_dict);
    if (names_to_set == NULL) {
        return -1;
    }

    Py_ssize_t i = 0;
    PyObject *key, *value;
    while (PyDict_Next(names_to_set, &i, &key, &value)) {
        PyObject *set_name = _PyObject_LookupSpecial(value,
                                                     &_Py_ID(__set_name__));
        if (set_name == NULL) {
            if (PyErr_Occurred()) {
                goto error;
            }
            continue;
        }

        PyObject *res = PyObject_CallFunctionObjArgs(set_name, type, key, NULL);
        Py_DECREF(set_name);

        if (res == NULL) {
            _PyErr_FormatFromCause(PyExc_RuntimeError,
                "Error calling __set_name__ on '%.100s' instance %R "
                "in '%.100s'",
                Py_TYPE(value)->tp_name, key, type->tp_name);
            goto error;
        }
        Py_DECREF(res);
    }

    Py_DECREF(names_to_set);
    return 0;

error:
    Py_DECREF(names_to_set);
    return -1;
}


/* Call __init_subclass__ on the parent of a newly generated type */
static int
type_new_init_subclass(PyTypeObject *type, PyObject *kwds)
{
    PyObject *args[2] = {(PyObject *)type, (PyObject *)type};
    PyObject *super = _PyObject_FastCall((PyObject *)&PySuper_Type, args, 2);
    if (super == NULL) {
        return -1;
    }

    PyObject *func = PyObject_GetAttr(super, &_Py_ID(__init_subclass__));
    Py_DECREF(super);
    if (func == NULL) {
        return -1;
    }

    PyObject *result = PyObject_VectorcallDict(func, NULL, 0, kwds);
    Py_DECREF(func);
    if (result == NULL) {
        return -1;
    }

    Py_DECREF(result);
    return 0;
}


/* recurse_down_subclasses() and update_subclasses() are mutually
   recursive functions to call a callback for all subclasses,
   but refraining from recursing into subclasses that define 'attr_name'. */

static int
update_subclasses(PyTypeObject *type, PyObject *attr_name,
                  update_callback callback, void *data)
{
    if (callback(type, data) < 0) {
        return -1;
    }
    return recurse_down_subclasses(type, attr_name, callback, data);
}

static int
recurse_down_subclasses(PyTypeObject *type, PyObject *attr_name,
                        update_callback callback, void *data)
{
    // It is safe to use a borrowed reference because update_subclasses() is
    // only used with update_slots_callback() which doesn't modify
    // tp_subclasses.
    PyObject *subclasses = lookup_subclasses(type);  // borrowed ref
    if (subclasses == NULL) {
        return 0;
    }
    assert(PyDict_CheckExact(subclasses));

    Py_ssize_t i = 0;
    PyObject *ref;
    while (PyDict_Next(subclasses, &i, NULL, &ref)) {
        PyTypeObject *subclass = subclass_from_ref(ref);  // borrowed
        if (subclass == NULL) {
            continue;
        }

        /* Avoid recursing down into unaffected classes */
        PyObject *dict = subclass->tp_dict;
        if (dict != NULL && PyDict_Check(dict)) {
            int r = PyDict_Contains(dict, attr_name);
            if (r < 0) {
                return -1;
            }
            if (r > 0) {
                continue;
            }
        }

        if (update_subclasses(subclass, attr_name, callback, data) < 0) {
            return -1;
        }
    }
    return 0;
}

/* This function is called by PyType_Ready() to populate the type's
   dictionary with method descriptors for function slots.  For each
   function slot (like tp_repr) that's defined in the type, one or more
   corresponding descriptors are added in the type's tp_dict dictionary
   under the appropriate name (like __repr__).  Some function slots
   cause more than one descriptor to be added (for example, the nb_add
   slot adds both __add__ and __radd__ descriptors) and some function
   slots compete for the same descriptor (for example both sq_item and
   mp_subscript generate a __getitem__ descriptor).

   In the latter case, the first slotdef entry encountered wins.  Since
   slotdef entries are sorted by the offset of the slot in the
   PyHeapTypeObject, this gives us some control over disambiguating
   between competing slots: the members of PyHeapTypeObject are listed
   from most general to least general, so the most general slot is
   preferred.  In particular, because as_mapping comes before as_sequence,
   for a type that defines both mp_subscript and sq_item, mp_subscript
   wins.

   This only adds new descriptors and doesn't overwrite entries in
   tp_dict that were previously defined.  The descriptors contain a
   reference to the C function they must call, so that it's safe if they
   are copied into a subtype's __dict__ and the subtype has a different
   C function in its slot -- calling the method defined by the
   descriptor will call the C function that was used to create it,
   rather than the C function present in the slot when it is called.
   (This is important because a subtype may have a C function in the
   slot that calls the method from the dictionary, and we want to avoid
   infinite recursion here.) */

static int
add_operators(PyTypeObject *type)
{
    PyObject *dict = type->tp_dict;
    slotdef *p;
    PyObject *descr;
    void **ptr;

    for (p = slotdefs; p->name; p++) {
        if (p->wrapper == NULL)
            continue;
        ptr = slotptr(type, p->offset);
        if (!ptr || !*ptr)
            continue;
        int r = PyDict_Contains(dict, p->name_strobj);
        if (r > 0)
            continue;
        if (r < 0) {
            return -1;
        }
        if (*ptr == (void *)PyObject_HashNotImplemented) {
            /* Classes may prevent the inheritance of the tp_hash
               slot by storing PyObject_HashNotImplemented in it. Make it
               visible as a None value for the __hash__ attribute. */
            if (PyDict_SetItem(dict, p->name_strobj, Py_None) < 0)
                return -1;
        }
        else {
            descr = PyDescr_NewWrapper(type, p, *ptr);
            if (descr == NULL)
                return -1;
            if (PyDict_SetItem(dict, p->name_strobj, descr) < 0) {
                Py_DECREF(descr);
                return -1;
            }
            Py_DECREF(descr);
        }
    }
    return 0;
}


/* Cooperative 'super' */

typedef struct {
    PyObject_HEAD
    PyTypeObject *type;
    PyObject *obj;
    PyTypeObject *obj_type;
} superobject;

static PyMemberDef super_members[] = {
    {"__thisclass__", T_OBJECT, offsetof(superobject, type), READONLY,
     "the class invoking super()"},
    {"__self__",  T_OBJECT, offsetof(superobject, obj), READONLY,
     "the instance invoking super(); may be None"},
    {"__self_class__", T_OBJECT, offsetof(superobject, obj_type), READONLY,
     "the type of the instance invoking super(); may be None"},
    {0}
};

static void
super_dealloc(PyObject *self)
{
    superobject *su = (superobject *)self;

    _PyObject_GC_UNTRACK(self);
    Py_XDECREF(su->obj);
    Py_XDECREF(su->type);
    Py_XDECREF(su->obj_type);
    Py_TYPE(self)->tp_free(self);
}

static PyObject *
super_repr(PyObject *self)
{
    superobject *su = (superobject *)self;

    if (su->obj_type)
        return PyUnicode_FromFormat(
            "<super: <class '%s'>, <%s object>>",
            su->type ? su->type->tp_name : "NULL",
            su->obj_type->tp_name);
    else
        return PyUnicode_FromFormat(
            "<super: <class '%s'>, NULL>",
            su->type ? su->type->tp_name : "NULL");
}

static PyObject *
super_getattro(PyObject *self, PyObject *name)
{
    superobject *su = (superobject *)self;
    PyTypeObject *starttype;
    PyObject *mro;
    Py_ssize_t i, n;

    starttype = su->obj_type;
    if (starttype == NULL)
        goto skip;

    /* We want __class__ to return the class of the super object
       (i.e. super, or a subclass), not the class of su->obj. */
    if (PyUnicode_Check(name) &&
        PyUnicode_GET_LENGTH(name) == 9 &&
        _PyUnicode_Equal(name, &_Py_ID(__class__)))
        goto skip;

    mro = starttype->tp_mro;
    if (mro == NULL)
        goto skip;

    assert(PyTuple_Check(mro));
    n = PyTuple_GET_SIZE(mro);

    /* No need to check the last one: it's gonna be skipped anyway.  */
    for (i = 0; i+1 < n; i++) {
        if ((PyObject *)(su->type) == PyTuple_GET_ITEM(mro, i))
            break;
    }
    i++;  /* skip su->type (if any)  */
    if (i >= n)
        goto skip;

    /* keep a strong reference to mro because starttype->tp_mro can be
       replaced during PyDict_GetItemWithError(dict, name)  */
    Py_INCREF(mro);
    do {
        PyObject *obj = PyTuple_GET_ITEM(mro, i);
        PyObject *dict = _PyType_CAST(obj)->tp_dict;
        assert(dict != NULL && PyDict_Check(dict));

        PyObject *res = PyDict_GetItemWithError(dict, name);
        if (res != NULL) {
            Py_INCREF(res);

            descrgetfunc f = Py_TYPE(res)->tp_descr_get;
            if (f != NULL) {
                PyObject *res2;
                res2 = f(res,
                    /* Only pass 'obj' param if this is instance-mode super
                       (See SF ID #743627)  */
                    (su->obj == (PyObject *)starttype) ? NULL : su->obj,
                    (PyObject *)starttype);
                Py_DECREF(res);
                res = res2;
            }

            Py_DECREF(mro);
            return res;
        }
        else if (PyErr_Occurred()) {
            Py_DECREF(mro);
            return NULL;
        }

        i++;
    } while (i < n);
    Py_DECREF(mro);

  skip:
    return PyObject_GenericGetAttr(self, name);
}

static PyTypeObject *
supercheck(PyTypeObject *type, PyObject *obj)
{
    /* Check that a super() call makes sense.  Return a type object.

       obj can be a class, or an instance of one:

       - If it is a class, it must be a subclass of 'type'.      This case is
         used for class methods; the return value is obj.

       - If it is an instance, it must be an instance of 'type'.  This is
         the normal case; the return value is obj.__class__.

       But... when obj is an instance, we want to allow for the case where
       Py_TYPE(obj) is not a subclass of type, but obj.__class__ is!
       This will allow using super() with a proxy for obj.
    */

    /* Check for first bullet above (special case) */
    if (PyType_Check(obj) && PyType_IsSubtype((PyTypeObject *)obj, type)) {
        Py_INCREF(obj);
        return (PyTypeObject *)obj;
    }

    /* Normal case */
    if (PyType_IsSubtype(Py_TYPE(obj), type)) {
        Py_INCREF(Py_TYPE(obj));
        return Py_TYPE(obj);
    }
    else {
        /* Try the slow way */
        PyObject *class_attr;

        if (_PyObject_LookupAttr(obj, &_Py_ID(__class__), &class_attr) < 0) {
            return NULL;
        }
        if (class_attr != NULL &&
            PyType_Check(class_attr) &&
            (PyTypeObject *)class_attr != Py_TYPE(obj))
        {
            int ok = PyType_IsSubtype(
                (PyTypeObject *)class_attr, type);
            if (ok) {
                return (PyTypeObject *)class_attr;
            }
        }
        Py_XDECREF(class_attr);
    }

    PyErr_SetString(PyExc_TypeError,
                    "super(type, obj): "
                    "obj must be an instance or subtype of type");
    return NULL;
}

static PyObject *
super_descr_get(PyObject *self, PyObject *obj, PyObject *type)
{
    superobject *su = (superobject *)self;
    superobject *newobj;

    if (obj == NULL || obj == Py_None || su->obj != NULL) {
        /* Not binding to an object, or already bound */
        Py_INCREF(self);
        return self;
    }
    if (!Py_IS_TYPE(su, &PySuper_Type))
        /* If su is an instance of a (strict) subclass of super,
           call its type */
        return PyObject_CallFunctionObjArgs((PyObject *)Py_TYPE(su),
                                            su->type, obj, NULL);
    else {
        /* Inline the common case */
        PyTypeObject *obj_type = supercheck(su->type, obj);
        if (obj_type == NULL)
            return NULL;
        newobj = (superobject *)PySuper_Type.tp_new(&PySuper_Type,
                                                 NULL, NULL);
        if (newobj == NULL)
            return NULL;
        Py_INCREF(su->type);
        Py_INCREF(obj);
        newobj->type = su->type;
        newobj->obj = obj;
        newobj->obj_type = obj_type;
        return (PyObject *)newobj;
    }
}

static int
super_init_without_args(_PyInterpreterFrame *cframe, PyCodeObject *co,
                        PyTypeObject **type_p, PyObject **obj_p)
{
    if (co->co_argcount == 0) {
        PyErr_SetString(PyExc_RuntimeError,
                        "super(): no arguments");
        return -1;
    }

    assert(cframe->f_code->co_nlocalsplus > 0);
    PyObject *firstarg = _PyFrame_GetLocalsArray(cframe)[0];
    // The first argument might be a cell.
    if (firstarg != NULL && (_PyLocals_GetKind(co->co_localspluskinds, 0) & CO_FAST_CELL)) {
        // "firstarg" is a cell here unless (very unlikely) super()
        // was called from the C-API before the first MAKE_CELL op.
        if (_PyInterpreterFrame_LASTI(cframe) >= 0) {
            // MAKE_CELL and COPY_FREE_VARS have no quickened forms, so no need
            // to use _PyOpcode_Deopt here:
            assert(_Py_OPCODE(_PyCode_CODE(co)[0]) == MAKE_CELL ||
                   _Py_OPCODE(_PyCode_CODE(co)[0]) == COPY_FREE_VARS);
            assert(PyCell_Check(firstarg));
            firstarg = PyCell_GET(firstarg);
        }
    }
    if (firstarg == NULL) {
        PyErr_SetString(PyExc_RuntimeError,
                        "super(): arg[0] deleted");
        return -1;
    }

    // Look for __class__ in the free vars.
    PyTypeObject *type = NULL;
    int i = co->co_nlocals + co->co_nplaincellvars;
    for (; i < co->co_nlocalsplus; i++) {
        assert((_PyLocals_GetKind(co->co_localspluskinds, i) & CO_FAST_FREE) != 0);
        PyObject *name = PyTuple_GET_ITEM(co->co_localsplusnames, i);
        assert(PyUnicode_Check(name));
        if (_PyUnicode_Equal(name, &_Py_ID(__class__))) {
            PyObject *cell = _PyFrame_GetLocalsArray(cframe)[i];
            if (cell == NULL || !PyCell_Check(cell)) {
                PyErr_SetString(PyExc_RuntimeError,
                  "super(): bad __class__ cell");
                return -1;
            }
            type = (PyTypeObject *) PyCell_GET(cell);
            if (type == NULL) {
                PyErr_SetString(PyExc_RuntimeError,
                  "super(): empty __class__ cell");
                return -1;
            }
            if (!PyType_Check(type)) {
                PyErr_Format(PyExc_RuntimeError,
                  "super(): __class__ is not a type (%s)",
                  Py_TYPE(type)->tp_name);
                return -1;
            }
            break;
        }
    }
    if (type == NULL) {
        PyErr_SetString(PyExc_RuntimeError,
                        "super(): __class__ cell not found");
        return -1;
    }

    *type_p = type;
    *obj_p = firstarg;
    return 0;
}

static int super_init_impl(PyObject *self, PyTypeObject *type, PyObject *obj);

static int
super_init(PyObject *self, PyObject *args, PyObject *kwds)
{
    PyTypeObject *type = NULL;
    PyObject *obj = NULL;

    if (!_PyArg_NoKeywords("super", kwds))
        return -1;
    if (!PyArg_ParseTuple(args, "|O!O:super", &PyType_Type, &type, &obj))
        return -1;
    if (super_init_impl(self, type, obj) < 0) {
        return -1;
    }
    return 0;
}

static inline int
super_init_impl(PyObject *self, PyTypeObject *type, PyObject *obj) {
    superobject *su = (superobject *)self;
    PyTypeObject *obj_type = NULL;
    if (type == NULL) {
        /* Call super(), without args -- fill in from __class__
           and first local variable on the stack. */
        PyThreadState *tstate = _PyThreadState_GET();
        _PyInterpreterFrame *cframe = tstate->cframe->current_frame;
        if (cframe == NULL) {
            PyErr_SetString(PyExc_RuntimeError,
                            "super(): no current frame");
            return -1;
        }
        int res = super_init_without_args(cframe, cframe->f_code, &type, &obj);

        if (res < 0) {
            return -1;
        }
    }

    if (obj == Py_None)
        obj = NULL;
    if (obj != NULL) {
        obj_type = supercheck(type, obj);
        if (obj_type == NULL)
            return -1;
        Py_INCREF(obj);
    }
    Py_INCREF(type);
    Py_XSETREF(su->type, type);
    Py_XSETREF(su->obj, obj);
    Py_XSETREF(su->obj_type, obj_type);
    return 0;
}

PyDoc_STRVAR(super_doc,
"super() -> same as super(__class__, <first argument>)\n"
"super(type) -> unbound super object\n"
"super(type, obj) -> bound super object; requires isinstance(obj, type)\n"
"super(type, type2) -> bound super object; requires issubclass(type2, type)\n"
"Typical use to call a cooperative superclass method:\n"
"class C(B):\n"
"    def meth(self, arg):\n"
"        super().meth(arg)\n"
"This works for class methods too:\n"
"class C(B):\n"
"    @classmethod\n"
"    def cmeth(cls, arg):\n"
"        super().cmeth(arg)\n");

static int
super_traverse(PyObject *self, visitproc visit, void *arg)
{
    superobject *su = (superobject *)self;

    Py_VISIT(su->obj);
    Py_VISIT(su->type);
    Py_VISIT(su->obj_type);

    return 0;
}

static PyObject *
super_vectorcall(PyObject *self, PyObject *const *args,
    size_t nargsf, PyObject *kwnames)
{
    assert(PyType_Check(self));
    if (!_PyArg_NoKwnames("super", kwnames)) {
        return NULL;
    }
    Py_ssize_t nargs = PyVectorcall_NARGS(nargsf);
    if (!_PyArg_CheckPositional("super()", nargs, 0, 2)) {
        return NULL;
    }
    PyTypeObject *type = NULL;
    PyObject *obj = NULL;
    PyTypeObject *self_type = (PyTypeObject *)self;
    PyObject *su = self_type->tp_alloc(self_type, 0);
    if (su == NULL) {
        return NULL;
    }
    // 1 or 2 argument form super().
    if (nargs != 0) {
        PyObject *arg0 = args[0];
        if (!PyType_Check(arg0)) {
            PyErr_Format(PyExc_TypeError,
                "super() argument 1 must be a type, not %.200s", Py_TYPE(arg0)->tp_name);
            goto fail;
        }
        type = (PyTypeObject *)arg0;
    }
    if (nargs == 2) {
        obj = args[1];
    }
    if (super_init_impl(su, type, obj) < 0) {
        goto fail;
    }
    return su;
fail:
    Py_DECREF(su);
    return NULL;
}

PyTypeObject PySuper_Type = {
    PyVarObject_HEAD_INIT(&PyType_Type, 0)
    "super",                                    /* tp_name */
    sizeof(superobject),                        /* tp_basicsize */
    0,                                          /* tp_itemsize */
    /* methods */
    super_dealloc,                              /* tp_dealloc */
    0,                                          /* tp_vectorcall_offset */
    0,                                          /* tp_getattr */
    0,                                          /* tp_setattr */
    0,                                          /* tp_as_async */
    super_repr,                                 /* tp_repr */
    0,                                          /* tp_as_number */
    0,                                          /* tp_as_sequence */
    0,                                          /* tp_as_mapping */
    0,                                          /* tp_hash */
    0,                                          /* tp_call */
    0,                                          /* tp_str */
    super_getattro,                             /* tp_getattro */
    0,                                          /* tp_setattro */
    0,                                          /* tp_as_buffer */
    Py_TPFLAGS_DEFAULT | Py_TPFLAGS_HAVE_GC |
        Py_TPFLAGS_BASETYPE,                    /* tp_flags */
    super_doc,                                  /* tp_doc */
    super_traverse,                             /* tp_traverse */
    0,                                          /* tp_clear */
    0,                                          /* tp_richcompare */
    0,                                          /* tp_weaklistoffset */
    0,                                          /* tp_iter */
    0,                                          /* tp_iternext */
    0,                                          /* tp_methods */
    super_members,                              /* tp_members */
    0,                                          /* tp_getset */
    0,                                          /* tp_base */
    0,                                          /* tp_dict */
    super_descr_get,                            /* tp_descr_get */
    0,                                          /* tp_descr_set */
    0,                                          /* tp_dictoffset */
    super_init,                                 /* tp_init */
    PyType_GenericAlloc,                        /* tp_alloc */
    PyType_GenericNew,                          /* tp_new */
    PyObject_GC_Del,                            /* tp_free */
    .tp_vectorcall = (vectorcallfunc)super_vectorcall,
};<|MERGE_RESOLUTION|>--- conflicted
+++ resolved
@@ -361,18 +361,12 @@
 {
     struct type_cache *cache = &interp->types.type_cache;
     type_cache_clear(cache, NULL);
-<<<<<<< HEAD
-=======
-    if (_Py_IsMainInterpreter(interp)) {
-        clear_slotdefs();
-    }
 
     assert(interp->types.num_builtins_initialized == 0);
     // All the static builtin types should have been finalized already.
     for (size_t i = 0; i < _Py_MAX_STATIC_BUILTIN_TYPES; i++) {
         assert(interp->types.builtins[i].type == NULL);
     }
->>>>>>> e860e521
 }
 
 
@@ -8520,20 +8514,12 @@
            "__call__($self, /, *args, **kwargs)\n--\n\nCall self as a function.",
            PyWrapperFlag_KEYWORDS, &_Py_ID(__call__)),
     TPSLOT("__str__", tp_str, slot_tp_str, wrap_unaryfunc,
-<<<<<<< HEAD
            "__str__($self, /)\n--\n\nReturn str(self).", &_Py_ID(__str__)),
     TPSLOT("__getattribute__", tp_getattro, slot_tp_getattr_hook,
            wrap_binaryfunc,
            "__getattribute__($self, name, /)\n--\n\nReturn getattr(self, name).",
             &_Py_ID(__getattribute__)),
     TPSLOT("__getattr__", tp_getattro, slot_tp_getattr_hook, NULL, "", &_Py_ID(__getattr__)),
-=======
-           "__str__($self, /)\n--\n\nReturn str(self)."),
-    TPSLOT("__getattribute__", tp_getattro, _Py_slot_tp_getattr_hook,
-           wrap_binaryfunc,
-           "__getattribute__($self, name, /)\n--\n\nReturn getattr(self, name)."),
-    TPSLOT("__getattr__", tp_getattro, _Py_slot_tp_getattr_hook, NULL, ""),
->>>>>>> e860e521
     TPSLOT("__setattr__", tp_setattro, slot_tp_setattro, wrap_setattr,
            "__setattr__($self, name, value, /)\n--\n\nImplement setattr(self, name, value).",
            &_Py_ID(__setattr__)),
