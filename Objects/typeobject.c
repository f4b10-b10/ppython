--- conflicted
+++ resolved
@@ -4115,7 +4115,7 @@
 
     if (required && obj->ob_type->tp_itemsize) {
         PyErr_Format(PyExc_TypeError,
-                     "can't pickle %.200s objects",
+                     "cannot pickle %.200s objects",
                      Py_TYPE(obj)->tp_name);
         return NULL;
     }
@@ -4211,12 +4211,6 @@
                 Py_DECREF(slotnames);
                 Py_DECREF(slots);
                 Py_DECREF(state);
-<<<<<<< HEAD
-=======
-                PyErr_Format(PyExc_TypeError,
-                             "cannot pickle '%.200s' object",
-                             Py_TYPE(obj)->tp_name);
->>>>>>> 0353b4ea
                 return NULL;
             }
         }
