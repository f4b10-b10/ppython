--- conflicted
+++ resolved
@@ -4496,13 +4496,6 @@
 object___format___impl(PyObject *self, PyObject *format_spec)
 /*[clinic end generated code: output=34897efb543a974b input=7c3b3bc53a6fb7fa]*/
 {
-<<<<<<< HEAD
-    PyObject *format_spec;
-=======
-    PyObject *self_as_str = NULL;
-    PyObject *result = NULL;
->>>>>>> 24c738a9
-
     /* Issue 7994: If we're converting to a string, we
        should reject format specifications */
     if (PyUnicode_GET_LENGTH(format_spec) > 0) {
