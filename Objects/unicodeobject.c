--- conflicted
+++ resolved
@@ -1544,7 +1544,6 @@
         _Py_FatalRefcountError("deallocating an Unicode singleton");
     }
 #endif
-<<<<<<< HEAD
     /* This should never get called, but we also don't want to SEGV if
      * we accidentally decref the string out of existence. Instead,
      * since the string is an immortal object, re-set the reference count.
@@ -1552,24 +1551,6 @@
     if (PyUnicode_CHECK_INTERNED(unicode)) {
         _Py_SetImmortal(unicode);
         return;
-=======
-    if (PyUnicode_CHECK_INTERNED(unicode)) {
-        /* Revive the dead object temporarily. PyDict_DelItem() removes two
-           references (key and value) which were ignored by
-           PyUnicode_InternInPlace(). Use refcnt=3 rather than refcnt=2
-           to prevent calling unicode_dealloc() again. Adjust refcnt after
-           PyDict_DelItem(). */
-        assert(Py_REFCNT(unicode) == 0);
-        Py_SET_REFCNT(unicode, 3);
-        PyObject *interned = get_interned_dict(interp);
-        assert(interned != NULL);
-        if (PyDict_DelItem(interned, unicode) != 0) {
-            _PyErr_WriteUnraisableMsg("deletion of interned string failed",
-                                      NULL);
-        }
-        assert(Py_REFCNT(unicode) == 1);
-        Py_SET_REFCNT(unicode, 0);
->>>>>>> 848bdbe1
     }
     if (_PyUnicode_HAS_UTF8_MEMORY(unicode)) {
         PyObject_Free(_PyUnicode_UTF8(unicode));
@@ -14746,21 +14727,13 @@
             total_length);
 #endif
 
-<<<<<<< HEAD
-    /* Get indentifiers ready to be deleted in _PyUnicode_Fini */
-    struct _Py_unicode_state *state = &interp->unicode;
+struct _Py_unicode_state *state = &interp->unicode;
     struct _Py_unicode_ids *ids = &state->ids;
     for (Py_ssize_t i=0; i < ids->size; i++) {
         Py_XINCREF(ids->array[i]);
     }
 #endif
-
-    PyDict_Clear(interned);
-    Py_DECREF(interned);
-    set_interned_dict(NULL);
-=======
     clear_interned_dict(interp);
->>>>>>> 848bdbe1
 }
 
 
