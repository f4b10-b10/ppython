--- conflicted
+++ resolved
@@ -7245,7 +7245,6 @@
         goto error;
     }
 
-<<<<<<< HEAD
     /* Extend a wchar_t* buffer */
     Py_ssize_t n = *bufsize;
     if (size > (PY_SSIZE_T_MAX - n) / (Py_ssize_t)Py_ARRAY_LENGTH(buffer)) {
@@ -7254,32 +7253,7 @@
     }
     if (widechar_resize(buf, bufsize, n + size * Py_ARRAY_LENGTH(buffer)) < 0) {
         goto error;
-=======
-    if (*v == NULL) {
-        /* Create unicode object */
-        if (size > PY_SSIZE_T_MAX / (Py_ssize_t)Py_ARRAY_LENGTH(buffer)) {
-            PyErr_NoMemory();
-            goto error;
-        }
-        /* FIXME: don't use _PyUnicode_New(), but allocate a wchar_t* buffer */
-        *v = (PyObject*)_PyUnicode_New(size * Py_ARRAY_LENGTH(buffer));
-        if (*v == NULL)
-            goto error;
-        out = PyUnicode_AS_UNICODE(*v);
-    }
-    else {
-        /* Extend unicode object */
-        Py_ssize_t n = PyUnicode_GET_SIZE(*v);
-        if (size > (PY_SSIZE_T_MAX - n) / (Py_ssize_t)Py_ARRAY_LENGTH(buffer)) {
-            PyErr_NoMemory();
-            goto error;
-        }
-        if (unicode_resize(v, n + size * Py_ARRAY_LENGTH(buffer)) < 0)
-            goto error;
-        out = PyUnicode_AS_UNICODE(*v) + n;
->>>>>>> 4013c179
-    }
-    startout = *buf + n;
+    }
 
     /* Decode the byte string character per character */
     while (in < endin)
@@ -7332,21 +7306,10 @@
         }
     }
 
-<<<<<<< HEAD
     /* Shrink the buffer */
-    outsize = out - startout;
+    outsize = out - *buf;
     assert(outsize <= *bufsize);
     *bufsize = outsize;
-=======
-    /* write a NUL character at the end */
-    *out = 0;
-
-    /* Extend unicode object */
-    outsize = out - PyUnicode_AS_UNICODE(*v);
-    assert(outsize <= PyUnicode_WSTR_LENGTH(*v));
-    if (unicode_resize(v, outsize) < 0)
-        goto error;
->>>>>>> 4013c179
     /* (in - startin) <= size and size is an int */
     ret = Py_SAFE_DOWNCAST(in - startin, Py_ssize_t, int);
 
