--- conflicted
+++ resolved
@@ -3386,13 +3386,8 @@
 
 }
 
-<<<<<<< HEAD
 /* bpo-39337: Normalize an encoding name: similar to _Py_normalize_encoding(),
-   but encoding names not just ASCII.*/
-=======
-/* bpo-39337: Normalize an encoding name: similar to _Py_normalize_encoding().
-   Note that encoding names not just ASCII.*/
->>>>>>> 8d9417a5
+   but encoding names is not just ASCII.*/
 PyObject *
 _Py_normalize_unicode_encoding(PyObject *encoding)
 {
