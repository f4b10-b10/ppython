--- conflicted
+++ resolved
@@ -225,7 +225,7 @@
     else if (PyObject_GetBuffer(v, &view, PyBUF_SIMPLE) == 0) {
         if (PyErr_WarnFormat(PyExc_DeprecationWarning, 1,
                 "float() argument must be a string, a bytes object, "
-                "a bytearray or a number, not '%.100s'",
+                "a bytearray or a real number, not '%.100s'",
                 v->ob_type->tp_name)) {
             return NULL;
         }
@@ -241,12 +241,8 @@
     }
     else {
         PyErr_Format(PyExc_TypeError,
-<<<<<<< HEAD
             "float() argument must be a string, a bytes object, "
-            "a bytearray or a number, not '%.200s'",
-=======
-            "float() argument must be a string or a real number, not '%.200s'",
->>>>>>> ee601565
+            "a bytearray or a real number, not '%.200s'",
             Py_TYPE(v)->tp_name);
         return NULL;
     }
