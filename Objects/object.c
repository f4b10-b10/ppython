
/* Generic object operations; and implementation of None */

#include "Python.h"
#include "pycore_call.h"          // _PyObject_CallNoArgs()
#include "pycore_ceval.h"         // _Py_EnterRecursiveCallTstate()
#include "pycore_context.h"       // _PyContextTokenMissing_Type
#include "pycore_dict.h"          // _PyObject_MakeDictFromInstanceAttributes()
#include "pycore_floatobject.h"   // _PyFloat_DebugMallocStats()
#include "pycore_initconfig.h"    // _PyStatus_EXCEPTION()
#include "pycore_namespace.h"     // _PyNamespace_Type
#include "pycore_object.h"        // _PyType_CheckConsistency(), _Py_FatalRefcountError()
#include "pycore_pyerrors.h"      // _PyErr_Occurred()
#include "pycore_pymem.h"         // _PyMem_IsPtrFreed()
#include "pycore_pystate.h"       // _PyThreadState_GET()
#include "pycore_symtable.h"      // PySTEntry_Type
#include "pycore_unionobject.h"   // _PyUnion_Type
#include "pycore_interpreteridobject.h"  // _PyInterpreterID_Type

#ifdef Py_LIMITED_API
   // Prevent recursive call _Py_IncRef() <=> Py_INCREF()
#  error "Py_LIMITED_API macro must not be defined"
#endif

#ifdef __cplusplus
extern "C" {
#endif

/* Defined in tracemalloc.c */
extern void _PyMem_DumpTraceback(int fd, const void *ptr);


int
_PyObject_CheckConsistency(PyObject *op, int check_content)
{
#define CHECK(expr) \
    do { if (!(expr)) { _PyObject_ASSERT_FAILED_MSG(op, Py_STRINGIFY(expr)); } } while (0)

    CHECK(!_PyObject_IsFreed(op));
    CHECK(Py_REFCNT(op) >= 1);

    _PyType_CheckConsistency(Py_TYPE(op));

    if (PyUnicode_Check(op)) {
        _PyUnicode_CheckConsistency(op, check_content);
    }
    else if (PyDict_Check(op)) {
        _PyDict_CheckConsistency(op, check_content);
    }
    return 1;

#undef CHECK
}


#ifdef Py_REF_DEBUG
/* We keep the legacy symbol around for backward compatibility. */
Py_ssize_t _Py_RefTotal;

static inline Py_ssize_t
get_legacy_reftotal(void)
{
    return _Py_RefTotal;
}
#endif

#ifdef Py_REF_DEBUG

#  define REFTOTAL(interp) \
    interp->object_state.reftotal

static inline void
reftotal_increment(PyInterpreterState *interp)
{
    REFTOTAL(interp)++;
}

static inline void
reftotal_decrement(PyInterpreterState *interp)
{
    REFTOTAL(interp)--;
}

static inline void
reftotal_add(PyInterpreterState *interp, Py_ssize_t n)
{
    REFTOTAL(interp) += n;
}

static inline Py_ssize_t get_global_reftotal(_PyRuntimeState *);

/* We preserve the number of refs leaked during runtime finalization,
   so they can be reported if the runtime is initialized again. */
// XXX We don't lose any information by dropping this,
// so we should consider doing so.
static Py_ssize_t last_final_reftotal = 0;

void
_Py_FinalizeRefTotal(_PyRuntimeState *runtime)
{
    last_final_reftotal = get_global_reftotal(runtime);
    runtime->object_state.interpreter_leaks = 0;
}

void
_PyInterpreterState_FinalizeRefTotal(PyInterpreterState *interp)
{
    interp->runtime->object_state.interpreter_leaks += REFTOTAL(interp);
    REFTOTAL(interp) = 0;
}

static inline Py_ssize_t
get_reftotal(PyInterpreterState *interp)
{
    /* For a single interpreter, we ignore the legacy _Py_RefTotal,
       since we can't determine which interpreter updated it. */
    return REFTOTAL(interp);
}

static inline Py_ssize_t
get_global_reftotal(_PyRuntimeState *runtime)
{
    Py_ssize_t total = 0;

    /* Add up the total from each interpreter. */
    HEAD_LOCK(&_PyRuntime);
    PyInterpreterState *interp = PyInterpreterState_Head();
    for (; interp != NULL; interp = PyInterpreterState_Next(interp)) {
        total += REFTOTAL(interp);
    }
    HEAD_UNLOCK(&_PyRuntime);

    /* Add in the updated value from the legacy _Py_RefTotal. */
    total += get_legacy_reftotal();
    total += last_final_reftotal;
    total += runtime->object_state.interpreter_leaks;

    return total;
}

#undef REFTOTAL

void
_PyDebug_PrintTotalRefs(void) {
    _PyRuntimeState *runtime = &_PyRuntime;
    fprintf(stderr,
            "[%zd refs, %zd blocks]\n",
            get_global_reftotal(runtime), _Py_GetAllocatedBlocks());
    /* It may be helpful to also print the "legacy" reftotal separately.
       Likewise for the total for each interpreter. */
}
#endif /* Py_REF_DEBUG */

/* Object allocation routines used by NEWOBJ and NEWVAROBJ macros.
   These are used by the individual routines for object creation.
   Do not call them otherwise, they do not initialize the object! */

#ifdef Py_TRACE_REFS
/* Head of circular doubly-linked list of all objects.  These are linked
 * together via the _ob_prev and _ob_next members of a PyObject, which
 * exist only in a Py_TRACE_REFS build.
 */
static PyObject refchain = {&refchain, &refchain};

/* Insert op at the front of the list of all objects.  If force is true,
 * op is added even if _ob_prev and _ob_next are non-NULL already.  If
 * force is false amd _ob_prev or _ob_next are non-NULL, do nothing.
 * force should be true if and only if op points to freshly allocated,
 * uninitialized memory, or you've unlinked op from the list and are
 * relinking it into the front.
 * Note that objects are normally added to the list via _Py_NewReference,
 * which is called by PyObject_Init.  Not all objects are initialized that
 * way, though; exceptions include statically allocated type objects, and
 * statically allocated singletons (like Py_True and Py_None).
 */
void
_Py_AddToAllObjects(PyObject *op, int force)
{
#ifdef  Py_DEBUG
    if (!force) {
        /* If it's initialized memory, op must be in or out of
         * the list unambiguously.
         */
        _PyObject_ASSERT(op, (op->_ob_prev == NULL) == (op->_ob_next == NULL));
    }
#endif
    if (force || op->_ob_prev == NULL) {
        op->_ob_next = refchain._ob_next;
        op->_ob_prev = &refchain;
        refchain._ob_next->_ob_prev = op;
        refchain._ob_next = op;
    }
}
#endif  /* Py_TRACE_REFS */

#ifdef Py_REF_DEBUG
/* Log a fatal error; doesn't return. */
void
_Py_NegativeRefcount(const char *filename, int lineno, PyObject *op)
{
    _PyObject_AssertFailed(op, NULL, "object has negative ref count",
                           filename, lineno, __func__);
}

/* This is used strictly by Py_INCREF(). */
void
_Py_IncRefTotal_DO_NOT_USE_THIS(void)
{
    reftotal_increment(_PyInterpreterState_GET());
}

/* This is used strictly by Py_DECREF(). */
void
_Py_DecRefTotal_DO_NOT_USE_THIS(void)
{
    reftotal_decrement(_PyInterpreterState_GET());
}

void
_Py_IncRefTotal(PyInterpreterState *interp)
{
    reftotal_increment(interp);
}

void
_Py_DecRefTotal(PyInterpreterState *interp)
{
    reftotal_decrement(interp);
}

void
_Py_AddRefTotal(PyInterpreterState *interp, Py_ssize_t n)
{
    reftotal_add(interp, n);
}

/* This includes the legacy total
   and any carried over from the last runtime init/fini cycle. */
Py_ssize_t
_Py_GetGlobalRefTotal(void)
{
    return get_global_reftotal(&_PyRuntime);
}

Py_ssize_t
_Py_GetLegacyRefTotal(void)
{
    return get_legacy_reftotal();
}

Py_ssize_t
_PyInterpreterState_GetRefTotal(PyInterpreterState *interp)
{
    return get_reftotal(interp);
}

#endif /* Py_REF_DEBUG */

void
Py_IncRef(PyObject *o)
{
    Py_XINCREF(o);
}

void
Py_DecRef(PyObject *o)
{
    Py_XDECREF(o);
}

void
_Py_IncRef(PyObject *o)
{
    Py_INCREF(o);
}

void
_Py_DecRef(PyObject *o)
{
    Py_DECREF(o);
}


/**************************************/

PyObject *
PyObject_Init(PyObject *op, PyTypeObject *tp)
{
    if (op == NULL) {
        return PyErr_NoMemory();
    }

    _PyObject_Init(op, tp);
    return op;
}

PyVarObject *
PyObject_InitVar(PyVarObject *op, PyTypeObject *tp, Py_ssize_t size)
{
    if (op == NULL) {
        return (PyVarObject *) PyErr_NoMemory();
    }

    _PyObject_InitVar(op, tp, size);
    return op;
}

PyObject *
_PyObject_New(PyTypeObject *tp)
{
    PyObject *op = (PyObject *) PyObject_Malloc(_PyObject_SIZE(tp));
    if (op == NULL) {
        return PyErr_NoMemory();
    }
    _PyObject_Init(op, tp);
    return op;
}

PyVarObject *
_PyObject_NewVar(PyTypeObject *tp, Py_ssize_t nitems)
{
    PyVarObject *op;
    const size_t size = _PyObject_VAR_SIZE(tp, nitems);
    op = (PyVarObject *) PyObject_Malloc(size);
    if (op == NULL) {
        return (PyVarObject *)PyErr_NoMemory();
    }
    _PyObject_InitVar(op, tp, nitems);
    return op;
}

void
PyObject_CallFinalizer(PyObject *self)
{
    PyTypeObject *tp = Py_TYPE(self);

    if (tp->tp_finalize == NULL)
        return;
    /* tp_finalize should only be called once. */
    if (_PyType_IS_GC(tp) && _PyGC_FINALIZED(self))
        return;

    tp->tp_finalize(self);
    if (_PyType_IS_GC(tp)) {
        _PyGC_SET_FINALIZED(self);
    }
}

int
PyObject_CallFinalizerFromDealloc(PyObject *self)
{
    if (Py_REFCNT(self) != 0) {
        _PyObject_ASSERT_FAILED_MSG(self,
                                    "PyObject_CallFinalizerFromDealloc called "
                                    "on object with a non-zero refcount");
    }

    /* Temporarily resurrect the object. */
    Py_SET_REFCNT(self, 1);

    PyObject_CallFinalizer(self);

    _PyObject_ASSERT_WITH_MSG(self,
                              Py_REFCNT(self) > 0,
                              "refcount is too small");

    /* Undo the temporary resurrection; can't use DECREF here, it would
     * cause a recursive call. */
    Py_SET_REFCNT(self, Py_REFCNT(self) - 1);
    if (Py_REFCNT(self) == 0) {
        return 0;         /* this is the normal path out */
    }

    /* tp_finalize resurrected it!  Make it look like the original Py_DECREF
     * never happened. */
    Py_ssize_t refcnt = Py_REFCNT(self);
    _Py_NewReferenceNoTotal(self);
    Py_SET_REFCNT(self, refcnt);

    _PyObject_ASSERT(self,
                     (!_PyType_IS_GC(Py_TYPE(self))
                      || _PyObject_GC_IS_TRACKED(self)));
    return -1;
}

int
PyObject_Print(PyObject *op, FILE *fp, int flags)
{
    int ret = 0;
    if (PyErr_CheckSignals())
        return -1;
#ifdef USE_STACKCHECK
    if (PyOS_CheckStack()) {
        PyErr_SetString(PyExc_MemoryError, "stack overflow");
        return -1;
    }
#endif
    clearerr(fp); /* Clear any previous error condition */
    if (op == NULL) {
        Py_BEGIN_ALLOW_THREADS
        fprintf(fp, "<nil>");
        Py_END_ALLOW_THREADS
    }
    else {
        if (Py_REFCNT(op) <= 0) {
            Py_BEGIN_ALLOW_THREADS
            fprintf(fp, "<refcnt %zd at %p>", Py_REFCNT(op), (void *)op);
            Py_END_ALLOW_THREADS
        }
        else {
            PyObject *s;
            if (flags & Py_PRINT_RAW)
                s = PyObject_Str(op);
            else
                s = PyObject_Repr(op);
            if (s == NULL) {
                ret = -1;
            }
            else {
                assert(PyUnicode_Check(s));
                const char *t;
                Py_ssize_t len;
                t = PyUnicode_AsUTF8AndSize(s, &len);
                if (t == NULL) {
                    ret = -1;
                }
                else {
                    fwrite(t, 1, len, fp);
                }
                Py_DECREF(s);
            }
        }
    }
    if (ret == 0) {
        if (ferror(fp)) {
            PyErr_SetFromErrno(PyExc_OSError);
            clearerr(fp);
            ret = -1;
        }
    }
    return ret;
}

/* For debugging convenience.  Set a breakpoint here and call it from your DLL */
void
_Py_BreakPoint(void)
{
}


/* Heuristic checking if the object memory is uninitialized or deallocated.
   Rely on the debug hooks on Python memory allocators:
   see _PyMem_IsPtrFreed().

   The function can be used to prevent segmentation fault on dereferencing
   pointers like 0xDDDDDDDDDDDDDDDD. */
int
_PyObject_IsFreed(PyObject *op)
{
    if (_PyMem_IsPtrFreed(op) || _PyMem_IsPtrFreed(Py_TYPE(op))) {
        return 1;
    }
    /* ignore op->ob_ref: its value can have be modified
       by Py_INCREF() and Py_DECREF(). */
#ifdef Py_TRACE_REFS
    if (op->_ob_next != NULL && _PyMem_IsPtrFreed(op->_ob_next)) {
        return 1;
    }
    if (op->_ob_prev != NULL && _PyMem_IsPtrFreed(op->_ob_prev)) {
         return 1;
     }
#endif
    return 0;
}


/* For debugging convenience.  See Misc/gdbinit for some useful gdb hooks */
void
_PyObject_Dump(PyObject* op)
{
    if (_PyObject_IsFreed(op)) {
        /* It seems like the object memory has been freed:
           don't access it to prevent a segmentation fault. */
        fprintf(stderr, "<object at %p is freed>\n", op);
        fflush(stderr);
        return;
    }

    /* first, write fields which are the least likely to crash */
    fprintf(stderr, "object address  : %p\n", (void *)op);
    fprintf(stderr, "object refcount : %zd\n", Py_REFCNT(op));
    fflush(stderr);

    PyTypeObject *type = Py_TYPE(op);
    fprintf(stderr, "object type     : %p\n", type);
    fprintf(stderr, "object type name: %s\n",
            type==NULL ? "NULL" : type->tp_name);

    /* the most dangerous part */
    fprintf(stderr, "object repr     : ");
    fflush(stderr);

    PyGILState_STATE gil = PyGILState_Ensure();
    PyObject *exc = PyErr_GetRaisedException();

    (void)PyObject_Print(op, stderr, 0);
    fflush(stderr);

    PyErr_SetRaisedException(exc);
    PyGILState_Release(gil);

    fprintf(stderr, "\n");
    fflush(stderr);
}

PyObject *
PyObject_Repr(PyObject *v)
{
    PyObject *res;
    if (PyErr_CheckSignals())
        return NULL;
#ifdef USE_STACKCHECK
    if (PyOS_CheckStack()) {
        PyErr_SetString(PyExc_MemoryError, "stack overflow");
        return NULL;
    }
#endif
    if (v == NULL)
        return PyUnicode_FromString("<NULL>");
    if (Py_TYPE(v)->tp_repr == NULL)
        return PyUnicode_FromFormat("<%s object at %p>",
                                    Py_TYPE(v)->tp_name, v);

    PyThreadState *tstate = _PyThreadState_GET();
#ifdef Py_DEBUG
    /* PyObject_Repr() must not be called with an exception set,
       because it can clear it (directly or indirectly) and so the
       caller loses its exception */
    assert(!_PyErr_Occurred(tstate));
#endif

    /* It is possible for a type to have a tp_repr representation that loops
       infinitely. */
    if (_Py_EnterRecursiveCallTstate(tstate,
                                     " while getting the repr of an object")) {
        return NULL;
    }
    res = (*Py_TYPE(v)->tp_repr)(v);
    _Py_LeaveRecursiveCallTstate(tstate);

    if (res == NULL) {
        return NULL;
    }
    if (!PyUnicode_Check(res)) {
        _PyErr_Format(tstate, PyExc_TypeError,
                      "__repr__ returned non-string (type %.200s)",
                      Py_TYPE(res)->tp_name);
        Py_DECREF(res);
        return NULL;
    }
#ifndef Py_DEBUG
    if (PyUnicode_READY(res) < 0) {
        return NULL;
    }
#endif
    return res;
}

PyObject *
PyObject_Str(PyObject *v)
{
    PyObject *res;
    if (PyErr_CheckSignals())
        return NULL;
#ifdef USE_STACKCHECK
    if (PyOS_CheckStack()) {
        PyErr_SetString(PyExc_MemoryError, "stack overflow");
        return NULL;
    }
#endif
    if (v == NULL)
        return PyUnicode_FromString("<NULL>");
    if (PyUnicode_CheckExact(v)) {
#ifndef Py_DEBUG
        if (PyUnicode_READY(v) < 0)
            return NULL;
#endif
        return Py_NewRef(v);
    }
    if (Py_TYPE(v)->tp_str == NULL)
        return PyObject_Repr(v);

    PyThreadState *tstate = _PyThreadState_GET();
#ifdef Py_DEBUG
    /* PyObject_Str() must not be called with an exception set,
       because it can clear it (directly or indirectly) and so the
       caller loses its exception */
    assert(!_PyErr_Occurred(tstate));
#endif

    /* It is possible for a type to have a tp_str representation that loops
       infinitely. */
    if (_Py_EnterRecursiveCallTstate(tstate, " while getting the str of an object")) {
        return NULL;
    }
    res = (*Py_TYPE(v)->tp_str)(v);
    _Py_LeaveRecursiveCallTstate(tstate);

    if (res == NULL) {
        return NULL;
    }
    if (!PyUnicode_Check(res)) {
        _PyErr_Format(tstate, PyExc_TypeError,
                      "__str__ returned non-string (type %.200s)",
                      Py_TYPE(res)->tp_name);
        Py_DECREF(res);
        return NULL;
    }
#ifndef Py_DEBUG
    if (PyUnicode_READY(res) < 0) {
        return NULL;
    }
#endif
    assert(_PyUnicode_CheckConsistency(res, 1));
    return res;
}

PyObject *
PyObject_ASCII(PyObject *v)
{
    PyObject *repr, *ascii, *res;

    repr = PyObject_Repr(v);
    if (repr == NULL)
        return NULL;

    if (PyUnicode_IS_ASCII(repr))
        return repr;

    /* repr is guaranteed to be a PyUnicode object by PyObject_Repr */
    ascii = _PyUnicode_AsASCIIString(repr, "backslashreplace");
    Py_DECREF(repr);
    if (ascii == NULL)
        return NULL;

    res = PyUnicode_DecodeASCII(
        PyBytes_AS_STRING(ascii),
        PyBytes_GET_SIZE(ascii),
        NULL);

    Py_DECREF(ascii);
    return res;
}

PyObject *
PyObject_Bytes(PyObject *v)
{
    PyObject *result, *func;

    if (v == NULL)
        return PyBytes_FromString("<NULL>");

    if (PyBytes_CheckExact(v)) {
        return Py_NewRef(v);
    }

    func = _PyObject_LookupSpecial(v, &_Py_ID(__bytes__));
    if (func != NULL) {
        result = _PyObject_CallNoArgs(func);
        Py_DECREF(func);
        if (result == NULL)
            return NULL;
        if (!PyBytes_Check(result)) {
            PyErr_Format(PyExc_TypeError,
                         "__bytes__ returned non-bytes (type %.200s)",
                         Py_TYPE(result)->tp_name);
            Py_DECREF(result);
            return NULL;
        }
        return result;
    }
    else if (PyErr_Occurred())
        return NULL;
    return PyBytes_FromObject(v);
}


/*
def _PyObject_FunctionStr(x):
    try:
        qualname = x.__qualname__
    except AttributeError:
        return str(x)
    try:
        mod = x.__module__
        if mod is not None and mod != 'builtins':
            return f"{x.__module__}.{qualname}()"
    except AttributeError:
        pass
    return qualname
*/
PyObject *
_PyObject_FunctionStr(PyObject *x)
{
    assert(!PyErr_Occurred());
    PyObject *qualname;
    int ret = _PyObject_LookupAttr(x, &_Py_ID(__qualname__), &qualname);
    if (qualname == NULL) {
        if (ret < 0) {
            return NULL;
        }
        return PyObject_Str(x);
    }
    PyObject *module;
    PyObject *result = NULL;
    ret = _PyObject_LookupAttr(x, &_Py_ID(__module__), &module);
    if (module != NULL && module != Py_None) {
        ret = PyObject_RichCompareBool(module, &_Py_ID(builtins), Py_NE);
        if (ret < 0) {
            // error
            goto done;
        }
        if (ret > 0) {
            result = PyUnicode_FromFormat("%S.%S()", module, qualname);
            goto done;
        }
    }
    else if (ret < 0) {
        goto done;
    }
    result = PyUnicode_FromFormat("%S()", qualname);
done:
    Py_DECREF(qualname);
    Py_XDECREF(module);
    return result;
}

/* For Python 3.0.1 and later, the old three-way comparison has been
   completely removed in favour of rich comparisons.  PyObject_Compare() and
   PyObject_Cmp() are gone, and the builtin cmp function no longer exists.
   The old tp_compare slot has been renamed to tp_as_async, and should no
   longer be used.  Use tp_richcompare instead.

   See (*) below for practical amendments.

   tp_richcompare gets called with a first argument of the appropriate type
   and a second object of an arbitrary type.  We never do any kind of
   coercion.

   The tp_richcompare slot should return an object, as follows:

    NULL if an exception occurred
    NotImplemented if the requested comparison is not implemented
    any other false value if the requested comparison is false
    any other true value if the requested comparison is true

  The PyObject_RichCompare[Bool]() wrappers raise TypeError when they get
  NotImplemented.

  (*) Practical amendments:

  - If rich comparison returns NotImplemented, == and != are decided by
    comparing the object pointer (i.e. falling back to the base object
    implementation).

*/

/* Map rich comparison operators to their swapped version, e.g. LT <--> GT */
int _Py_SwappedOp[] = {Py_GT, Py_GE, Py_EQ, Py_NE, Py_LT, Py_LE};

static const char * const opstrings[] = {"<", "<=", "==", "!=", ">", ">="};

/* Perform a rich comparison, raising TypeError when the requested comparison
   operator is not supported. */
static PyObject *
do_richcompare(PyThreadState *tstate, PyObject *v, PyObject *w, int op)
{
    richcmpfunc f;
    PyObject *res;
    int checked_reverse_op = 0;

    if (!Py_IS_TYPE(v, Py_TYPE(w)) &&
        PyType_IsSubtype(Py_TYPE(w), Py_TYPE(v)) &&
        (f = Py_TYPE(w)->tp_richcompare) != NULL) {
        checked_reverse_op = 1;
        res = (*f)(w, v, _Py_SwappedOp[op]);
        if (res != Py_NotImplemented)
            return res;
        Py_DECREF(res);
    }
    if ((f = Py_TYPE(v)->tp_richcompare) != NULL) {
        res = (*f)(v, w, op);
        if (res != Py_NotImplemented)
            return res;
        Py_DECREF(res);
    }
    if (!checked_reverse_op && (f = Py_TYPE(w)->tp_richcompare) != NULL) {
        res = (*f)(w, v, _Py_SwappedOp[op]);
        if (res != Py_NotImplemented)
            return res;
        Py_DECREF(res);
    }
    /* If neither object implements it, provide a sensible default
       for == and !=, but raise an exception for ordering. */
    switch (op) {
    case Py_EQ:
        res = (v == w) ? Py_True : Py_False;
        break;
    case Py_NE:
        res = (v != w) ? Py_True : Py_False;
        break;
    default:
        _PyErr_Format(tstate, PyExc_TypeError,
                      "'%s' not supported between instances of '%.100s' and '%.100s'",
                      opstrings[op],
                      Py_TYPE(v)->tp_name,
                      Py_TYPE(w)->tp_name);
        return NULL;
    }
    return Py_NewRef(res);
}

/* Perform a rich comparison with object result.  This wraps do_richcompare()
   with a check for NULL arguments and a recursion check. */

PyObject *
PyObject_RichCompare(PyObject *v, PyObject *w, int op)
{
    PyThreadState *tstate = _PyThreadState_GET();

    assert(Py_LT <= op && op <= Py_GE);
    if (v == NULL || w == NULL) {
        if (!_PyErr_Occurred(tstate)) {
            PyErr_BadInternalCall();
        }
        return NULL;
    }
    if (_Py_EnterRecursiveCallTstate(tstate, " in comparison")) {
        return NULL;
    }
    PyObject *res = do_richcompare(tstate, v, w, op);
    _Py_LeaveRecursiveCallTstate(tstate);
    return res;
}

/* Perform a rich comparison with integer result.  This wraps
   PyObject_RichCompare(), returning -1 for error, 0 for false, 1 for true. */
int
PyObject_RichCompareBool(PyObject *v, PyObject *w, int op)
{
    PyObject *res;
    int ok;

    /* Quick result when objects are the same.
       Guarantees that identity implies equality. */
    if (v == w) {
        if (op == Py_EQ)
            return 1;
        else if (op == Py_NE)
            return 0;
    }

    res = PyObject_RichCompare(v, w, op);
    if (res == NULL)
        return -1;
    if (PyBool_Check(res))
        ok = (res == Py_True);
    else
        ok = PyObject_IsTrue(res);
    Py_DECREF(res);
    return ok;
}

Py_hash_t
PyObject_HashNotImplemented(PyObject *v)
{
    PyErr_Format(PyExc_TypeError, "unhashable type: '%.200s'",
                 Py_TYPE(v)->tp_name);
    return -1;
}

Py_hash_t
PyObject_Hash(PyObject *v)
{
    PyTypeObject *tp = Py_TYPE(v);
    if (tp->tp_hash != NULL)
        return (*tp->tp_hash)(v);
    /* To keep to the general practice that inheriting
     * solely from object in C code should work without
     * an explicit call to PyType_Ready, we implicitly call
     * PyType_Ready here and then check the tp_hash slot again
     */
    if (tp->tp_dict == NULL) {
        if (PyType_Ready(tp) < 0)
            return -1;
        if (tp->tp_hash != NULL)
            return (*tp->tp_hash)(v);
    }
    /* Otherwise, the object can't be hashed */
    return PyObject_HashNotImplemented(v);
}

PyObject *
PyObject_GetAttrString(PyObject *v, const char *name)
{
    PyObject *w, *res;

    if (Py_TYPE(v)->tp_getattr != NULL)
        return (*Py_TYPE(v)->tp_getattr)(v, (char*)name);
    w = PyUnicode_FromString(name);
    if (w == NULL)
        return NULL;
    res = PyObject_GetAttr(v, w);
    Py_DECREF(w);
    return res;
}

int
PyObject_HasAttrString(PyObject *v, const char *name)
{
    PyObject *res = PyObject_GetAttrString(v, name);
    if (res != NULL) {
        Py_DECREF(res);
        return 1;
    }
    PyErr_Clear();
    return 0;
}

int
PyObject_SetAttrString(PyObject *v, const char *name, PyObject *w)
{
    PyObject *s;
    int res;

    if (Py_TYPE(v)->tp_setattr != NULL)
        return (*Py_TYPE(v)->tp_setattr)(v, (char*)name, w);
    s = PyUnicode_InternFromString(name);
    if (s == NULL)
        return -1;
    res = PyObject_SetAttr(v, s, w);
    Py_XDECREF(s);
    return res;
}

int
_PyObject_IsAbstract(PyObject *obj)
{
    int res;
    PyObject* isabstract;

    if (obj == NULL)
        return 0;

    res = _PyObject_LookupAttr(obj, &_Py_ID(__isabstractmethod__), &isabstract);
    if (res > 0) {
        res = PyObject_IsTrue(isabstract);
        Py_DECREF(isabstract);
    }
    return res;
}

PyObject *
_PyObject_GetAttrId(PyObject *v, _Py_Identifier *name)
{
    PyObject *result;
    PyObject *oname = _PyUnicode_FromId(name); /* borrowed */
    if (!oname)
        return NULL;
    result = PyObject_GetAttr(v, oname);
    return result;
}

int
_PyObject_SetAttrId(PyObject *v, _Py_Identifier *name, PyObject *w)
{
    int result;
    PyObject *oname = _PyUnicode_FromId(name); /* borrowed */
    if (!oname)
        return -1;
    result = PyObject_SetAttr(v, oname, w);
    return result;
}

static inline int
set_attribute_error_context(PyObject* v, PyObject* name)
{
    assert(PyErr_Occurred());
    if (!PyErr_ExceptionMatches(PyExc_AttributeError)){
        return 0;
    }
    // Intercept AttributeError exceptions and augment them to offer suggestions later.
    PyObject *exc = PyErr_GetRaisedException();
    if (!PyErr_GivenExceptionMatches(exc, PyExc_AttributeError)) {
        goto restore;
    }
    PyAttributeErrorObject* the_exc = (PyAttributeErrorObject*) exc;
    // Check if this exception was already augmented
    if (the_exc->name || the_exc->obj) {
        goto restore;
    }
    // Augment the exception with the name and object
    if (PyObject_SetAttr(exc, &_Py_ID(name), name) ||
        PyObject_SetAttr(exc, &_Py_ID(obj), v)) {
        return 1;
    }
restore:
    PyErr_SetRaisedException(exc);
    return 0;
}

PyObject *
PyObject_GetAttr(PyObject *v, PyObject *name)
{
    PyTypeObject *tp = Py_TYPE(v);
    if (!PyUnicode_Check(name)) {
        PyErr_Format(PyExc_TypeError,
                     "attribute name must be string, not '%.200s'",
                     Py_TYPE(name)->tp_name);
        return NULL;
    }

    PyObject* result = NULL;
    if (tp->tp_getattro != NULL) {
        result = (*tp->tp_getattro)(v, name);
    }
    else if (tp->tp_getattr != NULL) {
        const char *name_str = PyUnicode_AsUTF8(name);
        if (name_str == NULL) {
            return NULL;
        }
        result = (*tp->tp_getattr)(v, (char *)name_str);
    }
    else {
        PyErr_Format(PyExc_AttributeError,
                    "'%.50s' object has no attribute '%U'",
                    tp->tp_name, name);
    }

    if (result == NULL) {
        set_attribute_error_context(v, name);
    }
    return result;
}

int
_PyObject_LookupAttr(PyObject *v, PyObject *name, PyObject **result)
{
    PyTypeObject *tp = Py_TYPE(v);

    if (!PyUnicode_Check(name)) {
        PyErr_Format(PyExc_TypeError,
                     "attribute name must be string, not '%.200s'",
                     Py_TYPE(name)->tp_name);
        *result = NULL;
        return -1;
    }

    if (tp->tp_getattro == PyObject_GenericGetAttr) {
        *result = _PyObject_GenericGetAttrWithDict(v, name, NULL, 1);
        if (*result != NULL) {
            return 1;
        }
        if (PyErr_Occurred()) {
            return -1;
        }
        return 0;
    }
    if (tp->tp_getattro == (getattrofunc)_Py_type_getattro) {
        int supress_missing_attribute_exception = 0;
        *result = _Py_type_getattro_impl((PyTypeObject*)v, name, &supress_missing_attribute_exception);
        if (supress_missing_attribute_exception) {
            // return 0 without having to clear the exception
            return 0;
        }
    }
    else if (tp->tp_getattro != NULL) {
        *result = (*tp->tp_getattro)(v, name);
    }
    else if (tp->tp_getattr != NULL) {
        const char *name_str = PyUnicode_AsUTF8(name);
        if (name_str == NULL) {
            *result = NULL;
            return -1;
        }
        *result = (*tp->tp_getattr)(v, (char *)name_str);
    }
    else {
        *result = NULL;
        return 0;
    }

    if (*result != NULL) {
        return 1;
    }
    if (!PyErr_ExceptionMatches(PyExc_AttributeError)) {
        return -1;
    }
    PyErr_Clear();
    return 0;
}

int
_PyObject_LookupAttrId(PyObject *v, _Py_Identifier *name, PyObject **result)
{
    PyObject *oname = _PyUnicode_FromId(name); /* borrowed */
    if (!oname) {
        *result = NULL;
        return -1;
    }
    return  _PyObject_LookupAttr(v, oname, result);
}

int
PyObject_HasAttr(PyObject *v, PyObject *name)
{
    PyObject *res;
    if (_PyObject_LookupAttr(v, name, &res) < 0) {
        PyErr_Clear();
        return 0;
    }
    if (res == NULL) {
        return 0;
    }
    Py_DECREF(res);
    return 1;
}

int
PyObject_SetAttr(PyObject *v, PyObject *name, PyObject *value)
{
    PyTypeObject *tp = Py_TYPE(v);
    int err;

    if (!PyUnicode_Check(name)) {
        PyErr_Format(PyExc_TypeError,
                     "attribute name must be string, not '%.200s'",
                     Py_TYPE(name)->tp_name);
        return -1;
    }
    Py_INCREF(name);

    PyUnicode_InternInPlace(&name);
    if (tp->tp_setattro != NULL) {
        err = (*tp->tp_setattro)(v, name, value);
        Py_DECREF(name);
        return err;
    }
    if (tp->tp_setattr != NULL) {
        const char *name_str = PyUnicode_AsUTF8(name);
        if (name_str == NULL) {
            Py_DECREF(name);
            return -1;
        }
        err = (*tp->tp_setattr)(v, (char *)name_str, value);
        Py_DECREF(name);
        return err;
    }
    Py_DECREF(name);
    _PyObject_ASSERT(name, Py_REFCNT(name) >= 1);
    if (tp->tp_getattr == NULL && tp->tp_getattro == NULL)
        PyErr_Format(PyExc_TypeError,
                     "'%.100s' object has no attributes "
                     "(%s .%U)",
                     tp->tp_name,
                     value==NULL ? "del" : "assign to",
                     name);
    else
        PyErr_Format(PyExc_TypeError,
                     "'%.100s' object has only read-only attributes "
                     "(%s .%U)",
                     tp->tp_name,
                     value==NULL ? "del" : "assign to",
                     name);
    return -1;
}

PyObject **
_PyObject_ComputedDictPointer(PyObject *obj)
{
    PyTypeObject *tp = Py_TYPE(obj);
    assert((tp->tp_flags & Py_TPFLAGS_MANAGED_DICT) == 0);

    Py_ssize_t dictoffset = tp->tp_dictoffset;
    if (dictoffset == 0) {
        return NULL;
    }

    if (dictoffset < 0) {
        assert(dictoffset != -1);

        Py_ssize_t tsize = Py_SIZE(obj);
        if (tsize < 0) {
            tsize = -tsize;
        }
        size_t size = _PyObject_VAR_SIZE(tp, tsize);
        assert(size <= (size_t)PY_SSIZE_T_MAX);
        dictoffset += (Py_ssize_t)size;

        _PyObject_ASSERT(obj, dictoffset > 0);
        _PyObject_ASSERT(obj, dictoffset % SIZEOF_VOID_P == 0);
    }
    return (PyObject **) ((char *)obj + dictoffset);
}

/* Helper to get a pointer to an object's __dict__ slot, if any.
 * Creates the dict from inline attributes if necessary.
 * Does not set an exception.
 *
 * Note that the tp_dictoffset docs used to recommend this function,
 * so it should be treated as part of the public API.
 */
PyObject **
_PyObject_GetDictPtr(PyObject *obj)
{
    if ((Py_TYPE(obj)->tp_flags & Py_TPFLAGS_MANAGED_DICT) == 0) {
        return _PyObject_ComputedDictPointer(obj);
    }
    PyDictOrValues *dorv_ptr = _PyObject_DictOrValuesPointer(obj);
    if (_PyDictOrValues_IsValues(*dorv_ptr)) {
        PyObject *dict = _PyObject_MakeDictFromInstanceAttributes(obj, _PyDictOrValues_GetValues(*dorv_ptr));
        if (dict == NULL) {
            PyErr_Clear();
            return NULL;
        }
        dorv_ptr->dict = dict;
    }
    return &dorv_ptr->dict;
}

PyObject *
PyObject_SelfIter(PyObject *obj)
{
    return Py_NewRef(obj);
}

/* Helper used when the __next__ method is removed from a type:
   tp_iternext is never NULL and can be safely called without checking
   on every iteration.
 */

PyObject *
_PyObject_NextNotImplemented(PyObject *self)
{
    PyErr_Format(PyExc_TypeError,
                 "'%.200s' object is not iterable",
                 Py_TYPE(self)->tp_name);
    return NULL;
}


/* Specialized version of _PyObject_GenericGetAttrWithDict
   specifically for the LOAD_METHOD opcode.

   Return 1 if a method is found, 0 if it's a regular attribute
   from __dict__ or something returned by using a descriptor
   protocol.

   `method` will point to the resolved attribute or NULL.  In the
   latter case, an error will be set.
*/
int
_PyObject_GetMethod(PyObject *obj, PyObject *name, PyObject **method)
{
    int meth_found = 0;

    assert(*method == NULL);

    PyTypeObject *tp = Py_TYPE(obj);
    if (!_PyType_IsReady(tp)) {
        if (PyType_Ready(tp) < 0) {
            return 0;
        }
    }

    if (tp->tp_getattro != PyObject_GenericGetAttr || !PyUnicode_CheckExact(name)) {
        *method = PyObject_GetAttr(obj, name);
        return 0;
    }

    PyObject *descr = _PyType_Lookup(tp, name);
    descrgetfunc f = NULL;
    if (descr != NULL) {
        Py_INCREF(descr);
        if (_PyType_HasFeature(Py_TYPE(descr), Py_TPFLAGS_METHOD_DESCRIPTOR)) {
            meth_found = 1;
        } else {
            f = Py_TYPE(descr)->tp_descr_get;
            if (f != NULL && PyDescr_IsData(descr)) {
                *method = f(descr, obj, (PyObject *)Py_TYPE(obj));
                Py_DECREF(descr);
                return 0;
            }
        }
    }
    PyObject *dict;
    if ((tp->tp_flags & Py_TPFLAGS_MANAGED_DICT)) {
        PyDictOrValues* dorv_ptr = _PyObject_DictOrValuesPointer(obj);
        if (_PyDictOrValues_IsValues(*dorv_ptr)) {
            PyDictValues *values = _PyDictOrValues_GetValues(*dorv_ptr);
            PyObject *attr = _PyObject_GetInstanceAttribute(obj, values, name);
            if (attr != NULL) {
                *method = attr;
                Py_XDECREF(descr);
                return 0;
            }
            dict = NULL;
        }
        else {
            dict = dorv_ptr->dict;
        }
    }
    else {
        PyObject **dictptr = _PyObject_ComputedDictPointer(obj);
        if (dictptr != NULL) {
            dict = *dictptr;
        }
        else {
            dict = NULL;
        }
    }
    if (dict != NULL) {
        Py_INCREF(dict);
        PyObject *attr = PyDict_GetItemWithError(dict, name);
        if (attr != NULL) {
            *method = Py_NewRef(attr);
            Py_DECREF(dict);
            Py_XDECREF(descr);
            return 0;
        }
        Py_DECREF(dict);

        if (PyErr_Occurred()) {
            Py_XDECREF(descr);
            return 0;
        }
    }

    if (meth_found) {
        *method = descr;
        return 1;
    }

    if (f != NULL) {
        *method = f(descr, obj, (PyObject *)Py_TYPE(obj));
        Py_DECREF(descr);
        return 0;
    }

    if (descr != NULL) {
        *method = descr;
        return 0;
    }

    PyErr_Format(PyExc_AttributeError,
                 "'%.50s' object has no attribute '%U'",
                 tp->tp_name, name);

    set_attribute_error_context(obj, name);
    return 0;
}

/* Generic GetAttr functions - put these in your tp_[gs]etattro slot. */

PyObject *
_PyObject_GenericGetAttrWithDict(PyObject *obj, PyObject *name,
                                 PyObject *dict, int suppress)
{
    /* Make sure the logic of _PyObject_GetMethod is in sync with
       this method.

       When suppress=1, this function suppresses AttributeError.
    */

    PyTypeObject *tp = Py_TYPE(obj);
    PyObject *descr = NULL;
    PyObject *res = NULL;
    descrgetfunc f;

    if (!PyUnicode_Check(name)){
        PyErr_Format(PyExc_TypeError,
                     "attribute name must be string, not '%.200s'",
                     Py_TYPE(name)->tp_name);
        return NULL;
    }
    Py_INCREF(name);

    if (tp->tp_dict == NULL) {
        if (PyType_Ready(tp) < 0)
            goto done;
    }

    descr = _PyType_Lookup(tp, name);

    f = NULL;
    if (descr != NULL) {
        Py_INCREF(descr);
        f = Py_TYPE(descr)->tp_descr_get;
        if (f != NULL && PyDescr_IsData(descr)) {
            res = f(descr, obj, (PyObject *)Py_TYPE(obj));
            if (res == NULL && suppress &&
                    PyErr_ExceptionMatches(PyExc_AttributeError)) {
                PyErr_Clear();
            }
            goto done;
        }
    }
    if (dict == NULL) {
        if ((tp->tp_flags & Py_TPFLAGS_MANAGED_DICT)) {
            PyDictOrValues* dorv_ptr = _PyObject_DictOrValuesPointer(obj);
            if (_PyDictOrValues_IsValues(*dorv_ptr)) {
                PyDictValues *values = _PyDictOrValues_GetValues(*dorv_ptr);
                if (PyUnicode_CheckExact(name)) {
                    res = _PyObject_GetInstanceAttribute(obj, values, name);
                    if (res != NULL) {
                        goto done;
                    }
                }
                else {
                    dict = _PyObject_MakeDictFromInstanceAttributes(obj, values);
                    if (dict == NULL) {
                        res = NULL;
                        goto done;
                    }
                    dorv_ptr->dict = dict;
                }
            }
            else {
                dict = _PyDictOrValues_GetDict(*dorv_ptr);
            }
        }
        else {
            PyObject **dictptr = _PyObject_ComputedDictPointer(obj);
            if (dictptr) {
                dict = *dictptr;
            }
        }
    }
    if (dict != NULL) {
        Py_INCREF(dict);
        res = PyDict_GetItemWithError(dict, name);
        if (res != NULL) {
            Py_INCREF(res);
            Py_DECREF(dict);
            goto done;
        }
        else {
            Py_DECREF(dict);
            if (PyErr_Occurred()) {
                if (suppress && PyErr_ExceptionMatches(PyExc_AttributeError)) {
                    PyErr_Clear();
                }
                else {
                    goto done;
                }
            }
        }
    }

    if (f != NULL) {
        res = f(descr, obj, (PyObject *)Py_TYPE(obj));
        if (res == NULL && suppress &&
                PyErr_ExceptionMatches(PyExc_AttributeError)) {
            PyErr_Clear();
        }
        goto done;
    }

    if (descr != NULL) {
        res = descr;
        descr = NULL;
        goto done;
    }

    if (!suppress) {
        PyErr_Format(PyExc_AttributeError,
                     "'%.50s' object has no attribute '%U'",
                     tp->tp_name, name);

        set_attribute_error_context(obj, name);
    }
  done:
    Py_XDECREF(descr);
    Py_DECREF(name);
    return res;
}

PyObject *
PyObject_GenericGetAttr(PyObject *obj, PyObject *name)
{
    return _PyObject_GenericGetAttrWithDict(obj, name, NULL, 0);
}

PyObject *
_PyObject_GenericTryGetAttr(PyObject *obj, PyObject *name)
{
    return _PyObject_GenericGetAttrWithDict(obj, name, NULL, 1);
}

int
_PyObject_GenericSetAttrWithDict(PyObject *obj, PyObject *name,
                                 PyObject *value, PyObject *dict)
{
    PyTypeObject *tp = Py_TYPE(obj);
    PyObject *descr;
    descrsetfunc f;
    int res = -1;

    if (!PyUnicode_Check(name)){
        PyErr_Format(PyExc_TypeError,
                     "attribute name must be string, not '%.200s'",
                     Py_TYPE(name)->tp_name);
        return -1;
    }

    if (tp->tp_dict == NULL && PyType_Ready(tp) < 0)
        return -1;

    Py_INCREF(name);
    Py_INCREF(tp);
    descr = _PyType_Lookup(tp, name);

    if (descr != NULL) {
        Py_INCREF(descr);
        f = Py_TYPE(descr)->tp_descr_set;
        if (f != NULL) {
            res = f(descr, obj, value);
            goto done;
        }
    }

    if (dict == NULL) {
        PyObject **dictptr;
        if ((tp->tp_flags & Py_TPFLAGS_MANAGED_DICT)) {
            PyDictOrValues *dorv_ptr = _PyObject_DictOrValuesPointer(obj);
            if (_PyDictOrValues_IsValues(*dorv_ptr)) {
                res = _PyObject_StoreInstanceAttribute(
                    obj, _PyDictOrValues_GetValues(*dorv_ptr), name, value);
                goto error_check;
            }
            dictptr = &dorv_ptr->dict;
        }
        else {
            dictptr = _PyObject_ComputedDictPointer(obj);
        }
        if (dictptr == NULL) {
            if (descr == NULL) {
                PyErr_Format(PyExc_AttributeError,
                            "'%.100s' object has no attribute '%U'",
                            tp->tp_name, name);
            }
            else {
                PyErr_Format(PyExc_AttributeError,
                            "'%.50s' object attribute '%U' is read-only",
                            tp->tp_name, name);
            }
            goto done;
        }
        else {
            res = _PyObjectDict_SetItem(tp, dictptr, name, value);
        }
    }
    else {
        Py_INCREF(dict);
        if (value == NULL)
            res = PyDict_DelItem(dict, name);
        else
            res = PyDict_SetItem(dict, name, value);
        Py_DECREF(dict);
    }
  error_check:
    if (res < 0 && PyErr_ExceptionMatches(PyExc_KeyError)) {
        if (PyType_IsSubtype(tp, &PyType_Type)) {
            PyErr_Format(PyExc_AttributeError,
                         "type object '%.50s' has no attribute '%U'",
                         ((PyTypeObject*)obj)->tp_name, name);
        }
        else {
            PyErr_Format(PyExc_AttributeError,
                         "'%.100s' object has no attribute '%U'",
                         tp->tp_name, name);
        }
    }
  done:
    Py_XDECREF(descr);
    Py_DECREF(tp);
    Py_DECREF(name);
    return res;
}

int
PyObject_GenericSetAttr(PyObject *obj, PyObject *name, PyObject *value)
{
    return _PyObject_GenericSetAttrWithDict(obj, name, value, NULL);
}

int
PyObject_GenericSetDict(PyObject *obj, PyObject *value, void *context)
{
    PyObject **dictptr = _PyObject_GetDictPtr(obj);
    if (dictptr == NULL) {
        if (_PyType_HasFeature(Py_TYPE(obj), Py_TPFLAGS_MANAGED_DICT) &&
            _PyDictOrValues_IsValues(*_PyObject_DictOrValuesPointer(obj)))
        {
            /* Was unable to convert to dict */
            PyErr_NoMemory();
        }
        else {
            PyErr_SetString(PyExc_AttributeError,
                            "This object has no __dict__");
        }
        return -1;
    }
    if (value == NULL) {
        PyErr_SetString(PyExc_TypeError, "cannot delete __dict__");
        return -1;
    }
    if (!PyDict_Check(value)) {
        PyErr_Format(PyExc_TypeError,
                     "__dict__ must be set to a dictionary, "
                     "not a '%.200s'", Py_TYPE(value)->tp_name);
        return -1;
    }
    Py_XSETREF(*dictptr, Py_NewRef(value));
    return 0;
}


/* Test a value used as condition, e.g., in a while or if statement.
   Return -1 if an error occurred */

int
PyObject_IsTrue(PyObject *v)
{
    Py_ssize_t res;
    if (v == Py_True)
        return 1;
    if (v == Py_False)
        return 0;
    if (v == Py_None)
        return 0;
    else if (Py_TYPE(v)->tp_as_number != NULL &&
             Py_TYPE(v)->tp_as_number->nb_bool != NULL)
        res = (*Py_TYPE(v)->tp_as_number->nb_bool)(v);
    else if (Py_TYPE(v)->tp_as_mapping != NULL &&
             Py_TYPE(v)->tp_as_mapping->mp_length != NULL)
        res = (*Py_TYPE(v)->tp_as_mapping->mp_length)(v);
    else if (Py_TYPE(v)->tp_as_sequence != NULL &&
             Py_TYPE(v)->tp_as_sequence->sq_length != NULL)
        res = (*Py_TYPE(v)->tp_as_sequence->sq_length)(v);
    else
        return 1;
    /* if it is negative, it should be either -1 or -2 */
    return (res > 0) ? 1 : Py_SAFE_DOWNCAST(res, Py_ssize_t, int);
}

/* equivalent of 'not v'
   Return -1 if an error occurred */

int
PyObject_Not(PyObject *v)
{
    int res;
    res = PyObject_IsTrue(v);
    if (res < 0)
        return res;
    return res == 0;
}

/* Test whether an object can be called */

int
PyCallable_Check(PyObject *x)
{
    if (x == NULL)
        return 0;
    return Py_TYPE(x)->tp_call != NULL;
}


/* Helper for PyObject_Dir without arguments: returns the local scope. */
static PyObject *
_dir_locals(void)
{
    PyObject *names;
    PyObject *locals;

    locals = PyEval_GetLocals();
    if (locals == NULL)
        return NULL;

    names = PyMapping_Keys(locals);
    if (!names)
        return NULL;
    if (!PyList_Check(names)) {
        PyErr_Format(PyExc_TypeError,
            "dir(): expected keys() of locals to be a list, "
            "not '%.200s'", Py_TYPE(names)->tp_name);
        Py_DECREF(names);
        return NULL;
    }
    if (PyList_Sort(names)) {
        Py_DECREF(names);
        return NULL;
    }
    /* the locals don't need to be DECREF'd */
    return names;
}

/* Helper for PyObject_Dir: object introspection. */
static PyObject *
_dir_object(PyObject *obj)
{
    PyObject *result, *sorted;
    PyObject *dirfunc = _PyObject_LookupSpecial(obj, &_Py_ID(__dir__));

    assert(obj != NULL);
    if (dirfunc == NULL) {
        if (!PyErr_Occurred())
            PyErr_SetString(PyExc_TypeError, "object does not provide __dir__");
        return NULL;
    }
    /* use __dir__ */
    result = _PyObject_CallNoArgs(dirfunc);
    Py_DECREF(dirfunc);
    if (result == NULL)
        return NULL;
    /* return sorted(result) */
    sorted = PySequence_List(result);
    Py_DECREF(result);
    if (sorted == NULL)
        return NULL;
    if (PyList_Sort(sorted)) {
        Py_DECREF(sorted);
        return NULL;
    }
    return sorted;
}

/* Implementation of dir() -- if obj is NULL, returns the names in the current
   (local) scope.  Otherwise, performs introspection of the object: returns a
   sorted list of attribute names (supposedly) accessible from the object
*/
PyObject *
PyObject_Dir(PyObject *obj)
{
    return (obj == NULL) ? _dir_locals() : _dir_object(obj);
}

/*
None is a non-NULL undefined value.
There is (and should be!) no way to create other objects of this type,
so there is exactly one (which is indestructible, by the way).
*/

/* ARGSUSED */
static PyObject *
none_repr(PyObject *op)
{
    return PyUnicode_FromString("None");
}

static void
none_dealloc(PyObject* none)
{
    /* This should never get called, but we also don't want to SEGV if
     * we accidentally decref None out of existence. Instead,
     * since None is an immortal object, re-set the reference count.
     */
    _Py_SetImmortal(none);
}

static PyObject *
none_new(PyTypeObject *type, PyObject *args, PyObject *kwargs)
{
    if (PyTuple_GET_SIZE(args) || (kwargs && PyDict_GET_SIZE(kwargs))) {
        PyErr_SetString(PyExc_TypeError, "NoneType takes no arguments");
        return NULL;
    }
    Py_RETURN_NONE;
}

static int
none_bool(PyObject *v)
{
    return 0;
}

static Py_hash_t none_hash(PyObject *v)
{
    return 0xFCA86420;
}

static PyNumberMethods none_as_number = {
    0,                          /* nb_add */
    0,                          /* nb_subtract */
    0,                          /* nb_multiply */
    0,                          /* nb_remainder */
    0,                          /* nb_divmod */
    0,                          /* nb_power */
    0,                          /* nb_negative */
    0,                          /* nb_positive */
    0,                          /* nb_absolute */
    (inquiry)none_bool,         /* nb_bool */
    0,                          /* nb_invert */
    0,                          /* nb_lshift */
    0,                          /* nb_rshift */
    0,                          /* nb_and */
    0,                          /* nb_xor */
    0,                          /* nb_or */
    0,                          /* nb_int */
    0,                          /* nb_reserved */
    0,                          /* nb_float */
    0,                          /* nb_inplace_add */
    0,                          /* nb_inplace_subtract */
    0,                          /* nb_inplace_multiply */
    0,                          /* nb_inplace_remainder */
    0,                          /* nb_inplace_power */
    0,                          /* nb_inplace_lshift */
    0,                          /* nb_inplace_rshift */
    0,                          /* nb_inplace_and */
    0,                          /* nb_inplace_xor */
    0,                          /* nb_inplace_or */
    0,                          /* nb_floor_divide */
    0,                          /* nb_true_divide */
    0,                          /* nb_inplace_floor_divide */
    0,                          /* nb_inplace_true_divide */
    0,                          /* nb_index */
};

PyTypeObject _PyNone_Type = {
    PyVarObject_HEAD_INIT(&PyType_Type, 0)
    "NoneType",
    0,
    0,
    none_dealloc,       /*tp_dealloc*/
    0,                  /*tp_vectorcall_offset*/
    0,                  /*tp_getattr*/
    0,                  /*tp_setattr*/
    0,                  /*tp_as_async*/
    none_repr,          /*tp_repr*/
    &none_as_number,    /*tp_as_number*/
    0,                  /*tp_as_sequence*/
    0,                  /*tp_as_mapping*/
    (hashfunc)none_hash,/*tp_hash */
    0,                  /*tp_call */
    0,                  /*tp_str */
    0,                  /*tp_getattro */
    0,                  /*tp_setattro */
    0,                  /*tp_as_buffer */
    Py_TPFLAGS_DEFAULT, /*tp_flags */
    0,                  /*tp_doc */
    0,                  /*tp_traverse */
    0,                  /*tp_clear */
    0,                  /*tp_richcompare */
    0,                  /*tp_weaklistoffset */
    0,                  /*tp_iter */
    0,                  /*tp_iternext */
    0,                  /*tp_methods */
    0,                  /*tp_members */
    0,                  /*tp_getset */
    0,                  /*tp_base */
    0,                  /*tp_dict */
    0,                  /*tp_descr_get */
    0,                  /*tp_descr_set */
    0,                  /*tp_dictoffset */
    0,                  /*tp_init */
    0,                  /*tp_alloc */
    none_new,           /*tp_new */
};

PyObject _Py_NoneStruct = {
  _PyObject_EXTRA_INIT
  _Py_IMMORTAL_REFCNT,
  &_PyNone_Type
};

/* NotImplemented is an object that can be used to signal that an
   operation is not implemented for the given type combination. */

static PyObject *
NotImplemented_repr(PyObject *op)
{
    return PyUnicode_FromString("NotImplemented");
}

static PyObject *
NotImplemented_reduce(PyObject *op, PyObject *Py_UNUSED(ignored))
{
    return PyUnicode_FromString("NotImplemented");
}

static PyMethodDef notimplemented_methods[] = {
    {"__reduce__", NotImplemented_reduce, METH_NOARGS, NULL},
    {NULL, NULL}
};

static PyObject *
notimplemented_new(PyTypeObject *type, PyObject *args, PyObject *kwargs)
{
    if (PyTuple_GET_SIZE(args) || (kwargs && PyDict_GET_SIZE(kwargs))) {
        PyErr_SetString(PyExc_TypeError, "NotImplementedType takes no arguments");
        return NULL;
    }
    Py_RETURN_NOTIMPLEMENTED;
}

static void
notimplemented_dealloc(PyObject *notimplemented)
{
    /* This should never get called, but we also don't want to SEGV if
     * we accidentally decref NotImplemented out of existence. Instead,
     * since Notimplemented is an immortal object, re-set the reference count.
     */
    _Py_SetImmortal(notimplemented);
}

static int
notimplemented_bool(PyObject *v)
{
    if (PyErr_WarnEx(PyExc_DeprecationWarning,
                     "NotImplemented should not be used in a boolean context",
                     1) < 0)
    {
        return -1;
    }
    return 1;
}

static PyNumberMethods notimplemented_as_number = {
    .nb_bool = notimplemented_bool,
};

PyTypeObject _PyNotImplemented_Type = {
    PyVarObject_HEAD_INIT(&PyType_Type, 0)
    "NotImplementedType",
    0,
    0,
    notimplemented_dealloc,       /*tp_dealloc*/ /*never called*/
    0,                  /*tp_vectorcall_offset*/
    0,                  /*tp_getattr*/
    0,                  /*tp_setattr*/
    0,                  /*tp_as_async*/
    NotImplemented_repr,        /*tp_repr*/
    &notimplemented_as_number,  /*tp_as_number*/
    0,                  /*tp_as_sequence*/
    0,                  /*tp_as_mapping*/
    0,                  /*tp_hash */
    0,                  /*tp_call */
    0,                  /*tp_str */
    0,                  /*tp_getattro */
    0,                  /*tp_setattro */
    0,                  /*tp_as_buffer */
    Py_TPFLAGS_DEFAULT, /*tp_flags */
    0,                  /*tp_doc */
    0,                  /*tp_traverse */
    0,                  /*tp_clear */
    0,                  /*tp_richcompare */
    0,                  /*tp_weaklistoffset */
    0,                  /*tp_iter */
    0,                  /*tp_iternext */
    notimplemented_methods, /*tp_methods */
    0,                  /*tp_members */
    0,                  /*tp_getset */
    0,                  /*tp_base */
    0,                  /*tp_dict */
    0,                  /*tp_descr_get */
    0,                  /*tp_descr_set */
    0,                  /*tp_dictoffset */
    0,                  /*tp_init */
    0,                  /*tp_alloc */
    notimplemented_new, /*tp_new */
};

PyObject _Py_NotImplementedStruct = {
    _PyObject_EXTRA_INIT
    _Py_IMMORTAL_REFCNT,
    &_PyNotImplemented_Type
};

#ifdef MS_WINDOWS
extern PyTypeObject PyHKEY_Type;
#endif
extern PyTypeObject _Py_GenericAliasIterType;
extern PyTypeObject _PyMemoryIter_Type;
extern PyTypeObject _PyLineIterator;
extern PyTypeObject _PyPositionsIterator;

static PyTypeObject* static_types[] = {
    // The two most important base types: must be initialized first and
    // deallocated last.
    &PyBaseObject_Type,
    &PyType_Type,

    // Static types with base=&PyBaseObject_Type
    &PyAsyncGen_Type,
    &PyByteArrayIter_Type,
    &PyByteArray_Type,
    &PyBytesIter_Type,
    &PyBytes_Type,
    &PyCFunction_Type,
    &PyCallIter_Type,
    &PyCapsule_Type,
    &PyCell_Type,
    &PyClassMethodDescr_Type,
    &PyClassMethod_Type,
    &PyCode_Type,
    &PyComplex_Type,
    &PyContextToken_Type,
    &PyContextVar_Type,
    &PyContext_Type,
    &PyCoro_Type,
    &PyDictItems_Type,
    &PyDictIterItem_Type,
    &PyDictIterKey_Type,
    &PyDictIterValue_Type,
    &PyDictKeys_Type,
    &PyDictProxy_Type,
    &PyDictRevIterItem_Type,
    &PyDictRevIterKey_Type,
    &PyDictRevIterValue_Type,
    &PyDictValues_Type,
    &PyDict_Type,
    &PyEllipsis_Type,
    &PyEnum_Type,
    &PyFilter_Type,
    &PyFloat_Type,
    &PyFrame_Type,
    &PyFrozenSet_Type,
    &PyFunction_Type,
    &PyGen_Type,
    &PyGetSetDescr_Type,
#ifdef MS_WINDOWS
    &PyHKEY_Type,
#endif
    &PyInstanceMethod_Type,
    &PyListIter_Type,
    &PyListRevIter_Type,
    &PyList_Type,
    &PyLongRangeIter_Type,
    &PyLong_Type,
    &PyMap_Type,
    &PyMemberDescr_Type,
    &PyMemoryView_Type,
    &PyMethodDescr_Type,
    &PyMethod_Type,
    &PyModuleDef_Type,
    &PyModule_Type,
    &PyODictIter_Type,
    &PyPickleBuffer_Type,
    &PyProperty_Type,
    &PyRangeIter_Type,
    &PyRange_Type,
    &PyReversed_Type,
    &PySTEntry_Type,
    &PySeqIter_Type,
    &PySetIter_Type,
    &PySet_Type,
    &PySlice_Type,
    &PyStaticMethod_Type,
    &PyStdPrinter_Type,
    &PySuper_Type,
    &PyTraceBack_Type,
    &PyTupleIter_Type,
    &PyTuple_Type,
    &PyUnicodeIter_Type,
    &PyUnicode_Type,
    &PyWrapperDescr_Type,
    &PyZip_Type,
    &Py_GenericAliasType,
    &_PyAnextAwaitable_Type,
    &_PyAsyncGenASend_Type,
    &_PyAsyncGenAThrow_Type,
    &_PyAsyncGenWrappedValue_Type,
    &_PyContextTokenMissing_Type,
    &_PyCoroWrapper_Type,
    &_Py_GenericAliasIterType,
    &_PyHamtItems_Type,
    &_PyHamtKeys_Type,
    &_PyHamtValues_Type,
    &_PyHamt_ArrayNode_Type,
    &_PyHamt_BitmapNode_Type,
    &_PyHamt_CollisionNode_Type,
    &_PyHamt_Type,
    &_PyInterpreterID_Type,
    &_PyLineIterator,
    &_PyManagedBuffer_Type,
    &_PyMemoryIter_Type,
    &_PyMethodWrapper_Type,
    &_PyNamespace_Type,
    &_PyNone_Type,
    &_PyNotImplemented_Type,
    &_PyPositionsIterator,
    &_PyUnicodeASCIIIter_Type,
    &_PyUnion_Type,
    &_PyWeakref_CallableProxyType,
    &_PyWeakref_ProxyType,
    &_PyWeakref_RefType,

    // subclasses: _PyTypes_FiniTypes() deallocates them before their base
    // class
    &PyBool_Type,         // base=&PyLong_Type
    &PyCMethod_Type,      // base=&PyCFunction_Type
    &PyODictItems_Type,   // base=&PyDictItems_Type
    &PyODictKeys_Type,    // base=&PyDictKeys_Type
    &PyODictValues_Type,  // base=&PyDictValues_Type
    &PyODict_Type,        // base=&PyDict_Type
};


PyStatus
_PyTypes_InitTypes(PyInterpreterState *interp)
{
    if (!_Py_IsMainInterpreter(interp)) {
        return _PyStatus_OK();
    }

    // All other static types (unless initialized elsewhere)
    for (size_t i=0; i < Py_ARRAY_LENGTH(static_types); i++) {
        PyTypeObject *type = static_types[i];
        if (_PyStaticType_InitBuiltin(type) < 0) {
            return _PyStatus_ERR("Can't initialize builtin type");
        }
        if (type == &PyType_Type) {
            // Sanitify checks of the two most important types
            assert(PyBaseObject_Type.tp_base == NULL);
            assert(PyType_Type.tp_base == &PyBaseObject_Type);
        }
    }

    return _PyStatus_OK();
}


// Best-effort function clearing static types.
//
// Don't deallocate a type if it still has subclasses. If a Py_Finalize()
// sub-function is interrupted by CTRL+C or fails with MemoryError, some
// subclasses are not cleared properly. Leave the static type unchanged in this
// case.
void
_PyTypes_FiniTypes(PyInterpreterState *interp)
{
    if (!_Py_IsMainInterpreter(interp)) {
        return;
    }

    // Deallocate types in the reverse order to deallocate subclasses before
    // their base classes.
    for (Py_ssize_t i=Py_ARRAY_LENGTH(static_types)-1; i>=0; i--) {
        PyTypeObject *type = static_types[i];
        _PyStaticType_Dealloc(type);
    }
}


static inline void
new_reference(PyObject *op)
{
    if (_PyRuntime.tracemalloc.config.tracing) {
        _PyTraceMalloc_NewReference(op);
    }
<<<<<<< HEAD
#ifdef Py_REF_DEBUG
    _Py_RefTotal++;
#endif
    /* Do not use Py_SET_REFCNT to skip the Immortal Instance check. This
     * API guarantees that an instance will always be set to a refcnt of 1. */
    op->ob_refcnt = 1;
=======
    Py_SET_REFCNT(op, 1);
>>>>>>> 848bdbe1
#ifdef Py_TRACE_REFS
    _Py_AddToAllObjects(op, 1);
#endif
}

void
_Py_NewReference(PyObject *op)
{
#ifdef Py_REF_DEBUG
    reftotal_increment(_PyInterpreterState_GET());
#endif
    new_reference(op);
}

void
_Py_NewReferenceNoTotal(PyObject *op)
{
    new_reference(op);
}


#ifdef Py_TRACE_REFS
void
_Py_ForgetReference(PyObject *op)
{
    if (Py_REFCNT(op) < 0) {
        _PyObject_ASSERT_FAILED_MSG(op, "negative refcnt");
    }

    if (op == &refchain ||
        op->_ob_prev->_ob_next != op || op->_ob_next->_ob_prev != op)
    {
        _PyObject_ASSERT_FAILED_MSG(op, "invalid object chain");
    }

#ifdef SLOW_UNREF_CHECK
    PyObject *p;
    for (p = refchain._ob_next; p != &refchain; p = p->_ob_next) {
        if (p == op) {
            break;
        }
    }
    if (p == &refchain) {
        /* Not found */
        _PyObject_ASSERT_FAILED_MSG(op,
                                    "object not found in the objects list");
    }
#endif

    op->_ob_next->_ob_prev = op->_ob_prev;
    op->_ob_prev->_ob_next = op->_ob_next;
    op->_ob_next = op->_ob_prev = NULL;
}

/* Print all live objects.  Because PyObject_Print is called, the
 * interpreter must be in a healthy state.
 */
void
_Py_PrintReferences(FILE *fp)
{
    PyObject *op;
    fprintf(fp, "Remaining objects:\n");
    for (op = refchain._ob_next; op != &refchain; op = op->_ob_next) {
        fprintf(fp, "%p [%zd] ", (void *)op, Py_REFCNT(op));
        if (PyObject_Print(op, fp, 0) != 0) {
            PyErr_Clear();
        }
        putc('\n', fp);
    }
}

/* Print the addresses of all live objects.  Unlike _Py_PrintReferences, this
 * doesn't make any calls to the Python C API, so is always safe to call.
 */
void
_Py_PrintReferenceAddresses(FILE *fp)
{
    PyObject *op;
    fprintf(fp, "Remaining object addresses:\n");
    for (op = refchain._ob_next; op != &refchain; op = op->_ob_next)
        fprintf(fp, "%p [%zd] %s\n", (void *)op,
            Py_REFCNT(op), Py_TYPE(op)->tp_name);
}

PyObject *
_Py_GetObjects(PyObject *self, PyObject *args)
{
    int i, n;
    PyObject *t = NULL;
    PyObject *res, *op;

    if (!PyArg_ParseTuple(args, "i|O", &n, &t))
        return NULL;
    op = refchain._ob_next;
    res = PyList_New(0);
    if (res == NULL)
        return NULL;
    for (i = 0; (n == 0 || i < n) && op != &refchain; i++) {
        while (op == self || op == args || op == res || op == t ||
               (t != NULL && !Py_IS_TYPE(op, (PyTypeObject *) t))) {
            op = op->_ob_next;
            if (op == &refchain)
                return res;
        }
        if (PyList_Append(res, op) < 0) {
            Py_DECREF(res);
            return NULL;
        }
        op = op->_ob_next;
    }
    return res;
}

#endif


/* Hack to force loading of abstract.o */
Py_ssize_t (*_Py_abstract_hack)(PyObject *) = PyObject_Size;


void
_PyObject_DebugTypeStats(FILE *out)
{
    _PyDict_DebugMallocStats(out);
    _PyFloat_DebugMallocStats(out);
    _PyList_DebugMallocStats(out);
    _PyTuple_DebugMallocStats(out);
}

/* These methods are used to control infinite recursion in repr, str, print,
   etc.  Container objects that may recursively contain themselves,
   e.g. builtin dictionaries and lists, should use Py_ReprEnter() and
   Py_ReprLeave() to avoid infinite recursion.

   Py_ReprEnter() returns 0 the first time it is called for a particular
   object and 1 every time thereafter.  It returns -1 if an exception
   occurred.  Py_ReprLeave() has no return value.

   See dictobject.c and listobject.c for examples of use.
*/

int
Py_ReprEnter(PyObject *obj)
{
    PyObject *dict;
    PyObject *list;
    Py_ssize_t i;

    dict = PyThreadState_GetDict();
    /* Ignore a missing thread-state, so that this function can be called
       early on startup. */
    if (dict == NULL)
        return 0;
    list = PyDict_GetItemWithError(dict, &_Py_ID(Py_Repr));
    if (list == NULL) {
        if (PyErr_Occurred()) {
            return -1;
        }
        list = PyList_New(0);
        if (list == NULL)
            return -1;
        if (PyDict_SetItem(dict, &_Py_ID(Py_Repr), list) < 0)
            return -1;
        Py_DECREF(list);
    }
    i = PyList_GET_SIZE(list);
    while (--i >= 0) {
        if (PyList_GET_ITEM(list, i) == obj)
            return 1;
    }
    if (PyList_Append(list, obj) < 0)
        return -1;
    return 0;
}

void
Py_ReprLeave(PyObject *obj)
{
    PyObject *dict;
    PyObject *list;
    Py_ssize_t i;

    PyObject *exc = PyErr_GetRaisedException();

    dict = PyThreadState_GetDict();
    if (dict == NULL)
        goto finally;

    list = PyDict_GetItemWithError(dict, &_Py_ID(Py_Repr));
    if (list == NULL || !PyList_Check(list))
        goto finally;

    i = PyList_GET_SIZE(list);
    /* Count backwards because we always expect obj to be list[-1] */
    while (--i >= 0) {
        if (PyList_GET_ITEM(list, i) == obj) {
            PyList_SetSlice(list, i, i + 1, NULL);
            break;
        }
    }

finally:
    /* ignore exceptions because there is no way to report them. */
    PyErr_SetRaisedException(exc);
}

/* Trashcan support. */

#define _PyTrash_UNWIND_LEVEL 50

/* Add op to the gcstate->trash_delete_later list.  Called when the current
 * call-stack depth gets large.  op must be a currently untracked gc'ed
 * object, with refcount 0.  Py_DECREF must already have been called on it.
 */
static void
_PyTrash_thread_deposit_object(struct _py_trashcan *trash, PyObject *op)
{
    _PyObject_ASSERT(op, _PyObject_IS_GC(op));
    _PyObject_ASSERT(op, !_PyObject_GC_IS_TRACKED(op));
    _PyObject_ASSERT(op, Py_REFCNT(op) == 0);
    _PyGCHead_SET_PREV(_Py_AS_GC(op), (PyGC_Head*)trash->delete_later);
    trash->delete_later = op;
}

/* Deallocate all the objects in the gcstate->trash_delete_later list.
 * Called when the call-stack unwinds again. */
static void
_PyTrash_thread_destroy_chain(struct _py_trashcan *trash)
{
    /* We need to increase trash_delete_nesting here, otherwise,
       _PyTrash_thread_destroy_chain will be called recursively
       and then possibly crash.  An example that may crash without
       increase:
           N = 500000  # need to be large enough
           ob = object()
           tups = [(ob,) for i in range(N)]
           for i in range(49):
               tups = [(tup,) for tup in tups]
           del tups
    */
    assert(trash->delete_nesting == 0);
    ++trash->delete_nesting;
    while (trash->delete_later) {
        PyObject *op = trash->delete_later;
        destructor dealloc = Py_TYPE(op)->tp_dealloc;

        trash->delete_later =
            (PyObject*) _PyGCHead_PREV(_Py_AS_GC(op));

        /* Call the deallocator directly.  This used to try to
         * fool Py_DECREF into calling it indirectly, but
         * Py_DECREF was already called on this object, and in
         * assorted non-release builds calling Py_DECREF again ends
         * up distorting allocation statistics.
         */
        _PyObject_ASSERT(op, Py_REFCNT(op) == 0);
        (*dealloc)(op);
        assert(trash->delete_nesting == 1);
    }
    --trash->delete_nesting;
}


static struct _py_trashcan *
_PyTrash_get_state(PyThreadState *tstate)
{
    if (tstate != NULL) {
        return &tstate->trash;
    }
    // The current thread must be finalizing.
    // Fall back to using thread-local state.
    // XXX Use thread-local variable syntax?
    assert(PyThread_tss_is_created(&_PyRuntime.trashTSSkey));
    struct _py_trashcan *trash =
        (struct _py_trashcan *)PyThread_tss_get(&_PyRuntime.trashTSSkey);
    if (trash == NULL) {
        trash = PyMem_RawMalloc(sizeof(struct _py_trashcan));
        if (trash == NULL) {
            Py_FatalError("Out of memory");
        }
        PyThread_tss_set(&_PyRuntime.trashTSSkey, (void *)trash);
    }
    return trash;
}

static void
_PyTrash_clear_state(PyThreadState *tstate)
{
    if (tstate != NULL) {
        assert(tstate->trash.delete_later == NULL);
        return;
    }
    if (PyThread_tss_is_created(&_PyRuntime.trashTSSkey)) {
        struct _py_trashcan *trash =
            (struct _py_trashcan *)PyThread_tss_get(&_PyRuntime.trashTSSkey);
        if (trash != NULL) {
            PyThread_tss_set(&_PyRuntime.trashTSSkey, (void *)NULL);
            PyMem_RawFree(trash);
        }
    }
}


int
_PyTrash_begin(PyThreadState *tstate, PyObject *op)
{
    // XXX Make sure the GIL is held.
    struct _py_trashcan *trash = _PyTrash_get_state(tstate);
    if (trash->delete_nesting >= _PyTrash_UNWIND_LEVEL) {
        /* Store the object (to be deallocated later) and jump past
         * Py_TRASHCAN_END, skipping the body of the deallocator */
        _PyTrash_thread_deposit_object(trash, op);
        return 1;
    }
    ++trash->delete_nesting;
    return 0;
}


void
_PyTrash_end(PyThreadState *tstate)
{
    // XXX Make sure the GIL is held.
    struct _py_trashcan *trash = _PyTrash_get_state(tstate);
    --trash->delete_nesting;
    if (trash->delete_nesting <= 0) {
        if (trash->delete_later != NULL) {
            _PyTrash_thread_destroy_chain(trash);
        }
        _PyTrash_clear_state(tstate);
    }
}


/* bpo-40170: It's only be used in Py_TRASHCAN_BEGIN macro to hide
   implementation details. */
int
_PyTrash_cond(PyObject *op, destructor dealloc)
{
    return Py_TYPE(op)->tp_dealloc == dealloc;
}


void _Py_NO_RETURN
_PyObject_AssertFailed(PyObject *obj, const char *expr, const char *msg,
                       const char *file, int line, const char *function)
{
    fprintf(stderr, "%s:%d: ", file, line);
    if (function) {
        fprintf(stderr, "%s: ", function);
    }
    fflush(stderr);

    if (expr) {
        fprintf(stderr, "Assertion \"%s\" failed", expr);
    }
    else {
        fprintf(stderr, "Assertion failed");
    }
    fflush(stderr);

    if (msg) {
        fprintf(stderr, ": %s", msg);
    }
    fprintf(stderr, "\n");
    fflush(stderr);

    if (_PyObject_IsFreed(obj)) {
        /* It seems like the object memory has been freed:
           don't access it to prevent a segmentation fault. */
        fprintf(stderr, "<object at %p is freed>\n", obj);
        fflush(stderr);
    }
    else {
        /* Display the traceback where the object has been allocated.
           Do it before dumping repr(obj), since repr() is more likely
           to crash than dumping the traceback. */
        PyTypeObject *type = Py_TYPE(obj);
        const size_t presize = _PyType_PreHeaderSize(type);
        void *ptr = (void *)((char *)obj - presize);
        _PyMem_DumpTraceback(fileno(stderr), ptr);

        /* This might succeed or fail, but we're about to abort, so at least
           try to provide any extra info we can: */
        _PyObject_Dump(obj);

        fprintf(stderr, "\n");
        fflush(stderr);
    }

    Py_FatalError("_PyObject_AssertFailed");
}


void
_Py_Dealloc(PyObject *op)
{
    PyTypeObject *type = Py_TYPE(op);
    destructor dealloc = type->tp_dealloc;
#ifdef Py_DEBUG
    PyThreadState *tstate = _PyThreadState_GET();
    PyObject *old_exc = tstate != NULL ? tstate->current_exception : NULL;
    // Keep the old exception type alive to prevent undefined behavior
    // on (tstate->curexc_type != old_exc_type) below
    Py_XINCREF(old_exc);
    // Make sure that type->tp_name remains valid
    Py_INCREF(type);
#endif

#ifdef Py_TRACE_REFS
    _Py_ForgetReference(op);
#endif
    (*dealloc)(op);

#ifdef Py_DEBUG
    // gh-89373: The tp_dealloc function must leave the current exception
    // unchanged.
    if (tstate != NULL && tstate->current_exception != old_exc) {
        const char *err;
        if (old_exc == NULL) {
            err = "Deallocator of type '%s' raised an exception";
        }
        else if (tstate->current_exception == NULL) {
            err = "Deallocator of type '%s' cleared the current exception";
        }
        else {
            // It can happen if dealloc() normalized the current exception.
            // A deallocator function must not change the current exception,
            // not even normalize it.
            err = "Deallocator of type '%s' overrode the current exception";
        }
        _Py_FatalErrorFormat(__func__, err, type->tp_name);
    }
    Py_XDECREF(old_exc);
    Py_DECREF(type);
#endif
}


PyObject **
PyObject_GET_WEAKREFS_LISTPTR(PyObject *op)
{
    return _PyObject_GET_WEAKREFS_LISTPTR(op);
}


#undef Py_NewRef
#undef Py_XNewRef

// Export Py_NewRef() and Py_XNewRef() as regular functions for the stable ABI.
PyObject*
Py_NewRef(PyObject *obj)
{
    return _Py_NewRef(obj);
}

PyObject*
Py_XNewRef(PyObject *obj)
{
    return _Py_XNewRef(obj);
}

#undef Py_Is
#undef Py_IsNone
#undef Py_IsTrue
#undef Py_IsFalse

// Export Py_Is(), Py_IsNone(), Py_IsTrue(), Py_IsFalse() as regular functions
// for the stable ABI.
int Py_Is(PyObject *x, PyObject *y)
{
    return (x == y);
}

int Py_IsNone(PyObject *x)
{
    return Py_Is(x, Py_None);
}

int Py_IsTrue(PyObject *x)
{
    return Py_Is(x, Py_True);
}

int Py_IsFalse(PyObject *x)
{
    return Py_Is(x, Py_False);
}

#ifdef __cplusplus
}
#endif<|MERGE_RESOLUTION|>--- conflicted
+++ resolved
@@ -2160,16 +2160,9 @@
     if (_PyRuntime.tracemalloc.config.tracing) {
         _PyTraceMalloc_NewReference(op);
     }
-<<<<<<< HEAD
-#ifdef Py_REF_DEBUG
-    _Py_RefTotal++;
-#endif
     /* Do not use Py_SET_REFCNT to skip the Immortal Instance check. This
      * API guarantees that an instance will always be set to a refcnt of 1. */
     op->ob_refcnt = 1;
-=======
-    Py_SET_REFCNT(op, 1);
->>>>>>> 848bdbe1
 #ifdef Py_TRACE_REFS
     _Py_AddToAllObjects(op, 1);
 #endif
