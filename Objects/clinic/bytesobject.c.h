--- conflicted
+++ resolved
@@ -686,9 +686,6 @@
 exit:
     return return_value;
 }
-<<<<<<< HEAD
-/*[clinic end generated code: output=1758dce5abfc7282 input=a9049054013a1b77]*/
-=======
 
 PyDoc_STRVAR(bytes_hex__doc__,
 "hex($self, /, sep=None, bytes_per_sep=1)\n"
@@ -758,5 +755,4 @@
 exit:
     return return_value;
 }
-/*[clinic end generated code: output=2d0a3733e13e753a input=a9049054013a1b77]*/
->>>>>>> 1f11cf95
+/*[clinic end generated code: output=dbed3c3ff6faa382 input=a9049054013a1b77]*/