/*[clinic input]
preserve
[clinic start generated code]*/

#if defined(Py_BUILD_CORE) && !defined(Py_BUILD_CORE_MODULE)
#  include "pycore_gc.h"          // PyGC_Head
#  include "pycore_runtime.h"     // _Py_ID()
#endif
#include "pycore_abstract.h"      // _PyNumber_Index()
#include "pycore_modsupport.h"    // _PyArg_UnpackKeywords()

PyDoc_STRVAR(bytes___bytes____doc__,
"__bytes__($self, /)\n"
"--\n"
"\n"
"Convert this value to exact type bytes.");

#define BYTES___BYTES___METHODDEF    \
    {"__bytes__", (PyCFunction)bytes___bytes__, METH_NOARGS, bytes___bytes____doc__},

static PyObject *
bytes___bytes___impl(PyBytesObject *self);

static PyObject *
bytes___bytes__(PyBytesObject *self, PyObject *Py_UNUSED(ignored))
{
    return bytes___bytes___impl(self);
}

PyDoc_STRVAR(bytes_split__doc__,
"split($self, /, sep=None, maxsplit=-1)\n"
"--\n"
"\n"
"Return a list of the sections in the bytes, using sep as the delimiter.\n"
"\n"
"  sep\n"
"    The delimiter according which to split the bytes.\n"
"    None (the default value) means split on ASCII whitespace characters\n"
"    (space, tab, return, newline, formfeed, vertical tab).\n"
"  maxsplit\n"
"    Maximum number of splits to do.\n"
"    -1 (the default value) means no limit.");

#define BYTES_SPLIT_METHODDEF    \
    {"split", _PyCFunction_CAST(bytes_split), METH_FASTCALL|METH_KEYWORDS, bytes_split__doc__},

static PyObject *
bytes_split_impl(PyBytesObject *self, PyObject *sep, Py_ssize_t maxsplit);

static PyObject *
bytes_split(PyBytesObject *self, PyObject *const *args, Py_ssize_t nargs, PyObject *kwnames)
{
    PyObject *return_value = NULL;
    #if defined(Py_BUILD_CORE) && !defined(Py_BUILD_CORE_MODULE)

    #define NUM_KEYWORDS 2
    static struct {
        PyGC_Head _this_is_not_used;
        PyObject_VAR_HEAD
        PyObject *ob_item[NUM_KEYWORDS];
    } _kwtuple = {
        .ob_base = PyVarObject_HEAD_INIT(&PyTuple_Type, NUM_KEYWORDS)
        .ob_item = { &_Py_ID(sep), &_Py_ID(maxsplit), },
    };
    #undef NUM_KEYWORDS
    #define KWTUPLE (&_kwtuple.ob_base.ob_base)

    #else  // !Py_BUILD_CORE
    #  define KWTUPLE NULL
    #endif  // !Py_BUILD_CORE

    static const char * const _keywords[] = {"sep", "maxsplit", NULL};
    static _PyArg_Parser _parser = {
        .keywords = _keywords,
        .fname = "split",
        .kwtuple = KWTUPLE,
    };
    #undef KWTUPLE
    PyObject *argsbuf[2];
    Py_ssize_t noptargs = nargs + (kwnames ? PyTuple_GET_SIZE(kwnames) : 0) - 0;
    PyObject *sep = Py_None;
    Py_ssize_t maxsplit = -1;

    args = _PyArg_UnpackKeywords(args, nargs, NULL, kwnames, &_parser, 0, 2, 0, argsbuf);
    if (!args) {
        goto exit;
    }
    if (!noptargs) {
        goto skip_optional_pos;
    }
    if (args[0]) {
        sep = args[0];
        if (!--noptargs) {
            goto skip_optional_pos;
        }
    }
    {
        Py_ssize_t ival = -1;
        PyObject *iobj = _PyNumber_Index(args[1]);
        if (iobj != NULL) {
            ival = PyLong_AsSsize_t(iobj);
            Py_DECREF(iobj);
        }
        if (ival == -1 && PyErr_Occurred()) {
            goto exit;
        }
        maxsplit = ival;
    }
skip_optional_pos:
    return_value = bytes_split_impl(self, sep, maxsplit);

exit:
    return return_value;
}

PyDoc_STRVAR(bytes_partition__doc__,
"partition($self, sep, /)\n"
"--\n"
"\n"
"Partition the bytes into three parts using the given separator.\n"
"\n"
"This will search for the separator sep in the bytes. If the separator is found,\n"
"returns a 3-tuple containing the part before the separator, the separator\n"
"itself, and the part after it.\n"
"\n"
"If the separator is not found, returns a 3-tuple containing the original bytes\n"
"object and two empty bytes objects.");

#define BYTES_PARTITION_METHODDEF    \
    {"partition", (PyCFunction)bytes_partition, METH_O, bytes_partition__doc__},

static PyObject *
bytes_partition_impl(PyBytesObject *self, Py_buffer *sep);

static PyObject *
bytes_partition(PyBytesObject *self, PyObject *arg)
{
    PyObject *return_value = NULL;
    Py_buffer sep = {NULL, NULL};

    if (PyObject_GetBuffer(arg, &sep, PyBUF_SIMPLE) != 0) {
        goto exit;
    }
    return_value = bytes_partition_impl(self, &sep);

exit:
    /* Cleanup for sep */
    if (sep.obj) {
       PyBuffer_Release(&sep);
    }

    return return_value;
}

PyDoc_STRVAR(bytes_rpartition__doc__,
"rpartition($self, sep, /)\n"
"--\n"
"\n"
"Partition the bytes into three parts using the given separator.\n"
"\n"
"This will search for the separator sep in the bytes, starting at the end. If\n"
"the separator is found, returns a 3-tuple containing the part before the\n"
"separator, the separator itself, and the part after it.\n"
"\n"
"If the separator is not found, returns a 3-tuple containing two empty bytes\n"
"objects and the original bytes object.");

#define BYTES_RPARTITION_METHODDEF    \
    {"rpartition", (PyCFunction)bytes_rpartition, METH_O, bytes_rpartition__doc__},

static PyObject *
bytes_rpartition_impl(PyBytesObject *self, Py_buffer *sep);

static PyObject *
bytes_rpartition(PyBytesObject *self, PyObject *arg)
{
    PyObject *return_value = NULL;
    Py_buffer sep = {NULL, NULL};

    if (PyObject_GetBuffer(arg, &sep, PyBUF_SIMPLE) != 0) {
        goto exit;
    }
    return_value = bytes_rpartition_impl(self, &sep);

exit:
    /* Cleanup for sep */
    if (sep.obj) {
       PyBuffer_Release(&sep);
    }

    return return_value;
}

PyDoc_STRVAR(bytes_rsplit__doc__,
"rsplit($self, /, sep=None, maxsplit=-1)\n"
"--\n"
"\n"
"Return a list of the sections in the bytes, using sep as the delimiter.\n"
"\n"
"  sep\n"
"    The delimiter according which to split the bytes.\n"
"    None (the default value) means split on ASCII whitespace characters\n"
"    (space, tab, return, newline, formfeed, vertical tab).\n"
"  maxsplit\n"
"    Maximum number of splits to do.\n"
"    -1 (the default value) means no limit.\n"
"\n"
"Splitting is done starting at the end of the bytes and working to the front.");

#define BYTES_RSPLIT_METHODDEF    \
    {"rsplit", _PyCFunction_CAST(bytes_rsplit), METH_FASTCALL|METH_KEYWORDS, bytes_rsplit__doc__},

static PyObject *
bytes_rsplit_impl(PyBytesObject *self, PyObject *sep, Py_ssize_t maxsplit);

static PyObject *
bytes_rsplit(PyBytesObject *self, PyObject *const *args, Py_ssize_t nargs, PyObject *kwnames)
{
    PyObject *return_value = NULL;
    #if defined(Py_BUILD_CORE) && !defined(Py_BUILD_CORE_MODULE)

    #define NUM_KEYWORDS 2
    static struct {
        PyGC_Head _this_is_not_used;
        PyObject_VAR_HEAD
        PyObject *ob_item[NUM_KEYWORDS];
    } _kwtuple = {
        .ob_base = PyVarObject_HEAD_INIT(&PyTuple_Type, NUM_KEYWORDS)
        .ob_item = { &_Py_ID(sep), &_Py_ID(maxsplit), },
    };
    #undef NUM_KEYWORDS
    #define KWTUPLE (&_kwtuple.ob_base.ob_base)

    #else  // !Py_BUILD_CORE
    #  define KWTUPLE NULL
    #endif  // !Py_BUILD_CORE

    static const char * const _keywords[] = {"sep", "maxsplit", NULL};
    static _PyArg_Parser _parser = {
        .keywords = _keywords,
        .fname = "rsplit",
        .kwtuple = KWTUPLE,
    };
    #undef KWTUPLE
    PyObject *argsbuf[2];
    Py_ssize_t noptargs = nargs + (kwnames ? PyTuple_GET_SIZE(kwnames) : 0) - 0;
    PyObject *sep = Py_None;
    Py_ssize_t maxsplit = -1;

    args = _PyArg_UnpackKeywords(args, nargs, NULL, kwnames, &_parser, 0, 2, 0, argsbuf);
    if (!args) {
        goto exit;
    }
    if (!noptargs) {
        goto skip_optional_pos;
    }
    if (args[0]) {
        sep = args[0];
        if (!--noptargs) {
            goto skip_optional_pos;
        }
    }
    {
        Py_ssize_t ival = -1;
        PyObject *iobj = _PyNumber_Index(args[1]);
        if (iobj != NULL) {
            ival = PyLong_AsSsize_t(iobj);
            Py_DECREF(iobj);
        }
        if (ival == -1 && PyErr_Occurred()) {
            goto exit;
        }
        maxsplit = ival;
    }
skip_optional_pos:
    return_value = bytes_rsplit_impl(self, sep, maxsplit);

exit:
    return return_value;
}

PyDoc_STRVAR(bytes_join__doc__,
"join($self, iterable_of_bytes, /)\n"
"--\n"
"\n"
"Concatenate any number of bytes objects.\n"
"\n"
"The bytes whose method is called is inserted in between each pair.\n"
"\n"
"The result is returned as a new bytes object.\n"
"\n"
"Example: b\'.\'.join([b\'ab\', b\'pq\', b\'rs\']) -> b\'ab.pq.rs\'.");

#define BYTES_JOIN_METHODDEF    \
    {"join", (PyCFunction)bytes_join, METH_O, bytes_join__doc__},

PyDoc_STRVAR(bytes_strip__doc__,
"strip($self, bytes=None, /)\n"
"--\n"
"\n"
"Strip leading and trailing bytes contained in the argument.\n"
"\n"
"If the argument is omitted or None, strip leading and trailing ASCII whitespace.");

#define BYTES_STRIP_METHODDEF    \
    {"strip", _PyCFunction_CAST(bytes_strip), METH_FASTCALL, bytes_strip__doc__},

static PyObject *
bytes_strip_impl(PyBytesObject *self, PyObject *bytes);

static PyObject *
bytes_strip(PyBytesObject *self, PyObject *const *args, Py_ssize_t nargs)
{
    PyObject *return_value = NULL;
    PyObject *bytes = Py_None;

    if (!_PyArg_CheckPositional("strip", nargs, 0, 1)) {
        goto exit;
    }
    if (nargs < 1) {
        goto skip_optional;
    }
    bytes = args[0];
skip_optional:
    return_value = bytes_strip_impl(self, bytes);

exit:
    return return_value;
}

PyDoc_STRVAR(bytes_lstrip__doc__,
"lstrip($self, bytes=None, /)\n"
"--\n"
"\n"
"Strip leading bytes contained in the argument.\n"
"\n"
"If the argument is omitted or None, strip leading  ASCII whitespace.");

#define BYTES_LSTRIP_METHODDEF    \
    {"lstrip", _PyCFunction_CAST(bytes_lstrip), METH_FASTCALL, bytes_lstrip__doc__},

static PyObject *
bytes_lstrip_impl(PyBytesObject *self, PyObject *bytes);

static PyObject *
bytes_lstrip(PyBytesObject *self, PyObject *const *args, Py_ssize_t nargs)
{
    PyObject *return_value = NULL;
    PyObject *bytes = Py_None;

    if (!_PyArg_CheckPositional("lstrip", nargs, 0, 1)) {
        goto exit;
    }
    if (nargs < 1) {
        goto skip_optional;
    }
    bytes = args[0];
skip_optional:
    return_value = bytes_lstrip_impl(self, bytes);

exit:
    return return_value;
}

PyDoc_STRVAR(bytes_rstrip__doc__,
"rstrip($self, bytes=None, /)\n"
"--\n"
"\n"
"Strip trailing bytes contained in the argument.\n"
"\n"
"If the argument is omitted or None, strip trailing ASCII whitespace.");

#define BYTES_RSTRIP_METHODDEF    \
    {"rstrip", _PyCFunction_CAST(bytes_rstrip), METH_FASTCALL, bytes_rstrip__doc__},

static PyObject *
bytes_rstrip_impl(PyBytesObject *self, PyObject *bytes);

static PyObject *
bytes_rstrip(PyBytesObject *self, PyObject *const *args, Py_ssize_t nargs)
{
    PyObject *return_value = NULL;
    PyObject *bytes = Py_None;

    if (!_PyArg_CheckPositional("rstrip", nargs, 0, 1)) {
        goto exit;
    }
    if (nargs < 1) {
        goto skip_optional;
    }
    bytes = args[0];
skip_optional:
    return_value = bytes_rstrip_impl(self, bytes);

exit:
    return return_value;
}

PyDoc_STRVAR(bytes_translate__doc__,
"translate($self, table, /, delete=b\'\')\n"
"--\n"
"\n"
"Return a copy with each character mapped by the given translation table.\n"
"\n"
"  table\n"
"    Translation table, which must be a bytes object of length 256.\n"
"\n"
"All characters occurring in the optional argument delete are removed.\n"
"The remaining characters are mapped through the given translation table.");

#define BYTES_TRANSLATE_METHODDEF    \
    {"translate", _PyCFunction_CAST(bytes_translate), METH_FASTCALL|METH_KEYWORDS, bytes_translate__doc__},

static PyObject *
bytes_translate_impl(PyBytesObject *self, PyObject *table,
                     PyObject *deletechars);

static PyObject *
bytes_translate(PyBytesObject *self, PyObject *const *args, Py_ssize_t nargs, PyObject *kwnames)
{
    PyObject *return_value = NULL;
    #if defined(Py_BUILD_CORE) && !defined(Py_BUILD_CORE_MODULE)

    #define NUM_KEYWORDS 1
    static struct {
        PyGC_Head _this_is_not_used;
        PyObject_VAR_HEAD
        PyObject *ob_item[NUM_KEYWORDS];
    } _kwtuple = {
        .ob_base = PyVarObject_HEAD_INIT(&PyTuple_Type, NUM_KEYWORDS)
        .ob_item = { &_Py_ID(delete), },
    };
    #undef NUM_KEYWORDS
    #define KWTUPLE (&_kwtuple.ob_base.ob_base)

    #else  // !Py_BUILD_CORE
    #  define KWTUPLE NULL
    #endif  // !Py_BUILD_CORE

    static const char * const _keywords[] = {"", "delete", NULL};
    static _PyArg_Parser _parser = {
        .keywords = _keywords,
        .fname = "translate",
        .kwtuple = KWTUPLE,
    };
    #undef KWTUPLE
    PyObject *argsbuf[2];
    Py_ssize_t noptargs = nargs + (kwnames ? PyTuple_GET_SIZE(kwnames) : 0) - 1;
    PyObject *table;
    PyObject *deletechars = NULL;

    args = _PyArg_UnpackKeywords(args, nargs, NULL, kwnames, &_parser, 1, 2, 0, argsbuf);
    if (!args) {
        goto exit;
    }
    table = args[0];
    if (!noptargs) {
        goto skip_optional_pos;
    }
    deletechars = args[1];
skip_optional_pos:
    return_value = bytes_translate_impl(self, table, deletechars);

exit:
    return return_value;
}

PyDoc_STRVAR(bytes_maketrans__doc__,
"maketrans(frm, to, /)\n"
"--\n"
"\n"
"Return a translation table usable for the bytes or bytearray translate method.\n"
"\n"
"The returned table will be one where each byte in frm is mapped to the byte at\n"
"the same position in to.\n"
"\n"
"The bytes objects frm and to must be of the same length.");

#define BYTES_MAKETRANS_METHODDEF    \
    {"maketrans", _PyCFunction_CAST(bytes_maketrans), METH_FASTCALL|METH_STATIC, bytes_maketrans__doc__},

static PyObject *
bytes_maketrans_impl(Py_buffer *frm, Py_buffer *to);

static PyObject *
bytes_maketrans(void *null, PyObject *const *args, Py_ssize_t nargs)
{
    PyObject *return_value = NULL;
    Py_buffer frm = {NULL, NULL};
    Py_buffer to = {NULL, NULL};

    if (!_PyArg_CheckPositional("maketrans", nargs, 2, 2)) {
        goto exit;
    }
    if (PyObject_GetBuffer(args[0], &frm, PyBUF_SIMPLE) != 0) {
        goto exit;
    }
    if (PyObject_GetBuffer(args[1], &to, PyBUF_SIMPLE) != 0) {
        goto exit;
    }
    return_value = bytes_maketrans_impl(&frm, &to);

exit:
    /* Cleanup for frm */
    if (frm.obj) {
       PyBuffer_Release(&frm);
    }
    /* Cleanup for to */
    if (to.obj) {
       PyBuffer_Release(&to);
    }

    return return_value;
}

PyDoc_STRVAR(bytes_replace__doc__,
"replace($self, old, new, count=-1, /)\n"
"--\n"
"\n"
"Return a copy with all occurrences of substring old replaced by new.\n"
"\n"
"  count\n"
"    Maximum number of occurrences to replace.\n"
"    -1 (the default value) means replace all occurrences.\n"
"\n"
"If the optional argument count is given, only the first count occurrences are\n"
"replaced.");

#define BYTES_REPLACE_METHODDEF    \
    {"replace", _PyCFunction_CAST(bytes_replace), METH_FASTCALL, bytes_replace__doc__},

static PyObject *
bytes_replace_impl(PyBytesObject *self, Py_buffer *old, Py_buffer *new,
                   Py_ssize_t count);

static PyObject *
bytes_replace(PyBytesObject *self, PyObject *const *args, Py_ssize_t nargs)
{
    PyObject *return_value = NULL;
    Py_buffer old = {NULL, NULL};
    Py_buffer new = {NULL, NULL};
    Py_ssize_t count = -1;

    if (!_PyArg_CheckPositional("replace", nargs, 2, 3)) {
        goto exit;
    }
    if (PyObject_GetBuffer(args[0], &old, PyBUF_SIMPLE) != 0) {
        goto exit;
    }
    if (PyObject_GetBuffer(args[1], &new, PyBUF_SIMPLE) != 0) {
        goto exit;
    }
    if (nargs < 3) {
        goto skip_optional;
    }
    {
        Py_ssize_t ival = -1;
        PyObject *iobj = _PyNumber_Index(args[2]);
        if (iobj != NULL) {
            ival = PyLong_AsSsize_t(iobj);
            Py_DECREF(iobj);
        }
        if (ival == -1 && PyErr_Occurred()) {
            goto exit;
        }
        count = ival;
    }
skip_optional:
    return_value = bytes_replace_impl(self, &old, &new, count);

exit:
    /* Cleanup for old */
    if (old.obj) {
       PyBuffer_Release(&old);
    }
    /* Cleanup for new */
    if (new.obj) {
       PyBuffer_Release(&new);
    }

    return return_value;
}

PyDoc_STRVAR(bytes_removeprefix__doc__,
"removeprefix($self, prefix, /)\n"
"--\n"
"\n"
"Return a bytes object with the given prefix string removed if present.\n"
"\n"
"If the bytes starts with the prefix string, return bytes[len(prefix):].\n"
"Otherwise, return a copy of the original bytes.");

#define BYTES_REMOVEPREFIX_METHODDEF    \
    {"removeprefix", (PyCFunction)bytes_removeprefix, METH_O, bytes_removeprefix__doc__},

static PyObject *
bytes_removeprefix_impl(PyBytesObject *self, Py_buffer *prefix);

static PyObject *
bytes_removeprefix(PyBytesObject *self, PyObject *arg)
{
    PyObject *return_value = NULL;
    Py_buffer prefix = {NULL, NULL};

    if (PyObject_GetBuffer(arg, &prefix, PyBUF_SIMPLE) != 0) {
        goto exit;
    }
    return_value = bytes_removeprefix_impl(self, &prefix);

exit:
    /* Cleanup for prefix */
    if (prefix.obj) {
       PyBuffer_Release(&prefix);
    }

    return return_value;
}

PyDoc_STRVAR(bytes_removesuffix__doc__,
"removesuffix($self, suffix, /)\n"
"--\n"
"\n"
"Return a bytes object with the given suffix string removed if present.\n"
"\n"
"If the bytes ends with the suffix string and that suffix is not empty,\n"
"return bytes[:-len(prefix)].  Otherwise, return a copy of the original\n"
"bytes.");

#define BYTES_REMOVESUFFIX_METHODDEF    \
    {"removesuffix", (PyCFunction)bytes_removesuffix, METH_O, bytes_removesuffix__doc__},

static PyObject *
bytes_removesuffix_impl(PyBytesObject *self, Py_buffer *suffix);

static PyObject *
bytes_removesuffix(PyBytesObject *self, PyObject *arg)
{
    PyObject *return_value = NULL;
    Py_buffer suffix = {NULL, NULL};

    if (PyObject_GetBuffer(arg, &suffix, PyBUF_SIMPLE) != 0) {
        goto exit;
    }
    return_value = bytes_removesuffix_impl(self, &suffix);

exit:
    /* Cleanup for suffix */
    if (suffix.obj) {
       PyBuffer_Release(&suffix);
    }

    return return_value;
}

PyDoc_STRVAR(bytes_decode__doc__,
"decode($self, /, encoding=\'utf-8\', errors=\'strict\')\n"
"--\n"
"\n"
"Decode the bytes using the codec registered for encoding.\n"
"\n"
"  encoding\n"
"    The encoding with which to decode the bytes.\n"
"  errors\n"
"    The error handling scheme to use for the handling of decoding errors.\n"
"    The default is \'strict\' meaning that decoding errors raise a\n"
"    UnicodeDecodeError. Other possible values are \'ignore\' and \'replace\'\n"
"    as well as any other name registered with codecs.register_error that\n"
"    can handle UnicodeDecodeErrors.");

#define BYTES_DECODE_METHODDEF    \
    {"decode", _PyCFunction_CAST(bytes_decode), METH_FASTCALL|METH_KEYWORDS, bytes_decode__doc__},

static PyObject *
bytes_decode_impl(PyBytesObject *self, const char *encoding,
                  const char *errors);

static PyObject *
bytes_decode(PyBytesObject *self, PyObject *const *args, Py_ssize_t nargs, PyObject *kwnames)
{
    PyObject *return_value = NULL;
    #if defined(Py_BUILD_CORE) && !defined(Py_BUILD_CORE_MODULE)

    #define NUM_KEYWORDS 2
    static struct {
        PyGC_Head _this_is_not_used;
        PyObject_VAR_HEAD
        PyObject *ob_item[NUM_KEYWORDS];
    } _kwtuple = {
        .ob_base = PyVarObject_HEAD_INIT(&PyTuple_Type, NUM_KEYWORDS)
        .ob_item = { &_Py_ID(encoding), &_Py_ID(errors), },
    };
    #undef NUM_KEYWORDS
    #define KWTUPLE (&_kwtuple.ob_base.ob_base)

    #else  // !Py_BUILD_CORE
    #  define KWTUPLE NULL
    #endif  // !Py_BUILD_CORE

    static const char * const _keywords[] = {"encoding", "errors", NULL};
    static _PyArg_Parser _parser = {
        .keywords = _keywords,
        .fname = "decode",
        .kwtuple = KWTUPLE,
    };
    #undef KWTUPLE
    PyObject *argsbuf[2];
    Py_ssize_t noptargs = nargs + (kwnames ? PyTuple_GET_SIZE(kwnames) : 0) - 0;
    const char *encoding = NULL;
    const char *errors = NULL;

    args = _PyArg_UnpackKeywords(args, nargs, NULL, kwnames, &_parser, 0, 2, 0, argsbuf);
    if (!args) {
        goto exit;
    }
    if (!noptargs) {
        goto skip_optional_pos;
    }
    if (args[0]) {
        if (!PyUnicode_Check(args[0])) {
            _PyArg_BadArgument("decode", "argument 'encoding'", "str", args[0]);
            goto exit;
        }
        Py_ssize_t encoding_length;
        encoding = PyUnicode_AsUTF8AndSize(args[0], &encoding_length);
        if (encoding == NULL) {
            goto exit;
        }
        if (strlen(encoding) != (size_t)encoding_length) {
            PyErr_SetString(PyExc_ValueError, "embedded null character");
            goto exit;
        }
        if (!--noptargs) {
            goto skip_optional_pos;
        }
    }
    if (!PyUnicode_Check(args[1])) {
        _PyArg_BadArgument("decode", "argument 'errors'", "str", args[1]);
        goto exit;
    }
    Py_ssize_t errors_length;
    errors = PyUnicode_AsUTF8AndSize(args[1], &errors_length);
    if (errors == NULL) {
        goto exit;
    }
    if (strlen(errors) != (size_t)errors_length) {
        PyErr_SetString(PyExc_ValueError, "embedded null character");
        goto exit;
    }
skip_optional_pos:
    return_value = bytes_decode_impl(self, encoding, errors);

exit:
    return return_value;
}

PyDoc_STRVAR(bytes_splitlines__doc__,
"splitlines($self, /, keepends=False)\n"
"--\n"
"\n"
"Return a list of the lines in the bytes, breaking at line boundaries.\n"
"\n"
"Line breaks are not included in the resulting list unless keepends is given and\n"
"true.");

#define BYTES_SPLITLINES_METHODDEF    \
    {"splitlines", _PyCFunction_CAST(bytes_splitlines), METH_FASTCALL|METH_KEYWORDS, bytes_splitlines__doc__},

static PyObject *
bytes_splitlines_impl(PyBytesObject *self, int keepends);

static PyObject *
bytes_splitlines(PyBytesObject *self, PyObject *const *args, Py_ssize_t nargs, PyObject *kwnames)
{
    PyObject *return_value = NULL;
    #if defined(Py_BUILD_CORE) && !defined(Py_BUILD_CORE_MODULE)

    #define NUM_KEYWORDS 1
    static struct {
        PyGC_Head _this_is_not_used;
        PyObject_VAR_HEAD
        PyObject *ob_item[NUM_KEYWORDS];
    } _kwtuple = {
        .ob_base = PyVarObject_HEAD_INIT(&PyTuple_Type, NUM_KEYWORDS)
        .ob_item = { &_Py_ID(keepends), },
    };
    #undef NUM_KEYWORDS
    #define KWTUPLE (&_kwtuple.ob_base.ob_base)

    #else  // !Py_BUILD_CORE
    #  define KWTUPLE NULL
    #endif  // !Py_BUILD_CORE

    static const char * const _keywords[] = {"keepends", NULL};
    static _PyArg_Parser _parser = {
        .keywords = _keywords,
        .fname = "splitlines",
        .kwtuple = KWTUPLE,
    };
    #undef KWTUPLE
    PyObject *argsbuf[1];
    Py_ssize_t noptargs = nargs + (kwnames ? PyTuple_GET_SIZE(kwnames) : 0) - 0;
    int keepends = 0;

    args = _PyArg_UnpackKeywords(args, nargs, NULL, kwnames, &_parser, 0, 1, 0, argsbuf);
    if (!args) {
        goto exit;
    }
    if (!noptargs) {
        goto skip_optional_pos;
    }
    keepends = PyObject_IsTrue(args[0]);
    if (keepends < 0) {
        goto exit;
    }
skip_optional_pos:
    return_value = bytes_splitlines_impl(self, keepends);

exit:
    return return_value;
}

PyDoc_STRVAR(bytes_fromhex__doc__,
"fromhex($type, string, /)\n"
"--\n"
"\n"
"Create a bytes object from a string of hexadecimal numbers.\n"
"\n"
"Spaces between two numbers are accepted.\n"
"Example: bytes.fromhex(\'B9 01EF\') -> b\'\\\\xb9\\\\x01\\\\xef\'.");

#define BYTES_FROMHEX_METHODDEF    \
    {"fromhex", (PyCFunction)bytes_fromhex, METH_O|METH_CLASS, bytes_fromhex__doc__},

static PyObject *
bytes_fromhex_impl(PyTypeObject *type, PyObject *string);

static PyObject *
bytes_fromhex(PyTypeObject *type, PyObject *arg)
{
    PyObject *return_value = NULL;
    PyObject *string;

    if (!PyUnicode_Check(arg)) {
        _PyArg_BadArgument("fromhex", "argument", "str", arg);
        goto exit;
    }
    string = arg;
    return_value = bytes_fromhex_impl(type, string);

exit:
    return return_value;
}

PyDoc_STRVAR(bytes_hex__doc__,
"hex($self, /, sep=<unrepresentable>, bytes_per_sep=1)\n"
"--\n"
"\n"
"Create a string of hexadecimal numbers from a bytes object.\n"
"\n"
"  sep\n"
"    An optional single character or byte to separate hex bytes.\n"
"  bytes_per_sep\n"
"    How many bytes between separators.  Positive values count from the\n"
"    right, negative values count from the left.\n"
"\n"
"Example:\n"
">>> value = b\'\\xb9\\x01\\xef\'\n"
">>> value.hex()\n"
"\'b901ef\'\n"
">>> value.hex(\':\')\n"
"\'b9:01:ef\'\n"
">>> value.hex(\':\', 2)\n"
"\'b9:01ef\'\n"
">>> value.hex(\':\', -2)\n"
"\'b901:ef\'");

#define BYTES_HEX_METHODDEF    \
    {"hex", _PyCFunction_CAST(bytes_hex), METH_FASTCALL|METH_KEYWORDS, bytes_hex__doc__},

static PyObject *
bytes_hex_impl(PyBytesObject *self, PyObject *sep, int bytes_per_sep);

static PyObject *
bytes_hex(PyBytesObject *self, PyObject *const *args, Py_ssize_t nargs, PyObject *kwnames)
{
    PyObject *return_value = NULL;
    #if defined(Py_BUILD_CORE) && !defined(Py_BUILD_CORE_MODULE)

    #define NUM_KEYWORDS 2
    static struct {
        PyGC_Head _this_is_not_used;
        PyObject_VAR_HEAD
        PyObject *ob_item[NUM_KEYWORDS];
    } _kwtuple = {
        .ob_base = PyVarObject_HEAD_INIT(&PyTuple_Type, NUM_KEYWORDS)
        .ob_item = { &_Py_ID(sep), &_Py_ID(bytes_per_sep), },
    };
    #undef NUM_KEYWORDS
    #define KWTUPLE (&_kwtuple.ob_base.ob_base)

    #else  // !Py_BUILD_CORE
    #  define KWTUPLE NULL
    #endif  // !Py_BUILD_CORE

    static const char * const _keywords[] = {"sep", "bytes_per_sep", NULL};
    static _PyArg_Parser _parser = {
        .keywords = _keywords,
        .fname = "hex",
        .kwtuple = KWTUPLE,
    };
    #undef KWTUPLE
    PyObject *argsbuf[2];
    Py_ssize_t noptargs = nargs + (kwnames ? PyTuple_GET_SIZE(kwnames) : 0) - 0;
    PyObject *sep = NULL;
    int bytes_per_sep = 1;

    args = _PyArg_UnpackKeywords(args, nargs, NULL, kwnames, &_parser, 0, 2, 0, argsbuf);
    if (!args) {
        goto exit;
    }
    if (!noptargs) {
        goto skip_optional_pos;
    }
    if (args[0]) {
        sep = args[0];
        if (!--noptargs) {
            goto skip_optional_pos;
        }
    }
    bytes_per_sep = PyLong_AsInt(args[1]);
    if (bytes_per_sep == -1 && PyErr_Occurred()) {
        goto exit;
    }
skip_optional_pos:
    return_value = bytes_hex_impl(self, sep, bytes_per_sep);

exit:
    return return_value;
}

static PyObject *
bytes_new_impl(PyTypeObject *type, PyObject *x, const char *encoding,
               const char *errors);

static PyObject *
bytes_new(PyTypeObject *type, PyObject *args, PyObject *kwargs)
{
    PyObject *return_value = NULL;
    #if defined(Py_BUILD_CORE) && !defined(Py_BUILD_CORE_MODULE)

    #define NUM_KEYWORDS 3
    static struct {
        PyGC_Head _this_is_not_used;
        PyObject_VAR_HEAD
        PyObject *ob_item[NUM_KEYWORDS];
    } _kwtuple = {
        .ob_base = PyVarObject_HEAD_INIT(&PyTuple_Type, NUM_KEYWORDS)
        .ob_item = { &_Py_ID(source), &_Py_ID(encoding), &_Py_ID(errors), },
    };
    #undef NUM_KEYWORDS
    #define KWTUPLE (&_kwtuple.ob_base.ob_base)

    #else  // !Py_BUILD_CORE
    #  define KWTUPLE NULL
    #endif  // !Py_BUILD_CORE

    static const char * const _keywords[] = {"source", "encoding", "errors", NULL};
    static _PyArg_Parser _parser = {
        .keywords = _keywords,
        .fname = "bytes",
        .kwtuple = KWTUPLE,
    };
    #undef KWTUPLE
    PyObject *argsbuf[3];
    PyObject * const *fastargs;
    Py_ssize_t nargs = PyTuple_GET_SIZE(args);
    Py_ssize_t noptargs = nargs + (kwargs ? PyDict_GET_SIZE(kwargs) : 0) - 0;
    PyObject *x = NULL;
    const char *encoding = NULL;
    const char *errors = NULL;

    fastargs = _PyArg_UnpackKeywords(_PyTuple_CAST(args)->ob_item, nargs, kwargs, NULL, &_parser, 0, 3, 0, argsbuf);
    if (!fastargs) {
        goto exit;
    }
    if (!noptargs) {
        goto skip_optional_pos;
    }
    if (fastargs[0]) {
        x = fastargs[0];
        if (!--noptargs) {
            goto skip_optional_pos;
        }
    }
    if (fastargs[1]) {
        if (!PyUnicode_Check(fastargs[1])) {
            _PyArg_BadArgument("bytes", "argument 'encoding'", "str", fastargs[1]);
            goto exit;
        }
        Py_ssize_t encoding_length;
        encoding = PyUnicode_AsUTF8AndSize(fastargs[1], &encoding_length);
        if (encoding == NULL) {
            goto exit;
        }
        if (strlen(encoding) != (size_t)encoding_length) {
            PyErr_SetString(PyExc_ValueError, "embedded null character");
            goto exit;
        }
        if (!--noptargs) {
            goto skip_optional_pos;
        }
    }
    if (!PyUnicode_Check(fastargs[2])) {
        _PyArg_BadArgument("bytes", "argument 'errors'", "str", fastargs[2]);
        goto exit;
    }
    Py_ssize_t errors_length;
    errors = PyUnicode_AsUTF8AndSize(fastargs[2], &errors_length);
    if (errors == NULL) {
        goto exit;
    }
    if (strlen(errors) != (size_t)errors_length) {
        PyErr_SetString(PyExc_ValueError, "embedded null character");
        goto exit;
    }
skip_optional_pos:
    return_value = bytes_new_impl(type, x, encoding, errors);

exit:
    return return_value;
}
<<<<<<< HEAD
/*[clinic end generated code: output=089d41e76f8a8384 input=a9049054013a1b77]*/
=======
/*[clinic end generated code: output=da013a7e257f5c6e input=a9049054013a1b77]*/
>>>>>>> e37620ed
<|MERGE_RESOLUTION|>--- conflicted
+++ resolved
@@ -1028,9 +1028,4 @@
 
 exit:
     return return_value;
-}
-<<<<<<< HEAD
-/*[clinic end generated code: output=089d41e76f8a8384 input=a9049054013a1b77]*/
-=======
-/*[clinic end generated code: output=da013a7e257f5c6e input=a9049054013a1b77]*/
->>>>>>> e37620ed
+}