--- conflicted
+++ resolved
@@ -156,7 +156,10 @@
 bytearray_removeprefix(PyByteArrayObject *self, PyObject *arg)
 {
     PyObject *return_value = NULL;
-    Py_buffer prefix = {NULL, NULL};
+    Py_buffer prefix;
+    /* initializers for prefix */
+    prefix.buf = NULL;
+    prefix.obj = NULL;
 
     if (PyObject_GetBuffer(arg, &prefix, PyBUF_SIMPLE) != 0) {
         goto exit;
@@ -196,7 +199,10 @@
 bytearray_removesuffix(PyByteArrayObject *self, PyObject *arg)
 {
     PyObject *return_value = NULL;
-    Py_buffer suffix = {NULL, NULL};
+    Py_buffer suffix;
+    /* initializers for suffix */
+    suffix.buf = NULL;
+    suffix.obj = NULL;
 
     if (PyObject_GetBuffer(arg, &suffix, PyBUF_SIMPLE) != 0) {
         goto exit;
@@ -1301,8 +1307,4 @@
 {
     return bytearray_sizeof_impl(self);
 }
-<<<<<<< HEAD
-/*[clinic end generated code: output=fa3f438f60940cc3 input=a9049054013a1b77]*/
-=======
-/*[clinic end generated code: output=022698e8b0faa272 input=a9049054013a1b77]*/
->>>>>>> 85c7bf5b
+/*[clinic end generated code: output=238f5558011370e8 input=a9049054013a1b77]*/