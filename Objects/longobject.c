--- conflicted
+++ resolved
@@ -6153,10 +6153,6 @@
     Py_RETURN_TRUE;
 }
 
-<<<<<<< HEAD
-
-=======
->>>>>>> f4b5588b
 static PyObject *
 long_vectorcall(PyObject *type, PyObject * const*args,
                  size_t nargsf, PyObject *kwnames)
@@ -6175,12 +6171,8 @@
             return long_new_impl(_PyType_CAST(type), args[0], args[1]);
         default:
             return PyErr_Format(PyExc_TypeError,
-<<<<<<< HEAD
-            "int expected at most 2 argument%s, got %zd", nargs);
-=======
                                 "int expected at most 2 argument%s, got %zd",
                                 nargs);
->>>>>>> f4b5588b
     }
 }
 
