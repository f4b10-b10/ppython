--- conflicted
+++ resolved
@@ -5882,20 +5882,10 @@
 int___sizeof___impl(PyObject *self)
 /*[clinic end generated code: output=3303f008eaa6a0a5 input=9b51620c76fc4507]*/
 {
-<<<<<<< HEAD
     /* using Py_MAX(..., 1) because we always allocate space for at least
        one digit, even though the integer zero has a Py_SIZE of 0 */
     Py_ssize_t ndigits = Py_MAX(Py_ABS(Py_SIZE(self)), 1);
     return Py_TYPE(self)->tp_basicsize + Py_TYPE(self)->tp_itemsize * ndigits;
-=======
-    Py_ssize_t res;
-
-    res = offsetof(PyLongObject, long_value.ob_digit)
-        /* using Py_MAX(..., 1) because we always allocate space for at least
-           one digit, even though the integer zero has a Py_SIZE of 0 */
-        + Py_MAX(Py_ABS(Py_SIZE(self)), 1)*sizeof(digit);
-    return res;
->>>>>>> c1b1f51c
 }
 
 /*[clinic input]
