--- conflicted
+++ resolved
@@ -118,126 +118,6 @@
     }
     return v;
 }
-
-<<<<<<< HEAD
-=======
-/* _PyLong_FromNbInt: Convert the given object to a PyLongObject
-   using the nb_int slot, if available.  Raise TypeError if either the
-   nb_int slot is not available or the result of the call to nb_int
-   returns something not of type int.
-*/
-PyObject *
-_PyLong_FromNbInt(PyObject *integral)
-{
-    PyNumberMethods *nb;
-    PyObject *result;
-
-    /* Fast path for the case that we already have an int. */
-    if (PyLong_CheckExact(integral)) {
-        Py_INCREF(integral);
-        return integral;
-    }
-
-    nb = Py_TYPE(integral)->tp_as_number;
-    if (nb == NULL || nb->nb_int == NULL) {
-        PyErr_Format(PyExc_TypeError,
-                     "an integer is required (got type %.200s)",
-                     Py_TYPE(integral)->tp_name);
-        return NULL;
-    }
-
-    /* Convert using the nb_int slot, which should return something
-       of exact type int. */
-    result = nb->nb_int(integral);
-    if (!result || PyLong_CheckExact(result))
-        return result;
-    if (!PyLong_Check(result)) {
-        PyErr_Format(PyExc_TypeError,
-                     "__int__ returned non-int (type %.200s)",
-                     Py_TYPE(result)->tp_name);
-        Py_DECREF(result);
-        return NULL;
-    }
-    /* Issue #17576: warn if 'result' not of exact type int. */
-    if (PyErr_WarnFormat(PyExc_DeprecationWarning, 1,
-            "__int__ returned non-int (type %.200s).  "
-            "The ability to return an instance of a strict subclass of int "
-            "is deprecated, and may be removed in a future version of Python.",
-            Py_TYPE(result)->tp_name)) {
-        Py_DECREF(result);
-        return NULL;
-    }
-    return result;
-}
-
-/* Convert the given object to a PyLongObject using the nb_index or
-   nb_int slots, if available (the latter is deprecated).
-   Raise TypeError if either nb_index and nb_int slots are not
-   available or the result of the call to nb_index or nb_int
-   returns something not of type int.
-   Should be replaced with PyNumber_Index after the end of the
-   deprecation period.
-*/
-PyObject *
-_PyLong_FromNbIndexOrNbInt(PyObject *integral)
-{
-    PyNumberMethods *nb;
-    PyObject *result;
-
-    /* Fast path for the case that we already have an int. */
-    if (PyLong_CheckExact(integral)) {
-        Py_INCREF(integral);
-        return integral;
-    }
-
-    nb = Py_TYPE(integral)->tp_as_number;
-    if (nb == NULL || (nb->nb_index == NULL && nb->nb_int == NULL)) {
-        PyErr_Format(PyExc_TypeError,
-                     "an integer is required (got type %.200s)",
-                     Py_TYPE(integral)->tp_name);
-        return NULL;
-    }
-
-    if (nb->nb_index) {
-    /* Convert using the nb_index slot, which should return something
-       of exact type int. */
-        result = nb->nb_index(integral);
-        if (!result || PyLong_CheckExact(result))
-            return result;
-        if (!PyLong_Check(result)) {
-            PyErr_Format(PyExc_TypeError,
-                         "__index__ returned non-int (type %.200s)",
-                         Py_TYPE(result)->tp_name);
-            Py_DECREF(result);
-            return NULL;
-        }
-        /* Issue #17576: warn if 'result' not of exact type int. */
-        if (PyErr_WarnFormat(PyExc_DeprecationWarning, 1,
-                "__index__ returned non-int (type %.200s).  "
-                "The ability to return an instance of a strict subclass of int "
-                "is deprecated, and may be removed in a future version of Python.",
-                Py_TYPE(result)->tp_name))
-        {
-            Py_DECREF(result);
-            return NULL;
-        }
-        return result;
-    }
-
-    result = _PyLong_FromNbInt(integral);
-    if (result && PyErr_WarnFormat(PyExc_DeprecationWarning, 1,
-            "an integer is required (got type %.200s).  "
-            "Implicit conversion to integers using __int__ is deprecated, "
-            "and may be removed in a future version of Python.",
-            Py_TYPE(integral)->tp_name))
-    {
-        Py_DECREF(result);
-        return NULL;
-    }
-    return result;
-}
-
->>>>>>> 2b0e654f
 
 /* Allocate a new int object with size digits.
    Return NULL and set exception if we run out of memory. */
