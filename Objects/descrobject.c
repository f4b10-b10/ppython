/* Descriptors -- a new, flexible way to describe attributes */

#include "Python.h"
#include "pycore_abstract.h"      // _PyObject_RealIsSubclass()
#include "pycore_call.h"          // _PyStack_AsDict()
#include "pycore_ceval.h"         // _Py_EnterRecursiveCallTstate()
#include "pycore_emscripten_trampoline.h" // descr_set_trampoline_call(), descr_get_trampoline_call()
#include "pycore_descrobject.h"   // _PyMethodWrapper_Type
#include "pycore_modsupport.h"    // _PyArg_UnpackStack()
#include "pycore_object.h"        // _PyObject_GC_UNTRACK()
#include "pycore_pystate.h"       // _PyThreadState_GET()
#include "pycore_tuple.h"         // _PyTuple_ITEMS()


/*[clinic input]
class mappingproxy "mappingproxyobject *" "&PyDictProxy_Type"
class property "propertyobject *" "&PyProperty_Type"
[clinic start generated code]*/
/*[clinic end generated code: output=da39a3ee5e6b4b0d input=556352653fd4c02e]*/

static void
descr_dealloc(PyObject *self)
{
    PyDescrObject *descr = (PyDescrObject *)self;
    _PyObject_GC_UNTRACK(descr);
    Py_XDECREF(descr->d_type);
    Py_XDECREF(descr->d_name);
    Py_XDECREF(descr->d_qualname);
    PyObject_GC_Del(descr);
}

static PyObject *
descr_name(PyDescrObject *descr)
{
    if (descr->d_name != NULL && PyUnicode_Check(descr->d_name))
        return descr->d_name;
    return NULL;
}

static PyObject *
descr_repr(PyDescrObject *descr, const char *format)
{
    PyObject *name = NULL;
    if (descr->d_name != NULL && PyUnicode_Check(descr->d_name))
        name = descr->d_name;

    return PyUnicode_FromFormat(format, name, "?", descr->d_type->tp_name);
}

static PyObject *
method_repr(PyObject *descr)
{
    return descr_repr((PyDescrObject *)descr,
                      "<method '%V' of '%s' objects>");
}

static PyObject *
member_repr(PyObject *descr)
{
    return descr_repr((PyDescrObject *)descr,
                      "<member '%V' of '%s' objects>");
}

static PyObject *
getset_repr(PyObject *descr)
{
    return descr_repr((PyDescrObject *)descr,
                      "<attribute '%V' of '%s' objects>");
}

static PyObject *
wrapperdescr_repr(PyObject *descr)
{
    return descr_repr((PyDescrObject *)descr,
                      "<slot wrapper '%V' of '%s' objects>");
}

static int
descr_check(PyDescrObject *descr, PyObject *obj)
{
    if (!PyObject_TypeCheck(obj, descr->d_type)) {
        PyErr_Format(PyExc_TypeError,
                     "descriptor '%V' for '%.100s' objects "
                     "doesn't apply to a '%.100s' object",
                     descr_name((PyDescrObject *)descr), "?",
                     descr->d_type->tp_name,
                     Py_TYPE(obj)->tp_name);
        return -1;
    }
    return 0;
}

static PyObject *
classmethod_get(PyObject *self, PyObject *obj, PyObject *type)
{
    PyMethodDescrObject *descr = (PyMethodDescrObject *)self;
    /* Ensure a valid type.  Class methods ignore obj. */
    if (type == NULL) {
        if (obj != NULL)
            type = (PyObject *)Py_TYPE(obj);
        else {
            /* Wot - no type?! */
            PyErr_Format(PyExc_TypeError,
                         "descriptor '%V' for type '%.100s' "
                         "needs either an object or a type",
                         descr_name((PyDescrObject *)descr), "?",
                         PyDescr_TYPE(descr)->tp_name);
            return NULL;
        }
    }
    if (!PyType_Check(type)) {
        PyErr_Format(PyExc_TypeError,
                     "descriptor '%V' for type '%.100s' "
                     "needs a type, not a '%.100s' as arg 2",
                     descr_name((PyDescrObject *)descr), "?",
                     PyDescr_TYPE(descr)->tp_name,
                     Py_TYPE(type)->tp_name);
        return NULL;
    }
    if (!PyType_IsSubtype((PyTypeObject *)type, PyDescr_TYPE(descr))) {
        PyErr_Format(PyExc_TypeError,
                     "descriptor '%V' requires a subtype of '%.100s' "
                     "but received '%.100s'",
                     descr_name((PyDescrObject *)descr), "?",
                     PyDescr_TYPE(descr)->tp_name,
                     ((PyTypeObject *)type)->tp_name);
        return NULL;
    }
    PyTypeObject *cls = NULL;
    if (descr->d_method->ml_flags & METH_METHOD) {
        cls = descr->d_common.d_type;
    }
    return PyCMethod_New(descr->d_method, type, NULL, cls);
}

static PyObject *
method_get(PyObject *self, PyObject *obj, PyObject *type)
{
    PyMethodDescrObject *descr = (PyMethodDescrObject *)self;
    if (obj == NULL) {
        return Py_NewRef(descr);
    }
    if (descr_check((PyDescrObject *)descr, obj) < 0) {
        return NULL;
    }
    if (descr->d_method->ml_flags & METH_METHOD) {
        if (PyType_Check(type)) {
            return PyCMethod_New(descr->d_method, obj, NULL, descr->d_common.d_type);
        } else {
            PyErr_Format(PyExc_TypeError,
                        "descriptor '%V' needs a type, not '%s', as arg 2",
                        descr_name((PyDescrObject *)descr),
                        Py_TYPE(type)->tp_name);
            return NULL;
        }
    } else {
        return PyCFunction_NewEx(descr->d_method, obj, NULL);
    }
}

static PyObject *
member_get(PyObject *self, PyObject *obj, PyObject *type)
{
    PyMemberDescrObject *descr = (PyMemberDescrObject *)self;
    if (obj == NULL) {
        return Py_NewRef(descr);
    }
    if (descr_check((PyDescrObject *)descr, obj) < 0) {
        return NULL;
    }

    if (descr->d_member->flags & Py_AUDIT_READ) {
        if (PySys_Audit("object.__getattr__", "Os",
            obj ? obj : Py_None, descr->d_member->name) < 0) {
            return NULL;
        }
    }

    return PyMember_GetOne((char *)obj, descr->d_member);
}

static PyObject *
getset_get(PyObject *self, PyObject *obj, PyObject *type)
{
    PyGetSetDescrObject *descr = (PyGetSetDescrObject *)self;
    if (obj == NULL) {
        return Py_NewRef(descr);
    }
    if (descr_check((PyDescrObject *)descr, obj) < 0) {
        return NULL;
    }
    if (descr->d_getset->get != NULL)
        return descr_get_trampoline_call(
            descr->d_getset->get, obj, descr->d_getset->closure);
    PyErr_Format(PyExc_AttributeError,
                 "attribute '%V' of '%.100s' objects is not readable",
                 descr_name((PyDescrObject *)descr), "?",
                 PyDescr_TYPE(descr)->tp_name);
    return NULL;
}

static PyObject *
wrapperdescr_get(PyObject *self, PyObject *obj, PyObject *type)
{
    PyWrapperDescrObject *descr = (PyWrapperDescrObject *)self;
    if (obj == NULL) {
        return Py_NewRef(descr);
    }
    if (descr_check((PyDescrObject *)descr, obj) < 0) {
        return NULL;
    }
    return PyWrapper_New((PyObject *)descr, obj);
}

static int
descr_setcheck(PyDescrObject *descr, PyObject *obj, PyObject *value)
{
    assert(obj != NULL);
    if (!PyObject_TypeCheck(obj, descr->d_type)) {
        PyErr_Format(PyExc_TypeError,
                     "descriptor '%V' for '%.100s' objects "
                     "doesn't apply to a '%.100s' object",
                     descr_name(descr), "?",
                     descr->d_type->tp_name,
                     Py_TYPE(obj)->tp_name);
        return -1;
    }
    return 0;
}

static int
member_set(PyObject *self, PyObject *obj, PyObject *value)
{
    PyMemberDescrObject *descr = (PyMemberDescrObject *)self;
    if (descr_setcheck((PyDescrObject *)descr, obj, value) < 0) {
        return -1;
    }
    return PyMember_SetOne((char *)obj, descr->d_member, value);
}

static int
getset_set(PyObject *self, PyObject *obj, PyObject *value)
{
    PyGetSetDescrObject *descr = (PyGetSetDescrObject *)self;
    if (descr_setcheck((PyDescrObject *)descr, obj, value) < 0) {
        return -1;
    }
    if (descr->d_getset->set != NULL) {
        return descr_set_trampoline_call(
            descr->d_getset->set, obj, value,
            descr->d_getset->closure);
    }
    PyErr_Format(PyExc_AttributeError,
                 "attribute '%V' of '%.100s' objects is not writable",
                 descr_name((PyDescrObject *)descr), "?",
                 PyDescr_TYPE(descr)->tp_name);
    return -1;
}


/* Vectorcall functions for each of the PyMethodDescr calling conventions.
 *
 * First, common helpers
 */
static inline int
method_check_args(PyObject *func, PyObject *const *args, Py_ssize_t nargs, PyObject *kwnames)
{
    assert(!PyErr_Occurred());
    if (nargs < 1) {
        PyObject *funcstr = _PyObject_FunctionStr(func);
        if (funcstr != NULL) {
            PyErr_Format(PyExc_TypeError,
                         "unbound method %U needs an argument", funcstr);
            Py_DECREF(funcstr);
        }
        return -1;
    }
    PyObject *self = args[0];
    if (descr_check((PyDescrObject *)func, self) < 0) {
        return -1;
    }
    if (kwnames && PyTuple_GET_SIZE(kwnames)) {
        PyObject *funcstr = _PyObject_FunctionStr(func);
        if (funcstr != NULL) {
            PyErr_Format(PyExc_TypeError,
                         "%U takes no keyword arguments", funcstr);
            Py_DECREF(funcstr);
        }
        return -1;
    }
    return 0;
}

typedef void (*funcptr)(void);

static inline funcptr
method_enter_call(PyThreadState *tstate, PyObject *func)
{
    if (_Py_EnterRecursiveCallTstate(tstate, " while calling a Python object")) {
        return NULL;
    }
    return (funcptr)((PyMethodDescrObject *)func)->d_method->ml_meth;
}

/* Now the actual vectorcall functions */
static PyObject *
method_vectorcall_VARARGS(
    PyObject *func, PyObject *const *args, size_t nargsf, PyObject *kwnames)
{
    PyThreadState *tstate = _PyThreadState_GET();
    Py_ssize_t nargs = PyVectorcall_NARGS(nargsf);
    if (method_check_args(func, args, nargs, kwnames)) {
        return NULL;
    }
    PyObject *argstuple = _PyTuple_FromArray(args+1, nargs-1);
    if (argstuple == NULL) {
        return NULL;
    }
    PyCFunction meth = (PyCFunction)method_enter_call(tstate, func);
    if (meth == NULL) {
        Py_DECREF(argstuple);
        return NULL;
    }
    PyObject *result = _PyCFunction_TrampolineCall(
        meth, args[0], argstuple);
    Py_DECREF(argstuple);
    _Py_LeaveRecursiveCallTstate(tstate);
    return result;
}

static PyObject *
method_vectorcall_VARARGS_KEYWORDS(
    PyObject *func, PyObject *const *args, size_t nargsf, PyObject *kwnames)
{
    PyThreadState *tstate = _PyThreadState_GET();
    Py_ssize_t nargs = PyVectorcall_NARGS(nargsf);
    if (method_check_args(func, args, nargs, NULL)) {
        return NULL;
    }
    PyObject *argstuple = _PyTuple_FromArray(args+1, nargs-1);
    if (argstuple == NULL) {
        return NULL;
    }
    PyObject *result = NULL;
    /* Create a temporary dict for keyword arguments */
    PyObject *kwdict = NULL;
    if (kwnames != NULL && PyTuple_GET_SIZE(kwnames) > 0) {
        kwdict = _PyStack_AsDict(args + nargs, kwnames);
        if (kwdict == NULL) {
            goto exit;
        }
    }
    PyCFunctionWithKeywords meth = (PyCFunctionWithKeywords)
                                   method_enter_call(tstate, func);
    if (meth == NULL) {
        goto exit;
    }
    result = _PyCFunctionWithKeywords_TrampolineCall(
        meth, args[0], argstuple, kwdict);
    _Py_LeaveRecursiveCallTstate(tstate);
exit:
    Py_DECREF(argstuple);
    Py_XDECREF(kwdict);
    return result;
}

static PyObject *
method_vectorcall_FASTCALL_KEYWORDS_METHOD(
    PyObject *func, PyObject *const *args, size_t nargsf, PyObject *kwnames)
{
    PyThreadState *tstate = _PyThreadState_GET();
    Py_ssize_t nargs = PyVectorcall_NARGS(nargsf);
    if (method_check_args(func, args, nargs, NULL)) {
        return NULL;
    }
    PyCMethod meth = (PyCMethod) method_enter_call(tstate, func);
    if (meth == NULL) {
        return NULL;
    }
    PyObject *result = meth(args[0],
                            ((PyMethodDescrObject *)func)->d_common.d_type,
                            args+1, nargs-1, kwnames);
    _Py_LeaveRecursiveCall();
    return result;
}

static PyObject *
method_vectorcall_FASTCALL(
    PyObject *func, PyObject *const *args, size_t nargsf, PyObject *kwnames)
{
    PyThreadState *tstate = _PyThreadState_GET();
    Py_ssize_t nargs = PyVectorcall_NARGS(nargsf);
    if (method_check_args(func, args, nargs, kwnames)) {
        return NULL;
    }
    PyCFunctionFast meth = (PyCFunctionFast)
                            method_enter_call(tstate, func);
    if (meth == NULL) {
        return NULL;
    }
    PyObject *result = meth(args[0], args+1, nargs-1);
    _Py_LeaveRecursiveCallTstate(tstate);
    return result;
}

static PyObject *
method_vectorcall_FASTCALL_KEYWORDS(
    PyObject *func, PyObject *const *args, size_t nargsf, PyObject *kwnames)
{
    PyThreadState *tstate = _PyThreadState_GET();
    Py_ssize_t nargs = PyVectorcall_NARGS(nargsf);
    if (method_check_args(func, args, nargs, NULL)) {
        return NULL;
    }
    PyCFunctionFastWithKeywords meth = (PyCFunctionFastWithKeywords)
                                        method_enter_call(tstate, func);
    if (meth == NULL) {
        return NULL;
    }
    PyObject *result = meth(args[0], args+1, nargs-1, kwnames);
    _Py_LeaveRecursiveCallTstate(tstate);
    return result;
}

static PyObject *
method_vectorcall_NOARGS(
    PyObject *func, PyObject *const *args, size_t nargsf, PyObject *kwnames)
{
    PyThreadState *tstate = _PyThreadState_GET();
    Py_ssize_t nargs = PyVectorcall_NARGS(nargsf);
    if (method_check_args(func, args, nargs, kwnames)) {
        return NULL;
    }
    if (nargs != 1) {
        PyObject *funcstr = _PyObject_FunctionStr(func);
        if (funcstr != NULL) {
            PyErr_Format(PyExc_TypeError,
                "%U takes no arguments (%zd given)", funcstr, nargs-1);
            Py_DECREF(funcstr);
        }
        return NULL;
    }
    PyCFunction meth = (PyCFunction)method_enter_call(tstate, func);
    if (meth == NULL) {
        return NULL;
    }
    PyObject *result = _PyCFunction_TrampolineCall(meth, args[0], NULL);
    _Py_LeaveRecursiveCallTstate(tstate);
    return result;
}

static PyObject *
method_vectorcall_O(
    PyObject *func, PyObject *const *args, size_t nargsf, PyObject *kwnames)
{
    PyThreadState *tstate = _PyThreadState_GET();
    Py_ssize_t nargs = PyVectorcall_NARGS(nargsf);
    if (method_check_args(func, args, nargs, kwnames)) {
        return NULL;
    }
    if (nargs != 2) {
        PyObject *funcstr = _PyObject_FunctionStr(func);
        if (funcstr != NULL) {
            PyErr_Format(PyExc_TypeError,
                "%U takes exactly one argument (%zd given)",
                funcstr, nargs-1);
            Py_DECREF(funcstr);
        }
        return NULL;
    }
    PyCFunction meth = (PyCFunction)method_enter_call(tstate, func);
    if (meth == NULL) {
        return NULL;
    }
    PyObject *result = _PyCFunction_TrampolineCall(meth, args[0], args[1]);
    _Py_LeaveRecursiveCallTstate(tstate);
    return result;
}


/* Instances of classmethod_descriptor are unlikely to be called directly.
   For one, the analogous class "classmethod" (for Python classes) is not
   callable. Second, users are not likely to access a classmethod_descriptor
   directly, since it means pulling it from the class __dict__.

   This is just an excuse to say that this doesn't need to be optimized:
   we implement this simply by calling __get__ and then calling the result.
*/
static PyObject *
classmethoddescr_call(PyObject *_descr, PyObject *args,
                      PyObject *kwds)
{
    PyMethodDescrObject *descr = (PyMethodDescrObject *)_descr;
    Py_ssize_t argc = PyTuple_GET_SIZE(args);
    if (argc < 1) {
        PyErr_Format(PyExc_TypeError,
                     "descriptor '%V' of '%.100s' "
                     "object needs an argument",
                     descr_name((PyDescrObject *)descr), "?",
                     PyDescr_TYPE(descr)->tp_name);
        return NULL;
    }
    PyObject *self = PyTuple_GET_ITEM(args, 0);
    PyObject *bound = classmethod_get((PyObject *)descr, NULL, self);
    if (bound == NULL) {
        return NULL;
    }
    PyObject *res = PyObject_VectorcallDict(bound, _PyTuple_ITEMS(args)+1,
                                           argc-1, kwds);
    Py_DECREF(bound);
    return res;
}

Py_LOCAL_INLINE(PyObject *)
wrapperdescr_raw_call(PyWrapperDescrObject *descr, PyObject *self,
                      PyObject *args, PyObject *kwds)
{
    wrapperfunc wrapper = descr->d_base->wrapper;

    if (descr->d_base->flags & PyWrapperFlag_KEYWORDS) {
        wrapperfunc_kwds wk = (wrapperfunc_kwds)(void(*)(void))wrapper;
        return (*wk)(self, args, descr->d_wrapped, kwds);
    }

    if (kwds != NULL && (!PyDict_Check(kwds) || PyDict_GET_SIZE(kwds) != 0)) {
        PyErr_Format(PyExc_TypeError,
                     "wrapper %s() takes no keyword arguments",
                     descr->d_base->name);
        return NULL;
    }
    return (*wrapper)(self, args, descr->d_wrapped);
}

static PyObject *
wrapperdescr_call(PyObject *_descr, PyObject *args, PyObject *kwds)
{
    PyWrapperDescrObject *descr = (PyWrapperDescrObject *)_descr;
    Py_ssize_t argc;
    PyObject *self, *result;

    /* Make sure that the first argument is acceptable as 'self' */
    assert(PyTuple_Check(args));
    argc = PyTuple_GET_SIZE(args);
    if (argc < 1) {
        PyErr_Format(PyExc_TypeError,
                     "descriptor '%V' of '%.100s' "
                     "object needs an argument",
                     descr_name((PyDescrObject *)descr), "?",
                     PyDescr_TYPE(descr)->tp_name);
        return NULL;
    }
    self = PyTuple_GET_ITEM(args, 0);
    if (!_PyObject_RealIsSubclass((PyObject *)Py_TYPE(self),
                                  (PyObject *)PyDescr_TYPE(descr))) {
        PyErr_Format(PyExc_TypeError,
                     "descriptor '%V' "
                     "requires a '%.100s' object "
                     "but received a '%.100s'",
                     descr_name((PyDescrObject *)descr), "?",
                     PyDescr_TYPE(descr)->tp_name,
                     Py_TYPE(self)->tp_name);
        return NULL;
    }

    args = PyTuple_GetSlice(args, 1, argc);
    if (args == NULL) {
        return NULL;
    }
    result = wrapperdescr_raw_call(descr, self, args, kwds);
    Py_DECREF(args);
    return result;
}


static PyObject *
method_get_doc(PyObject *_descr, void *closure)
{
    PyMethodDescrObject *descr = (PyMethodDescrObject *)_descr;
    return _PyType_GetDocFromInternalDoc(descr->d_method->ml_name, descr->d_method->ml_doc);
}

static PyObject *
method_get_text_signature(PyObject *_descr, void *closure)
{
    PyMethodDescrObject *descr = (PyMethodDescrObject *)_descr;
    return _PyType_GetTextSignatureFromInternalDoc(descr->d_method->ml_name,
                                                   descr->d_method->ml_doc,
                                                   descr->d_method->ml_flags);
}

static PyObject *
calculate_qualname(PyDescrObject *descr)
{
    PyObject *type_qualname, *res;

    if (descr->d_name == NULL || !PyUnicode_Check(descr->d_name)) {
        PyErr_SetString(PyExc_TypeError,
                        "<descriptor>.__name__ is not a unicode object");
        return NULL;
    }

    type_qualname = PyObject_GetAttr(
            (PyObject *)descr->d_type, &_Py_ID(__qualname__));
    if (type_qualname == NULL)
        return NULL;

    if (!PyUnicode_Check(type_qualname)) {
        PyErr_SetString(PyExc_TypeError, "<descriptor>.__objclass__."
                        "__qualname__ is not a unicode object");
        Py_XDECREF(type_qualname);
        return NULL;
    }

    res = PyUnicode_FromFormat("%S.%S", type_qualname, descr->d_name);
    Py_DECREF(type_qualname);
    return res;
}

static PyObject *
descr_get_qualname(PyObject *self, void *Py_UNUSED(ignored))
{
    PyDescrObject *descr = (PyDescrObject *)self;
    if (descr->d_qualname == NULL)
        descr->d_qualname = calculate_qualname(descr);
    return Py_XNewRef(descr->d_qualname);
}

static PyObject *
descr_reduce(PyObject *self, PyObject *Py_UNUSED(ignored))
{
    PyDescrObject *descr = (PyDescrObject *)self;
    return Py_BuildValue("N(OO)", _PyEval_GetBuiltin(&_Py_ID(getattr)),
                         PyDescr_TYPE(descr), PyDescr_NAME(descr));
}

static PyMethodDef descr_methods[] = {
    {"__reduce__", descr_reduce, METH_NOARGS, NULL},
    {NULL, NULL}
};

static PyMemberDef descr_members[] = {
    {"__objclass__", _Py_T_OBJECT, offsetof(PyDescrObject, d_type), Py_READONLY},
    {"__name__", _Py_T_OBJECT, offsetof(PyDescrObject, d_name), Py_READONLY},
    {0}
};

static PyGetSetDef method_getset[] = {
    {"__doc__", method_get_doc},
    {"__qualname__", descr_get_qualname},
    {"__text_signature__", method_get_text_signature},
    {0}
};

static PyObject *
member_get_doc(PyObject *_descr, void *closure)
{
    PyMemberDescrObject *descr = (PyMemberDescrObject *)_descr;
    if (descr->d_member->doc == NULL) {
        Py_RETURN_NONE;
    }
    return PyUnicode_FromString(descr->d_member->doc);
}

static PyGetSetDef member_getset[] = {
    {"__doc__", member_get_doc},
    {"__qualname__", descr_get_qualname},
    {0}
};

static PyObject *
getset_get_doc(PyObject *self, void *closure)
{
    PyGetSetDescrObject *descr = (PyGetSetDescrObject *)self;
    if (descr->d_getset->doc == NULL) {
        Py_RETURN_NONE;
    }
    return PyUnicode_FromString(descr->d_getset->doc);
}

static PyGetSetDef getset_getset[] = {
    {"__doc__", getset_get_doc},
    {"__qualname__", descr_get_qualname},
    {0}
};

static PyObject *
wrapperdescr_get_doc(PyObject *self, void *closure)
{
    PyWrapperDescrObject *descr = (PyWrapperDescrObject *)self;
    return _PyType_GetDocFromInternalDoc(descr->d_base->name, descr->d_base->doc);
}

static PyObject *
wrapperdescr_get_text_signature(PyObject *self, void *closure)
{
    PyWrapperDescrObject *descr = (PyWrapperDescrObject *)self;
    return _PyType_GetTextSignatureFromInternalDoc(descr->d_base->name,
                                                   descr->d_base->doc, 0);
}

static PyGetSetDef wrapperdescr_getset[] = {
    {"__doc__", wrapperdescr_get_doc},
    {"__qualname__", descr_get_qualname},
    {"__text_signature__", wrapperdescr_get_text_signature},
    {0}
};

static int
descr_traverse(PyObject *self, visitproc visit, void *arg)
{
    PyDescrObject *descr = (PyDescrObject *)self;
    Py_VISIT(descr->d_type);
    return 0;
}

PyTypeObject PyMethodDescr_Type = {
    PyVarObject_HEAD_INIT(&PyType_Type, 0)
    "method_descriptor",
    sizeof(PyMethodDescrObject),
    0,
    descr_dealloc,                              /* tp_dealloc */
    offsetof(PyMethodDescrObject, vectorcall),  /* tp_vectorcall_offset */
    0,                                          /* tp_getattr */
    0,                                          /* tp_setattr */
    0,                                          /* tp_as_async */
    method_repr,                                /* tp_repr */
    0,                                          /* tp_as_number */
    0,                                          /* tp_as_sequence */
    0,                                          /* tp_as_mapping */
    0,                                          /* tp_hash */
    PyVectorcall_Call,                          /* tp_call */
    0,                                          /* tp_str */
    PyObject_GenericGetAttr,                    /* tp_getattro */
    0,                                          /* tp_setattro */
    0,                                          /* tp_as_buffer */
    Py_TPFLAGS_DEFAULT | Py_TPFLAGS_HAVE_GC |
    Py_TPFLAGS_HAVE_VECTORCALL |
    Py_TPFLAGS_METHOD_DESCRIPTOR,               /* tp_flags */
    0,                                          /* tp_doc */
    descr_traverse,                             /* tp_traverse */
    0,                                          /* tp_clear */
    0,                                          /* tp_richcompare */
    0,                                          /* tp_weaklistoffset */
    0,                                          /* tp_iter */
    0,                                          /* tp_iternext */
    descr_methods,                              /* tp_methods */
    descr_members,                              /* tp_members */
    method_getset,                              /* tp_getset */
    0,                                          /* tp_base */
    0,                                          /* tp_dict */
    method_get,                                 /* tp_descr_get */
    0,                                          /* tp_descr_set */
};

/* This is for METH_CLASS in C, not for "f = classmethod(f)" in Python! */
PyTypeObject PyClassMethodDescr_Type = {
    PyVarObject_HEAD_INIT(&PyType_Type, 0)
    "classmethod_descriptor",
    sizeof(PyMethodDescrObject),
    0,
    descr_dealloc,                              /* tp_dealloc */
    0,                                          /* tp_vectorcall_offset */
    0,                                          /* tp_getattr */
    0,                                          /* tp_setattr */
    0,                                          /* tp_as_async */
    method_repr,                                /* tp_repr */
    0,                                          /* tp_as_number */
    0,                                          /* tp_as_sequence */
    0,                                          /* tp_as_mapping */
    0,                                          /* tp_hash */
    classmethoddescr_call,                      /* tp_call */
    0,                                          /* tp_str */
    PyObject_GenericGetAttr,                    /* tp_getattro */
    0,                                          /* tp_setattro */
    0,                                          /* tp_as_buffer */
    Py_TPFLAGS_DEFAULT | Py_TPFLAGS_HAVE_GC, /* tp_flags */
    0,                                          /* tp_doc */
    descr_traverse,                             /* tp_traverse */
    0,                                          /* tp_clear */
    0,                                          /* tp_richcompare */
    0,                                          /* tp_weaklistoffset */
    0,                                          /* tp_iter */
    0,                                          /* tp_iternext */
    0,                                          /* tp_methods */
    descr_members,                              /* tp_members */
    method_getset,                              /* tp_getset */
    0,                                          /* tp_base */
    0,                                          /* tp_dict */
    classmethod_get,                            /* tp_descr_get */
    0,                                          /* tp_descr_set */
};

PyTypeObject PyMemberDescr_Type = {
    PyVarObject_HEAD_INIT(&PyType_Type, 0)
    "member_descriptor",
    sizeof(PyMemberDescrObject),
    0,
    descr_dealloc,                              /* tp_dealloc */
    0,                                          /* tp_vectorcall_offset */
    0,                                          /* tp_getattr */
    0,                                          /* tp_setattr */
    0,                                          /* tp_as_async */
    member_repr,                                /* tp_repr */
    0,                                          /* tp_as_number */
    0,                                          /* tp_as_sequence */
    0,                                          /* tp_as_mapping */
    0,                                          /* tp_hash */
    0,                                          /* tp_call */
    0,                                          /* tp_str */
    PyObject_GenericGetAttr,                    /* tp_getattro */
    0,                                          /* tp_setattro */
    0,                                          /* tp_as_buffer */
    Py_TPFLAGS_DEFAULT | Py_TPFLAGS_HAVE_GC, /* tp_flags */
    0,                                          /* tp_doc */
    descr_traverse,                             /* tp_traverse */
    0,                                          /* tp_clear */
    0,                                          /* tp_richcompare */
    0,                                          /* tp_weaklistoffset */
    0,                                          /* tp_iter */
    0,                                          /* tp_iternext */
    descr_methods,                              /* tp_methods */
    descr_members,                              /* tp_members */
    member_getset,                              /* tp_getset */
    0,                                          /* tp_base */
    0,                                          /* tp_dict */
    member_get,                                 /* tp_descr_get */
    member_set,                                 /* tp_descr_set */
};

PyTypeObject PyGetSetDescr_Type = {
    PyVarObject_HEAD_INIT(&PyType_Type, 0)
    "getset_descriptor",
    sizeof(PyGetSetDescrObject),
    0,
    descr_dealloc,                              /* tp_dealloc */
    0,                                          /* tp_vectorcall_offset */
    0,                                          /* tp_getattr */
    0,                                          /* tp_setattr */
    0,                                          /* tp_as_async */
    getset_repr,                                /* tp_repr */
    0,                                          /* tp_as_number */
    0,                                          /* tp_as_sequence */
    0,                                          /* tp_as_mapping */
    0,                                          /* tp_hash */
    0,                                          /* tp_call */
    0,                                          /* tp_str */
    PyObject_GenericGetAttr,                    /* tp_getattro */
    0,                                          /* tp_setattro */
    0,                                          /* tp_as_buffer */
    Py_TPFLAGS_DEFAULT | Py_TPFLAGS_HAVE_GC, /* tp_flags */
    0,                                          /* tp_doc */
    descr_traverse,                             /* tp_traverse */
    0,                                          /* tp_clear */
    0,                                          /* tp_richcompare */
    0,                                          /* tp_weaklistoffset */
    0,                                          /* tp_iter */
    0,                                          /* tp_iternext */
    0,                                          /* tp_methods */
    descr_members,                              /* tp_members */
    getset_getset,                              /* tp_getset */
    0,                                          /* tp_base */
    0,                                          /* tp_dict */
    getset_get,                                 /* tp_descr_get */
    getset_set,                                 /* tp_descr_set */
};

PyTypeObject PyWrapperDescr_Type = {
    PyVarObject_HEAD_INIT(&PyType_Type, 0)
    "wrapper_descriptor",
    sizeof(PyWrapperDescrObject),
    0,
    descr_dealloc,                              /* tp_dealloc */
    0,                                          /* tp_vectorcall_offset */
    0,                                          /* tp_getattr */
    0,                                          /* tp_setattr */
    0,                                          /* tp_as_async */
    wrapperdescr_repr,                          /* tp_repr */
    0,                                          /* tp_as_number */
    0,                                          /* tp_as_sequence */
    0,                                          /* tp_as_mapping */
    0,                                          /* tp_hash */
    wrapperdescr_call,                          /* tp_call */
    0,                                          /* tp_str */
    PyObject_GenericGetAttr,                    /* tp_getattro */
    0,                                          /* tp_setattro */
    0,                                          /* tp_as_buffer */
    Py_TPFLAGS_DEFAULT | Py_TPFLAGS_HAVE_GC |
    Py_TPFLAGS_METHOD_DESCRIPTOR,               /* tp_flags */
    0,                                          /* tp_doc */
    descr_traverse,                             /* tp_traverse */
    0,                                          /* tp_clear */
    0,                                          /* tp_richcompare */
    0,                                          /* tp_weaklistoffset */
    0,                                          /* tp_iter */
    0,                                          /* tp_iternext */
    descr_methods,                              /* tp_methods */
    descr_members,                              /* tp_members */
    wrapperdescr_getset,                        /* tp_getset */
    0,                                          /* tp_base */
    0,                                          /* tp_dict */
    wrapperdescr_get,                           /* tp_descr_get */
    0,                                          /* tp_descr_set */
};

static PyDescrObject *
descr_new(PyTypeObject *descrtype, PyTypeObject *type, const char *name)
{
    PyDescrObject *descr;

    descr = (PyDescrObject *)PyType_GenericAlloc(descrtype, 0);
    if (descr != NULL) {
        descr->d_type = (PyTypeObject*)Py_XNewRef(type);
        descr->d_name = PyUnicode_InternFromString(name);
        if (descr->d_name == NULL) {
            Py_SETREF(descr, NULL);
        }
        else {
            descr->d_qualname = NULL;
        }
    }
    return descr;
}

PyObject *
PyDescr_NewMethod(PyTypeObject *type, PyMethodDef *method)
{
    /* Figure out correct vectorcall function to use */
    vectorcallfunc vectorcall;
    switch (method->ml_flags & (METH_VARARGS | METH_FASTCALL | METH_NOARGS |
                                METH_O | METH_KEYWORDS | METH_METHOD))
    {
        case METH_VARARGS:
            vectorcall = method_vectorcall_VARARGS;
            break;
        case METH_VARARGS | METH_KEYWORDS:
            vectorcall = method_vectorcall_VARARGS_KEYWORDS;
            break;
        case METH_FASTCALL:
            vectorcall = method_vectorcall_FASTCALL;
            break;
        case METH_FASTCALL | METH_KEYWORDS:
            vectorcall = method_vectorcall_FASTCALL_KEYWORDS;
            break;
        case METH_NOARGS:
            vectorcall = method_vectorcall_NOARGS;
            break;
        case METH_O:
            vectorcall = method_vectorcall_O;
            break;
        case METH_METHOD | METH_FASTCALL | METH_KEYWORDS:
            vectorcall = method_vectorcall_FASTCALL_KEYWORDS_METHOD;
            break;
        default:
            PyErr_Format(PyExc_SystemError,
                         "%s() method: bad call flags", method->ml_name);
            return NULL;
    }

    PyMethodDescrObject *descr;

    descr = (PyMethodDescrObject *)descr_new(&PyMethodDescr_Type,
                                             type, method->ml_name);
    if (descr != NULL) {
        descr->d_method = method;
        descr->vectorcall = vectorcall;
    }
    return (PyObject *)descr;
}

PyObject *
PyDescr_NewClassMethod(PyTypeObject *type, PyMethodDef *method)
{
    PyMethodDescrObject *descr;

    descr = (PyMethodDescrObject *)descr_new(&PyClassMethodDescr_Type,
                                             type, method->ml_name);
    if (descr != NULL)
        descr->d_method = method;
    return (PyObject *)descr;
}

PyObject *
PyDescr_NewMember(PyTypeObject *type, PyMemberDef *member)
{
    PyMemberDescrObject *descr;

    if (member->flags & Py_RELATIVE_OFFSET) {
        PyErr_SetString(
            PyExc_SystemError,
            "PyDescr_NewMember used with Py_RELATIVE_OFFSET");
        return NULL;
    }
    descr = (PyMemberDescrObject *)descr_new(&PyMemberDescr_Type,
                                             type, member->name);
    if (descr != NULL)
        descr->d_member = member;
    return (PyObject *)descr;
}

PyObject *
PyDescr_NewGetSet(PyTypeObject *type, PyGetSetDef *getset)
{
    PyGetSetDescrObject *descr;

    descr = (PyGetSetDescrObject *)descr_new(&PyGetSetDescr_Type,
                                             type, getset->name);
    if (descr != NULL)
        descr->d_getset = getset;
    return (PyObject *)descr;
}

PyObject *
PyDescr_NewWrapper(PyTypeObject *type, struct wrapperbase *base, void *wrapped)
{
    PyWrapperDescrObject *descr;

    descr = (PyWrapperDescrObject *)descr_new(&PyWrapperDescr_Type,
                                             type, base->name);
    if (descr != NULL) {
        descr->d_base = base;
        descr->d_wrapped = wrapped;
    }
    return (PyObject *)descr;
}

int
PyDescr_IsData(PyObject *ob)
{
    return Py_TYPE(ob)->tp_descr_set != NULL;
}

/* --- mappingproxy: read-only proxy for mappings --- */

/* This has no reason to be in this file except that adding new files is a
   bit of a pain */

typedef struct {
    PyObject_HEAD
    PyObject *mapping;
} mappingproxyobject;

static Py_ssize_t
mappingproxy_len(PyObject *self)
{
    mappingproxyobject *pp = (mappingproxyobject *)self;
    return PyObject_Size(pp->mapping);
}

static PyObject *
mappingproxy_getitem(PyObject *self, PyObject *key)
{
    mappingproxyobject *pp = (mappingproxyobject *)self;
    return PyObject_GetItem(pp->mapping, key);
}

static PyMappingMethods mappingproxy_as_mapping = {
    mappingproxy_len,                           /* mp_length */
    mappingproxy_getitem,                       /* mp_subscript */
    0,                                          /* mp_ass_subscript */
};

static PyObject *
mappingproxy_or(PyObject *left, PyObject *right)
{
    if (PyObject_TypeCheck(left, &PyDictProxy_Type)) {
        left = ((mappingproxyobject*)left)->mapping;
    }
    if (PyObject_TypeCheck(right, &PyDictProxy_Type)) {
        right = ((mappingproxyobject*)right)->mapping;
    }
    return PyNumber_Or(left, right);
}

static PyObject *
mappingproxy_ior(PyObject *self, PyObject *Py_UNUSED(other))
{
    return PyErr_Format(PyExc_TypeError,
        "'|=' is not supported by %s; use '|' instead", Py_TYPE(self)->tp_name);
}

static PyNumberMethods mappingproxy_as_number = {
    .nb_or = mappingproxy_or,
    .nb_inplace_or = mappingproxy_ior,
};

static int
mappingproxy_contains(PyObject *self, PyObject *key)
{
    mappingproxyobject *pp = (mappingproxyobject *)self;
    if (PyDict_CheckExact(pp->mapping))
        return PyDict_Contains(pp->mapping, key);
    else
        return PySequence_Contains(pp->mapping, key);
}

static PySequenceMethods mappingproxy_as_sequence = {
    0,                                          /* sq_length */
    0,                                          /* sq_concat */
    0,                                          /* sq_repeat */
    0,                                          /* sq_item */
    0,                                          /* sq_slice */
    0,                                          /* sq_ass_item */
    0,                                          /* sq_ass_slice */
    mappingproxy_contains,                      /* sq_contains */
    0,                                          /* sq_inplace_concat */
    0,                                          /* sq_inplace_repeat */
};

static PyObject *
mappingproxy_get(PyObject *self, PyObject *const *args, Py_ssize_t nargs)
{
    mappingproxyobject *pp = (mappingproxyobject *)self;
    /* newargs: mapping, key, default=None */
    PyObject *newargs[3];
    newargs[0] = pp->mapping;
    newargs[2] = Py_None;

    if (!_PyArg_UnpackStack(args, nargs, "get", 1, 2,
                            &newargs[1], &newargs[2]))
    {
        return NULL;
    }
    return PyObject_VectorcallMethod(&_Py_ID(get), newargs,
                                     3 | PY_VECTORCALL_ARGUMENTS_OFFSET,
                                     NULL);
}

static PyObject *
mappingproxy_keys(PyObject *self, PyObject *Py_UNUSED(ignored))
{
    mappingproxyobject *pp = (mappingproxyobject *)self;
    return PyObject_CallMethodNoArgs(pp->mapping, &_Py_ID(keys));
}

static PyObject *
mappingproxy_values(PyObject *self, PyObject *Py_UNUSED(ignored))
{
    mappingproxyobject *pp = (mappingproxyobject *)self;
    return PyObject_CallMethodNoArgs(pp->mapping, &_Py_ID(values));
}

static PyObject *
mappingproxy_items(PyObject *self, PyObject *Py_UNUSED(ignored))
{
    mappingproxyobject *pp = (mappingproxyobject *)self;
    return PyObject_CallMethodNoArgs(pp->mapping, &_Py_ID(items));
}

static PyObject *
mappingproxy_copy(PyObject *self, PyObject *Py_UNUSED(ignored))
{
    mappingproxyobject *pp = (mappingproxyobject *)self;
    return PyObject_CallMethodNoArgs(pp->mapping, &_Py_ID(copy));
}

static PyObject *
mappingproxy_reversed(PyObject *self, PyObject *Py_UNUSED(ignored))
{
    mappingproxyobject *pp = (mappingproxyobject *)self;
    return PyObject_CallMethodNoArgs(pp->mapping, &_Py_ID(__reversed__));
}

/* WARNING: mappingproxy methods must not give access
            to the underlying mapping */

static PyMethodDef mappingproxy_methods[] = {
    {"get",       _PyCFunction_CAST(mappingproxy_get), METH_FASTCALL,
<<<<<<< HEAD
     PyDoc_STR("get(self, key, default=None, /)\n--\n\n"
=======
     PyDoc_STR("get($self, key, default=None, /)\n--\n\n"
>>>>>>> c50cb6dd
        "Return the value for key if key is in the mapping, else default.")},
    {"keys",      mappingproxy_keys,       METH_NOARGS,
     PyDoc_STR("D.keys() -> a set-like object providing a view on D's keys")},
    {"values",    mappingproxy_values,     METH_NOARGS,
     PyDoc_STR("D.values() -> an object providing a view on D's values")},
    {"items",     mappingproxy_items,      METH_NOARGS,
     PyDoc_STR("D.items() -> a set-like object providing a view on D's items")},
    {"copy",      mappingproxy_copy,       METH_NOARGS,
     PyDoc_STR("D.copy() -> a shallow copy of D")},
    {"__class_getitem__", Py_GenericAlias, METH_O|METH_CLASS,
     PyDoc_STR("See PEP 585")},
    {"__reversed__", mappingproxy_reversed, METH_NOARGS,
     PyDoc_STR("D.__reversed__() -> reverse iterator")},
    {0}
};

static void
mappingproxy_dealloc(PyObject *self)
{
    mappingproxyobject *pp = (mappingproxyobject *)self;
    _PyObject_GC_UNTRACK(pp);
    Py_DECREF(pp->mapping);
    PyObject_GC_Del(pp);
}

static PyObject *
mappingproxy_getiter(PyObject *self)
{
    mappingproxyobject *pp = (mappingproxyobject *)self;
    return PyObject_GetIter(pp->mapping);
}

static Py_hash_t
mappingproxy_hash(PyObject *self)
{
    mappingproxyobject *pp = (mappingproxyobject *)self;
    return PyObject_Hash(pp->mapping);
}

static PyObject *
mappingproxy_str(PyObject *self)
{
    mappingproxyobject *pp = (mappingproxyobject *)self;
    return PyObject_Str(pp->mapping);
}

static PyObject *
mappingproxy_repr(PyObject *self)
{
    mappingproxyobject *pp = (mappingproxyobject *)self;
    return PyUnicode_FromFormat("mappingproxy(%R)", pp->mapping);
}

static int
mappingproxy_traverse(PyObject *self, visitproc visit, void *arg)
{
    mappingproxyobject *pp = (mappingproxyobject *)self;
    Py_VISIT(pp->mapping);
    return 0;
}

static PyObject *
mappingproxy_richcompare(PyObject *self, PyObject *w, int op)
{
    mappingproxyobject *v = (mappingproxyobject *)self;
    return PyObject_RichCompare(v->mapping, w, op);
}

static int
mappingproxy_check_mapping(PyObject *mapping)
{
    if (!PyMapping_Check(mapping)
        || PyList_Check(mapping)
        || PyTuple_Check(mapping)) {
        PyErr_Format(PyExc_TypeError,
                    "mappingproxy() argument must be a mapping, not %s",
                    Py_TYPE(mapping)->tp_name);
        return -1;
    }
    return 0;
}

/*[clinic input]
@classmethod
mappingproxy.__new__ as mappingproxy_new

    mapping: object

Read-only proxy of a mapping.
[clinic start generated code]*/

static PyObject *
mappingproxy_new_impl(PyTypeObject *type, PyObject *mapping)
/*[clinic end generated code: output=65f27f02d5b68fa7 input=c156df096ef7590c]*/
{
    mappingproxyobject *mappingproxy;

    if (mappingproxy_check_mapping(mapping) == -1)
        return NULL;

    mappingproxy = PyObject_GC_New(mappingproxyobject, &PyDictProxy_Type);
    if (mappingproxy == NULL)
        return NULL;
    mappingproxy->mapping = Py_NewRef(mapping);
    _PyObject_GC_TRACK(mappingproxy);
    return (PyObject *)mappingproxy;
}

PyObject *
PyDictProxy_New(PyObject *mapping)
{
    mappingproxyobject *pp;

    if (mappingproxy_check_mapping(mapping) == -1)
        return NULL;

    pp = PyObject_GC_New(mappingproxyobject, &PyDictProxy_Type);
    if (pp != NULL) {
        pp->mapping = Py_NewRef(mapping);
        _PyObject_GC_TRACK(pp);
    }
    return (PyObject *)pp;
}


/* --- Wrapper object for "slot" methods --- */

/* This has no reason to be in this file except that adding new files is a
   bit of a pain */

typedef struct {
    PyObject_HEAD
    PyWrapperDescrObject *descr;
    PyObject *self;
} wrapperobject;

#define Wrapper_Check(v) Py_IS_TYPE(v, &_PyMethodWrapper_Type)

static void
wrapper_dealloc(PyObject *self)
{
    wrapperobject *wp = (wrapperobject *)self;
    PyObject_GC_UnTrack(wp);
    Py_TRASHCAN_BEGIN(wp, wrapper_dealloc)
    Py_XDECREF(wp->descr);
    Py_XDECREF(wp->self);
    PyObject_GC_Del(wp);
    Py_TRASHCAN_END
}

static PyObject *
wrapper_richcompare(PyObject *a, PyObject *b, int op)
{
    wrapperobject *wa, *wb;
    int eq;

    assert(a != NULL && b != NULL);

    /* both arguments should be wrapperobjects */
    if ((op != Py_EQ && op != Py_NE)
        || !Wrapper_Check(a) || !Wrapper_Check(b))
    {
        Py_RETURN_NOTIMPLEMENTED;
    }

    wa = (wrapperobject *)a;
    wb = (wrapperobject *)b;
    eq = (wa->descr == wb->descr && wa->self == wb->self);
    if (eq == (op == Py_EQ)) {
        Py_RETURN_TRUE;
    }
    else {
        Py_RETURN_FALSE;
    }
}

static Py_hash_t
wrapper_hash(PyObject *self)
{
    wrapperobject *wp = (wrapperobject *)self;
    Py_hash_t x, y;
    x = PyObject_GenericHash(wp->self);
    y = _Py_HashPointer(wp->descr);
    x = x ^ y;
    if (x == -1)
        x = -2;
    return x;
}

static PyObject *
wrapper_repr(PyObject *self)
{
    wrapperobject *wp = (wrapperobject *)self;
    return PyUnicode_FromFormat("<method-wrapper '%s' of %s object at %p>",
                               wp->descr->d_base->name,
                               Py_TYPE(wp->self)->tp_name,
                               wp->self);
}

static PyObject *
wrapper_reduce(PyObject *self, PyObject *Py_UNUSED(ignored))
{
    wrapperobject *wp = (wrapperobject *)self;
    return Py_BuildValue("N(OO)", _PyEval_GetBuiltin(&_Py_ID(getattr)),
                         wp->self, PyDescr_NAME(wp->descr));
}

static PyMethodDef wrapper_methods[] = {
    {"__reduce__", wrapper_reduce, METH_NOARGS, NULL},
    {NULL, NULL}
};

static PyMemberDef wrapper_members[] = {
    {"__self__", _Py_T_OBJECT, offsetof(wrapperobject, self), Py_READONLY},
    {0}
};

static PyObject *
wrapper_objclass(PyObject *wp, void *Py_UNUSED(ignored))
{
    PyObject *c = (PyObject *)PyDescr_TYPE(((wrapperobject *)wp)->descr);

    return Py_NewRef(c);
}

static PyObject *
wrapper_name(PyObject *wp, void *Py_UNUSED(ignored))
{
    const char *s = ((wrapperobject *)wp)->descr->d_base->name;

    return PyUnicode_FromString(s);
}

static PyObject *
wrapper_doc(PyObject *self, void *Py_UNUSED(ignored))
{
    wrapperobject *wp = (wrapperobject *)self;
    return _PyType_GetDocFromInternalDoc(wp->descr->d_base->name, wp->descr->d_base->doc);
}

static PyObject *
wrapper_text_signature(PyObject *self, void *Py_UNUSED(ignored))
{
    wrapperobject *wp = (wrapperobject *)self;
    return _PyType_GetTextSignatureFromInternalDoc(wp->descr->d_base->name,
                                                   wp->descr->d_base->doc, 0);
}

static PyObject *
wrapper_qualname(PyObject *self, void *Py_UNUSED(ignored))
{
    wrapperobject *wp = (wrapperobject *)self;
    return descr_get_qualname((PyObject *)wp->descr, NULL);
}

static PyGetSetDef wrapper_getsets[] = {
    {"__objclass__", wrapper_objclass},
    {"__name__", wrapper_name},
    {"__qualname__", wrapper_qualname},
    {"__doc__", wrapper_doc},
    {"__text_signature__", wrapper_text_signature},
    {0}
};

static PyObject *
wrapper_call(PyObject *self, PyObject *args, PyObject *kwds)
{
    wrapperobject *wp = (wrapperobject *)self;
    return wrapperdescr_raw_call(wp->descr, wp->self, args, kwds);
}

static int
wrapper_traverse(PyObject *self, visitproc visit, void *arg)
{
    wrapperobject *wp = (wrapperobject *)self;
    Py_VISIT(wp->descr);
    Py_VISIT(wp->self);
    return 0;
}

PyTypeObject _PyMethodWrapper_Type = {
    PyVarObject_HEAD_INIT(&PyType_Type, 0)
    "method-wrapper",                           /* tp_name */
    sizeof(wrapperobject),                      /* tp_basicsize */
    0,                                          /* tp_itemsize */
    /* methods */
    wrapper_dealloc,                            /* tp_dealloc */
    0,                                          /* tp_vectorcall_offset */
    0,                                          /* tp_getattr */
    0,                                          /* tp_setattr */
    0,                                          /* tp_as_async */
    wrapper_repr,                               /* tp_repr */
    0,                                          /* tp_as_number */
    0,                                          /* tp_as_sequence */
    0,                                          /* tp_as_mapping */
    wrapper_hash,                               /* tp_hash */
    wrapper_call,                               /* tp_call */
    0,                                          /* tp_str */
    PyObject_GenericGetAttr,                    /* tp_getattro */
    0,                                          /* tp_setattro */
    0,                                          /* tp_as_buffer */
    Py_TPFLAGS_DEFAULT | Py_TPFLAGS_HAVE_GC, /* tp_flags */
    0,                                          /* tp_doc */
    wrapper_traverse,                           /* tp_traverse */
    0,                                          /* tp_clear */
    wrapper_richcompare,                        /* tp_richcompare */
    0,                                          /* tp_weaklistoffset */
    0,                                          /* tp_iter */
    0,                                          /* tp_iternext */
    wrapper_methods,                            /* tp_methods */
    wrapper_members,                            /* tp_members */
    wrapper_getsets,                            /* tp_getset */
    0,                                          /* tp_base */
    0,                                          /* tp_dict */
    0,                                          /* tp_descr_get */
    0,                                          /* tp_descr_set */
};

PyObject *
PyWrapper_New(PyObject *d, PyObject *self)
{
    wrapperobject *wp;
    PyWrapperDescrObject *descr;

    assert(PyObject_TypeCheck(d, &PyWrapperDescr_Type));
    descr = (PyWrapperDescrObject *)d;
    assert(_PyObject_RealIsSubclass((PyObject *)Py_TYPE(self),
                                    (PyObject *)PyDescr_TYPE(descr)));

    wp = PyObject_GC_New(wrapperobject, &_PyMethodWrapper_Type);
    if (wp != NULL) {
        wp->descr = (PyWrapperDescrObject*)Py_NewRef(descr);
        wp->self = Py_NewRef(self);
        _PyObject_GC_TRACK(wp);
    }
    return (PyObject *)wp;
}


/* A built-in 'property' type */

/*
class property(object):

    def __init__(self, fget=None, fset=None, fdel=None, doc=None):
        if doc is None and fget is not None and hasattr(fget, "__doc__"):
            doc = fget.__doc__
        self.__get = fget
        self.__set = fset
        self.__del = fdel
        try:
            self.__doc__ = doc
        except AttributeError:  # read-only or dict-less class
            pass
        self.__name = None

    def __set_name__(self, owner, name):
        self.__name = name

    @property
    def __name__(self):
        return self.__name if self.__name is not None else self.fget.__name__

    @__name__.setter
    def __name__(self, value):
        self.__name = value

    def __get__(self, inst, type=None):
        if inst is None:
            return self
        if self.__get is None:
            raise AttributeError("property has no getter")
        return self.__get(inst)

    def __set__(self, inst, value):
        if self.__set is None:
            raise AttributeError("property has no setter")
        return self.__set(inst, value)

    def __delete__(self, inst):
        if self.__del is None:
            raise AttributeError("property has no deleter")
        return self.__del(inst)

*/

static PyObject * property_copy(PyObject *, PyObject *, PyObject *,
                                  PyObject *);

static PyMemberDef property_members[] = {
    {"fget", _Py_T_OBJECT, offsetof(propertyobject, prop_get), Py_READONLY},
    {"fset", _Py_T_OBJECT, offsetof(propertyobject, prop_set), Py_READONLY},
    {"fdel", _Py_T_OBJECT, offsetof(propertyobject, prop_del), Py_READONLY},
    {"__doc__",  _Py_T_OBJECT, offsetof(propertyobject, prop_doc), 0},
    {0}
};


PyDoc_STRVAR(getter_doc,
             "Descriptor to obtain a copy of the property with a different getter.");

static PyObject *
property_getter(PyObject *self, PyObject *getter)
{
    return property_copy(self, getter, NULL, NULL);
}


PyDoc_STRVAR(setter_doc,
             "Descriptor to obtain a copy of the property with a different setter.");

static PyObject *
property_setter(PyObject *self, PyObject *setter)
{
    return property_copy(self, NULL, setter, NULL);
}


PyDoc_STRVAR(deleter_doc,
             "Descriptor to obtain a copy of the property with a different deleter.");

static PyObject *
property_deleter(PyObject *self, PyObject *deleter)
{
    return property_copy(self, NULL, NULL, deleter);
}


PyDoc_STRVAR(set_name_doc,
             "__set_name__($self, owner, name, /)\n"
             "--\n"
             "\n"
             "Method to set name of a property.");

static PyObject *
property_set_name(PyObject *self, PyObject *args) {
    if (PyTuple_GET_SIZE(args) != 2) {
        PyErr_Format(
                PyExc_TypeError,
                "__set_name__() takes 2 positional arguments but %d were given",
                PyTuple_GET_SIZE(args));
        return NULL;
    }

    propertyobject *prop = (propertyobject *)self;
    PyObject *name = PyTuple_GET_ITEM(args, 1);

    Py_XSETREF(prop->prop_name, Py_XNewRef(name));

    Py_RETURN_NONE;
}

static PyMethodDef property_methods[] = {
    {"getter", property_getter, METH_O, getter_doc},
    {"setter", property_setter, METH_O, setter_doc},
    {"deleter", property_deleter, METH_O, deleter_doc},
    {"__set_name__", property_set_name, METH_VARARGS, set_name_doc},
    {0}
};


static void
property_dealloc(PyObject *self)
{
    propertyobject *gs = (propertyobject *)self;

    _PyObject_GC_UNTRACK(self);
    Py_XDECREF(gs->prop_get);
    Py_XDECREF(gs->prop_set);
    Py_XDECREF(gs->prop_del);
    Py_XDECREF(gs->prop_doc);
    Py_XDECREF(gs->prop_name);
    Py_TYPE(self)->tp_free(self);
}

static int
property_name(propertyobject *prop, PyObject **name)
{
    if (prop->prop_name != NULL) {
        *name = Py_NewRef(prop->prop_name);
        return 1;
    }
    if (prop->prop_get == NULL) {
        *name = NULL;
        return 0;
    }
    return PyObject_GetOptionalAttr(prop->prop_get, &_Py_ID(__name__), name);
}

static PyObject *
property_descr_get(PyObject *self, PyObject *obj, PyObject *type)
{
    if (obj == NULL || obj == Py_None) {
        return Py_NewRef(self);
    }

    propertyobject *gs = (propertyobject *)self;
    if (gs->prop_get == NULL) {
        PyObject *propname;
        if (property_name(gs, &propname) < 0) {
            return NULL;
        }
        PyObject *qualname = PyType_GetQualName(Py_TYPE(obj));
        if (propname != NULL && qualname != NULL) {
            PyErr_Format(PyExc_AttributeError,
                         "property %R of %R object has no getter",
                         propname,
                         qualname);
        }
        else if (qualname != NULL) {
            PyErr_Format(PyExc_AttributeError,
                         "property of %R object has no getter",
                         qualname);
        } else {
            PyErr_SetString(PyExc_AttributeError,
                            "property has no getter");
        }
        Py_XDECREF(propname);
        Py_XDECREF(qualname);
        return NULL;
    }

    return PyObject_CallOneArg(gs->prop_get, obj);
}

static int
property_descr_set(PyObject *self, PyObject *obj, PyObject *value)
{
    propertyobject *gs = (propertyobject *)self;
    PyObject *func, *res;

    if (value == NULL) {
        func = gs->prop_del;
    }
    else {
        func = gs->prop_set;
    }

    if (func == NULL) {
        PyObject *propname;
        if (property_name(gs, &propname) < 0) {
            return -1;
        }
        PyObject *qualname = NULL;
        if (obj != NULL) {
            qualname = PyType_GetQualName(Py_TYPE(obj));
        }
        if (propname != NULL && qualname != NULL) {
            PyErr_Format(PyExc_AttributeError,
                        value == NULL ?
                        "property %R of %R object has no deleter" :
                        "property %R of %R object has no setter",
                        propname,
                        qualname);
        }
        else if (qualname != NULL) {
            PyErr_Format(PyExc_AttributeError,
                            value == NULL ?
                            "property of %R object has no deleter" :
                            "property of %R object has no setter",
                            qualname);
        }
        else {
            PyErr_SetString(PyExc_AttributeError,
                         value == NULL ?
                         "property has no deleter" :
                         "property has no setter");
        }
        Py_XDECREF(propname);
        Py_XDECREF(qualname);
        return -1;
    }

    if (value == NULL) {
        res = PyObject_CallOneArg(func, obj);
    }
    else {
        EVAL_CALL_STAT_INC_IF_FUNCTION(EVAL_CALL_API, func);
        PyObject *args[] = { obj, value };
        res = PyObject_Vectorcall(func, args, 2, NULL);
    }

    if (res == NULL) {
        return -1;
    }

    Py_DECREF(res);
    return 0;
}

static PyObject *
property_copy(PyObject *old, PyObject *get, PyObject *set, PyObject *del)
{
    propertyobject *pold = (propertyobject *)old;
    PyObject *new, *type, *doc;

    type = PyObject_Type(old);
    if (type == NULL)
        return NULL;

    if (get == NULL || get == Py_None) {
        get = pold->prop_get ? pold->prop_get : Py_None;
    }
    if (set == NULL || set == Py_None) {
        set = pold->prop_set ? pold->prop_set : Py_None;
    }
    if (del == NULL || del == Py_None) {
        del = pold->prop_del ? pold->prop_del : Py_None;
    }
    if (pold->getter_doc && get != Py_None) {
        /* make _init use __doc__ from getter */
        doc = Py_None;
    }
    else {
        doc = pold->prop_doc ? pold->prop_doc : Py_None;
    }

    new =  PyObject_CallFunctionObjArgs(type, get, set, del, doc, NULL);
    Py_DECREF(type);
    if (new == NULL)
        return NULL;

    if (PyObject_TypeCheck((new), &PyProperty_Type)) {
        Py_XSETREF(((propertyobject *) new)->prop_name, Py_XNewRef(pold->prop_name));
    }
    return new;
}

/*[clinic input]
property.__init__ as property_init

    fget: object(c_default="NULL") = None
        function to be used for getting an attribute value
    fset: object(c_default="NULL") = None
        function to be used for setting an attribute value
    fdel: object(c_default="NULL") = None
        function to be used for del'ing an attribute
    doc: object(c_default="NULL") = None
        docstring

Property attribute.

Typical use is to define a managed attribute x:

class C(object):
    def getx(self): return self._x
    def setx(self, value): self._x = value
    def delx(self): del self._x
    x = property(getx, setx, delx, "I'm the 'x' property.")

Decorators make defining new properties or modifying existing ones easy:

class C(object):
    @property
    def x(self):
        "I am the 'x' property."
        return self._x
    @x.setter
    def x(self, value):
        self._x = value
    @x.deleter
    def x(self):
        del self._x
[clinic start generated code]*/

static int
property_init_impl(propertyobject *self, PyObject *fget, PyObject *fset,
                   PyObject *fdel, PyObject *doc)
/*[clinic end generated code: output=01a960742b692b57 input=dfb5dbbffc6932d5]*/
{
    if (fget == Py_None)
        fget = NULL;
    if (fset == Py_None)
        fset = NULL;
    if (fdel == Py_None)
        fdel = NULL;

    Py_XSETREF(self->prop_get, Py_XNewRef(fget));
    Py_XSETREF(self->prop_set, Py_XNewRef(fset));
    Py_XSETREF(self->prop_del, Py_XNewRef(fdel));
    Py_XSETREF(self->prop_doc, NULL);
    Py_XSETREF(self->prop_name, NULL);

    self->getter_doc = 0;
    PyObject *prop_doc = NULL;

    if (doc != NULL && doc != Py_None) {
        prop_doc = Py_XNewRef(doc);
    }
    /* if no docstring given and the getter has one, use that one */
    else if (fget != NULL) {
        int rc = PyObject_GetOptionalAttr(fget, &_Py_ID(__doc__), &prop_doc);
        if (rc <= 0) {
            return rc;
        }
        if (!Py_IS_TYPE(self, &PyProperty_Type) &&
            prop_doc != NULL && prop_doc != Py_None) {
            // This oddity preserves the long existing behavior of surfacing
            // an AttributeError when using a dict-less (__slots__) property
            // subclass as a decorator on a getter method with a docstring.
            // See PropertySubclassTest.test_slots_docstring_copy_exception.
            int err = PyObject_SetAttr(
                        (PyObject *)self, &_Py_ID(__doc__), prop_doc);
            if (err < 0) {
                Py_DECREF(prop_doc);  // release our new reference.
                return -1;
            }
        }
        if (prop_doc == Py_None) {
            prop_doc = NULL;
            Py_DECREF(Py_None);
        }
        if (prop_doc != NULL){
            self->getter_doc = 1;
        }
    }

    /* At this point `prop_doc` is either NULL or
       a non-None object with incremented ref counter */

    if (Py_IS_TYPE(self, &PyProperty_Type)) {
        Py_XSETREF(self->prop_doc, prop_doc);
    } else {
        /* If this is a property subclass, put __doc__ in the dict
           or designated slot of the subclass instance instead, otherwise
           it gets shadowed by __doc__ in the class's dict. */

        if (prop_doc == NULL) {
            prop_doc = Py_NewRef(Py_None);
        }
        int err = PyObject_SetAttr(
                    (PyObject *)self, &_Py_ID(__doc__), prop_doc);
        Py_DECREF(prop_doc);
        if (err < 0) {
            assert(PyErr_Occurred());
            if (PyErr_ExceptionMatches(PyExc_AttributeError)) {
                PyErr_Clear();
                // https://github.com/python/cpython/issues/98963#issuecomment-1574413319
                // Python silently dropped this doc assignment through 3.11.
                // We preserve that behavior for backwards compatibility.
                //
                // If we ever want to deprecate this behavior, only raise a
                // warning or error when proc_doc is not None so that
                // property without a specific doc= still works.
                return 0;
            } else {
                return -1;
            }
        }
    }

    return 0;
}

static PyObject *
property_get__name__(propertyobject *prop, void *Py_UNUSED(ignored))
{
    PyObject *name;
    if (property_name(prop, &name) < 0) {
        return NULL;
    }
    if (name == NULL) {
        PyErr_SetString(PyExc_AttributeError,
                        "'property' object has no attribute '__name__'");
    }
    return name;
}

static int
property_set__name__(propertyobject *prop, PyObject *value,
                     void *Py_UNUSED(ignored))
{
    Py_XSETREF(prop->prop_name, Py_XNewRef(value));
    return 0;
}

static PyObject *
property_get___isabstractmethod__(propertyobject *prop, void *closure)
{
    int res = _PyObject_IsAbstract(prop->prop_get);
    if (res == -1) {
        return NULL;
    }
    else if (res) {
        Py_RETURN_TRUE;
    }

    res = _PyObject_IsAbstract(prop->prop_set);
    if (res == -1) {
        return NULL;
    }
    else if (res) {
        Py_RETURN_TRUE;
    }

    res = _PyObject_IsAbstract(prop->prop_del);
    if (res == -1) {
        return NULL;
    }
    else if (res) {
        Py_RETURN_TRUE;
    }
    Py_RETURN_FALSE;
}

static PyGetSetDef property_getsetlist[] = {
    {"__name__", (getter)property_get__name__, (setter)property_set__name__},
    {"__isabstractmethod__",
     (getter)property_get___isabstractmethod__, NULL,
     NULL,
     NULL},
    {NULL} /* Sentinel */
};

static int
property_traverse(PyObject *self, visitproc visit, void *arg)
{
    propertyobject *pp = (propertyobject *)self;
    Py_VISIT(pp->prop_get);
    Py_VISIT(pp->prop_set);
    Py_VISIT(pp->prop_del);
    Py_VISIT(pp->prop_doc);
    Py_VISIT(pp->prop_name);
    return 0;
}

static int
property_clear(PyObject *self)
{
    propertyobject *pp = (propertyobject *)self;
    Py_CLEAR(pp->prop_doc);
    return 0;
}

#include "clinic/descrobject.c.h"

PyTypeObject PyDictProxy_Type = {
    PyVarObject_HEAD_INIT(&PyType_Type, 0)
    "mappingproxy",                             /* tp_name */
    sizeof(mappingproxyobject),                 /* tp_basicsize */
    0,                                          /* tp_itemsize */
    /* methods */
    mappingproxy_dealloc,                       /* tp_dealloc */
    0,                                          /* tp_vectorcall_offset */
    0,                                          /* tp_getattr */
    0,                                          /* tp_setattr */
    0,                                          /* tp_as_async */
    mappingproxy_repr,                          /* tp_repr */
    &mappingproxy_as_number,                    /* tp_as_number */
    &mappingproxy_as_sequence,                  /* tp_as_sequence */
    &mappingproxy_as_mapping,                   /* tp_as_mapping */
    mappingproxy_hash,                          /* tp_hash */
    0,                                          /* tp_call */
    mappingproxy_str,                           /* tp_str */
    PyObject_GenericGetAttr,                    /* tp_getattro */
    0,                                          /* tp_setattro */
    0,                                          /* tp_as_buffer */
    Py_TPFLAGS_DEFAULT | Py_TPFLAGS_HAVE_GC |
        Py_TPFLAGS_MAPPING,                     /* tp_flags */
    mappingproxy_new__doc__,                    /* tp_doc */
    mappingproxy_traverse,                      /* tp_traverse */
    0,                                          /* tp_clear */
    mappingproxy_richcompare,                   /* tp_richcompare */
    0,                                          /* tp_weaklistoffset */
    mappingproxy_getiter,                       /* tp_iter */
    0,                                          /* tp_iternext */
    mappingproxy_methods,                       /* tp_methods */
    0,                                          /* tp_members */
    0,                                          /* tp_getset */
    0,                                          /* tp_base */
    0,                                          /* tp_dict */
    0,                                          /* tp_descr_get */
    0,                                          /* tp_descr_set */
    0,                                          /* tp_dictoffset */
    0,                                          /* tp_init */
    0,                                          /* tp_alloc */
    mappingproxy_new,                           /* tp_new */
};

PyTypeObject PyProperty_Type = {
    PyVarObject_HEAD_INIT(&PyType_Type, 0)
    "property",                                 /* tp_name */
    sizeof(propertyobject),                     /* tp_basicsize */
    0,                                          /* tp_itemsize */
    /* methods */
    property_dealloc,                           /* tp_dealloc */
    0,                                          /* tp_vectorcall_offset */
    0,                                          /* tp_getattr */
    0,                                          /* tp_setattr */
    0,                                          /* tp_as_async */
    0,                                          /* tp_repr */
    0,                                          /* tp_as_number */
    0,                                          /* tp_as_sequence */
    0,                                          /* tp_as_mapping */
    0,                                          /* tp_hash */
    0,                                          /* tp_call */
    0,                                          /* tp_str */
    PyObject_GenericGetAttr,                    /* tp_getattro */
    0,                                          /* tp_setattro */
    0,                                          /* tp_as_buffer */
    Py_TPFLAGS_DEFAULT | Py_TPFLAGS_HAVE_GC |
        Py_TPFLAGS_BASETYPE,                    /* tp_flags */
    property_init__doc__,                       /* tp_doc */
    property_traverse,                          /* tp_traverse */
    property_clear,                             /* tp_clear */
    0,                                          /* tp_richcompare */
    0,                                          /* tp_weaklistoffset */
    0,                                          /* tp_iter */
    0,                                          /* tp_iternext */
    property_methods,                           /* tp_methods */
    property_members,                           /* tp_members */
    property_getsetlist,                        /* tp_getset */
    0,                                          /* tp_base */
    0,                                          /* tp_dict */
    property_descr_get,                         /* tp_descr_get */
    property_descr_set,                         /* tp_descr_set */
    0,                                          /* tp_dictoffset */
    property_init,                              /* tp_init */
    PyType_GenericAlloc,                        /* tp_alloc */
    PyType_GenericNew,                          /* tp_new */
    PyObject_GC_Del,                            /* tp_free */
};<|MERGE_RESOLUTION|>--- conflicted
+++ resolved
@@ -1165,11 +1165,7 @@
 
 static PyMethodDef mappingproxy_methods[] = {
     {"get",       _PyCFunction_CAST(mappingproxy_get), METH_FASTCALL,
-<<<<<<< HEAD
-     PyDoc_STR("get(self, key, default=None, /)\n--\n\n"
-=======
      PyDoc_STR("get($self, key, default=None, /)\n--\n\n"
->>>>>>> c50cb6dd
         "Return the value for key if key is in the mapping, else default.")},
     {"keys",      mappingproxy_keys,       METH_NOARGS,
      PyDoc_STR("D.keys() -> a set-like object providing a view on D's keys")},
