/* Descriptors -- a new, flexible way to describe attributes */

#include "Python.h"
#include "pycore_ceval.h"         // _Py_EnterRecursiveCall()
#include "pycore_object.h"        // _PyObject_GC_UNTRACK()
#include "pycore_pystate.h"       // _PyThreadState_GET()
#include "pycore_tuple.h"         // _PyTuple_ITEMS()
#include "structmember.h"         // PyMemberDef

_Py_IDENTIFIER(getattr);

/*[clinic input]
class mappingproxy "mappingproxyobject *" "&PyDictProxy_Type"
class property "propertyobject *" "&PyProperty_Type"
[clinic start generated code]*/
/*[clinic end generated code: output=da39a3ee5e6b4b0d input=556352653fd4c02e]*/

static void
descr_dealloc(PyDescrObject *descr)
{
    _PyObject_GC_UNTRACK(descr);
    Py_XDECREF(descr->d_type);
    Py_XDECREF(descr->d_name);
    Py_XDECREF(descr->d_qualname);
    PyObject_GC_Del(descr);
}

static PyObject *
descr_name(PyDescrObject *descr)
{
    if (descr->d_name != NULL && PyUnicode_Check(descr->d_name))
        return descr->d_name;
    return NULL;
}

static PyObject *
descr_repr(PyDescrObject *descr, const char *format)
{
    PyObject *name = NULL;
    if (descr->d_name != NULL && PyUnicode_Check(descr->d_name))
        name = descr->d_name;

    return PyUnicode_FromFormat(format, name, "?", descr->d_type->tp_name);
}

static PyObject *
method_repr(PyMethodDescrObject *descr)
{
    return descr_repr((PyDescrObject *)descr,
                      "<method '%V' of '%s' objects>");
}

static PyObject *
member_repr(PyMemberDescrObject *descr)
{
    return descr_repr((PyDescrObject *)descr,
                      "<member '%V' of '%s' objects>");
}

static PyObject *
getset_repr(PyGetSetDescrObject *descr)
{
    return descr_repr((PyDescrObject *)descr,
                      "<attribute '%V' of '%s' objects>");
}

static PyObject *
wrapperdescr_repr(PyWrapperDescrObject *descr)
{
    return descr_repr((PyDescrObject *)descr,
                      "<slot wrapper '%V' of '%s' objects>");
}

static int
descr_check(PyDescrObject *descr, PyObject *obj, PyObject **pres)
{
    if (obj == NULL) {
        Py_INCREF(descr);
        *pres = (PyObject *)descr;
        return 1;
    }
    if (!PyObject_TypeCheck(obj, descr->d_type)) {
        PyErr_Format(PyExc_TypeError,
                     "descriptor '%V' for '%.100s' objects "
                     "doesn't apply to a '%.100s' object",
                     descr_name((PyDescrObject *)descr), "?",
                     descr->d_type->tp_name,
                     Py_TYPE(obj)->tp_name);
        *pres = NULL;
        return 1;
    }
    return 0;
}

static PyObject *
classmethod_get(PyMethodDescrObject *descr, PyObject *obj, PyObject *type)
{
    /* Ensure a valid type.  Class methods ignore obj. */
    if (type == NULL) {
        if (obj != NULL)
            type = (PyObject *)Py_TYPE(obj);
        else {
            /* Wot - no type?! */
            PyErr_Format(PyExc_TypeError,
                         "descriptor '%V' for type '%.100s' "
                         "needs either an object or a type",
                         descr_name((PyDescrObject *)descr), "?",
                         PyDescr_TYPE(descr)->tp_name);
            return NULL;
        }
    }
    if (!PyType_Check(type)) {
        PyErr_Format(PyExc_TypeError,
                     "descriptor '%V' for type '%.100s' "
                     "needs a type, not a '%.100s' as arg 2",
                     descr_name((PyDescrObject *)descr), "?",
                     PyDescr_TYPE(descr)->tp_name,
                     Py_TYPE(type)->tp_name);
        return NULL;
    }
    if (!PyType_IsSubtype((PyTypeObject *)type, PyDescr_TYPE(descr))) {
        PyErr_Format(PyExc_TypeError,
                     "descriptor '%V' requires a subtype of '%.100s' "
                     "but received '%.100s'",
                     descr_name((PyDescrObject *)descr), "?",
                     PyDescr_TYPE(descr)->tp_name,
                     ((PyTypeObject *)type)->tp_name);
        return NULL;
    }
    PyTypeObject *cls = NULL;
    if (descr->d_method->ml_flags & METH_METHOD) {
        cls = descr->d_common.d_type;
    }
    return PyCMethod_New(descr->d_method, type, NULL, cls);
}

static PyObject *
method_get(PyMethodDescrObject *descr, PyObject *obj, PyObject *type)
{
    PyObject *res;

    if (descr_check((PyDescrObject *)descr, obj, &res))
        return res;
    if (descr->d_method->ml_flags & METH_METHOD) {
        if (PyType_Check(type)) {
            return PyCMethod_New(descr->d_method, obj, NULL, descr->d_common.d_type);
        } else {
            PyErr_Format(PyExc_TypeError,
                        "descriptor '%V' needs a type, not '%s', as arg 2",
                        descr_name((PyDescrObject *)descr),
                        Py_TYPE(type)->tp_name);
            return NULL;
        }
    } else {
        return PyCFunction_NewEx(descr->d_method, obj, NULL);
    }
}

static PyObject *
member_get(PyMemberDescrObject *descr, PyObject *obj, PyObject *type)
{
    PyObject *res;

    if (descr_check((PyDescrObject *)descr, obj, &res))
        return res;

    if (descr->d_member->flags & PY_AUDIT_READ) {
        if (PySys_Audit("object.__getattr__", "Os",
            obj ? obj : Py_None, descr->d_member->name) < 0) {
            return NULL;
        }
    }

    return PyMember_GetOne((char *)obj, descr->d_member);
}

static PyObject *
getset_get(PyGetSetDescrObject *descr, PyObject *obj, PyObject *type)
{
    PyObject *res;

    if (descr_check((PyDescrObject *)descr, obj, &res))
        return res;
    if (descr->d_getset->get != NULL)
        return descr->d_getset->get(obj, descr->d_getset->closure);
    PyErr_Format(PyExc_AttributeError,
                 "attribute '%V' of '%.100s' objects is not readable",
                 descr_name((PyDescrObject *)descr), "?",
                 PyDescr_TYPE(descr)->tp_name);
    return NULL;
}

static PyObject *
wrapperdescr_get(PyWrapperDescrObject *descr, PyObject *obj, PyObject *type)
{
    PyObject *res;

    if (descr_check((PyDescrObject *)descr, obj, &res))
        return res;
    return PyWrapper_New((PyObject *)descr, obj);
}

static int
descr_setcheck(PyDescrObject *descr, PyObject *obj, PyObject *value,
               int *pres)
{
    assert(obj != NULL);
    if (!PyObject_TypeCheck(obj, descr->d_type)) {
        PyErr_Format(PyExc_TypeError,
                     "descriptor '%V' for '%.100s' objects "
                     "doesn't apply to a '%.100s' object",
                     descr_name(descr), "?",
                     descr->d_type->tp_name,
                     Py_TYPE(obj)->tp_name);
        *pres = -1;
        return 1;
    }
    return 0;
}

static int
member_set(PyMemberDescrObject *descr, PyObject *obj, PyObject *value)
{
    int res;

    if (descr_setcheck((PyDescrObject *)descr, obj, value, &res))
        return res;
    return PyMember_SetOne((char *)obj, descr->d_member, value);
}

static int
getset_set(PyGetSetDescrObject *descr, PyObject *obj, PyObject *value)
{
    int res;

    if (descr_setcheck((PyDescrObject *)descr, obj, value, &res))
        return res;
    if (descr->d_getset->set != NULL)
        return descr->d_getset->set(obj, value,
                                    descr->d_getset->closure);
    PyErr_Format(PyExc_AttributeError,
                 "attribute '%V' of '%.100s' objects is not writable",
                 descr_name((PyDescrObject *)descr), "?",
                 PyDescr_TYPE(descr)->tp_name);
    return -1;
}


/* Vectorcall functions for each of the PyMethodDescr calling conventions.
 *
 * First, common helpers
 */
static inline int
method_check_args(PyObject *func, PyObject *const *args, Py_ssize_t nargs, PyObject *kwnames)
{
    assert(!PyErr_Occurred());
    if (nargs < 1) {
        PyObject *funcstr = _PyObject_FunctionStr(func);
        if (funcstr != NULL) {
            PyErr_Format(PyExc_TypeError,
                         "unbound method %U needs an argument", funcstr);
            Py_DECREF(funcstr);
        }
        return -1;
    }
    PyObject *self = args[0];
    PyObject *dummy;
    if (descr_check((PyDescrObject *)func, self, &dummy)) {
        return -1;
    }
    if (kwnames && PyTuple_GET_SIZE(kwnames)) {
        PyObject *funcstr = _PyObject_FunctionStr(func);
        if (funcstr != NULL) {
            PyErr_Format(PyExc_TypeError,
                         "%U takes no keyword arguments", funcstr);
            Py_DECREF(funcstr);
        }
        return -1;
    }
    return 0;
}

typedef void (*funcptr)(void);

static inline funcptr
method_enter_call(PyThreadState *tstate, PyObject *func)
{
    if (_Py_EnterRecursiveCall(tstate, " while calling a Python object")) {
        return NULL;
    }
    return (funcptr)((PyMethodDescrObject *)func)->d_method->ml_meth;
}

/* Now the actual vectorcall functions */
static PyObject *
method_vectorcall_VARARGS(
    PyObject *func, PyObject *const *args, size_t nargsf, PyObject *kwnames)
{
    PyThreadState *tstate = _PyThreadState_GET();
    Py_ssize_t nargs = PyVectorcall_NARGS(nargsf);
    if (method_check_args(func, args, nargs, kwnames)) {
        return NULL;
    }
    PyObject *argstuple = _PyTuple_FromArray(args+1, nargs-1);
    if (argstuple == NULL) {
        return NULL;
    }
    PyCFunction meth = (PyCFunction)method_enter_call(tstate, func);
    if (meth == NULL) {
        Py_DECREF(argstuple);
        return NULL;
    }
    PyObject *result = meth(args[0], argstuple);
    Py_DECREF(argstuple);
    _Py_LeaveRecursiveCall(tstate);
    return result;
}

static PyObject *
method_vectorcall_VARARGS_KEYWORDS(
    PyObject *func, PyObject *const *args, size_t nargsf, PyObject *kwnames)
{
    PyThreadState *tstate = _PyThreadState_GET();
    Py_ssize_t nargs = PyVectorcall_NARGS(nargsf);
    if (method_check_args(func, args, nargs, NULL)) {
        return NULL;
    }
    PyObject *argstuple = _PyTuple_FromArray(args+1, nargs-1);
    if (argstuple == NULL) {
        return NULL;
    }
    PyObject *result = NULL;
    /* Create a temporary dict for keyword arguments */
    PyObject *kwdict = NULL;
    if (kwnames != NULL && PyTuple_GET_SIZE(kwnames) > 0) {
        kwdict = _PyStack_AsDict(args + nargs, kwnames);
        if (kwdict == NULL) {
            goto exit;
        }
    }
    PyCFunctionWithKeywords meth = (PyCFunctionWithKeywords)
                                   method_enter_call(tstate, func);
    if (meth == NULL) {
        goto exit;
    }
    result = meth(args[0], argstuple, kwdict);
    _Py_LeaveRecursiveCall(tstate);
exit:
    Py_DECREF(argstuple);
    Py_XDECREF(kwdict);
    return result;
}

static PyObject *
method_vectorcall_FASTCALL_KEYWORDS_METHOD(
    PyObject *func, PyObject *const *args, size_t nargsf, PyObject *kwnames)
{
    PyThreadState *tstate = _PyThreadState_GET();
    Py_ssize_t nargs = PyVectorcall_NARGS(nargsf);
    if (method_check_args(func, args, nargs, NULL)) {
        return NULL;
    }
    PyCMethod meth = (PyCMethod) method_enter_call(tstate, func);
    if (meth == NULL) {
        return NULL;
    }
    PyObject *result = meth(args[0],
                            ((PyMethodDescrObject *)func)->d_common.d_type,
                            args+1, nargs-1, kwnames);
    Py_LeaveRecursiveCall();
    return result;
}

static PyObject *
method_vectorcall_FASTCALL(
    PyObject *func, PyObject *const *args, size_t nargsf, PyObject *kwnames)
{
    PyThreadState *tstate = _PyThreadState_GET();
    Py_ssize_t nargs = PyVectorcall_NARGS(nargsf);
    if (method_check_args(func, args, nargs, kwnames)) {
        return NULL;
    }
    _PyCFunctionFast meth = (_PyCFunctionFast)
                            method_enter_call(tstate, func);
    if (meth == NULL) {
        return NULL;
    }
    PyObject *result = meth(args[0], args+1, nargs-1);
    _Py_LeaveRecursiveCall(tstate);
    return result;
}

static PyObject *
method_vectorcall_FASTCALL_KEYWORDS(
    PyObject *func, PyObject *const *args, size_t nargsf, PyObject *kwnames)
{
    PyThreadState *tstate = _PyThreadState_GET();
    Py_ssize_t nargs = PyVectorcall_NARGS(nargsf);
    if (method_check_args(func, args, nargs, NULL)) {
        return NULL;
    }
    _PyCFunctionFastWithKeywords meth = (_PyCFunctionFastWithKeywords)
                                        method_enter_call(tstate, func);
    if (meth == NULL) {
        return NULL;
    }
    PyObject *result = meth(args[0], args+1, nargs-1, kwnames);
    _Py_LeaveRecursiveCall(tstate);
    return result;
}

static PyObject *
method_vectorcall_NOARGS(
    PyObject *func, PyObject *const *args, size_t nargsf, PyObject *kwnames)
{
    PyThreadState *tstate = _PyThreadState_GET();
    Py_ssize_t nargs = PyVectorcall_NARGS(nargsf);
    if (method_check_args(func, args, nargs, kwnames)) {
        return NULL;
    }
    if (nargs != 1) {
        PyObject *funcstr = _PyObject_FunctionStr(func);
        if (funcstr != NULL) {
            PyErr_Format(PyExc_TypeError,
                "%U takes no arguments (%zd given)", funcstr, nargs-1);
            Py_DECREF(funcstr);
        }
        return NULL;
    }
    PyCFunction meth = (PyCFunction)method_enter_call(tstate, func);
    if (meth == NULL) {
        return NULL;
    }
    PyObject *result = meth(args[0], NULL);
    _Py_LeaveRecursiveCall(tstate);
    return result;
}

static PyObject *
method_vectorcall_O(
    PyObject *func, PyObject *const *args, size_t nargsf, PyObject *kwnames)
{
    PyThreadState *tstate = _PyThreadState_GET();
    Py_ssize_t nargs = PyVectorcall_NARGS(nargsf);
    if (method_check_args(func, args, nargs, kwnames)) {
        return NULL;
    }
    if (nargs != 2) {
        PyObject *funcstr = _PyObject_FunctionStr(func);
        if (funcstr != NULL) {
            PyErr_Format(PyExc_TypeError,
                "%U takes exactly one argument (%zd given)",
                funcstr, nargs-1);
            Py_DECREF(funcstr);
        }
        return NULL;
    }
    PyCFunction meth = (PyCFunction)method_enter_call(tstate, func);
    if (meth == NULL) {
        return NULL;
    }
    PyObject *result = meth(args[0], args[1]);
    _Py_LeaveRecursiveCall(tstate);
    return result;
}


/* Instances of classmethod_descriptor are unlikely to be called directly.
   For one, the analogous class "classmethod" (for Python classes) is not
   callable. Second, users are not likely to access a classmethod_descriptor
   directly, since it means pulling it from the class __dict__.

   This is just an excuse to say that this doesn't need to be optimized:
   we implement this simply by calling __get__ and then calling the result.
*/
static PyObject *
classmethoddescr_call(PyMethodDescrObject *descr, PyObject *args,
                      PyObject *kwds)
{
    Py_ssize_t argc = PyTuple_GET_SIZE(args);
    if (argc < 1) {
        PyErr_Format(PyExc_TypeError,
                     "descriptor '%V' of '%.100s' "
                     "object needs an argument",
                     descr_name((PyDescrObject *)descr), "?",
                     PyDescr_TYPE(descr)->tp_name);
        return NULL;
    }
    PyObject *self = PyTuple_GET_ITEM(args, 0);
    PyObject *bound = classmethod_get(descr, NULL, self);
    if (bound == NULL) {
        return NULL;
    }
    PyObject *res = PyObject_VectorcallDict(bound, _PyTuple_ITEMS(args)+1,
                                           argc-1, kwds);
    Py_DECREF(bound);
    return res;
}

Py_LOCAL_INLINE(PyObject *)
wrapperdescr_raw_call(PyWrapperDescrObject *descr, PyObject *self,
                      PyObject *args, PyObject *kwds)
{
    wrapperfunc wrapper = descr->d_base->wrapper;

    if (descr->d_base->flags & PyWrapperFlag_KEYWORDS) {
        wrapperfunc_kwds wk = (wrapperfunc_kwds)(void(*)(void))wrapper;
        return (*wk)(self, args, descr->d_wrapped, kwds);
    }

    if (kwds != NULL && (!PyDict_Check(kwds) || PyDict_GET_SIZE(kwds) != 0)) {
        PyErr_Format(PyExc_TypeError,
                     "wrapper %s() takes no keyword arguments",
                     descr->d_base->name);
        return NULL;
    }
    return (*wrapper)(self, args, descr->d_wrapped);
}

static PyObject *
wrapperdescr_call(PyWrapperDescrObject *descr, PyObject *args, PyObject *kwds)
{
    Py_ssize_t argc;
    PyObject *self, *result;

    /* Make sure that the first argument is acceptable as 'self' */
    assert(PyTuple_Check(args));
    argc = PyTuple_GET_SIZE(args);
    if (argc < 1) {
        PyErr_Format(PyExc_TypeError,
                     "descriptor '%V' of '%.100s' "
                     "object needs an argument",
                     descr_name((PyDescrObject *)descr), "?",
                     PyDescr_TYPE(descr)->tp_name);
        return NULL;
    }
    self = PyTuple_GET_ITEM(args, 0);
    if (!_PyObject_RealIsSubclass((PyObject *)Py_TYPE(self),
                                  (PyObject *)PyDescr_TYPE(descr))) {
        PyErr_Format(PyExc_TypeError,
                     "descriptor '%V' "
                     "requires a '%.100s' object "
                     "but received a '%.100s'",
                     descr_name((PyDescrObject *)descr), "?",
                     PyDescr_TYPE(descr)->tp_name,
                     Py_TYPE(self)->tp_name);
        return NULL;
    }

    args = PyTuple_GetSlice(args, 1, argc);
    if (args == NULL) {
        return NULL;
    }
    result = wrapperdescr_raw_call(descr, self, args, kwds);
    Py_DECREF(args);
    return result;
}


static PyObject *
method_get_doc(PyMethodDescrObject *descr, void *closure)
{
    return _PyType_GetDocFromInternalDoc(descr->d_method->ml_name, descr->d_method->ml_doc);
}

static PyObject *
method_get_text_signature(PyMethodDescrObject *descr, void *closure)
{
    return _PyType_GetTextSignatureFromInternalDoc(descr->d_method->ml_name, descr->d_method->ml_doc);
}

static PyObject *
calculate_qualname(PyDescrObject *descr)
{
    PyObject *type_qualname, *res;
    _Py_IDENTIFIER(__qualname__);

    if (descr->d_name == NULL || !PyUnicode_Check(descr->d_name)) {
        PyErr_SetString(PyExc_TypeError,
                        "<descriptor>.__name__ is not a unicode object");
        return NULL;
    }

    type_qualname = _PyObject_GetAttrId((PyObject *)descr->d_type,
                                        &PyId___qualname__);
    if (type_qualname == NULL)
        return NULL;

    if (!PyUnicode_Check(type_qualname)) {
        PyErr_SetString(PyExc_TypeError, "<descriptor>.__objclass__."
                        "__qualname__ is not a unicode object");
        Py_XDECREF(type_qualname);
        return NULL;
    }

    res = PyUnicode_FromFormat("%S.%S", type_qualname, descr->d_name);
    Py_DECREF(type_qualname);
    return res;
}

static PyObject *
descr_get_qualname(PyDescrObject *descr, void *Py_UNUSED(ignored))
{
    if (descr->d_qualname == NULL)
        descr->d_qualname = calculate_qualname(descr);
    Py_XINCREF(descr->d_qualname);
    return descr->d_qualname;
}

static PyObject *
descr_reduce(PyDescrObject *descr, PyObject *Py_UNUSED(ignored))
{
    return Py_BuildValue("N(OO)", _PyEval_GetBuiltinId(&PyId_getattr),
                         PyDescr_TYPE(descr), PyDescr_NAME(descr));
}

static PyMethodDef descr_methods[] = {
    {"__reduce__", (PyCFunction)descr_reduce, METH_NOARGS, NULL},
    {NULL, NULL}
};

static PyMemberDef descr_members[] = {
    {"__objclass__", T_OBJECT, offsetof(PyDescrObject, d_type), READONLY},
    {"__name__", T_OBJECT, offsetof(PyDescrObject, d_name), READONLY},
    {0}
};

static PyGetSetDef method_getset[] = {
    {"__doc__", (getter)method_get_doc},
    {"__qualname__", (getter)descr_get_qualname},
    {"__text_signature__", (getter)method_get_text_signature},
    {0}
};

static PyObject *
member_get_doc(PyMemberDescrObject *descr, void *closure)
{
    if (descr->d_member->doc == NULL) {
        Py_RETURN_NONE;
    }
    return PyUnicode_FromString(descr->d_member->doc);
}

static PyGetSetDef member_getset[] = {
    {"__doc__", (getter)member_get_doc},
    {"__qualname__", (getter)descr_get_qualname},
    {0}
};

static PyObject *
getset_get_doc(PyGetSetDescrObject *descr, void *closure)
{
    if (descr->d_getset->doc == NULL) {
        Py_RETURN_NONE;
    }
    return PyUnicode_FromString(descr->d_getset->doc);
}

static PyGetSetDef getset_getset[] = {
    {"__doc__", (getter)getset_get_doc},
    {"__qualname__", (getter)descr_get_qualname},
    {0}
};

static PyObject *
wrapperdescr_get_doc(PyWrapperDescrObject *descr, void *closure)
{
    return _PyType_GetDocFromInternalDoc(descr->d_base->name, descr->d_base->doc);
}

static PyObject *
wrapperdescr_get_text_signature(PyWrapperDescrObject *descr, void *closure)
{
    return _PyType_GetTextSignatureFromInternalDoc(descr->d_base->name, descr->d_base->doc);
}

static PyGetSetDef wrapperdescr_getset[] = {
    {"__doc__", (getter)wrapperdescr_get_doc},
    {"__qualname__", (getter)descr_get_qualname},
    {"__text_signature__", (getter)wrapperdescr_get_text_signature},
    {0}
};

static int
descr_traverse(PyObject *self, visitproc visit, void *arg)
{
    PyDescrObject *descr = (PyDescrObject *)self;
    Py_VISIT(descr->d_type);
    return 0;
}

PyTypeObject PyMethodDescr_Type = {
    PyVarObject_HEAD_INIT(&PyType_Type, 0)
    "method_descriptor",
    sizeof(PyMethodDescrObject),
    0,
    (destructor)descr_dealloc,                  /* tp_dealloc */
    offsetof(PyMethodDescrObject, vectorcall),  /* tp_vectorcall_offset */
    0,                                          /* tp_getattr */
    0,                                          /* tp_setattr */
    0,                                          /* tp_as_async */
    (reprfunc)method_repr,                      /* tp_repr */
    0,                                          /* tp_as_number */
    0,                                          /* tp_as_sequence */
    0,                                          /* tp_as_mapping */
    0,                                          /* tp_hash */
    PyVectorcall_Call,                          /* tp_call */
    0,                                          /* tp_str */
    PyObject_GenericGetAttr,                    /* tp_getattro */
    0,                                          /* tp_setattro */
    0,                                          /* tp_as_buffer */
    Py_TPFLAGS_DEFAULT | Py_TPFLAGS_HAVE_GC |
    Py_TPFLAGS_HAVE_VECTORCALL |
    Py_TPFLAGS_METHOD_DESCRIPTOR,               /* tp_flags */
    0,                                          /* tp_doc */
    descr_traverse,                             /* tp_traverse */
    0,                                          /* tp_clear */
    0,                                          /* tp_richcompare */
    0,                                          /* tp_weaklistoffset */
    0,                                          /* tp_iter */
    0,                                          /* tp_iternext */
    descr_methods,                              /* tp_methods */
    descr_members,                              /* tp_members */
    method_getset,                              /* tp_getset */
    0,                                          /* tp_base */
    0,                                          /* tp_dict */
    (descrgetfunc)method_get,                   /* tp_descr_get */
    0,                                          /* tp_descr_set */
};

/* This is for METH_CLASS in C, not for "f = classmethod(f)" in Python! */
PyTypeObject PyClassMethodDescr_Type = {
    PyVarObject_HEAD_INIT(&PyType_Type, 0)
    "classmethod_descriptor",
    sizeof(PyMethodDescrObject),
    0,
    (destructor)descr_dealloc,                  /* tp_dealloc */
    0,                                          /* tp_vectorcall_offset */
    0,                                          /* tp_getattr */
    0,                                          /* tp_setattr */
    0,                                          /* tp_as_async */
    (reprfunc)method_repr,                      /* tp_repr */
    0,                                          /* tp_as_number */
    0,                                          /* tp_as_sequence */
    0,                                          /* tp_as_mapping */
    0,                                          /* tp_hash */
    (ternaryfunc)classmethoddescr_call,         /* tp_call */
    0,                                          /* tp_str */
    PyObject_GenericGetAttr,                    /* tp_getattro */
    0,                                          /* tp_setattro */
    0,                                          /* tp_as_buffer */
    Py_TPFLAGS_DEFAULT | Py_TPFLAGS_HAVE_GC, /* tp_flags */
    0,                                          /* tp_doc */
    descr_traverse,                             /* tp_traverse */
    0,                                          /* tp_clear */
    0,                                          /* tp_richcompare */
    0,                                          /* tp_weaklistoffset */
    0,                                          /* tp_iter */
    0,                                          /* tp_iternext */
    descr_methods,                              /* tp_methods */
    descr_members,                              /* tp_members */
    method_getset,                              /* tp_getset */
    0,                                          /* tp_base */
    0,                                          /* tp_dict */
    (descrgetfunc)classmethod_get,              /* tp_descr_get */
    0,                                          /* tp_descr_set */
};

PyTypeObject PyMemberDescr_Type = {
    PyVarObject_HEAD_INIT(&PyType_Type, 0)
    "member_descriptor",
    sizeof(PyMemberDescrObject),
    0,
    (destructor)descr_dealloc,                  /* tp_dealloc */
    0,                                          /* tp_vectorcall_offset */
    0,                                          /* tp_getattr */
    0,                                          /* tp_setattr */
    0,                                          /* tp_as_async */
    (reprfunc)member_repr,                      /* tp_repr */
    0,                                          /* tp_as_number */
    0,                                          /* tp_as_sequence */
    0,                                          /* tp_as_mapping */
    0,                                          /* tp_hash */
    0,                                          /* tp_call */
    0,                                          /* tp_str */
    PyObject_GenericGetAttr,                    /* tp_getattro */
    0,                                          /* tp_setattro */
    0,                                          /* tp_as_buffer */
    Py_TPFLAGS_DEFAULT | Py_TPFLAGS_HAVE_GC, /* tp_flags */
    0,                                          /* tp_doc */
    descr_traverse,                             /* tp_traverse */
    0,                                          /* tp_clear */
    0,                                          /* tp_richcompare */
    0,                                          /* tp_weaklistoffset */
    0,                                          /* tp_iter */
    0,                                          /* tp_iternext */
    descr_methods,                              /* tp_methods */
    descr_members,                              /* tp_members */
    member_getset,                              /* tp_getset */
    0,                                          /* tp_base */
    0,                                          /* tp_dict */
    (descrgetfunc)member_get,                   /* tp_descr_get */
    (descrsetfunc)member_set,                   /* tp_descr_set */
};

PyTypeObject PyGetSetDescr_Type = {
    PyVarObject_HEAD_INIT(&PyType_Type, 0)
    "getset_descriptor",
    sizeof(PyGetSetDescrObject),
    0,
    (destructor)descr_dealloc,                  /* tp_dealloc */
    0,                                          /* tp_vectorcall_offset */
    0,                                          /* tp_getattr */
    0,                                          /* tp_setattr */
    0,                                          /* tp_as_async */
    (reprfunc)getset_repr,                      /* tp_repr */
    0,                                          /* tp_as_number */
    0,                                          /* tp_as_sequence */
    0,                                          /* tp_as_mapping */
    0,                                          /* tp_hash */
    0,                                          /* tp_call */
    0,                                          /* tp_str */
    PyObject_GenericGetAttr,                    /* tp_getattro */
    0,                                          /* tp_setattro */
    0,                                          /* tp_as_buffer */
    Py_TPFLAGS_DEFAULT | Py_TPFLAGS_HAVE_GC, /* tp_flags */
    0,                                          /* tp_doc */
    descr_traverse,                             /* tp_traverse */
    0,                                          /* tp_clear */
    0,                                          /* tp_richcompare */
    0,                                          /* tp_weaklistoffset */
    0,                                          /* tp_iter */
    0,                                          /* tp_iternext */
    0,                                          /* tp_methods */
    descr_members,                              /* tp_members */
    getset_getset,                              /* tp_getset */
    0,                                          /* tp_base */
    0,                                          /* tp_dict */
    (descrgetfunc)getset_get,                   /* tp_descr_get */
    (descrsetfunc)getset_set,                   /* tp_descr_set */
};

PyTypeObject PyWrapperDescr_Type = {
    PyVarObject_HEAD_INIT(&PyType_Type, 0)
    "wrapper_descriptor",
    sizeof(PyWrapperDescrObject),
    0,
    (destructor)descr_dealloc,                  /* tp_dealloc */
    0,                                          /* tp_vectorcall_offset */
    0,                                          /* tp_getattr */
    0,                                          /* tp_setattr */
    0,                                          /* tp_as_async */
    (reprfunc)wrapperdescr_repr,                /* tp_repr */
    0,                                          /* tp_as_number */
    0,                                          /* tp_as_sequence */
    0,                                          /* tp_as_mapping */
    0,                                          /* tp_hash */
    (ternaryfunc)wrapperdescr_call,             /* tp_call */
    0,                                          /* tp_str */
    PyObject_GenericGetAttr,                    /* tp_getattro */
    0,                                          /* tp_setattro */
    0,                                          /* tp_as_buffer */
    Py_TPFLAGS_DEFAULT | Py_TPFLAGS_HAVE_GC |
    Py_TPFLAGS_METHOD_DESCRIPTOR,               /* tp_flags */
    0,                                          /* tp_doc */
    descr_traverse,                             /* tp_traverse */
    0,                                          /* tp_clear */
    0,                                          /* tp_richcompare */
    0,                                          /* tp_weaklistoffset */
    0,                                          /* tp_iter */
    0,                                          /* tp_iternext */
    descr_methods,                              /* tp_methods */
    descr_members,                              /* tp_members */
    wrapperdescr_getset,                        /* tp_getset */
    0,                                          /* tp_base */
    0,                                          /* tp_dict */
    (descrgetfunc)wrapperdescr_get,             /* tp_descr_get */
    0,                                          /* tp_descr_set */
};

static PyDescrObject *
descr_new(PyTypeObject *descrtype, PyTypeObject *type, const char *name)
{
    PyDescrObject *descr;

    descr = (PyDescrObject *)PyType_GenericAlloc(descrtype, 0);
    if (descr != NULL) {
        Py_XINCREF(type);
        descr->d_type = type;
        descr->d_name = PyUnicode_InternFromString(name);
        if (descr->d_name == NULL) {
            Py_DECREF(descr);
            descr = NULL;
        }
        else {
            descr->d_qualname = NULL;
        }
    }
    return descr;
}

PyObject *
PyDescr_NewMethod(PyTypeObject *type, PyMethodDef *method)
{
    /* Figure out correct vectorcall function to use */
    vectorcallfunc vectorcall;
    switch (method->ml_flags & (METH_VARARGS | METH_FASTCALL | METH_NOARGS |
                                METH_O | METH_KEYWORDS | METH_METHOD))
    {
        case METH_VARARGS:
            vectorcall = method_vectorcall_VARARGS;
            break;
        case METH_VARARGS | METH_KEYWORDS:
            vectorcall = method_vectorcall_VARARGS_KEYWORDS;
            break;
        case METH_FASTCALL:
            vectorcall = method_vectorcall_FASTCALL;
            break;
        case METH_FASTCALL | METH_KEYWORDS:
            vectorcall = method_vectorcall_FASTCALL_KEYWORDS;
            break;
        case METH_NOARGS:
            vectorcall = method_vectorcall_NOARGS;
            break;
        case METH_O:
            vectorcall = method_vectorcall_O;
            break;
        case METH_METHOD | METH_FASTCALL | METH_KEYWORDS:
            vectorcall = method_vectorcall_FASTCALL_KEYWORDS_METHOD;
            break;
        default:
            PyErr_Format(PyExc_SystemError,
                         "%s() method: bad call flags", method->ml_name);
            return NULL;
    }

    PyMethodDescrObject *descr;

    descr = (PyMethodDescrObject *)descr_new(&PyMethodDescr_Type,
                                             type, method->ml_name);
    if (descr != NULL) {
        descr->d_method = method;
        descr->vectorcall = vectorcall;
    }
    return (PyObject *)descr;
}

PyObject *
PyDescr_NewClassMethod(PyTypeObject *type, PyMethodDef *method)
{
    PyMethodDescrObject *descr;

    descr = (PyMethodDescrObject *)descr_new(&PyClassMethodDescr_Type,
                                             type, method->ml_name);
    if (descr != NULL)
        descr->d_method = method;
    return (PyObject *)descr;
}

PyObject *
PyDescr_NewMember(PyTypeObject *type, PyMemberDef *member)
{
    PyMemberDescrObject *descr;

    descr = (PyMemberDescrObject *)descr_new(&PyMemberDescr_Type,
                                             type, member->name);
    if (descr != NULL)
        descr->d_member = member;
    return (PyObject *)descr;
}

PyObject *
PyDescr_NewGetSet(PyTypeObject *type, PyGetSetDef *getset)
{
    PyGetSetDescrObject *descr;

    descr = (PyGetSetDescrObject *)descr_new(&PyGetSetDescr_Type,
                                             type, getset->name);
    if (descr != NULL)
        descr->d_getset = getset;
    return (PyObject *)descr;
}

PyObject *
PyDescr_NewWrapper(PyTypeObject *type, struct wrapperbase *base, void *wrapped)
{
    PyWrapperDescrObject *descr;

    descr = (PyWrapperDescrObject *)descr_new(&PyWrapperDescr_Type,
                                             type, base->name);
    if (descr != NULL) {
        descr->d_base = base;
        descr->d_wrapped = wrapped;
    }
    return (PyObject *)descr;
}

int
PyDescr_IsData(PyObject *ob)
{
    return Py_TYPE(ob)->tp_descr_set != NULL;
}

/* --- mappingproxy: read-only proxy for mappings --- */

/* This has no reason to be in this file except that adding new files is a
   bit of a pain */

typedef struct {
    PyObject_HEAD
    PyObject *mapping;
} mappingproxyobject;

static Py_ssize_t
mappingproxy_len(mappingproxyobject *pp)
{
    return PyObject_Size(pp->mapping);
}

static PyObject *
mappingproxy_getitem(mappingproxyobject *pp, PyObject *key)
{
    return PyObject_GetItem(pp->mapping, key);
}

static PyMappingMethods mappingproxy_as_mapping = {
    (lenfunc)mappingproxy_len,                  /* mp_length */
    (binaryfunc)mappingproxy_getitem,           /* mp_subscript */
    0,                                          /* mp_ass_subscript */
};

static PyObject *
mappingproxy_or(PyObject *left, PyObject *right)
{
    if (PyObject_TypeCheck(left, &PyDictProxy_Type)) {
        left = ((mappingproxyobject*)left)->mapping;
    }
    if (PyObject_TypeCheck(right, &PyDictProxy_Type)) {
        right = ((mappingproxyobject*)right)->mapping;
    }
    return PyNumber_Or(left, right);
}

static PyObject *
mappingproxy_ior(PyObject *self, PyObject *Py_UNUSED(other))
{
    return PyErr_Format(PyExc_TypeError,
        "'|=' is not supported by %s; use '|' instead", Py_TYPE(self)->tp_name);
}

static PyNumberMethods mappingproxy_as_number = {
    .nb_or = mappingproxy_or,
    .nb_inplace_or = mappingproxy_ior,
};

static int
mappingproxy_contains(mappingproxyobject *pp, PyObject *key)
{
    if (PyDict_CheckExact(pp->mapping))
        return PyDict_Contains(pp->mapping, key);
    else
        return PySequence_Contains(pp->mapping, key);
}

static PySequenceMethods mappingproxy_as_sequence = {
    0,                                          /* sq_length */
    0,                                          /* sq_concat */
    0,                                          /* sq_repeat */
    0,                                          /* sq_item */
    0,                                          /* sq_slice */
    0,                                          /* sq_ass_item */
    0,                                          /* sq_ass_slice */
    (objobjproc)mappingproxy_contains,                 /* sq_contains */
    0,                                          /* sq_inplace_concat */
    0,                                          /* sq_inplace_repeat */
};

static PyObject *
mappingproxy_get(mappingproxyobject *pp, PyObject *const *args, Py_ssize_t nargs)
{
    /* newargs: mapping, key, default=None */
    PyObject *newargs[3];
    newargs[0] = pp->mapping;
    newargs[2] = Py_None;

    if (!_PyArg_UnpackStack(args, nargs, "get", 1, 2,
                            &newargs[1], &newargs[2]))
    {
        return NULL;
    }
    _Py_IDENTIFIER(get);
    return _PyObject_VectorcallMethodId(&PyId_get, newargs,
                                        3 | PY_VECTORCALL_ARGUMENTS_OFFSET,
                                        NULL);
}

static PyObject *
mappingproxy_keys(mappingproxyobject *pp, PyObject *Py_UNUSED(ignored))
{
    _Py_IDENTIFIER(keys);
    return _PyObject_CallMethodIdNoArgs(pp->mapping, &PyId_keys);
}

static PyObject *
mappingproxy_values(mappingproxyobject *pp, PyObject *Py_UNUSED(ignored))
{
    _Py_IDENTIFIER(values);
    return _PyObject_CallMethodIdNoArgs(pp->mapping, &PyId_values);
}

static PyObject *
mappingproxy_items(mappingproxyobject *pp, PyObject *Py_UNUSED(ignored))
{
    _Py_IDENTIFIER(items);
    return _PyObject_CallMethodIdNoArgs(pp->mapping, &PyId_items);
}

static PyObject *
mappingproxy_copy(mappingproxyobject *pp, PyObject *Py_UNUSED(ignored))
{
    _Py_IDENTIFIER(copy);
    return _PyObject_CallMethodIdNoArgs(pp->mapping, &PyId_copy);
}

static PyObject *
mappingproxy_reversed(mappingproxyobject *pp, PyObject *Py_UNUSED(ignored))
{
    _Py_IDENTIFIER(__reversed__);
    return _PyObject_CallMethodIdNoArgs(pp->mapping, &PyId___reversed__);
}

/* WARNING: mappingproxy methods must not give access
            to the underlying mapping */

static PyMethodDef mappingproxy_methods[] = {
    {"get",       (PyCFunction)(void(*)(void))mappingproxy_get, METH_FASTCALL,
     PyDoc_STR("D.get(k[,d]) -> D[k] if k in D, else d."
               "  d defaults to None.")},
    {"keys",      (PyCFunction)mappingproxy_keys,       METH_NOARGS,
     PyDoc_STR("D.keys() -> list of D's keys")},
    {"values",    (PyCFunction)mappingproxy_values,     METH_NOARGS,
     PyDoc_STR("D.values() -> list of D's values")},
    {"items",     (PyCFunction)mappingproxy_items,      METH_NOARGS,
     PyDoc_STR("D.items() -> list of D's (key, value) pairs, as 2-tuples")},
    {"copy",      (PyCFunction)mappingproxy_copy,       METH_NOARGS,
     PyDoc_STR("D.copy() -> a shallow copy of D")},
    {"__class_getitem__", (PyCFunction)Py_GenericAlias, METH_O|METH_CLASS,
     PyDoc_STR("See PEP 585")},
    {"__reversed__", (PyCFunction)mappingproxy_reversed, METH_NOARGS,
     PyDoc_STR("D.__reversed__() -> reverse iterator")},
    {0}
};

static void
mappingproxy_dealloc(mappingproxyobject *pp)
{
    _PyObject_GC_UNTRACK(pp);
    Py_DECREF(pp->mapping);
    PyObject_GC_Del(pp);
}

static PyObject *
mappingproxy_getiter(mappingproxyobject *pp)
{
    return PyObject_GetIter(pp->mapping);
}

static PyObject *
mappingproxy_str(mappingproxyobject *pp)
{
    return PyObject_Str(pp->mapping);
}

static PyObject *
mappingproxy_repr(mappingproxyobject *pp)
{
    return PyUnicode_FromFormat("mappingproxy(%R)", pp->mapping);
}

static int
mappingproxy_traverse(PyObject *self, visitproc visit, void *arg)
{
    mappingproxyobject *pp = (mappingproxyobject *)self;
    Py_VISIT(pp->mapping);
    return 0;
}

static PyObject *
mappingproxy_richcompare(mappingproxyobject *v, PyObject *w, int op)
{
    return PyObject_RichCompare(v->mapping, w, op);
}

static int
mappingproxy_check_mapping(PyObject *mapping)
{
    if (!PyMapping_Check(mapping)
        || PyList_Check(mapping)
        || PyTuple_Check(mapping)) {
        PyErr_Format(PyExc_TypeError,
                    "mappingproxy() argument must be a mapping, not %s",
                    Py_TYPE(mapping)->tp_name);
        return -1;
    }
    return 0;
}

/*[clinic input]
@classmethod
mappingproxy.__new__ as mappingproxy_new

    mapping: object

[clinic start generated code]*/

static PyObject *
mappingproxy_new_impl(PyTypeObject *type, PyObject *mapping)
/*[clinic end generated code: output=65f27f02d5b68fa7 input=d2d620d4f598d4f8]*/
{
    mappingproxyobject *mappingproxy;

    if (mappingproxy_check_mapping(mapping) == -1)
        return NULL;

    mappingproxy = PyObject_GC_New(mappingproxyobject, &PyDictProxy_Type);
    if (mappingproxy == NULL)
        return NULL;
    Py_INCREF(mapping);
    mappingproxy->mapping = mapping;
    _PyObject_GC_TRACK(mappingproxy);
    return (PyObject *)mappingproxy;
}

PyObject *
PyDictProxy_New(PyObject *mapping)
{
    mappingproxyobject *pp;

    if (mappingproxy_check_mapping(mapping) == -1)
        return NULL;

    pp = PyObject_GC_New(mappingproxyobject, &PyDictProxy_Type);
    if (pp != NULL) {
        Py_INCREF(mapping);
        pp->mapping = mapping;
        _PyObject_GC_TRACK(pp);
    }
    return (PyObject *)pp;
}



/* --- Wrapper object for "slot" methods --- */

/* This has no reason to be in this file except that adding new files is a
   bit of a pain */

typedef struct {
    PyObject_HEAD
    PyWrapperDescrObject *descr;
    PyObject *self;
} wrapperobject;

#define Wrapper_Check(v) Py_IS_TYPE(v, &_PyMethodWrapper_Type)

static void
wrapper_dealloc(wrapperobject *wp)
{
    PyObject_GC_UnTrack(wp);
    Py_TRASHCAN_BEGIN(wp, wrapper_dealloc)
    Py_XDECREF(wp->descr);
    Py_XDECREF(wp->self);
    PyObject_GC_Del(wp);
    Py_TRASHCAN_END
}

static PyObject *
wrapper_richcompare(PyObject *a, PyObject *b, int op)
{
    wrapperobject *wa, *wb;
    int eq;

    assert(a != NULL && b != NULL);

    /* both arguments should be wrapperobjects */
    if ((op != Py_EQ && op != Py_NE)
        || !Wrapper_Check(a) || !Wrapper_Check(b))
    {
        Py_RETURN_NOTIMPLEMENTED;
    }

    wa = (wrapperobject *)a;
    wb = (wrapperobject *)b;
    eq = (wa->descr == wb->descr && wa->self == wb->self);
    if (eq == (op == Py_EQ)) {
        Py_RETURN_TRUE;
    }
    else {
        Py_RETURN_FALSE;
    }
}

static Py_hash_t
wrapper_hash(wrapperobject *wp)
{
    Py_hash_t x, y;
    x = _Py_HashPointer(wp->self);
    y = _Py_HashPointer(wp->descr);
    x = x ^ y;
    if (x == -1)
        x = -2;
    return x;
}

static PyObject *
wrapper_repr(wrapperobject *wp)
{
    return PyUnicode_FromFormat("<method-wrapper '%s' of %s object at %p>",
                               wp->descr->d_base->name,
                               Py_TYPE(wp->self)->tp_name,
                               wp->self);
}

static PyObject *
wrapper_reduce(wrapperobject *wp, PyObject *Py_UNUSED(ignored))
{
    return Py_BuildValue("N(OO)", _PyEval_GetBuiltinId(&PyId_getattr),
                         wp->self, PyDescr_NAME(wp->descr));
}

static PyMethodDef wrapper_methods[] = {
    {"__reduce__", (PyCFunction)wrapper_reduce, METH_NOARGS, NULL},
    {NULL, NULL}
};

static PyMemberDef wrapper_members[] = {
    {"__self__", T_OBJECT, offsetof(wrapperobject, self), READONLY},
    {0}
};

static PyObject *
wrapper_objclass(wrapperobject *wp, void *Py_UNUSED(ignored))
{
    PyObject *c = (PyObject *)PyDescr_TYPE(wp->descr);

    Py_INCREF(c);
    return c;
}

static PyObject *
wrapper_name(wrapperobject *wp, void *Py_UNUSED(ignored))
{
    const char *s = wp->descr->d_base->name;

    return PyUnicode_FromString(s);
}

static PyObject *
wrapper_doc(wrapperobject *wp, void *Py_UNUSED(ignored))
{
    return _PyType_GetDocFromInternalDoc(wp->descr->d_base->name, wp->descr->d_base->doc);
}

static PyObject *
wrapper_text_signature(wrapperobject *wp, void *Py_UNUSED(ignored))
{
    return _PyType_GetTextSignatureFromInternalDoc(wp->descr->d_base->name, wp->descr->d_base->doc);
}

static PyObject *
wrapper_qualname(wrapperobject *wp, void *Py_UNUSED(ignored))
{
    return descr_get_qualname((PyDescrObject *)wp->descr, NULL);
}

static PyGetSetDef wrapper_getsets[] = {
    {"__objclass__", (getter)wrapper_objclass},
    {"__name__", (getter)wrapper_name},
    {"__qualname__", (getter)wrapper_qualname},
    {"__doc__", (getter)wrapper_doc},
    {"__text_signature__", (getter)wrapper_text_signature},
    {0}
};

static PyObject *
wrapper_call(wrapperobject *wp, PyObject *args, PyObject *kwds)
{
    return wrapperdescr_raw_call(wp->descr, wp->self, args, kwds);
}

static int
wrapper_traverse(PyObject *self, visitproc visit, void *arg)
{
    wrapperobject *wp = (wrapperobject *)self;
    Py_VISIT(wp->descr);
    Py_VISIT(wp->self);
    return 0;
}

PyTypeObject _PyMethodWrapper_Type = {
    PyVarObject_HEAD_INIT(&PyType_Type, 0)
    "method-wrapper",                           /* tp_name */
    sizeof(wrapperobject),                      /* tp_basicsize */
    0,                                          /* tp_itemsize */
    /* methods */
    (destructor)wrapper_dealloc,                /* tp_dealloc */
    0,                                          /* tp_vectorcall_offset */
    0,                                          /* tp_getattr */
    0,                                          /* tp_setattr */
    0,                                          /* tp_as_async */
    (reprfunc)wrapper_repr,                     /* tp_repr */
    0,                                          /* tp_as_number */
    0,                                          /* tp_as_sequence */
    0,                                          /* tp_as_mapping */
    (hashfunc)wrapper_hash,                     /* tp_hash */
    (ternaryfunc)wrapper_call,                  /* tp_call */
    0,                                          /* tp_str */
    PyObject_GenericGetAttr,                    /* tp_getattro */
    0,                                          /* tp_setattro */
    0,                                          /* tp_as_buffer */
    Py_TPFLAGS_DEFAULT | Py_TPFLAGS_HAVE_GC, /* tp_flags */
    0,                                          /* tp_doc */
    wrapper_traverse,                           /* tp_traverse */
    0,                                          /* tp_clear */
    wrapper_richcompare,                        /* tp_richcompare */
    0,                                          /* tp_weaklistoffset */
    0,                                          /* tp_iter */
    0,                                          /* tp_iternext */
    wrapper_methods,                            /* tp_methods */
    wrapper_members,                            /* tp_members */
    wrapper_getsets,                            /* tp_getset */
    0,                                          /* tp_base */
    0,                                          /* tp_dict */
    0,                                          /* tp_descr_get */
    0,                                          /* tp_descr_set */
};

PyObject *
PyWrapper_New(PyObject *d, PyObject *self)
{
    wrapperobject *wp;
    PyWrapperDescrObject *descr;

    assert(PyObject_TypeCheck(d, &PyWrapperDescr_Type));
    descr = (PyWrapperDescrObject *)d;
    assert(_PyObject_RealIsSubclass((PyObject *)Py_TYPE(self),
                                    (PyObject *)PyDescr_TYPE(descr)));

    wp = PyObject_GC_New(wrapperobject, &_PyMethodWrapper_Type);
    if (wp != NULL) {
        Py_INCREF(descr);
        wp->descr = descr;
        Py_INCREF(self);
        wp->self = self;
        _PyObject_GC_TRACK(wp);
    }
    return (PyObject *)wp;
}


/* A built-in 'property' type */

/*
class property(object):

    def __init__(self, fget=None, fset=None, fdel=None, doc=None):
        if doc is None and fget is not None and hasattr(fget, "__doc__"):
            doc = fget.__doc__
        self.__get = fget
        self.__set = fset
        self.__del = fdel
        self.__doc__ = doc

    def __get__(self, inst, type=None):
        if inst is None:
            return self
        if self.__get is None:
            raise AttributeError, "unreadable attribute"
        return self.__get(inst)

    def __set__(self, inst, value):
        if self.__set is None:
            raise AttributeError, "can't set attribute"
        return self.__set(inst, value)

    def __delete__(self, inst):
        if self.__del is None:
            raise AttributeError, "can't delete attribute"
        return self.__del(inst)

*/

typedef struct {
    PyObject_HEAD
    PyObject *prop_get;
    PyObject *prop_set;
    PyObject *prop_del;
    PyObject *prop_doc;
    PyObject *prop_name;
    int getter_doc;
} propertyobject;

static PyObject * property_copy(PyObject *, PyObject *, PyObject *,
                                  PyObject *);

static PyMemberDef property_members[] = {
    {"fget", T_OBJECT, offsetof(propertyobject, prop_get), READONLY},
    {"fset", T_OBJECT, offsetof(propertyobject, prop_set), READONLY},
    {"fdel", T_OBJECT, offsetof(propertyobject, prop_del), READONLY},
    {"__doc__",  T_OBJECT, offsetof(propertyobject, prop_doc), 0},
    {0}
};


PyDoc_STRVAR(getter_doc,
             "Descriptor to change the getter on a property.");

static PyObject *
property_getter(PyObject *self, PyObject *getter)
{
    return property_copy(self, getter, NULL, NULL);
}


PyDoc_STRVAR(setter_doc,
             "Descriptor to change the setter on a property.");

static PyObject *
property_setter(PyObject *self, PyObject *setter)
{
    return property_copy(self, NULL, setter, NULL);
}


PyDoc_STRVAR(deleter_doc,
             "Descriptor to change the deleter on a property.");

static PyObject *
property_deleter(PyObject *self, PyObject *deleter)
{
    return property_copy(self, NULL, NULL, deleter);
}


PyDoc_STRVAR(set_name_doc,
             "Method to set name of a property.");

static PyObject *
property_set_name(PyObject *self, PyObject *args) {
    if (PyTuple_GET_SIZE(args) != 2) {
        PyErr_Format(
                PyExc_TypeError,
                "__set_name__() takes 2 positional arguments but %d were given",
                PyTuple_GET_SIZE(args));
        return NULL;
    }

    propertyobject *prop = (propertyobject *)self;
    PyObject *name = PyTuple_GET_ITEM(args, 1);

    Py_XINCREF(name);
    Py_XSETREF(prop->prop_name, name);

    Py_RETURN_NONE;
}

static PyMethodDef property_methods[] = {
    {"getter", property_getter, METH_O, getter_doc},
    {"setter", property_setter, METH_O, setter_doc},
    {"deleter", property_deleter, METH_O, deleter_doc},
    {"__set_name__", property_set_name, METH_VARARGS, set_name_doc},
    {0}
};


static void
property_dealloc(PyObject *self)
{
    propertyobject *gs = (propertyobject *)self;

    _PyObject_GC_UNTRACK(self);
    Py_XDECREF(gs->prop_get);
    Py_XDECREF(gs->prop_set);
    Py_XDECREF(gs->prop_del);
    Py_XDECREF(gs->prop_doc);
    Py_XDECREF(gs->prop_name);
    Py_TYPE(self)->tp_free(self);
}

static PyObject *
property_descr_get(PyObject *self, PyObject *obj, PyObject *type)
{
    if (obj == NULL || obj == Py_None) {
        Py_INCREF(self);
        return self;
    }

    propertyobject *gs = (propertyobject *)self;
    if (gs->prop_get == NULL) {
        if (gs->prop_name != NULL) {
            PyErr_Format(PyExc_AttributeError, "unreadable attribute %R", gs->prop_name);
        } else {
            PyErr_SetString(PyExc_AttributeError, "unreadable attribute");
        }

        return NULL;
    }

    return PyObject_CallOneArg(gs->prop_get, obj);
}

static int
property_descr_set(PyObject *self, PyObject *obj, PyObject *value)
{
    propertyobject *gs = (propertyobject *)self;
    PyObject *func, *res;

    if (value == NULL)
        func = gs->prop_del;
    else
        func = gs->prop_set;
    if (func == NULL) {
        if (gs->prop_name != NULL) {
            PyErr_Format(PyExc_AttributeError,
                        value == NULL ?
                        "can't delete attribute %R" :
                        "can't set attribute %R",
                        gs->prop_name);
        } else {
            PyErr_SetString(PyExc_AttributeError,
                            value == NULL ?
                            "can't delete attribute" :
                            "can't set attribute");
        }
        return -1;
    }
    if (value == NULL)
        res = PyObject_CallOneArg(func, obj);
    else
        res = PyObject_CallFunctionObjArgs(func, obj, value, NULL);
    if (res == NULL)
        return -1;
    Py_DECREF(res);
    return 0;
}

static PyObject *
property_copy(PyObject *old, PyObject *get, PyObject *set, PyObject *del)
{
    propertyobject *pold = (propertyobject *)old;
    PyObject *new, *type, *doc;

    type = PyObject_Type(old);
    if (type == NULL)
        return NULL;

    if (get == NULL || get == Py_None) {
        Py_XDECREF(get);
        get = pold->prop_get ? pold->prop_get : Py_None;
    }
    if (set == NULL || set == Py_None) {
        Py_XDECREF(set);
        set = pold->prop_set ? pold->prop_set : Py_None;
    }
    if (del == NULL || del == Py_None) {
        Py_XDECREF(del);
        del = pold->prop_del ? pold->prop_del : Py_None;
    }
    if (pold->getter_doc && get != Py_None) {
        /* make _init use __doc__ from getter */
        doc = Py_None;
    }
    else {
        doc = pold->prop_doc ? pold->prop_doc : Py_None;
    }

    new =  PyObject_CallFunctionObjArgs(type, get, set, del, doc, NULL);
    Py_DECREF(type);
    if (new == NULL)
        return NULL;

    Py_XINCREF(pold->prop_name);
    Py_XSETREF(((propertyobject *) new)->prop_name, pold->prop_name);
    return new;
}

/*[clinic input]
property.__init__ as property_init

    fget: object(c_default="NULL") = None
        function to be used for getting an attribute value
    fset: object(c_default="NULL") = None
        function to be used for setting an attribute value
    fdel: object(c_default="NULL") = None
        function to be used for del'ing an attribute
    doc: object(c_default="NULL") = None
        docstring

Property attribute.

Typical use is to define a managed attribute x:

class C(object):
    def getx(self): return self._x
    def setx(self, value): self._x = value
    def delx(self): del self._x
    x = property(getx, setx, delx, "I'm the 'x' property.")

Decorators make defining new properties or modifying existing ones easy:

class C(object):
    @property
    def x(self):
        "I am the 'x' property."
        return self._x
    @x.setter
    def x(self, value):
        self._x = value
    @x.deleter
    def x(self):
        del self._x
[clinic start generated code]*/

static int
property_init_impl(propertyobject *self, PyObject *fget, PyObject *fset,
                   PyObject *fdel, PyObject *doc)
/*[clinic end generated code: output=01a960742b692b57 input=dfb5dbbffc6932d5]*/
{
    if (fget == Py_None)
        fget = NULL;
    if (fset == Py_None)
        fset = NULL;
    if (fdel == Py_None)
        fdel = NULL;

    Py_XINCREF(fget);
    Py_XINCREF(fset);
    Py_XINCREF(fdel);
    Py_XINCREF(doc);

    Py_XSETREF(self->prop_get, fget);
    Py_XSETREF(self->prop_set, fset);
    Py_XSETREF(self->prop_del, fdel);
    Py_XSETREF(self->prop_doc, doc);
    Py_XSETREF(self->prop_name, NULL);

    self->getter_doc = 0;

    /* if no docstring given and the getter has one, use that one */
    if ((doc == NULL || doc == Py_None) && fget != NULL) {
        _Py_IDENTIFIER(__doc__);
        PyObject *get_doc;
        int rc = _PyObject_LookupAttrId(fget, &PyId___doc__, &get_doc);
        if (rc <= 0) {
            return rc;
        }
        if (Py_IS_TYPE(self, &PyProperty_Type)) {
            Py_XSETREF(self->prop_doc, get_doc);
        }
        else {
            /* If this is a property subclass, put __doc__
               in dict of the subclass instance instead,
               otherwise it gets shadowed by __doc__ in the
               class's dict. */
            int err = _PyObject_SetAttrId((PyObject *)self, &PyId___doc__, get_doc);
            Py_DECREF(get_doc);
            if (err < 0)
                return -1;
        }
        self->getter_doc = 1;
    }

    return 0;
}

static PyObject *
property_get___isabstractmethod__(propertyobject *prop, void *closure)
{
    int res = _PyObject_IsAbstract(prop->prop_get);
    if (res == -1) {
        return NULL;
    }
    else if (res) {
        Py_RETURN_TRUE;
    }

    res = _PyObject_IsAbstract(prop->prop_set);
    if (res == -1) {
        return NULL;
    }
    else if (res) {
        Py_RETURN_TRUE;
    }

    res = _PyObject_IsAbstract(prop->prop_del);
    if (res == -1) {
        return NULL;
    }
    else if (res) {
        Py_RETURN_TRUE;
    }
    Py_RETURN_FALSE;
}

static PyGetSetDef property_getsetlist[] = {
    {"__isabstractmethod__",
     (getter)property_get___isabstractmethod__, NULL,
     NULL,
     NULL},
    {NULL} /* Sentinel */
};

static int
property_traverse(PyObject *self, visitproc visit, void *arg)
{
    propertyobject *pp = (propertyobject *)self;
    Py_VISIT(pp->prop_get);
    Py_VISIT(pp->prop_set);
    Py_VISIT(pp->prop_del);
    Py_VISIT(pp->prop_doc);
    Py_VISIT(pp->prop_name);
    return 0;
}

static int
property_clear(PyObject *self)
{
    propertyobject *pp = (propertyobject *)self;
    Py_CLEAR(pp->prop_doc);
    return 0;
}

#include "clinic/descrobject.c.h"

PyTypeObject PyDictProxy_Type = {
    PyVarObject_HEAD_INIT(&PyType_Type, 0)
    "mappingproxy",                             /* tp_name */
    sizeof(mappingproxyobject),                 /* tp_basicsize */
    0,                                          /* tp_itemsize */
    /* methods */
    (destructor)mappingproxy_dealloc,           /* tp_dealloc */
    0,                                          /* tp_vectorcall_offset */
    0,                                          /* tp_getattr */
    0,                                          /* tp_setattr */
    0,                                          /* tp_as_async */
    (reprfunc)mappingproxy_repr,                /* tp_repr */
    &mappingproxy_as_number,                    /* tp_as_number */
    &mappingproxy_as_sequence,                  /* tp_as_sequence */
    &mappingproxy_as_mapping,                   /* tp_as_mapping */
    0,                                          /* tp_hash */
    0,                                          /* tp_call */
    (reprfunc)mappingproxy_str,                 /* tp_str */
    PyObject_GenericGetAttr,                    /* tp_getattro */
    0,                                          /* tp_setattro */
    0,                                          /* tp_as_buffer */
<<<<<<< HEAD
    Py_TPFLAGS_DEFAULT |
    Py_TPFLAGS_HAVE_GC |
    Py_TPFLAGS_BASETYPE,                        /* tp_flags */
=======
    Py_TPFLAGS_DEFAULT | Py_TPFLAGS_HAVE_GC |
        Py_TPFLAGS_MAPPING,                     /* tp_flags */
>>>>>>> 4bcef2bb
    0,                                          /* tp_doc */
    mappingproxy_traverse,                      /* tp_traverse */
    0,                                          /* tp_clear */
    (richcmpfunc)mappingproxy_richcompare,      /* tp_richcompare */
    0,                                          /* tp_weaklistoffset */
    (getiterfunc)mappingproxy_getiter,          /* tp_iter */
    0,                                          /* tp_iternext */
    mappingproxy_methods,                       /* tp_methods */
    0,                                          /* tp_members */
    0,                                          /* tp_getset */
    0,                                          /* tp_base */
    0,                                          /* tp_dict */
    0,                                          /* tp_descr_get */
    0,                                          /* tp_descr_set */
    0,                                          /* tp_dictoffset */
    0,                                          /* tp_init */
    0,                                          /* tp_alloc */
    mappingproxy_new,                           /* tp_new */
};

PyTypeObject PyProperty_Type = {
    PyVarObject_HEAD_INIT(&PyType_Type, 0)
    "property",                                 /* tp_name */
    sizeof(propertyobject),                     /* tp_basicsize */
    0,                                          /* tp_itemsize */
    /* methods */
    property_dealloc,                           /* tp_dealloc */
    0,                                          /* tp_vectorcall_offset */
    0,                                          /* tp_getattr */
    0,                                          /* tp_setattr */
    0,                                          /* tp_as_async */
    0,                                          /* tp_repr */
    0,                                          /* tp_as_number */
    0,                                          /* tp_as_sequence */
    0,                                          /* tp_as_mapping */
    0,                                          /* tp_hash */
    0,                                          /* tp_call */
    0,                                          /* tp_str */
    PyObject_GenericGetAttr,                    /* tp_getattro */
    0,                                          /* tp_setattro */
    0,                                          /* tp_as_buffer */
    Py_TPFLAGS_DEFAULT | Py_TPFLAGS_HAVE_GC |
        Py_TPFLAGS_BASETYPE,                    /* tp_flags */
    property_init__doc__,                       /* tp_doc */
    property_traverse,                          /* tp_traverse */
    (inquiry)property_clear,                    /* tp_clear */
    0,                                          /* tp_richcompare */
    0,                                          /* tp_weaklistoffset */
    0,                                          /* tp_iter */
    0,                                          /* tp_iternext */
    property_methods,                           /* tp_methods */
    property_members,                           /* tp_members */
    property_getsetlist,                        /* tp_getset */
    0,                                          /* tp_base */
    0,                                          /* tp_dict */
    property_descr_get,                         /* tp_descr_get */
    property_descr_set,                         /* tp_descr_set */
    0,                                          /* tp_dictoffset */
    property_init,                              /* tp_init */
    PyType_GenericAlloc,                        /* tp_alloc */
    PyType_GenericNew,                          /* tp_new */
    PyObject_GC_Del,                            /* tp_free */
};<|MERGE_RESOLUTION|>--- conflicted
+++ resolved
@@ -1853,14 +1853,10 @@
     PyObject_GenericGetAttr,                    /* tp_getattro */
     0,                                          /* tp_setattro */
     0,                                          /* tp_as_buffer */
-<<<<<<< HEAD
     Py_TPFLAGS_DEFAULT |
     Py_TPFLAGS_HAVE_GC |
+    Py_TPFLAGS_MAPPING |
     Py_TPFLAGS_BASETYPE,                        /* tp_flags */
-=======
-    Py_TPFLAGS_DEFAULT | Py_TPFLAGS_HAVE_GC |
-        Py_TPFLAGS_MAPPING,                     /* tp_flags */
->>>>>>> 4bcef2bb
     0,                                          /* tp_doc */
     mappingproxy_traverse,                      /* tp_traverse */
     0,                                          /* tp_clear */
