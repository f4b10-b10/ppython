.. highlight:: c

.. _longobjects:

Integer Objects
---------------

.. index:: pair: object; long integer
           pair: object; integer

All integers are implemented as "long" integer objects of arbitrary size.

On error, most ``PyLong_As*`` APIs return ``(return type)-1`` which cannot be
distinguished from a number.  Use :c:func:`PyErr_Occurred` to disambiguate.

.. c:type:: PyLongObject

   This subtype of :c:type:`PyObject` represents a Python integer object.


.. c:var:: PyTypeObject PyLong_Type

   This instance of :c:type:`PyTypeObject` represents the Python integer type.
   This is the same object as :class:`int` in the Python layer.


.. c:function:: int PyLong_Check(PyObject *p)

   Return true if its argument is a :c:type:`PyLongObject` or a subtype of
   :c:type:`PyLongObject`.  This function always succeeds.


.. c:function:: int PyLong_CheckExact(PyObject *p)

   Return true if its argument is a :c:type:`PyLongObject`, but not a subtype of
   :c:type:`PyLongObject`.  This function always succeeds.


.. c:function:: PyObject* PyLong_FromLong(long v)

   Return a new :c:type:`PyLongObject` object from *v*, or ``NULL`` on failure.

   The current implementation keeps an array of integer objects for all integers
   between ``-5`` and ``256``. When you create an int in that range you actually
   just get back a reference to the existing object.


.. c:function:: PyObject* PyLong_FromUnsignedLong(unsigned long v)

   Return a new :c:type:`PyLongObject` object from a C :c:expr:`unsigned long`, or
   ``NULL`` on failure.


.. c:function:: PyObject* PyLong_FromSsize_t(Py_ssize_t v)

   Return a new :c:type:`PyLongObject` object from a C :c:type:`Py_ssize_t`, or
   ``NULL`` on failure.


.. c:function:: PyObject* PyLong_FromSize_t(size_t v)

   Return a new :c:type:`PyLongObject` object from a C :c:type:`size_t`, or
   ``NULL`` on failure.


.. c:function:: PyObject* PyLong_FromLongLong(long long v)

   Return a new :c:type:`PyLongObject` object from a C :c:expr:`long long`, or ``NULL``
   on failure.


.. c:function:: PyObject* PyLong_FromUnsignedLongLong(unsigned long long v)

   Return a new :c:type:`PyLongObject` object from a C :c:expr:`unsigned long long`,
   or ``NULL`` on failure.


.. c:function:: PyObject* PyLong_FromDouble(double v)

   Return a new :c:type:`PyLongObject` object from the integer part of *v*, or
   ``NULL`` on failure.


.. c:function:: PyObject* PyLong_FromString(const char *str, char **pend, int base)

   Return a new :c:type:`PyLongObject` based on the string value in *str*, which
   is interpreted according to the radix in *base*, or ``NULL`` on failure.  If
   *pend* is non-``NULL``, *\*pend* will point to the end of *str* on success or
   to the first character that could not be processed on error.  If *base* is ``0``,
   *str* is interpreted using the :ref:`integers` definition; in this case, leading
   zeros in a non-zero decimal number raises a :exc:`ValueError`.  If *base* is not
   ``0``, it must be between ``2`` and ``36``, inclusive.  Leading and trailing
   whitespace and single underscores after a base specifier and between digits are
   ignored.  If there are no digits or *str* is not NULL-terminated following the
   digits and trailing whitespace, :exc:`ValueError` will be raised.

   .. seealso:: Python methods :meth:`int.to_bytes` and :meth:`int.from_bytes`
      to convert a :c:type:`PyLongObject` to/from an array of bytes in base
      ``256``. You can call those from C using :c:func:`PyObject_CallMethod`.


.. c:function:: PyObject* PyLong_FromUnicodeObject(PyObject *u, int base)

   Convert a sequence of Unicode digits in the string *u* to a Python integer
   value.

   .. versionadded:: 3.3


.. c:function:: PyObject* PyLong_FromVoidPtr(void *p)

   Create a Python integer from the pointer *p*. The pointer value can be
   retrieved from the resulting value using :c:func:`PyLong_AsVoidPtr`.


.. c:function:: PyObject* PyLong_FromNativeBytes(const void* buffer, size_t n_bytes, int endianness)

   Create a Python integer from the value contained in the first *n_bytes* of
   *buffer*, interpreted as a two's-complement signed number.

   *endianness* may be passed ``-1`` for the native endian that CPython was
   compiled with, or else ``0`` for big endian and ``1`` for little.

   .. versionadded:: 3.13


.. c:function:: PyObject* PyLong_FromUnsignedNativeBytes(const void* buffer, size_t n_bytes, int endianness)

   Create a Python integer from the value contained in the first *n_bytes* of
   *buffer*, interpreted as an unsigned number.

   *endianness* may be passed ``-1`` for the native endian that CPython was
   compiled with, or else ``0`` for big endian and ``1`` for little.

   .. versionadded:: 3.13


.. XXX alias PyLong_AS_LONG (for now)
.. c:function:: long PyLong_AsLong(PyObject *obj)

   .. index::
      single: LONG_MAX (C macro)
      single: OverflowError (built-in exception)

   Return a C :c:expr:`long` representation of *obj*.  If *obj* is not an
   instance of :c:type:`PyLongObject`, first call its :meth:`~object.__index__` method
   (if present) to convert it to a :c:type:`PyLongObject`.

   Raise :exc:`OverflowError` if the value of *obj* is out of range for a
   :c:expr:`long`.

   Returns ``-1`` on error.  Use :c:func:`PyErr_Occurred` to disambiguate.

   .. versionchanged:: 3.8
      Use :meth:`~object.__index__` if available.

   .. versionchanged:: 3.10
      This function will no longer use :meth:`~object.__int__`.


.. c:function:: int PyLong_AsInt(PyObject *obj)

   Similar to :c:func:`PyLong_AsLong`, but store the result in a C
   :c:expr:`int` instead of a C :c:expr:`long`.

   .. versionadded:: 3.13


.. c:function:: long PyLong_AsLongAndOverflow(PyObject *obj, int *overflow)

   Return a C :c:expr:`long` representation of *obj*.  If *obj* is not an
   instance of :c:type:`PyLongObject`, first call its :meth:`~object.__index__`
   method (if present) to convert it to a :c:type:`PyLongObject`.

   If the value of *obj* is greater than :c:macro:`LONG_MAX` or less than
   :c:macro:`LONG_MIN`, set *\*overflow* to ``1`` or ``-1``, respectively, and
   return ``-1``; otherwise, set *\*overflow* to ``0``.  If any other exception
   occurs set *\*overflow* to ``0`` and return ``-1`` as usual.

   Returns ``-1`` on error.  Use :c:func:`PyErr_Occurred` to disambiguate.

   .. versionchanged:: 3.8
      Use :meth:`~object.__index__` if available.

   .. versionchanged:: 3.10
      This function will no longer use :meth:`~object.__int__`.


.. c:function:: long long PyLong_AsLongLong(PyObject *obj)

   .. index::
      single: OverflowError (built-in exception)

   Return a C :c:expr:`long long` representation of *obj*.  If *obj* is not an
   instance of :c:type:`PyLongObject`, first call its :meth:`~object.__index__` method
   (if present) to convert it to a :c:type:`PyLongObject`.

   Raise :exc:`OverflowError` if the value of *obj* is out of range for a
   :c:expr:`long long`.

   Returns ``-1`` on error.  Use :c:func:`PyErr_Occurred` to disambiguate.

   .. versionchanged:: 3.8
      Use :meth:`~object.__index__` if available.

   .. versionchanged:: 3.10
      This function will no longer use :meth:`~object.__int__`.


.. c:function:: long long PyLong_AsLongLongAndOverflow(PyObject *obj, int *overflow)

   Return a C :c:expr:`long long` representation of *obj*.  If *obj* is not an
   instance of :c:type:`PyLongObject`, first call its :meth:`~object.__index__` method
   (if present) to convert it to a :c:type:`PyLongObject`.

   If the value of *obj* is greater than :c:macro:`LLONG_MAX` or less than
   :c:macro:`LLONG_MIN`, set *\*overflow* to ``1`` or ``-1``, respectively,
   and return ``-1``; otherwise, set *\*overflow* to ``0``.  If any other
   exception occurs set *\*overflow* to ``0`` and return ``-1`` as usual.

   Returns ``-1`` on error.  Use :c:func:`PyErr_Occurred` to disambiguate.

   .. versionadded:: 3.2

   .. versionchanged:: 3.8
      Use :meth:`~object.__index__` if available.

   .. versionchanged:: 3.10
      This function will no longer use :meth:`~object.__int__`.


.. c:function:: Py_ssize_t PyLong_AsSsize_t(PyObject *pylong)

   .. index::
      single: PY_SSIZE_T_MAX (C macro)
      single: OverflowError (built-in exception)

   Return a C :c:type:`Py_ssize_t` representation of *pylong*.  *pylong* must
   be an instance of :c:type:`PyLongObject`.

   Raise :exc:`OverflowError` if the value of *pylong* is out of range for a
   :c:type:`Py_ssize_t`.

   Returns ``-1`` on error.  Use :c:func:`PyErr_Occurred` to disambiguate.


.. c:function:: unsigned long PyLong_AsUnsignedLong(PyObject *pylong)

   .. index::
      single: ULONG_MAX (C macro)
      single: OverflowError (built-in exception)

   Return a C :c:expr:`unsigned long` representation of *pylong*.  *pylong*
   must be an instance of :c:type:`PyLongObject`.

   Raise :exc:`OverflowError` if the value of *pylong* is out of range for a
   :c:expr:`unsigned long`.

   Returns ``(unsigned long)-1`` on error.
   Use :c:func:`PyErr_Occurred` to disambiguate.


.. c:function:: size_t PyLong_AsSize_t(PyObject *pylong)

   .. index::
      single: SIZE_MAX (C macro)
      single: OverflowError (built-in exception)

   Return a C :c:type:`size_t` representation of *pylong*.  *pylong* must be
   an instance of :c:type:`PyLongObject`.

   Raise :exc:`OverflowError` if the value of *pylong* is out of range for a
   :c:type:`size_t`.

   Returns ``(size_t)-1`` on error.
   Use :c:func:`PyErr_Occurred` to disambiguate.


.. c:function:: unsigned long long PyLong_AsUnsignedLongLong(PyObject *pylong)

   .. index::
      single: OverflowError (built-in exception)

   Return a C :c:expr:`unsigned long long` representation of *pylong*.  *pylong*
   must be an instance of :c:type:`PyLongObject`.

   Raise :exc:`OverflowError` if the value of *pylong* is out of range for an
   :c:expr:`unsigned long long`.

   Returns ``(unsigned long long)-1`` on error.
   Use :c:func:`PyErr_Occurred` to disambiguate.

   .. versionchanged:: 3.1
      A negative *pylong* now raises :exc:`OverflowError`, not :exc:`TypeError`.


.. c:function:: unsigned long PyLong_AsUnsignedLongMask(PyObject *obj)

   Return a C :c:expr:`unsigned long` representation of *obj*.  If *obj* is not
   an instance of :c:type:`PyLongObject`, first call its :meth:`~object.__index__`
   method (if present) to convert it to a :c:type:`PyLongObject`.

   If the value of *obj* is out of range for an :c:expr:`unsigned long`,
   return the reduction of that value modulo ``ULONG_MAX + 1``.

   Returns ``(unsigned long)-1`` on error.  Use :c:func:`PyErr_Occurred` to
   disambiguate.

   .. versionchanged:: 3.8
      Use :meth:`~object.__index__` if available.

   .. versionchanged:: 3.10
      This function will no longer use :meth:`~object.__int__`.


.. c:function:: unsigned long long PyLong_AsUnsignedLongLongMask(PyObject *obj)

   Return a C :c:expr:`unsigned long long` representation of *obj*.  If *obj*
   is not an instance of :c:type:`PyLongObject`, first call its
   :meth:`~object.__index__` method (if present) to convert it to a
   :c:type:`PyLongObject`.

   If the value of *obj* is out of range for an :c:expr:`unsigned long long`,
   return the reduction of that value modulo ``ULLONG_MAX + 1``.

   Returns ``(unsigned long long)-1`` on error.  Use :c:func:`PyErr_Occurred`
   to disambiguate.

   .. versionchanged:: 3.8
      Use :meth:`~object.__index__` if available.

   .. versionchanged:: 3.10
      This function will no longer use :meth:`~object.__int__`.


.. c:function:: double PyLong_AsDouble(PyObject *pylong)

   Return a C :c:expr:`double` representation of *pylong*.  *pylong* must be
   an instance of :c:type:`PyLongObject`.

   Raise :exc:`OverflowError` if the value of *pylong* is out of range for a
   :c:expr:`double`.

   Returns ``-1.0`` on error.  Use :c:func:`PyErr_Occurred` to disambiguate.


.. c:function:: void* PyLong_AsVoidPtr(PyObject *pylong)

   Convert a Python integer *pylong* to a C :c:expr:`void` pointer.
   If *pylong* cannot be converted, an :exc:`OverflowError` will be raised.  This
   is only assured to produce a usable :c:expr:`void` pointer for values created
   with :c:func:`PyLong_FromVoidPtr`.

   Returns ``NULL`` on error.  Use :c:func:`PyErr_Occurred` to disambiguate.


.. c:function:: Py_ssize_t PyLong_AsNativeBytes(PyObject *pylong, void* buffer, Py_ssize_t n_bytes, int endianness)

   Copy the Python integer value to a native *buffer* of size *n_bytes*::

<<<<<<< HEAD
      unsigned bignum[4];  // Example size chosen by random die roll.
      Py_ssize_t bytes = PyLong_AsNativeBits(v, &bignum, sizeof(bignum), -1);
=======
      int value;
      Py_ssize_t bytes = PyLong_AsNativeBytes(v, &value, sizeof(value), -1);
>>>>>>> 2f077867
      if (bytes < 0) {
          // A Python exception was set with the reason.
          return NULL;
      }
<<<<<<< HEAD
      else if (bytes > sizeof(bignum)) {
          // Overflow occurred, but 'bignum' contains as much as could fit.
=======
      else if (bytes <= (Py_ssize_t)sizeof(value)) {
          // Success!
      }
      else {
          // Overflow occurred, but 'value' contains truncated value
>>>>>>> 2f077867
      }

   *endianness* may be passed ``-1`` for the native endian that CPython was
   compiled with, or ``0`` for big endian and ``1`` for little.

   Return ``-1`` with an exception raised if *pylong* cannot be interpreted as
   an integer. Otherwise, return the size of the buffer required to store the
   value. If this is equal to or less than *n_bytes*, the entire value was
   copied.

   Unless an exception is raised, all *n_bytes* of the buffer will be written
   with as much of the value as can fit. This allows the caller to ignore all
   non-negative results if the intent is to match the typical behavior of a
   C-style downcast. No exception is set for this case.

   Values are always copied as two's-complement, and sufficient buffer will be
   requested to include a sign bit. For example, this may cause an value that
   fits into 8 bytes when treated as unsigned to request 9 bytes, even though
   all eight bytes were copied into the buffer. What has been omitted is the
   zero sign bit, which is redundant when the intention is to treat the value as
   unsigned.

   Passing zero to *n_bytes* will return the requested buffer size.

   .. note::

      When the value does not fit in the provided buffer, the requested size
      returned from the function may be larger than necessary. Passing 0 to this
      function is not an accurate way to determine the bit length of a value.

   .. versionadded:: 3.13


.. c:function:: int PyUnstable_Long_IsCompact(const PyLongObject* op)

   Return 1 if *op* is compact, 0 otherwise.

   This function makes it possible for performance-critical code to implement
   a “fast path” for small integers. For compact values use
   :c:func:`PyUnstable_Long_CompactValue`; for others fall back to a
   :c:func:`PyLong_As* <PyLong_AsSize_t>` function or
   :c:func:`calling <PyObject_CallMethod>` :meth:`int.to_bytes`.

   The speedup is expected to be negligible for most users.

   Exactly what values are considered compact is an implementation detail
   and is subject to change.

.. c:function:: Py_ssize_t PyUnstable_Long_CompactValue(const PyLongObject* op)

   If *op* is compact, as determined by :c:func:`PyUnstable_Long_IsCompact`,
   return its value.

   Otherwise, the return value is undefined.
<|MERGE_RESOLUTION|>--- conflicted
+++ resolved
@@ -358,27 +358,17 @@
 
    Copy the Python integer value to a native *buffer* of size *n_bytes*::
 
-<<<<<<< HEAD
       unsigned bignum[4];  // Example size chosen by random die roll.
       Py_ssize_t bytes = PyLong_AsNativeBits(v, &bignum, sizeof(bignum), -1);
-=======
-      int value;
-      Py_ssize_t bytes = PyLong_AsNativeBytes(v, &value, sizeof(value), -1);
->>>>>>> 2f077867
       if (bytes < 0) {
           // A Python exception was set with the reason.
           return NULL;
       }
-<<<<<<< HEAD
-      else if (bytes > sizeof(bignum)) {
-          // Overflow occurred, but 'bignum' contains as much as could fit.
-=======
       else if (bytes <= (Py_ssize_t)sizeof(value)) {
           // Success!
       }
       else {
-          // Overflow occurred, but 'value' contains truncated value
->>>>>>> 2f077867
+          // Overflow occurred, but 'bignum' contains a truncated value.
       }
 
    *endianness* may be passed ``-1`` for the native endian that CPython was
