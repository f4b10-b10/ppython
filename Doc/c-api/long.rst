.. highlight:: c

.. _longobjects:

Integer Objects
---------------

.. index:: object: long integer
           object: integer

All integers are implemented as "long" integer objects of arbitrary size.

On error, most ``PyLong_As*`` APIs return ``(return type)-1`` which cannot be
distinguished from a number.  Use :c:func:`PyErr_Occurred` to disambiguate.

.. c:type:: PyLongObject

   This subtype of :c:type:`PyObject` represents a Python integer object.


.. c:var:: PyTypeObject PyLong_Type

   This instance of :c:type:`PyTypeObject` represents the Python integer type.
   This is the same object as :class:`int` in the Python layer.


.. c:function:: int PyLong_Check(PyObject *p)

   Return true if its argument is a :c:type:`PyLongObject` or a subtype of
   :c:type:`PyLongObject`.


.. c:function:: int PyLong_CheckExact(PyObject *p)

   Return true if its argument is a :c:type:`PyLongObject`, but not a subtype of
   :c:type:`PyLongObject`.


.. c:function:: PyObject* PyLong_FromLong(long v)

   Return a new :c:type:`PyLongObject` object from *v*, or ``NULL`` on failure.

   The current implementation keeps an array of integer objects for all integers
   between ``-5`` and ``256``, when you create an int in that range you actually
   just get back a reference to the existing object.


.. c:function:: PyObject* PyLong_FromUnsignedLong(unsigned long v)

   Return a new :c:type:`PyLongObject` object from a C :c:type:`unsigned long`, or
   ``NULL`` on failure.


.. c:function:: PyObject* PyLong_FromSsize_t(Py_ssize_t v)

   Return a new :c:type:`PyLongObject` object from a C :c:type:`Py_ssize_t`, or
   ``NULL`` on failure.


.. c:function:: PyObject* PyLong_FromSize_t(size_t v)

   Return a new :c:type:`PyLongObject` object from a C :c:type:`size_t`, or
   ``NULL`` on failure.


.. c:function:: PyObject* PyLong_FromLongLong(long long v)

   Return a new :c:type:`PyLongObject` object from a C :c:type:`long long`, or ``NULL``
   on failure.


.. c:function:: PyObject* PyLong_FromUnsignedLongLong(unsigned long long v)

   Return a new :c:type:`PyLongObject` object from a C :c:type:`unsigned long long`,
   or ``NULL`` on failure.


.. c:function:: PyObject* PyLong_FromDouble(double v)

   Return a new :c:type:`PyLongObject` object from the integer part of *v*, or
   ``NULL`` on failure.


.. c:function:: PyObject* PyLong_FromString(const char *str, char **pend, int base)

   Return a new :c:type:`PyLongObject` based on the string value in *str*, which
   is interpreted according to the radix in *base*.  If *pend* is non-``NULL``,
   *\*pend* will point to the first character in *str* which follows the
   representation of the number.  If *base* is ``0``, *str* is interpreted using
   the :ref:`integers` definition; in this case, leading zeros in a
   non-zero decimal number raises a :exc:`ValueError`. If *base* is not ``0``,
   it must be between ``2`` and ``36``, inclusive.  Leading spaces and single
   underscores after a base specifier and between digits are ignored.  If there
   are no digits, :exc:`ValueError` will be raised.


<<<<<<< HEAD
.. c:function:: PyObject* PyLong_FromUnicode(Py_UNICODE *u, Py_ssize_t length, int base)

   Convert a sequence of Unicode digits to a Python integer value.  The Unicode
   string is first encoded to a byte string using :c:func:`PyUnicode_EncodeDecimal`
   and then converted using :c:func:`PyLong_FromString`.

   .. deprecated-removed:: 3.3 3.10
      Part of the old-style :c:type:`Py_UNICODE` API; please migrate to using
      :c:func:`PyLong_FromUnicodeObject`.


=======
>>>>>>> 1648c999
.. c:function:: PyObject* PyLong_FromUnicodeObject(PyObject *u, int base)

   Convert a sequence of Unicode digits in the string *u* to a Python integer
   value.  The Unicode string is first encoded to a byte string using
   :c:func:`PyUnicode_EncodeDecimal` and then converted using
   :c:func:`PyLong_FromString`.

   .. versionadded:: 3.3


.. c:function:: PyObject* PyLong_FromVoidPtr(void *p)

   Create a Python integer from the pointer *p*. The pointer value can be
   retrieved from the resulting value using :c:func:`PyLong_AsVoidPtr`.


.. XXX alias PyLong_AS_LONG (for now)
.. c:function:: long PyLong_AsLong(PyObject *obj)

   .. index::
      single: LONG_MAX
      single: OverflowError (built-in exception)

   Return a C :c:type:`long` representation of *obj*.  If *obj* is not an
   instance of :c:type:`PyLongObject`, first call its :meth:`__index__` method
   (if present) to convert it to a :c:type:`PyLongObject`.

   Raise :exc:`OverflowError` if the value of *obj* is out of range for a
   :c:type:`long`.

   Returns ``-1`` on error.  Use :c:func:`PyErr_Occurred` to disambiguate.

   .. versionchanged:: 3.8
      Use :meth:`__index__` if available.

   .. versionchanged:: 3.10
      This function will no longer use :meth:`__int__`.


.. c:function:: long PyLong_AsLongAndOverflow(PyObject *obj, int *overflow)

   Return a C :c:type:`long` representation of *obj*.  If *obj* is not an
   instance of :c:type:`PyLongObject`, first call its :meth:`__index__`
   method (if present) to convert it to a :c:type:`PyLongObject`.

   If the value of *obj* is greater than :const:`LONG_MAX` or less than
   :const:`LONG_MIN`, set *\*overflow* to ``1`` or ``-1``, respectively, and
   return ``-1``; otherwise, set *\*overflow* to ``0``.  If any other exception
   occurs set *\*overflow* to ``0`` and return ``-1`` as usual.

   Returns ``-1`` on error.  Use :c:func:`PyErr_Occurred` to disambiguate.

   .. versionchanged:: 3.8
      Use :meth:`__index__` if available.

   .. versionchanged:: 3.10
      This function will no longer use :meth:`__int__`.


.. c:function:: long long PyLong_AsLongLong(PyObject *obj)

   .. index::
      single: OverflowError (built-in exception)

   Return a C :c:type:`long long` representation of *obj*.  If *obj* is not an
   instance of :c:type:`PyLongObject`, first call its :meth:`__index__` method
   (if present) to convert it to a :c:type:`PyLongObject`.

   Raise :exc:`OverflowError` if the value of *obj* is out of range for a
   :c:type:`long long`.

   Returns ``-1`` on error.  Use :c:func:`PyErr_Occurred` to disambiguate.

   .. versionchanged:: 3.8
      Use :meth:`__index__` if available.

   .. versionchanged:: 3.10
      This function will no longer use :meth:`__int__`.


.. c:function:: long long PyLong_AsLongLongAndOverflow(PyObject *obj, int *overflow)

   Return a C :c:type:`long long` representation of *obj*.  If *obj* is not an
   instance of :c:type:`PyLongObject`, first call its :meth:`__index__` method
   (if present) to convert it to a :c:type:`PyLongObject`.

   If the value of *obj* is greater than :const:`LLONG_MAX` or less than
   :const:`LLONG_MIN`, set *\*overflow* to ``1`` or ``-1``, respectively,
   and return ``-1``; otherwise, set *\*overflow* to ``0``.  If any other
   exception occurs set *\*overflow* to ``0`` and return ``-1`` as usual.

   Returns ``-1`` on error.  Use :c:func:`PyErr_Occurred` to disambiguate.

   .. versionadded:: 3.2

   .. versionchanged:: 3.8
      Use :meth:`__index__` if available.

   .. versionchanged:: 3.10
      This function will no longer use :meth:`__int__`.


.. c:function:: Py_ssize_t PyLong_AsSsize_t(PyObject *pylong)

   .. index::
      single: PY_SSIZE_T_MAX
      single: OverflowError (built-in exception)

   Return a C :c:type:`Py_ssize_t` representation of *pylong*.  *pylong* must
   be an instance of :c:type:`PyLongObject`.

   Raise :exc:`OverflowError` if the value of *pylong* is out of range for a
   :c:type:`Py_ssize_t`.

   Returns ``-1`` on error.  Use :c:func:`PyErr_Occurred` to disambiguate.


.. c:function:: unsigned long PyLong_AsUnsignedLong(PyObject *pylong)

   .. index::
      single: ULONG_MAX
      single: OverflowError (built-in exception)

   Return a C :c:type:`unsigned long` representation of *pylong*.  *pylong*
   must be an instance of :c:type:`PyLongObject`.

   Raise :exc:`OverflowError` if the value of *pylong* is out of range for a
   :c:type:`unsigned long`.

   Returns ``(unsigned long)-1`` on error.
   Use :c:func:`PyErr_Occurred` to disambiguate.


.. c:function:: size_t PyLong_AsSize_t(PyObject *pylong)

   .. index::
      single: SIZE_MAX
      single: OverflowError (built-in exception)

   Return a C :c:type:`size_t` representation of *pylong*.  *pylong* must be
   an instance of :c:type:`PyLongObject`.

   Raise :exc:`OverflowError` if the value of *pylong* is out of range for a
   :c:type:`size_t`.

   Returns ``(size_t)-1`` on error.
   Use :c:func:`PyErr_Occurred` to disambiguate.


.. c:function:: unsigned long long PyLong_AsUnsignedLongLong(PyObject *pylong)

   .. index::
      single: OverflowError (built-in exception)

   Return a C :c:type:`unsigned long long` representation of *pylong*.  *pylong*
   must be an instance of :c:type:`PyLongObject`.

   Raise :exc:`OverflowError` if the value of *pylong* is out of range for an
   :c:type:`unsigned long long`.

   Returns ``(unsigned long long)-1`` on error.
   Use :c:func:`PyErr_Occurred` to disambiguate.

   .. versionchanged:: 3.1
      A negative *pylong* now raises :exc:`OverflowError`, not :exc:`TypeError`.


.. c:function:: unsigned long PyLong_AsUnsignedLongMask(PyObject *obj)

   Return a C :c:type:`unsigned long` representation of *obj*.  If *obj* is not
   an instance of :c:type:`PyLongObject`, first call its :meth:`__index__`
   method (if present) to convert it to a :c:type:`PyLongObject`.

   If the value of *obj* is out of range for an :c:type:`unsigned long`,
   return the reduction of that value modulo ``ULONG_MAX + 1``.

   Returns ``(unsigned long)-1`` on error.  Use :c:func:`PyErr_Occurred` to
   disambiguate.

   .. versionchanged:: 3.8
      Use :meth:`__index__` if available.

   .. versionchanged:: 3.10
      This function will no longer use :meth:`__int__`.


.. c:function:: unsigned long long PyLong_AsUnsignedLongLongMask(PyObject *obj)

   Return a C :c:type:`unsigned long long` representation of *obj*.  If *obj*
   is not an instance of :c:type:`PyLongObject`, first call its
   :meth:`__index__` method (if present) to convert it to a
   :c:type:`PyLongObject`.

   If the value of *obj* is out of range for an :c:type:`unsigned long long`,
   return the reduction of that value modulo ``ULLONG_MAX + 1``.

   Returns ``(unsigned long long)-1`` on error.  Use :c:func:`PyErr_Occurred`
   to disambiguate.

   .. versionchanged:: 3.8
      Use :meth:`__index__` if available.

   .. versionchanged:: 3.10
      This function will no longer use :meth:`__int__`.


.. c:function:: double PyLong_AsDouble(PyObject *pylong)

   Return a C :c:type:`double` representation of *pylong*.  *pylong* must be
   an instance of :c:type:`PyLongObject`.

   Raise :exc:`OverflowError` if the value of *pylong* is out of range for a
   :c:type:`double`.

   Returns ``-1.0`` on error.  Use :c:func:`PyErr_Occurred` to disambiguate.


.. c:function:: void* PyLong_AsVoidPtr(PyObject *pylong)

   Convert a Python integer *pylong* to a C :c:type:`void` pointer.
   If *pylong* cannot be converted, an :exc:`OverflowError` will be raised.  This
   is only assured to produce a usable :c:type:`void` pointer for values created
   with :c:func:`PyLong_FromVoidPtr`.

   Returns ``NULL`` on error.  Use :c:func:`PyErr_Occurred` to disambiguate.<|MERGE_RESOLUTION|>--- conflicted
+++ resolved
@@ -94,20 +94,6 @@
    are no digits, :exc:`ValueError` will be raised.
 
 
-<<<<<<< HEAD
-.. c:function:: PyObject* PyLong_FromUnicode(Py_UNICODE *u, Py_ssize_t length, int base)
-
-   Convert a sequence of Unicode digits to a Python integer value.  The Unicode
-   string is first encoded to a byte string using :c:func:`PyUnicode_EncodeDecimal`
-   and then converted using :c:func:`PyLong_FromString`.
-
-   .. deprecated-removed:: 3.3 3.10
-      Part of the old-style :c:type:`Py_UNICODE` API; please migrate to using
-      :c:func:`PyLong_FromUnicodeObject`.
-
-
-=======
->>>>>>> 1648c999
 .. c:function:: PyObject* PyLong_FromUnicodeObject(PyObject *u, int base)
 
    Convert a sequence of Unicode digits in the string *u* to a Python integer
