.. highlight:: c

.. _init-config:

***********************************
Python Initialization Configuration
***********************************

.. versionadded:: 3.8

Structures:

* :c:type:`PyConfig`
* :c:type:`PyPreConfig`
* :c:type:`PyStatus`
* :c:type:`PyWideStringList`

Configuration functions:

* :c:func:`PyConfig_Clear`
* :c:func:`PyConfig_InitIsolatedConfig`
* :c:func:`PyConfig_InitPythonConfig`
* :c:func:`PyConfig_Read`
* :c:func:`PyConfig_SetArgv`
* :c:func:`PyConfig_SetBytesArgv`
* :c:func:`PyConfig_SetBytesString`
* :c:func:`PyConfig_SetString`
* :c:func:`PyConfig_SetWideStringList`
* :c:func:`PyPreConfig_InitIsolatedConfig`
* :c:func:`PyPreConfig_InitPythonConfig`

Status reporting functions:

* :c:func:`PyStatus_Error`
* :c:func:`PyStatus_Exception`
* :c:func:`PyStatus_Exit`
* :c:func:`PyStatus_IsError`
* :c:func:`PyStatus_IsExit`
* :c:func:`PyStatus_NoMemory`
* :c:func:`PyStatus_Ok`
* :c:func:`Py_ExitStatusException`

Utility functions:

* :c:func:`PyWideStringList_Append`
* :c:func:`PyWideStringList_Insert`

Runtime pre-initialization functions:

* :c:func:`Py_PreInitialize`
* :c:func:`Py_PreInitializeFromArgs`
* :c:func:`Py_PreInitializeFromBytesArgs`
<<<<<<< HEAD
=======
* :c:func:`Py_RunMain`
* :c:func:`Py_GetArgcArgv`
>>>>>>> cd3c2bdd

The preconfiguration (``PyPreConfig`` type) is stored in
``_PyRuntime.preconfig`` and the configuration (``PyConfig`` type) is stored in
``PyInterpreterState.config``.

See also :ref:`Initialization, Finalization, and Threads <initialization>`.

.. seealso::
   :pep:`587` "Python Initialization Configuration".


PyWideStringList
----------------

.. c:type:: PyWideStringList

   List of ``wchar_t*`` strings.

   If *length* is non-zero, *items* must be non-``NULL`` and all strings must be
   non-``NULL``.

   Methods:

   .. c:function:: PyStatus PyWideStringList_Append(PyWideStringList *list, const wchar_t *item)

      Append *item* to *list*.

      Python must be preinitialized to call this function.

   .. c:function:: PyStatus PyWideStringList_Insert(PyWideStringList *list, Py_ssize_t index, const wchar_t *item)

      Insert *item* into *list* at *index*.

      If *index* is greater than or equal to *list* length, append *item* to
      *list*.

      *index* must be greater than or equal to 0.

      Python must be preinitialized to call this function.

   Structure fields:

   .. c:member:: Py_ssize_t length

      List length.

   .. c:member:: wchar_t** items

      List items.

PyStatus
--------

.. c:type:: PyStatus

   Structure to store an initialization function status: success, error
   or exit.

   For an error, it can store the C function name which created the error.

   Structure fields:

   .. c:member:: int exitcode

      Exit code. Argument passed to ``exit()``.

   .. c:member:: const char *err_msg

      Error message.

   .. c:member:: const char *func

      Name of the function which created an error, can be ``NULL``.

   Functions to create a status:

   .. c:function:: PyStatus PyStatus_Ok(void)

      Success.

   .. c:function:: PyStatus PyStatus_Error(const char *err_msg)

      Initialization error with a message.

   .. c:function:: PyStatus PyStatus_NoMemory(void)

      Memory allocation failure (out of memory).

   .. c:function:: PyStatus PyStatus_Exit(int exitcode)

      Exit Python with the specified exit code.

   Functions to handle a status:

   .. c:function:: int PyStatus_Exception(PyStatus status)

      Is the status an error or an exit? If true, the exception must be
      handled; by calling :c:func:`Py_ExitStatusException` for example.

   .. c:function:: int PyStatus_IsError(PyStatus status)

      Is the result an error?

   .. c:function:: int PyStatus_IsExit(PyStatus status)

      Is the result an exit?

   .. c:function:: void Py_ExitStatusException(PyStatus status)

      Call ``exit(exitcode)`` if *status* is an exit. Print the error
      message and exit with a non-zero exit code if *status* is an error.  Must
      only be called if ``PyStatus_Exception(status)`` is non-zero.

.. note::
   Internally, Python uses macros which set ``PyStatus.func``,
   whereas functions to create a status set ``func`` to ``NULL``.

Example::

    PyStatus alloc(void **ptr, size_t size)
    {
        *ptr = PyMem_RawMalloc(size);
        if (*ptr == NULL) {
            return PyStatus_NoMemory();
        }
        return PyStatus_Ok();
    }

    int main(int argc, char **argv)
    {
        void *ptr;
        PyStatus status = alloc(&ptr, 16);
        if (PyStatus_Exception(status)) {
            Py_ExitStatusException(status);
        }
        PyMem_Free(ptr);
        return 0;
    }


PyPreConfig
-----------

.. c:type:: PyPreConfig

   Structure used to preinitialize Python:

   * Set the Python memory allocator
   * Configure the LC_CTYPE locale
   * Set the UTF-8 mode

   Function to initialize a preconfiguration:

   .. c:function:: void PyPreConfig_InitIsolatedConfig(PyPreConfig *preconfig)

      Initialize the preconfiguration with :ref:`Python Configuration
      <init-python-config>`.

   .. c:function:: void PyPreConfig_InitPythonConfig(PyPreConfig *preconfig)

      Initialize the preconfiguration with :ref:`Isolated Configuration
      <init-isolated-conf>`.

   Structure fields:

   .. c:member:: int allocator

      Name of the memory allocator:

      * ``PYMEM_ALLOCATOR_NOT_SET`` (``0``): don't change memory allocators
        (use defaults)
      * ``PYMEM_ALLOCATOR_DEFAULT`` (``1``): default memory allocators
      * ``PYMEM_ALLOCATOR_DEBUG`` (``2``): default memory allocators with
        debug hooks
      * ``PYMEM_ALLOCATOR_MALLOC`` (``3``): force usage of ``malloc()``
      * ``PYMEM_ALLOCATOR_MALLOC_DEBUG`` (``4``): force usage of
        ``malloc()`` with debug hooks
      * ``PYMEM_ALLOCATOR_PYMALLOC`` (``5``): :ref:`Python pymalloc memory
        allocator <pymalloc>`
      * ``PYMEM_ALLOCATOR_PYMALLOC_DEBUG`` (``6``): :ref:`Python pymalloc
        memory allocator <pymalloc>` with debug hooks

      ``PYMEM_ALLOCATOR_PYMALLOC`` and ``PYMEM_ALLOCATOR_PYMALLOC_DEBUG``
      are not supported if Python is configured using ``--without-pymalloc``

      See :ref:`Memory Management <memory>`.

   .. c:member:: int configure_locale

      Set the LC_CTYPE locale to the user preferred locale? If equals to 0, set
      :c:member:`coerce_c_locale` and :c:member:`coerce_c_locale_warn` to 0.

   .. c:member:: int coerce_c_locale

      If equals to 2, coerce the C locale; if equals to 1, read the LC_CTYPE
      locale to decide if it should be coerced.

   .. c:member:: int coerce_c_locale_warn

      If non-zero, emit a warning if the C locale is coerced.

   .. c:member:: int dev_mode

      See :c:member:`PyConfig.dev_mode`.

   .. c:member:: int isolated

      See :c:member:`PyConfig.isolated`.

   .. c:member:: int legacy_windows_fs_encoding (Windows only)

      If non-zero, disable UTF-8 Mode, set the Python filesystem encoding to
      ``mbcs``, set the filesystem error handler to ``replace``.

      Only available on Windows. ``#ifdef MS_WINDOWS`` macro can be used for
      Windows specific code.

   .. c:member:: int parse_argv

      If non-zero, :c:func:`Py_PreInitializeFromArgs` and
      :c:func:`Py_PreInitializeFromBytesArgs` parse their ``argv`` argument the
      same way the regular Python parses command line arguments: see
      :ref:`Command Line Arguments <using-on-cmdline>`.

   .. c:member:: int use_environment

      See :c:member:`PyConfig.use_environment`.

   .. c:member:: int utf8_mode

      If non-zero, enable the UTF-8 mode.

Preinitialization with PyPreConfig
----------------------------------

Functions to preinitialize Python:

.. c:function:: PyStatus Py_PreInitialize(const PyPreConfig *preconfig)

   Preinitialize Python from *preconfig* preconfiguration.

.. c:function:: PyStatus Py_PreInitializeFromBytesArgs(const PyPreConfig *preconfig, int argc, char * const *argv)

   Preinitialize Python from *preconfig* preconfiguration and command line
   arguments (bytes strings).

.. c:function:: PyStatus Py_PreInitializeFromArgs(const PyPreConfig *preconfig, int argc, wchar_t * const * argv)

   Preinitialize Python from *preconfig* preconfiguration and command line
   arguments (wide strings).

The caller is responsible to handle exceptions (error or exit) using
:c:func:`PyStatus_Exception` and :c:func:`Py_ExitStatusException`.

For :ref:`Python Configuration <init-python-config>`
(:c:func:`PyPreConfig_InitPythonConfig`), if Python is initialized with
command line arguments, the command line arguments must also be passed to
preinitialize Python, since they have an effect on the pre-configuration
like encodings. For example, the :option:`-X utf8 <-X>` command line option
enables the UTF-8 Mode.

``PyMem_SetAllocator()`` can be called after :c:func:`Py_PreInitialize` and
before :c:func:`Py_InitializeFromConfig` to install a custom memory allocator.
It can be called before :c:func:`Py_PreInitialize` if
:c:member:`PyPreConfig.allocator` is set to ``PYMEM_ALLOCATOR_NOT_SET``.

Python memory allocation functions like :c:func:`PyMem_RawMalloc` must not be
used before Python preinitialization, whereas calling directly ``malloc()`` and
``free()`` is always safe. :c:func:`Py_DecodeLocale` must not be called before
the preinitialization.

Example using the preinitialization to enable the UTF-8 Mode::

    PyStatus status;
    PyPreConfig preconfig;
    PyPreConfig_InitPythonConfig(&preconfig);

    preconfig.utf8_mode = 1;

    status = Py_PreInitialize(&preconfig);
    if (PyStatus_Exception(status)) {
        Py_ExitStatusException(status);
    }

    /* at this point, Python will speak UTF-8 */

    Py_Initialize();
    /* ... use Python API here ... */
    Py_Finalize();


PyConfig
--------

.. c:type:: PyConfig

   Structure containing most parameters to configure Python.

   Structure methods:

   .. c:function:: void PyConfig_InitPythonConfig(PyConfig *config)

      Initialize configuration with :ref:`Python Configuration
      <init-python-config>`.

   .. c:function:: void PyConfig_InitIsolatedConfig(PyConfig *config)

      Initialize configuration with :ref:`Isolated Configuration
      <init-isolated-conf>`.

   .. c:function:: PyStatus PyConfig_SetString(PyConfig *config, wchar_t * const *config_str, const wchar_t *str)

      Copy the wide character string *str* into ``*config_str``.

      Preinitialize Python if needed.

   .. c:function:: PyStatus PyConfig_SetBytesString(PyConfig *config, wchar_t * const *config_str, const char *str)

      Decode *str* using ``Py_DecodeLocale()`` and set the result into ``*config_str``.

      Preinitialize Python if needed.

   .. c:function:: PyStatus PyConfig_SetArgv(PyConfig *config, int argc, wchar_t * const *argv)

      Set command line arguments from wide character strings.

      Preinitialize Python if needed.

   .. c:function:: PyStatus PyConfig_SetBytesArgv(PyConfig *config, int argc, char * const *argv)

      Set command line arguments: decode bytes using :c:func:`Py_DecodeLocale`.

      Preinitialize Python if needed.

   .. c:function:: PyStatus PyConfig_SetWideStringList(PyConfig *config, PyWideStringList *list, Py_ssize_t length, wchar_t **items)

      Set the list of wide strings *list* to *length* and *items*.

      Preinitialize Python if needed.

   .. c:function:: PyStatus PyConfig_Read(PyConfig *config)

      Read all Python configuration.

      Fields which are already initialized are left unchanged.

      Preinitialize Python if needed.

   .. c:function:: void PyConfig_Clear(PyConfig *config)

      Release configuration memory.

   Most ``PyConfig`` methods preinitialize Python if needed. In that case, the
   Python preinitialization configuration in based on the :c:type:`PyConfig`.
   If configuration fields which are in common with :c:type:`PyPreConfig` are
   tuned, they must be set before calling a :c:type:`PyConfig` method:

   * :c:member:`~PyConfig.dev_mode`
   * :c:member:`~PyConfig.isolated`
   * :c:member:`~PyConfig.parse_argv`
   * :c:member:`~PyConfig.use_environment`

   Moreover, if :c:func:`PyConfig_SetArgv` or :c:func:`PyConfig_SetBytesArgv`
   is used, this method must be called first, before other methods, since the
   preinitialization configuration depends on command line arguments (if
   :c:member:`parse_argv` is non-zero).

   The caller of these methods is responsible to handle exceptions (error or
   exit) using ``PyStatus_Exception()`` and ``Py_ExitStatusException()``.

   Structure fields:

   .. c:member:: PyWideStringList argv

      Command line arguments, :data:`sys.argv`. See
      :c:member:`~PyConfig.parse_argv` to parse :c:member:`~PyConfig.argv` the
      same way the regular Python parses Python command line arguments. If
      :c:member:`~PyConfig.argv` is empty, an empty string is added to ensure
      that :data:`sys.argv` always exists and is never empty.

   .. c:member:: wchar_t* base_exec_prefix

      :data:`sys.base_exec_prefix`.

   .. c:member:: wchar_t* base_executable

      :data:`sys._base_executable`: ``__PYVENV_LAUNCHER__`` environment
      variable value, or copy of :c:member:`PyConfig.executable`.

   .. c:member:: wchar_t* base_prefix

      :data:`sys.base_prefix`.

   .. c:member:: wchar_t* platlibdir

      :data:`sys.platlibdir`: platform library directory name, set at configure time
      by ``--with-platlibdir``, overrideable by the ``PYTHONPLATLIBDIR``
      environment variable.

      .. versionadded:: 3.9

   .. c:member:: int buffered_stdio

      If equals to 0, enable unbuffered mode, making the stdout and stderr
      streams unbuffered.

      stdin is always opened in buffered mode.

   .. c:member:: int bytes_warning

      If equals to 1, issue a warning when comparing :class:`bytes` or
      :class:`bytearray` with :class:`str`, or comparing :class:`bytes` with
      :class:`int`. If equal or greater to 2, raise a :exc:`BytesWarning`
      exception.

   .. c:member:: wchar_t* check_hash_pycs_mode

      Control the validation behavior of hash-based ``.pyc`` files (see
      :pep:`552`): :option:`--check-hash-based-pycs` command line option value.

      Valid values: ``always``, ``never`` and ``default``.

      The default value is: ``default``.

   .. c:member:: int configure_c_stdio

      If non-zero, configure C standard streams (``stdio``, ``stdout``,
      ``stdout``). For example, set their mode to ``O_BINARY`` on Windows.

   .. c:member:: int dev_mode

      If non-zero, enable the :ref:`Python Development Mode <devmode>`.

   .. c:member:: int dump_refs

      If non-zero, dump all objects which are still alive at exit.

      ``Py_TRACE_REFS`` macro must be defined in build.

   .. c:member:: wchar_t* exec_prefix

      :data:`sys.exec_prefix`.

   .. c:member:: wchar_t* executable

      :data:`sys.executable`.

   .. c:member:: int faulthandler

      If non-zero, call :func:`faulthandler.enable` at startup.

   .. c:member:: wchar_t* filesystem_encoding

      Filesystem encoding, :func:`sys.getfilesystemencoding`.

   .. c:member:: wchar_t* filesystem_errors

      Filesystem encoding errors, :func:`sys.getfilesystemencodeerrors`.

   .. c:member:: unsigned long hash_seed
   .. c:member:: int use_hash_seed

      Randomized hash function seed.

      If :c:member:`~PyConfig.use_hash_seed` is zero, a seed is chosen randomly
      at Pythonstartup, and :c:member:`~PyConfig.hash_seed` is ignored.

   .. c:member:: wchar_t* home

      Python home directory.

      Initialized from :envvar:`PYTHONHOME` environment variable value by
      default.

   .. c:member:: int import_time

      If non-zero, profile import time.

   .. c:member:: int inspect

      Enter interactive mode after executing a script or a command.

   .. c:member:: int install_signal_handlers

      Install signal handlers?

   .. c:member:: int interactive

      Interactive mode.

   .. c:member:: int isolated

      If greater than 0, enable isolated mode:

      * :data:`sys.path` contains neither the script's directory (computed from
        ``argv[0]`` or the current directory) nor the user's site-packages
        directory.
      * Python REPL doesn't import :mod:`readline` nor enable default readline
        configuration on interactive prompts.
      * Set :c:member:`~PyConfig.use_environment` and
        :c:member:`~PyConfig.user_site_directory` to 0.

   .. c:member:: int legacy_windows_stdio

      If non-zero, use :class:`io.FileIO` instead of
      :class:`io.WindowsConsoleIO` for :data:`sys.stdin`, :data:`sys.stdout`
      and :data:`sys.stderr`.

      Only available on Windows. ``#ifdef MS_WINDOWS`` macro can be used for
      Windows specific code.

   .. c:member:: int malloc_stats

      If non-zero, dump statistics on :ref:`Python pymalloc memory allocator
      <pymalloc>` at exit.

      The option is ignored if Python is built using ``--without-pymalloc``.

   .. c:member:: wchar_t* pythonpath_env

      Module search paths as a string separated by ``DELIM``
      (:data:`os.path.pathsep`).

      Initialized from :envvar:`PYTHONPATH` environment variable value by
      default.

   .. c:member:: PyWideStringList module_search_paths
   .. c:member:: int module_search_paths_set

      :data:`sys.path`. If :c:member:`~PyConfig.module_search_paths_set` is
      equal to 0, the :c:member:`~PyConfig.module_search_paths` is overridden
      by the function calculating the :ref:`Path Configuration
      <init-path-config>`.

   .. c:member:: int optimization_level

      Compilation optimization level:

      * 0: Peephole optimizer (and ``__debug__`` is set to ``True``)
      * 1: Remove assertions, set ``__debug__`` to ``False``
      * 2: Strip docstrings

   .. c:member:: int parse_argv

      If non-zero, parse :c:member:`~PyConfig.argv` the same way the regular
      Python command line arguments, and strip Python arguments from
      :c:member:`~PyConfig.argv`: see :ref:`Command Line Arguments
      <using-on-cmdline>`.

   .. c:member:: int parser_debug

      If non-zero, turn on parser debugging output (for expert only, depending
      on compilation options).

   .. c:member:: int pathconfig_warnings

      If equal to 0, suppress warnings when calculating the :ref:`Path
      Configuration <init-path-config>` (Unix only, Windows does not log any
      warning). Otherwise, warnings are written into ``stderr``.

   .. c:member:: wchar_t* prefix

      :data:`sys.prefix`.

   .. c:member:: wchar_t* program_name

      Program name. Used to initialize :c:member:`~PyConfig.executable`, and in
      early error messages.

   .. c:member:: wchar_t* pycache_prefix

      :data:`sys.pycache_prefix`: ``.pyc`` cache prefix.

      If ``NULL``, :data:`sys.pycache_prefix` is set to ``None``.

   .. c:member:: int quiet

      Quiet mode. For example, don't display the copyright and version messages
      in interactive mode.

   .. c:member:: wchar_t* run_command

      ``python3 -c COMMAND`` argument. Used by :c:func:`Py_RunMain`.

   .. c:member:: wchar_t* run_filename

      ``python3 FILENAME`` argument. Used by :c:func:`Py_RunMain`.

   .. c:member:: wchar_t* run_module

      ``python3 -m MODULE`` argument. Used by :c:func:`Py_RunMain`.

   .. c:member:: int show_ref_count

      Show total reference count at exit?

      Set to 1 by :option:`-X showrefcount <-X>` command line option.

      Need a debug build of Python (``Py_REF_DEBUG`` macro must be defined).

   .. c:member:: int site_import

      Import the :mod:`site` module at startup?

   .. c:member:: int skip_source_first_line

      Skip the first line of the source?

   .. c:member:: wchar_t* stdio_encoding
   .. c:member:: wchar_t* stdio_errors

      Encoding and encoding errors of :data:`sys.stdin`, :data:`sys.stdout` and
      :data:`sys.stderr`.

   .. c:member:: int tracemalloc

      If non-zero, call :func:`tracemalloc.start` at startup.

   .. c:member:: int use_environment

      If greater than 0, use :ref:`environment variables <using-on-envvars>`.

   .. c:member:: int user_site_directory

      If non-zero, add user site directory to :data:`sys.path`.

   .. c:member:: int verbose

      If non-zero, enable verbose mode.

   .. c:member:: PyWideStringList warnoptions

      :data:`sys.warnoptions`: options of the :mod:`warnings` module to build
      warnings filters: lowest to highest priority.

      The :mod:`warnings` module adds :data:`sys.warnoptions` in the reverse
      order: the last :c:member:`PyConfig.warnoptions` item becomes the first
      item of :data:`warnings.filters` which is checked first (highest
      priority).

   .. c:member:: int write_bytecode

      If non-zero, write ``.pyc`` files.

      :data:`sys.dont_write_bytecode` is initialized to the inverted value of
      :c:member:`~PyConfig.write_bytecode`.

   .. c:member:: PyWideStringList xoptions

      :data:`sys._xoptions`.

If ``parse_argv`` is non-zero, ``argv`` arguments are parsed the same
way the regular Python parses command line arguments, and Python
arguments are stripped from ``argv``: see :ref:`Command Line Arguments
<using-on-cmdline>`.

The ``xoptions`` options are parsed to set other options: see :option:`-X`
option.

.. versionchanged:: 3.9

   The ``show_alloc_count`` field has been removed.


.._init-from-config:

Initialization with PyConfig
----------------------------

Initializing the interpreter from a populated configuration struct is handled
by calling :c:func:`Py_InitializeFromConfig`.

The caller is responsible to handle exceptions (error or exit) using
:c:func:`PyStatus_Exception` and :c:func:`Py_ExitStatusException`.

If ``PyImport_FrozenModules``, ``PyImport_AppendInittab()`` or
``PyImport_ExtendInittab()`` are used, they must be set or called after Python
<<<<<<< HEAD
preinitialization and before the full Python initialization.
=======
preinitialization and before the Python initialization.
>>>>>>> cd3c2bdd

Example setting the program name::

    void init_python(void)
    {
        PyStatus status;

        PyConfig config;
        PyConfig_InitPythonConfig(&config);

        /* Set the program name. Implicitly preinitialize Python. */
        status = PyConfig_SetString(&config, &config.program_name,
                                    L"/path/to/my_program");
        if (PyStatus_Exception(status)) {
            goto fail;
        }

        status = Py_InitializeFromConfig(&config);
        if (PyStatus_Exception(status)) {
            goto fail;
        }
        PyConfig_Clear(&config);
        return;

    fail:
        PyConfig_Clear(&config);
        Py_ExitStatusException(status);
    }

More complete example modifying the default configuration, read the
configuration, and then override some parameters::

    PyStatus init_python(const char *program_name)
    {
        PyStatus status;

        PyConfig config;
        PyConfig_InitPythonConfig(&config);

        /* Set the program name before reading the configuration
           (decode byte string from the locale encoding).

           Implicitly preinitialize Python. */
        status = PyConfig_SetBytesString(&config, &config.program_name,
                                      program_name);
        if (PyStatus_Exception(status)) {
            goto done;
        }

        /* Read all configuration at once */
        status = PyConfig_Read(&config);
        if (PyStatus_Exception(status)) {
            goto done;
        }

        /* Append our custom search path to sys.path */
        status = PyWideStringList_Append(&config.module_search_paths,
                                         L"/path/to/more/modules");
        if (PyStatus_Exception(status)) {
            goto done;
        }

        /* Override executable computed by PyConfig_Read() */
        status = PyConfig_SetString(&config, &config.executable,
                                    L"/path/to/my_executable");
        if (PyStatus_Exception(status)) {
            goto done;
        }

        status = Py_InitializeFromConfig(&config);

    done:
        PyConfig_Clear(&config);
        return status;
    }


.. _init-isolated-conf:

Isolated Configuration
----------------------

:c:func:`PyPreConfig_InitIsolatedConfig` and
:c:func:`PyConfig_InitIsolatedConfig` functions create a configuration to
isolate Python from the system. For example, to embed Python into an
application.

This configuration ignores global configuration variables, environments
variables, command line arguments (:c:member:`PyConfig.argv` is not parsed)
and user site directory. The C standard streams (ex: ``stdout``) and the
LC_CTYPE locale are left unchanged. Signal handlers are not installed.

Configuration files are still used with this configuration. Set the
:ref:`Path Configuration <init-path-config>` ("output fields") to ignore these
configuration files and avoid the function computing the default path
configuration.


.. _init-python-config:

Python Configuration
--------------------

:c:func:`PyPreConfig_InitPythonConfig` and :c:func:`PyConfig_InitPythonConfig`
functions create a configuration to build a customized Python which behaves as
the regular Python.

Environments variables and command line arguments are used to configure
Python, whereas global configuration variables are ignored.

This function enables C locale coercion (:pep:`538`) and UTF-8 Mode
(:pep:`540`) depending on the LC_CTYPE locale, :envvar:`PYTHONUTF8` and
:envvar:`PYTHONCOERCECLOCALE` environment variables.

Example of customized Python always running in isolated mode::

    int main(int argc, char **argv)
    {
        PyStatus status;

        PyConfig config;
        PyConfig_InitPythonConfig(&config);
        config.isolated = 1;

        /* Decode command line arguments.
           Implicitly preinitialize Python (in isolated mode). */
        status = PyConfig_SetBytesArgv(&config, argc, argv);
        if (PyStatus_Exception(status)) {
            goto fail;
        }

        status = Py_InitializeFromConfig(&config);
        if (PyStatus_Exception(status)) {
            goto fail;
        }
        PyConfig_Clear(&config);

        return Py_RunMain();

    fail:
        PyConfig_Clear(&config);
        if (PyStatus_IsExit(status)) {
            return status.exitcode;
        }
        /* Display the error message and exit the process with
           non-zero exit code */
        Py_ExitStatusException(status);
    }


.. _init-path-config:

Path Configuration
------------------

:c:type:`PyConfig` contains multiple fields for the path configuration:

* Path configuration inputs:

  * :c:member:`PyConfig.home`
  * :c:member:`PyConfig.platlibdir`
  * :c:member:`PyConfig.pathconfig_warnings`
  * :c:member:`PyConfig.program_name`
  * :c:member:`PyConfig.pythonpath_env`
  * current working directory: to get absolute paths
  * ``PATH`` environment variable to get the program full path
    (from :c:member:`PyConfig.program_name`)
  * ``__PYVENV_LAUNCHER__`` environment variable
  * (Windows only) Application paths in the registry under
    "Software\Python\PythonCore\X.Y\PythonPath" of HKEY_CURRENT_USER and
    HKEY_LOCAL_MACHINE (where X.Y is the Python version).

* Path configuration output fields:

  * :c:member:`PyConfig.base_exec_prefix`
  * :c:member:`PyConfig.base_executable`
  * :c:member:`PyConfig.base_prefix`
  * :c:member:`PyConfig.exec_prefix`
  * :c:member:`PyConfig.executable`
  * :c:member:`PyConfig.module_search_paths_set`,
    :c:member:`PyConfig.module_search_paths`
  * :c:member:`PyConfig.prefix`

If at least one "output field" is not set, Python calculates the path
configuration to fill unset fields. If
:c:member:`~PyConfig.module_search_paths_set` is equal to 0,
:c:member:`~PyConfig.module_search_paths` is overridden and
:c:member:`~PyConfig.module_search_paths_set` is set to 1.

It is possible to completely ignore the function calculating the default
path configuration by setting explicitly all path configuration output
fields listed above. A string is considered as set even if it is non-empty.
``module_search_paths`` is considered as set if
``module_search_paths_set`` is set to 1. In this case, path
configuration input fields are ignored as well.

Set :c:member:`~PyConfig.pathconfig_warnings` to 0 to suppress warnings when
calculating the path configuration (Unix only, Windows does not log any warning).

If :c:member:`~PyConfig.base_prefix` or :c:member:`~PyConfig.base_exec_prefix`
fields are not set, they inherit their value from :c:member:`~PyConfig.prefix`
and :c:member:`~PyConfig.exec_prefix` respectively.

:c:func:`Py_RunMain` and :c:func:`Py_Main` modify :data:`sys.path`:

* If :c:member:`~PyConfig.run_filename` is set and is a directory which contains a
  ``__main__.py`` script, prepend :c:member:`~PyConfig.run_filename` to
  :data:`sys.path`.
* If :c:member:`~PyConfig.isolated` is zero:

  * If :c:member:`~PyConfig.run_module` is set, prepend the current directory
    to :data:`sys.path`. Do nothing if the current directory cannot be read.
  * If :c:member:`~PyConfig.run_filename` is set, prepend the directory of the
    filename to :data:`sys.path`.
  * Otherwise, prepend an empty string to :data:`sys.path`.

If :c:member:`~PyConfig.site_import` is non-zero, :data:`sys.path` can be
modified by the :mod:`site` module. If
:c:member:`~PyConfig.user_site_directory` is non-zero and the user's
site-package directory exists, the :mod:`site` module appends the user's
site-package directory to :data:`sys.path`.

The following configuration files are used by the path configuration:

* ``pyvenv.cfg``
* ``python._pth`` (Windows only)
* ``pybuilddir.txt`` (Unix only)

The ``__PYVENV_LAUNCHER__`` environment variable is used to set
:c:member:`PyConfig.base_executable`


<<<<<<< HEAD
=======
Py_RunMain()
------------

.. c:function:: int Py_RunMain(void)

   Execute the command (:c:member:`PyConfig.run_command`), the script
   (:c:member:`PyConfig.run_filename`) or the module
   (:c:member:`PyConfig.run_module`) specified on the command line or in the
   configuration.

   By default and when if :option:`-i` option is used, run the REPL.

   Finally, finalizes Python and returns an exit status that can be passed to
   the ``exit()`` function.

See :ref:`Python Configuration <init-python-config>` for an example of
customized Python always running in isolated mode using
:c:func:`Py_RunMain`.


Py_GetArgcArgv()
----------------

.. c:function:: void Py_GetArgcArgv(int *argc, wchar_t ***argv)

   Get the original command line arguments, before Python modified them.


>>>>>>> cd3c2bdd
Multi-Phase Initialization Private Provisional API
--------------------------------------------------

This section is a private provisional API introducing multi-phase
initialization, the core feature of the :pep:`432`:

* "Core" initialization phase, "bare minimum Python":

  * Builtin types;
  * Builtin exceptions;
  * Builtin and frozen modules;
  * The :mod:`sys` module is only partially initialized
    (ex: :data:`sys.path` doesn't exist yet).

* "Main" initialization phase, Python is fully initialized:

  * Install and configure :mod:`importlib`;
  * Apply the :ref:`Path Configuration <init-path-config>`;
  * Install signal handlers;
  * Finish :mod:`sys` module initialization (ex: create :data:`sys.stdout`
    and :data:`sys.path`);
  * Enable optional features like :mod:`faulthandler` and :mod:`tracemalloc`;
  * Import the :mod:`site` module;
  * etc.

Private provisional API:

* :c:member:`PyConfig._init_main`: if set to 0,
  :c:func:`Py_InitializeFromConfig` stops at the "Core" initialization phase.
* :c:member:`PyConfig._isolated_interpreter`: if non-zero,
  disallow threads, subprocesses and fork.

.. c:function:: PyStatus _Py_InitializeMain(void)

   Move to the "Main" initialization phase, finish the Python initialization.

No module is imported during the "Core" phase and the ``importlib`` module is
not configured: the :ref:`Path Configuration <init-path-config>` is only
applied during the "Main" phase. It may allow to customize Python in Python to
override or tune the :ref:`Path Configuration <init-path-config>`, maybe
install a custom :data:`sys.meta_path` importer or an import hook, etc.

It may become possible to calculatin the :ref:`Path Configuration
<init-path-config>` in Python, after the Core phase and before the Main phase,
which is one of the :pep:`432` motivation.

The "Core" phase is not properly defined: what should be and what should
not be available at this phase is not specified yet. The API is marked
as private and provisional: the API can be modified or even be removed
anytime until a proper public API is designed.

Example running Python code between "Core" and "Main" initialization
phases::

    void init_python(void)
    {
        PyStatus status;

        PyConfig config;
        PyConfig_InitPythonConfig(&config);
        config._init_main = 0;

        /* ... customize 'config' configuration ... */

        status = Py_InitializeFromConfig(&config);
        PyConfig_Clear(&config);
        if (PyStatus_Exception(status)) {
            Py_ExitStatusException(status);
        }

        /* Use sys.stderr because sys.stdout is only created
           by _Py_InitializeMain() */
        int res = PyRun_SimpleString(
            "import sys; "
            "print('Run Python code before _Py_InitializeMain', "
                   "file=sys.stderr)");
        if (res < 0) {
            exit(1);
        }

        /* ... put more configuration code here ... */

        status = _Py_InitializeMain();
        if (PyStatus_Exception(status)) {
            Py_ExitStatusException(status);
        }
    }<|MERGE_RESOLUTION|>--- conflicted
+++ resolved
@@ -50,11 +50,8 @@
 * :c:func:`Py_PreInitialize`
 * :c:func:`Py_PreInitializeFromArgs`
 * :c:func:`Py_PreInitializeFromBytesArgs`
-<<<<<<< HEAD
-=======
 * :c:func:`Py_RunMain`
 * :c:func:`Py_GetArgcArgv`
->>>>>>> cd3c2bdd
 
 The preconfiguration (``PyPreConfig`` type) is stored in
 ``_PyRuntime.preconfig`` and the configuration (``PyConfig`` type) is stored in
@@ -732,11 +729,7 @@
 
 If ``PyImport_FrozenModules``, ``PyImport_AppendInittab()`` or
 ``PyImport_ExtendInittab()`` are used, they must be set or called after Python
-<<<<<<< HEAD
 preinitialization and before the full Python initialization.
-=======
-preinitialization and before the Python initialization.
->>>>>>> cd3c2bdd
 
 Example setting the program name::
 
@@ -969,8 +962,6 @@
 :c:member:`PyConfig.base_executable`
 
 
-<<<<<<< HEAD
-=======
 Py_RunMain()
 ------------
 
@@ -999,7 +990,6 @@
    Get the original command line arguments, before Python modified them.
 
 
->>>>>>> cd3c2bdd
 Multi-Phase Initialization Private Provisional API
 --------------------------------------------------
 
