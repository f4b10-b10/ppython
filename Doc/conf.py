#
# Python documentation build configuration file
#
# This file is execfile()d with the current directory set to its containing dir.
#
# The contents of this file are pickled, so don't put values in the namespace
# that aren't pickleable (module imports are okay, they're removed automatically).

import os
import sys
import time

sys.path.append(os.path.abspath('tools/extensions'))
sys.path.append(os.path.abspath('includes'))

from pyspecific import SOURCE_URI

# General configuration
# ---------------------

extensions = [
    'c_annotations',
    'escape4chm',
    'glossary_search',
    'lexers',
    'pyspecific',
    'sphinx.ext.coverage',
    'sphinx.ext.doctest',
    'sphinx.ext.extlinks',
]

# Skip if downstream redistributors haven't installed them
try:
    import notfound.extension  # noqa: F401
except ImportError:
    pass
else:
    extensions.append('notfound.extension')
try:
    import sphinxext.opengraph  # noqa: F401
except ImportError:
    pass
else:
    extensions.append('sphinxext.opengraph')


doctest_global_setup = '''
try:
    import _tkinter
except ImportError:
    _tkinter = None
# Treat warnings as errors, done here to prevent warnings in Sphinx code from
# causing spurious test failures.
import warnings
warnings.simplefilter('error')
del warnings
'''

manpages_url = 'https://manpages.debian.org/{path}'

# General substitutions.
project = 'Python'
copyright = f"2001-{time.strftime('%Y')}, Python Software Foundation"

# We look for the Include/patchlevel.h file in the current Python source tree
# and replace the values accordingly.
<<<<<<< HEAD
import patchlevel  # tools/extensions/patchlevel.py
=======
import patchlevel  # noqa: E402

>>>>>>> d66b0610
version, release = patchlevel.get_version_info()

rst_epilog = f"""
.. |python_version_literal| replace:: ``Python {version}``
.. |python_x_dot_y_literal| replace:: ``python{version}``
.. |usr_local_bin_python_x_dot_y_literal| replace:: ``/usr/local/bin/python{version}``
"""

# There are two options for replacing |today|: either, you set today to some
# non-false value, then it is used:
today = ''
# Else, today_fmt is used as the format for a strftime call.
today_fmt = '%B %d, %Y'

# By default, highlight as Python 3.
highlight_language = 'python3'

# Minimum version of sphinx required
needs_sphinx = '6.2.1'

# Create table of contents entries for domain objects (e.g. functions, classes,
# attributes, etc.). Default is True.
toc_object_entries = False

# Ignore any .rst files in the includes/ directory;
# they're embedded in pages but not rendered individually.
# Ignore any .rst files in the venv/ directory.
exclude_patterns = ['includes/*.rst', 'venv/*', 'README.rst']
venvdir = os.getenv('VENVDIR')
if venvdir is not None:
    exclude_patterns.append(venvdir + '/*')

nitpick_ignore = [
    # Standard C functions
    ('c:func', 'calloc'),
    ('c:func', 'ctime'),
    ('c:func', 'dlopen'),
    ('c:func', 'exec'),
    ('c:func', 'fcntl'),
    ('c:func', 'flock'),
    ('c:func', 'fork'),
    ('c:func', 'free'),
    ('c:func', 'gettimeofday'),
    ('c:func', 'gmtime'),
    ('c:func', 'grantpt'),
    ('c:func', 'ioctl'),
    ('c:func', 'localeconv'),
    ('c:func', 'localtime'),
    ('c:func', 'main'),
    ('c:func', 'malloc'),
    ('c:func', 'mktime'),
    ('c:func', 'posix_openpt'),
    ('c:func', 'printf'),
    ('c:func', 'ptsname'),
    ('c:func', 'ptsname_r'),
    ('c:func', 'realloc'),
    ('c:func', 'snprintf'),
    ('c:func', 'sprintf'),
    ('c:func', 'stat'),
    ('c:func', 'strftime'),
    ('c:func', 'system'),
    ('c:func', 'time'),
    ('c:func', 'unlockpt'),
    ('c:func', 'vsnprintf'),
    # Standard C types
    ('c:type', 'FILE'),
    ('c:type', 'int32_t'),
    ('c:type', 'int64_t'),
    ('c:type', 'intmax_t'),
    ('c:type', 'off_t'),
    ('c:type', 'ptrdiff_t'),
    ('c:type', 'siginfo_t'),
    ('c:type', 'size_t'),
    ('c:type', 'ssize_t'),
    ('c:type', 'time_t'),
    ('c:type', 'uint64_t'),
    ('c:type', 'uintmax_t'),
    ('c:type', 'uintptr_t'),
    ('c:type', 'va_list'),
    ('c:type', 'wchar_t'),
    ('c:type', '__int64'),
    ('c:type', 'unsigned __int64'),
    ('c:type', 'double'),
    # Standard C structures
    ('c:struct', 'in6_addr'),
    ('c:struct', 'in_addr'),
    ('c:struct', 'stat'),
    ('c:struct', 'statvfs'),
    ('c:struct', 'timeval'),
    ('c:struct', 'timespec'),
    # Standard C macros
    ('c:macro', 'LLONG_MAX'),
    ('c:macro', 'LLONG_MIN'),
    ('c:macro', 'LONG_MAX'),
    ('c:macro', 'LONG_MIN'),
    # Standard C variables
    ('c:data', 'errno'),
    # Standard environment variables
    ('envvar', 'BROWSER'),
    ('envvar', 'COLUMNS'),
    ('envvar', 'COMSPEC'),
    ('envvar', 'DISPLAY'),
    ('envvar', 'HOME'),
    ('envvar', 'HOMEDRIVE'),
    ('envvar', 'HOMEPATH'),
    ('envvar', 'IDLESTARTUP'),
    ('envvar', 'LANG'),
    ('envvar', 'LANGUAGE'),
    ('envvar', 'LC_ALL'),
    ('envvar', 'LC_CTYPE'),
    ('envvar', 'LC_COLLATE'),
    ('envvar', 'LC_MESSAGES'),
    ('envvar', 'LC_MONETARY'),
    ('envvar', 'LC_NUMERIC'),
    ('envvar', 'LC_TIME'),
    ('envvar', 'LINES'),
    ('envvar', 'LOGNAME'),
    ('envvar', 'PAGER'),
    ('envvar', 'PATH'),
    ('envvar', 'PATHEXT'),
    ('envvar', 'SOURCE_DATE_EPOCH'),
    ('envvar', 'TEMP'),
    ('envvar', 'TERM'),
    ('envvar', 'TMP'),
    ('envvar', 'TMPDIR'),
    ('envvar', 'TZ'),
    ('envvar', 'USER'),
    ('envvar', 'USERNAME'),
    ('envvar', 'USERPROFILE'),
    # Deprecated function that was never documented:
    ('py:func', 'getargspec'),
    ('py:func', 'inspect.getargspec'),
    # Undocumented modules that users shouldn't have to worry about
    # (implementation details of `os.path`):
    ('py:mod', 'ntpath'),
    ('py:mod', 'posixpath'),
]

# Temporary undocumented names.
# In future this list must be empty.
nitpick_ignore += [
    # C API: Standard Python exception classes
    ('c:data', 'PyExc_ArithmeticError'),
    ('c:data', 'PyExc_AssertionError'),
    ('c:data', 'PyExc_AttributeError'),
    ('c:data', 'PyExc_BaseException'),
    ('c:data', 'PyExc_BlockingIOError'),
    ('c:data', 'PyExc_BrokenPipeError'),
    ('c:data', 'PyExc_BufferError'),
    ('c:data', 'PyExc_ChildProcessError'),
    ('c:data', 'PyExc_ConnectionAbortedError'),
    ('c:data', 'PyExc_ConnectionError'),
    ('c:data', 'PyExc_ConnectionRefusedError'),
    ('c:data', 'PyExc_ConnectionResetError'),
    ('c:data', 'PyExc_EOFError'),
    ('c:data', 'PyExc_Exception'),
    ('c:data', 'PyExc_FileExistsError'),
    ('c:data', 'PyExc_FileNotFoundError'),
    ('c:data', 'PyExc_FloatingPointError'),
    ('c:data', 'PyExc_GeneratorExit'),
    ('c:data', 'PyExc_ImportError'),
    ('c:data', 'PyExc_IndentationError'),
    ('c:data', 'PyExc_IndexError'),
    ('c:data', 'PyExc_InterruptedError'),
    ('c:data', 'PyExc_IsADirectoryError'),
    ('c:data', 'PyExc_KeyboardInterrupt'),
    ('c:data', 'PyExc_KeyError'),
    ('c:data', 'PyExc_LookupError'),
    ('c:data', 'PyExc_MemoryError'),
    ('c:data', 'PyExc_ModuleNotFoundError'),
    ('c:data', 'PyExc_NameError'),
    ('c:data', 'PyExc_NotADirectoryError'),
    ('c:data', 'PyExc_NotImplementedError'),
    ('c:data', 'PyExc_OSError'),
    ('c:data', 'PyExc_OverflowError'),
    ('c:data', 'PyExc_PermissionError'),
    ('c:data', 'PyExc_ProcessLookupError'),
    ('c:data', 'PyExc_RecursionError'),
    ('c:data', 'PyExc_ReferenceError'),
    ('c:data', 'PyExc_RuntimeError'),
    ('c:data', 'PyExc_StopAsyncIteration'),
    ('c:data', 'PyExc_StopIteration'),
    ('c:data', 'PyExc_SyntaxError'),
    ('c:data', 'PyExc_SystemError'),
    ('c:data', 'PyExc_SystemExit'),
    ('c:data', 'PyExc_TabError'),
    ('c:data', 'PyExc_TimeoutError'),
    ('c:data', 'PyExc_TypeError'),
    ('c:data', 'PyExc_UnboundLocalError'),
    ('c:data', 'PyExc_UnicodeDecodeError'),
    ('c:data', 'PyExc_UnicodeEncodeError'),
    ('c:data', 'PyExc_UnicodeError'),
    ('c:data', 'PyExc_UnicodeTranslateError'),
    ('c:data', 'PyExc_ValueError'),
    ('c:data', 'PyExc_ZeroDivisionError'),
    # C API: Standard Python warning classes
    ('c:data', 'PyExc_BytesWarning'),
    ('c:data', 'PyExc_DeprecationWarning'),
    ('c:data', 'PyExc_FutureWarning'),
    ('c:data', 'PyExc_ImportWarning'),
    ('c:data', 'PyExc_PendingDeprecationWarning'),
    ('c:data', 'PyExc_ResourceWarning'),
    ('c:data', 'PyExc_RuntimeWarning'),
    ('c:data', 'PyExc_SyntaxWarning'),
    ('c:data', 'PyExc_UnicodeWarning'),
    ('c:data', 'PyExc_UserWarning'),
    ('c:data', 'PyExc_Warning'),
    # Undocumented public C macros
    ('c:macro', 'Py_BUILD_ASSERT'),
    ('c:macro', 'Py_BUILD_ASSERT_EXPR'),
    # Do not error nit-picky mode builds when _SubParsersAction.add_parser cannot
    # be resolved, as the method is currently undocumented. For context, see
    # https://github.com/python/cpython/pull/103289.
    ('py:meth', '_SubParsersAction.add_parser'),
    # Attributes/methods/etc. that definitely should be documented better,
    # but are deferred for now:
    ('py:attr', '__annotations__'),
    ('py:meth', '__missing__'),
    ('py:attr', '__wrapped__'),
    ('py:attr', 'decimal.Context.clamp'),
    ('py:meth', 'index'),  # list.index, tuple.index, etc.
]

# gh-106948: Copy standard C types declared in the "c:type" domain and C
# structures declared in the "c:struct" domain to the "c:identifier" domain,
# since "c:function" markup looks for types in the "c:identifier" domain. Use
# list() to not iterate on items which are being added
for role, name in list(nitpick_ignore):
    if role in ('c:type', 'c:struct'):
        nitpick_ignore.append(('c:identifier', name))
del role, name

# Disable Docutils smartquotes for several translations
smartquotes_excludes = {
    'languages': ['ja', 'fr', 'zh_TW', 'zh_CN'],
    'builders': ['man', 'text'],
}

# Avoid a warning with Sphinx >= 4.0
root_doc = 'contents'

# Allow translation of index directives
gettext_additional_targets = [
    'index',
]

# Options for HTML output
# -----------------------

# Use our custom theme.
html_theme = 'python_docs_theme'
html_theme_path = ['tools']
html_theme_options = {
    'collapsiblesidebar': True,
    'issues_url': '/bugs.html',
    'license_url': '/license.html',
    'root_include_title': False,  # We use the version switcher instead.
}

if os.getenv("READTHEDOCS"):
    html_theme_options["hosted_on"] = (
        '<a href="https://about.readthedocs.com/">Read the Docs</a>'
    )

# Override stylesheet fingerprinting for Windows CHM htmlhelp to fix GH-91207
# https://github.com/python/cpython/issues/91207
if any('htmlhelp' in arg for arg in sys.argv):
    html_style = 'pydoctheme.css'
    print("\nWARNING: Windows CHM Help is no longer supported.")
    print("It may be removed in the future\n")

# Short title used e.g. for <title> HTML tags.
html_short_title = f'{release} Documentation'

# Deployment preview information
# (See .readthedocs.yml and https://docs.readthedocs.io/en/stable/reference/environment-variables.html)
is_deployment_preview = os.getenv("READTHEDOCS_VERSION_TYPE") == "external"
repository_url = os.getenv("READTHEDOCS_GIT_CLONE_URL", "")
repository_url = repository_url.removesuffix(".git")
html_context = {
    "is_deployment_preview": is_deployment_preview,
    "repository_url": repository_url or None,
    "pr_id": os.getenv("READTHEDOCS_VERSION"),
    "enable_analytics": os.getenv("PYTHON_DOCS_ENABLE_ANALYTICS"),
}

# This 'Last updated on:' timestamp is inserted at the bottom of every page.
html_time = int(os.environ.get('SOURCE_DATE_EPOCH', time.time()))
html_last_updated_fmt = time.strftime(
    '%b %d, %Y (%H:%M UTC)', time.gmtime(html_time)
)

# Path to find HTML templates.
templates_path = ['tools/templates']

# Custom sidebar templates, filenames relative to this file.
html_sidebars = {
    # Defaults taken from https://www.sphinx-doc.org/en/master/usage/configuration.html#confval-html_sidebars
    # Removes the quick search block
    '**': ['localtoc.html', 'relations.html', 'customsourcelink.html'],
    'index': ['indexsidebar.html'],
}

# Additional templates that should be rendered to pages.
html_additional_pages = {
    'download': 'download.html',
    'index': 'indexcontent.html',
}

# Output an OpenSearch description file.
html_use_opensearch = 'https://docs.python.org/' + version

# Additional static files.
html_static_path = ['_static', 'tools/static']

# Output file base name for HTML help builder.
htmlhelp_basename = 'python' + release.replace('.', '')

# Split the index
html_split_index = True

# Split pot files one per reST file
gettext_compact = False

# Options for LaTeX output
# ------------------------

latex_engine = 'xelatex'

latex_elements = {
    # For the LaTeX preamble.
    'preamble': r'''
\authoraddress{
  \sphinxstrong{Python Software Foundation}\\
  Email: \sphinxemail{docs@python.org}
}
\let\Verbatim=\OriginalVerbatim
\let\endVerbatim=\endOriginalVerbatim
\setcounter{tocdepth}{2}
''',
    # The paper size ('letter' or 'a4').
    'papersize': 'a4',
    # The font size ('10pt', '11pt' or '12pt').
    'pointsize': '10pt',
}

# Grouping the document tree into LaTeX files. List of tuples
# (source start file, target name, title, author, document class [howto/manual]).
_stdauthor = 'Guido van Rossum and the Python development team'
latex_documents = [
    ('c-api/index', 'c-api.tex', 'The Python/C API', _stdauthor, 'manual'),
    (
        'extending/index',
        'extending.tex',
        'Extending and Embedding Python',
        _stdauthor,
        'manual',
    ),
    (
        'installing/index',
        'installing.tex',
        'Installing Python Modules',
        _stdauthor,
        'manual',
    ),
    (
        'library/index',
        'library.tex',
        'The Python Library Reference',
        _stdauthor,
        'manual',
    ),
    (
        'reference/index',
        'reference.tex',
        'The Python Language Reference',
        _stdauthor,
        'manual',
    ),
    (
        'tutorial/index',
        'tutorial.tex',
        'Python Tutorial',
        _stdauthor,
        'manual',
    ),
    (
        'using/index',
        'using.tex',
        'Python Setup and Usage',
        _stdauthor,
        'manual',
    ),
    (
        'faq/index',
        'faq.tex',
        'Python Frequently Asked Questions',
        _stdauthor,
        'manual',
    ),
    (
        'whatsnew/' + version,
        'whatsnew.tex',
        'What\'s New in Python',
        'A. M. Kuchling',
        'howto',
    ),
]
# Collect all HOWTOs individually
latex_documents.extend(
    ('howto/' + fn[:-4], 'howto-' + fn[:-4] + '.tex', '', _stdauthor, 'howto')
    for fn in os.listdir('howto')
    if fn.endswith('.rst') and fn != 'index.rst'
)

# Documents to append as an appendix to all manuals.
latex_appendices = ['glossary', 'about', 'license', 'copyright']

# Options for Epub output
# -----------------------

epub_author = 'Python Documentation Authors'
epub_publisher = 'Python Software Foundation'

# index pages are not valid xhtml
# https://github.com/sphinx-doc/sphinx/issues/12359
epub_use_index = False

# Options for the coverage checker
# --------------------------------

# The coverage checker will ignore all modules/functions/classes whose names
# match any of the following regexes (using re.match).
coverage_ignore_modules = [
    r'[T|t][k|K]',
]

coverage_ignore_functions = [
    'test($|_)',
]

coverage_ignore_classes = []

# Glob patterns for C source files for C API coverage, relative to this directory.
coverage_c_path = [
    '../Include/*.h',
]

# Regexes to find C items in the source files.
coverage_c_regexes = {
    'cfunction': r'^PyAPI_FUNC\(.*\)\s+([^_][\w_]+)',
    'data': r'^PyAPI_DATA\(.*\)\s+([^_][\w_]+)',
    'macro': r'^#define ([^_][\w_]+)\(.*\)[\s|\\]',
}

# The coverage checker will ignore all C items whose names match these regexes
# (using re.match) -- the keys must be the same as in coverage_c_regexes.
coverage_ignore_c_items = {
    # 'cfunction': [...]
}


# Options for the link checker
# ----------------------------

linkcheck_allowed_redirects = {
    # bpo-NNNN -> BPO -> GH Issues
    r'https://bugs.python.org/issue\?@action=redirect&bpo=\d+': r'https://github.com/python/cpython/issues/\d+',
    # GH-NNNN used to refer to pull requests
    r'https://github.com/python/cpython/issues/\d+': r'https://github.com/python/cpython/pull/\d+',
    # :source:`something` linking files in the repository
    r'https://github.com/python/cpython/tree/.*': 'https://github.com/python/cpython/blob/.*',
    # Intentional HTTP use at Misc/NEWS.d/3.5.0a1.rst
    r'http://www.python.org/$': 'https://www.python.org/$',
    # Used in license page, keep as is
    r'https://www.zope.org/': r'https://www.zope.dev/',
    # Microsoft's redirects to learn.microsoft.com
    r'https://msdn.microsoft.com/.*': 'https://learn.microsoft.com/.*',
    r'https://docs.microsoft.com/.*': 'https://learn.microsoft.com/.*',
    r'https://go.microsoft.com/fwlink/\?LinkID=\d+': 'https://learn.microsoft.com/.*',
    # Language redirects
    r'https://toml.io': 'https://toml.io/en/',
    r'https://www.redhat.com': 'https://www.redhat.com/en',
    # Other redirects
    r'https://www.boost.org/libs/.+': r'https://www.boost.org/doc/libs/\d_\d+_\d/.+',
    r'https://support.microsoft.com/en-us/help/\d+': 'https://support.microsoft.com/en-us/topic/.+',
    r'https://perf.wiki.kernel.org$': 'https://perf.wiki.kernel.org/index.php/Main_Page',
    r'https://www.sqlite.org': 'https://www.sqlite.org/index.html',
    r'https://mitpress.mit.edu/sicp$': 'https://mitpress.mit.edu/9780262510875/structure-and-interpretation-of-computer-programs/',
    r'https://www.python.org/psf/': 'https://www.python.org/psf-landing/',
}

linkcheck_anchors_ignore = [
    # ignore anchors that start with a '/', e.g. Wikipedia media files:
    # https://en.wikipedia.org/wiki/Walrus#/media/File:Pacific_Walrus_-_Bull_(8247646168).jpg
    r'\/.*',
]

linkcheck_ignore = [
    # The crawler gets "Anchor not found"
    r'https://developer.apple.com/documentation/.+?#.*',
    r'https://devguide.python.org.+?/#.*',
    r'https://github.com.+?#.*',
    # Robot crawlers not allowed: "403 Client Error: Forbidden"
    r'https://support.enthought.com/hc/.*',
    # SSLError CertificateError, even though it is valid
    r'https://unix.org/version2/whatsnew/lp64_wp.html',
]

# Options for sphinx.ext.extlinks
# -------------------------------

# This config is a dictionary of external sites,
# mapping unique short aliases to a base URL and a prefix.
# https://www.sphinx-doc.org/en/master/usage/extensions/extlinks.html
extlinks = {
    "cve": ("https://cve.mitre.org/cgi-bin/cvename.cgi?name=CVE-%s", "CVE-%s"),
    "cwe": ("https://cwe.mitre.org/data/definitions/%s.html", "CWE-%s"),
    "pypi": ("https://pypi.org/project/%s/", "%s"),
    "source": (SOURCE_URI, "%s"),
}
extlinks_detect_hardcoded_links = True

# Options for c_annotations
# -------------------------

# Relative filename of the data files
refcount_file = 'data/refcounts.dat'
stable_abi_file = 'data/stable_abi.dat'

# Options for sphinxext-opengraph
# -------------------------------

ogp_site_url = 'https://docs.python.org/3/'
ogp_site_name = 'Python documentation'
ogp_image = '_static/og-image.png'
ogp_custom_meta_tags = [
    '<meta property="og:image:width" content="200" />',
    '<meta property="og:image:height" content="200" />',
    '<meta name="theme-color" content="#3776ab" />',
]<|MERGE_RESOLUTION|>--- conflicted
+++ resolved
@@ -64,12 +64,9 @@
 
 # We look for the Include/patchlevel.h file in the current Python source tree
 # and replace the values accordingly.
-<<<<<<< HEAD
-import patchlevel  # tools/extensions/patchlevel.py
-=======
+# See Doc/tools/extensions/patchlevel.py
 import patchlevel  # noqa: E402
 
->>>>>>> d66b0610
 version, release = patchlevel.get_version_info()
 
 rst_epilog = f"""
