.. _idle:

IDLE
====

.. moduleauthor:: Guido van Rossum <guido@python.org>

**Source code:** :source:`Lib/idlelib/`

.. index::
   single: IDLE
   single: Python Editor
   single: Integrated Development Environment

--------------

IDLE is Python's Integrated Development and Learning Environment.

IDLE has the following features:

* coded in 100% pure Python, using the :mod:`tkinter` GUI toolkit

* cross-platform: works mostly the same on Windows, Unix, and macOS

* Python shell window (interactive interpreter) with colorizing
  of code input, output, and error messages

* multi-window text editor with multiple undo, Python colorizing,
  smart indent, call tips, auto completion, and other features

* search within any window, replace within editor windows, and search
  through multiple files (grep)

* debugger with persistent breakpoints, stepping, and viewing
  of global and local namespaces

* configuration, browsers, and other dialogs

Menus
-----

IDLE has two main window types, the Shell window and the Editor window.  It is
possible to have multiple editor windows simultaneously.  On Windows and
Linux, each has its own top menu.  Each menu documented below indicates
which window type it is associated with.

Output windows, such as used for Edit => Find in Files, are a subtype of editor
window.  They currently have the same top menu but a different
default title and context menu.

On macOS, there is one application menu.  It dynamically changes according
to the window currently selected.  It has an IDLE menu, and some entries
described below are moved around to conform to Apple guidelines.

File menu (Shell and Editor)
^^^^^^^^^^^^^^^^^^^^^^^^^^^^

New File
   Create a new file editing window.

Open...
   Open an existing file with an Open dialog.

Recent Files
   Open a list of recent files.  Click one to open it.

Open Module...
   Open an existing module (searches sys.path).

.. index::
   single: Class browser
   single: Path browser

Class Browser
   Show functions, classes, and methods in the current Editor file in a
   tree structure.  In the shell, open a module first.

Path Browser
   Show sys.path directories, modules, functions, classes and methods in a
   tree structure.

Save
   Save the current window to the associated file, if there is one.  Windows
   that have been changed since being opened or last saved have a \* before
   and after the window title.  If there is no associated file,
   do Save As instead.

Save As...
   Save the current window with a Save As dialog.  The file saved becomes the
   new associated file for the window.

Save Copy As...
   Save the current window to different file without changing the associated
   file.

Print Window
   Print the current window to the default printer.

Close
   Close the current window (ask to save if unsaved).

Exit
   Close all windows and quit IDLE (ask to save unsaved windows).

Edit menu (Shell and Editor)
^^^^^^^^^^^^^^^^^^^^^^^^^^^^

Undo
   Undo the last change to the current window.  A maximum of 1000 changes may
   be undone.

Redo
   Redo the last undone change to the current window.

Cut
   Copy selection into the system-wide clipboard; then delete the selection.

Copy
   Copy selection into the system-wide clipboard.

Paste
   Insert contents of the system-wide clipboard into the current window.

The clipboard functions are also available in context menus.

Select All
   Select the entire contents of the current window.

Find...
   Open a search dialog with many options

Find Again
   Repeat the last search, if there is one.

Find Selection
   Search for the currently selected string, if there is one.

Find in Files...
   Open a file search dialog.  Put results in a new output window.

Replace...
   Open a search-and-replace dialog.

Go to Line
   Move the cursor to the beginning of the line requested and make that
   line visible.  A request past the end of the file goes to the end.
   Clear any selection and update the line and column status.

Show Completions
   Open a scrollable list allowing selection of existing names. See
   :ref:`Completions <completions>` in the Editing and navigation section below.

Expand Word
   Expand a prefix you have typed to match a full word in the same window;
   repeat to get a different expansion.

Show call tip
   After an unclosed parenthesis for a function, open a small window with
   function parameter hints.  See :ref:`Calltips <calltips>` in the
   Editing and navigation section below.

Show surrounding parens
   Highlight the surrounding parenthesis.

.. _format-menu:

Format menu (Editor window only)
^^^^^^^^^^^^^^^^^^^^^^^^^^^^^^^^

Indent Region
   Shift selected lines right by the indent width (default 4 spaces).

Dedent Region
   Shift selected lines left by the indent width (default 4 spaces).

Comment Out Region
   Insert ## in front of selected lines.

Uncomment Region
   Remove leading # or ## from selected lines.

Tabify Region
   Turn *leading* stretches of spaces into tabs. (Note: We recommend using
   4 space blocks to indent Python code.)

Untabify Region
   Turn *all* tabs into the correct number of spaces.

Toggle Tabs
   Open a dialog to switch between indenting with spaces and tabs.

New Indent Width
   Open a dialog to change indent width. The accepted default by the Python
   community is 4 spaces.

Format Paragraph
   Reformat the current blank-line-delimited paragraph in comment block or
   multiline string or selected line in a string.  All lines in the
   paragraph will be formatted to less than N columns, where N defaults to 72.

Strip trailing whitespace
   Remove trailing space and other whitespace characters after the last
   non-whitespace character of a line by applying str.rstrip to each line,
   including lines within multiline strings.  Except for Shell windows,
   remove extra newlines at the end of the file.

.. index::
   single: Run script

Run menu (Editor window only)
^^^^^^^^^^^^^^^^^^^^^^^^^^^^^

.. _run-module:

Run Module
   Do :ref:`Check Module <check-module>`.  If no error, restart the shell to clean the
   environment, then execute the module.  Output is displayed in the Shell
   window.  Note that output requires use of ``print`` or ``write``.
   When execution is complete, the Shell retains focus and displays a prompt.
   At this point, one may interactively explore the result of execution.
   This is similar to executing a file with ``python -i file`` at a command
   line.

.. _run-custom:

Run... Customized
   Same as :ref:`Run Module <run-module>`, but run the module with customized
   settings.  *Command Line Arguments* extend :data:`sys.argv` as if passed
   on a command line. The module can be run in the Shell without restarting.

.. _check-module:

Check Module
   Check the syntax of the module currently open in the Editor window. If the
   module has not been saved IDLE will either prompt the user to save or
   autosave, as selected in the General tab of the Idle Settings dialog.  If
   there is a syntax error, the approximate location is indicated in the
   Editor window.

.. _python-shell:

Python Shell
   Open or wake up the Python Shell window.


Shell menu (Shell window only)
^^^^^^^^^^^^^^^^^^^^^^^^^^^^^^

View Last Restart
  Scroll the shell window to the last Shell restart.

Restart Shell
  Restart the shell to clean the environment.

Previous History
  Cycle through earlier commands in history which match the current entry.

Next History
  Cycle through later commands in history which match the current entry.

Interrupt Execution
  Stop a running program.

Debug menu (Shell window only)
^^^^^^^^^^^^^^^^^^^^^^^^^^^^^^

Go to File/Line
   Look on the current line. with the cursor, and the line above for a filename
   and line number.  If found, open the file if not already open, and show the
   line.  Use this to view source lines referenced in an exception traceback
   and lines found by Find in Files. Also available in the context menu of
   the Shell window and Output windows.

.. index::
   single: debugger
   single: stack viewer

Debugger (toggle)
   When activated, code entered in the Shell or run from an Editor will run
   under the debugger.  In the Editor, breakpoints can be set with the context
   menu.  This feature is still incomplete and somewhat experimental.

Stack Viewer
   Show the stack traceback of the last exception in a tree widget, with
   access to locals and globals.

Auto-open Stack Viewer
   Toggle automatically opening the stack viewer on an unhandled exception.

Options menu (Shell and Editor)
^^^^^^^^^^^^^^^^^^^^^^^^^^^^^^^

Configure IDLE
   Open a configuration dialog and change preferences for the following:
   fonts, indentation, keybindings, text color themes, startup windows and
<<<<<<< HEAD
   size, shell startup code, editor template code, additional help sources,
   and extensions (see below).  On OS X, open the configuration dialog by
   selecting Preferences in the application menu.  To use a new built-in color
   theme (IDLE Dark) with older IDLEs, save it as a new custom theme.
=======
   size, additional help sources, and extensions.  On macOS, open the
   configuration dialog by selecting Preferences in the application
   menu. For more details, see
   :ref:`Setting preferences <preferences>` under Help and preferences.
>>>>>>> db584bda

Most configuration options apply to all windows or all future windows.
The option items below only apply to the active window.

Show/Hide Code Context (Editor Window only)
   Open a pane at the top of the edit window which shows the block context
   of the code which has scrolled above the top of the window.  See
   :ref:`Code Context <code-context>` in the Editing and Navigation section
   below.

Show/Hide Line Numbers (Editor Window only)
   Open a column to the left of the edit window which shows the number
   of each line of text.  The default is off, which may be changed in the
   preferences (see :ref:`Setting preferences <preferences>`).

Zoom/Restore Height
   Toggles the window between normal size and maximum height. The initial size
   defaults to 40 lines by 80 chars unless changed on the General tab of the
   Configure IDLE dialog.  The maximum height for a screen is determined by
   momentarily maximizing a window the first time one is zoomed on the screen.
   Changing screen settings may invalidate the saved height.  This toggle has
   no effect when a window is maximized.

Window menu (Shell and Editor)
^^^^^^^^^^^^^^^^^^^^^^^^^^^^^^

Lists the names of all open windows; select one to bring it to the foreground
(deiconifying it if necessary).

Help menu (Shell and Editor)
^^^^^^^^^^^^^^^^^^^^^^^^^^^^

About IDLE
   Display version, copyright, license, credits, and more.

IDLE Help
   Display this IDLE document, detailing the menu options, basic editing and
   navigation, and other tips.

Python Docs
   Access local Python documentation, if installed, or start a web browser
   and open docs.python.org showing the latest Python documentation.

Turtle Demo
   Run the turtledemo module with example Python code and turtle drawings.

Additional help sources may be added here with the Configure IDLE dialog under
the General tab. See the :ref:`Help sources <help-sources>` subsection below
for more on Help menu choices.

.. index::
   single: Cut
   single: Copy
   single: Paste
   single: Set Breakpoint
   single: Clear Breakpoint
   single: breakpoints

Context Menus
^^^^^^^^^^^^^^^^^^^^^^^^^^

Open a context menu by right-clicking in a window (Control-click on macOS).
Context menus have the standard clipboard functions also on the Edit menu.

Cut
   Copy selection into the system-wide clipboard; then delete the selection.

Copy
   Copy selection into the system-wide clipboard.

Paste
   Insert contents of the system-wide clipboard into the current window.

Editor windows also have breakpoint functions.  Lines with a breakpoint set are
specially marked.  Breakpoints only have an effect when running under the
debugger.  Breakpoints for a file are saved in the user's ``.idlerc``
directory.

Set Breakpoint
   Set a breakpoint on the current line.

Clear Breakpoint
   Clear the breakpoint on that line.

Shell and Output windows also have the following.

Go to file/line
   Same as in Debug menu.

The Shell window also has an output squeezing facility explained in the *Python
Shell window* subsection below.

Squeeze
   If the cursor is over an output line, squeeze all the output between
   the code above and the prompt below down to a 'Squeezed text' label.


.. _editing-and-navigation:

Editing and navigation
----------------------

Editor windows
^^^^^^^^^^^^^^

IDLE may open editor windows when it starts, depending on settings
and how you start IDLE.  Thereafter, use the File menu.  There can be only
one open editor window for a given file.

The title bar contains the name of the file, the full path, and the version
of Python and IDLE running the window.  The status bar contains the line
number ('Ln') and column number ('Col').  Line numbers start with 1;
column numbers with 0.

IDLE assumes that files with a known .py* extension contain Python code
and that other files do not.  Run Python code with the Run menu.

Key bindings
^^^^^^^^^^^^

In this section, 'C' refers to the :kbd:`Control` key on Windows and Unix and
the :kbd:`Command` key on macOS.

* :kbd:`Backspace` deletes to the left; :kbd:`Del` deletes to the right

* :kbd:`C-Backspace` delete word left; :kbd:`C-Del` delete word to the right

* Arrow keys and :kbd:`Page Up`/:kbd:`Page Down` to move around

* :kbd:`C-LeftArrow` and :kbd:`C-RightArrow` moves by words

* :kbd:`Home`/:kbd:`End` go to begin/end of line

* :kbd:`C-Home`/:kbd:`C-End` go to begin/end of file

* Some useful Emacs bindings are inherited from Tcl/Tk:

   * :kbd:`C-a` beginning of line

   * :kbd:`C-e` end of line

   * :kbd:`C-k` kill line (but doesn't put it in clipboard)

   * :kbd:`C-l` center window around the insertion point

   * :kbd:`C-b` go backward one character without deleting (usually you can
     also use the cursor key for this)

   * :kbd:`C-f` go forward one character without deleting (usually you can
     also use the cursor key for this)

   * :kbd:`C-p` go up one line (usually you can also use the cursor key for
     this)

   * :kbd:`C-d` delete next character

Standard keybindings (like :kbd:`C-c` to copy and :kbd:`C-v` to paste)
may work.  Keybindings are selected in the Configure IDLE dialog.

Automatic indentation
^^^^^^^^^^^^^^^^^^^^^

After a block-opening statement, the next line is indented by 4 spaces (in the
Python Shell window by one tab).  After certain keywords (break, return etc.)
the next line is dedented.  In leading indentation, :kbd:`Backspace` deletes up
to 4 spaces if they are there. :kbd:`Tab` inserts spaces (in the Python
Shell window one tab), number depends on Indent width. Currently, tabs
are restricted to four spaces due to Tcl/Tk limitations.

See also the indent/dedent region commands on the
:ref:`Format menu <format-menu>`.

.. _completions:

Completions
^^^^^^^^^^^

Completions are supplied, when requested and available, for module
names, attributes of classes or functions, or filenames.  Each request
method displays a completion box with existing names.  (See tab
completions below for an exception.) For any box, change the name
being completed and the item highlighted in the box by
typing and deleting characters; by hitting :kbd:`Up`, :kbd:`Down`,
:kbd:`PageUp`, :kbd:`PageDown`, :kbd:`Home`, and :kbd:`End` keys;
and by a single click within the box.  Close the box with :kbd:`Escape`,
:kbd:`Enter`, and double :kbd:`Tab` keys or clicks outside the box.
A double click within the box selects and closes.

One way to open a box is to type a key character and wait for a
predefined interval.  This defaults to 2 seconds; customize it
in the settings dialog.  (To prevent auto popups, set the delay to a
large number of milliseconds, such as 100000000.) For imported module
names or class or function attributes, type '.'.
For filenames in the root directory, type :data:`os.sep` or
:data:`os.altsep` immediately after an opening quote.  (On Windows,
one can specify a drive first.)  Move into subdirectories by typing a
directory name and a separator.

Instead of waiting, or after a box is closed, open a completion box
immediately with Show Completions on the Edit menu.  The default hot
key is :kbd:`C-space`.  If one types a prefix for the desired name
before opening the box, the first match or near miss is made visible.
The result is the same as if one enters a prefix
after the box is displayed.  Show Completions after a quote completes
filenames in the current directory instead of a root directory.

Hitting :kbd:`Tab` after a prefix usually has the same effect as Show
Completions.  (With no prefix, it indents.)  However, if there is only
one match to the prefix, that match is immediately added to the editor
text without opening a box.

Invoking 'Show Completions', or hitting :kbd:`Tab` after a prefix,
outside of a string and without a preceding '.' opens a box with
keywords, builtin names, and available module-level names.

When editing code in an editor (as oppose to Shell), increase the
available module-level names by running your code
and not restarting the Shell thereafter.  This is especially useful
after adding imports at the top of a file.  This also increases
possible attribute completions.

Completion boxes intially exclude names beginning with '_' or, for
modules, not included in '__all__'.  The hidden names can be accessed
by typing '_' after '.', either before or after the box is opened.

.. _calltips:

Calltips
^^^^^^^^

A calltip is shown automatically when one types :kbd:`(` after the name
of an *accessible* function.  A function name expression may include
dots and subscripts.  A calltip remains until it is clicked, the cursor
is moved out of the argument area, or :kbd:`)` is typed.  Whenever the
cursor is in the argument part of a definition, select Edit and "Show
Call Tip" on the menu or enter its shortcut to display a calltip.

The calltip consists of the function's signature and docstring up to
the latter's first blank line or the fifth non-blank line.  (Some builtin
functions lack an accessible signature.)  A '/' or '*' in the signature
indicates that the preceding or following arguments are passed by
position or name (keyword) only.  Details are subject to change.

In Shell, the accessible functions depends on what modules have been
imported into the user process, including those imported by Idle itself,
and which definitions have been run, all since the last restart.

For example, restart the Shell and enter ``itertools.count(``.  A calltip
appears because Idle imports itertools into the user process for its own
use.  (This could change.)  Enter ``turtle.write(`` and nothing appears.
Idle does not itself import turtle.  The menu entry and shortcut also do
nothing.  Enter ``import turtle``.  Thereafter, ``turtle.write(``
will display a calltip.

In an editor, import statements have no effect until one runs the file.
One might want to run a file after writing import statements, after
adding function definitions, or after opening an existing file.

.. _code-context:

Code Context
^^^^^^^^^^^^

Within an editor window containing Python code, code context can be toggled
in order to show or hide a pane at the top of the window.  When shown, this
pane freezes the opening lines for block code, such as those beginning with
``class``, ``def``, or ``if`` keywords, that would have otherwise scrolled
out of view.  The size of the pane will be expanded and contracted as needed
to show the all current levels of context, up to the maximum number of
lines defined in the Configure IDLE dialog (which defaults to 15).  If there
are no current context lines and the feature is toggled on, a single blank
line will display.  Clicking on a line in the context pane will move that
line to the top of the editor.

The text and background colors for the context pane can be configured under
the Highlights tab in the Configure IDLE dialog.

Python Shell window
^^^^^^^^^^^^^^^^^^^

With IDLE's Shell, one enters, edits, and recalls complete statements.
Most consoles and terminals only work with a single physical line at a time.

When one pastes code into Shell, it is not compiled and possibly executed
until one hits :kbd:`Return`.  One may edit pasted code first.
If one pastes more that one statement into Shell, the result will be a
:exc:`SyntaxError` when multiple statements are compiled as if they were one.

The editing features described in previous subsections work when entering
code interactively.  IDLE's Shell window also responds to the following keys.

* :kbd:`C-c` interrupts executing command

* :kbd:`C-d` sends end-of-file; closes window if typed at a ``>>>`` prompt

* :kbd:`Alt-/` (Expand word) is also useful to reduce typing

  Command history

  * :kbd:`Alt-p` retrieves previous command matching what you have typed. On
    macOS use :kbd:`C-p`.

  * :kbd:`Alt-n` retrieves next. On macOS use :kbd:`C-n`.

  * :kbd:`Return` while on any previous command retrieves that command

Text colors
^^^^^^^^^^^

Idle defaults to black on white text, but colors text with special meanings.
For the shell, these are shell output, shell error, user output, and
user error.  For Python code, at the shell prompt or in an editor, these are
keywords, builtin class and function names, names following ``class`` and
``def``, strings, and comments. For any text window, these are the cursor (when
present), found text (when possible), and selected text.

Text coloring is done in the background, so uncolorized text is occasionally
visible.  To change the color scheme, use the Configure IDLE dialog
Highlighting tab.  The marking of debugger breakpoint lines in the editor and
text in popups and dialogs is not user-configurable.


Startup and code execution
--------------------------

Upon startup with the ``-s`` option, IDLE will execute the file referenced by
the environment variables :envvar:`IDLESTARTUP` or :envvar:`PYTHONSTARTUP`.
IDLE first checks for ``IDLESTARTUP``; if ``IDLESTARTUP`` is present the file
referenced is run.  If ``IDLESTARTUP`` is not present, IDLE checks for
``PYTHONSTARTUP``.  Files referenced by these environment variables are
convenient places to store functions that are used frequently from the IDLE
shell, or for executing import statements to import common modules.

In addition, ``Tk`` also loads a startup file if it is present.  Note that the
Tk file is loaded unconditionally.  This additional file is ``.Idle.py`` and is
looked for in the user's home directory.  Statements in this file will be
executed in the Tk namespace, so this file is not useful for importing
functions to be used from IDLE's Python shell.

Command line usage
^^^^^^^^^^^^^^^^^^

.. code-block:: none

   idle.py [-c command] [-d] [-e] [-h] [-i] [-r file] [-s] [-t title] [-] [arg] ...

   -c command  run command in the shell window
   -d          enable debugger and open shell window
   -e          open editor window
   -h          print help message with legal combinations and exit
   -i          open shell window
   -r file     run file in shell window
   -s          run $IDLESTARTUP or $PYTHONSTARTUP first, in shell window
   -t title    set title of shell window
   -           run stdin in shell (- must be last option before args)

If there are arguments:

* If ``-``, ``-c``, or ``r`` is used, all arguments are placed in
  ``sys.argv[1:...]`` and ``sys.argv[0]`` is set to ``''``, ``'-c'``,
  or ``'-r'``.  No editor window is opened, even if that is the default
  set in the Options dialog.

* Otherwise, arguments are files opened for editing and
  ``sys.argv`` reflects the arguments passed to IDLE itself.

<<<<<<< HEAD

Optional Startup Code Execution
^^^^^^^^^^^^^^^^^^^^^^^^^^^^^^^

In addition to the ``-``, ``-s``, ``-c``, and ``-r`` command line options for
executing Python code upon startup, code can be entered using the IDLE
Configuration Dialog under the ``Startup`` tab.  The code entered here will
be executed if the appropriate check box is selected for running on
startup and if command line options ``-``, ``-c``, and ``-r`` were not used.
Those options take precedence and preclude the configuration code from running.
However, the configuration-level code will be executed before the ``-s``
option file is run.

Note that the configuration code isn't checked for errors.  If it can't be
executed, then the shell may show errors upon starting.


=======
>>>>>>> db584bda
Startup failure
^^^^^^^^^^^^^^^

IDLE uses a socket to communicate between the IDLE GUI process and the user
code execution process.  A connection must be established whenever the Shell
starts or restarts.  (The latter is indicated by a divider line that says
'RESTART'). If the user process fails to connect to the GUI process, it
displays a ``Tk`` error box with a 'cannot connect' message that directs the
user here.  It then exits.

A common cause of failure is a user-written file with the same name as a
standard library module, such as *random.py* and *tkinter.py*. When such a
file is located in the same directory as a file that is about to be run,
IDLE cannot import the stdlib file.  The current fix is to rename the
user file.

Though less common than in the past, an antivirus or firewall program may
stop the connection.  If the program cannot be taught to allow the
connection, then it must be turned off for IDLE to work.  It is safe to
allow this internal connection because no data is visible on external
ports.  A similar problem is a network mis-configuration that blocks
connections.

Python installation issues occasionally stop IDLE: multiple versions can
clash, or a single installation might need admin access.  If one undo the
clash, or cannot or does not want to run as admin, it might be easiest to
completely remove Python and start over.

A zombie pythonw.exe process could be a problem.  On Windows, use Task
Manager to check for one and stop it if there is.  Sometimes a restart
initiated by a program crash or Keyboard Interrupt (control-C) may fail
to connect.  Dismissing the error box or using Restart Shell on the Shell
menu may fix a temporary problem.

When IDLE first starts, it attempts to read user configuration files in
``~/.idlerc/`` (~ is one's home directory).  If there is a problem, an error
message should be displayed.  Leaving aside random disk glitches, this can
be prevented by never editing the files by hand.  Instead, use the
configuration dialog, under Options.  Once there is an error in a user
configuration file, the best solution may be to delete it and start over
with the settings dialog.

If IDLE quits with no message, and it was not started from a console, try
starting it from a console or terminal (``python -m idlelib``) and see if
this results in an error message.

Running user code
^^^^^^^^^^^^^^^^^

With rare exceptions, the result of executing Python code with IDLE is
intended to be the same as executing the same code by the default method,
directly with Python in a text-mode system console or terminal window.
However, the different interface and operation occasionally affect
visible results.  For instance, ``sys.modules`` starts with more entries,
and ``threading.activeCount()`` returns 2 instead of 1.

By default, IDLE runs user code in a separate OS process rather than in
the user interface process that runs the shell and editor.  In the execution
process, it replaces ``sys.stdin``, ``sys.stdout``, and ``sys.stderr``
with objects that get input from and send output to the Shell window.
The original values stored in ``sys.__stdin__``, ``sys.__stdout__``, and
``sys.__stderr__`` are not touched, but may be ``None``.

When Shell has the focus, it controls the keyboard and screen.  This is
normally transparent, but functions that directly access the keyboard
and screen will not work.  These include system-specific functions that
determine whether a key has been pressed and if so, which.

IDLE's standard stream replacements are not inherited by subprocesses
created in the execution process, whether directly by user code or by modules
such as multiprocessing.  If such subprocess use ``input`` from sys.stdin
or ``print`` or ``write`` to sys.stdout or sys.stderr,
IDLE should be started in a command line window.  The secondary subprocess
will then be attached to that window for input and output.

The IDLE code running in the execution process adds frames to the call stack
that would not be there otherwise.  IDLE wraps ``sys.getrecursionlimit`` and
``sys.setrecursionlimit`` to reduce the effect of the additional stack frames.

If ``sys`` is reset by user code, such as with ``importlib.reload(sys)``,
IDLE's changes are lost and input from the keyboard and output to the screen
will not work correctly.

When user code raises SystemExit either directly or by calling sys.exit, IDLE
returns to a Shell prompt instead of exiting.

User output in Shell
^^^^^^^^^^^^^^^^^^^^

When a program outputs text, the result is determined by the
corresponding output device.  When IDLE executes user code, ``sys.stdout``
and ``sys.stderr`` are connected to the display area of IDLE's Shell.  Some of
its features are inherited from the underlying Tk Text widget.  Others
are programmed additions.  Where it matters, Shell is designed for development
rather than production runs.

For instance, Shell never throws away output.  A program that sends unlimited
output to Shell will eventually fill memory, resulting in a memory error.
In contrast, some system text windows only keep the last n lines of output.
A Windows console, for instance, keeps a user-settable 1 to 9999 lines,
with 300 the default.

A Tk Text widget, and hence IDLE's Shell, displays characters (codepoints) in
the BMP (Basic Multilingual Plane) subset of Unicode.  Which characters are
displayed with a proper glyph and which with a replacement box depends on the
operating system and installed fonts.  Tab characters cause the following text
to begin after the next tab stop. (They occur every 8 'characters').  Newline
characters cause following text to appear on a new line.  Other control
characters are ignored or displayed as a space, box, or something else,
depending on the operating system and font.  (Moving the text cursor through
such output with arrow keys may exhibit some surprising spacing behavior.) ::

   >>> s = 'a\tb\a<\x02><\r>\bc\nd'  # Enter 22 chars.
   >>> len(s)
   14
   >>> s  # Display repr(s)
   'a\tb\x07<\x02><\r>\x08c\nd'
   >>> print(s, end='')  # Display s as is.
   # Result varies by OS and font.  Try it.

The ``repr`` function is used for interactive echo of expression
values.  It returns an altered version of the input string in which
control codes, some BMP codepoints, and all non-BMP codepoints are
replaced with escape codes. As demonstrated above, it allows one to
identify the characters in a string, regardless of how they are displayed.

Normal and error output are generally kept separate (on separate lines)
from code input and each other.  They each get different highlight colors.

For SyntaxError tracebacks, the normal '^' marking where the error was
detected is replaced by coloring the text with an error highlight.
When code run from a file causes other exceptions, one may right click
on a traceback line to jump to the corresponding line in an IDLE editor.
The file will be opened if necessary.

Shell has a special facility for squeezing output lines down to a
'Squeezed text' label.  This is done automatically
for output over N lines (N = 50 by default).
N can be changed in the PyShell section of the General
page of the Settings dialog.  Output with fewer lines can be squeezed by
right clicking on the output.  This can be useful lines long enough to slow
down scrolling.

Squeezed output is expanded in place by double-clicking the label.
It can also be sent to the clipboard or a separate view window by
right-clicking the label.

Developing tkinter applications
^^^^^^^^^^^^^^^^^^^^^^^^^^^^^^^

IDLE is intentionally different from standard Python in order to
facilitate development of tkinter programs.  Enter ``import tkinter as tk;
root = tk.Tk()`` in standard Python and nothing appears.  Enter the same
in IDLE and a tk window appears.  In standard Python, one must also enter
``root.update()`` to see the window.  IDLE does the equivalent in the
background, about 20 times a second, which is about every 50 milliseconds.
Next enter ``b = tk.Button(root, text='button'); b.pack()``.  Again,
nothing visibly changes in standard Python until one enters ``root.update()``.

Most tkinter programs run ``root.mainloop()``, which usually does not
return until the tk app is destroyed.  If the program is run with
``python -i`` or from an IDLE editor, a ``>>>`` shell prompt does not
appear until ``mainloop()`` returns, at which time there is nothing left
to interact with.

When running a tkinter program from an IDLE editor, one can comment out
the mainloop call.  One then gets a shell prompt immediately and can
interact with the live application.  One just has to remember to
re-enable the mainloop call when running in standard Python.

Running without a subprocess
^^^^^^^^^^^^^^^^^^^^^^^^^^^^

By default, IDLE executes user code in a separate subprocess via a socket,
which uses the internal loopback interface.  This connection is not
externally visible and no data is sent to or received from the Internet.
If firewall software complains anyway, you can ignore it.

If the attempt to make the socket connection fails, Idle will notify you.
Such failures are sometimes transient, but if persistent, the problem
may be either a firewall blocking the connection or misconfiguration of
a particular system.  Until the problem is fixed, one can run Idle with
the -n command line switch.

If IDLE is started with the -n command line switch it will run in a
single process and will not create the subprocess which runs the RPC
Python execution server.  This can be useful if Python cannot create
the subprocess or the RPC socket interface on your platform.  However,
in this mode user code is not isolated from IDLE itself.  Also, the
environment is not restarted when Run/Run Module (F5) is selected.  If
your code has been modified, you must reload() the affected modules and
re-import any specific items (e.g. from foo import baz) if the changes
are to take effect.  For these reasons, it is preferable to run IDLE
with the default subprocess if at all possible.

.. deprecated:: 3.4


Help and preferences
--------------------

.. _help-sources:

Help sources
^^^^^^^^^^^^

Help menu entry "IDLE Help" displays a formatted html version of the
IDLE chapter of the Library Reference.  The result, in a read-only
tkinter text window, is close to what one sees in a web browser.
Navigate through the text with a mousewheel,
the scrollbar, or up and down arrow keys held down.
Or click the TOC (Table of Contents) button and select a section
header in the opened box.

Help menu entry "Python Docs" opens the extensive sources of help,
including tutorials, available at ``docs.python.org/x.y``, where 'x.y'
is the currently running Python version.  If your system
has an off-line copy of the docs (this may be an installation option),
that will be opened instead.

Selected URLs can be added or removed from the help menu at any time using the
General tab of the Configure IDLE dialog.

.. _preferences:

Setting preferences
^^^^^^^^^^^^^^^^^^^

The font preferences, highlighting, keys, and general preferences can be
changed via Configure IDLE on the Option menu.
Non-default user settings are saved in a ``.idlerc`` directory in the user's
home directory.  Problems caused by bad user configuration files are solved
by editing or deleting one or more of the files in ``.idlerc``.

On the Font tab, see the text sample for the effect of font face and size
on multiple characters in multiple languages.  Edit the sample to add
other characters of personal interest.  Use the sample to select
monospaced fonts.  If particular characters have problems in Shell or an
editor, add them to the top of the sample and try changing first size
and then font.

On the Highlights and Keys tab, select a built-in or custom color theme
and key set.  To use a newer built-in color theme or key set with older
IDLEs, save it as a new custom theme or key set and it well be accessible
to older IDLEs.

IDLE on macOS
^^^^^^^^^^^^^

Under System Preferences: Dock, one can set "Prefer tabs when opening
documents" to "Always".  This setting is not compatible with the tk/tkinter
GUI framework used by IDLE, and it breaks a few IDLE features.

Extensions
^^^^^^^^^^

IDLE contains an extension facility.  Preferences for extensions can be
changed with the Extensions tab of the preferences dialog. See the
beginning of config-extensions.def in the idlelib directory for further
information.  The only current default extension is zzdummy, an example
also used for testing.<|MERGE_RESOLUTION|>--- conflicted
+++ resolved
@@ -293,17 +293,10 @@
 Configure IDLE
    Open a configuration dialog and change preferences for the following:
    fonts, indentation, keybindings, text color themes, startup windows and
-<<<<<<< HEAD
-   size, shell startup code, editor template code, additional help sources,
-   and extensions (see below).  On OS X, open the configuration dialog by
-   selecting Preferences in the application menu.  To use a new built-in color
-   theme (IDLE Dark) with older IDLEs, save it as a new custom theme.
-=======
    size, additional help sources, and extensions.  On macOS, open the
    configuration dialog by selecting Preferences in the application
    menu. For more details, see
    :ref:`Setting preferences <preferences>` under Help and preferences.
->>>>>>> db584bda
 
 Most configuration options apply to all windows or all future windows.
 The option items below only apply to the active window.
@@ -670,7 +663,6 @@
 * Otherwise, arguments are files opened for editing and
   ``sys.argv`` reflects the arguments passed to IDLE itself.
 
-<<<<<<< HEAD
 
 Optional Startup Code Execution
 ^^^^^^^^^^^^^^^^^^^^^^^^^^^^^^^
@@ -688,8 +680,6 @@
 executed, then the shell may show errors upon starting.
 
 
-=======
->>>>>>> db584bda
 Startup failure
 ^^^^^^^^^^^^^^^
 
