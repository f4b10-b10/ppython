--- conflicted
+++ resolved
@@ -41,11 +41,7 @@
         # (Updating the version is fine as long as no warnings are raised by doing so.)
         - python -m pip install sphinx~=1.6.1
       script:
-<<<<<<< HEAD
         - make check suspicious html SPHINXOPTS="-q -W"
-=======
-        - make check suspicious html PYTHON="./venv/bin/python" SPHINXBUILD="./venv/bin/python -m sphinx" SPHINXOPTS="-q -W"
->>>>>>> 27dfbf0b
     - os: linux
       language: c
       compiler: gcc
