"""Wrapper functions for Tcl/Tk.

Tkinter provides classes which allow the display, positioning and
control of widgets. Toplevel widgets are Tk and Toplevel. Other
widgets are Frame, Label, Entry, Text, Canvas, Button, Radiobutton,
Checkbutton, Scale, Listbox, Scrollbar, OptionMenu, Spinbox
LabelFrame and PanedWindow.

Properties of the widgets are specified with keyword arguments.
Keyword arguments have the same name as the corresponding resource
under Tk.

Widgets are positioned with one of the geometry managers Place, Pack
or Grid. These managers can be called with methods place, pack, grid
available in every Widget.

Actions are bound to events by resources (e.g. keyword argument
command) or with the method bind.

Example (Hello, World):
import tkinter
from tkinter.constants import *
tk = tkinter.Tk()
frame = tkinter.Frame(tk, relief=RIDGE, borderwidth=2)
frame.pack(fill=BOTH,expand=1)
label = tkinter.Label(frame, text="Hello, World")
label.pack(fill=X, expand=1)
button = tkinter.Button(frame,text="Exit",command=tk.destroy)
button.pack(side=BOTTOM)
tk.mainloop()
"""

import enum
import sys

import _tkinter # If this fails your Python may not be configured for Tk
TclError = _tkinter.TclError
from tkinter.constants import *
import re


wantobjects = 1

TkVersion = float(_tkinter.TK_VERSION)
TclVersion = float(_tkinter.TCL_VERSION)

READABLE = _tkinter.READABLE
WRITABLE = _tkinter.WRITABLE
EXCEPTION = _tkinter.EXCEPTION


_magic_re = re.compile(r'([\\{}])')
_space_re = re.compile(r'([\s])', re.ASCII)


def _join(value):
    """Internal function."""
    return ' '.join(map(_stringify, value))


def _stringify(value):
    """Internal function."""
    if isinstance(value, (list, tuple)):
        if len(value) == 1:
            value = _stringify(value[0])
            if _magic_re.search(value):
                value = '{%s}' % value
        else:
            value = '{%s}' % _join(value)
    else:
        value = str(value)
        if not value:
            value = '{}'
        elif _magic_re.search(value):
            # add '\' before special characters and spaces
            value = _magic_re.sub(r'\\\1', value)
            value = value.replace('\n', r'\n')
            value = _space_re.sub(r'\\\1', value)
            if value[0] == '"':
                value = '\\' + value
        elif value[0] == '"' or _space_re.search(value):
            value = '{%s}' % value
    return value


def _flatten(seq):
    """Internal function."""
    res = ()
    for item in seq:
        if isinstance(item, (tuple, list)):
            res = res + _flatten(item)
        elif item is not None:
            res = res + (item,)
    return res


try: _flatten = _tkinter._flatten
except AttributeError: pass


def _cnfmerge(cnfs):
    """Internal function."""
    if isinstance(cnfs, dict):
        return cnfs
    elif isinstance(cnfs, (type(None), str)):
        return cnfs
    else:
        cnf = {}
        for c in _flatten(cnfs):
            try:
                cnf.update(c)
            except (AttributeError, TypeError) as msg:
                print("_cnfmerge: fallback due to:", msg)
                for k, v in c.items():
                    cnf[k] = v
        return cnf


try: _cnfmerge = _tkinter._cnfmerge
except AttributeError: pass


def _splitdict(tk, v, cut_minus=True, conv=None):
    """Return a properly formatted dict built from Tcl list pairs.

    If cut_minus is True, the supposed '-' prefix will be removed from
    keys. If conv is specified, it is used to convert values.

    Tcl list is expected to contain an even number of elements.
    """
    t = tk.splitlist(v)
    if len(t) % 2:
        raise RuntimeError('Tcl list representing a dict is expected '
                           'to contain an even number of elements')
    it = iter(t)
    dict = {}
    for key, value in zip(it, it):
        key = str(key)
        if cut_minus and key[0] == '-':
            key = key[1:]
        if conv:
            value = conv(value)
        dict[key] = value
    return dict


class EventType(str, enum.Enum):
    KeyPress = '2'
    Key = KeyPress,
    KeyRelease = '3'
    ButtonPress = '4'
    Button = ButtonPress,
    ButtonRelease = '5'
    Motion = '6'
    Enter = '7'
    Leave = '8'
    FocusIn = '9'
    FocusOut = '10'
    Keymap = '11'           # undocumented
    Expose = '12'
    GraphicsExpose = '13'   # undocumented
    NoExpose = '14'         # undocumented
    Visibility = '15'
    Create = '16'
    Destroy = '17'
    Unmap = '18'
    Map = '19'
    MapRequest = '20'
    Reparent = '21'
    Configure = '22'
    ConfigureRequest = '23'
    Gravity = '24'
    ResizeRequest = '25'
    Circulate = '26'
    CirculateRequest = '27'
    Property = '28'
    SelectionClear = '29'   # undocumented
    SelectionRequest = '30' # undocumented
    Selection = '31'        # undocumented
    Colormap = '32'
    ClientMessage = '33'    # undocumented
    Mapping = '34'          # undocumented
    VirtualEvent = '35',    # undocumented
    Activate = '36',
    Deactivate = '37',
    MouseWheel = '38',

    def __str__(self):
        return self.name


class Event:
    """Container for the properties of an event.

    Instances of this type are generated if one of the following events occurs:

    KeyPress, KeyRelease - for keyboard events
    ButtonPress, ButtonRelease, Motion, Enter, Leave, MouseWheel - for mouse events
    Visibility, Unmap, Map, Expose, FocusIn, FocusOut, Circulate,
    Colormap, Gravity, Reparent, Property, Destroy, Activate,
    Deactivate - for window events.

    If a callback function for one of these events is registered
    using bind, bind_all, bind_class, or tag_bind, the callback is
    called with an Event as first argument. It will have the
    following attributes (in braces are the event types for which
    the attribute is valid):

        serial - serial number of event
    num - mouse button pressed (ButtonPress, ButtonRelease)
    focus - whether the window has the focus (Enter, Leave)
    height - height of the exposed window (Configure, Expose)
    width - width of the exposed window (Configure, Expose)
    keycode - keycode of the pressed key (KeyPress, KeyRelease)
    state - state of the event as a number (ButtonPress, ButtonRelease,
                            Enter, KeyPress, KeyRelease,
                            Leave, Motion)
    state - state as a string (Visibility)
    time - when the event occurred
    x - x-position of the mouse
    y - y-position of the mouse
    x_root - x-position of the mouse on the screen
             (ButtonPress, ButtonRelease, KeyPress, KeyRelease, Motion)
    y_root - y-position of the mouse on the screen
             (ButtonPress, ButtonRelease, KeyPress, KeyRelease, Motion)
    char - pressed character (KeyPress, KeyRelease)
    send_event - see X/Windows documentation
    keysym - keysym of the event as a string (KeyPress, KeyRelease)
    keysym_num - keysym of the event as a number (KeyPress, KeyRelease)
    type - type of the event as a number
    widget - widget in which the event occurred
    delta - delta of wheel movement (MouseWheel)
    """

    def __repr__(self):
        attrs = {k: v for k, v in self.__dict__.items() if v != '??'}
        if not self.char:
            del attrs['char']
        elif self.char != '??':
            attrs['char'] = repr(self.char)
        if not getattr(self, 'send_event', True):
            del attrs['send_event']
        if self.state == 0:
            del attrs['state']
        elif isinstance(self.state, int):
            state = self.state
            mods = ('Shift', 'Lock', 'Control',
                    'Mod1', 'Mod2', 'Mod3', 'Mod4', 'Mod5',
                    'Button1', 'Button2', 'Button3', 'Button4', 'Button5')
            s = []
            for i, n in enumerate(mods):
                if state & (1 << i):
                    s.append(n)
            state = state & ~((1<< len(mods)) - 1)
            if state or not s:
                s.append(hex(state))
            attrs['state'] = '|'.join(s)
        if self.delta == 0:
            del attrs['delta']
        # widget usually is known
        # serial and time are not very interesting
        # keysym_num duplicates keysym
        # x_root and y_root mostly duplicate x and y
        keys = ('send_event',
                'state', 'keysym', 'keycode', 'char',
                'num', 'delta', 'focus',
                'x', 'y', 'width', 'height')
        return '<%s event%s>' % (
            self.type,
            ''.join(' %s=%s' % (k, attrs[k]) for k in keys if k in attrs)
        )


_support_default_root = 1
_default_root = None


def NoDefaultRoot():
    """Inhibit setting of default root window.

    Call this function to inhibit that the first instance of
    Tk is used for windows without an explicit parent window.
    """
    global _support_default_root
    _support_default_root = 0
    global _default_root
    _default_root = None
    del _default_root


def _tkerror(err):
    """Internal function."""
    pass


def _exit(code=0):
    """Internal function. Calling it will raise the exception SystemExit."""
    try:
        code = int(code)
    except ValueError:
        pass
    raise SystemExit(code)


_varnum = 0


class Variable:
    """Class to define value holders for e.g. buttons.

    Subclasses StringVar, IntVar, DoubleVar, BooleanVar are specializations
    that constrain the type of the value returned from get()."""
    _default = ""
    _tk = None
    _tclCommands = None

    def __init__(self, master=None, value=None, name=None):
        """Construct a variable

        MASTER can be given as master widget.
        VALUE is an optional value (defaults to "")
        NAME is an optional Tcl name (defaults to PY_VARnum).

        If NAME matches an existing variable and VALUE is omitted
        then the existing value is retained.
        """
        # check for type of NAME parameter to override weird error message
        # raised from Modules/_tkinter.c:SetVar like:
        # TypeError: setvar() takes exactly 3 arguments (2 given)
        if name is not None and not isinstance(name, str):
            raise TypeError("name must be a string")
        global _varnum
        if not master:
            master = _default_root
        self._root = master._root()
        self._tk = master.tk
        if name:
            self._name = name
        else:
            self._name = 'PY_VAR' + repr(_varnum)
            _varnum += 1
        if value is not None:
            self.initialize(value)
        elif not self._tk.getboolean(self._tk.call("info", "exists", self._name)):
            self.initialize(self._default)

    def __del__(self):
        """Unset the variable in Tcl."""
        if self._tk is None:
            return
        if self._tk.getboolean(self._tk.call("info", "exists", self._name)):
            self._tk.globalunsetvar(self._name)
        if self._tclCommands is not None:
            for name in self._tclCommands:
                #print '- Tkinter: deleted command', name
                self._tk.deletecommand(name)
            self._tclCommands = None

    def __str__(self):
        """Return the name of the variable in Tcl."""
        return self._name

    def set(self, value):
        """Set the variable to VALUE."""
        return self._tk.globalsetvar(self._name, value)

    initialize = set

    def get(self):
        """Return value of variable."""
        return self._tk.globalgetvar(self._name)

    def _register(self, callback):
        f = CallWrapper(callback, None, self._root).__call__
        cbname = repr(id(f))
        try:
            callback = callback.__func__
        except AttributeError:
            pass
        try:
            cbname = cbname + callback.__name__
        except AttributeError:
            pass
        self._tk.createcommand(cbname, f)
        if self._tclCommands is None:
            self._tclCommands = []
        self._tclCommands.append(cbname)
        return cbname

    def trace_add(self, mode, callback):
        """Define a trace callback for the variable.

        Mode is one of "read", "write", "unset", or a list or tuple of
        such strings.
        Callback must be a function which is called when the variable is
        read, written or unset.

        Return the name of the callback.
        """
        cbname = self._register(callback)
        self._tk.call('trace', 'add', 'variable',
                      self._name, mode, (cbname,))
        return cbname

    def trace_remove(self, mode, cbname):
        """Delete the trace callback for a variable.

        Mode is one of "read", "write", "unset" or a list or tuple of
        such strings.  Must be same as were specified in trace_add().
        cbname is the name of the callback returned from trace_add().
        """
        self._tk.call('trace', 'remove', 'variable',
                      self._name, mode, cbname)
        for m, ca in self.trace_info():
            if self._tk.splitlist(ca)[0] == cbname:
                break
        else:
            self._tk.deletecommand(cbname)
            try:
                self._tclCommands.remove(cbname)
            except ValueError:
                pass

    def trace_info(self):
        """Return all trace callback information."""
        splitlist = self._tk.splitlist
        return [(splitlist(k), v) for k, v in map(splitlist,
            splitlist(self._tk.call('trace', 'info', 'variable', self._name)))]

    def trace_variable(self, mode, callback):
        """Define a trace callback for the variable.

        MODE is one of "r", "w", "u" for read, write, undefine.
        CALLBACK must be a function which is called when
        the variable is read, written or undefined.

        Return the name of the callback.

        This deprecated method wraps a deprecated Tcl method that will
        likely be removed in the future.  Use trace_add() instead.
        """
        # TODO: Add deprecation warning
        cbname = self._register(callback)
        self._tk.call("trace", "variable", self._name, mode, cbname)
        return cbname

    trace = trace_variable

    def trace_vdelete(self, mode, cbname):
        """Delete the trace callback for a variable.

        MODE is one of "r", "w", "u" for read, write, undefine.
        CBNAME is the name of the callback returned from trace_variable or trace.

        This deprecated method wraps a deprecated Tcl method that will
        likely be removed in the future.  Use trace_remove() instead.
        """
        # TODO: Add deprecation warning
        self._tk.call("trace", "vdelete", self._name, mode, cbname)
        cbname = self._tk.splitlist(cbname)[0]
        for m, ca in self.trace_info():
            if self._tk.splitlist(ca)[0] == cbname:
                break
        else:
            self._tk.deletecommand(cbname)
            try:
                self._tclCommands.remove(cbname)
            except ValueError:
                pass

    def trace_vinfo(self):
        """Return all trace callback information.

        This deprecated method wraps a deprecated Tcl method that will
        likely be removed in the future.  Use trace_info() instead.
        """
        # TODO: Add deprecation warning
        return [self._tk.splitlist(x) for x in self._tk.splitlist(
            self._tk.call("trace", "vinfo", self._name))]

    def __eq__(self, other):
        """Comparison for equality (==).

        Note: if the Variable's master matters to behavior
        also compare self._master == other._master
        """
        return self.__class__.__name__ == other.__class__.__name__ \
            and self._name == other._name


class StringVar(Variable):
    """Value holder for strings variables."""
    _default = ""

    def __init__(self, master=None, value=None, name=None):
        """Construct a string variable.

        MASTER can be given as master widget.
        VALUE is an optional value (defaults to "")
        NAME is an optional Tcl name (defaults to PY_VARnum).

        If NAME matches an existing variable and VALUE is omitted
        then the existing value is retained.
        """
        Variable.__init__(self, master, value, name)

    def get(self):
        """Return value of variable as string."""
        value = self._tk.globalgetvar(self._name)
        if isinstance(value, str):
            return value
        return str(value)


class IntVar(Variable):
    """Value holder for integer variables."""
    _default = 0

    def __init__(self, master=None, value=None, name=None):
        """Construct an integer variable.

        MASTER can be given as master widget.
        VALUE is an optional value (defaults to 0)
        NAME is an optional Tcl name (defaults to PY_VARnum).

        If NAME matches an existing variable and VALUE is omitted
        then the existing value is retained.
        """
        Variable.__init__(self, master, value, name)

    def get(self):
        """Return the value of the variable as an integer."""
        value = self._tk.globalgetvar(self._name)
        try:
            return self._tk.getint(value)
        except (TypeError, TclError):
            return int(self._tk.getdouble(value))


class DoubleVar(Variable):
    """Value holder for float variables."""
    _default = 0.0

    def __init__(self, master=None, value=None, name=None):
        """Construct a float variable.

        MASTER can be given as master widget.
        VALUE is an optional value (defaults to 0.0)
        NAME is an optional Tcl name (defaults to PY_VARnum).

        If NAME matches an existing variable and VALUE is omitted
        then the existing value is retained.
        """
        Variable.__init__(self, master, value, name)

    def get(self):
        """Return the value of the variable as a float."""
        return self._tk.getdouble(self._tk.globalgetvar(self._name))


class BooleanVar(Variable):
    """Value holder for boolean variables."""
    _default = False

    def __init__(self, master=None, value=None, name=None):
        """Construct a boolean variable.

        MASTER can be given as master widget.
        VALUE is an optional value (defaults to False)
        NAME is an optional Tcl name (defaults to PY_VARnum).

        If NAME matches an existing variable and VALUE is omitted
        then the existing value is retained.
        """
        Variable.__init__(self, master, value, name)

    def set(self, value):
        """Set the variable to VALUE."""
        return self._tk.globalsetvar(self._name, self._tk.getboolean(value))

    initialize = set

    def get(self):
        """Return the value of the variable as a bool."""
        try:
            return self._tk.getboolean(self._tk.globalgetvar(self._name))
        except TclError:
            raise ValueError("invalid literal for getboolean()")


def mainloop(n=0):
    """Run the main loop of Tcl."""
    _default_root.tk.mainloop(n)


getint = int

getdouble = float


def getboolean(s):
    """Convert true and false to integer values 1 and 0."""
    try:
        return _default_root.tk.getboolean(s)
    except TclError:
        raise ValueError("invalid literal for getboolean()")


# Methods defined on both toplevel and interior widgets

class Misc:
    """Internal class.

    Base class which defines methods common for interior widgets."""

    # used for generating child widget names
    _last_child_ids = None

    # XXX font command?
    _tclCommands = None

    def destroy(self):
        """Internal function.

        Delete all Tcl commands created for
        this widget in the Tcl interpreter."""
        if self._tclCommands is not None:
            for name in self._tclCommands:
                #print '- Tkinter: deleted command', name
                self.tk.deletecommand(name)
            self._tclCommands = None

    def deletecommand(self, name):
        """Internal function.

        Delete the Tcl command provided in NAME."""
        #print '- Tkinter: deleted command', name
        self.tk.deletecommand(name)
        try:
            self._tclCommands.remove(name)
        except ValueError:
            pass

    def tk_strictMotif(self, boolean=None):
        """Set Tcl internal variable, whether the look and feel
        should adhere to Motif.

        A parameter of 1 means adhere to Motif (e.g. no color
        change if mouse passes over slider).
        Returns the set value."""
        return self.tk.getboolean(self.tk.call(
            'set', 'tk_strictMotif', boolean))

    def tk_bisque(self):
        """Change the color scheme to light brown as used in Tk 3.6 and before."""
        self.tk.call('tk_bisque')

    def tk_setPalette(self, *args, **kw):
        """Set a new color scheme for all widget elements.

        A single color as argument will cause that all colors of Tk
        widget elements are derived from this.
        Alternatively several keyword parameters and its associated
        colors can be given. The following keywords are valid:
        activeBackground, foreground, selectColor,
        activeForeground, highlightBackground, selectBackground,
        background, highlightColor, selectForeground,
        disabledForeground, insertBackground, troughColor."""
        self.tk.call(('tk_setPalette',)
              + _flatten(args) + _flatten(list(kw.items())))

    def wait_variable(self, name='PY_VAR'):
        """Wait until the variable is modified.

        A parameter of type IntVar, StringVar, DoubleVar or
        BooleanVar must be given."""
        self.tk.call('tkwait', 'variable', name)
    waitvar = wait_variable # XXX b/w compat

    def wait_window(self, window=None):
        """Wait until a WIDGET is destroyed.

        If no parameter is given self is used."""
        if window is None:
            window = self
        self.tk.call('tkwait', 'window', window._w)

    def wait_visibility(self, window=None):
        """Wait until the visibility of a WIDGET changes
        (e.g. it appears).

        If no parameter is given self is used."""
        if window is None:
            window = self
        self.tk.call('tkwait', 'visibility', window._w)

    def setvar(self, name='PY_VAR', value='1'):
        """Set Tcl variable NAME to VALUE."""
        self.tk.setvar(name, value)

    def getvar(self, name='PY_VAR'):
        """Return value of Tcl variable NAME."""
        return self.tk.getvar(name)

    def getint(self, s):
        try:
            return self.tk.getint(s)
        except TclError as exc:
            raise ValueError(str(exc))

    def getdouble(self, s):
        try:
            return self.tk.getdouble(s)
        except TclError as exc:
            raise ValueError(str(exc))

    def getboolean(self, s):
        """Return a boolean value for Tcl boolean values true and false given as parameter."""
        try:
            return self.tk.getboolean(s)
        except TclError:
            raise ValueError("invalid literal for getboolean()")

    def focus_set(self):
        """Direct input focus to this widget.

        If the application currently does not have the focus
        this widget will get the focus if the application gets
        the focus through the window manager."""
        self.tk.call('focus', self._w)
    focus = focus_set # XXX b/w compat?

    def focus_force(self):
        """Direct input focus to this widget even if the
        application does not have the focus. Use with
        caution!"""
        self.tk.call('focus', '-force', self._w)

    def focus_get(self):
        """Return the widget which has currently the focus in the
        application.

        Use focus_displayof to allow working with several
        displays. Return None if application does not have
        the focus."""
        name = self.tk.call('focus')
        if name == 'none' or not name: return None
        return self._nametowidget(name)

    def focus_displayof(self):
        """Return the widget which has currently the focus on the
        display where this widget is located.

        Return None if the application does not have the focus."""
        name = self.tk.call('focus', '-displayof', self._w)
        if name == 'none' or not name: return None
        return self._nametowidget(name)

    def focus_lastfor(self):
        """Return the widget which would have the focus if top level
        for this widget gets the focus from the window manager."""
        name = self.tk.call('focus', '-lastfor', self._w)
        if name == 'none' or not name: return None
        return self._nametowidget(name)

    def tk_focusFollowsMouse(self):
        """The widget under mouse will get automatically focus. Can not
        be disabled easily."""
        self.tk.call('tk_focusFollowsMouse')

    def tk_focusNext(self):
        """Return the next widget in the focus order which follows
        widget which has currently the focus.

        The focus order first goes to the next child, then to
        the children of the child recursively and then to the
        next sibling which is higher in the stacking order.  A
        widget is omitted if it has the takefocus resource set
        to 0."""
        name = self.tk.call('tk_focusNext', self._w)
        if not name: return None
        return self._nametowidget(name)

    def tk_focusPrev(self):
        """Return previous widget in the focus order. See tk_focusNext for details."""
        name = self.tk.call('tk_focusPrev', self._w)
        if not name: return None
        return self._nametowidget(name)

    def after(self, ms, func=None, *args):
        """Call function once after given time.

        MS specifies the time in milliseconds. FUNC gives the
        function which shall be called. Additional parameters
        are given as parameters to the function call.  Return
        identifier to cancel scheduling with after_cancel."""
        if not func:
            # I'd rather use time.sleep(ms*0.001)
            self.tk.call('after', ms)
            return None
        else:
            def callit():
                try:
                    func(*args)
                finally:
                    try:
                        self.deletecommand(name)
                    except TclError:
                        pass
            callit.__name__ = func.__name__
            name = self._register(callit)
            return self.tk.call('after', ms, name)

    def after_idle(self, func, *args):
        """Call FUNC once if the Tcl main loop has no event to
        process.

        Return an identifier to cancel the scheduling with
        after_cancel."""
        return self.after('idle', func, *args)

    def after_cancel(self, id):
        """Cancel scheduling of function identified with ID.

        Identifier returned by after or after_idle must be
        given as first parameter.
        """
        if not id:
            raise ValueError('id must be a valid identifier returned from '
                             'after or after_idle')
        try:
            data = self.tk.call('after', 'info', id)
            script = self.tk.splitlist(data)[0]
            self.deletecommand(script)
        except TclError:
            pass
        self.tk.call('after', 'cancel', id)

    def bell(self, displayof=0):
        """Ring a display's bell."""
        self.tk.call(('bell',) + self._displayof(displayof))

    # Clipboard handling:
    def clipboard_get(self, **kw):
        """Retrieve data from the clipboard on window's display.

        The window keyword defaults to the root window of the Tkinter
        application.

        The type keyword specifies the form in which the data is
        to be returned and should be an atom name such as STRING
        or FILE_NAME.  Type defaults to STRING, except on X11, where the default
        is to try UTF8_STRING and fall back to STRING.

        This command is equivalent to:

        selection_get(CLIPBOARD)
        """
        if 'type' not in kw and self._windowingsystem == 'x11':
            try:
                kw['type'] = 'UTF8_STRING'
                return self.tk.call(('clipboard', 'get') + self._options(kw))
            except TclError:
                del kw['type']
        return self.tk.call(('clipboard', 'get') + self._options(kw))

    def clipboard_clear(self, **kw):
        """Clear the data in the Tk clipboard.

        A widget specified for the optional displayof keyword
        argument specifies the target display."""
        if 'displayof' not in kw: kw['displayof'] = self._w
        self.tk.call(('clipboard', 'clear') + self._options(kw))

    def clipboard_append(self, string, **kw):
        """Append STRING to the Tk clipboard.

        A widget specified at the optional displayof keyword
        argument specifies the target display. The clipboard
        can be retrieved with selection_get."""
        if 'displayof' not in kw: kw['displayof'] = self._w
        self.tk.call(('clipboard', 'append') + self._options(kw)
              + ('--', string))
    # XXX grab current w/o window argument

    def grab_current(self):
        """Return widget which has currently the grab in this application
        or None."""
        name = self.tk.call('grab', 'current', self._w)
        if not name: return None
        return self._nametowidget(name)

    def grab_release(self):
        """Release grab for this widget if currently set."""
        self.tk.call('grab', 'release', self._w)

    def grab_set(self):
        """Set grab for this widget.

        A grab directs all events to this and descendant
        widgets in the application."""
        self.tk.call('grab', 'set', self._w)

    def grab_set_global(self):
        """Set global grab for this widget.

        A global grab directs all events to this and
        descendant widgets on the display. Use with caution -
        other applications do not get events anymore."""
        self.tk.call('grab', 'set', '-global', self._w)

    def grab_status(self):
        """Return None, "local" or "global" if this widget has
        no, a local or a global grab."""
        status = self.tk.call('grab', 'status', self._w)
        if status == 'none': status = None
        return status

    def option_add(self, pattern, value, priority = None):
        """Set a VALUE (second parameter) for an option
        PATTERN (first parameter).

        An optional third parameter gives the numeric priority
        (defaults to 80)."""
        self.tk.call('option', 'add', pattern, value, priority)

    def option_clear(self):
        """Clear the option database.

        It will be reloaded if option_add is called."""
        self.tk.call('option', 'clear')

    def option_get(self, name, className):
        """Return the value for an option NAME for this widget
        with CLASSNAME.

        Values with higher priority override lower values."""
        return self.tk.call('option', 'get', self._w, name, className)

    def option_readfile(self, fileName, priority = None):
        """Read file FILENAME into the option database.

        An optional second parameter gives the numeric
        priority."""
        self.tk.call('option', 'readfile', fileName, priority)

    def selection_clear(self, **kw):
        """Clear the current X selection."""
        if 'displayof' not in kw: kw['displayof'] = self._w
        self.tk.call(('selection', 'clear') + self._options(kw))

    def selection_get(self, **kw):
        """Return the contents of the current X selection.

        A keyword parameter selection specifies the name of
        the selection and defaults to PRIMARY.  A keyword
        parameter displayof specifies a widget on the display
        to use. A keyword parameter type specifies the form of data to be
        fetched, defaulting to STRING except on X11, where UTF8_STRING is tried
        before STRING."""
        if 'displayof' not in kw: kw['displayof'] = self._w
        if 'type' not in kw and self._windowingsystem == 'x11':
            try:
                kw['type'] = 'UTF8_STRING'
                return self.tk.call(('selection', 'get') + self._options(kw))
            except TclError:
                del kw['type']
        return self.tk.call(('selection', 'get') + self._options(kw))

    def selection_handle(self, command, **kw):
        """Specify a function COMMAND to call if the X
        selection owned by this widget is queried by another
        application.

        This function must return the contents of the
        selection. The function will be called with the
        arguments OFFSET and LENGTH which allows the chunking
        of very long selections. The following keyword
        parameters can be provided:
        selection - name of the selection (default PRIMARY),
        type - type of the selection (e.g. STRING, FILE_NAME)."""
        name = self._register(command)
        self.tk.call(('selection', 'handle') + self._options(kw)
              + (self._w, name))

    def selection_own(self, **kw):
        """Become owner of X selection.

        A keyword parameter selection specifies the name of
        the selection (default PRIMARY)."""
        self.tk.call(('selection', 'own') +
                 self._options(kw) + (self._w,))

    def selection_own_get(self, **kw):
        """Return owner of X selection.

        The following keyword parameter can
        be provided:
        selection - name of the selection (default PRIMARY),
        type - type of the selection (e.g. STRING, FILE_NAME)."""
        if 'displayof' not in kw: kw['displayof'] = self._w
        name = self.tk.call(('selection', 'own') + self._options(kw))
        if not name: return None
        return self._nametowidget(name)

    def send(self, interp, cmd, *args):
        """Send Tcl command CMD to different interpreter INTERP to be executed."""
        return self.tk.call(('send', interp, cmd) + args)

    def lower(self, belowThis=None):
        """Lower this widget in the stacking order."""
        self.tk.call('lower', self._w, belowThis)

    def tkraise(self, aboveThis=None):
        """Raise this widget in the stacking order."""
        self.tk.call('raise', self._w, aboveThis)

    lift = tkraise

    def winfo_atom(self, name, displayof=0):
        """Return integer which represents atom NAME."""
        args = ('winfo', 'atom') + self._displayof(displayof) + (name,)
        return self.tk.getint(self.tk.call(args))

    def winfo_atomname(self, id, displayof=0):
        """Return name of atom with identifier ID."""
        args = ('winfo', 'atomname') \
               + self._displayof(displayof) + (id,)
        return self.tk.call(args)

    def winfo_cells(self):
        """Return number of cells in the colormap for this widget."""
        return self.tk.getint(
            self.tk.call('winfo', 'cells', self._w))

    def winfo_children(self):
        """Return a list of all widgets which are children of this widget."""
        result = []
        for child in self.tk.splitlist(
            self.tk.call('winfo', 'children', self._w)):
            try:
                # Tcl sometimes returns extra windows, e.g. for
                # menus; those need to be skipped
                result.append(self._nametowidget(child))
            except KeyError:
                pass
        return result

    def winfo_class(self):
        """Return window class name of this widget."""
        return self.tk.call('winfo', 'class', self._w)

    def winfo_colormapfull(self):
        """Return true if at the last color request the colormap was full."""
        return self.tk.getboolean(
            self.tk.call('winfo', 'colormapfull', self._w))

    def winfo_containing(self, rootX, rootY, displayof=0):
        """Return the widget which is at the root coordinates ROOTX, ROOTY."""
        args = ('winfo', 'containing') \
               + self._displayof(displayof) + (rootX, rootY)
        name = self.tk.call(args)
        if not name: return None
        return self._nametowidget(name)

    def winfo_depth(self):
        """Return the number of bits per pixel."""
        return self.tk.getint(self.tk.call('winfo', 'depth', self._w))

    def winfo_exists(self):
        """Return true if this widget exists."""
        return self.tk.getint(
            self.tk.call('winfo', 'exists', self._w))

    def winfo_fpixels(self, number):
        """Return the number of pixels for the given distance NUMBER
        (e.g. "3c") as float."""
        return self.tk.getdouble(self.tk.call(
            'winfo', 'fpixels', self._w, number))

    def winfo_geometry(self):
        """Return geometry string for this widget in the form "widthxheight+X+Y"."""
        return self.tk.call('winfo', 'geometry', self._w)

    def winfo_height(self):
        """Return height of this widget."""
        return self.tk.getint(
            self.tk.call('winfo', 'height', self._w))

    def winfo_id(self):
        """Return identifier ID for this widget."""
        return int(self.tk.call('winfo', 'id', self._w), 0)

    def winfo_interps(self, displayof=0):
        """Return the name of all Tcl interpreters for this display."""
        args = ('winfo', 'interps') + self._displayof(displayof)
        return self.tk.splitlist(self.tk.call(args))

    def winfo_ismapped(self):
        """Return true if this widget is mapped."""
        return self.tk.getint(
            self.tk.call('winfo', 'ismapped', self._w))

    def winfo_manager(self):
        """Return the window manager name for this widget."""
        return self.tk.call('winfo', 'manager', self._w)

    def winfo_name(self):
        """Return the name of this widget."""
        return self.tk.call('winfo', 'name', self._w)

    def winfo_parent(self):
        """Return the name of the parent of this widget."""
        return self.tk.call('winfo', 'parent', self._w)

    def winfo_pathname(self, id, displayof=0):
        """Return the pathname of the widget given by ID."""
        args = ('winfo', 'pathname') \
               + self._displayof(displayof) + (id,)
        return self.tk.call(args)

    def winfo_pixels(self, number):
        """Rounded integer value of winfo_fpixels."""
        return self.tk.getint(
            self.tk.call('winfo', 'pixels', self._w, number))

    def winfo_pointerx(self):
        """Return the x coordinate of the pointer on the root window."""
        return self.tk.getint(
            self.tk.call('winfo', 'pointerx', self._w))

    def winfo_pointerxy(self):
        """Return a tuple of x and y coordinates of the pointer on the root window."""
        return self._getints(
            self.tk.call('winfo', 'pointerxy', self._w))

    def winfo_pointery(self):
        """Return the y coordinate of the pointer on the root window."""
        return self.tk.getint(
            self.tk.call('winfo', 'pointery', self._w))

    def winfo_reqheight(self):
        """Return requested height of this widget."""
        return self.tk.getint(
            self.tk.call('winfo', 'reqheight', self._w))

    def winfo_reqwidth(self):
        """Return requested width of this widget."""
        return self.tk.getint(
            self.tk.call('winfo', 'reqwidth', self._w))

    def winfo_rgb(self, color):
        """Return tuple of decimal values for red, green, blue for
        COLOR in this widget."""
        return self._getints(
            self.tk.call('winfo', 'rgb', self._w, color))

    def winfo_rootx(self):
        """Return x coordinate of upper left corner of this widget on the
        root window."""
        return self.tk.getint(
            self.tk.call('winfo', 'rootx', self._w))

    def winfo_rooty(self):
        """Return y coordinate of upper left corner of this widget on the
        root window."""
        return self.tk.getint(
            self.tk.call('winfo', 'rooty', self._w))

    def winfo_screen(self):
        """Return the screen name of this widget."""
        return self.tk.call('winfo', 'screen', self._w)

    def winfo_screencells(self):
        """Return the number of the cells in the colormap of the screen
        of this widget."""
        return self.tk.getint(
            self.tk.call('winfo', 'screencells', self._w))

    def winfo_screendepth(self):
        """Return the number of bits per pixel of the root window of the
        screen of this widget."""
        return self.tk.getint(
            self.tk.call('winfo', 'screendepth', self._w))

    def winfo_screenheight(self):
        """Return the number of pixels of the height of the screen of this widget
        in pixel."""
        return self.tk.getint(
            self.tk.call('winfo', 'screenheight', self._w))

    def winfo_screenmmheight(self):
        """Return the number of pixels of the height of the screen of
        this widget in mm."""
        return self.tk.getint(
            self.tk.call('winfo', 'screenmmheight', self._w))

    def winfo_screenmmwidth(self):
        """Return the number of pixels of the width of the screen of
        this widget in mm."""
        return self.tk.getint(
            self.tk.call('winfo', 'screenmmwidth', self._w))

    def winfo_screenvisual(self):
        """Return one of the strings directcolor, grayscale, pseudocolor,
        staticcolor, staticgray, or truecolor for the default
        colormodel of this screen."""
        return self.tk.call('winfo', 'screenvisual', self._w)

    def winfo_screenwidth(self):
        """Return the number of pixels of the width of the screen of
        this widget in pixel."""
        return self.tk.getint(
            self.tk.call('winfo', 'screenwidth', self._w))

    def winfo_server(self):
        """Return information of the X-Server of the screen of this widget in
        the form "XmajorRminor vendor vendorVersion"."""
        return self.tk.call('winfo', 'server', self._w)

    def winfo_toplevel(self):
        """Return the toplevel widget of this widget."""
        return self._nametowidget(self.tk.call(
            'winfo', 'toplevel', self._w))

    def winfo_viewable(self):
        """Return true if the widget and all its higher ancestors are mapped."""
        return self.tk.getint(
            self.tk.call('winfo', 'viewable', self._w))

    def winfo_visual(self):
        """Return one of the strings directcolor, grayscale, pseudocolor,
        staticcolor, staticgray, or truecolor for the
        colormodel of this widget."""
        return self.tk.call('winfo', 'visual', self._w)

    def winfo_visualid(self):
        """Return the X identifier for the visual for this widget."""
        return self.tk.call('winfo', 'visualid', self._w)

    def winfo_visualsavailable(self, includeids=False):
        """Return a list of all visuals available for the screen
        of this widget.

        Each item in the list consists of a visual name (see winfo_visual), a
        depth and if includeids is true is given also the X identifier."""
        data = self.tk.call('winfo', 'visualsavailable', self._w,
                            'includeids' if includeids else None)
        data = [self.tk.splitlist(x) for x in self.tk.splitlist(data)]
        return [self.__winfo_parseitem(x) for x in data]

    def __winfo_parseitem(self, t):
        """Internal function."""
        return t[:1] + tuple(map(self.__winfo_getint, t[1:]))

    def __winfo_getint(self, x):
        """Internal function."""
        return int(x, 0)

    def winfo_vrootheight(self):
        """Return the height of the virtual root window associated with this
        widget in pixels. If there is no virtual root window return the
        height of the screen."""
        return self.tk.getint(
            self.tk.call('winfo', 'vrootheight', self._w))

    def winfo_vrootwidth(self):
        """Return the width of the virtual root window associated with this
        widget in pixel. If there is no virtual root window return the
        width of the screen."""
        return self.tk.getint(
            self.tk.call('winfo', 'vrootwidth', self._w))

    def winfo_vrootx(self):
        """Return the x offset of the virtual root relative to the root
        window of the screen of this widget."""
        return self.tk.getint(
            self.tk.call('winfo', 'vrootx', self._w))

    def winfo_vrooty(self):
        """Return the y offset of the virtual root relative to the root
        window of the screen of this widget."""
        return self.tk.getint(
            self.tk.call('winfo', 'vrooty', self._w))

    def winfo_width(self):
        """Return the width of this widget."""
        return self.tk.getint(
            self.tk.call('winfo', 'width', self._w))

    def winfo_x(self):
        """Return the x coordinate of the upper left corner of this widget
        in the parent."""
        return self.tk.getint(
            self.tk.call('winfo', 'x', self._w))

    def winfo_y(self):
        """Return the y coordinate of the upper left corner of this widget
        in the parent."""
        return self.tk.getint(
            self.tk.call('winfo', 'y', self._w))

    def update(self):
        """Enter event loop until all pending events have been processed by Tcl."""
        self.tk.call('update')

    def update_idletasks(self):
        """Enter event loop until all idle callbacks have been called. This
        will update the display of windows but not process events caused by
        the user."""
        self.tk.call('update', 'idletasks')

    def bindtags(self, tagList=None):
        """Set or get the list of bindtags for this widget.

        With no argument return the list of all bindtags associated with
        this widget. With a list of strings as argument the bindtags are
        set to this list. The bindtags determine in which order events are
        processed (see bind)."""
        if tagList is None:
            return self.tk.splitlist(
                self.tk.call('bindtags', self._w))
        else:
            self.tk.call('bindtags', self._w, tagList)

    def _bind(self, what, sequence, func, add, needcleanup=1):
        """Internal function."""
        if isinstance(func, str):
            self.tk.call(what + (sequence, func))
        elif func:
            funcid = self._register(func, self._substitute,
                        needcleanup)
            cmd = ('%sif {"[%s %s]" == "break"} break\n'
                   %
                   (add and '+' or '',
                funcid, self._subst_format_str))
            self.tk.call(what + (sequence, cmd))
            return funcid
        elif sequence:
            return self.tk.call(what + (sequence,))
        else:
            return self.tk.splitlist(self.tk.call(what))

    def bind(self, sequence=None, func=None, add=None):
        """Bind to this widget at event SEQUENCE a call to function FUNC.

        SEQUENCE is a string of concatenated event
        patterns. An event pattern is of the form
        <MODIFIER-MODIFIER-TYPE-DETAIL> where MODIFIER is one
        of Control, Mod2, M2, Shift, Mod3, M3, Lock, Mod4, M4,
        Button1, B1, Mod5, M5 Button2, B2, Meta, M, Button3,
        B3, Alt, Button4, B4, Double, Button5, B5 Triple,
        Mod1, M1. TYPE is one of Activate, Enter, Map,
        ButtonPress, Button, Expose, Motion, ButtonRelease
        FocusIn, MouseWheel, Circulate, FocusOut, Property,
        Colormap, Gravity Reparent, Configure, KeyPress, Key,
        Unmap, Deactivate, KeyRelease Visibility, Destroy,
        Leave and DETAIL is the button number for ButtonPress,
        ButtonRelease and DETAIL is the Keysym for KeyPress and
        KeyRelease. Examples are
        <Control-Button-1> for pressing Control and mouse button 1 or
        <Alt-A> for pressing A and the Alt key (KeyPress can be omitted).
        An event pattern can also be a virtual event of the form
        <<AString>> where AString can be arbitrary. This
        event can be generated by event_generate.
        If events are concatenated they must appear shortly
        after each other.

        FUNC will be called if the event sequence occurs with an
        instance of Event as argument. If the return value of FUNC is
        "break" no further bound function is invoked.

        An additional boolean parameter ADD specifies whether FUNC will
        be called additionally to the other bound function or whether
        it will replace the previous function.

        Bind will return an identifier to allow deletion of the bound function with
        unbind without memory leak.

        If FUNC or SEQUENCE is omitted the bound function or list
        of bound events are returned."""

        return self._bind(('bind', self._w), sequence, func, add)

    def unbind(self, sequence, funcid=None):
        """Unbind for this widget for event SEQUENCE  the
        function identified with FUNCID."""
        self.tk.call('bind', self._w, sequence, '')
        if funcid:
            self.deletecommand(funcid)

    def bind_all(self, sequence=None, func=None, add=None):
        """Bind to all widgets at an event SEQUENCE a call to function FUNC.
        An additional boolean parameter ADD specifies whether FUNC will
        be called additionally to the other bound function or whether
        it will replace the previous function. See bind for the return value."""
        return self._bind(('bind', 'all'), sequence, func, add, 0)

    def unbind_all(self, sequence):
        """Unbind for all widgets for event SEQUENCE all functions."""
        self.tk.call('bind', 'all' , sequence, '')

    def bind_class(self, className, sequence=None, func=None, add=None):
        """Bind to widgets with bindtag CLASSNAME at event
        SEQUENCE a call of function FUNC. An additional
        boolean parameter ADD specifies whether FUNC will be
        called additionally to the other bound function or
        whether it will replace the previous function. See bind for
        the return value."""

        return self._bind(('bind', className), sequence, func, add, 0)

    def unbind_class(self, className, sequence):
        """Unbind for all widgets with bindtag CLASSNAME for event SEQUENCE
        all functions."""
        self.tk.call('bind', className , sequence, '')

    def mainloop(self, n=0):
        """Call the mainloop of Tk."""
        self.tk.mainloop(n)

    def quit(self):
        """Quit the Tcl interpreter. All widgets will be destroyed."""
        self.tk.quit()

    def _getints(self, string):
        """Internal function."""
        if string:
            return tuple(map(self.tk.getint, self.tk.splitlist(string)))

    def _getdoubles(self, string):
        """Internal function."""
        if string:
            return tuple(map(self.tk.getdouble, self.tk.splitlist(string)))

    def _getboolean(self, string):
        """Internal function."""
        if string:
            return self.tk.getboolean(string)

    def _displayof(self, displayof):
        """Internal function."""
        if displayof:
            return ('-displayof', displayof)
        if displayof is None:
            return ('-displayof', self._w)
        return ()

    @property
    def _windowingsystem(self):
        """Internal function."""
        try:
            return self._root()._windowingsystem_cached
        except AttributeError:
            ws = self._root()._windowingsystem_cached = \
                        self.tk.call('tk', 'windowingsystem')
            return ws

    def _options(self, cnf, kw = None):
        """Internal function."""
        if kw:
            cnf = _cnfmerge((cnf, kw))
        else:
            cnf = _cnfmerge(cnf)
        res = ()
        for k, v in cnf.items():
            if v is not None:
                if k[-1] == '_': k = k[:-1]
                if callable(v):
                    v = self._register(v)
                elif isinstance(v, (tuple, list)):
                    nv = []
                    for item in v:
                        if isinstance(item, int):
                            nv.append(str(item))
                        elif isinstance(item, str):
                            nv.append(_stringify(item))
                        else:
                            break
                    else:
                        v = ' '.join(nv)
                res = res + ('-'+k, v)
        return res

    def nametowidget(self, name):
        """Return the Tkinter instance of a widget identified by
        its Tcl name NAME."""
        name = str(name).split('.')
        w = self

        if not name[0]:
            w = w._root()
            name = name[1:]

        for n in name:
            if not n:
                break
            w = w.children[n]

        return w

    _nametowidget = nametowidget

    def _register(self, func, subst=None, needcleanup=1):
        """Return a newly created Tcl function. If this
        function is called, the Python function FUNC will
        be executed. An optional function SUBST can
        be given which will be executed before FUNC."""
        f = CallWrapper(func, subst, self).__call__
        name = repr(id(f))
        try:
            func = func.__func__
        except AttributeError:
            pass
        try:
            name = name + func.__name__
        except AttributeError:
            pass
        self.tk.createcommand(name, f)
        if needcleanup:
            if self._tclCommands is None:
                self._tclCommands = []
            self._tclCommands.append(name)
        return name

    register = _register

    def _root(self):
        """Internal function."""
        w = self
        while w.master: w = w.master
        return w
    _subst_format = ('%#', '%b', '%f', '%h', '%k',
             '%s', '%t', '%w', '%x', '%y',
             '%A', '%E', '%K', '%N', '%W', '%T', '%X', '%Y', '%D')
    _subst_format_str = " ".join(_subst_format)

    def _substitute(self, *args):
        """Internal function."""
        if len(args) != len(self._subst_format): return args
        getboolean = self.tk.getboolean

        getint = self.tk.getint
        def getint_event(s):
            """Tk changed behavior in 8.4.2, returning "??" rather more often."""
            try:
                return getint(s)
            except (ValueError, TclError):
                return s

        nsign, b, f, h, k, s, t, w, x, y, A, E, K, N, W, T, X, Y, D = args
        # Missing: (a, c, d, m, o, v, B, R)
        e = Event()
        # serial field: valid for all events
        # number of button: ButtonPress and ButtonRelease events only
        # height field: Configure, ConfigureRequest, Create,
        # ResizeRequest, and Expose events only
        # keycode field: KeyPress and KeyRelease events only
        # time field: "valid for events that contain a time field"
        # width field: Configure, ConfigureRequest, Create, ResizeRequest,
        # and Expose events only
        # x field: "valid for events that contain an x field"
        # y field: "valid for events that contain a y field"
        # keysym as decimal: KeyPress and KeyRelease events only
        # x_root, y_root fields: ButtonPress, ButtonRelease, KeyPress,
        # KeyRelease, and Motion events
        e.serial = getint(nsign)
        e.num = getint_event(b)
        try: e.focus = getboolean(f)
        except TclError: pass
        e.height = getint_event(h)
        e.keycode = getint_event(k)
        e.state = getint_event(s)
        e.time = getint_event(t)
        e.width = getint_event(w)
        e.x = getint_event(x)
        e.y = getint_event(y)
        e.char = A
        try: e.send_event = getboolean(E)
        except TclError: pass
        e.keysym = K
        e.keysym_num = getint_event(N)
        try:
            e.type = EventType(T)
        except ValueError:
            e.type = T
        try:
            e.widget = self._nametowidget(W)
        except KeyError:
            e.widget = W
        e.x_root = getint_event(X)
        e.y_root = getint_event(Y)
        try:
            e.delta = getint(D)
        except (ValueError, TclError):
            e.delta = 0
        return (e,)

    def _report_exception(self):
        """Internal function."""
        exc, val, tb = sys.exc_info()
        root = self._root()
        root.report_callback_exception(exc, val, tb)

    def _getconfigure(self, *args):
        """Call Tcl configure command and return the result as a dict."""
        cnf = {}
        for x in self.tk.splitlist(self.tk.call(*args)):
            x = self.tk.splitlist(x)
            cnf[x[0][1:]] = (x[0][1:],) + x[1:]
        return cnf

    def _getconfigure1(self, *args):
        x = self.tk.splitlist(self.tk.call(*args))
        return (x[0][1:],) + x[1:]

    def _configure(self, cmd, cnf, kw):
        """Internal function."""
        if kw:
            cnf = _cnfmerge((cnf, kw))
        elif cnf:
            cnf = _cnfmerge(cnf)
        if cnf is None:
            return self._getconfigure(_flatten((self._w, cmd)))
        if isinstance(cnf, str):
            return self._getconfigure1(_flatten((self._w, cmd, '-'+cnf)))
        self.tk.call(_flatten((self._w, cmd)) + self._options(cnf))
    # These used to be defined in Widget:

    def configure(self, cnf=None, **kw):
        """Configure resources of a widget.

        The values for resources are specified as keyword
        arguments. To get an overview about
        the allowed keyword arguments call the method keys.
        """
        return self._configure('configure', cnf, kw)

    config = configure

    def cget(self, key):
        """Return the resource value for a KEY given as string."""
        return self.tk.call(self._w, 'cget', '-' + key)

    __getitem__ = cget

    def __setitem__(self, key, value):
        self.configure({key: value})

    def keys(self):
        """Return a list of all resource names of this widget."""
        splitlist = self.tk.splitlist
        return [splitlist(x)[0][1:] for x in
                splitlist(self.tk.call(self._w, 'configure'))]

    def __str__(self):
        """Return the window path name of this widget."""
        return self._w

    def __repr__(self):
        return '<%s.%s object %s>' % (
            self.__class__.__module__, self.__class__.__qualname__, self._w)

    # Pack methods that apply to the master
    _noarg_ = ['_noarg_']

    def pack_propagate(self, flag=_noarg_):
        """Set or get the status for propagation of geometry information.

        A boolean argument specifies whether the geometry information
        of the slaves will determine the size of this widget. If no argument
        is given the current setting will be returned.
        """
        if flag is Misc._noarg_:
            return self._getboolean(self.tk.call(
                'pack', 'propagate', self._w))
        else:
            self.tk.call('pack', 'propagate', self._w, flag)

    propagate = pack_propagate

    def pack_slaves(self):
        """Return a list of all slaves of this widget
        in its packing order."""
        return [self._nametowidget(x) for x in
                self.tk.splitlist(
                   self.tk.call('pack', 'slaves', self._w))]

    slaves = pack_slaves

    # Place method that applies to the master
    def place_slaves(self):
        """Return a list of all slaves of this widget
        in its packing order."""
        return [self._nametowidget(x) for x in
                self.tk.splitlist(
                   self.tk.call(
                       'place', 'slaves', self._w))]

    # Grid methods that apply to the master

    def grid_anchor(self, anchor=None): # new in Tk 8.5
        """The anchor value controls how to place the grid within the
        master when no row/column has any weight.

        The default anchor is nw."""
        self.tk.call('grid', 'anchor', self._w, anchor)

    anchor = grid_anchor

    def grid_bbox(self, column=None, row=None, col2=None, row2=None):
        """Return a tuple of integer coordinates for the bounding
        box of this widget controlled by the geometry manager grid.

        If COLUMN, ROW is given the bounding box applies from
        the cell with row and column 0 to the specified
        cell. If COL2 and ROW2 are given the bounding box
        starts at that cell.

        The returned integers specify the offset of the upper left
        corner in the master widget and the width and height.
        """
        args = ('grid', 'bbox', self._w)
        if column is not None and row is not None:
            args = args + (column, row)
        if col2 is not None and row2 is not None:
            args = args + (col2, row2)
        return self._getints(self.tk.call(*args)) or None

    bbox = grid_bbox

    def _gridconvvalue(self, value):
        if isinstance(value, (str, _tkinter.Tcl_Obj)):
            try:
                svalue = str(value)
                if not svalue:
                    return None
                elif '.' in svalue:
                    return self.tk.getdouble(svalue)
                else:
                    return self.tk.getint(svalue)
            except (ValueError, TclError):
                pass
        return value

    def _grid_configure(self, command, index, cnf, kw):
        """Internal function."""
        if isinstance(cnf, str) and not kw:
            if cnf[-1:] == '_':
                cnf = cnf[:-1]
            if cnf[:1] != '-':
                cnf = '-'+cnf
            options = (cnf,)
        else:
            options = self._options(cnf, kw)
        if not options:
            return _splitdict(
                self.tk,
                self.tk.call('grid', command, self._w, index),
                conv=self._gridconvvalue)
        res = self.tk.call(
                  ('grid', command, self._w, index)
                  + options)
        if len(options) == 1:
            return self._gridconvvalue(res)

    def grid_columnconfigure(self, index, cnf={}, **kw):
        """Configure column INDEX of a grid.

        Valid resources are minsize (minimum size of the column),
        weight (how much does additional space propagate to this column)
        and pad (how much space to let additionally)."""
        return self._grid_configure('columnconfigure', index, cnf, kw)

    columnconfigure = grid_columnconfigure

    def grid_location(self, x, y):
        """Return a tuple of column and row which identify the cell
        at which the pixel at position X and Y inside the master
        widget is located."""
        return self._getints(
            self.tk.call(
                'grid', 'location', self._w, x, y)) or None

    def grid_propagate(self, flag=_noarg_):
        """Set or get the status for propagation of geometry information.

        A boolean argument specifies whether the geometry information
        of the slaves will determine the size of this widget. If no argument
        is given, the current setting will be returned.
        """
        if flag is Misc._noarg_:
            return self._getboolean(self.tk.call(
                'grid', 'propagate', self._w))
        else:
            self.tk.call('grid', 'propagate', self._w, flag)

    def grid_rowconfigure(self, index, cnf={}, **kw):
        """Configure row INDEX of a grid.

        Valid resources are minsize (minimum size of the row),
        weight (how much does additional space propagate to this row)
        and pad (how much space to let additionally)."""
        return self._grid_configure('rowconfigure', index, cnf, kw)

    rowconfigure = grid_rowconfigure

    def grid_size(self):
        """Return a tuple of the number of column and rows in the grid."""
        return self._getints(
            self.tk.call('grid', 'size', self._w)) or None

    size = grid_size

    def grid_slaves(self, row=None, column=None):
        """Return a list of all slaves of this widget
        in its packing order."""
        args = ()
        if row is not None:
            args = args + ('-row', row)
        if column is not None:
            args = args + ('-column', column)
        return [self._nametowidget(x) for x in
                self.tk.splitlist(self.tk.call(
                   ('grid', 'slaves', self._w) + args))]

    # Support for the "event" command, new in Tk 4.2.
    # By Case Roole.

    def event_add(self, virtual, *sequences):
        """Bind a virtual event VIRTUAL (of the form <<Name>>)
        to an event SEQUENCE such that the virtual event is triggered
        whenever SEQUENCE occurs."""
        args = ('event', 'add', virtual) + sequences
        self.tk.call(args)

    def event_delete(self, virtual, *sequences):
        """Unbind a virtual event VIRTUAL from SEQUENCE."""
        args = ('event', 'delete', virtual) + sequences
        self.tk.call(args)

    def event_generate(self, sequence, **kw):
        """Generate an event SEQUENCE. Additional
        keyword arguments specify parameter of the event
        (e.g. x, y, rootx, rooty)."""
        args = ('event', 'generate', self._w, sequence)
        for k, v in kw.items():
            args = args + ('-%s' % k, str(v))
        self.tk.call(args)

    def event_info(self, virtual=None):
        """Return a list of all virtual events or the information
        about the SEQUENCE bound to the virtual event VIRTUAL."""
        return self.tk.splitlist(
            self.tk.call('event', 'info', virtual))

    # Image related commands

    def image_names(self):
        """Return a list of all existing image names."""
        return self.tk.splitlist(self.tk.call('image', 'names'))

    def image_types(self):
        """Return a list of all available image types (e.g. photo bitmap)."""
        return self.tk.splitlist(self.tk.call('image', 'types'))


class CallWrapper:
    """Internal class. Stores function to call when some user
    defined Tcl function is called e.g. after an event occurred."""

    def __init__(self, func, subst, widget):
        """Store FUNC, SUBST and WIDGET as members."""
        self.func = func
        self.subst = subst
        self.widget = widget

    def __call__(self, *args):
        """Apply first function SUBST to arguments, than FUNC."""
        try:
            if self.subst:
                args = self.subst(*args)
            return self.func(*args)
        except SystemExit:
            raise
        except:
            self.widget._report_exception()


class XView:
    """Mix-in class for querying and changing the horizontal position
    of a widget's window."""

    def xview(self, *args):
        """Query and change the horizontal position of the view."""
        res = self.tk.call(self._w, 'xview', *args)
        if not args:
            return self._getdoubles(res)

    def xview_moveto(self, fraction):
        """Adjusts the view in the window so that FRACTION of the
        total width of the canvas is off-screen to the left."""
        self.tk.call(self._w, 'xview', 'moveto', fraction)

    def xview_scroll(self, number, what):
        """Shift the x-view according to NUMBER which is measured in "units"
        or "pages" (WHAT)."""
        self.tk.call(self._w, 'xview', 'scroll', number, what)


class YView:
    """Mix-in class for querying and changing the vertical position
    of a widget's window."""

    def yview(self, *args):
        """Query and change the vertical position of the view."""
        res = self.tk.call(self._w, 'yview', *args)
        if not args:
            return self._getdoubles(res)

    def yview_moveto(self, fraction):
        """Adjusts the view in the window so that FRACTION of the
        total height of the canvas is off-screen to the top."""
        self.tk.call(self._w, 'yview', 'moveto', fraction)

    def yview_scroll(self, number, what):
        """Shift the y-view according to NUMBER which is measured in
        "units" or "pages" (WHAT)."""
        self.tk.call(self._w, 'yview', 'scroll', number, what)


class Wm:
    """Provides functions for the communication with the window manager."""

    def wm_aspect(self,
              minNumer=None, minDenom=None,
              maxNumer=None, maxDenom=None):
        """Instruct the window manager to set the aspect ratio (width/height)
        of this widget to be between MINNUMER/MINDENOM and MAXNUMER/MAXDENOM. Return a tuple
        of the actual values if no argument is given."""
        return self._getints(
            self.tk.call('wm', 'aspect', self._w,
                     minNumer, minDenom,
                     maxNumer, maxDenom))

    aspect = wm_aspect

    def wm_attributes(self, *args):
        """This subcommand returns or sets platform specific attributes

        The first form returns a list of the platform specific flags and
        their values. The second form returns the value for the specific
        option. The third form sets one or more of the values. The values
        are as follows:

        On Windows, -disabled gets or sets whether the window is in a
        disabled state. -toolwindow gets or sets the style of the window
        to toolwindow (as defined in the MSDN). -topmost gets or sets
        whether this is a topmost window (displays above all other
        windows).

        On Macintosh, XXXXX

        On Unix, there are currently no special attribute values.
        """
        args = ('wm', 'attributes', self._w) + args
        return self.tk.call(args)

    attributes = wm_attributes

    def wm_client(self, name=None):
        """Store NAME in WM_CLIENT_MACHINE property of this widget. Return
        current value."""
        return self.tk.call('wm', 'client', self._w, name)

    client = wm_client

    def wm_colormapwindows(self, *wlist):
        """Store list of window names (WLIST) into WM_COLORMAPWINDOWS property
        of this widget. This list contains windows whose colormaps differ from their
        parents. Return current list of widgets if WLIST is empty."""
        if len(wlist) > 1:
            wlist = (wlist,) # Tk needs a list of windows here
        args = ('wm', 'colormapwindows', self._w) + wlist
        if wlist:
            self.tk.call(args)
        else:
            return [self._nametowidget(x)
                    for x in self.tk.splitlist(self.tk.call(args))]

    colormapwindows = wm_colormapwindows

    def wm_command(self, value=None):
        """Store VALUE in WM_COMMAND property. It is the command
        which shall be used to invoke the application. Return current
        command if VALUE is None."""
        return self.tk.call('wm', 'command', self._w, value)

    command = wm_command

    def wm_deiconify(self):
        """Deiconify this widget. If it was never mapped it will not be mapped.
        On Windows it will raise this widget and give it the focus."""
        return self.tk.call('wm', 'deiconify', self._w)

    deiconify = wm_deiconify

    def wm_focusmodel(self, model=None):
        """Set focus model to MODEL. "active" means that this widget will claim
        the focus itself, "passive" means that the window manager shall give
        the focus. Return current focus model if MODEL is None."""
        return self.tk.call('wm', 'focusmodel', self._w, model)

    focusmodel = wm_focusmodel

    def wm_forget(self, window): # new in Tk 8.5
        """The window will be unmapped from the screen and will no longer
        be managed by wm. toplevel windows will be treated like frame
        windows once they are no longer managed by wm, however, the menu
        option configuration will be remembered and the menus will return
        once the widget is managed again."""
        self.tk.call('wm', 'forget', window)

    forget = wm_forget

    def wm_frame(self):
        """Return identifier for decorative frame of this widget if present."""
        return self.tk.call('wm', 'frame', self._w)

    frame = wm_frame

    def wm_geometry(self, newGeometry=None):
        """Set geometry to NEWGEOMETRY of the form =widthxheight+x+y. Return
        current value if None is given."""
        return self.tk.call('wm', 'geometry', self._w, newGeometry)

    geometry = wm_geometry

    def wm_grid(self,
         baseWidth=None, baseHeight=None,
         widthInc=None, heightInc=None):
        """Instruct the window manager that this widget shall only be
        resized on grid boundaries. WIDTHINC and HEIGHTINC are the width and
        height of a grid unit in pixels. BASEWIDTH and BASEHEIGHT are the
        number of grid units requested in Tk_GeometryRequest."""
        return self._getints(self.tk.call(
            'wm', 'grid', self._w,
            baseWidth, baseHeight, widthInc, heightInc))

    grid = wm_grid

    def wm_group(self, pathName=None):
        """Set the group leader widgets for related widgets to PATHNAME. Return
        the group leader of this widget if None is given."""
        return self.tk.call('wm', 'group', self._w, pathName)

    group = wm_group

    def wm_iconbitmap(self, bitmap=None, default=None):
        """Set bitmap for the iconified widget to BITMAP. Return
        the bitmap if None is given.

        Under Windows, the DEFAULT parameter can be used to set the icon
        for the widget and any descendents that don't have an icon set
        explicitly.  DEFAULT can be the relative path to a .ico file
        (example: root.iconbitmap(default='myicon.ico') ).  See Tk
        documentation for more information."""
        if default:
            return self.tk.call('wm', 'iconbitmap', self._w, '-default', default)
        else:
            return self.tk.call('wm', 'iconbitmap', self._w, bitmap)

    iconbitmap = wm_iconbitmap

    def wm_iconify(self):
        """Display widget as icon."""
        return self.tk.call('wm', 'iconify', self._w)

    iconify = wm_iconify

    def wm_iconmask(self, bitmap=None):
        """Set mask for the icon bitmap of this widget. Return the
        mask if None is given."""
        return self.tk.call('wm', 'iconmask', self._w, bitmap)

    iconmask = wm_iconmask

    def wm_iconname(self, newName=None):
        """Set the name of the icon for this widget. Return the name if
        None is given."""
        return self.tk.call('wm', 'iconname', self._w, newName)

    iconname = wm_iconname

    def wm_iconphoto(self, default=False, *args): # new in Tk 8.5
        """Sets the titlebar icon for this window based on the named photo
        images passed through args. If default is True, this is applied to
        all future created toplevels as well.

        The data in the images is taken as a snapshot at the time of
        invocation. If the images are later changed, this is not reflected
        to the titlebar icons. Multiple images are accepted to allow
        different images sizes to be provided. The window manager may scale
        provided icons to an appropriate size.

        On Windows, the images are packed into a Windows icon structure.
        This will override an icon specified to wm_iconbitmap, and vice
        versa.

        On X, the images are arranged into the _NET_WM_ICON X property,
        which most modern window managers support. An icon specified by
        wm_iconbitmap may exist simultaneously.

        On Macintosh, this currently does nothing."""
        if default:
            self.tk.call('wm', 'iconphoto', self._w, "-default", *args)
        else:
            self.tk.call('wm', 'iconphoto', self._w, *args)

    iconphoto = wm_iconphoto

    def wm_iconposition(self, x=None, y=None):
        """Set the position of the icon of this widget to X and Y. Return
        a tuple of the current values of X and X if None is given."""
        return self._getints(self.tk.call(
            'wm', 'iconposition', self._w, x, y))

    iconposition = wm_iconposition

    def wm_iconwindow(self, pathName=None):
        """Set widget PATHNAME to be displayed instead of icon. Return the current
        value if None is given."""
        return self.tk.call('wm', 'iconwindow', self._w, pathName)

    iconwindow = wm_iconwindow

    def wm_manage(self, widget): # new in Tk 8.5
        """The widget specified will become a stand alone top-level window.
        The window will be decorated with the window managers title bar,
        etc."""
        self.tk.call('wm', 'manage', widget)

    manage = wm_manage

    def wm_maxsize(self, width=None, height=None):
        """Set max WIDTH and HEIGHT for this widget. If the window is gridded
        the values are given in grid units. Return the current values if None
        is given."""
        return self._getints(self.tk.call(
            'wm', 'maxsize', self._w, width, height))

    maxsize = wm_maxsize

    def wm_minsize(self, width=None, height=None):
        """Set min WIDTH and HEIGHT for this widget. If the window is gridded
        the values are given in grid units. Return the current values if None
        is given."""
        return self._getints(self.tk.call(
            'wm', 'minsize', self._w, width, height))

    minsize = wm_minsize

    def wm_overrideredirect(self, boolean=None):
        """Instruct the window manager to ignore this widget
        if BOOLEAN is given with 1. Return the current value if None
        is given."""
        return self._getboolean(self.tk.call(
            'wm', 'overrideredirect', self._w, boolean))

    overrideredirect = wm_overrideredirect

    def wm_positionfrom(self, who=None):
        """Instruct the window manager that the position of this widget shall
        be defined by the user if WHO is "user", and by its own policy if WHO is
        "program"."""
        return self.tk.call('wm', 'positionfrom', self._w, who)

    positionfrom = wm_positionfrom

    def wm_protocol(self, name=None, func=None):
        """Bind function FUNC to command NAME for this widget.
        Return the function bound to NAME if None is given. NAME could be
        e.g. "WM_SAVE_YOURSELF" or "WM_DELETE_WINDOW"."""
        if callable(func):
            command = self._register(func)
        else:
            command = func
        return self.tk.call(
            'wm', 'protocol', self._w, name, command)

    protocol = wm_protocol

    def wm_resizable(self, width=None, height=None):
        """Instruct the window manager whether this width can be resized
        in WIDTH or HEIGHT. Both values are boolean values."""
        return self.tk.call('wm', 'resizable', self._w, width, height)

    resizable = wm_resizable

    def wm_sizefrom(self, who=None):
        """Instruct the window manager that the size of this widget shall
        be defined by the user if WHO is "user", and by its own policy if WHO is
        "program"."""
        return self.tk.call('wm', 'sizefrom', self._w, who)

    sizefrom = wm_sizefrom

    def wm_state(self, newstate=None):
        """Query or set the state of this widget as one of normal, icon,
        iconic (see wm_iconwindow), withdrawn, or zoomed (Windows only)."""
        return self.tk.call('wm', 'state', self._w, newstate)

    state = wm_state

    def wm_title(self, string=None):
        """Set the title of this widget."""
        return self.tk.call('wm', 'title', self._w, string)

    title = wm_title

    def wm_transient(self, master=None):
        """Instruct the window manager that this widget is transient
        with regard to widget MASTER."""
        return self.tk.call('wm', 'transient', self._w, master)

    transient = wm_transient

    def wm_withdraw(self):
        """Withdraw this widget from the screen such that it is unmapped
        and forgotten by the window manager. Re-draw it with wm_deiconify."""
        return self.tk.call('wm', 'withdraw', self._w)

    withdraw = wm_withdraw


class Tk(Misc, Wm):
    """Toplevel widget of Tk which represents mostly the main window
    of an application. It has an associated Tcl interpreter."""
    _w = '.'

    def __init__(self, screenName=None, baseName=None, className='Tk',
                 useTk=1, sync=0, use=None):
        """Return a new Toplevel widget on screen SCREENNAME. A new Tcl interpreter will
        be created. BASENAME will be used for the identification of the profile file (see
        readprofile).
        It is constructed from sys.argv[0] without extensions if None is given. CLASSNAME
        is the name of the widget class."""
        self.master = None
        self.children = {}
        self._tkloaded = 0
        # to avoid recursions in the getattr code in case of failure, we
        # ensure that self.tk is always _something_.
        self.tk = None
        if baseName is None:
            import os
            baseName = os.path.basename(sys.argv[0])
            baseName, ext = os.path.splitext(baseName)
            if ext not in ('.py', '.pyc'):
                baseName = baseName + ext
        interactive = 0
        self.tk = _tkinter.create(screenName, baseName, className, interactive, wantobjects, useTk, sync, use)
        if useTk:
            self._loadtk()
        if not sys.flags.ignore_environment:
            # Issue #16248: Honor the -E flag to avoid code injection.
            self.readprofile(baseName, className)

    def loadtk(self):
        if not self._tkloaded:
            self.tk.loadtk()
            self._loadtk()

    def _loadtk(self):
        self._tkloaded = 1
        global _default_root
        # Version sanity checks
        tk_version = self.tk.getvar('tk_version')
        if tk_version != _tkinter.TK_VERSION:
            raise RuntimeError("tk.h version (%s) doesn't match libtk.a version (%s)"
                               % (_tkinter.TK_VERSION, tk_version))
        # Under unknown circumstances, tcl_version gets coerced to float
        tcl_version = str(self.tk.getvar('tcl_version'))
        if tcl_version != _tkinter.TCL_VERSION:
            raise RuntimeError("tcl.h version (%s) doesn't match libtcl.a version (%s)" \
                               % (_tkinter.TCL_VERSION, tcl_version))
        # Create and register the tkerror and exit commands
        # We need to inline parts of _register here, _ register
        # would register differently-named commands.
        if self._tclCommands is None:
            self._tclCommands = []
        self.tk.createcommand('tkerror', _tkerror)
        self.tk.createcommand('exit', _exit)
        self._tclCommands.append('tkerror')
        self._tclCommands.append('exit')
        if _support_default_root and not _default_root:
            _default_root = self
        self.protocol("WM_DELETE_WINDOW", self.destroy)

    def destroy(self):
        """Destroy this and all descendants widgets. This will
        end the application of this Tcl interpreter."""
        for c in list(self.children.values()): c.destroy()
        self.tk.call('destroy', self._w)
        Misc.destroy(self)
        global _default_root
        if _support_default_root and _default_root is self:
            _default_root = None

    def readprofile(self, baseName, className):
        """Internal function. It reads BASENAME.tcl and CLASSNAME.tcl into
        the Tcl Interpreter and calls exec on the contents of BASENAME.py and
        CLASSNAME.py if such a file exists in the home directory."""
        import os
        if 'HOME' in os.environ: home = os.environ['HOME']
        else: home = os.curdir
        class_tcl = os.path.join(home, '.%s.tcl' % className)
        class_py = os.path.join(home, '.%s.py' % className)
        base_tcl = os.path.join(home, '.%s.tcl' % baseName)
        base_py = os.path.join(home, '.%s.py' % baseName)
        dir = {'self': self}
        exec('from tkinter import *', dir)
        if os.path.isfile(class_tcl):
            self.tk.call('source', class_tcl)
        if os.path.isfile(class_py):
            exec(open(class_py).read(), dir)
        if os.path.isfile(base_tcl):
            self.tk.call('source', base_tcl)
        if os.path.isfile(base_py):
            exec(open(base_py).read(), dir)

    def report_callback_exception(self, exc, val, tb):
        """Report callback exception on sys.stderr.

        Applications may want to override this internal function, and
        should when sys.stderr is None."""
        import traceback
        print("Exception in Tkinter callback", file=sys.stderr)
        sys.last_type = exc
        sys.last_value = val
        sys.last_traceback = tb
        traceback.print_exception(exc, val, tb)

    def __getattr__(self, attr):
        "Delegate attribute access to the interpreter object"
        return getattr(self.tk, attr)

# Ideally, the classes Pack, Place and Grid disappear, the
# pack/place/grid methods are defined on the Widget class, and
# everybody uses w.pack_whatever(...) instead of Pack.whatever(w,
# ...), with pack(), place() and grid() being short for
# pack_configure(), place_configure() and grid_columnconfigure(), and
# forget() being short for pack_forget().  As a practical matter, I'm
# afraid that there is too much code out there that may be using the
# Pack, Place or Grid class, so I leave them intact -- but only as
# backwards compatibility features.  Also note that those methods that
# take a master as argument (e.g. pack_propagate) have been moved to
# the Misc class (which now incorporates all methods common between
# toplevel and interior widgets).  Again, for compatibility, these are
# copied into the Pack, Place or Grid class.


def Tcl(screenName=None, baseName=None, className='Tk', useTk=0):
    return Tk(screenName, baseName, className, useTk)


class Pack:
    """Geometry manager Pack.

    Base class to use the methods pack_* in every widget."""

    def pack_configure(self, cnf={}, **kw):
        """Pack a widget in the parent widget. Use as options:
        after=widget - pack it after you have packed widget
        anchor=NSEW (or subset) - position widget according to
                                  given direction
        before=widget - pack it before you will pack widget
        expand=bool - expand widget if parent size grows
        fill=NONE or X or Y or BOTH - fill widget if widget grows
        in=master - use master to contain this widget
        in_=master - see 'in' option description
        ipadx=amount - add internal padding in x direction
        ipady=amount - add internal padding in y direction
        padx=amount - add padding in x direction
        pady=amount - add padding in y direction
        side=TOP or BOTTOM or LEFT or RIGHT -  where to add this widget.
        """
        self.tk.call(
              ('pack', 'configure', self._w)
              + self._options(cnf, kw))

    pack = configure = config = pack_configure

    def pack_forget(self):
        """Unmap this widget and do not use it for the packing order."""
        self.tk.call('pack', 'forget', self._w)

    forget = pack_forget

    def pack_info(self):
        """Return information about the packing options
        for this widget."""
        d = _splitdict(self.tk, self.tk.call('pack', 'info', self._w))
        if 'in' in d:
            d['in'] = self.nametowidget(d['in'])
        return d

    info = pack_info
    propagate = pack_propagate = Misc.pack_propagate
    slaves = pack_slaves = Misc.pack_slaves


class Place:
    """Geometry manager Place.

    Base class to use the methods place_* in every widget."""

    def place_configure(self, cnf={}, **kw):
        """Place a widget in the parent widget. Use as options:
        in=master - master relative to which the widget is placed
        in_=master - see 'in' option description
        x=amount - locate anchor of this widget at position x of master
        y=amount - locate anchor of this widget at position y of master
        relx=amount - locate anchor of this widget between 0.0 and 1.0
                      relative to width of master (1.0 is right edge)
        rely=amount - locate anchor of this widget between 0.0 and 1.0
                      relative to height of master (1.0 is bottom edge)
        anchor=NSEW (or subset) - position anchor according to given direction
        width=amount - width of this widget in pixel
        height=amount - height of this widget in pixel
        relwidth=amount - width of this widget between 0.0 and 1.0
                          relative to width of master (1.0 is the same width
                          as the master)
        relheight=amount - height of this widget between 0.0 and 1.0
                           relative to height of master (1.0 is the same
                           height as the master)
        bordermode="inside" or "outside" - whether to take border width of
                                           master widget into account
        """
        self.tk.call(
              ('place', 'configure', self._w)
              + self._options(cnf, kw))

    place = configure = config = place_configure

    def place_forget(self):
        """Unmap this widget."""
        self.tk.call('place', 'forget', self._w)

    forget = place_forget

    def place_info(self):
        """Return information about the placing options
        for this widget."""
        d = _splitdict(self.tk, self.tk.call('place', 'info', self._w))
        if 'in' in d:
            d['in'] = self.nametowidget(d['in'])
        return d

    info = place_info
    slaves = place_slaves = Misc.place_slaves


class Grid:
    """Geometry manager Grid.

    Base class to use the methods grid_* in every widget."""
    # Thanks to Masazumi Yoshikawa (yosikawa@isi.edu)

    def grid_configure(self, cnf={}, **kw):
        """Position a widget in the parent widget in a grid. Use as options:
        column=number - use cell identified with given column (starting with 0)
        columnspan=number - this widget will span several columns
        in=master - use master to contain this widget
        in_=master - see 'in' option description
        ipadx=amount - add internal padding in x direction
        ipady=amount - add internal padding in y direction
        padx=amount - add padding in x direction
        pady=amount - add padding in y direction
        row=number - use cell identified with given row (starting with 0)
        rowspan=number - this widget will span several rows
        sticky=NSEW - if cell is larger on which sides will this
                      widget stick to the cell boundary
        """
        self.tk.call(
              ('grid', 'configure', self._w)
              + self._options(cnf, kw))

    grid = configure = config = grid_configure
    bbox = grid_bbox = Misc.grid_bbox
    columnconfigure = grid_columnconfigure = Misc.grid_columnconfigure

    def grid_forget(self):
        """Unmap this widget."""
        self.tk.call('grid', 'forget', self._w)

    forget = grid_forget

    def grid_remove(self):
        """Unmap this widget but remember the grid options."""
        self.tk.call('grid', 'remove', self._w)

    def grid_info(self):
        """Return information about the options
        for positioning this widget in a grid."""
        d = _splitdict(self.tk, self.tk.call('grid', 'info', self._w))
        if 'in' in d:
            d['in'] = self.nametowidget(d['in'])
        return d

    info = grid_info
    location = grid_location = Misc.grid_location
    propagate = grid_propagate = Misc.grid_propagate
    rowconfigure = grid_rowconfigure = Misc.grid_rowconfigure
    size = grid_size = Misc.grid_size
    slaves = grid_slaves = Misc.grid_slaves


class BaseWidget(Misc):
    """Internal class."""

    def _setup(self, master, cnf):
        """Internal function. Sets up information about children."""
        if _support_default_root:
            global _default_root
            if not master:
                if not _default_root:
                    _default_root = Tk()
                master = _default_root
        self.master = master
        self.tk = master.tk
        name = None
        if 'name' in cnf:
            name = cnf['name']
            del cnf['name']
        if not name:
            name = self.__class__.__name__.lower()
            if master._last_child_ids is None:
                master._last_child_ids = {}
            count = master._last_child_ids.get(name, 0) + 1
            master._last_child_ids[name] = count
            if count == 1:
                name = '!%s' % (name,)
            else:
                name = '!%s%d' % (name, count)
        self._name = name
        if master._w=='.':
            self._w = '.' + name
        else:
            self._w = master._w + '.' + name
        self.children = {}
        if self._name in self.master.children:
            self.master.children[self._name].destroy()
        self.master.children[self._name] = self

    def __init__(self, master, widgetName, cnf={}, kw={}, extra=()):
        """Construct a widget with the parent widget MASTER, a name WIDGETNAME
        and appropriate options."""
        if kw:
            cnf = _cnfmerge((cnf, kw))
        self.widgetName = widgetName
        BaseWidget._setup(self, master, cnf)
        if self._tclCommands is None:
            self._tclCommands = []
        classes = [(k, v) for k, v in cnf.items() if isinstance(k, type)]
        for k, v in classes:
            del cnf[k]
        self.tk.call(
            (widgetName, self._w) + extra + self._options(cnf))
        for k, v in classes:
            k.configure(self, v)

    def destroy(self):
        """Destroy this and all descendants widgets."""
        for c in list(self.children.values()): c.destroy()
        self.tk.call('destroy', self._w)
        if self._name in self.master.children:
            del self.master.children[self._name]
        Misc.destroy(self)

    def _do(self, name, args=()):
        # XXX Obsolete -- better use self.tk.call directly!
        return self.tk.call((self._w, name) + args)


class Widget(BaseWidget, Pack, Place, Grid):
    """Internal class.

    Base class for a widget which can be positioned with the geometry managers
    Pack, Place or Grid."""
    pass


class Toplevel(BaseWidget, Wm):
    """Toplevel widget, e.g. for dialogs."""

    def __init__(self, master=None, cnf={}, **kw):
        """Construct a toplevel widget with the parent MASTER.

        Valid resource names: background, bd, bg, borderwidth, class,
        colormap, container, cursor, height, highlightbackground,
        highlightcolor, highlightthickness, menu, relief, screen, takefocus,
        use, visual, width."""
        if kw:
            cnf = _cnfmerge((cnf, kw))
        extra = ()
        for wmkey in ['screen', 'class_', 'class', 'visual',
                  'colormap']:
            if wmkey in cnf:
                val = cnf[wmkey]
                # TBD: a hack needed because some keys
                # are not valid as keyword arguments
                if wmkey[-1] == '_': opt = '-'+wmkey[:-1]
                else: opt = '-'+wmkey
                extra = extra + (opt, val)
                del cnf[wmkey]
        BaseWidget.__init__(self, master, 'toplevel', cnf, {}, extra)
        root = self._root()
        self.iconname(root.iconname())
        self.title(root.title())
        self.protocol("WM_DELETE_WINDOW", self.destroy)


class Button(Widget):
    """Button widget."""

    def __init__(self, master=None, cnf={}, **kw):
        """Construct a button widget with the parent MASTER.

        STANDARD OPTIONS

            activebackground, activeforeground, anchor,
            background, bitmap, borderwidth, cursor,
            disabledforeground, font, foreground
            highlightbackground, highlightcolor,
            highlightthickness, image, justify,
            padx, pady, relief, repeatdelay,
            repeatinterval, takefocus, text,
            textvariable, underline, wraplength

        WIDGET-SPECIFIC OPTIONS

            command, compound, default, height,
            overrelief, state, width
        """
        Widget.__init__(self, master, 'button', cnf, kw)

    def flash(self):
        """Flash the button.

        This is accomplished by redisplaying
        the button several times, alternating between active and
        normal colors. At the end of the flash the button is left
        in the same normal/active state as when the command was
        invoked. This command is ignored if the button's state is
        disabled.
        """
        self.tk.call(self._w, 'flash')

    def invoke(self):
        """Invoke the command associated with the button.

        The return value is the return value from the command,
        or an empty string if there is no command associated with
        the button. This command is ignored if the button's state
        is disabled.
        """
        return self.tk.call(self._w, 'invoke')


class Canvas(Widget, XView, YView):
    """Canvas widget to display graphical elements like lines or text."""

    def __init__(self, master=None, cnf={}, **kw):
        """Construct a canvas widget with the parent MASTER.

        Valid resource names: background, bd, bg, borderwidth, closeenough,
        confine, cursor, height, highlightbackground, highlightcolor,
        highlightthickness, insertbackground, insertborderwidth,
        insertofftime, insertontime, insertwidth, offset, relief,
        scrollregion, selectbackground, selectborderwidth, selectforeground,
        state, takefocus, width, xscrollcommand, xscrollincrement,
        yscrollcommand, yscrollincrement."""
        Widget.__init__(self, master, 'canvas', cnf, kw)

    def addtag(self, *args):
        """Internal function."""
        self.tk.call((self._w, 'addtag') + args)

    def addtag_above(self, newtag, tagOrId):
        """Add tag NEWTAG to all items above TAGORID."""
        self.addtag(newtag, 'above', tagOrId)

    def addtag_all(self, newtag):
        """Add tag NEWTAG to all items."""
        self.addtag(newtag, 'all')

    def addtag_below(self, newtag, tagOrId):
        """Add tag NEWTAG to all items below TAGORID."""
        self.addtag(newtag, 'below', tagOrId)

    def addtag_closest(self, newtag, x, y, halo=None, start=None):
        """Add tag NEWTAG to item which is closest to pixel at X, Y.
        If several match take the top-most.
        All items closer than HALO are considered overlapping (all are
        closests). If START is specified the next below this tag is taken."""
        self.addtag(newtag, 'closest', x, y, halo, start)

    def addtag_enclosed(self, newtag, x1, y1, x2, y2):
        """Add tag NEWTAG to all items in the rectangle defined
        by X1,Y1,X2,Y2."""
        self.addtag(newtag, 'enclosed', x1, y1, x2, y2)

    def addtag_overlapping(self, newtag, x1, y1, x2, y2):
        """Add tag NEWTAG to all items which overlap the rectangle
        defined by X1,Y1,X2,Y2."""
        self.addtag(newtag, 'overlapping', x1, y1, x2, y2)

    def addtag_withtag(self, newtag, tagOrId):
        """Add tag NEWTAG to all items with TAGORID."""
        self.addtag(newtag, 'withtag', tagOrId)

    def bbox(self, *args):
        """Return a tuple of X1,Y1,X2,Y2 coordinates for a rectangle
        which encloses all items with tags specified as arguments."""
        return self._getints(
            self.tk.call((self._w, 'bbox') + args)) or None

    def tag_unbind(self, tagOrId, sequence, funcid=None):
        """Unbind for all items with TAGORID for event SEQUENCE  the
        function identified with FUNCID."""
        self.tk.call(self._w, 'bind', tagOrId, sequence, '')
        if funcid:
            self.deletecommand(funcid)

    def tag_bind(self, tagOrId, sequence=None, func=None, add=None):
        """Bind to all items with TAGORID at event SEQUENCE a call to function FUNC.

        An additional boolean parameter ADD specifies whether FUNC will be
        called additionally to the other bound function or whether it will
        replace the previous function. See bind for the return value."""
        return self._bind((self._w, 'bind', tagOrId),
                  sequence, func, add)

    def canvasx(self, screenx, gridspacing=None):
        """Return the canvas x coordinate of pixel position SCREENX rounded
        to nearest multiple of GRIDSPACING units."""
        return self.tk.getdouble(self.tk.call(
            self._w, 'canvasx', screenx, gridspacing))

    def canvasy(self, screeny, gridspacing=None):
        """Return the canvas y coordinate of pixel position SCREENY rounded
        to nearest multiple of GRIDSPACING units."""
        return self.tk.getdouble(self.tk.call(
            self._w, 'canvasy', screeny, gridspacing))

    def coords(self, *args):
        """Return a list of coordinates for the item given in ARGS."""
        # XXX Should use _flatten on args
        return [self.tk.getdouble(x) for x in
                           self.tk.splitlist(
                   self.tk.call((self._w, 'coords') + args))]

    def _create(self, itemType, args, kw): # Args: (val, val, ..., cnf={})
        """Internal function."""
        args = _flatten(args)
        cnf = args[-1]
        if isinstance(cnf, (dict, tuple)):
            args = args[:-1]
        else:
            cnf = {}
        return self.tk.getint(self.tk.call(
            self._w, 'create', itemType,
            *(args + self._options(cnf, kw))))

    def create_arc(self, *args, **kw):
        """Create arc shaped region with coordinates x1,y1,x2,y2."""
        return self._create('arc', args, kw)

    def create_bitmap(self, *args, **kw):
        """Create bitmap with coordinates x1,y1."""
        return self._create('bitmap', args, kw)

    def create_image(self, *args, **kw):
        """Create image item with coordinates x1,y1."""
        return self._create('image', args, kw)

    def create_line(self, *args, **kw):
        """Create line with coordinates x1,y1,...,xn,yn."""
        return self._create('line', args, kw)

    def create_oval(self, *args, **kw):
        """Create oval with coordinates x1,y1,x2,y2."""
        return self._create('oval', args, kw)

    def create_polygon(self, *args, **kw):
        """Create polygon with coordinates x1,y1,...,xn,yn."""
        return self._create('polygon', args, kw)

    def create_rectangle(self, *args, **kw):
        """Create rectangle with coordinates x1,y1,x2,y2."""
        return self._create('rectangle', args, kw)

    def create_text(self, *args, **kw):
        """Create text with coordinates x1,y1."""
        return self._create('text', args, kw)

    def create_window(self, *args, **kw):
        """Create window with coordinates x1,y1,x2,y2."""
        return self._create('window', args, kw)

    def dchars(self, *args):
        """Delete characters of text items identified by tag or id in ARGS (possibly
        several times) from FIRST to LAST character (including)."""
        self.tk.call((self._w, 'dchars') + args)

    def delete(self, *args):
        """Delete items identified by all tag or ids contained in ARGS."""
        self.tk.call((self._w, 'delete') + args)

    def dtag(self, *args):
        """Delete tag or id given as last arguments in ARGS from items
        identified by first argument in ARGS."""
        self.tk.call((self._w, 'dtag') + args)

    def find(self, *args):
        """Internal function."""
        return self._getints(
            self.tk.call((self._w, 'find') + args)) or ()

    def find_above(self, tagOrId):
        """Return items above TAGORID."""
        return self.find('above', tagOrId)

    def find_all(self):
        """Return all items."""
        return self.find('all')

    def find_below(self, tagOrId):
        """Return all items below TAGORID."""
        return self.find('below', tagOrId)

    def find_closest(self, x, y, halo=None, start=None):
        """Return item which is closest to pixel at X, Y.
        If several match take the top-most.
        All items closer than HALO are considered overlapping (all are
        closest). If START is specified the next below this tag is taken."""
        return self.find('closest', x, y, halo, start)

    def find_enclosed(self, x1, y1, x2, y2):
        """Return all items in rectangle defined
        by X1,Y1,X2,Y2."""
        return self.find('enclosed', x1, y1, x2, y2)

    def find_overlapping(self, x1, y1, x2, y2):
        """Return all items which overlap the rectangle
        defined by X1,Y1,X2,Y2."""
        return self.find('overlapping', x1, y1, x2, y2)

    def find_withtag(self, tagOrId):
        """Return all items with TAGORID."""
        return self.find('withtag', tagOrId)

    def focus(self, *args):
        """Set focus to the first item specified in ARGS."""
        return self.tk.call((self._w, 'focus') + args)

    def gettags(self, *args):
        """Return tags associated with the first item specified in ARGS."""
        return self.tk.splitlist(
            self.tk.call((self._w, 'gettags') + args))

    def icursor(self, *args):
        """Set cursor at position POS in the item identified by TAGORID.
        In ARGS TAGORID must be first."""
        self.tk.call((self._w, 'icursor') + args)

    def index(self, *args):
        """Return position of cursor as integer in item specified in ARGS."""
        return self.tk.getint(self.tk.call((self._w, 'index') + args))

    def insert(self, *args):
        """Insert TEXT in item TAGORID at position POS. ARGS must
        be TAGORID POS TEXT."""
        self.tk.call((self._w, 'insert') + args)

    def itemcget(self, tagOrId, option):
        """Return the resource value for an OPTION for item TAGORID."""
        return self.tk.call(
            (self._w, 'itemcget') + (tagOrId, '-'+option))

    def itemconfigure(self, tagOrId, cnf=None, **kw):
        """Configure resources of an item TAGORID.

        The values for resources are specified as keyword
        arguments. To get an overview about
        the allowed keyword arguments call the method without arguments.
        """
        return self._configure(('itemconfigure', tagOrId), cnf, kw)

    itemconfig = itemconfigure

    # lower, tkraise/lift hide Misc.lower, Misc.tkraise/lift,
    # so the preferred name for them is tag_lower, tag_raise
    # (similar to tag_bind, and similar to the Text widget);
    # unfortunately can't delete the old ones yet (maybe in 1.6)
    def tag_lower(self, *args):
        """Lower an item TAGORID given in ARGS
        (optional below another item)."""
        self.tk.call((self._w, 'lower') + args)

    lower = tag_lower

    def move(self, *args):
        """Move an item TAGORID given in ARGS."""
        self.tk.call((self._w, 'move') + args)

<<<<<<< HEAD
    def moveto(self, tagOrId, x='', y=''):
        """Move the items given by TAGORID in the canvas coordinate
        space so that the first coordinate pair of the bottommost
        item with tag TAGORID is located at position (X,Y).
        X and Y may be the empty string, in which case the
        corresponding coordinate will be unchanged. All items matching
        TAGORID remain in the same positions relative to each other."""
        self.tk.call(self._w, 'moveto', tagOrId, x, y)

=======
>>>>>>> dc0d571b
    def postscript(self, cnf={}, **kw):
        """Print the contents of the canvas to a postscript
        file. Valid options: colormap, colormode, file, fontmap,
        height, pageanchor, pageheight, pagewidth, pagex, pagey,
        rotate, width, x, y."""
        return self.tk.call((self._w, 'postscript') +
                    self._options(cnf, kw))

    def tag_raise(self, *args):
        """Raise an item TAGORID given in ARGS
        (optional above another item)."""
        self.tk.call((self._w, 'raise') + args)

    lift = tkraise = tag_raise

    def scale(self, *args):
        """Scale item TAGORID with XORIGIN, YORIGIN, XSCALE, YSCALE."""
        self.tk.call((self._w, 'scale') + args)

    def scan_mark(self, x, y):
        """Remember the current X, Y coordinates."""
        self.tk.call(self._w, 'scan', 'mark', x, y)

    def scan_dragto(self, x, y, gain=10):
        """Adjust the view of the canvas to GAIN times the
        difference between X and Y and the coordinates given in
        scan_mark."""
        self.tk.call(self._w, 'scan', 'dragto', x, y, gain)

    def select_adjust(self, tagOrId, index):
        """Adjust the end of the selection near the cursor of an item TAGORID to index."""
        self.tk.call(self._w, 'select', 'adjust', tagOrId, index)

    def select_clear(self):
        """Clear the selection if it is in this widget."""
        self.tk.call(self._w, 'select', 'clear')

    def select_from(self, tagOrId, index):
        """Set the fixed end of a selection in item TAGORID to INDEX."""
        self.tk.call(self._w, 'select', 'from', tagOrId, index)

    def select_item(self):
        """Return the item which has the selection."""
        return self.tk.call(self._w, 'select', 'item') or None

    def select_to(self, tagOrId, index):
        """Set the variable end of a selection in item TAGORID to INDEX."""
        self.tk.call(self._w, 'select', 'to', tagOrId, index)

    def type(self, tagOrId):
        """Return the type of the item TAGORID."""
        return self.tk.call(self._w, 'type', tagOrId) or None


class Checkbutton(Widget):
    """Checkbutton widget which is either in on- or off-state."""

    def __init__(self, master=None, cnf={}, **kw):
        """Construct a checkbutton widget with the parent MASTER.

        Valid resource names: activebackground, activeforeground, anchor,
        background, bd, bg, bitmap, borderwidth, command, cursor,
        disabledforeground, fg, font, foreground, height,
        highlightbackground, highlightcolor, highlightthickness, image,
        indicatoron, justify, offvalue, onvalue, padx, pady, relief,
        selectcolor, selectimage, state, takefocus, text, textvariable,
        underline, variable, width, wraplength."""
        Widget.__init__(self, master, 'checkbutton', cnf, kw)

    def deselect(self):
        """Put the button in off-state."""
        self.tk.call(self._w, 'deselect')

    def flash(self):
        """Flash the button."""
        self.tk.call(self._w, 'flash')

    def invoke(self):
        """Toggle the button and invoke a command if given as resource."""
        return self.tk.call(self._w, 'invoke')

    def select(self):
        """Put the button in on-state."""
        self.tk.call(self._w, 'select')

    def toggle(self):
        """Toggle the button."""
        self.tk.call(self._w, 'toggle')


class Entry(Widget, XView):
    """Entry widget which allows displaying simple text."""

    def __init__(self, master=None, cnf={}, **kw):
        """Construct an entry widget with the parent MASTER.

        Valid resource names: background, bd, bg, borderwidth, cursor,
        exportselection, fg, font, foreground, highlightbackground,
        highlightcolor, highlightthickness, insertbackground,
        insertborderwidth, insertofftime, insertontime, insertwidth,
        invalidcommand, invcmd, justify, relief, selectbackground,
        selectborderwidth, selectforeground, show, state, takefocus,
        textvariable, validate, validatecommand, vcmd, width,
        xscrollcommand."""
        Widget.__init__(self, master, 'entry', cnf, kw)

    def delete(self, first, last=None):
        """Delete text from FIRST to LAST (not included)."""
        self.tk.call(self._w, 'delete', first, last)

    def get(self):
        """Return the text."""
        return self.tk.call(self._w, 'get')

    def icursor(self, index):
        """Insert cursor at INDEX."""
        self.tk.call(self._w, 'icursor', index)

    def index(self, index):
        """Return position of cursor."""
        return self.tk.getint(self.tk.call(
            self._w, 'index', index))

    def insert(self, index, string):
        """Insert STRING at INDEX."""
        self.tk.call(self._w, 'insert', index, string)

    def scan_mark(self, x):
        """Remember the current X, Y coordinates."""
        self.tk.call(self._w, 'scan', 'mark', x)

    def scan_dragto(self, x):
        """Adjust the view of the canvas to 10 times the
        difference between X and Y and the coordinates given in
        scan_mark."""
        self.tk.call(self._w, 'scan', 'dragto', x)

    def selection_adjust(self, index):
        """Adjust the end of the selection near the cursor to INDEX."""
        self.tk.call(self._w, 'selection', 'adjust', index)

    select_adjust = selection_adjust

    def selection_clear(self):
        """Clear the selection if it is in this widget."""
        self.tk.call(self._w, 'selection', 'clear')

    select_clear = selection_clear

    def selection_from(self, index):
        """Set the fixed end of a selection to INDEX."""
        self.tk.call(self._w, 'selection', 'from', index)

    select_from = selection_from

    def selection_present(self):
        """Return True if there are characters selected in the entry, False
        otherwise."""
        return self.tk.getboolean(
            self.tk.call(self._w, 'selection', 'present'))

    select_present = selection_present

    def selection_range(self, start, end):
        """Set the selection from START to END (not included)."""
        self.tk.call(self._w, 'selection', 'range', start, end)

    select_range = selection_range

    def selection_to(self, index):
        """Set the variable end of a selection to INDEX."""
        self.tk.call(self._w, 'selection', 'to', index)

    select_to = selection_to


class Frame(Widget):
    """Frame widget which may contain other widgets and can have a 3D border."""

    def __init__(self, master=None, cnf={}, **kw):
        """Construct a frame widget with the parent MASTER.

        Valid resource names: background, bd, bg, borderwidth, class,
        colormap, container, cursor, height, highlightbackground,
        highlightcolor, highlightthickness, relief, takefocus, visual, width."""
        cnf = _cnfmerge((cnf, kw))
        extra = ()
        if 'class_' in cnf:
            extra = ('-class', cnf['class_'])
            del cnf['class_']
        elif 'class' in cnf:
            extra = ('-class', cnf['class'])
            del cnf['class']
        Widget.__init__(self, master, 'frame', cnf, {}, extra)


class Label(Widget):
    """Label widget which can display text and bitmaps."""

    def __init__(self, master=None, cnf={}, **kw):
        """Construct a label widget with the parent MASTER.

        STANDARD OPTIONS

            activebackground, activeforeground, anchor,
            background, bitmap, borderwidth, cursor,
            disabledforeground, font, foreground,
            highlightbackground, highlightcolor,
            highlightthickness, image, justify,
            padx, pady, relief, takefocus, text,
            textvariable, underline, wraplength

        WIDGET-SPECIFIC OPTIONS

            height, state, width

        """
        Widget.__init__(self, master, 'label', cnf, kw)


class Listbox(Widget, XView, YView):
    """Listbox widget which can display a list of strings."""

    def __init__(self, master=None, cnf={}, **kw):
        """Construct a listbox widget with the parent MASTER.

        Valid resource names: background, bd, bg, borderwidth, cursor,
        exportselection, fg, font, foreground, height, highlightbackground,
        highlightcolor, highlightthickness, relief, selectbackground,
        selectborderwidth, selectforeground, selectmode, setgrid, takefocus,
        width, xscrollcommand, yscrollcommand, listvariable."""
        Widget.__init__(self, master, 'listbox', cnf, kw)

    def activate(self, index):
        """Activate item identified by INDEX."""
        self.tk.call(self._w, 'activate', index)

    def bbox(self, index):
        """Return a tuple of X1,Y1,X2,Y2 coordinates for a rectangle
        which encloses the item identified by the given index."""
        return self._getints(self.tk.call(self._w, 'bbox', index)) or None

    def curselection(self):
        """Return the indices of currently selected item."""
        return self._getints(self.tk.call(self._w, 'curselection')) or ()

    def delete(self, first, last=None):
        """Delete items from FIRST to LAST (included)."""
        self.tk.call(self._w, 'delete', first, last)

    def get(self, first, last=None):
        """Get list of items from FIRST to LAST (included)."""
        if last is not None:
            return self.tk.splitlist(self.tk.call(
                self._w, 'get', first, last))
        else:
            return self.tk.call(self._w, 'get', first)

    def index(self, index):
        """Return index of item identified with INDEX."""
        i = self.tk.call(self._w, 'index', index)
        if i == 'none': return None
        return self.tk.getint(i)

    def insert(self, index, *elements):
        """Insert ELEMENTS at INDEX."""
        self.tk.call((self._w, 'insert', index) + elements)

    def nearest(self, y):
        """Get index of item which is nearest to y coordinate Y."""
        return self.tk.getint(self.tk.call(
            self._w, 'nearest', y))

    def scan_mark(self, x, y):
        """Remember the current X, Y coordinates."""
        self.tk.call(self._w, 'scan', 'mark', x, y)

    def scan_dragto(self, x, y):
        """Adjust the view of the listbox to 10 times the
        difference between X and Y and the coordinates given in
        scan_mark."""
        self.tk.call(self._w, 'scan', 'dragto', x, y)

    def see(self, index):
        """Scroll such that INDEX is visible."""
        self.tk.call(self._w, 'see', index)

    def selection_anchor(self, index):
        """Set the fixed end oft the selection to INDEX."""
        self.tk.call(self._w, 'selection', 'anchor', index)

    select_anchor = selection_anchor

    def selection_clear(self, first, last=None):
        """Clear the selection from FIRST to LAST (included)."""
        self.tk.call(self._w,
                 'selection', 'clear', first, last)

    select_clear = selection_clear

    def selection_includes(self, index):
        """Return 1 if INDEX is part of the selection."""
        return self.tk.getboolean(self.tk.call(
            self._w, 'selection', 'includes', index))

    select_includes = selection_includes

    def selection_set(self, first, last=None):
        """Set the selection from FIRST to LAST (included) without
        changing the currently selected elements."""
        self.tk.call(self._w, 'selection', 'set', first, last)

    select_set = selection_set

    def size(self):
        """Return the number of elements in the listbox."""
        return self.tk.getint(self.tk.call(self._w, 'size'))

    def itemcget(self, index, option):
        """Return the resource value for an ITEM and an OPTION."""
        return self.tk.call(
            (self._w, 'itemcget') + (index, '-'+option))

    def itemconfigure(self, index, cnf=None, **kw):
        """Configure resources of an ITEM.

        The values for resources are specified as keyword arguments.
        To get an overview about the allowed keyword arguments
        call the method without arguments.
        Valid resource names: background, bg, foreground, fg,
        selectbackground, selectforeground."""
        return self._configure(('itemconfigure', index), cnf, kw)

    itemconfig = itemconfigure


class Menu(Widget):
    """Menu widget which allows displaying menu bars, pull-down menus and pop-up menus."""

    def __init__(self, master=None, cnf={}, **kw):
        """Construct menu widget with the parent MASTER.

        Valid resource names: activebackground, activeborderwidth,
        activeforeground, background, bd, bg, borderwidth, cursor,
        disabledforeground, fg, font, foreground, postcommand, relief,
        selectcolor, takefocus, tearoff, tearoffcommand, title, type."""
        Widget.__init__(self, master, 'menu', cnf, kw)

    def tk_popup(self, x, y, entry=""):
        """Post the menu at position X,Y with entry ENTRY."""
        self.tk.call('tk_popup', self._w, x, y, entry)

    def activate(self, index):
        """Activate entry at INDEX."""
        self.tk.call(self._w, 'activate', index)

    def add(self, itemType, cnf={}, **kw):
        """Internal function."""
        self.tk.call((self._w, 'add', itemType) +
                 self._options(cnf, kw))

    def add_cascade(self, cnf={}, **kw):
        """Add hierarchical menu item."""
        self.add('cascade', cnf or kw)

    def add_checkbutton(self, cnf={}, **kw):
        """Add checkbutton menu item."""
        self.add('checkbutton', cnf or kw)

    def add_command(self, cnf={}, **kw):
        """Add command menu item."""
        self.add('command', cnf or kw)

    def add_radiobutton(self, cnf={}, **kw):
        """Addd radio menu item."""
        self.add('radiobutton', cnf or kw)

    def add_separator(self, cnf={}, **kw):
        """Add separator."""
        self.add('separator', cnf or kw)

    def insert(self, index, itemType, cnf={}, **kw):
        """Internal function."""
        self.tk.call((self._w, 'insert', index, itemType) +
                 self._options(cnf, kw))

    def insert_cascade(self, index, cnf={}, **kw):
        """Add hierarchical menu item at INDEX."""
        self.insert(index, 'cascade', cnf or kw)

    def insert_checkbutton(self, index, cnf={}, **kw):
        """Add checkbutton menu item at INDEX."""
        self.insert(index, 'checkbutton', cnf or kw)

    def insert_command(self, index, cnf={}, **kw):
        """Add command menu item at INDEX."""
        self.insert(index, 'command', cnf or kw)

    def insert_radiobutton(self, index, cnf={}, **kw):
        """Addd radio menu item at INDEX."""
        self.insert(index, 'radiobutton', cnf or kw)

    def insert_separator(self, index, cnf={}, **kw):
        """Add separator at INDEX."""
        self.insert(index, 'separator', cnf or kw)

    def delete(self, index1, index2=None):
        """Delete menu items between INDEX1 and INDEX2 (included)."""
        if index2 is None:
            index2 = index1

        num_index1, num_index2 = self.index(index1), self.index(index2)
        if (num_index1 is None) or (num_index2 is None):
            num_index1, num_index2 = 0, -1

        for i in range(num_index1, num_index2 + 1):
            if 'command' in self.entryconfig(i):
                c = str(self.entrycget(i, 'command'))
                if c:
                    self.deletecommand(c)
        self.tk.call(self._w, 'delete', index1, index2)

    def entrycget(self, index, option):
        """Return the resource value of a menu item for OPTION at INDEX."""
        return self.tk.call(self._w, 'entrycget', index, '-' + option)

    def entryconfigure(self, index, cnf=None, **kw):
        """Configure a menu item at INDEX."""
        return self._configure(('entryconfigure', index), cnf, kw)

    entryconfig = entryconfigure

    def index(self, index):
        """Return the index of a menu item identified by INDEX."""
        i = self.tk.call(self._w, 'index', index)
        if i == 'none': return None
        return self.tk.getint(i)

    def invoke(self, index):
        """Invoke a menu item identified by INDEX and execute
        the associated command."""
        return self.tk.call(self._w, 'invoke', index)

    def post(self, x, y):
        """Display a menu at position X,Y."""
        self.tk.call(self._w, 'post', x, y)

    def type(self, index):
        """Return the type of the menu item at INDEX."""
        return self.tk.call(self._w, 'type', index)

    def unpost(self):
        """Unmap a menu."""
        self.tk.call(self._w, 'unpost')

    def xposition(self, index): # new in Tk 8.5
        """Return the x-position of the leftmost pixel of the menu item
        at INDEX."""
        return self.tk.getint(self.tk.call(self._w, 'xposition', index))

    def yposition(self, index):
        """Return the y-position of the topmost pixel of the menu item at INDEX."""
        return self.tk.getint(self.tk.call(
            self._w, 'yposition', index))


class Menubutton(Widget):
    """Menubutton widget, obsolete since Tk8.0."""

    def __init__(self, master=None, cnf={}, **kw):
        Widget.__init__(self, master, 'menubutton', cnf, kw)


class Message(Widget):
    """Message widget to display multiline text. Obsolete since Label does it too."""

    def __init__(self, master=None, cnf={}, **kw):
        Widget.__init__(self, master, 'message', cnf, kw)


class Radiobutton(Widget):
    """Radiobutton widget which shows only one of several buttons in on-state."""

    def __init__(self, master=None, cnf={}, **kw):
        """Construct a radiobutton widget with the parent MASTER.

        Valid resource names: activebackground, activeforeground, anchor,
        background, bd, bg, bitmap, borderwidth, command, cursor,
        disabledforeground, fg, font, foreground, height,
        highlightbackground, highlightcolor, highlightthickness, image,
        indicatoron, justify, padx, pady, relief, selectcolor, selectimage,
        state, takefocus, text, textvariable, underline, value, variable,
        width, wraplength."""
        Widget.__init__(self, master, 'radiobutton', cnf, kw)

    def deselect(self):
        """Put the button in off-state."""

        self.tk.call(self._w, 'deselect')

    def flash(self):
        """Flash the button."""
        self.tk.call(self._w, 'flash')

    def invoke(self):
        """Toggle the button and invoke a command if given as resource."""
        return self.tk.call(self._w, 'invoke')

    def select(self):
        """Put the button in on-state."""
        self.tk.call(self._w, 'select')


class Scale(Widget):
    """Scale widget which can display a numerical scale."""

    def __init__(self, master=None, cnf={}, **kw):
        """Construct a scale widget with the parent MASTER.

        Valid resource names: activebackground, background, bigincrement, bd,
        bg, borderwidth, command, cursor, digits, fg, font, foreground, from,
        highlightbackground, highlightcolor, highlightthickness, label,
        length, orient, relief, repeatdelay, repeatinterval, resolution,
        showvalue, sliderlength, sliderrelief, state, takefocus,
        tickinterval, to, troughcolor, variable, width."""
        Widget.__init__(self, master, 'scale', cnf, kw)

    def get(self):
        """Get the current value as integer or float."""
        value = self.tk.call(self._w, 'get')
        try:
            return self.tk.getint(value)
        except (ValueError, TypeError, TclError):
            return self.tk.getdouble(value)

    def set(self, value):
        """Set the value to VALUE."""
        self.tk.call(self._w, 'set', value)

    def coords(self, value=None):
        """Return a tuple (X,Y) of the point along the centerline of the
        trough that corresponds to VALUE or the current value if None is
        given."""

        return self._getints(self.tk.call(self._w, 'coords', value))

    def identify(self, x, y):
        """Return where the point X,Y lies. Valid return values are "slider",
        "though1" and "though2"."""
        return self.tk.call(self._w, 'identify', x, y)


class Scrollbar(Widget):
    """Scrollbar widget which displays a slider at a certain position."""

    def __init__(self, master=None, cnf={}, **kw):
        """Construct a scrollbar widget with the parent MASTER.

        Valid resource names: activebackground, activerelief,
        background, bd, bg, borderwidth, command, cursor,
        elementborderwidth, highlightbackground,
        highlightcolor, highlightthickness, jump, orient,
        relief, repeatdelay, repeatinterval, takefocus,
        troughcolor, width."""
        Widget.__init__(self, master, 'scrollbar', cnf, kw)

    def activate(self, index=None):
        """Marks the element indicated by index as active.
        The only index values understood by this method are "arrow1",
        "slider", or "arrow2".  If any other value is specified then no
        element of the scrollbar will be active.  If index is not specified,
        the method returns the name of the element that is currently active,
        or None if no element is active."""
        return self.tk.call(self._w, 'activate', index) or None

    def delta(self, deltax, deltay):
        """Return the fractional change of the scrollbar setting if it
        would be moved by DELTAX or DELTAY pixels."""
        return self.tk.getdouble(
            self.tk.call(self._w, 'delta', deltax, deltay))

    def fraction(self, x, y):
        """Return the fractional value which corresponds to a slider
        position of X,Y."""
        return self.tk.getdouble(self.tk.call(self._w, 'fraction', x, y))

    def identify(self, x, y):
        """Return the element under position X,Y as one of
        "arrow1","slider","arrow2" or ""."""
        return self.tk.call(self._w, 'identify', x, y)

    def get(self):
        """Return the current fractional values (upper and lower end)
        of the slider position."""
        return self._getdoubles(self.tk.call(self._w, 'get'))

    def set(self, first, last):
        """Set the fractional values of the slider position (upper and
        lower ends as value between 0 and 1)."""
        self.tk.call(self._w, 'set', first, last)


class Text(Widget, XView, YView):
    """Text widget which can display text in various forms."""

    def __init__(self, master=None, cnf={}, **kw):
        """Construct a text widget with the parent MASTER.

        STANDARD OPTIONS

            background, borderwidth, cursor,
            exportselection, font, foreground,
            highlightbackground, highlightcolor,
            highlightthickness, insertbackground,
            insertborderwidth, insertofftime,
            insertontime, insertwidth, padx, pady,
            relief, selectbackground,
            selectborderwidth, selectforeground,
            setgrid, takefocus,
            xscrollcommand, yscrollcommand,

        WIDGET-SPECIFIC OPTIONS

            autoseparators, height, maxundo,
            spacing1, spacing2, spacing3,
            state, tabs, undo, width, wrap,

        """
        Widget.__init__(self, master, 'text', cnf, kw)

    def bbox(self, index):
        """Return a tuple of (x,y,width,height) which gives the bounding
        box of the visible part of the character at the given index."""
        return self._getints(
                self.tk.call(self._w, 'bbox', index)) or None

    def compare(self, index1, op, index2):
        """Return whether between index INDEX1 and index INDEX2 the
        relation OP is satisfied. OP is one of <, <=, ==, >=, >, or !=."""
        return self.tk.getboolean(self.tk.call(
            self._w, 'compare', index1, op, index2))

    def count(self, index1, index2, *args): # new in Tk 8.5
        """Counts the number of relevant things between the two indices.
        If index1 is after index2, the result will be a negative number
        (and this holds for each of the possible options).

        The actual items which are counted depends on the options given by
        args. The result is a list of integers, one for the result of each
        counting option given. Valid counting options are "chars",
        "displaychars", "displayindices", "displaylines", "indices",
        "lines", "xpixels" and "ypixels". There is an additional possible
        option "update", which if given then all subsequent options ensure
        that any possible out of date information is recalculated."""
        args = ['-%s' % arg for arg in args if not arg.startswith('-')]
        args += [index1, index2]
        res = self.tk.call(self._w, 'count', *args) or None
        if res is not None and len(args) <= 3:
            return (res, )
        else:
            return res

    def debug(self, boolean=None):
        """Turn on the internal consistency checks of the B-Tree inside the text
        widget according to BOOLEAN."""
        if boolean is None:
            return self.tk.getboolean(self.tk.call(self._w, 'debug'))
        self.tk.call(self._w, 'debug', boolean)

    def delete(self, index1, index2=None):
        """Delete the characters between INDEX1 and INDEX2 (not included)."""
        self.tk.call(self._w, 'delete', index1, index2)

    def dlineinfo(self, index):
        """Return tuple (x,y,width,height,baseline) giving the bounding box
        and baseline position of the visible part of the line containing
        the character at INDEX."""
        return self._getints(self.tk.call(self._w, 'dlineinfo', index))

    def dump(self, index1, index2=None, command=None, **kw):
        """Return the contents of the widget between index1 and index2.

        The type of contents returned in filtered based on the keyword
        parameters; if 'all', 'image', 'mark', 'tag', 'text', or 'window' are
        given and true, then the corresponding items are returned. The result
        is a list of triples of the form (key, value, index). If none of the
        keywords are true then 'all' is used by default.

        If the 'command' argument is given, it is called once for each element
        of the list of triples, with the values of each triple serving as the
        arguments to the function. In this case the list is not returned."""
        args = []
        func_name = None
        result = None
        if not command:
            # Never call the dump command without the -command flag, since the
            # output could involve Tcl quoting and would be a pain to parse
            # right. Instead just set the command to build a list of triples
            # as if we had done the parsing.
            result = []
            def append_triple(key, value, index, result=result):
                result.append((key, value, index))
            command = append_triple
        try:
            if not isinstance(command, str):
                func_name = command = self._register(command)
            args += ["-command", command]
            for key in kw:
                if kw[key]: args.append("-" + key)
            args.append(index1)
            if index2:
                args.append(index2)
            self.tk.call(self._w, "dump", *args)
            return result
        finally:
            if func_name:
                self.deletecommand(func_name)

    ## new in tk8.4
    def edit(self, *args):
        """Internal method

        This method controls the undo mechanism and
        the modified flag. The exact behavior of the
        command depends on the option argument that
        follows the edit argument. The following forms
        of the command are currently supported:

        edit_modified, edit_redo, edit_reset, edit_separator
        and edit_undo

        """
        return self.tk.call(self._w, 'edit', *args)

    def edit_modified(self, arg=None):
        """Get or Set the modified flag

        If arg is not specified, returns the modified
        flag of the widget. The insert, delete, edit undo and
        edit redo commands or the user can set or clear the
        modified flag. If boolean is specified, sets the
        modified flag of the widget to arg.
        """
        return self.edit("modified", arg)

    def edit_redo(self):
        """Redo the last undone edit

        When the undo option is true, reapplies the last
        undone edits provided no other edits were done since
        then. Generates an error when the redo stack is empty.
        Does nothing when the undo option is false.
        """
        return self.edit("redo")

    def edit_reset(self):
        """Clears the undo and redo stacks
        """
        return self.edit("reset")

    def edit_separator(self):
        """Inserts a separator (boundary) on the undo stack.

        Does nothing when the undo option is false
        """
        return self.edit("separator")

    def edit_undo(self):
        """Undoes the last edit action

        If the undo option is true. An edit action is defined
        as all the insert and delete commands that are recorded
        on the undo stack in between two separators. Generates
        an error when the undo stack is empty. Does nothing
        when the undo option is false
        """
        return self.edit("undo")

    def get(self, index1, index2=None):
        """Return the text from INDEX1 to INDEX2 (not included)."""
        return self.tk.call(self._w, 'get', index1, index2)
    # (Image commands are new in 8.0)

    def image_cget(self, index, option):
        """Return the value of OPTION of an embedded image at INDEX."""
        if option[:1] != "-":
            option = "-" + option
        if option[-1:] == "_":
            option = option[:-1]
        return self.tk.call(self._w, "image", "cget", index, option)

    def image_configure(self, index, cnf=None, **kw):
        """Configure an embedded image at INDEX."""
        return self._configure(('image', 'configure', index), cnf, kw)

    def image_create(self, index, cnf={}, **kw):
        """Create an embedded image at INDEX."""
        return self.tk.call(
                 self._w, "image", "create", index,
                 *self._options(cnf, kw))

    def image_names(self):
        """Return all names of embedded images in this widget."""
        return self.tk.call(self._w, "image", "names")

    def index(self, index):
        """Return the index in the form line.char for INDEX."""
        return str(self.tk.call(self._w, 'index', index))

    def insert(self, index, chars, *args):
        """Insert CHARS before the characters at INDEX. An additional
        tag can be given in ARGS. Additional CHARS and tags can follow in ARGS."""
        self.tk.call((self._w, 'insert', index, chars) + args)

    def mark_gravity(self, markName, direction=None):
        """Change the gravity of a mark MARKNAME to DIRECTION (LEFT or RIGHT).
        Return the current value if None is given for DIRECTION."""
        return self.tk.call(
            (self._w, 'mark', 'gravity', markName, direction))

    def mark_names(self):
        """Return all mark names."""
        return self.tk.splitlist(self.tk.call(
            self._w, 'mark', 'names'))

    def mark_set(self, markName, index):
        """Set mark MARKNAME before the character at INDEX."""
        self.tk.call(self._w, 'mark', 'set', markName, index)

    def mark_unset(self, *markNames):
        """Delete all marks in MARKNAMES."""
        self.tk.call((self._w, 'mark', 'unset') + markNames)

    def mark_next(self, index):
        """Return the name of the next mark after INDEX."""
        return self.tk.call(self._w, 'mark', 'next', index) or None

    def mark_previous(self, index):
        """Return the name of the previous mark before INDEX."""
        return self.tk.call(self._w, 'mark', 'previous', index) or None

    def peer_create(self, newPathName, cnf={}, **kw): # new in Tk 8.5
        """Creates a peer text widget with the given newPathName, and any
        optional standard configuration options. By default the peer will
        have the same start and end line as the parent widget, but
        these can be overridden with the standard configuration options."""
        self.tk.call(self._w, 'peer', 'create', newPathName,
            *self._options(cnf, kw))

    def peer_names(self): # new in Tk 8.5
        """Returns a list of peers of this widget (this does not include
        the widget itself)."""
        return self.tk.splitlist(self.tk.call(self._w, 'peer', 'names'))

    def replace(self, index1, index2, chars, *args): # new in Tk 8.5
        """Replaces the range of characters between index1 and index2 with
        the given characters and tags specified by args.

        See the method insert for some more information about args, and the
        method delete for information about the indices."""
        self.tk.call(self._w, 'replace', index1, index2, chars, *args)

    def scan_mark(self, x, y):
        """Remember the current X, Y coordinates."""
        self.tk.call(self._w, 'scan', 'mark', x, y)

    def scan_dragto(self, x, y):
        """Adjust the view of the text to 10 times the
        difference between X and Y and the coordinates given in
        scan_mark."""
        self.tk.call(self._w, 'scan', 'dragto', x, y)

    def search(self, pattern, index, stopindex=None,
           forwards=None, backwards=None, exact=None,
           regexp=None, nocase=None, count=None, elide=None):
        """Search PATTERN beginning from INDEX until STOPINDEX.
        Return the index of the first character of a match or an
        empty string."""
        args = [self._w, 'search']
        if forwards: args.append('-forwards')
        if backwards: args.append('-backwards')
        if exact: args.append('-exact')
        if regexp: args.append('-regexp')
        if nocase: args.append('-nocase')
        if elide: args.append('-elide')
        if count: args.append('-count'); args.append(count)
        if pattern and pattern[0] == '-': args.append('--')
        args.append(pattern)
        args.append(index)
        if stopindex: args.append(stopindex)
        return str(self.tk.call(tuple(args)))

    def see(self, index):
        """Scroll such that the character at INDEX is visible."""
        self.tk.call(self._w, 'see', index)

    def tag_add(self, tagName, index1, *args):
        """Add tag TAGNAME to all characters between INDEX1 and index2 in ARGS.
        Additional pairs of indices may follow in ARGS."""
        self.tk.call(
            (self._w, 'tag', 'add', tagName, index1) + args)

    def tag_unbind(self, tagName, sequence, funcid=None):
        """Unbind for all characters with TAGNAME for event SEQUENCE  the
        function identified with FUNCID."""
        self.tk.call(self._w, 'tag', 'bind', tagName, sequence, '')
        if funcid:
            self.deletecommand(funcid)

    def tag_bind(self, tagName, sequence, func, add=None):
        """Bind to all characters with TAGNAME at event SEQUENCE a call to function FUNC.

        An additional boolean parameter ADD specifies whether FUNC will be
        called additionally to the other bound function or whether it will
        replace the previous function. See bind for the return value."""
        return self._bind((self._w, 'tag', 'bind', tagName),
                  sequence, func, add)

    def tag_cget(self, tagName, option):
        """Return the value of OPTION for tag TAGNAME."""
        if option[:1] != '-':
            option = '-' + option
        if option[-1:] == '_':
            option = option[:-1]
        return self.tk.call(self._w, 'tag', 'cget', tagName, option)

    def tag_configure(self, tagName, cnf=None, **kw):
        """Configure a tag TAGNAME."""
        return self._configure(('tag', 'configure', tagName), cnf, kw)

    tag_config = tag_configure

    def tag_delete(self, *tagNames):
        """Delete all tags in TAGNAMES."""
        self.tk.call((self._w, 'tag', 'delete') + tagNames)

    def tag_lower(self, tagName, belowThis=None):
        """Change the priority of tag TAGNAME such that it is lower
        than the priority of BELOWTHIS."""
        self.tk.call(self._w, 'tag', 'lower', tagName, belowThis)

    def tag_names(self, index=None):
        """Return a list of all tag names."""
        return self.tk.splitlist(
            self.tk.call(self._w, 'tag', 'names', index))

    def tag_nextrange(self, tagName, index1, index2=None):
        """Return a list of start and end index for the first sequence of
        characters between INDEX1 and INDEX2 which all have tag TAGNAME.
        The text is searched forward from INDEX1."""
        return self.tk.splitlist(self.tk.call(
            self._w, 'tag', 'nextrange', tagName, index1, index2))

    def tag_prevrange(self, tagName, index1, index2=None):
        """Return a list of start and end index for the first sequence of
        characters between INDEX1 and INDEX2 which all have tag TAGNAME.
        The text is searched backwards from INDEX1."""
        return self.tk.splitlist(self.tk.call(
            self._w, 'tag', 'prevrange', tagName, index1, index2))

    def tag_raise(self, tagName, aboveThis=None):
        """Change the priority of tag TAGNAME such that it is higher
        than the priority of ABOVETHIS."""
        self.tk.call(
            self._w, 'tag', 'raise', tagName, aboveThis)

    def tag_ranges(self, tagName):
        """Return a list of ranges of text which have tag TAGNAME."""
        return self.tk.splitlist(self.tk.call(
            self._w, 'tag', 'ranges', tagName))

    def tag_remove(self, tagName, index1, index2=None):
        """Remove tag TAGNAME from all characters between INDEX1 and INDEX2."""
        self.tk.call(
            self._w, 'tag', 'remove', tagName, index1, index2)

    def window_cget(self, index, option):
        """Return the value of OPTION of an embedded window at INDEX."""
        if option[:1] != '-':
            option = '-' + option
        if option[-1:] == '_':
            option = option[:-1]
        return self.tk.call(self._w, 'window', 'cget', index, option)

    def window_configure(self, index, cnf=None, **kw):
        """Configure an embedded window at INDEX."""
        return self._configure(('window', 'configure', index), cnf, kw)

    window_config = window_configure

    def window_create(self, index, cnf={}, **kw):
        """Create a window at INDEX."""
        self.tk.call(
              (self._w, 'window', 'create', index)
              + self._options(cnf, kw))

    def window_names(self):
        """Return all names of embedded windows in this widget."""
        return self.tk.splitlist(
            self.tk.call(self._w, 'window', 'names'))

    def yview_pickplace(self, *what):
        """Obsolete function, use see."""
        self.tk.call((self._w, 'yview', '-pickplace') + what)


class _setit:
    """Internal class. It wraps the command in the widget OptionMenu."""

    def __init__(self, var, value, callback=None):
        self.__value = value
        self.__var = var
        self.__callback = callback

    def __call__(self, *args):
        self.__var.set(self.__value)
        if self.__callback:
            self.__callback(self.__value, *args)


class OptionMenu(Menubutton):
    """OptionMenu which allows the user to select a value from a menu."""

    def __init__(self, master, variable, value, *values, **kwargs):
        """Construct an optionmenu widget with the parent MASTER, with
        the resource textvariable set to VARIABLE, the initially selected
        value VALUE, the other menu values VALUES and an additional
        keyword argument command."""
        kw = {"borderwidth": 2, "textvariable": variable,
              "indicatoron": 1, "relief": RAISED, "anchor": "c",
              "highlightthickness": 2}
        Widget.__init__(self, master, "menubutton", kw)
        self.widgetName = 'tk_optionMenu'
        menu = self.__menu = Menu(self, name="menu", tearoff=0)
        self.menuname = menu._w
        # 'command' is the only supported keyword
        callback = kwargs.get('command')
        if 'command' in kwargs:
            del kwargs['command']
        if kwargs:
            raise TclError('unknown option -'+kwargs.keys()[0])
        menu.add_command(label=value,
                 command=_setit(variable, value, callback))
        for v in values:
            menu.add_command(label=v,
                     command=_setit(variable, v, callback))
        self["menu"] = menu

    def __getitem__(self, name):
        if name == 'menu':
            return self.__menu
        return Widget.__getitem__(self, name)

    def destroy(self):
        """Destroy this widget and the associated menu."""
        Menubutton.destroy(self)
        self.__menu = None


class Image:
    """Base class for images."""
    _last_id = 0

    def __init__(self, imgtype, name=None, cnf={}, master=None, **kw):
        self.name = None
        if not master:
            master = _default_root
            if not master:
                raise RuntimeError('Too early to create image')
        self.tk = getattr(master, 'tk', master)
        if not name:
            Image._last_id += 1
            name = "pyimage%r" % (Image._last_id,) # tk itself would use image<x>
        if kw and cnf: cnf = _cnfmerge((cnf, kw))
        elif kw: cnf = kw
        options = ()
        for k, v in cnf.items():
            if callable(v):
                v = self._register(v)
            options = options + ('-'+k, v)
        self.tk.call(('image', 'create', imgtype, name,) + options)
        self.name = name

    def __str__(self): return self.name

    def __del__(self):
        if self.name:
            try:
                self.tk.call('image', 'delete', self.name)
            except TclError:
                # May happen if the root was destroyed
                pass

    def __setitem__(self, key, value):
        self.tk.call(self.name, 'configure', '-'+key, value)

    def __getitem__(self, key):
        return self.tk.call(self.name, 'configure', '-'+key)

    def configure(self, **kw):
        """Configure the image."""
        res = ()
        for k, v in _cnfmerge(kw).items():
            if v is not None:
                if k[-1] == '_': k = k[:-1]
                if callable(v):
                    v = self._register(v)
                res = res + ('-'+k, v)
        self.tk.call((self.name, 'config') + res)

    config = configure

    def height(self):
        """Return the height of the image."""
        return self.tk.getint(
            self.tk.call('image', 'height', self.name))

    def type(self):
        """Return the type of the image, e.g. "photo" or "bitmap"."""
        return self.tk.call('image', 'type', self.name)

    def width(self):
        """Return the width of the image."""
        return self.tk.getint(
            self.tk.call('image', 'width', self.name))


class PhotoImage(Image):
    """Widget which can display images in PGM, PPM, GIF, PNG format."""

    def __init__(self, name=None, cnf={}, master=None, **kw):
        """Create an image with NAME.

        Valid resource names: data, format, file, gamma, height, palette,
        width."""
        Image.__init__(self, 'photo', name, cnf, master, **kw)

    def blank(self):
        """Display a transparent image."""
        self.tk.call(self.name, 'blank')

    def cget(self, option):
        """Return the value of OPTION."""
        return self.tk.call(self.name, 'cget', '-' + option)
    # XXX config

    def __getitem__(self, key):
        return self.tk.call(self.name, 'cget', '-' + key)
    # XXX copy -from, -to, ...?

    def copy(self):
        """Return a new PhotoImage with the same image as this widget."""
        destImage = PhotoImage(master=self.tk)
        self.tk.call(destImage, 'copy', self.name)
        return destImage

    def zoom(self, x, y=''):
        """Return a new PhotoImage with the same image as this widget
        but zoom it with a factor of x in the X direction and y in the Y
        direction.  If y is not given, the default value is the same as x.
        """
        destImage = PhotoImage(master=self.tk)
        if y=='': y=x
        self.tk.call(destImage, 'copy', self.name, '-zoom',x,y)
        return destImage

    def subsample(self, x, y=''):
        """Return a new PhotoImage based on the same image as this widget
        but use only every Xth or Yth pixel.  If y is not given, the
        default value is the same as x.
        """
        destImage = PhotoImage(master=self.tk)
        if y=='': y=x
        self.tk.call(destImage, 'copy', self.name, '-subsample',x,y)
        return destImage

    def get(self, x, y):
        """Return the color (red, green, blue) of the pixel at X,Y."""
        return self.tk.call(self.name, 'get', x, y)

    def put(self, data, to=None):
        """Put row formatted colors to image starting from
        position TO, e.g. image.put("{red green} {blue yellow}", to=(4,6))"""
        args = (self.name, 'put', data)
        if to:
            if to[0] == '-to':
                to = to[1:]
            args = args + ('-to',) + tuple(to)
        self.tk.call(args)
    # XXX read

    def write(self, filename, format=None, from_coords=None):
        """Write image to file FILENAME in FORMAT starting from
        position FROM_COORDS."""
        args = (self.name, 'write', filename)
        if format:
            args = args + ('-format', format)
        if from_coords:
            args = args + ('-from',) + tuple(from_coords)
        self.tk.call(args)


class BitmapImage(Image):
    """Widget which can display images in XBM format."""

    def __init__(self, name=None, cnf={}, master=None, **kw):
        """Create a bitmap with NAME.

        Valid resource names: background, data, file, foreground, maskdata, maskfile."""
        Image.__init__(self, 'bitmap', name, cnf, master, **kw)


def image_names():
    return _default_root.tk.splitlist(_default_root.tk.call('image', 'names'))


def image_types():
    return _default_root.tk.splitlist(_default_root.tk.call('image', 'types'))


class Spinbox(Widget, XView):
    """spinbox widget."""

    def __init__(self, master=None, cnf={}, **kw):
        """Construct a spinbox widget with the parent MASTER.

        STANDARD OPTIONS

            activebackground, background, borderwidth,
            cursor, exportselection, font, foreground,
            highlightbackground, highlightcolor,
            highlightthickness, insertbackground,
            insertborderwidth, insertofftime,
            insertontime, insertwidth, justify, relief,
            repeatdelay, repeatinterval,
            selectbackground, selectborderwidth
            selectforeground, takefocus, textvariable
            xscrollcommand.

        WIDGET-SPECIFIC OPTIONS

            buttonbackground, buttoncursor,
            buttondownrelief, buttonuprelief,
            command, disabledbackground,
            disabledforeground, format, from,
            invalidcommand, increment,
            readonlybackground, state, to,
            validate, validatecommand values,
            width, wrap,
        """
        Widget.__init__(self, master, 'spinbox', cnf, kw)

    def bbox(self, index):
        """Return a tuple of X1,Y1,X2,Y2 coordinates for a
        rectangle which encloses the character given by index.

        The first two elements of the list give the x and y
        coordinates of the upper-left corner of the screen
        area covered by the character (in pixels relative
        to the widget) and the last two elements give the
        width and height of the character, in pixels. The
        bounding box may refer to a region outside the
        visible area of the window.
        """
        return self._getints(self.tk.call(self._w, 'bbox', index)) or None

    def delete(self, first, last=None):
        """Delete one or more elements of the spinbox.

        First is the index of the first character to delete,
        and last is the index of the character just after
        the last one to delete. If last isn't specified it
        defaults to first+1, i.e. a single character is
        deleted.  This command returns an empty string.
        """
        return self.tk.call(self._w, 'delete', first, last)

    def get(self):
        """Returns the spinbox's string"""
        return self.tk.call(self._w, 'get')

    def icursor(self, index):
        """Alter the position of the insertion cursor.

        The insertion cursor will be displayed just before
        the character given by index. Returns an empty string
        """
        return self.tk.call(self._w, 'icursor', index)

    def identify(self, x, y):
        """Returns the name of the widget at position x, y

        Return value is one of: none, buttondown, buttonup, entry
        """
        return self.tk.call(self._w, 'identify', x, y)

    def index(self, index):
        """Returns the numerical index corresponding to index
        """
        return self.tk.call(self._w, 'index', index)

    def insert(self, index, s):
        """Insert string s at index

         Returns an empty string.
        """
        return self.tk.call(self._w, 'insert', index, s)

    def invoke(self, element):
        """Causes the specified element to be invoked

        The element could be buttondown or buttonup
        triggering the action associated with it.
        """
        return self.tk.call(self._w, 'invoke', element)

    def scan(self, *args):
        """Internal function."""
        return self._getints(
            self.tk.call((self._w, 'scan') + args)) or ()

    def scan_mark(self, x):
        """Records x and the current view in the spinbox window;

        used in conjunction with later scan dragto commands.
        Typically this command is associated with a mouse button
        press in the widget. It returns an empty string.
        """
        return self.scan("mark", x)

    def scan_dragto(self, x):
        """Compute the difference between the given x argument
        and the x argument to the last scan mark command

        It then adjusts the view left or right by 10 times the
        difference in x-coordinates. This command is typically
        associated with mouse motion events in the widget, to
        produce the effect of dragging the spinbox at high speed
        through the window. The return value is an empty string.
        """
        return self.scan("dragto", x)

    def selection(self, *args):
        """Internal function."""
        return self._getints(
            self.tk.call((self._w, 'selection') + args)) or ()

    def selection_adjust(self, index):
        """Locate the end of the selection nearest to the character
        given by index,

        Then adjust that end of the selection to be at index
        (i.e including but not going beyond index). The other
        end of the selection is made the anchor point for future
        select to commands. If the selection isn't currently in
        the spinbox, then a new selection is created to include
        the characters between index and the most recent selection
        anchor point, inclusive. Returns an empty string.
        """
        return self.selection("adjust", index)

    def selection_clear(self):
        """Clear the selection

        If the selection isn't in this widget then the
        command has no effect. Returns an empty string.
        """
        return self.selection("clear")

    def selection_element(self, element=None):
        """Sets or gets the currently selected element.

        If a spinbutton element is specified, it will be
        displayed depressed
        """
        return self.selection("element", element)

    def selection_from(self, index):
        """Set the fixed end of a selection to INDEX."""
        self.selection('from', index)

    def selection_present(self):
        """Return True if there are characters selected in the spinbox, False
        otherwise."""
        return self.tk.getboolean(
            self.tk.call(self._w, 'selection', 'present'))

    def selection_range(self, start, end):
        """Set the selection from START to END (not included)."""
        self.selection('range', start, end)

    def selection_to(self, index):
        """Set the variable end of a selection to INDEX."""
        self.selection('to', index)

###########################################################################


class LabelFrame(Widget):
    """labelframe widget."""

    def __init__(self, master=None, cnf={}, **kw):
        """Construct a labelframe widget with the parent MASTER.

        STANDARD OPTIONS

            borderwidth, cursor, font, foreground,
            highlightbackground, highlightcolor,
            highlightthickness, padx, pady, relief,
            takefocus, text

        WIDGET-SPECIFIC OPTIONS

            background, class, colormap, container,
            height, labelanchor, labelwidget,
            visual, width
        """
        Widget.__init__(self, master, 'labelframe', cnf, kw)

########################################################################


class PanedWindow(Widget):
    """panedwindow widget."""

    def __init__(self, master=None, cnf={}, **kw):
        """Construct a panedwindow widget with the parent MASTER.

        STANDARD OPTIONS

            background, borderwidth, cursor, height,
            orient, relief, width

        WIDGET-SPECIFIC OPTIONS

            handlepad, handlesize, opaqueresize,
            sashcursor, sashpad, sashrelief,
            sashwidth, showhandle,
        """
        Widget.__init__(self, master, 'panedwindow', cnf, kw)

    def add(self, child, **kw):
        """Add a child widget to the panedwindow in a new pane.

        The child argument is the name of the child widget
        followed by pairs of arguments that specify how to
        manage the windows. The possible options and values
        are the ones accepted by the paneconfigure method.
        """
        self.tk.call((self._w, 'add', child) + self._options(kw))

    def remove(self, child):
        """Remove the pane containing child from the panedwindow

        All geometry management options for child will be forgotten.
        """
        self.tk.call(self._w, 'forget', child)

    forget = remove

    def identify(self, x, y):
        """Identify the panedwindow component at point x, y

        If the point is over a sash or a sash handle, the result
        is a two element list containing the index of the sash or
        handle, and a word indicating whether it is over a sash
        or a handle, such as {0 sash} or {2 handle}. If the point
        is over any other part of the panedwindow, the result is
        an empty list.
        """
        return self.tk.call(self._w, 'identify', x, y)

    def proxy(self, *args):
        """Internal function."""
        return self._getints(
            self.tk.call((self._w, 'proxy') + args)) or ()

    def proxy_coord(self):
        """Return the x and y pair of the most recent proxy location
        """
        return self.proxy("coord")

    def proxy_forget(self):
        """Remove the proxy from the display.
        """
        return self.proxy("forget")

    def proxy_place(self, x, y):
        """Place the proxy at the given x and y coordinates.
        """
        return self.proxy("place", x, y)

    def sash(self, *args):
        """Internal function."""
        return self._getints(
            self.tk.call((self._w, 'sash') + args)) or ()

    def sash_coord(self, index):
        """Return the current x and y pair for the sash given by index.

        Index must be an integer between 0 and 1 less than the
        number of panes in the panedwindow. The coordinates given are
        those of the top left corner of the region containing the sash.
        pathName sash dragto index x y This command computes the
        difference between the given coordinates and the coordinates
        given to the last sash coord command for the given sash. It then
        moves that sash the computed difference. The return value is the
        empty string.
        """
        return self.sash("coord", index)

    def sash_mark(self, index):
        """Records x and y for the sash given by index;

        Used in conjunction with later dragto commands to move the sash.
        """
        return self.sash("mark", index)

    def sash_place(self, index, x, y):
        """Place the sash given by index at the given coordinates
        """
        return self.sash("place", index, x, y)

    def panecget(self, child, option):
        """Query a management option for window.

        Option may be any value allowed by the paneconfigure subcommand
        """
        return self.tk.call(
            (self._w, 'panecget') + (child, '-'+option))

    def paneconfigure(self, tagOrId, cnf=None, **kw):
        """Query or modify the management options for window.

        If no option is specified, returns a list describing all
        of the available options for pathName.  If option is
        specified with no value, then the command returns a list
        describing the one named option (this list will be identical
        to the corresponding sublist of the value returned if no
        option is specified). If one or more option-value pairs are
        specified, then the command modifies the given widget
        option(s) to have the given value(s); in this case the
        command returns an empty string. The following options
        are supported:

        after window
            Insert the window after the window specified. window
            should be the name of a window already managed by pathName.
        before window
            Insert the window before the window specified. window
            should be the name of a window already managed by pathName.
        height size
            Specify a height for the window. The height will be the
            outer dimension of the window including its border, if
            any. If size is an empty string, or if -height is not
            specified, then the height requested internally by the
            window will be used initially; the height may later be
            adjusted by the movement of sashes in the panedwindow.
            Size may be any value accepted by Tk_GetPixels.
        minsize n
            Specifies that the size of the window cannot be made
            less than n. This constraint only affects the size of
            the widget in the paned dimension -- the x dimension
            for horizontal panedwindows, the y dimension for
            vertical panedwindows. May be any value accepted by
            Tk_GetPixels.
        padx n
            Specifies a non-negative value indicating how much
            extra space to leave on each side of the window in
            the X-direction. The value may have any of the forms
            accepted by Tk_GetPixels.
        pady n
            Specifies a non-negative value indicating how much
            extra space to leave on each side of the window in
            the Y-direction. The value may have any of the forms
            accepted by Tk_GetPixels.
        sticky style
            If a window's pane is larger than the requested
            dimensions of the window, this option may be used
            to position (or stretch) the window within its pane.
            Style is a string that contains zero or more of the
            characters n, s, e or w. The string can optionally
            contains spaces or commas, but they are ignored. Each
            letter refers to a side (north, south, east, or west)
            that the window will "stick" to. If both n and s
            (or e and w) are specified, the window will be
            stretched to fill the entire height (or width) of
            its cavity.
        width size
            Specify a width for the window. The width will be
            the outer dimension of the window including its
            border, if any. If size is an empty string, or
            if -width is not specified, then the width requested
            internally by the window will be used initially; the
            width may later be adjusted by the movement of sashes
            in the panedwindow. Size may be any value accepted by
            Tk_GetPixels.

        """
        if cnf is None and not kw:
            return self._getconfigure(self._w, 'paneconfigure', tagOrId)
        if isinstance(cnf, str) and not kw:
            return self._getconfigure1(
                self._w, 'paneconfigure', tagOrId, '-'+cnf)
        self.tk.call((self._w, 'paneconfigure', tagOrId) +
                 self._options(cnf, kw))

    paneconfig = paneconfigure

    def panes(self):
        """Returns an ordered list of the child panes."""
        return self.tk.splitlist(self.tk.call(self._w, 'panes'))

# Test:


def _test():
    root = Tk()
    text = "This is Tcl/Tk version %s" % TclVersion
    text += "\nThis should be a cedilla: \xe7"
    label = Label(root, text=text)
    label.pack()
    test = Button(root, text="Click me!",
              command=lambda root=root: root.test.configure(
                  text="[%s]" % root.test['text']))
    test.pack()
    root.test = test
    quit = Button(root, text="QUIT", command=root.destroy)
    quit.pack()
    # The following three commands are needed so the window pops
    # up on top on Windows...
    root.iconify()
    root.update()
    root.deiconify()
    root.mainloop()


if __name__ == '__main__':
    _test()<|MERGE_RESOLUTION|>--- conflicted
+++ resolved
@@ -2914,7 +2914,6 @@
         """Move an item TAGORID given in ARGS."""
         self.tk.call((self._w, 'move') + args)
 
-<<<<<<< HEAD
     def moveto(self, tagOrId, x='', y=''):
         """Move the items given by TAGORID in the canvas coordinate
         space so that the first coordinate pair of the bottommost
@@ -2924,8 +2923,6 @@
         TAGORID remain in the same positions relative to each other."""
         self.tk.call(self._w, 'moveto', tagOrId, x, y)
 
-=======
->>>>>>> dc0d571b
     def postscript(self, cnf={}, **kw):
         """Print the contents of the canvas to a postscript
         file. Valid options: colormap, colormode, file, fontmap,
