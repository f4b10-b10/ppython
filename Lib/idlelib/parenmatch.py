"""ParenMatch -- An IDLE extension for parenthesis matching.

When you hit a right paren, the cursor should move briefly to the left
paren.  Paren here is used generically; the matching applies to
parentheses, square brackets, and curly braces.
"""
from idlelib.hyperparser import HyperParser
from idlelib.config import idleConf

_openers = {')':'(',']':'[','}':'{'}
CHECK_DELAY = 100 # milliseconds

class ParenMatch:
    """Highlight matching parentheses

    There are three supported styles of paren matching, based loosely
    on the Emacs options.  The style is select based on the
    HILITE_STYLE attribute; it can be changed using the set_style
    method.

    The supported styles are:

    default -- When a right paren is typed, highlight the matching
        left paren.

    expression -- When a right paren is typed, highlight the entire
        expression from the left paren to the right paren.

    parens -- When a right paren is typed, highlight the left and
        right parens.


    flash-delay option determines how long (milliseconds) the highlighting
        remains. If set to 0, it does not timeout.

    TODO:
        - extend IDLE with configuration dialog to change options
        - implement rest of Emacs highlight styles (see below)
        - print mismatch warning in IDLE status window

    Note: In Emacs, there are several styles of highlight where the
    matching paren is highlighted whenever the cursor is immediately
    to the right of a right paren.  I don't know how to do that in Tk,
    so I haven't bothered.
    """
    menudefs = [
        ('edit', [
            ("Show surrounding parens", "<<flash-paren>>"),
        ])
    ]
    STYLE = idleConf.GetOption('extensions','ParenMatch','style',
            default='expression')
    FLASH_DELAY = idleConf.GetOption('extensions','ParenMatch','flash-delay',
            type='int',default=500)
    HILITE_CONFIG = idleConf.GetHighlight(idleConf.CurrentTheme(),'hilite')
    BELL = idleConf.GetOption('extensions','ParenMatch','bell',
            type='bool',default=1)

    RESTORE_VIRTUAL_EVENT_NAME = "<<parenmatch-check-restore>>"
    # We want the restore event be called before the usual return and
    # backspace events.
    RESTORE_SEQUENCES = ("<KeyPress>", "<ButtonPress>",
                         "<Key-Return>", "<Key-BackSpace>")

    def __init__(self, editwin):
        self.editwin = editwin
        self.text = editwin.text
        # Bind the check-restore event to the function restore_event,
        # so that we can then use activate_restore (which calls event_add)
        # and deactivate_restore (which calls event_delete).
        editwin.text.bind(self.RESTORE_VIRTUAL_EVENT_NAME,
                          self.restore_event)
        self.bell = self.text.bell if self.BELL else lambda: None
        self.counter = 0
        self.is_restore_active = 0
        self.set_style(self.STYLE)

    def activate_restore(self):
        if not self.is_restore_active:
            for seq in self.RESTORE_SEQUENCES:
                self.text.event_add(self.RESTORE_VIRTUAL_EVENT_NAME, seq)
            self.is_restore_active = True

    def deactivate_restore(self):
        if self.is_restore_active:
            for seq in self.RESTORE_SEQUENCES:
                self.text.event_delete(self.RESTORE_VIRTUAL_EVENT_NAME, seq)
            self.is_restore_active = False

    def set_style(self, style):
        self.STYLE = style
        if style == "default":
            self.create_tag = self.create_tag_default
        elif style == "expression":
            self.create_tag = self.create_tag_expression
        elif style == "parens":
            self.create_tag = self.create_tag_parens
        if self.FLASH_DELAY:
            self.set_timeout = self.set_timeout_last
        else:
            self.set_timeout = self.set_timeout_none

    def flash_paren_event(self, event):
        indices = (HyperParser(self.editwin, "insert")
                   .get_surrounding_brackets())
        if indices is None:
            self.bell()
            return "break"
        self.activate_restore()
        self.create_tag(indices)
<<<<<<< HEAD
        self.set_timeout()
=======
        self.set_timeout_last()
        return "break"
>>>>>>> e613e6ad

    def paren_closed_event(self, event):
        # If it was a shortcut and not really a closing paren, quit.
        closer = self.text.get("insert-1c")
        if closer not in _openers:
            return "break"
        hp = HyperParser(self.editwin, "insert-1c")
        if not hp.is_in_code():
            return "break"
        indices = hp.get_surrounding_brackets(_openers[closer], True)
        if indices is None:
            self.bell()
            return "break"
        self.activate_restore()
        self.create_tag(indices)
        self.set_timeout()
        return "break"

    def restore_event(self, event=None):
        self.text.tag_delete("paren")
        self.deactivate_restore()
        self.counter += 1   # disable the last timer, if there is one.

    def handle_restore_timer(self, timer_count):
        if timer_count == self.counter:
            self.restore_event()

    # any one of the create_tag_XXX methods can be used depending on
    # the style

    def create_tag_default(self, indices):
        """Highlight the single paren that matches"""
        self.text.tag_add("paren", indices[0])
        self.text.tag_config("paren", self.HILITE_CONFIG)

    def create_tag_expression(self, indices):
        """Highlight the entire expression"""
        if self.text.get(indices[1]) in (')', ']', '}'):
            rightindex = indices[1]+"+1c"
        else:
            rightindex = indices[1]
        self.text.tag_add("paren", indices[0], rightindex)
        self.text.tag_config("paren", self.HILITE_CONFIG)

    def create_tag_parens(self, indices):
        """Highlight the left and right parens"""
        if self.text.get(indices[1]) in (')', ']', '}'):
            rightindex = indices[1]+"+1c"
        else:
            rightindex = indices[1]
        self.text.tag_add("paren", indices[0], indices[0]+"+1c", rightindex+"-1c", rightindex)
        self.text.tag_config("paren", self.HILITE_CONFIG)
    # any one of the set_timeout_XXX methods can be used depending on
    # the style

    def set_timeout_none(self):
        """Highlight will remain until user input turns it off
        or the insert has moved"""
        # After CHECK_DELAY, call a function which disables the "paren" tag
        # if the event is for the most recent timer and the insert has changed,
        # or schedules another call for itself.
        self.counter += 1
        def callme(callme, self=self, c=self.counter,
                   index=self.text.index("insert")):
            if index != self.text.index("insert"):
                self.handle_restore_timer(c)
            else:
                self.editwin.text_frame.after(CHECK_DELAY, callme, callme)
        self.editwin.text_frame.after(CHECK_DELAY, callme, callme)

    def set_timeout_last(self):
        """The last highlight created will be removed after FLASH_DELAY millisecs"""
        # associate a counter with an event; only disable the "paren"
        # tag if the event is for the most recent timer.
        self.counter += 1
        self.editwin.text_frame.after(
            self.FLASH_DELAY,
            lambda self=self, c=self.counter: self.handle_restore_timer(c))


if __name__ == '__main__':
    import unittest
    unittest.main('idlelib.idle_test.test_parenmatch', verbosity=2)<|MERGE_RESOLUTION|>--- conflicted
+++ resolved
@@ -108,12 +108,9 @@
             return "break"
         self.activate_restore()
         self.create_tag(indices)
-<<<<<<< HEAD
         self.set_timeout()
-=======
-        self.set_timeout_last()
         return "break"
->>>>>>> e613e6ad
+
 
     def paren_closed_event(self, event):
         # If it was a shortcut and not really a closing paren, quit.
