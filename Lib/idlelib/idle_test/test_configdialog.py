'''Test idlelib.configdialog.

Coverage: 46% just by creating dialog.
The other half is code for working with user customizations.
'''
from idlelib.configdialog import ConfigDialog  # always test import
from test.support import requires
requires('gui')
from tkinter import Tk
import unittest

class ConfigDialogTest(unittest.TestCase):

    @classmethod
    def setUpClass(cls):
        cls.root = Tk()
<<<<<<< HEAD
=======
        cls.root.withdraw()
        macosx._initializeTkVariantTests(cls.root)
>>>>>>> 408e095d

    @classmethod
    def tearDownClass(cls):
        cls.root.update_idletasks()
        cls.root.destroy()
        del cls.root

    def test_configdialog(self):
        d = ConfigDialog(self.root, 'Test', _utest=True)
        d.remove_var_callbacks()


if __name__ == '__main__':
    unittest.main(verbosity=2)<|MERGE_RESOLUTION|>--- conflicted
+++ resolved
@@ -14,11 +14,7 @@
     @classmethod
     def setUpClass(cls):
         cls.root = Tk()
-<<<<<<< HEAD
-=======
         cls.root.withdraw()
-        macosx._initializeTkVariantTests(cls.root)
->>>>>>> 408e095d
 
     @classmethod
     def tearDownClass(cls):
