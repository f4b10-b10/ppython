"""Test idlelib.configdialog.

Half the class creates dialog, half works with user customizations.
Coverage: 63%.
"""
<<<<<<< HEAD
from idlelib import configdialog
from idlelib.configdialog import ConfigDialog, idleConf, changes
from test.support import requires
requires('gui')
from tkinter import Tk, DISABLED, NORMAL
=======
from idlelib.configdialog import ConfigDialog, idleConf, changes, VarTrace
from test.support import requires
requires('gui')
from tkinter import Tk, IntVar, BooleanVar
>>>>>>> 45bf723c
import unittest
from unittest import mock
import idlelib.config as config
from idlelib.idle_test.mock_idle import Func

# Tests should not depend on fortuitous user configurations.
# They must not affect actual user .cfg files.
# Use solution from test_config: empty parsers with no filename.
usercfg = idleConf.userCfg
testcfg = {
    'main': config.IdleUserConfParser(''),
    'highlight': config.IdleUserConfParser(''),
    'keys': config.IdleUserConfParser(''),
    'extensions': config.IdleUserConfParser(''),
}

root = None
dialog = None
mainpage = changes['main']
highpage = changes['highlight']
keyspage = changes['keys']

def setUpModule():
    global root, dialog
    idleConf.userCfg = testcfg
    root = Tk()
    # root.withdraw()    # Comment out, see issue 30870
    dialog = ConfigDialog(root, 'Test', _utest=True)

def tearDownModule():
    global root, dialog
    idleConf.userCfg = usercfg
    dialog.remove_var_callbacks()
    del dialog
    root.update_idletasks()
    root.destroy()
    del root


class FontTest(unittest.TestCase):
    """Test that font widgets enable users to make font changes.

    Test that widget actions set vars, that var changes add three
    options to changes and call set_samples, and that set_samples
    changes the font of both sample boxes.
    """
    @classmethod
    def setUpClass(cls):
        dialog.set_samples = Func()  # Mask instance method.

    @classmethod
    def tearDownClass(cls):
        del dialog.set_samples  # Unmask instance method.

    def setUp(self):
        changes.clear()

    def test_load_font_cfg(self):
        # Leave widget load test to human visual check.
        # TODO Improve checks when add IdleConf.get_font_values.
        d = dialog
        d.font_name.set('Fake')
        d.font_size.set('1')
        d.font_bold.set(True)
        d.set_samples.called = 0
        d.load_font_cfg()
        self.assertNotEqual(d.font_name.get(), 'Fake')
        self.assertNotEqual(d.font_size.get(), '1')
        self.assertFalse(d.font_bold.get())
        self.assertEqual(d.set_samples.called, 3)

    def test_fontlist_key(self):
        # Up and Down keys should select a new font.

        if dialog.fontlist.size() < 2:
            cls.skipTest('need at least 2 fonts')
        fontlist = dialog.fontlist
        fontlist.activate(0)
        font = dialog.fontlist.get('active')

        # Test Down key.
        fontlist.focus_force()
        fontlist.update()
        fontlist.event_generate('<Key-Down>')
        fontlist.event_generate('<KeyRelease-Down>')

        down_font = fontlist.get('active')
        self.assertNotEqual(down_font, font)
        self.assertIn(dialog.font_name.get(), down_font.lower())

        # Test Up key.
        fontlist.focus_force()
        fontlist.update()
        fontlist.event_generate('<Key-Up>')
        fontlist.event_generate('<KeyRelease-Up>')

        up_font = fontlist.get('active')
        self.assertEqual(up_font, font)
        self.assertIn(dialog.font_name.get(), up_font.lower())

    def test_fontlist_mouse(self):
        # Click on item should select that item.

        if dialog.fontlist.size() < 2:
            cls.skipTest('need at least 2 fonts')
        fontlist = dialog.fontlist
        fontlist.activate(0)

        # Select next item in listbox
        fontlist.focus_force()
        fontlist.see(1)
        fontlist.update()
        x, y, dx, dy = fontlist.bbox(1)
        x += dx // 2
        y += dy // 2
        fontlist.event_generate('<Button-1>', x=x, y=y)
        fontlist.event_generate('<ButtonRelease-1>', x=x, y=y)

        font1 = fontlist.get(1)
        select_font = fontlist.get('anchor')
        self.assertEqual(select_font, font1)
        self.assertIn(dialog.font_name.get(), font1.lower())

    def test_sizelist(self):
        # Click on number shouod select that number
        d = dialog
        d.sizelist.variable.set(40)
        self.assertEqual(d.font_size.get(), '40')

    def test_bold_toggle(self):
        # Click on checkbutton should invert it.
        d = dialog
        d.font_bold.set(False)
        d.bold_toggle.invoke()
        self.assertTrue(d.font_bold.get())
        d.bold_toggle.invoke()
        self.assertFalse(d.font_bold.get())

    def test_font_set(self):
        # Test that setting a font Variable results in 3 provisional
        # change entries and a call to set_samples. Use values sure to
        # not be defaults.

        default_font = idleConf.GetFont(root, 'main', 'EditorWindow')
        default_size = str(default_font[1])
        default_bold = default_font[2] == 'bold'
        d = dialog
        d.font_size.set(default_size)
        d.font_bold.set(default_bold)
        d.set_samples.called = 0

        d.font_name.set('Test Font')
        expected = {'EditorWindow': {'font': 'Test Font',
                                     'font-size': default_size,
                                     'font-bold': str(default_bold)}}
        self.assertEqual(mainpage, expected)
        self.assertEqual(d.set_samples.called, 1)
        changes.clear()

        d.font_size.set('20')
        expected = {'EditorWindow': {'font': 'Test Font',
                                     'font-size': '20',
                                     'font-bold': str(default_bold)}}
        self.assertEqual(mainpage, expected)
        self.assertEqual(d.set_samples.called, 2)
        changes.clear()

        d.font_bold.set(not default_bold)
        expected = {'EditorWindow': {'font': 'Test Font',
                                     'font-size': '20',
                                     'font-bold': str(not default_bold)}}
        self.assertEqual(mainpage, expected)
        self.assertEqual(d.set_samples.called, 3)

    def test_set_samples(self):
        d = dialog
        del d.set_samples  # Unmask method for test
        d.font_sample, d.highlight_sample = {}, {}
        d.font_name.set('test')
        d.font_size.set('5')
        d.font_bold.set(1)
        expected = {'font': ('test', '5', 'bold')}

        # Test set_samples.
        d.set_samples()
        self.assertTrue(d.font_sample == d.highlight_sample == expected)

        del d.font_sample, d.highlight_sample
        d.set_samples = Func()  # Re-mask for other tests.


class IndentTest(unittest.TestCase):

    def test_load_tab_cfg(self):
        d = dialog
        d.space_num.set(16)
        d.load_tab_cfg()
        self.assertEqual(d.space_num.get(), 4)

    def test_indent_scale(self):
        changes.clear()
        dialog.indent_scale.set(26)
        self.assertEqual(dialog.space_num.get(), 16)
        self.assertEqual(mainpage, {'Indent': {'num-spaces': '16'}})


class HighlightTest(unittest.TestCase):

    def setUp(self):
        changes.clear()


class KeysTest(unittest.TestCase):

    def setUp(self):
        changes.clear()


class GeneralTest(unittest.TestCase):
    """Test that general tab widgets enable users to make changes.

    Test that widget actions set vars, that var changes add
    options to changes and that helplist works correctly.
    """
    @classmethod
    def setUpClass(cls):
        # Mask instance methods used by help functions.
        d = dialog
        d.set = d.set_add_delete_state = Func()
        d.upc = d.update_help_changes = Func()

    @classmethod
    def tearDownClass(cls):
        d = dialog
        del d.set, d.set_add_delete_state
        del d.upc, d.update_help_changes
        d.helplist.delete(0, 'end')
        d.user_helplist.clear()

    def setUp(self):
        changes.clear()

    def test_load_general_cfg(self):
        # Set to wrong values, load, check right values.
        eq = self.assertEqual
        d = dialog
        d.startup_edit.set(1)
        d.autosave.set(1)
        d.win_width.set(1)
        d.win_height.set(1)
        d.helplist.insert('end', 'bad')
        d.user_helplist = ['bad', 'worse']
        idleConf.SetOption('main', 'HelpFiles', '1', 'name;file')
        d.load_general_cfg()
        eq(d.startup_edit.get(), 0)
        eq(d.autosave.get(), 0)
        eq(d.win_width.get(), '80')
        eq(d.win_height.get(), '40')
        eq(d.helplist.get(0, 'end'), ('name',))
        eq(d.user_helplist, [('name', 'file', '1')])

    def test_startup(self):
        dialog.startup_editor_on.invoke()
        self.assertEqual(mainpage,
                         {'General': {'editor-on-startup': '1'}})
        changes.clear()
        dialog.startup_shell_on.invoke()
        self.assertEqual(mainpage,
                         {'General': {'editor-on-startup': '0'}})

    def test_autosave(self):
        dialog.save_auto_on.invoke()
        self.assertEqual(mainpage, {'General': {'autosave': '1'}})
        dialog.save_ask_on.invoke()
        self.assertEqual(mainpage, {'General': {'autosave': '0'}})

    def test_editor_size(self):
        dialog.win_height_int.insert(0, '1')
        self.assertEqual(mainpage, {'EditorWindow': {'height': '140'}})
        changes.clear()
        dialog.win_width_int.insert(0, '1')
        self.assertEqual(mainpage, {'EditorWindow': {'width': '180'}})

    def test_source_selected(self):
        d = dialog
        d.set = d.set_add_delete_state
        d.upc = d.update_help_changes
        helplist = d.helplist
        helplist.insert(0, 'source')
        helplist.activate(0)

        helplist.focus_force()
        helplist.see(0)
        helplist.update()
        x, y, dx, dy = helplist.bbox(0)
        x += dx // 2
        y += dy // 2
        d.set.called = d.upc.called = 0
        helplist.event_generate('<Button-1>', x=x, y=y)
        helplist.event_generate('<ButtonRelease-1>', x=x, y=y)
        self.assertEqual(helplist.get('anchor'), 'source')
        self.assertTrue(d.set.called)
        self.assertFalse(d.upc.called)

    def test_set_add_delete_state(self):
        # Call with 0 items, 1 unselected item, 1 selected item.
        eq = self.assertEqual
        d = dialog
        del d.set_add_delete_state  # Unmask method.
        sad = d.set_add_delete_state
        h = d.helplist

        h.delete(0, 'end')
        sad()
        eq(d.button_helplist_edit['state'], DISABLED)
        eq(d.button_helplist_remove['state'], DISABLED)

        h.insert(0, 'source')
        sad()
        eq(d.button_helplist_edit['state'], DISABLED)
        eq(d.button_helplist_remove['state'], DISABLED)

        h.selection_set(0)
        sad()
        eq(d.button_helplist_edit['state'], NORMAL)
        eq(d.button_helplist_remove['state'], NORMAL)
        d.set_add_delete_state = Func()  # Mask method.

    def test_helplist_item_add(self):
        # Call without and twice with HelpSource result.
        # Double call enables check on order.
        eq = self.assertEqual
        orig_helpsource = configdialog.HelpSource
        hs = configdialog.HelpSource = Func(return_self=True)
        d = dialog
        d.helplist.delete(0, 'end')
        d.user_helplist.clear()
        d.set.called = d.upc.called = 0

        hs.result = ''
        d.helplist_item_add()
        self.assertTrue(list(d.helplist.get(0, 'end')) ==
                        d.user_helplist == [])
        self.assertFalse(d.upc.called)

        hs.result = ('name1', 'file1')
        d.helplist_item_add()
        hs.result = ('name2', 'file2')
        d.helplist_item_add()
        eq(d.helplist.get(0, 'end'), ('name1', 'name2'))
        eq(d.user_helplist, [('name1', 'file1'), ('name2', 'file2')])
        eq(d.upc.called, 2)
        self.assertFalse(d.set.called)

        configdialog.HelpSource = orig_helpsource

    def test_helplist_item_edit(self):
        # Call without and with HelpSource change.
        eq = self.assertEqual
        orig_helpsource = configdialog.HelpSource
        hs = configdialog.HelpSource = Func(return_self=True)
        d = dialog
        d.helplist.delete(0, 'end')
        d.helplist.insert(0, 'name1')
        d.helplist.selection_set(0)
        d.helplist.selection_anchor(0)
        d.user_helplist.clear()
        d.user_helplist.append(('name1', 'file1'))
        d.set.called = d.upc.called = 0

        hs.result = ''
        d.helplist_item_edit()
        hs.result = ('name1', 'file1')
        d.helplist_item_edit()
        eq(d.helplist.get(0, 'end'), ('name1',))
        eq(d.user_helplist, [('name1', 'file1')])
        self.assertFalse(d.upc.called)

        hs.result = ('name2', 'file2')
        d.helplist_item_edit()
        eq(d.helplist.get(0, 'end'), ('name2',))
        eq(d.user_helplist, [('name2', 'file2')])
        self.assertTrue(d.upc.called == d.set.called == 1)

        configdialog.HelpSource = orig_helpsource

    def test_helplist_item_remove(self):
        eq = self.assertEqual
        d = dialog
        d.helplist.delete(0, 'end')
        d.helplist.insert(0, 'name1')
        d.helplist.selection_set(0)
        d.helplist.selection_anchor(0)
        d.user_helplist.clear()
        d.user_helplist.append(('name1', 'file1'))
        d.set.called = d.upc.called = 0

        d.helplist_item_remove()
        eq(d.helplist.get(0, 'end'), ())
        eq(d.user_helplist, [])
        self.assertTrue(d.upc.called == d.set.called == 1)

    def test_update_help_changes(self):
        d = dialog
        del d.update_help_changes
        d.user_helplist.clear()
        d.user_helplist.append(('name1', 'file1'))
        d.user_helplist.append(('name2', 'file2'))

        d.update_help_changes()
        self.assertEqual(mainpage['HelpFiles'],
                        {'1': 'name1;file1', '2': 'name2;file2'})
        d.update_help_changes = Func()


class TestVarTrace(unittest.TestCase):

    def setUp(self):
        changes.clear()
        self.v1 = IntVar(root)
        self.v2 = BooleanVar(root)
        self.called = 0
        self.tracers = VarTrace()

    def tearDown(self):
        del self.v1, self.v2

    def var_changed_increment(self, *params):
        self.called += 13

    def var_changed_boolean(self, *params):
        pass

    def test_init(self):
        self.assertEqual(self.tracers.untraced, [])
        self.assertEqual(self.tracers.traced, [])

    def test_add(self):
        tr = self.tracers
        func = Func()
        cb = tr.make_callback = mock.Mock(return_value=func)

        v1 = tr.add(self.v1, self.var_changed_increment)
        self.assertIsInstance(v1, IntVar)
        v2 = tr.add(self.v2, self.var_changed_boolean)
        self.assertIsInstance(v2, BooleanVar)

        v3 = IntVar(root)
        v3 = tr.add(v3, ('main', 'section', 'option'))
        cb.assert_called_once()
        cb.assert_called_with(v3, ('main', 'section', 'option'))

        expected = [(v1, self.var_changed_increment),
                    (v2, self.var_changed_boolean),
                    (v3, func)]
        self.assertEqual(tr.traced, [])
        self.assertEqual(tr.untraced, expected)

        del tr.make_callback

    def test_make_callback(self):
        tr = self.tracers
        cb = tr.make_callback(self.v1, ('main', 'section', 'option'))
        self.assertTrue(callable(cb))
        self.v1.set(42)
        # Not attached, so set didn't invoke the callback.
        self.assertNotIn('section', changes['main'])
        # Invoke callback manually.
        cb()
        self.assertIn('section', changes['main'])
        self.assertEqual(changes['main']['section']['option'], '42')

    def test_attach_detach(self):
        tr = self.tracers
        v1 = tr.add(self.v1, self.var_changed_increment)
        v2 = tr.add(self.v2, self.var_changed_boolean)
        expected = [(v1, self.var_changed_increment),
                    (v2, self.var_changed_boolean)]

        # Attach callbacks and test call increment.
        tr.attach()
        self.assertEqual(tr.untraced, [])
        self.assertCountEqual(tr.traced, expected)
        v1.set(1)
        self.assertEqual(v1.get(), 1)
        self.assertEqual(self.called, 13)

        # Check that only one callback is attached to a variable.
        # If more than one callback were attached, then var_changed_increment
        # would be called twice and the counter would be 2.
        self.called = 0
        tr.attach()
        v1.set(1)
        self.assertEqual(self.called, 13)

        # Detach callbacks.
        self.called = 0
        tr.detach()
        self.assertEqual(tr.traced, [])
        self.assertCountEqual(tr.untraced, expected)
        v1.set(1)
        self.assertEqual(self.called, 0)


if __name__ == '__main__':
    unittest.main(verbosity=2)<|MERGE_RESOLUTION|>--- conflicted
+++ resolved
@@ -3,22 +3,15 @@
 Half the class creates dialog, half works with user customizations.
 Coverage: 63%.
 """
-<<<<<<< HEAD
 from idlelib import configdialog
-from idlelib.configdialog import ConfigDialog, idleConf, changes
 from test.support import requires
 requires('gui')
-from tkinter import Tk, DISABLED, NORMAL
-=======
-from idlelib.configdialog import ConfigDialog, idleConf, changes, VarTrace
-from test.support import requires
-requires('gui')
-from tkinter import Tk, IntVar, BooleanVar
->>>>>>> 45bf723c
 import unittest
 from unittest import mock
-import idlelib.config as config
 from idlelib.idle_test.mock_idle import Func
+from tkinter import Tk, IntVar, BooleanVar, DISABLED, NORMAL
+from idlelib import config
+from idlelib.configdialog import ConfigDialog, idleConf, changes, VarTrace
 
 # Tests should not depend on fortuitous user configurations.
 # They must not affect actual user .cfg files.
