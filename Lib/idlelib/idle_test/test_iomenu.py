--- conflicted
+++ resolved
@@ -12,11 +12,7 @@
 # These are used in loadfile and encode.
 # Also used in pyshell.MI.execfile and runscript.tabnanny.
 from tokenize import open, detect_encoding
-<<<<<<< HEAD
-# Remove when have proper tests that use both.
-=======
 # Remove when we have proper tests that use both.
->>>>>>> 0a99cf0e
 
 
 class IOBindingTest(unittest.TestCase):
