'''Test idlelib.help_about.

Coverage: 100%
'''
from test.support import requires, findfile
from tkinter import Tk, TclError
import unittest
from idlelib.idle_test.mock_idle import Func
from idlelib.idle_test.mock_tk import Mbox_func
from idlelib.help_about import AboutDialog as About
from idlelib import textview

class LiveDialogTest(unittest.TestCase):
    """Simulate user clicking buttons other than [Close].

    Test that invoked textview has text from source.
    """
    @classmethod
    def setUpClass(cls):
        requires('gui')
        cls.root = Tk()
        cls.root.withdraw()
        cls.dialog = About(cls.root, 'About IDLE', _utest=True)

    @classmethod
    def tearDownClass(cls):
        del cls.dialog
        cls.root.update_idletasks()
        cls.root.destroy()
        del cls.root

    def test_dialog_title(self):
        """Test about dialog title"""
        self.assertEqual(self.dialog.title(), 'About IDLE')

    def test_printer_buttons(self):
        """Test buttons whose commands use printer function."""
        dialog = self.dialog
        button_sources = [(self.dialog.py_license, license),
                          (self.dialog.py_copyright, copyright),
                          (self.dialog.py_credits, credits)]

        for button, printer in button_sources:
            printer._Printer__setup()
            button.invoke()
<<<<<<< HEAD
            self.assertEqual(printer._Printer__lines[0],
                             dialog._current_textview.text.get('1.0', '1.end'))
            self.assertEqual(printer._Printer__lines[1],
                             dialog._current_textview.text.get('2.0', '2.end'))

=======
            self.assertEqual(
                    printer._Printer__lines[0],
                    dialog._current_textview.textView.get('1.0', '1.end'))
            self.assertEqual(
                    printer._Printer__lines[1],
                    dialog._current_textview.textView.get('2.0', '2.end'))
>>>>>>> eca7da0f
            dialog._current_textview.destroy()

    def test_file_buttons(self):
        """Test buttons that display files."""
        dialog = self.dialog
        button_sources = [(self.dialog.readme, 'README.txt'),
                          (self.dialog.idle_news, 'NEWS.txt'),
                          (self.dialog.idle_credits, 'CREDITS.txt')]

        for button, filename in button_sources:
            button.invoke()
            fn = findfile(filename, subdir='idlelib')
            with open(fn) as f:
<<<<<<< HEAD
                self.assertEqual(f.readline().strip(),
                                 dialog._current_textview.text.get('1.0', '1.end'))
=======
                self.assertEqual(
                        f.readline().strip(),
                        dialog._current_textview.textView.get('1.0', '1.end'))
>>>>>>> eca7da0f
                f.readline()
                self.assertEqual(f.readline().strip(),
                                 dialog._current_textview.text.get('3.0', '3.end'))
            dialog._current_textview.destroy()


class CloseTest(unittest.TestCase):
    """Simulate user clicking [Close] button"""

    @classmethod
    def setUpClass(cls):
        requires('gui')
        cls.root = Tk()
        cls.root.withdraw()
        cls.dialog = About(cls.root, 'About IDLE', _utest=True)

    @classmethod
    def tearDownClass(cls):
        del cls.dialog
        cls.root.update_idletasks()
        cls.root.destroy()
        del cls.root

    def test_close(self):
        self.assertEqual(self.dialog.winfo_class(), 'Toplevel')
        self.dialog.button_ok.invoke()
        with self.assertRaises(TclError):
            self.dialog.winfo_class()


class Dummy_about_dialog():
    # Dummy class for testing file display functions.
    idle_credits = About.show_idle_credits
    idle_readme = About.show_readme
    idle_news = About.show_idle_news
    # Called by the above
    display_file_text = About.display_file_text
    _utest = True


class DisplayFileTest(unittest.TestCase):
    """Test functions that display files.

    While somewhat redundant with gui-based test_file_dialog,
    these unit tests run on all buildbots, not just a few.
    """
    dialog = Dummy_about_dialog()

    @classmethod
    def setUpClass(cls):
        cls.orig_error = textview.showerror
        cls.orig_view = textview.view_text
        cls.error = Mbox_func()
        cls.view = Func()
        textview.showerror = cls.error
        textview.view_text = cls.view

    @classmethod
    def tearDownClass(cls):
        textview.showerror = cls.orig_error
        textview.view_text = cls.orig_view

    def test_file_display(self):
        for handler in (self.dialog.idle_credits,
                        self.dialog.idle_readme,
                        self.dialog.idle_news):
            self.error.message = ''
            self.view.called = False
            with self.subTest(handler=handler):
                handler()
                self.assertEqual(self.error.message, '')
                self.assertEqual(self.view.called, True)


if __name__ == '__main__':
    unittest.main(verbosity=2)<|MERGE_RESOLUTION|>--- conflicted
+++ resolved
@@ -43,20 +43,12 @@
         for button, printer in button_sources:
             printer._Printer__setup()
             button.invoke()
-<<<<<<< HEAD
-            self.assertEqual(printer._Printer__lines[0],
-                             dialog._current_textview.text.get('1.0', '1.end'))
-            self.assertEqual(printer._Printer__lines[1],
-                             dialog._current_textview.text.get('2.0', '2.end'))
-
-=======
             self.assertEqual(
                     printer._Printer__lines[0],
-                    dialog._current_textview.textView.get('1.0', '1.end'))
+                    dialog._current_textview.text.get('1.0', '1.end'))
             self.assertEqual(
                     printer._Printer__lines[1],
-                    dialog._current_textview.textView.get('2.0', '2.end'))
->>>>>>> eca7da0f
+                    dialog._current_textview.text.get('2.0', '2.end')
             dialog._current_textview.destroy()
 
     def test_file_buttons(self):
@@ -70,14 +62,9 @@
             button.invoke()
             fn = findfile(filename, subdir='idlelib')
             with open(fn) as f:
-<<<<<<< HEAD
-                self.assertEqual(f.readline().strip(),
-                                 dialog._current_textview.text.get('1.0', '1.end'))
-=======
                 self.assertEqual(
                         f.readline().strip(),
-                        dialog._current_textview.textView.get('1.0', '1.end'))
->>>>>>> eca7da0f
+                        dialog._current_textview.text.get('1.0', '1.end'))
                 f.readline()
                 self.assertEqual(f.readline().strip(),
                                  dialog._current_textview.text.get('3.0', '3.end'))
