--- conflicted
+++ resolved
@@ -5,15 +5,12 @@
 from functools import partial
 import sys
 from test.support import requires
-<<<<<<< HEAD
+
 import unittest
 from unittest import mock
 import tkinter as tk
 from idlelib.multicall import MultiCallCreator
 from idlelib.idle_test.mock_idle import Func
-=======
-from tkinter import Tk
->>>>>>> 563c7dcb
 
 Editor = editor.EditorWindow
 root = None
@@ -206,7 +203,8 @@
         text.tag_add('sel', '1.17', '1.end')
         nl(None)
         # Deletes selected text before adding new line.
-        eq(get('1.0', 'end'), '  def f1(self, a,\n         \n    return a + b\n')
+        eq(get('1.0', 'end'),
+           '  def f1(self, a,\n         \n    return a + b\n')
 
 
 class RMenuTest(unittest.TestCase):
@@ -263,9 +261,9 @@
         eq(ga(keydefs, '<<cancel>>'), 'Ctrl+Break')  # Cancel to Ctrl-Break.
         eq(ga(keydefs, '<<open-module>>'), 'Ctrl+Shift+O')  # Shift doesn't change.
 
-        # Cocoa test.
+        # Cocoa test: it skips open-module shortcut.
         mock_cocoa.return_value = True
-        eq(ga(keydefs, '<<open-module>>'), '')  # Cocoa skips open-module shortcut.
+        eq(ga(keydefs, '<<open-module>>'), '')
 
 
 class MenubarTest(unittest.TestCase):
@@ -380,7 +378,8 @@
         mock_callback = w._extra_help_callback
 
         # Create help menu.
-        help = w.menudict['help'] = tk.Menu(w.menubar, name='help', tearoff=False)
+        help = w.menudict['help'] = tk.Menu(w.menubar, name='help',
+                                            tearoff=False)
         cmd = mock_callback.return_value = lambda e: 'break'
         help.add_command(label='help1', command=cmd)
         w.base_helpmenu_length = help.index('end')
@@ -417,7 +416,7 @@
         self.assertIsInstance(gvo('<<toggle-debugger>>'), tk.BooleanVar)
 
     @mock.patch.object(editor.webbrowser, 'open')
-    @unittest.skipIf(sys.platform.startswith('win'), 'this is test for nix system')
+    @unittest.skipIf(sys.platform.startswith('win'), 'Unix only')
     def test__extra_help_callback_not_windows(self, mock_openfile):
         w = self.mock_editwin
         ehc = partial(w._EditorWindow__extra_help_callback, w)
@@ -430,7 +429,7 @@
         mock_openfile.called_with('/foo/bar/baz')
 
     @mock.patch.object(editor.os, 'startfile')
-    @unittest.skipIf(not sys.platform.startswith('win'), 'this is test for windows system')
+    @unittest.skipIf(not sys.platform.startswith('win'), 'Windows only')
     def test_extra_help_callback_windows(self, mock_start):
         # os.startfile doesn't exist on other platforms.
         w = self.mock_editwin
@@ -438,12 +437,14 @@
         def ehc(source):
             return Editor._extra_help_callback(w, source)
         ehc('http://python.org')
-        mock_start.called_with('http://python.org')
+        # 'called_with' requires spec tjr
+        #mock_start.called_with('http://python.org')
         # Filename that doesn't open.
-        mock_start.side_effect = OSError('boom')
+        # But get '(X)' tk box 'Document Start Fa...' that needs OK click.
+        #mock_start.side_effect = OSError('boom')
         ehc('/foo/bar/baz/')()
         self.assertTrue(w.showerror.callargs.kwargs)
-
+ 
 
 class BindingsTest(unittest.TestCase):
 
