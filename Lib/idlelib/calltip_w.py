"""A calltip window class for Tkinter/IDLE.

After tooltip.py, which uses ideas gleaned from PySol
Used by calltip.
"""
from tkinter import Label, LEFT, SOLID, TclError

from idlelib.tooltip import TooltipBase

HIDE_EVENT = "<<calltipwindow-hide>>"
HIDE_SEQUENCES = ("<Key-Escape>", "<FocusOut>")
CHECKHIDE_EVENT = "<<calltipwindow-checkhide>>"
CHECKHIDE_SEQUENCES = ("<KeyRelease>", "<ButtonRelease>")
CHECKHIDE_TIME = 100  # milliseconds

MARK_RIGHT = "calltipwindowregion_right"

<<<<<<< HEAD
=======
class CalltipWindow:
>>>>>>> 9af18366

class CallTip(TooltipBase):
    """a call-tip widget for tkinter text widgets"""

    def __init__(self, text_widget):
        super(CallTip, self).__init__(text_widget)
        self.text_widget = self.anchor_widget
        self.label = self.text = None
        self.parenline = self.parencol = self.lastline = None
        self.hideid = self.checkhideid = None
        self.checkhide_after_id = None

    def __del__(self):
        super(CallTip, self).__del__()

    def get_position(self):
        """Choose the position of the calltip"""
        curline = int(self.text_widget.index("insert").split('.')[0])
        if curline == self.parenline:
            box = self.text_widget.bbox("%d.%d" % (self.parenline, self.parencol))
        else:
            box = self.text_widget.bbox("%d.0" % curline)
        if not box:
            box = list(self.text_widget.bbox("insert"))
            # align to left of window
            box[0] = 0
            box[2] = 0
        return box[0] + 2, box[1] + box[3]

    def position_window(self):
        """Check if needs to reposition the window, and if so - do it."""
        curline = int(self.text_widget.index("insert").split('.')[0])
        if curline == self.lastline:
            return
        self.lastline = curline
        self.text_widget.see("insert")
        super(CallTip, self).position_window()

    def showtip(self, text, parenleft, parenright):
        """Show the calltip, bind events which will close it and reposition it.
        """
        # Only called in calltip.Calltip, where lines are truncated
        self.text = text
        if self.tipwindow or not self.text:
            return

        self.text_widget.mark_set(MARK_RIGHT, parenright)
        self.parenline, self.parencol = map(
            int, self.text_widget.index(parenleft).split("."))

        super(CallTip, self).showtip()

        self._bind_events()

    def showcontents(self):
        self.label = Label(self.tipwindow, text=self.text, justify=LEFT,
                           background="#ffffe0", relief=SOLID, borderwidth=1,
                           font=self.text_widget['font'])
        self.label.pack()

    def checkhide_event(self, event=None):
        if not self.tipwindow:
            # If the event was triggered by the same event that unbinded
            # this function, the function will be called nevertheless,
            # so do nothing in this case.
            return None
        curline, curcol = map(int, self.text_widget.index("insert").split('.'))
        if curline < self.parenline or \
           (curline == self.parenline and curcol <= self.parencol) or \
           self.text_widget.compare("insert", ">", MARK_RIGHT):
            self.hidetip()
            return "break"
        else:
            self.position_window()
            if self.checkhide_after_id is not None:
                self.text_widget.after_cancel(self.checkhide_after_id)
            self.checkhide_after_id = \
                self.text_widget.after(CHECKHIDE_TIME, self.checkhide_event)
            return None

    def hide_event(self, event):
        if not self.tipwindow:
            # See the explanation in checkhide_event.
            return None
        self.hidetip()
        return "break"

    def hidetip(self):
        if not self.tipwindow:
            return

        try:
            self.label.destroy()
        except TclError:
            pass
        self.label = None

        self.parenline = self.parencol = self.lastline = None
        try:
            self.text_widget.mark_unset(MARK_RIGHT)
        except TclError:
            pass

        try:
            self._unbind_events()
        except (TclError, ValueError):
            # ValueError may be raised by MultiCall
            pass

        super(CallTip, self).hidetip()

    def _bind_events(self):
        self.checkhideid = self.text_widget.bind(CHECKHIDE_EVENT,
                                                  self.checkhide_event)
        for seq in CHECKHIDE_SEQUENCES:
            self.text_widget.event_add(CHECKHIDE_EVENT, seq)
        self.text_widget.after(CHECKHIDE_TIME, self.checkhide_event)
        self.hideid = self.text_widget.bind(HIDE_EVENT,
                                             self.hide_event)
        for seq in HIDE_SEQUENCES:
            self.text_widget.event_add(HIDE_EVENT, seq)

    def _unbind_events(self):
        for seq in CHECKHIDE_SEQUENCES:
            self.text_widget.event_delete(CHECKHIDE_EVENT, seq)
        self.text_widget.unbind(CHECKHIDE_EVENT, self.checkhideid)
        self.checkhideid = None
        for seq in HIDE_SEQUENCES:
            self.text_widget.event_delete(HIDE_EVENT, seq)
        self.text_widget.unbind(HIDE_EVENT, self.hideid)
        self.hideid = None


def _calltip_window(parent):  # htest #
    from tkinter import Toplevel, Text, LEFT, BOTH

    top = Toplevel(parent)
    top.title("Test calltips")
    x, y = map(int, parent.geometry().split('+')[1:])
    top.geometry("200x100+%d+%d" % (x + 250, y + 175))
    text = Text(top)
    text.pack(side=LEFT, fill=BOTH, expand=1)
    text.insert("insert", "string.split")
    top.update()
<<<<<<< HEAD
=======
    calltip = CalltipWindow(text)
>>>>>>> 9af18366

    calltip = CallTip(text)
    def calltip_show(event):
        calltip.showtip("(s='Hello world')", "insert", "end")
    def calltip_hide(event):
        calltip.hidetip()
    text.event_add("<<calltip-show>>", "(")
    text.event_add("<<calltip-hide>>", ")")
    text.bind("<<calltip-show>>", calltip_show)
    text.bind("<<calltip-hide>>", calltip_hide)

    text.focus_set()

if __name__ == '__main__':
    from unittest import main
    main('idlelib.idle_test.test_calltip_w', verbosity=2, exit=False)

    from idlelib.idle_test.htest import run
    run(_calltip_window)<|MERGE_RESOLUTION|>--- conflicted
+++ resolved
@@ -15,16 +15,12 @@
 
 MARK_RIGHT = "calltipwindowregion_right"
 
-<<<<<<< HEAD
-=======
-class CalltipWindow:
->>>>>>> 9af18366
 
-class CallTip(TooltipBase):
+class CalltipWindow(TooltipBase):
     """a call-tip widget for tkinter text widgets"""
 
     def __init__(self, text_widget):
-        super(CallTip, self).__init__(text_widget)
+        super(CalltipWindow, self).__init__(text_widget)
         self.text_widget = self.anchor_widget
         self.label = self.text = None
         self.parenline = self.parencol = self.lastline = None
@@ -32,7 +28,7 @@
         self.checkhide_after_id = None
 
     def __del__(self):
-        super(CallTip, self).__del__()
+        super(CalltipWindow, self).__del__()
 
     def get_position(self):
         """Choose the position of the calltip"""
@@ -55,7 +51,7 @@
             return
         self.lastline = curline
         self.text_widget.see("insert")
-        super(CallTip, self).position_window()
+        super(CalltipWindow, self).position_window()
 
     def showtip(self, text, parenleft, parenright):
         """Show the calltip, bind events which will close it and reposition it.
@@ -69,7 +65,7 @@
         self.parenline, self.parencol = map(
             int, self.text_widget.index(parenleft).split("."))
 
-        super(CallTip, self).showtip()
+        super(CalltipWindow, self).showtip()
 
         self._bind_events()
 
@@ -128,7 +124,7 @@
             # ValueError may be raised by MultiCall
             pass
 
-        super(CallTip, self).hidetip()
+        super(CalltipWindow, self).hidetip()
 
     def _bind_events(self):
         self.checkhideid = self.text_widget.bind(CHECKHIDE_EVENT,
@@ -163,12 +159,8 @@
     text.pack(side=LEFT, fill=BOTH, expand=1)
     text.insert("insert", "string.split")
     top.update()
-<<<<<<< HEAD
-=======
+
     calltip = CalltipWindow(text)
->>>>>>> 9af18366
-
-    calltip = CallTip(text)
     def calltip_show(event):
         calltip.showtip("(s='Hello world')", "insert", "end")
     def calltip_hide(event):
