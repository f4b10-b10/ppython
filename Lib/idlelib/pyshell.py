--- conflicted
+++ resolved
@@ -57,23 +57,16 @@
 HOST = '127.0.0.1' # python execution server on localhost loopback
 PORT = 0  # someday pass in host, port for remote debug capability
 
-<<<<<<< HEAD
-# Override warnings.show_warning to write to IDLE format to warning_stream.
-# Initially send IDLE internal warnings to the console, if present.
-# Send to Shell.stderr (traceback stream) when available.
-=======
 try:  # In case IDLE started with -n.
     eof = 'Ctrl-D (end-of-file)'
     exit.eof = eof
     quit.eof = eof
 except NameError: # In case python started with -S.
     pass
-
-# Override warnings module to write to warning_stream.  Initialize to send IDLE
-# internal warnings to the console.  ScriptBinding.check_syntax() will
-# temporarily redirect the stream to the shell window to display warnings when
-# checking user's code.
->>>>>>> 2f0ec7fa
+  
+# Override warnings.show_warning to write to IDLE format to warning_stream.
+# Initially send IDLE internal warnings to the console, if present.
+# Send to Shell.stderr (traceback stream) when available.
 warning_stream = sys.__stderr__  # None, at least on Windows, if no console.
 
 def idle_showwarning(
