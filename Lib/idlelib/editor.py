--- conflicted
+++ resolved
@@ -53,12 +53,8 @@
     from idlelib.autoexpand import AutoExpand
     from idlelib.calltip import Calltip
     from idlelib.codecontext import CodeContext
-<<<<<<< HEAD
-    from idlelib.paragraph import FormatParagraph
     from idlelib.sidebar import LineNumbers
-=======
     from idlelib.format import FormatParagraph, FormatRegion, Indents, Rstrip
->>>>>>> 5623ac87
     from idlelib.parenmatch import ParenMatch
     from idlelib.squeezer import Squeezer
     from idlelib.zoomheight import ZoomHeight
