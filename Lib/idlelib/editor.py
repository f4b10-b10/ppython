import importlib.abc
import importlib.util
import os
import platform
import re
import string
import sys
import tokenize
import traceback
import webbrowser

from tkinter import *
from tkinter.ttk import Scrollbar
import tkinter.simpledialog as tkSimpleDialog
import tkinter.messagebox as tkMessageBox

from idlelib.config import idleConf
from idlelib import configdialog
from idlelib import grep
from idlelib import help
from idlelib import help_about
from idlelib import macosx
from idlelib.multicall import MultiCallCreator
from idlelib import pyparse
from idlelib import query
from idlelib import replace
from idlelib import search
from idlelib import windows

# The default tab setting for a Text widget, in average-width characters.
TK_TABWIDTH_DEFAULT = 8
_py_version = ' (%s)' % platform.python_version()


def _sphinx_version():
    "Format sys.version_info to produce the Sphinx version string used to install the chm docs"
    major, minor, micro, level, serial = sys.version_info
    release = '%s%s' % (major, minor)
    release += '%s' % (micro,)
    if level == 'candidate':
        release += 'rc%s' % (serial,)
    elif level != 'final':
        release += '%s%s' % (level[0], serial)
    return release


class EditorWindow(object):
    from idlelib.percolator import Percolator
    from idlelib.colorizer import ColorDelegator, color_config
    from idlelib.undo import UndoDelegator
    from idlelib.iomenu import IOBinding, encoding
    from idlelib import mainmenu
    from tkinter import Toplevel
    from idlelib.statusbar import MultiStatusBar

    filesystemencoding = sys.getfilesystemencoding()  # for file names
    help_url = None

    def __init__(self, flist=None, filename=None, key=None, root=None):
        if EditorWindow.help_url is None:
            dochome =  os.path.join(sys.base_prefix, 'Doc', 'index.html')
            if sys.platform.count('linux'):
                # look for html docs in a couple of standard places
                pyver = 'python-docs-' + '%s.%s.%s' % sys.version_info[:3]
                if os.path.isdir('/var/www/html/python/'):  # "python2" rpm
                    dochome = '/var/www/html/python/index.html'
                else:
                    basepath = '/usr/share/doc/'  # standard location
                    dochome = os.path.join(basepath, pyver,
                                           'Doc', 'index.html')
            elif sys.platform[:3] == 'win':
                chmfile = os.path.join(sys.base_prefix, 'Doc',
                                       'Python%s.chm' % _sphinx_version())
                if os.path.isfile(chmfile):
                    dochome = chmfile
            elif sys.platform == 'darwin':
                # documentation may be stored inside a python framework
                dochome = os.path.join(sys.base_prefix,
                        'Resources/English.lproj/Documentation/index.html')
            dochome = os.path.normpath(dochome)
            if os.path.isfile(dochome):
                EditorWindow.help_url = dochome
                if sys.platform == 'darwin':
                    # Safari requires real file:-URLs
                    EditorWindow.help_url = 'file://' + EditorWindow.help_url
            else:
                EditorWindow.help_url = "https://docs.python.org/%d.%d/" % sys.version_info[:2]
        self.flist = flist
        root = root or flist.root
        self.root = root
        try:
            sys.ps1
        except AttributeError:
            sys.ps1 = '>>> '
        self.menubar = Menu(root)
        self.top = top = windows.ListedToplevel(root, menu=self.menubar)
        if flist:
            self.tkinter_vars = flist.vars
            #self.top.instance_dict makes flist.inversedict available to
            #configdialog.py so it can access all EditorWindow instances
            self.top.instance_dict = flist.inversedict
        else:
            self.tkinter_vars = {}  # keys: Tkinter event names
                                    # values: Tkinter variable instances
            self.top.instance_dict = {}
        self.recent_files_path = os.path.join(idleConf.GetUserCfgDir(),
                'recent-files.lst')
        self.text_frame = text_frame = Frame(top)
        self.vbar = vbar = Scrollbar(text_frame, name='vbar')
        self.width = idleConf.GetOption('main', 'EditorWindow',
                                        'width', type='int')
        text_options = {
                'name': 'text',
                'padx': 5,
                'wrap': 'none',
                'highlightthickness': 0,
                'width': self.width,
                'tabstyle': 'wordprocessor',  # new in 8.5
                'height': idleConf.GetOption(
                        'main', 'EditorWindow', 'height', type='int'),
                }
        self.text = text = MultiCallCreator(Text)(text_frame, **text_options)
        self.top.focused_widget = self.text

        self.createmenubar()
        self.apply_bindings()

        self.top.protocol("WM_DELETE_WINDOW", self.close)
        self.top.bind("<<close-window>>", self.close_event)
        if macosx.isAquaTk():
            # Command-W on editorwindows doesn't work without this.
            text.bind('<<close-window>>', self.close_event)
            # Some OS X systems have only one mouse button, so use
            # control-click for popup context menus there. For two
            # buttons, AquaTk defines <2> as the right button, not <3>.
            text.bind("<Control-Button-1>",self.right_menu_event)
            text.bind("<2>", self.right_menu_event)
        else:
            # Elsewhere, use right-click for popup menus.
            text.bind("<3>",self.right_menu_event)
        text.bind("<<cut>>", self.cut)
        text.bind("<<copy>>", self.copy)
        text.bind("<<paste>>", self.paste)
        text.bind("<<center-insert>>", self.center_insert_event)
        text.bind("<<help>>", self.help_dialog)
        text.bind("<<python-docs>>", self.python_docs)
        text.bind("<<about-idle>>", self.about_dialog)
        text.bind("<<open-config-dialog>>", self.config_dialog)
        text.bind("<<open-module>>", self.open_module_event)
        text.bind("<<do-nothing>>", lambda event: "break")
        text.bind("<<select-all>>", self.select_all)
        text.bind("<<remove-selection>>", self.remove_selection)
        text.bind("<<find>>", self.find_event)
        text.bind("<<find-again>>", self.find_again_event)
        text.bind("<<find-in-files>>", self.find_in_files_event)
        text.bind("<<find-selection>>", self.find_selection_event)
        text.bind("<<replace>>", self.replace_event)
        text.bind("<<goto-line>>", self.goto_line_event)
        text.bind("<<smart-backspace>>",self.smart_backspace_event)
        text.bind("<<newline-and-indent>>",self.newline_and_indent_event)
        text.bind("<<smart-indent>>",self.smart_indent_event)
        text.bind("<<indent-region>>",self.indent_region_event)
        text.bind("<<dedent-region>>",self.dedent_region_event)
        text.bind("<<comment-region>>",self.comment_region_event)
        text.bind("<<uncomment-region>>",self.uncomment_region_event)
        text.bind("<<tabify-region>>",self.tabify_region_event)
        text.bind("<<untabify-region>>",self.untabify_region_event)
        text.bind("<<toggle-tabs>>",self.toggle_tabs_event)
        text.bind("<<change-indentwidth>>",self.change_indentwidth_event)
        text.bind("<Left>", self.move_at_edge_if_selection(0))
        text.bind("<Right>", self.move_at_edge_if_selection(1))
        text.bind("<<del-word-left>>", self.del_word_left)
        text.bind("<<del-word-right>>", self.del_word_right)
        text.bind("<<beginning-of-line>>", self.home_callback)

        if flist:
            flist.inversedict[self] = key
            if key:
                flist.dict[key] = self
            text.bind("<<open-new-window>>", self.new_callback)
            text.bind("<<close-all-windows>>", self.flist.close_all_callback)
            text.bind("<<open-class-browser>>", self.open_class_browser)
            text.bind("<<open-path-browser>>", self.open_path_browser)
            text.bind("<<open-turtle-demo>>", self.open_turtle_demo)

        self.set_status_bar()
        vbar['command'] = text.yview
        vbar.pack(side=RIGHT, fill=Y)
        text['yscrollcommand'] = vbar.set
        text['font'] = idleConf.GetFont(self.root, 'main', 'EditorWindow')
        text_frame.pack(side=LEFT, fill=BOTH, expand=1)
        text.pack(side=TOP, fill=BOTH, expand=1)
        text.focus_set()

        # usetabs true  -> literal tab characters are used by indent and
        #                  dedent cmds, possibly mixed with spaces if
        #                  indentwidth is not a multiple of tabwidth,
        #                  which will cause Tabnanny to nag!
        #         false -> tab characters are converted to spaces by indent
        #                  and dedent cmds, and ditto TAB keystrokes
        # Although use-spaces=0 can be configured manually in config-main.def,
        # configuration of tabs v. spaces is not supported in the configuration
        # dialog.  IDLE promotes the preferred Python indentation: use spaces!
        usespaces = idleConf.GetOption('main', 'Indent',
                                       'use-spaces', type='bool')
        self.usetabs = not usespaces

        # tabwidth is the display width of a literal tab character.
        # CAUTION:  telling Tk to use anything other than its default
        # tab setting causes it to use an entirely different tabbing algorithm,
        # treating tab stops as fixed distances from the left margin.
        # Nobody expects this, so for now tabwidth should never be changed.
        self.tabwidth = 8    # must remain 8 until Tk is fixed.

        # indentwidth is the number of screen characters per indent level.
        # The recommended Python indentation is four spaces.
        self.indentwidth = self.tabwidth
        self.set_notabs_indentwidth()

        # If context_use_ps1 is true, parsing searches back for a ps1 line;
        # else searches for a popular (if, def, ...) Python stmt.
        self.context_use_ps1 = False

        # When searching backwards for a reliable place to begin parsing,
        # first start num_context_lines[0] lines back, then
        # num_context_lines[1] lines back if that didn't work, and so on.
        # The last value should be huge (larger than the # of lines in a
        # conceivable file).
        # Making the initial values larger slows things down more often.
        self.num_context_lines = 50, 500, 5000000
        self.per = per = self.Percolator(text)
        self.undo = undo = self.UndoDelegator()
        per.insertfilter(undo)
        text.undo_block_start = undo.undo_block_start
        text.undo_block_stop = undo.undo_block_stop
        undo.set_saved_change_hook(self.saved_change_hook)
        # IOBinding implements file I/O and printing functionality
        self.io = io = self.IOBinding(self)
        io.set_filename_change_hook(self.filename_change_hook)
        self.good_load = False
        self.set_indentation_params(False)
        self.color = None # initialized below in self.ResetColorizer
        if filename:
            if os.path.exists(filename) and not os.path.isdir(filename):
                if io.loadfile(filename):
                    self.good_load = True
                    is_py_src = self.ispythonsource(filename)
                    self.set_indentation_params(is_py_src)
            else:
                io.set_filename(filename)
                self.good_load = True

        self.ResetColorizer()
        self.saved_change_hook()
        self.update_recent_files_list()
        self.load_extensions()
        menu = self.menudict.get('windows')
        if menu:
            end = menu.index("end")
            if end is None:
                end = -1
            if end >= 0:
                menu.add_separator()
                end = end + 1
            self.wmenu_end = end
            windows.register_callback(self.postwindowsmenu)

        # Some abstractions so IDLE extensions are cross-IDE
        self.askyesno = tkMessageBox.askyesno
        self.askinteger = tkSimpleDialog.askinteger
        self.showerror = tkMessageBox.showerror

    def _filename_to_unicode(self, filename):
        """Return filename as BMP unicode so diplayable in Tk."""
        # Decode bytes to unicode.
        if isinstance(filename, bytes):
            try:
                filename = filename.decode(self.filesystemencoding)
            except UnicodeDecodeError:
                try:
                    filename = filename.decode(self.encoding)
                except UnicodeDecodeError:
                    # byte-to-byte conversion
                    filename = filename.decode('iso8859-1')
        # Replace non-BMP char with diamond questionmark.
        return re.sub('[\U00010000-\U0010FFFF]', '\ufffd', filename)

    def new_callback(self, event):
        dirname, basename = self.io.defaultfilename()
        self.flist.new(dirname)
        return "break"

    def home_callback(self, event):
        if (event.state & 4) != 0 and event.keysym == "Home":
            # state&4==Control. If <Control-Home>, use the Tk binding.
            return None
        if self.text.index("iomark") and \
           self.text.compare("iomark", "<=", "insert lineend") and \
           self.text.compare("insert linestart", "<=", "iomark"):
            # In Shell on input line, go to just after prompt
            insertpt = int(self.text.index("iomark").split(".")[1])
        else:
            line = self.text.get("insert linestart", "insert lineend")
            for insertpt in range(len(line)):
                if line[insertpt] not in (' ','\t'):
                    break
            else:
                insertpt=len(line)
        lineat = int(self.text.index("insert").split('.')[1])
        if insertpt == lineat:
            insertpt = 0
        dest = "insert linestart+"+str(insertpt)+"c"
        if (event.state&1) == 0:
            # shift was not pressed
            self.text.tag_remove("sel", "1.0", "end")
        else:
            if not self.text.index("sel.first"):
                # there was no previous selection
                self.text.mark_set("my_anchor", "insert")
            else:
                if self.text.compare(self.text.index("sel.first"), "<",
                                     self.text.index("insert")):
                    self.text.mark_set("my_anchor", "sel.first") # extend back
                else:
                    self.text.mark_set("my_anchor", "sel.last") # extend forward
            first = self.text.index(dest)
            last = self.text.index("my_anchor")
            if self.text.compare(first,">",last):
                first,last = last,first
            self.text.tag_remove("sel", "1.0", "end")
            self.text.tag_add("sel", first, last)
        self.text.mark_set("insert", dest)
        self.text.see("insert")
        return "break"

    def set_status_bar(self):
        self.status_bar = self.MultiStatusBar(self.top)
        sep = Frame(self.top, height=1, borderwidth=1, background='grey75')
        if sys.platform == "darwin":
            # Insert some padding to avoid obscuring some of the statusbar
            # by the resize widget.
            self.status_bar.set_label('_padding1', '    ', side=RIGHT)
        self.status_bar.set_label('column', 'Col: ?', side=RIGHT)
        self.status_bar.set_label('line', 'Ln: ?', side=RIGHT)
        self.status_bar.pack(side=BOTTOM, fill=X)
        sep.pack(side=BOTTOM, fill=X)
        self.text.bind("<<set-line-and-column>>", self.set_line_and_column)
        self.text.event_add("<<set-line-and-column>>",
                            "<KeyRelease>", "<ButtonRelease>")
        self.text.after_idle(self.set_line_and_column)

    def set_line_and_column(self, event=None):
        line, column = self.text.index(INSERT).split('.')
        self.status_bar.set_label('column', 'Col: %s' % column)
        self.status_bar.set_label('line', 'Ln: %s' % line)

    menu_specs = [
        ("file", "_File"),
        ("edit", "_Edit"),
        ("format", "F_ormat"),
        ("run", "_Run"),
        ("options", "_Options"),
        ("windows", "_Window"),
        ("help", "_Help"),
    ]


    def createmenubar(self):
        mbar = self.menubar
        self.menudict = menudict = {}
        for name, label in self.menu_specs:
            underline, label = prepstr(label)
            menudict[name] = menu = Menu(mbar, name=name, tearoff=0)
            mbar.add_cascade(label=label, menu=menu, underline=underline)
        if macosx.isCarbonTk():
            # Insert the application menu
            menudict['application'] = menu = Menu(mbar, name='apple',
                                                  tearoff=0)
            mbar.add_cascade(label='IDLE', menu=menu)
        self.fill_menus()
        self.recent_files_menu = Menu(self.menubar, tearoff=0)
        self.menudict['file'].insert_cascade(3, label='Recent Files',
                                             underline=0,
                                             menu=self.recent_files_menu)
        self.base_helpmenu_length = self.menudict['help'].index(END)
        self.reset_help_menu_entries()

    def postwindowsmenu(self):
        # Only called when Windows menu exists
        menu = self.menudict['windows']
        end = menu.index("end")
        if end is None:
            end = -1
        if end > self.wmenu_end:
            menu.delete(self.wmenu_end+1, end)
        windows.add_windows_to_menu(menu)

    rmenu = None

    def right_menu_event(self, event):
        self.text.mark_set("insert", "@%d,%d" % (event.x, event.y))
        if not self.rmenu:
            self.make_rmenu()
        rmenu = self.rmenu
        self.event = event
        iswin = sys.platform[:3] == 'win'
        if iswin:
            self.text.config(cursor="arrow")

        for item in self.rmenu_specs:
            try:
                label, eventname, verify_state = item
            except ValueError: # see issue1207589
                continue

            if verify_state is None:
                continue
            state = getattr(self, verify_state)()
            rmenu.entryconfigure(label, state=state)


        rmenu.tk_popup(event.x_root, event.y_root)
        if iswin:
            self.text.config(cursor="ibeam")
        return "break"

    rmenu_specs = [
        # ("Label", "<<virtual-event>>", "statefuncname"), ...
        ("Close", "<<close-window>>", None), # Example
    ]

    def make_rmenu(self):
        rmenu = Menu(self.text, tearoff=0)
        for item in self.rmenu_specs:
            label, eventname = item[0], item[1]
            if label is not None:
                def command(text=self.text, eventname=eventname):
                    text.event_generate(eventname)
                rmenu.add_command(label=label, command=command)
            else:
                rmenu.add_separator()
        self.rmenu = rmenu

    def rmenu_check_cut(self):
        return self.rmenu_check_copy()

    def rmenu_check_copy(self):
        try:
            indx = self.text.index('sel.first')
        except TclError:
            return 'disabled'
        else:
            return 'normal' if indx else 'disabled'

    def rmenu_check_paste(self):
        try:
            self.text.tk.call('tk::GetSelection', self.text, 'CLIPBOARD')
        except TclError:
            return 'disabled'
        else:
            return 'normal'

    def about_dialog(self, event=None):
        "Handle Help 'About IDLE' event."
        # Synchronize with macosx.overrideRootMenu.about_dialog.
<<<<<<< HEAD
        help_about.AboutDialog(self.top,'About IDLE')
        return "break"
=======
        help_about.AboutDialog(self.top)
>>>>>>> 9a02ae3d

    def config_dialog(self, event=None):
        "Handle Options 'Configure IDLE' event."
        # Synchronize with macosx.overrideRootMenu.config_dialog.
        configdialog.ConfigDialog(self.top,'Settings')
        return "break"

    def help_dialog(self, event=None):
        "Handle Help 'IDLE Help' event."
        # Synchronize with macosx.overrideRootMenu.help_dialog.
        if self.root:
            parent = self.root
        else:
            parent = self.top
        help.show_idlehelp(parent)
        return "break"

    def python_docs(self, event=None):
        if sys.platform[:3] == 'win':
            try:
                os.startfile(self.help_url)
            except OSError as why:
                tkMessageBox.showerror(title='Document Start Failure',
                    message=str(why), parent=self.text)
        else:
            webbrowser.open(self.help_url)
        return "break"

    def cut(self,event):
        self.text.event_generate("<<Cut>>")
        return "break"

    def copy(self,event):
        if not self.text.tag_ranges("sel"):
            # There is no selection, so do nothing and maybe interrupt.
            return None
        self.text.event_generate("<<Copy>>")
        return "break"

    def paste(self,event):
        self.text.event_generate("<<Paste>>")
        self.text.see("insert")
        return "break"

    def select_all(self, event=None):
        self.text.tag_add("sel", "1.0", "end-1c")
        self.text.mark_set("insert", "1.0")
        self.text.see("insert")
        return "break"

    def remove_selection(self, event=None):
        self.text.tag_remove("sel", "1.0", "end")
        self.text.see("insert")
        return "break"

    def move_at_edge_if_selection(self, edge_index):
        """Cursor move begins at start or end of selection

        When a left/right cursor key is pressed create and return to Tkinter a
        function which causes a cursor move from the associated edge of the
        selection.

        """
        self_text_index = self.text.index
        self_text_mark_set = self.text.mark_set
        edges_table = ("sel.first+1c", "sel.last-1c")
        def move_at_edge(event):
            if (event.state & 5) == 0: # no shift(==1) or control(==4) pressed
                try:
                    self_text_index("sel.first")
                    self_text_mark_set("insert", edges_table[edge_index])
                except TclError:
                    pass
        return move_at_edge

    def del_word_left(self, event):
        self.text.event_generate('<Meta-Delete>')
        return "break"

    def del_word_right(self, event):
        self.text.event_generate('<Meta-d>')
        return "break"

    def find_event(self, event):
        search.find(self.text)
        return "break"

    def find_again_event(self, event):
        search.find_again(self.text)
        return "break"

    def find_selection_event(self, event):
        search.find_selection(self.text)
        return "break"

    def find_in_files_event(self, event):
        grep.grep(self.text, self.io, self.flist)
        return "break"

    def replace_event(self, event):
        replace.replace(self.text)
        return "break"

    def goto_line_event(self, event):
        text = self.text
        lineno = tkSimpleDialog.askinteger("Goto",
                "Go to line number:",parent=text)
        if lineno is None:
            return "break"
        if lineno <= 0:
            text.bell()
            return "break"
        text.mark_set("insert", "%d.0" % lineno)
        text.see("insert")
        return "break"

    def open_module(self):
        """Get module name from user and open it.

        Return module path or None for calls by open_class_browser
        when latter is not invoked in named editor window.
        """
        # XXX This, open_class_browser, and open_path_browser
        # would fit better in iomenu.IOBinding.
        try:
            name = self.text.get("sel.first", "sel.last").strip()
        except TclError:
            name = ''
        file_path = query.ModuleName(
                self.text, "Open Module",
                "Enter the name of a Python module\n"
                "to search on sys.path and open:",
                name).result
        if file_path is not None:
            if self.flist:
                self.flist.open(file_path)
            else:
                self.io.loadfile(file_path)
        return file_path

    def open_module_event(self, event):
        self.open_module()
        return "break"

    def open_class_browser(self, event=None):
        filename = self.io.filename
        if not (self.__class__.__name__ == 'PyShellEditorWindow'
                and filename):
            filename = self.open_module()
            if filename is None:
                return "break"
        head, tail = os.path.split(filename)
        base, ext = os.path.splitext(tail)
        from idlelib import browser
        browser.ClassBrowser(self.flist, base, [head])
        return "break"

    def open_path_browser(self, event=None):
        from idlelib import pathbrowser
        pathbrowser.PathBrowser(self.flist)
        return "break"

    def open_turtle_demo(self, event = None):
        import subprocess

        cmd = [sys.executable,
               '-c',
               'from turtledemo.__main__ import main; main()']
        subprocess.Popen(cmd, shell=False)
        return "break"

    def gotoline(self, lineno):
        if lineno is not None and lineno > 0:
            self.text.mark_set("insert", "%d.0" % lineno)
            self.text.tag_remove("sel", "1.0", "end")
            self.text.tag_add("sel", "insert", "insert +1l")
            self.center()

    def ispythonsource(self, filename):
        if not filename or os.path.isdir(filename):
            return True
        base, ext = os.path.splitext(os.path.basename(filename))
        if os.path.normcase(ext) in (".py", ".pyw"):
            return True
        line = self.text.get('1.0', '1.0 lineend')
        return line.startswith('#!') and 'python' in line

    def close_hook(self):
        if self.flist:
            self.flist.unregister_maybe_terminate(self)
            self.flist = None

    def set_close_hook(self, close_hook):
        self.close_hook = close_hook

    def filename_change_hook(self):
        if self.flist:
            self.flist.filename_changed_edit(self)
        self.saved_change_hook()
        self.top.update_windowlist_registry(self)
        self.ResetColorizer()

    def _addcolorizer(self):
        if self.color:
            return
        if self.ispythonsource(self.io.filename):
            self.color = self.ColorDelegator()
        # can add more colorizers here...
        if self.color:
            self.per.removefilter(self.undo)
            self.per.insertfilter(self.color)
            self.per.insertfilter(self.undo)

    def _rmcolorizer(self):
        if not self.color:
            return
        self.color.removecolors()
        self.per.removefilter(self.color)
        self.color = None

    def ResetColorizer(self):
        "Update the color theme"
        # Called from self.filename_change_hook and from configdialog.py
        self._rmcolorizer()
        self._addcolorizer()
        EditorWindow.color_config(self.text)

    IDENTCHARS = string.ascii_letters + string.digits + "_"

    def colorize_syntax_error(self, text, pos):
        text.tag_add("ERROR", pos)
        char = text.get(pos)
        if char and char in self.IDENTCHARS:
            text.tag_add("ERROR", pos + " wordstart", pos)
        if '\n' == text.get(pos):   # error at line end
            text.mark_set("insert", pos)
        else:
            text.mark_set("insert", pos + "+1c")
        text.see(pos)

    def ResetFont(self):
        "Update the text widgets' font if it is changed"
        # Called from configdialog.py

        self.text['font'] = idleConf.GetFont(self.root, 'main','EditorWindow')

    def RemoveKeybindings(self):
        "Remove the keybindings before they are changed."
        # Called from configdialog.py
        self.mainmenu.default_keydefs = keydefs = idleConf.GetCurrentKeySet()
        for event, keylist in keydefs.items():
            self.text.event_delete(event, *keylist)
        for extensionName in self.get_standard_extension_names():
            xkeydefs = idleConf.GetExtensionBindings(extensionName)
            if xkeydefs:
                for event, keylist in xkeydefs.items():
                    self.text.event_delete(event, *keylist)

    def ApplyKeybindings(self):
        "Update the keybindings after they are changed"
        # Called from configdialog.py
        self.mainmenu.default_keydefs = keydefs = idleConf.GetCurrentKeySet()
        self.apply_bindings()
        for extensionName in self.get_standard_extension_names():
            xkeydefs = idleConf.GetExtensionBindings(extensionName)
            if xkeydefs:
                self.apply_bindings(xkeydefs)
        #update menu accelerators
        menuEventDict = {}
        for menu in self.mainmenu.menudefs:
            menuEventDict[menu[0]] = {}
            for item in menu[1]:
                if item:
                    menuEventDict[menu[0]][prepstr(item[0])[1]] = item[1]
        for menubarItem in self.menudict:
            menu = self.menudict[menubarItem]
            end = menu.index(END)
            if end is None:
                # Skip empty menus
                continue
            end += 1
            for index in range(0, end):
                if menu.type(index) == 'command':
                    accel = menu.entrycget(index, 'accelerator')
                    if accel:
                        itemName = menu.entrycget(index, 'label')
                        event = ''
                        if menubarItem in menuEventDict:
                            if itemName in menuEventDict[menubarItem]:
                                event = menuEventDict[menubarItem][itemName]
                        if event:
                            accel = get_accelerator(keydefs, event)
                            menu.entryconfig(index, accelerator=accel)

    def set_notabs_indentwidth(self):
        "Update the indentwidth if changed and not using tabs in this window"
        # Called from configdialog.py
        if not self.usetabs:
            self.indentwidth = idleConf.GetOption('main', 'Indent','num-spaces',
                                                  type='int')

    def reset_help_menu_entries(self):
        "Update the additional help entries on the Help menu"
        help_list = idleConf.GetAllExtraHelpSourcesList()
        helpmenu = self.menudict['help']
        # first delete the extra help entries, if any
        helpmenu_length = helpmenu.index(END)
        if helpmenu_length > self.base_helpmenu_length:
            helpmenu.delete((self.base_helpmenu_length + 1), helpmenu_length)
        # then rebuild them
        if help_list:
            helpmenu.add_separator()
            for entry in help_list:
                cmd = self.__extra_help_callback(entry[1])
                helpmenu.add_command(label=entry[0], command=cmd)
        # and update the menu dictionary
        self.menudict['help'] = helpmenu

    def __extra_help_callback(self, helpfile):
        "Create a callback with the helpfile value frozen at definition time"
        def display_extra_help(helpfile=helpfile):
            if not helpfile.startswith(('www', 'http')):
                helpfile = os.path.normpath(helpfile)
            if sys.platform[:3] == 'win':
                try:
                    os.startfile(helpfile)
                except OSError as why:
                    tkMessageBox.showerror(title='Document Start Failure',
                        message=str(why), parent=self.text)
            else:
                webbrowser.open(helpfile)
        return display_extra_help

    def update_recent_files_list(self, new_file=None):
        "Load and update the recent files list and menus"
        rf_list = []
        if os.path.exists(self.recent_files_path):
            with open(self.recent_files_path, 'r',
                      encoding='utf_8', errors='replace') as rf_list_file:
                rf_list = rf_list_file.readlines()
        if new_file:
            new_file = os.path.abspath(new_file) + '\n'
            if new_file in rf_list:
                rf_list.remove(new_file)  # move to top
            rf_list.insert(0, new_file)
        # clean and save the recent files list
        bad_paths = []
        for path in rf_list:
            if '\0' in path or not os.path.exists(path[0:-1]):
                bad_paths.append(path)
        rf_list = [path for path in rf_list if path not in bad_paths]
        ulchars = "1234567890ABCDEFGHIJK"
        rf_list = rf_list[0:len(ulchars)]
        try:
            with open(self.recent_files_path, 'w',
                        encoding='utf_8', errors='replace') as rf_file:
                rf_file.writelines(rf_list)
        except OSError as err:
            if not getattr(self.root, "recentfilelist_error_displayed", False):
                self.root.recentfilelist_error_displayed = True
                tkMessageBox.showwarning(title='IDLE Warning',
                    message="Cannot update File menu Recent Files list. "
                            "Your operating system says:\n%s\n"
                            "Select OK and IDLE will continue without updating."
                        % self._filename_to_unicode(str(err)),
                    parent=self.text)
        # for each edit window instance, construct the recent files menu
        for instance in self.top.instance_dict:
            menu = instance.recent_files_menu
            menu.delete(0, END)  # clear, and rebuild:
            for i, file_name in enumerate(rf_list):
                file_name = file_name.rstrip()  # zap \n
                # make unicode string to display non-ASCII chars correctly
                ufile_name = self._filename_to_unicode(file_name)
                callback = instance.__recent_file_callback(file_name)
                menu.add_command(label=ulchars[i] + " " + ufile_name,
                                 command=callback,
                                 underline=0)

    def __recent_file_callback(self, file_name):
        def open_recent_file(fn_closure=file_name):
            self.io.open(editFile=fn_closure)
        return open_recent_file

    def saved_change_hook(self):
        short = self.short_title()
        long = self.long_title()
        if short and long:
            title = short + " - " + long + _py_version
        elif short:
            title = short
        elif long:
            title = long
        else:
            title = "Untitled"
        icon = short or long or title
        if not self.get_saved():
            title = "*%s*" % title
            icon = "*%s" % icon
        self.top.wm_title(title)
        self.top.wm_iconname(icon)

    def get_saved(self):
        return self.undo.get_saved()

    def set_saved(self, flag):
        self.undo.set_saved(flag)

    def reset_undo(self):
        self.undo.reset_undo()

    def short_title(self):
        filename = self.io.filename
        if filename:
            filename = os.path.basename(filename)
        else:
            filename = "Untitled"
        # return unicode string to display non-ASCII chars correctly
        return self._filename_to_unicode(filename)

    def long_title(self):
        # return unicode string to display non-ASCII chars correctly
        return self._filename_to_unicode(self.io.filename or "")

    def center_insert_event(self, event):
        self.center()
        return "break"

    def center(self, mark="insert"):
        text = self.text
        top, bot = self.getwindowlines()
        lineno = self.getlineno(mark)
        height = bot - top
        newtop = max(1, lineno - height//2)
        text.yview(float(newtop))

    def getwindowlines(self):
        text = self.text
        top = self.getlineno("@0,0")
        bot = self.getlineno("@0,65535")
        if top == bot and text.winfo_height() == 1:
            # Geometry manager hasn't run yet
            height = int(text['height'])
            bot = top + height - 1
        return top, bot

    def getlineno(self, mark="insert"):
        text = self.text
        return int(float(text.index(mark)))

    def get_geometry(self):
        "Return (width, height, x, y)"
        geom = self.top.wm_geometry()
        m = re.match(r"(\d+)x(\d+)\+(-?\d+)\+(-?\d+)", geom)
        return list(map(int, m.groups()))

    def close_event(self, event):
        self.close()
        return "break"

    def maybesave(self):
        if self.io:
            if not self.get_saved():
                if self.top.state()!='normal':
                    self.top.deiconify()
                self.top.lower()
                self.top.lift()
            return self.io.maybesave()

    def close(self):
        reply = self.maybesave()
        if str(reply) != "cancel":
            self._close()
        return reply

    def _close(self):
        if self.io.filename:
            self.update_recent_files_list(new_file=self.io.filename)
        windows.unregister_callback(self.postwindowsmenu)
        self.unload_extensions()
        self.io.close()
        self.io = None
        self.undo = None
        if self.color:
            self.color.close(False)
            self.color = None
        self.text = None
        self.tkinter_vars = None
        self.per.close()
        self.per = None
        self.top.destroy()
        if self.close_hook:
            # unless override: unregister from flist, terminate if last window
            self.close_hook()

    def load_extensions(self):
        self.extensions = {}
        self.load_standard_extensions()

    def unload_extensions(self):
        for ins in list(self.extensions.values()):
            if hasattr(ins, "close"):
                ins.close()
        self.extensions = {}

    def load_standard_extensions(self):
        for name in self.get_standard_extension_names():
            try:
                self.load_extension(name)
            except:
                print("Failed to load extension", repr(name))
                traceback.print_exc()

    def get_standard_extension_names(self):
        return idleConf.GetExtensions(editor_only=True)

    extfiles = {  # map config-extension section names to new file names
        'AutoComplete': 'autocomplete',
        'AutoExpand': 'autoexpand',
        'CallTips': 'calltips',
        'CodeContext': 'codecontext',
        'FormatParagraph': 'paragraph',
        'ParenMatch': 'parenmatch',
        'RstripExtension': 'rstrip',
        'ScriptBinding': 'runscript',
        'ZoomHeight': 'zoomheight',
        }

    def load_extension(self, name):
        fname = self.extfiles.get(name, name)
        try:
            try:
                mod = importlib.import_module('.' + fname, package=__package__)
            except (ImportError, TypeError):
                mod = importlib.import_module(fname)
        except ImportError:
            print("\nFailed to import extension: ", name)
            raise
        cls = getattr(mod, name)
        keydefs = idleConf.GetExtensionBindings(name)
        if hasattr(cls, "menudefs"):
            self.fill_menus(cls.menudefs, keydefs)
        ins = cls(self)
        self.extensions[name] = ins
        if keydefs:
            self.apply_bindings(keydefs)
            for vevent in keydefs:
                methodname = vevent.replace("-", "_")
                while methodname[:1] == '<':
                    methodname = methodname[1:]
                while methodname[-1:] == '>':
                    methodname = methodname[:-1]
                methodname = methodname + "_event"
                if hasattr(ins, methodname):
                    self.text.bind(vevent, getattr(ins, methodname))

    def apply_bindings(self, keydefs=None):
        if keydefs is None:
            keydefs = self.mainmenu.default_keydefs
        text = self.text
        text.keydefs = keydefs
        for event, keylist in keydefs.items():
            if keylist:
                text.event_add(event, *keylist)

    def fill_menus(self, menudefs=None, keydefs=None):
        """Add appropriate entries to the menus and submenus

        Menus that are absent or None in self.menudict are ignored.
        """
        if menudefs is None:
            menudefs = self.mainmenu.menudefs
        if keydefs is None:
            keydefs = self.mainmenu.default_keydefs
        menudict = self.menudict
        text = self.text
        for mname, entrylist in menudefs:
            menu = menudict.get(mname)
            if not menu:
                continue
            for entry in entrylist:
                if not entry:
                    menu.add_separator()
                else:
                    label, eventname = entry
                    checkbutton = (label[:1] == '!')
                    if checkbutton:
                        label = label[1:]
                    underline, label = prepstr(label)
                    accelerator = get_accelerator(keydefs, eventname)
                    def command(text=text, eventname=eventname):
                        text.event_generate(eventname)
                    if checkbutton:
                        var = self.get_var_obj(eventname, BooleanVar)
                        menu.add_checkbutton(label=label, underline=underline,
                            command=command, accelerator=accelerator,
                            variable=var)
                    else:
                        menu.add_command(label=label, underline=underline,
                                         command=command,
                                         accelerator=accelerator)

    def getvar(self, name):
        var = self.get_var_obj(name)
        if var:
            value = var.get()
            return value
        else:
            raise NameError(name)

    def setvar(self, name, value, vartype=None):
        var = self.get_var_obj(name, vartype)
        if var:
            var.set(value)
        else:
            raise NameError(name)

    def get_var_obj(self, name, vartype=None):
        var = self.tkinter_vars.get(name)
        if not var and vartype:
            # create a Tkinter variable object with self.text as master:
            self.tkinter_vars[name] = var = vartype(self.text)
        return var

    # Tk implementations of "virtual text methods" -- each platform
    # reusing IDLE's support code needs to define these for its GUI's
    # flavor of widget.

    # Is character at text_index in a Python string?  Return 0 for
    # "guaranteed no", true for anything else.  This info is expensive
    # to compute ab initio, but is probably already known by the
    # platform's colorizer.

    def is_char_in_string(self, text_index):
        if self.color:
            # Return true iff colorizer hasn't (re)gotten this far
            # yet, or the character is tagged as being in a string
            return self.text.tag_prevrange("TODO", text_index) or \
                   "STRING" in self.text.tag_names(text_index)
        else:
            # The colorizer is missing: assume the worst
            return 1

    # If a selection is defined in the text widget, return (start,
    # end) as Tkinter text indices, otherwise return (None, None)
    def get_selection_indices(self):
        try:
            first = self.text.index("sel.first")
            last = self.text.index("sel.last")
            return first, last
        except TclError:
            return None, None

    # Return the text widget's current view of what a tab stop means
    # (equivalent width in spaces).

    def get_tk_tabwidth(self):
        current = self.text['tabs'] or TK_TABWIDTH_DEFAULT
        return int(current)

    # Set the text widget's current view of what a tab stop means.

    def set_tk_tabwidth(self, newtabwidth):
        text = self.text
        if self.get_tk_tabwidth() != newtabwidth:
            # Set text widget tab width
            pixels = text.tk.call("font", "measure", text["font"],
                                  "-displayof", text.master,
                                  "n" * newtabwidth)
            text.configure(tabs=pixels)

### begin autoindent code ###  (configuration was moved to beginning of class)

    def set_indentation_params(self, is_py_src, guess=True):
        if is_py_src and guess:
            i = self.guess_indent()
            if 2 <= i <= 8:
                self.indentwidth = i
            if self.indentwidth != self.tabwidth:
                self.usetabs = False
        self.set_tk_tabwidth(self.tabwidth)

    def smart_backspace_event(self, event):
        text = self.text
        first, last = self.get_selection_indices()
        if first and last:
            text.delete(first, last)
            text.mark_set("insert", first)
            return "break"
        # Delete whitespace left, until hitting a real char or closest
        # preceding virtual tab stop.
        chars = text.get("insert linestart", "insert")
        if chars == '':
            if text.compare("insert", ">", "1.0"):
                # easy: delete preceding newline
                text.delete("insert-1c")
            else:
                text.bell()     # at start of buffer
            return "break"
        if  chars[-1] not in " \t":
            # easy: delete preceding real char
            text.delete("insert-1c")
            return "break"
        # Ick.  It may require *inserting* spaces if we back up over a
        # tab character!  This is written to be clear, not fast.
        tabwidth = self.tabwidth
        have = len(chars.expandtabs(tabwidth))
        assert have > 0
        want = ((have - 1) // self.indentwidth) * self.indentwidth
        # Debug prompt is multilined....
        if self.context_use_ps1:
            last_line_of_prompt = sys.ps1.split('\n')[-1]
        else:
            last_line_of_prompt = ''
        ncharsdeleted = 0
        while 1:
            if chars == last_line_of_prompt:
                break
            chars = chars[:-1]
            ncharsdeleted = ncharsdeleted + 1
            have = len(chars.expandtabs(tabwidth))
            if have <= want or chars[-1] not in " \t":
                break
        text.undo_block_start()
        text.delete("insert-%dc" % ncharsdeleted, "insert")
        if have < want:
            text.insert("insert", ' ' * (want - have))
        text.undo_block_stop()
        return "break"

    def smart_indent_event(self, event):
        # if intraline selection:
        #     delete it
        # elif multiline selection:
        #     do indent-region
        # else:
        #     indent one level
        text = self.text
        first, last = self.get_selection_indices()
        text.undo_block_start()
        try:
            if first and last:
                if index2line(first) != index2line(last):
                    return self.indent_region_event(event)
                text.delete(first, last)
                text.mark_set("insert", first)
            prefix = text.get("insert linestart", "insert")
            raw, effective = classifyws(prefix, self.tabwidth)
            if raw == len(prefix):
                # only whitespace to the left
                self.reindent_to(effective + self.indentwidth)
            else:
                # tab to the next 'stop' within or to right of line's text:
                if self.usetabs:
                    pad = '\t'
                else:
                    effective = len(prefix.expandtabs(self.tabwidth))
                    n = self.indentwidth
                    pad = ' ' * (n - effective % n)
                text.insert("insert", pad)
            text.see("insert")
            return "break"
        finally:
            text.undo_block_stop()

    def newline_and_indent_event(self, event):
        text = self.text
        first, last = self.get_selection_indices()
        text.undo_block_start()
        try:
            if first and last:
                text.delete(first, last)
                text.mark_set("insert", first)
            line = text.get("insert linestart", "insert")
            i, n = 0, len(line)
            while i < n and line[i] in " \t":
                i = i+1
            if i == n:
                # the cursor is in or at leading indentation in a continuation
                # line; just inject an empty line at the start
                text.insert("insert linestart", '\n')
                return "break"
            indent = line[:i]
            # strip whitespace before insert point unless it's in the prompt
            i = 0
            last_line_of_prompt = sys.ps1.split('\n')[-1]
            while line and line[-1] in " \t" and line != last_line_of_prompt:
                line = line[:-1]
                i = i+1
            if i:
                text.delete("insert - %d chars" % i, "insert")
            # strip whitespace after insert point
            while text.get("insert") in " \t":
                text.delete("insert")
            # start new line
            text.insert("insert", '\n')

            # adjust indentation for continuations and block
            # open/close first need to find the last stmt
            lno = index2line(text.index('insert'))
            y = pyparse.Parser(self.indentwidth, self.tabwidth)
            if not self.context_use_ps1:
                for context in self.num_context_lines:
                    startat = max(lno - context, 1)
                    startatindex = repr(startat) + ".0"
                    rawtext = text.get(startatindex, "insert")
                    y.set_str(rawtext)
                    bod = y.find_good_parse_start(
                              self.context_use_ps1,
                              self._build_char_in_string_func(startatindex))
                    if bod is not None or startat == 1:
                        break
                y.set_lo(bod or 0)
            else:
                r = text.tag_prevrange("console", "insert")
                if r:
                    startatindex = r[1]
                else:
                    startatindex = "1.0"
                rawtext = text.get(startatindex, "insert")
                y.set_str(rawtext)
                y.set_lo(0)

            c = y.get_continuation_type()
            if c != pyparse.C_NONE:
                # The current stmt hasn't ended yet.
                if c == pyparse.C_STRING_FIRST_LINE:
                    # after the first line of a string; do not indent at all
                    pass
                elif c == pyparse.C_STRING_NEXT_LINES:
                    # inside a string which started before this line;
                    # just mimic the current indent
                    text.insert("insert", indent)
                elif c == pyparse.C_BRACKET:
                    # line up with the first (if any) element of the
                    # last open bracket structure; else indent one
                    # level beyond the indent of the line with the
                    # last open bracket
                    self.reindent_to(y.compute_bracket_indent())
                elif c == pyparse.C_BACKSLASH:
                    # if more than one line in this stmt already, just
                    # mimic the current indent; else if initial line
                    # has a start on an assignment stmt, indent to
                    # beyond leftmost =; else to beyond first chunk of
                    # non-whitespace on initial line
                    if y.get_num_lines_in_stmt() > 1:
                        text.insert("insert", indent)
                    else:
                        self.reindent_to(y.compute_backslash_indent())
                else:
                    assert 0, "bogus continuation type %r" % (c,)
                return "break"

            # This line starts a brand new stmt; indent relative to
            # indentation of initial line of closest preceding
            # interesting stmt.
            indent = y.get_base_indent_string()
            text.insert("insert", indent)
            if y.is_block_opener():
                self.smart_indent_event(event)
            elif indent and y.is_block_closer():
                self.smart_backspace_event(event)
            return "break"
        finally:
            text.see("insert")
            text.undo_block_stop()

    # Our editwin provides an is_char_in_string function that works
    # with a Tk text index, but PyParse only knows about offsets into
    # a string. This builds a function for PyParse that accepts an
    # offset.

    def _build_char_in_string_func(self, startindex):
        def inner(offset, _startindex=startindex,
                  _icis=self.is_char_in_string):
            return _icis(_startindex + "+%dc" % offset)
        return inner

    def indent_region_event(self, event):
        head, tail, chars, lines = self.get_region()
        for pos in range(len(lines)):
            line = lines[pos]
            if line:
                raw, effective = classifyws(line, self.tabwidth)
                effective = effective + self.indentwidth
                lines[pos] = self._make_blanks(effective) + line[raw:]
        self.set_region(head, tail, chars, lines)
        return "break"

    def dedent_region_event(self, event):
        head, tail, chars, lines = self.get_region()
        for pos in range(len(lines)):
            line = lines[pos]
            if line:
                raw, effective = classifyws(line, self.tabwidth)
                effective = max(effective - self.indentwidth, 0)
                lines[pos] = self._make_blanks(effective) + line[raw:]
        self.set_region(head, tail, chars, lines)
        return "break"

    def comment_region_event(self, event):
        head, tail, chars, lines = self.get_region()
        for pos in range(len(lines) - 1):
            line = lines[pos]
            lines[pos] = '##' + line
        self.set_region(head, tail, chars, lines)
        return "break"

    def uncomment_region_event(self, event):
        head, tail, chars, lines = self.get_region()
        for pos in range(len(lines)):
            line = lines[pos]
            if not line:
                continue
            if line[:2] == '##':
                line = line[2:]
            elif line[:1] == '#':
                line = line[1:]
            lines[pos] = line
        self.set_region(head, tail, chars, lines)
        return "break"

    def tabify_region_event(self, event):
        head, tail, chars, lines = self.get_region()
        tabwidth = self._asktabwidth()
        if tabwidth is None: return
        for pos in range(len(lines)):
            line = lines[pos]
            if line:
                raw, effective = classifyws(line, tabwidth)
                ntabs, nspaces = divmod(effective, tabwidth)
                lines[pos] = '\t' * ntabs + ' ' * nspaces + line[raw:]
        self.set_region(head, tail, chars, lines)
        return "break"

    def untabify_region_event(self, event):
        head, tail, chars, lines = self.get_region()
        tabwidth = self._asktabwidth()
        if tabwidth is None: return
        for pos in range(len(lines)):
            lines[pos] = lines[pos].expandtabs(tabwidth)
        self.set_region(head, tail, chars, lines)
        return "break"

    def toggle_tabs_event(self, event):
        if self.askyesno(
              "Toggle tabs",
              "Turn tabs " + ("on", "off")[self.usetabs] +
              "?\nIndent width " +
              ("will be", "remains at")[self.usetabs] + " 8." +
              "\n Note: a tab is always 8 columns",
              parent=self.text):
            self.usetabs = not self.usetabs
            # Try to prevent inconsistent indentation.
            # User must change indent width manually after using tabs.
            self.indentwidth = 8
        return "break"

    # XXX this isn't bound to anything -- see tabwidth comments
##     def change_tabwidth_event(self, event):
##         new = self._asktabwidth()
##         if new != self.tabwidth:
##             self.tabwidth = new
##             self.set_indentation_params(0, guess=0)
##         return "break"

    def change_indentwidth_event(self, event):
        new = self.askinteger(
                  "Indent width",
                  "New indent width (2-16)\n(Always use 8 when using tabs)",
                  parent=self.text,
                  initialvalue=self.indentwidth,
                  minvalue=2,
                  maxvalue=16)
        if new and new != self.indentwidth and not self.usetabs:
            self.indentwidth = new
        return "break"

    def get_region(self):
        text = self.text
        first, last = self.get_selection_indices()
        if first and last:
            head = text.index(first + " linestart")
            tail = text.index(last + "-1c lineend +1c")
        else:
            head = text.index("insert linestart")
            tail = text.index("insert lineend +1c")
        chars = text.get(head, tail)
        lines = chars.split("\n")
        return head, tail, chars, lines

    def set_region(self, head, tail, chars, lines):
        text = self.text
        newchars = "\n".join(lines)
        if newchars == chars:
            text.bell()
            return
        text.tag_remove("sel", "1.0", "end")
        text.mark_set("insert", head)
        text.undo_block_start()
        text.delete(head, tail)
        text.insert(head, newchars)
        text.undo_block_stop()
        text.tag_add("sel", head, "insert")

    # Make string that displays as n leading blanks.

    def _make_blanks(self, n):
        if self.usetabs:
            ntabs, nspaces = divmod(n, self.tabwidth)
            return '\t' * ntabs + ' ' * nspaces
        else:
            return ' ' * n

    # Delete from beginning of line to insert point, then reinsert
    # column logical (meaning use tabs if appropriate) spaces.

    def reindent_to(self, column):
        text = self.text
        text.undo_block_start()
        if text.compare("insert linestart", "!=", "insert"):
            text.delete("insert linestart", "insert")
        if column:
            text.insert("insert", self._make_blanks(column))
        text.undo_block_stop()

    def _asktabwidth(self):
        return self.askinteger(
            "Tab width",
            "Columns per tab? (2-16)",
            parent=self.text,
            initialvalue=self.indentwidth,
            minvalue=2,
            maxvalue=16)

    # Guess indentwidth from text content.
    # Return guessed indentwidth.  This should not be believed unless
    # it's in a reasonable range (e.g., it will be 0 if no indented
    # blocks are found).

    def guess_indent(self):
        opener, indented = IndentSearcher(self.text, self.tabwidth).run()
        if opener and indented:
            raw, indentsmall = classifyws(opener, self.tabwidth)
            raw, indentlarge = classifyws(indented, self.tabwidth)
        else:
            indentsmall = indentlarge = 0
        return indentlarge - indentsmall

# "line.col" -> line, as an int
def index2line(index):
    return int(float(index))

# Look at the leading whitespace in s.
# Return pair (# of leading ws characters,
#              effective # of leading blanks after expanding
#              tabs to width tabwidth)

def classifyws(s, tabwidth):
    raw = effective = 0
    for ch in s:
        if ch == ' ':
            raw = raw + 1
            effective = effective + 1
        elif ch == '\t':
            raw = raw + 1
            effective = (effective // tabwidth + 1) * tabwidth
        else:
            break
    return raw, effective


class IndentSearcher(object):

    # .run() chews over the Text widget, looking for a block opener
    # and the stmt following it.  Returns a pair,
    #     (line containing block opener, line containing stmt)
    # Either or both may be None.

    def __init__(self, text, tabwidth):
        self.text = text
        self.tabwidth = tabwidth
        self.i = self.finished = 0
        self.blkopenline = self.indentedline = None

    def readline(self):
        if self.finished:
            return ""
        i = self.i = self.i + 1
        mark = repr(i) + ".0"
        if self.text.compare(mark, ">=", "end"):
            return ""
        return self.text.get(mark, mark + " lineend+1c")

    def tokeneater(self, type, token, start, end, line,
                   INDENT=tokenize.INDENT,
                   NAME=tokenize.NAME,
                   OPENERS=('class', 'def', 'for', 'if', 'try', 'while')):
        if self.finished:
            pass
        elif type == NAME and token in OPENERS:
            self.blkopenline = line
        elif type == INDENT and self.blkopenline:
            self.indentedline = line
            self.finished = 1

    def run(self):
        save_tabsize = tokenize.tabsize
        tokenize.tabsize = self.tabwidth
        try:
            try:
                tokens = tokenize.generate_tokens(self.readline)
                for token in tokens:
                    self.tokeneater(*token)
            except (tokenize.TokenError, SyntaxError):
                # since we cut off the tokenizer early, we can trigger
                # spurious errors
                pass
        finally:
            tokenize.tabsize = save_tabsize
        return self.blkopenline, self.indentedline

### end autoindent code ###

def prepstr(s):
    # Helper to extract the underscore from a string, e.g.
    # prepstr("Co_py") returns (2, "Copy").
    i = s.find('_')
    if i >= 0:
        s = s[:i] + s[i+1:]
    return i, s


keynames = {
 'bracketleft': '[',
 'bracketright': ']',
 'slash': '/',
}

def get_accelerator(keydefs, eventname):
    keylist = keydefs.get(eventname)
    # issue10940: temporary workaround to prevent hang with OS X Cocoa Tk 8.5
    # if not keylist:
    if (not keylist) or (macosx.isCocoaTk() and eventname in {
                            "<<open-module>>",
                            "<<goto-line>>",
                            "<<change-indentwidth>>"}):
        return ""
    s = keylist[0]
    s = re.sub(r"-[a-z]\b", lambda m: m.group().upper(), s)
    s = re.sub(r"\b\w+\b", lambda m: keynames.get(m.group(), m.group()), s)
    s = re.sub("Key-", "", s)
    s = re.sub("Cancel","Ctrl-Break",s)   # dscherer@cmu.edu
    s = re.sub("Control-", "Ctrl-", s)
    s = re.sub("-", "+", s)
    s = re.sub("><", " ", s)
    s = re.sub("<", "", s)
    s = re.sub(">", "", s)
    return s


def fixwordbreaks(root):
    # Make sure that Tk's double-click and next/previous word
    # operations use our definition of a word (i.e. an identifier)
    tk = root.tk
    tk.call('tcl_wordBreakAfter', 'a b', 0) # make sure word.tcl is loaded
    tk.call('set', 'tcl_wordchars', '[a-zA-Z0-9_]')
    tk.call('set', 'tcl_nonwordchars', '[^a-zA-Z0-9_]')


def _editor_window(parent):  # htest #
    # error if close master window first - timer event, after script
    root = parent
    fixwordbreaks(root)
    if sys.argv[1:]:
        filename = sys.argv[1]
    else:
        filename = None
    macosx.setupApp(root, None)
    edit = EditorWindow(root=root, filename=filename)
    edit.text.bind("<<close-all-windows>>", edit.close_event)
    # Does not stop error, neither does following
    # edit.text.bind("<<close-window>>", edit.close_event)

if __name__ == '__main__':
    import unittest
    unittest.main('idlelib.idle_test.test_editor', verbosity=2, exit=False)

    from idlelib.idle_test.htest import run
    run(_editor_window)<|MERGE_RESOLUTION|>--- conflicted
+++ resolved
@@ -463,12 +463,8 @@
     def about_dialog(self, event=None):
         "Handle Help 'About IDLE' event."
         # Synchronize with macosx.overrideRootMenu.about_dialog.
-<<<<<<< HEAD
-        help_about.AboutDialog(self.top,'About IDLE')
-        return "break"
-=======
         help_about.AboutDialog(self.top)
->>>>>>> 9a02ae3d
+        return "break"
 
     def config_dialog(self, event=None):
         "Handle Options 'Configure IDLE' event."
