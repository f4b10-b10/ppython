"""Generic socket server classes.

This module tries to capture the various aspects of defining a server:

For socket-based servers:

- address family:
        - AF_INET{,6}: IP (Internet Protocol) sockets (default)
        - AF_UNIX: Unix domain sockets
        - others, e.g. AF_DECNET are conceivable (see <socket.h>
- socket type:
        - SOCK_STREAM (reliable stream, e.g. TCP)
        - SOCK_DGRAM (datagrams, e.g. UDP)

For request-based servers (including socket-based):

- client address verification before further looking at the request
        (This is actually a hook for any processing that needs to look
         at the request before anything else, e.g. logging)
- how to handle multiple requests:
        - synchronous (one request is handled at a time)
        - forking (each request is handled by a new process)
        - threading (each request is handled by a new thread)

The classes in this module favor the server type that is simplest to
write: a synchronous TCP/IP server.  This is bad class design, but
saves some typing.  (There's also the issue that a deep class hierarchy
slows down method lookups.)

There are five classes in an inheritance diagram, four of which represent
synchronous servers of four types:

        +------------+
        | BaseServer |
        +------------+
              |
              v
        +-----------+        +------------------+
        | TCPServer |------->| UnixStreamServer |
        +-----------+        +------------------+
              |
              v
        +-----------+        +--------------------+
        | UDPServer |------->| UnixDatagramServer |
        +-----------+        +--------------------+

Note that UnixDatagramServer derives from UDPServer, not from
UnixStreamServer -- the only difference between an IP and a Unix
stream server is the address family, which is simply repeated in both
unix server classes.

Forking and threading versions of each type of server can be created
using the ForkingMixIn and ThreadingMixIn mix-in classes.  For
instance, a threading UDP server class is created as follows:

        class ThreadingUDPServer(ThreadingMixIn, UDPServer): pass

The Mix-in class must come first, since it overrides a method defined
in UDPServer! Setting the various member variables also changes
the behavior of the underlying server mechanism.

To implement a service, you must derive a class from
BaseRequestHandler and redefine its handle() method.  You can then run
various versions of the service by combining one of the server classes
with your request handler class.

The request handler class must be different for datagram or stream
services.  This can be hidden by using the request handler
subclasses StreamRequestHandler or DatagramRequestHandler.

Of course, you still have to use your head!

For instance, it makes no sense to use a forking server if the service
contains state in memory that can be modified by requests (since the
modifications in the child process would never reach the initial state
kept in the parent process and passed to each child).  In this case,
you can use a threading server, but you will probably have to use
locks to avoid two requests that come in nearly simultaneous to apply
conflicting changes to the server state.

On the other hand, if you are building e.g. an HTTP server, where all
data is stored externally (e.g. in the file system), a synchronous
class will essentially render the service "deaf" while one request is
being handled -- which may be for a very long time if a client is slow
to read all the data it has requested.  Here a threading or forking
server is appropriate.

In some cases, it may be appropriate to process part of a request
synchronously, but to finish processing in a forked child depending on
the request data.  This can be implemented by using a synchronous
server and doing an explicit fork in the request handler class
handle() method.

Another approach to handling multiple simultaneous requests in an
environment that supports neither threads nor fork (or where these are
too expensive or inappropriate for the service) is to maintain an
explicit table of partially finished requests and to use a selector to
decide which request to work on next (or whether to handle a new
incoming request).  This is particularly important for stream services
where each client can potentially be connected for a long time (if
threads or subprocesses cannot be used).

Future work:
- Standard classes for Sun RPC (which uses either UDP or TCP)
- Standard mix-in classes to implement various authentication
  and encryption schemes

XXX Open problems:
- What to do with out-of-band data?

BaseServer:
- split generic "request" functionality out into BaseServer class.
  Copyright (C) 2000  Luke Kenneth Casson Leighton <lkcl@samba.org>

  example: read entries from a SQL database (requires overriding
  get_request() to return a table entry from the database).
  entry is processed by a RequestHandlerClass.

"""

# Author of the BaseServer patch: Luke Kenneth Casson Leighton

__version__ = "0.4"


import multiprocessing
import socket
import selectors
import os
import sys
import threading
from io import BufferedIOBase
from time import monotonic as time

__all__ = ["BaseServer", "TCPServer", "UDPServer",
           "ThreadingUDPServer", "ThreadingTCPServer",
           "BaseRequestHandler", "StreamRequestHandler",
           "DatagramRequestHandler", "ThreadingMixIn",
           "ProcessingUDPServer", "ProcessingTCPServer",
           "ProcessingMixIn", "ChildProcessManagerMixIn"]
if hasattr(os, "fork"):
    __all__.extend(["ForkingUDPServer","ForkingTCPServer", "ForkingMixIn"])
if hasattr(socket, "AF_UNIX"):
    __all__.extend(["UnixStreamServer","UnixDatagramServer",
                    "ThreadingUnixStreamServer",
                    "ThreadingUnixDatagramServer"])

# poll/select have the advantage of not requiring any extra file descriptor,
# contrarily to epoll/kqueue (also, they require a single syscall).
if hasattr(selectors, 'PollSelector'):
    _ServerSelector = selectors.PollSelector
else:
    _ServerSelector = selectors.SelectSelector


class BaseServer:

    """Base class for server classes.

    Methods for the caller:

    - __init__(server_address, RequestHandlerClass)
    - serve_forever(poll_interval=0.5)
    - shutdown()
    - handle_request()  # if you do not use serve_forever()
    - fileno() -> int   # for selector

    Methods that may be overridden:

    - server_bind()
    - server_activate()
    - get_request() -> request, client_address
    - handle_timeout()
    - verify_request(request, client_address)
    - server_close()
    - process_request(request, client_address)
    - shutdown_request(request)
    - close_request(request)
    - service_actions()
    - handle_error()

    Methods for derived classes:

    - finish_request(request, client_address)

    Class variables that may be overridden by derived classes or
    instances:

    - timeout
    - address_family
    - socket_type
    - allow_reuse_address

    Instance variables:

    - RequestHandlerClass
    - socket

    """

    timeout = None

    def __init__(self, server_address, RequestHandlerClass):
        """Constructor.  May be extended, do not override."""
        self.server_address = server_address
        self.RequestHandlerClass = RequestHandlerClass
        self.__is_shut_down = multiprocessing.Event()
        self.__shutdown_request = False

    def server_activate(self):
        """Called by constructor to activate the server.

        May be overridden.

        """
        pass

    def serve_forever(self, poll_interval=0.5):
        """Handle one request at a time until shutdown.

        Polls for shutdown every poll_interval seconds. Ignores
        self.timeout. If you need to do periodic tasks, do them in
        another thread.
        """
        self.__is_shut_down.clear()
        try:
            # XXX: Consider using another file descriptor or connecting to the
            # socket to wake this up instead of polling. Polling reduces our
            # responsiveness to a shutdown request and wastes cpu at all other
            # times.
            with _ServerSelector() as selector:
                selector.register(self, selectors.EVENT_READ)

                while not self.__shutdown_request:
                    ready = selector.select(poll_interval)
                    # bpo-35017: shutdown() called during select(), exit immediately.
                    if self.__shutdown_request:
                        break
                    if ready:
                        self._handle_request_noblock()

                    self.service_actions()
        finally:
            self.__shutdown_request = False
            self.__is_shut_down.set()

    def shutdown(self):
        """Stops the serve_forever loop.

        Blocks until the loop has finished. This must be called while
        serve_forever() is running in another thread, or it will
        deadlock.
        """
        self.__shutdown_request = True
        self.__is_shut_down.wait()

    def service_actions(self):
        """Called by the serve_forever() loop.

        May be overridden by a subclass / Mixin to implement any code that
        needs to be run during the loop.
        """
        pass

    # The distinction between handling, getting, processing and finishing a
    # request is fairly arbitrary.  Remember:
    #
    # - handle_request() is the top-level call.  It calls selector.select(),
    #   get_request(), verify_request() and process_request()
    # - get_request() is different for stream or datagram sockets
    # - process_request() is the place that may fork a new process or create a
    #   new thread to finish the request
    # - finish_request() instantiates the request handler class; this
    #   constructor will handle the request all by itself

    def handle_request(self):
        """Handle one request, possibly blocking.

        Respects self.timeout.
        """
        # Support people who used socket.settimeout() to escape
        # handle_request before self.timeout was available.
        timeout = self.socket.gettimeout()
        if timeout is None:
            timeout = self.timeout
        elif self.timeout is not None:
            timeout = min(timeout, self.timeout)
        if timeout is not None:
            deadline = time() + timeout

        # Wait until a request arrives or the timeout expires - the loop is
        # necessary to accommodate early wakeups due to EINTR.
        with _ServerSelector() as selector:
            selector.register(self, selectors.EVENT_READ)

            while True:
                ready = selector.select(timeout)
                if ready:
                    return self._handle_request_noblock()
                else:
                    if timeout is not None:
                        timeout = deadline - time()
                        if timeout < 0:
                            return self.handle_timeout()

    def _handle_request_noblock(self):
        """Handle one request, without blocking.

        I assume that selector.select() has returned that the socket is
        readable before this function was called, so there should be no risk of
        blocking in get_request().
        """
        try:
            request, client_address = self.get_request()
        except OSError:
            return
        if self.verify_request(request, client_address):
            try:
                self.process_request(request, client_address)
            except Exception:
                self.handle_error(request, client_address)
                self.shutdown_request(request)
            except:
                self.shutdown_request(request)
                raise
        else:
            self.shutdown_request(request)

    def handle_timeout(self):
        """Called if no new request arrives within self.timeout.

        Overridden by ForkingMixIn.
        """
        pass

    def verify_request(self, request, client_address):
        """Verify the request.  May be overridden.

        Return True if we should proceed with this request.

        """
        return True

    def process_request(self, request, client_address):
        """Call finish_request.

        Overridden by ForkingMixIn and ThreadingMixIn.

        """
        self.finish_request(request, client_address)
        self.shutdown_request(request)

    def server_close(self):
        """Called to clean-up the server.

        May be overridden.

        """
        pass

    def finish_request(self, request, client_address):
        """Finish one request by instantiating RequestHandlerClass."""
        self.RequestHandlerClass(request, client_address, self)

    def shutdown_request(self, request):
        """Called to shutdown and close an individual request."""
        self.close_request(request)

    def close_request(self, request):
        """Called to clean up an individual request."""
        pass

    def handle_error(self, request, client_address):
        """Handle an error gracefully.  May be overridden.

        The default is to print a traceback and continue.

        """
        print('-'*40, file=sys.stderr)
        print('Exception occurred during processing of request from',
            client_address, file=sys.stderr)
        import traceback
        traceback.print_exc()
        print('-'*40, file=sys.stderr)

    def __enter__(self):
        return self

    def __exit__(self, *args):
        self.server_close()


class TCPServer(BaseServer):

    """Base class for various socket-based server classes.

    Defaults to synchronous IP stream (i.e., TCP).

    Methods for the caller:

    - __init__(server_address, RequestHandlerClass, bind_and_activate=True)
    - serve_forever(poll_interval=0.5)
    - shutdown()
    - handle_request()  # if you don't use serve_forever()
    - fileno() -> int   # for selector

    Methods that may be overridden:

    - server_bind()
    - server_activate()
    - get_request() -> request, client_address
    - handle_timeout()
    - verify_request(request, client_address)
    - process_request(request, client_address)
    - shutdown_request(request)
    - close_request(request)
    - handle_error()

    Methods for derived classes:

    - finish_request(request, client_address)

    Class variables that may be overridden by derived classes or
    instances:

    - timeout
    - address_family
    - socket_type
    - request_queue_size (only for stream sockets)
    - allow_reuse_address

    Instance variables:

    - server_address
    - RequestHandlerClass
    - socket

    """

    address_family = socket.AF_INET

    socket_type = socket.SOCK_STREAM

    request_queue_size = 5

    allow_reuse_address = False

    def __init__(self, server_address, RequestHandlerClass, bind_and_activate=True):
        """Constructor.  May be extended, do not override."""
        BaseServer.__init__(self, server_address, RequestHandlerClass)
        self.socket = socket.socket(self.address_family,
                                    self.socket_type)
        if bind_and_activate:
            try:
                self.server_bind()
                self.server_activate()
            except:
                self.server_close()
                raise

    def server_bind(self):
        """Called by constructor to bind the socket.

        May be overridden.

        """
        if self.allow_reuse_address:
            self.socket.setsockopt(socket.SOL_SOCKET, socket.SO_REUSEADDR, 1)
        self.socket.bind(self.server_address)
        self.server_address = self.socket.getsockname()

    def server_activate(self):
        """Called by constructor to activate the server.

        May be overridden.

        """
        self.socket.listen(self.request_queue_size)

    def server_close(self):
        """Called to clean-up the server.

        May be overridden.

        """
        self.socket.close()

    def fileno(self):
        """Return socket file number.

        Interface required by selector.

        """
        return self.socket.fileno()

    def get_request(self):
        """Get the request and client address from the socket.

        May be overridden.

        """
        return self.socket.accept()

    def shutdown_request(self, request):
        """Called to shutdown and close an individual request."""
        try:
            #explicitly shutdown.  socket.close() merely releases
            #the socket and waits for GC to perform the actual close.
            request.shutdown(socket.SHUT_WR)
        except OSError:
            pass #some platforms may raise ENOTCONN here
        self.close_request(request)

    def close_request(self, request):
        """Called to clean up an individual request."""
        request.close()


class UDPServer(TCPServer):

    """UDP server class."""

    allow_reuse_address = False

    socket_type = socket.SOCK_DGRAM

    max_packet_size = 8192

    def get_request(self):
        data, client_addr = self.socket.recvfrom(self.max_packet_size)
        return (data, self.socket), client_addr

    def server_activate(self):
        # No need to call listen() for UDP.
        pass

    def shutdown_request(self, request):
        # No need to shutdown anything.
        self.close_request(request)

    def close_request(self, request):
        # No need to close anything.
        pass


class ChildProcessManagerMixIn:
    """Mix-in class to handle each request in a new process."""

    timeout = 300
    active_children = None
    max_children = 40
    # If true, server_close() waits until all child processes complete.
    block_on_close = True

    # Dictionary of PID to optional sub-class specific objects.
    active_children = {}

    def _wait_on_any_child(self, blocking):
        """
        Waits for the child and returns the child's pid.

        :returns: Process id that was joined.
        """
        raise NotImplementedError('Sub-classes must override this method.')

    def collect_children(self, *, blocking=False):
        """Internal routine to wait for children that have exited."""
        if not self.active_children:
            return

        # If we're above the max number of children, wait and reap them until
        # we go back below threshold. Note that we use waitpid(-1) below to be
        # able to collect children in size(<defunct children>) syscalls instead
        # of size(<children>): the downside is that this might reap children
        # which we didn't spawn, which is why we only resort to this when we're
        # above max_children.
        while len(self.active_children) >= self.max_children:
            try:
                pid = self._wait_on_any_child(blocking=True)
                if pid in self.active_children:
                    del self.active_children[pid]
            except ChildProcessError:
                # we don't have any children, we're done
                self.active_children.clear()
            except OSError:
                break

        # Now reap all defunct children.
        while len(self.active_children):
            try:
                pid = self._wait_on_any_child(blocking=blocking)
                if pid in self.active_children:
                    del self.active_children[pid]
            except ChildProcessError:
                if pid in self.active_children:
                    del self.active_children[pid]
            except OSError:
                pass

    def handle_timeout(self):
        """Wait for zombies after self.timeout seconds of inactivity.

        May be extended, do not override.
        """
        self.collect_children()

    def service_actions(self):
        """Collect the zombie child processes regularly in the ForkingMixIn.

        service_actions is called in the BaseServer's serve_forver loop.
        """
        self.collect_children()

    def process_request(self, request, client_address):
        """
        Implementors should create a new subprocess to process the request.
        """
        pass

    def server_close(self):
        super().server_close()
        self.collect_children(blocking=self.block_on_close)

if hasattr(os, "fork"):
    class ForkingMixIn(ChildProcessManagerMixIn):
        """Mix-in class to handle each request in a new process."""

        def _wait_on_any_child(self, blocking):
            """Waits on any forked child to complete."""
            while True:
                active_pids = list(self.active_children.keys())
                for active_pid in active_pids:
                    pid, _ = os.waitpid(active_pid, os.WNOHANG)
                    if pid:
                        return pid

<<<<<<< HEAD
            # If we're above the max number of children, wait and reap them until
            # we go back below threshold. Note that we use waitpid(-1) below to be
            # able to collect children in size(<defunct children>) syscalls instead
            # of size(<children>): the downside is that this might reap children
            # which we didn't spawn, which is why we only resort to this when we're
            # above max_children.
            while len(self.active_children) >= self.max_children:
                try:
                    pid, _ = os.waitpid(-1, 0)
                    self.active_children.discard(pid)
                except ChildProcessError:
                    # we don't have any children, we're done
                    self.active_children.clear()
                except OSError:
                    break

            # Now reap all defunct children.
            for pid in self.active_children.copy():
                try:
                    flags = 0 if blocking else os.WNOHANG
                    pid, _ = os.waitpid(pid, flags)
                    # if the child hasn't exited yet, pid will be 0 and ignored by
                    # discard() below
                    self.active_children.discard(pid)
                except ChildProcessError:
                    # someone else reaped it
                    self.active_children.discard(pid)
                except OSError:
                    pass

        def handle_timeout(self):
            """Wait for zombies after self.timeout seconds of inactivity.

            May be extended, do not override.
            """
            self.collect_children()

        def service_actions(self):
            """Collect the zombie child processes regularly in the ForkingMixIn.

            service_actions is called in the BaseServer's serve_forever loop.
            """
            self.collect_children()
=======
                # If not blocking, return after the first pass of not finding
                # anything ready.
                if not blocking:
                    return None
>>>>>>> 7097ae60

        def process_request(self, request, client_address):
            """Fork a new subprocess to process the request."""
            pid = os.fork()
            if pid:
                # Parent process; save the child PID.
                self.active_children[pid] = None
                self.close_request(request)
                return
            else:
                # Child process.
                # This must never return, hence os._exit()!
                status = 1
                try:
                    self.finish_request(request, client_address)
                    status = 0
                except Exception:
                    self.handle_error(request, client_address)
                finally:
                    try:
                        self.shutdown_request(request)
                    finally:
                        os._exit(status)


class ProcessingMixIn(ChildProcessManagerMixIn):
    """Mix-in class to handle each request in a new child :class:`Process`."""

    join_timeout = 0.1

    def _wait_on_any_child(self, blocking):
        """Waits on any :class:`Process` child to complete."""
        timeout = None if blocking else self.join_timeout

        # Get all of the joinable processes.
        from multiprocessing.connection import wait
        children = list(self.active_children.values())
        sentinels = [p.sentinel for p in children]
        joinable_sentinels = wait(sentinels, timeout)
        joinable_processes = [p for p in children
                              if p.sentinel in joinable_sentinels]

        # Just need to join() one.
        if joinable_processes:
            proc = joinable_processes[0]
            proc.join()
            return proc.pid
        else:
            return None

    def _process_request_in_child(self, request, client_address):
        """Handles the actual request in the new child process."""
        status = 1
        try:
            self.finish_request(request, client_address)
            status = 0
        except Exception:
            self.handle_error(request, client_address)
        finally:
            try:
                self.shutdown_request(request)
            finally:
                os._exit(status)

    def process_request(self, request, client_address):
        """Create a new :class:`Process` to process the request."""
        p = multiprocessing.Process(target=self._process_request_in_child,
                                    args=(request, client_address))
        p.start()
        self.active_children[p.pid] = p
        self.close_request(request)

class ProcessingUDPServer(ProcessingMixIn, UDPServer): pass
class ProcessingTCPServer(ProcessingMixIn, TCPServer): pass


class _Threads(list):
    """
    Joinable list of all non-daemon threads.
    """
    def append(self, thread):
        self.reap()
        if thread.daemon:
            return
        super().append(thread)

    def pop_all(self):
        self[:], result = [], self[:]
        return result

    def join(self):
        for thread in self.pop_all():
            thread.join()

    def reap(self):
        self[:] = (thread for thread in self if thread.is_alive())


class _NoThreads:
    """
    Degenerate version of _Threads.
    """
    def append(self, thread):
        pass

    def join(self):
        pass


class ThreadingMixIn:
    """Mix-in class to handle each request in a new thread."""

    # Decides how threads will act upon termination of the
    # main process
    daemon_threads = False
    # If true, server_close() waits until all non-daemonic threads terminate.
    block_on_close = True
    # Threads object
    # used by server_close() to wait for all threads completion.
    _threads = _NoThreads()

    def process_request_thread(self, request, client_address):
        """Same as in BaseServer but as a thread.

        In addition, exception handling is done here.

        """
        try:
            self.finish_request(request, client_address)
        except Exception:
            self.handle_error(request, client_address)
        finally:
            self.shutdown_request(request)

    def process_request(self, request, client_address):
        """Start a new thread to process the request."""
        if self.block_on_close:
            vars(self).setdefault('_threads', _Threads())
        t = threading.Thread(target = self.process_request_thread,
                             args = (request, client_address))
        t.daemon = self.daemon_threads
        self._threads.append(t)
        t.start()

    def server_close(self):
        super().server_close()
        self._threads.join()


if hasattr(os, "fork"):
    class ForkingUDPServer(ForkingMixIn, UDPServer): pass
    class ForkingTCPServer(ForkingMixIn, TCPServer): pass

class ThreadingUDPServer(ThreadingMixIn, UDPServer): pass
class ThreadingTCPServer(ThreadingMixIn, TCPServer): pass

if hasattr(socket, 'AF_UNIX'):

    class UnixStreamServer(TCPServer):
        address_family = socket.AF_UNIX

    class UnixDatagramServer(UDPServer):
        address_family = socket.AF_UNIX

    class ThreadingUnixStreamServer(ThreadingMixIn, UnixStreamServer): pass

    class ThreadingUnixDatagramServer(ThreadingMixIn, UnixDatagramServer): pass

class BaseRequestHandler:

    """Base class for request handler classes.

    This class is instantiated for each request to be handled.  The
    constructor sets the instance variables request, client_address
    and server, and then calls the handle() method.  To implement a
    specific service, all you need to do is to derive a class which
    defines a handle() method.

    The handle() method can find the request as self.request, the
    client address as self.client_address, and the server (in case it
    needs access to per-server information) as self.server.  Since a
    separate instance is created for each request, the handle() method
    can define other arbitrary instance variables.

    """

    def __init__(self, request, client_address, server):
        self.request = request
        self.client_address = client_address
        self.server = server
        self.setup()
        try:
            self.handle()
        finally:
            self.finish()

    def setup(self):
        pass

    def handle(self):
        pass

    def finish(self):
        pass


# The following two classes make it possible to use the same service
# class for stream or datagram servers.
# Each class sets up these instance variables:
# - rfile: a file object from which receives the request is read
# - wfile: a file object to which the reply is written
# When the handle() method returns, wfile is flushed properly


class StreamRequestHandler(BaseRequestHandler):

    """Define self.rfile and self.wfile for stream sockets."""

    # Default buffer sizes for rfile, wfile.
    # We default rfile to buffered because otherwise it could be
    # really slow for large data (a getc() call per byte); we make
    # wfile unbuffered because (a) often after a write() we want to
    # read and we need to flush the line; (b) big writes to unbuffered
    # files are typically optimized by stdio even when big reads
    # aren't.
    rbufsize = -1
    wbufsize = 0

    # A timeout to apply to the request socket, if not None.
    timeout = None

    # Disable nagle algorithm for this socket, if True.
    # Use only when wbufsize != 0, to avoid small packets.
    disable_nagle_algorithm = False

    def setup(self):
        self.connection = self.request
        if self.timeout is not None:
            self.connection.settimeout(self.timeout)
        if self.disable_nagle_algorithm:
            self.connection.setsockopt(socket.IPPROTO_TCP,
                                       socket.TCP_NODELAY, True)
        self.rfile = self.connection.makefile('rb', self.rbufsize)
        if self.wbufsize == 0:
            self.wfile = _SocketWriter(self.connection)
        else:
            self.wfile = self.connection.makefile('wb', self.wbufsize)

    def finish(self):
        if not self.wfile.closed:
            try:
                self.wfile.flush()
            except socket.error:
                # A final socket error may have occurred here, such as
                # the local error ECONNABORTED.
                pass
        self.wfile.close()
        self.rfile.close()

class _SocketWriter(BufferedIOBase):
    """Simple writable BufferedIOBase implementation for a socket

    Does not hold data in a buffer, avoiding any need to call flush()."""

    def __init__(self, sock):
        self._sock = sock

    def writable(self):
        return True

    def write(self, b):
        self._sock.sendall(b)
        with memoryview(b) as view:
            return view.nbytes

    def fileno(self):
        return self._sock.fileno()

class DatagramRequestHandler(BaseRequestHandler):

    """Define self.rfile and self.wfile for datagram sockets."""

    def setup(self):
        from io import BytesIO
        self.packet, self.socket = self.request
        self.rfile = BytesIO(self.packet)
        self.wfile = BytesIO()

    def finish(self):
        self.socket.sendto(self.wfile.getvalue(), self.client_address)<|MERGE_RESOLUTION|>--- conflicted
+++ resolved
@@ -633,57 +633,10 @@
                     pid, _ = os.waitpid(active_pid, os.WNOHANG)
                     if pid:
                         return pid
-
-<<<<<<< HEAD
-            # If we're above the max number of children, wait and reap them until
-            # we go back below threshold. Note that we use waitpid(-1) below to be
-            # able to collect children in size(<defunct children>) syscalls instead
-            # of size(<children>): the downside is that this might reap children
-            # which we didn't spawn, which is why we only resort to this when we're
-            # above max_children.
-            while len(self.active_children) >= self.max_children:
-                try:
-                    pid, _ = os.waitpid(-1, 0)
-                    self.active_children.discard(pid)
-                except ChildProcessError:
-                    # we don't have any children, we're done
-                    self.active_children.clear()
-                except OSError:
-                    break
-
-            # Now reap all defunct children.
-            for pid in self.active_children.copy():
-                try:
-                    flags = 0 if blocking else os.WNOHANG
-                    pid, _ = os.waitpid(pid, flags)
-                    # if the child hasn't exited yet, pid will be 0 and ignored by
-                    # discard() below
-                    self.active_children.discard(pid)
-                except ChildProcessError:
-                    # someone else reaped it
-                    self.active_children.discard(pid)
-                except OSError:
-                    pass
-
-        def handle_timeout(self):
-            """Wait for zombies after self.timeout seconds of inactivity.
-
-            May be extended, do not override.
-            """
-            self.collect_children()
-
-        def service_actions(self):
-            """Collect the zombie child processes regularly in the ForkingMixIn.
-
-            service_actions is called in the BaseServer's serve_forever loop.
-            """
-            self.collect_children()
-=======
                 # If not blocking, return after the first pass of not finding
                 # anything ready.
                 if not blocking:
                     return None
->>>>>>> 7097ae60
 
         def process_request(self, request, client_address):
             """Fork a new subprocess to process the request."""
