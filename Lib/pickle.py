"""Create portable serialized representations of Python objects.

See module copyreg for a mechanism for registering custom picklers.
See module pickletools source for extensive comments.

Classes:

    Pickler
    Unpickler

Functions:

    dump(object, file)
    dumps(object) -> string
    load(file) -> object
    loads(string) -> object

Misc variables:

    __version__
    format_version
    compatible_formats

"""

from types import FunctionType, ModuleType
from copyreg import dispatch_table
from copyreg import _extension_registry, _inverted_registry, _extension_cache
from itertools import islice
import sys
from sys import maxsize
from struct import pack, unpack
import re
import io
import codecs
import _compat_pickle

__all__ = ["PickleError", "PicklingError", "UnpicklingError", "Pickler",
           "Unpickler", "dump", "dumps", "load", "loads"]

# Shortcut for use in isinstance testing
bytes_types = (bytes, bytearray)

# These are purely informational; no code uses these.
format_version = "4.0"                  # File format version we write
compatible_formats = ["1.0",            # Original protocol 0
                      "1.1",            # Protocol 0 with INST added
                      "1.2",            # Original protocol 1
                      "1.3",            # Protocol 1 with BINFLOAT added
                      "2.0",            # Protocol 2
                      "3.0",            # Protocol 3
                      "4.0",            # Protocol 4
                      ]                 # Old format versions we can read

# This is the highest protocol number we know how to read.
HIGHEST_PROTOCOL = 4

# The protocol we write by default.  May be less than HIGHEST_PROTOCOL.
# We intentionally write a protocol that Python 2.x cannot read;
# there are too many issues with that.
DEFAULT_PROTOCOL = 3

class PickleError(Exception):
    """A common base class for the other pickling exceptions."""
    pass

class PicklingError(PickleError):
    """This exception is raised when an unpicklable object is passed to the
    dump() method.

    """
    pass

class UnpicklingError(PickleError):
    """This exception is raised when there is a problem unpickling an object,
    such as a security violation.

    Note that other exceptions may also be raised during unpickling, including
    (but not necessarily limited to) AttributeError, EOFError, ImportError,
    and IndexError.

    """
    pass

# An instance of _Stop is raised by Unpickler.load_stop() in response to
# the STOP opcode, passing the object that is the result of unpickling.
class _Stop(Exception):
    def __init__(self, value):
        self.value = value

# Jython has PyStringMap; it's a dict subclass with string keys
try:
    from org.python.core import PyStringMap
except ImportError:
    PyStringMap = None

# Pickle opcodes.  See pickletools.py for extensive docs.  The listing
# here is in kind-of alphabetical order of 1-character pickle code.
# pickletools groups them by purpose.

MARK           = b'('   # push special markobject on stack
STOP           = b'.'   # every pickle ends with STOP
POP            = b'0'   # discard topmost stack item
POP_MARK       = b'1'   # discard stack top through topmost markobject
DUP            = b'2'   # duplicate top stack item
FLOAT          = b'F'   # push float object; decimal string argument
INT            = b'I'   # push integer or bool; decimal string argument
BININT         = b'J'   # push four-byte signed int
BININT1        = b'K'   # push 1-byte unsigned int
LONG           = b'L'   # push long; decimal string argument
BININT2        = b'M'   # push 2-byte unsigned int
NONE           = b'N'   # push None
PERSID         = b'P'   # push persistent object; id is taken from string arg
BINPERSID      = b'Q'   #  "       "         "  ;  "  "   "     "  stack
REDUCE         = b'R'   # apply callable to argtuple, both on stack
STRING         = b'S'   # push string; NL-terminated string argument
BINSTRING      = b'T'   # push string; counted binary string argument
SHORT_BINSTRING= b'U'   #  "     "   ;    "      "       "      " < 256 bytes
UNICODE        = b'V'   # push Unicode string; raw-unicode-escaped'd argument
BINUNICODE     = b'X'   #   "     "       "  ; counted UTF-8 string argument
APPEND         = b'a'   # append stack top to list below it
BUILD          = b'b'   # call __setstate__ or __dict__.update()
GLOBAL         = b'c'   # push self.find_class(modname, name); 2 string args
DICT           = b'd'   # build a dict from stack items
EMPTY_DICT     = b'}'   # push empty dict
APPENDS        = b'e'   # extend list on stack by topmost stack slice
GET            = b'g'   # push item from memo on stack; index is string arg
BINGET         = b'h'   #   "    "    "    "   "   "  ;   "    " 1-byte arg
INST           = b'i'   # build & push class instance
LONG_BINGET    = b'j'   # push item from memo on stack; index is 4-byte arg
LIST           = b'l'   # build list from topmost stack items
EMPTY_LIST     = b']'   # push empty list
OBJ            = b'o'   # build & push class instance
PUT            = b'p'   # store stack top in memo; index is string arg
BINPUT         = b'q'   #   "     "    "   "   " ;   "    " 1-byte arg
LONG_BINPUT    = b'r'   #   "     "    "   "   " ;   "    " 4-byte arg
SETITEM        = b's'   # add key+value pair to dict
TUPLE          = b't'   # build tuple from topmost stack items
EMPTY_TUPLE    = b')'   # push empty tuple
SETITEMS       = b'u'   # modify dict by adding topmost key+value pairs
BINFLOAT       = b'G'   # push float; arg is 8-byte float encoding

TRUE           = b'I01\n'  # not an opcode; see INT docs in pickletools.py
FALSE          = b'I00\n'  # not an opcode; see INT docs in pickletools.py

# Protocol 2

PROTO          = b'\x80'  # identify pickle protocol
NEWOBJ         = b'\x81'  # build object by applying cls.__new__ to argtuple
EXT1           = b'\x82'  # push object from extension registry; 1-byte index
EXT2           = b'\x83'  # ditto, but 2-byte index
EXT4           = b'\x84'  # ditto, but 4-byte index
TUPLE1         = b'\x85'  # build 1-tuple from stack top
TUPLE2         = b'\x86'  # build 2-tuple from two topmost stack items
TUPLE3         = b'\x87'  # build 3-tuple from three topmost stack items
NEWTRUE        = b'\x88'  # push True
NEWFALSE       = b'\x89'  # push False
LONG1          = b'\x8a'  # push long from < 256 bytes
LONG4          = b'\x8b'  # push really big long

_tuplesize2code = [EMPTY_TUPLE, TUPLE1, TUPLE2, TUPLE3]

# Protocol 3 (Python 3.x)

BINBYTES       = b'B'   # push bytes; counted binary string argument
SHORT_BINBYTES = b'C'   #  "     "   ;    "      "       "      " < 256 bytes

# Protocol 4
SHORT_BINUNICODE = b'\x8c'  # push short string; UTF-8 length < 256 bytes
BINUNICODE8      = b'\x8d'  # push very long string
BINBYTES8        = b'\x8e'  # push very long bytes string
EMPTY_SET        = b'\x8f'  # push empty set on the stack
ADDITEMS         = b'\x90'  # modify set by adding topmost stack items
FROZENSET        = b'\x91'  # build frozenset from topmost stack items
NEWOBJ_EX        = b'\x92'  # like NEWOBJ but work with keyword only arguments
STACK_GLOBAL     = b'\x93'  # same as GLOBAL but using names on the stacks
MEMOIZE          = b'\x94'  # store top of the stack in memo
FRAME            = b'\x95'  # indicate the beginning of a new frame

__all__.extend([x for x in dir() if re.match("[A-Z][A-Z0-9_]+$", x)])


class _Framer:

    _FRAME_SIZE_TARGET = 64 * 1024

    def __init__(self, file_write):
        self.file_write = file_write
        self.current_frame = None

    def start_framing(self):
        self.current_frame = io.BytesIO()

    def end_framing(self):
        if self.current_frame and self.current_frame.tell() > 0:
            self.commit_frame(force=True)
            self.current_frame = None

    def commit_frame(self, force=False):
        if self.current_frame:
            f = self.current_frame
            if f.tell() >= self._FRAME_SIZE_TARGET or force:
                with f.getbuffer() as data:
                    n = len(data)
                    write = self.file_write
                    write(FRAME)
                    write(pack("<Q", n))
                    write(data)
                f.seek(0)
                f.truncate()

    def write(self, data):
        if self.current_frame:
            return self.current_frame.write(data)
        else:
            return self.file_write(data)


class _Unframer:

    def __init__(self, file_read, file_readline, file_tell=None):
        self.file_read = file_read
        self.file_readline = file_readline
        self.current_frame = None

    def read(self, n):
        if self.current_frame:
            data = self.current_frame.read(n)
            if not data and n != 0:
                self.current_frame = None
                return self.file_read(n)
            if len(data) < n:
                raise UnpicklingError(
                    "pickle exhausted before end of frame")
            return data
        else:
            return self.file_read(n)

    def readline(self):
        if self.current_frame:
            data = self.current_frame.readline()
            if not data:
                self.current_frame = None
                return self.file_readline()
            if data[-1] != b'\n':
                raise UnpicklingError(
                    "pickle exhausted before end of frame")
            return data
        else:
            return self.file_readline()

    def load_frame(self, frame_size):
        if self.current_frame and self.current_frame.read() != b'':
            raise UnpicklingError(
                "beginning of a new frame before end of current frame")
        self.current_frame = io.BytesIO(self.file_read(frame_size))


# Tools used for pickling.

def _getattribute(obj, name, allow_qualname=False):
    dotted_path = name.split(".")
    if not allow_qualname and len(dotted_path) > 1:
        raise AttributeError("Can't get qualified attribute {!r} on {!r}; " +
                             "use protocols >= 4 to enable support"
                             .format(name, obj))
    for subpath in dotted_path:
        if subpath == '<locals>':
            raise AttributeError("Can't get local attribute {!r} on {!r}"
                                 .format(name, obj))
        try:
            obj = getattr(obj, subpath)
        except AttributeError:
            raise AttributeError("Can't get attribute {!r} on {!r}"
                                 .format(name, obj))
    return obj

def whichmodule(obj, name, allow_qualname=False):
    """Find the module an object belong to."""
    module_name = getattr(obj, '__module__', None)
    if module_name is not None:
        return module_name
    for module_name, module in sys.modules.items():
        if module_name == '__main__' or module is None:
            continue
        try:
            if _getattribute(module, name, allow_qualname) is obj:
                return module_name
        except AttributeError:
            pass
    return '__main__'

def encode_long(x):
    r"""Encode a long to a two's complement little-endian binary string.
    Note that 0 is a special case, returning an empty string, to save a
    byte in the LONG1 pickling context.

    >>> encode_long(0)
    b''
    >>> encode_long(255)
    b'\xff\x00'
    >>> encode_long(32767)
    b'\xff\x7f'
    >>> encode_long(-256)
    b'\x00\xff'
    >>> encode_long(-32768)
    b'\x00\x80'
    >>> encode_long(-128)
    b'\x80'
    >>> encode_long(127)
    b'\x7f'
    >>>
    """
    if x == 0:
        return b''
    nbytes = (x.bit_length() >> 3) + 1
    result = x.to_bytes(nbytes, byteorder='little', signed=True)
    if x < 0 and nbytes > 1:
        if result[-1] == 0xff and (result[-2] & 0x80) != 0:
            result = result[:-1]
    return result

def decode_long(data):
    r"""Decode a long from a two's complement little-endian binary string.

    >>> decode_long(b'')
    0
    >>> decode_long(b"\xff\x00")
    255
    >>> decode_long(b"\xff\x7f")
    32767
    >>> decode_long(b"\x00\xff")
    -256
    >>> decode_long(b"\x00\x80")
    -32768
    >>> decode_long(b"\x80")
    -128
    >>> decode_long(b"\x7f")
    127
    """
    return int.from_bytes(data, byteorder='little', signed=True)


# Pickling machinery

class _Pickler:

    def __init__(self, file, protocol=None, *, fix_imports=True):
        """This takes a binary file for writing a pickle data stream.

        The optional protocol argument tells the pickler to use the
        given protocol; supported protocols are 0, 1, 2, 3 and 4.  The
        default protocol is 3; a backward-incompatible protocol designed for
        Python 3.

        Specifying a negative protocol version selects the highest
        protocol version supported.  The higher the protocol used, the
        more recent the version of Python needed to read the pickle
        produced.

        The file argument must have a write() method that accepts a single
        bytes argument. It can thus be a file object opened for binary
        writing, a io.BytesIO instance, or any other custom object that
        meets this interface.

        If fix_imports is True and protocol is less than 3, pickle will try to
        map the new Python 3 names to the old module names used in Python 2,
        so that the pickle data stream is readable with Python 2.
        """
        if protocol is None:
            protocol = DEFAULT_PROTOCOL
        if protocol < 0:
            protocol = HIGHEST_PROTOCOL
        elif not 0 <= protocol <= HIGHEST_PROTOCOL:
            raise ValueError("pickle protocol must be <= %d" % HIGHEST_PROTOCOL)
        try:
            self._file_write = file.write
        except AttributeError:
            raise TypeError("file must have a 'write' attribute")
        self.framer = _Framer(self._file_write)
        self.write = self.framer.write
        self.memo = {}
        self.proto = int(protocol)
        self.bin = protocol >= 1
        self.fast = 0
        self.fix_imports = fix_imports and protocol < 3

    def clear_memo(self):
        """Clears the pickler's "memo".

        The memo is the data structure that remembers which objects the
        pickler has already seen, so that shared or recursive objects are
        pickled by reference and not by value.  This method is useful when
        re-using picklers.

        """
        self.memo.clear()

    def dump(self, obj):
        """Write a pickled representation of obj to the open file."""
        # Check whether Pickler was initialized correctly. This is
        # only needed to mimic the behavior of _pickle.Pickler.dump().
        if not hasattr(self, "_file_write"):
            raise PicklingError("Pickler.__init__() was not called by "
                                "%s.__init__()" % (self.__class__.__name__,))
        if self.proto >= 2:
            self.write(PROTO + pack("<B", self.proto))
        if self.proto >= 4:
            self.framer.start_framing()
        self.save(obj)
        self.write(STOP)
        self.framer.end_framing()

    def memoize(self, obj):
        """Store an object in the memo."""

        # The Pickler memo is a dictionary mapping object ids to 2-tuples
        # that contain the Unpickler memo key and the object being memoized.
        # The memo key is written to the pickle and will become
        # the key in the Unpickler's memo.  The object is stored in the
        # Pickler memo so that transient objects are kept alive during
        # pickling.

        # The use of the Unpickler memo length as the memo key is just a
        # convention.  The only requirement is that the memo values be unique.
        # But there appears no advantage to any other scheme, and this
        # scheme allows the Unpickler memo to be implemented as a plain (but
        # growable) array, indexed by memo key.
        if self.fast:
            return
        assert id(obj) not in self.memo
        idx = len(self.memo)
        self.write(self.put(idx))
        self.memo[id(obj)] = idx, obj

    # Return a PUT (BINPUT, LONG_BINPUT) opcode string, with argument i.
    def put(self, idx):
        if self.proto >= 4:
            return MEMOIZE
        elif self.bin:
            if idx < 256:
                return BINPUT + pack("<B", idx)
            else:
                return LONG_BINPUT + pack("<I", idx)
        else:
            return PUT + repr(idx).encode("ascii") + b'\n'

    # Return a GET (BINGET, LONG_BINGET) opcode string, with argument i.
    def get(self, i):
        if self.bin:
            if i < 256:
                return BINGET + pack("<B", i)
            else:
                return LONG_BINGET + pack("<I", i)

        return GET + repr(i).encode("ascii") + b'\n'

    def save(self, obj, save_persistent_id=True):
        self.framer.commit_frame()

        # Check for persistent id (defined by a subclass)
        pid = self.persistent_id(obj)
        if pid is not None and save_persistent_id:
            self.save_pers(pid)
            return

        # Check the memo
        x = self.memo.get(id(obj))
        if x is not None:
            self.write(self.get(x[0]))
            return

        # Check the type dispatch table
        t = type(obj)
        f = self.dispatch.get(t)
        if f is not None:
            f(self, obj) # Call unbound method with explicit self
            return

        # Check private dispatch table if any, or else copyreg.dispatch_table
        reduce = getattr(self, 'dispatch_table', dispatch_table).get(t)
        if reduce is not None:
            rv = reduce(obj)
        else:
            # Check for a class with a custom metaclass; treat as regular class
            try:
                issc = issubclass(t, type)
            except TypeError: # t is not a class (old Boost; see SF #502085)
                issc = False
            if issc:
                self.save_global(obj)
                return

            # Check for a __reduce_ex__ method, fall back to __reduce__
            reduce = getattr(obj, "__reduce_ex__", None)
            if reduce is not None:
                rv = reduce(self.proto)
            else:
                reduce = getattr(obj, "__reduce__", None)
                if reduce is not None:
                    rv = reduce()
                else:
                    raise PicklingError("Can't pickle %r object: %r" %
                                        (t.__name__, obj))

        # Check for string returned by reduce(), meaning "save as global"
        if isinstance(rv, str):
            self.save_global(obj, rv)
            return

        # Assert that reduce() returned a tuple
        if not isinstance(rv, tuple):
            raise PicklingError("%s must return string or tuple" % reduce)

        # Assert that it returned an appropriately sized tuple
        l = len(rv)
        if not (2 <= l <= 5):
            raise PicklingError("Tuple returned by %s must have "
                                "two to five elements" % reduce)

        # Save the reduce() output and finally memoize the object
        self.save_reduce(obj=obj, *rv)

    def persistent_id(self, obj):
        # This exists so a subclass can override it
        return None

    def save_pers(self, pid):
        # Save a persistent id reference
        if self.bin:
            self.save(pid, save_persistent_id=False)
            self.write(BINPERSID)
        else:
            self.write(PERSID + str(pid).encode("ascii") + b'\n')

    def save_reduce(self, func, args, state=None, listitems=None,
                    dictitems=None, obj=None):
        # This API is called by some subclasses

        if not isinstance(args, tuple):
            raise PicklingError("args from save_reduce() must be a tuple")
        if not callable(func):
            raise PicklingError("func from save_reduce() must be callable")

        save = self.save
        write = self.write

        func_name = getattr(func, "__name__", "")
        if self.proto >= 4 and func_name == "__newobj_ex__":
            cls, args, kwargs = args
            if not hasattr(cls, "__new__"):
                raise PicklingError("args[0] from {} args has no __new__"
                                    .format(func_name))
            if obj is not None and cls is not obj.__class__:
                raise PicklingError("args[0] from {} args has the wrong class"
                                    .format(func_name))
            save(cls)
            save(args)
            save(kwargs)
            write(NEWOBJ_EX)
        elif self.proto >= 2 and func_name == "__newobj__":
            # A __reduce__ implementation can direct protocol 2 or newer to
            # use the more efficient NEWOBJ opcode, while still
            # allowing protocol 0 and 1 to work normally.  For this to
            # work, the function returned by __reduce__ should be
            # called __newobj__, and its first argument should be a
            # class.  The implementation for __newobj__
            # should be as follows, although pickle has no way to
            # verify this:
            #
            # def __newobj__(cls, *args):
            #     return cls.__new__(cls, *args)
            #
            # Protocols 0 and 1 will pickle a reference to __newobj__,
            # while protocol 2 (and above) will pickle a reference to
            # cls, the remaining args tuple, and the NEWOBJ code,
            # which calls cls.__new__(cls, *args) at unpickling time
            # (see load_newobj below).  If __reduce__ returns a
            # three-tuple, the state from the third tuple item will be
            # pickled regardless of the protocol, calling __setstate__
            # at unpickling time (see load_build below).
            #
            # Note that no standard __newobj__ implementation exists;
            # you have to provide your own.  This is to enforce
            # compatibility with Python 2.2 (pickles written using
            # protocol 0 or 1 in Python 2.3 should be unpicklable by
            # Python 2.2).
            cls = args[0]
            if not hasattr(cls, "__new__"):
                raise PicklingError(
                    "args[0] from __newobj__ args has no __new__")
            if obj is not None and cls is not obj.__class__:
                raise PicklingError(
                    "args[0] from __newobj__ args has the wrong class")
            args = args[1:]
            save(cls)
            save(args)
            write(NEWOBJ)
        else:
            save(func)
            save(args)
            write(REDUCE)

        if obj is not None:
            # If the object is already in the memo, this means it is
            # recursive. In this case, throw away everything we put on the
            # stack, and fetch the object back from the memo.
            if id(obj) in self.memo:
                write(POP + self.get(self.memo[id(obj)][0]))
            else:
                self.memoize(obj)

        # More new special cases (that work with older protocols as
        # well): when __reduce__ returns a tuple with 4 or 5 items,
        # the 4th and 5th item should be iterators that provide list
        # items and dict items (as (key, value) tuples), or None.

        if listitems is not None:
            self._batch_appends(listitems)

        if dictitems is not None:
            self._batch_setitems(dictitems)

        if state is not None:
            save(state)
            write(BUILD)

    # Methods below this point are dispatched through the dispatch table

    dispatch = {}

    def save_none(self, obj):
        self.write(NONE)
    dispatch[type(None)] = save_none

    def save_bool(self, obj):
        if self.proto >= 2:
            self.write(NEWTRUE if obj else NEWFALSE)
        else:
            self.write(TRUE if obj else FALSE)
    dispatch[bool] = save_bool

    def save_long(self, obj):
        if self.bin:
            # If the int is small enough to fit in a signed 4-byte 2's-comp
            # format, we can store it more efficiently than the general
            # case.
            # First one- and two-byte unsigned ints:
            if obj >= 0:
                if obj <= 0xff:
                    self.write(BININT1 + pack("<B", obj))
                    return
                if obj <= 0xffff:
                    self.write(BININT2 + pack("<H", obj))
                    return
            # Next check for 4-byte signed ints:
            if -0x80000000 <= obj <= 0x7fffffff:
                self.write(BININT + pack("<i", obj))
                return
        if self.proto >= 2:
            encoded = encode_long(obj)
            n = len(encoded)
            if n < 256:
                self.write(LONG1 + pack("<B", n) + encoded)
            else:
                self.write(LONG4 + pack("<i", n) + encoded)
            return
        self.write(LONG + repr(obj).encode("ascii") + b'L\n')
    dispatch[int] = save_long

    def save_float(self, obj):
        if self.bin:
            self.write(BINFLOAT + pack('>d', obj))
        else:
            self.write(FLOAT + repr(obj).encode("ascii") + b'\n')
    dispatch[float] = save_float

    def save_bytes(self, obj):
        if self.proto < 3:
            if not obj: # bytes object is empty
                self.save_reduce(bytes, (), obj=obj)
            else:
                self.save_reduce(codecs.encode,
                                 (str(obj, 'latin1'), 'latin1'), obj=obj)
            return
        n = len(obj)
        if n <= 0xff:
            self.write(SHORT_BINBYTES + pack("<B", n) + obj)
        elif n > 0xffffffff and self.proto >= 4:
            self.write(BINBYTES8 + pack("<Q", n) + obj)
        else:
            self.write(BINBYTES + pack("<I", n) + obj)
        self.memoize(obj)
    dispatch[bytes] = save_bytes

    def save_str(self, obj):
        if self.bin:
            encoded = obj.encode('utf-8', 'surrogatepass')
            n = len(encoded)
            if n <= 0xff and self.proto >= 4:
                self.write(SHORT_BINUNICODE + pack("<B", n) + encoded)
            elif n > 0xffffffff and self.proto >= 4:
                self.write(BINUNICODE8 + pack("<Q", n) + encoded)
            else:
                self.write(BINUNICODE + pack("<I", n) + encoded)
        else:
            obj = obj.replace("\\", "\\u005c")
            obj = obj.replace("\n", "\\u000a")
            self.write(UNICODE + obj.encode('raw-unicode-escape') +
                       b'\n')
        self.memoize(obj)
    dispatch[str] = save_str

    def save_tuple(self, obj):
        if not obj: # tuple is empty
            if self.bin:
                self.write(EMPTY_TUPLE)
            else:
                self.write(MARK + TUPLE)
            return

        n = len(obj)
        save = self.save
        memo = self.memo
        if n <= 3 and self.proto >= 2:
            for element in obj:
                save(element)
            # Subtle.  Same as in the big comment below.
            if id(obj) in memo:
                get = self.get(memo[id(obj)][0])
                self.write(POP * n + get)
            else:
                self.write(_tuplesize2code[n])
                self.memoize(obj)
            return

        # proto 0 or proto 1 and tuple isn't empty, or proto > 1 and tuple
        # has more than 3 elements.
        write = self.write
        write(MARK)
        for element in obj:
            save(element)

        if id(obj) in memo:
            # Subtle.  d was not in memo when we entered save_tuple(), so
            # the process of saving the tuple's elements must have saved
            # the tuple itself:  the tuple is recursive.  The proper action
            # now is to throw away everything we put on the stack, and
            # simply GET the tuple (it's already constructed).  This check
            # could have been done in the "for element" loop instead, but
            # recursive tuples are a rare thing.
            get = self.get(memo[id(obj)][0])
            if self.bin:
                write(POP_MARK + get)
            else:   # proto 0 -- POP_MARK not available
                write(POP * (n+1) + get)
            return

        # No recursion.
        write(TUPLE)
        self.memoize(obj)

    dispatch[tuple] = save_tuple

    def save_list(self, obj):
        if self.bin:
            self.write(EMPTY_LIST)
        else:   # proto 0 -- can't use EMPTY_LIST
            self.write(MARK + LIST)

        self.memoize(obj)
        self._batch_appends(obj)

    dispatch[list] = save_list

    _BATCHSIZE = 1000

    def _batch_appends(self, items):
        # Helper to batch up APPENDS sequences
        save = self.save
        write = self.write

        if not self.bin:
            for x in items:
                save(x)
                write(APPEND)
            return

        it = iter(items)
        while True:
            tmp = list(islice(it, self._BATCHSIZE))
            n = len(tmp)
            if n > 1:
                write(MARK)
                for x in tmp:
                    save(x)
                write(APPENDS)
            elif n:
                save(tmp[0])
                write(APPEND)
            # else tmp is empty, and we're done
            if n < self._BATCHSIZE:
                return

    def save_dict(self, obj):
        if self.bin:
            self.write(EMPTY_DICT)
        else:   # proto 0 -- can't use EMPTY_DICT
            self.write(MARK + DICT)

        self.memoize(obj)
        self._batch_setitems(obj.items())

    dispatch[dict] = save_dict
    if PyStringMap is not None:
        dispatch[PyStringMap] = save_dict

    def _batch_setitems(self, items):
        # Helper to batch up SETITEMS sequences; proto >= 1 only
        save = self.save
        write = self.write

        if not self.bin:
            for k, v in items:
                save(k)
                save(v)
                write(SETITEM)
            return

        it = iter(items)
        while True:
            tmp = list(islice(it, self._BATCHSIZE))
            n = len(tmp)
            if n > 1:
                write(MARK)
                for k, v in tmp:
                    save(k)
                    save(v)
                write(SETITEMS)
            elif n:
                k, v = tmp[0]
                save(k)
                save(v)
                write(SETITEM)
            # else tmp is empty, and we're done
            if n < self._BATCHSIZE:
                return

    def save_set(self, obj):
        save = self.save
        write = self.write

        if self.proto < 4:
            self.save_reduce(set, (list(obj),), obj=obj)
            return

        write(EMPTY_SET)
        self.memoize(obj)

        it = iter(obj)
        while True:
            batch = list(islice(it, self._BATCHSIZE))
            n = len(batch)
            if n > 0:
                write(MARK)
                for item in batch:
                    save(item)
                write(ADDITEMS)
            if n < self._BATCHSIZE:
                return
    dispatch[set] = save_set

    def save_frozenset(self, obj):
        save = self.save
        write = self.write

        if self.proto < 4:
            self.save_reduce(frozenset, (list(obj),), obj=obj)
            return

        write(MARK)
        for item in obj:
            save(item)

        if id(obj) in self.memo:
            # If the object is already in the memo, this means it is
            # recursive. In this case, throw away everything we put on the
            # stack, and fetch the object back from the memo.
            write(POP_MARK + self.get(self.memo[id(obj)][0]))
            return

        write(FROZENSET)
        self.memoize(obj)
    dispatch[frozenset] = save_frozenset

    def save_global(self, obj, name=None):
        write = self.write
        memo = self.memo

        if name is None and self.proto >= 4:
            name = getattr(obj, '__qualname__', None)
        if name is None:
            name = obj.__name__

        module_name = whichmodule(obj, name, allow_qualname=self.proto >= 4)
        try:
            __import__(module_name, level=0)
            module = sys.modules[module_name]
            obj2 = _getattribute(module, name, allow_qualname=self.proto >= 4)
        except (ImportError, KeyError, AttributeError):
            raise PicklingError(
                "Can't pickle %r: it's not found as %s.%s" %
                (obj, module_name, name))
        else:
            if obj2 is not obj:
                raise PicklingError(
                    "Can't pickle %r: it's not the same object as %s.%s" %
                    (obj, module_name, name))

        if self.proto >= 2:
            code = _extension_registry.get((module_name, name))
            if code:
                assert code > 0
                if code <= 0xff:
                    write(EXT1 + pack("<B", code))
                elif code <= 0xffff:
                    write(EXT2 + pack("<H", code))
                else:
                    write(EXT4 + pack("<i", code))
                return
        # Non-ASCII identifiers are supported only with protocols >= 3.
        if self.proto >= 4:
            self.save(module_name)
            self.save(name)
            write(STACK_GLOBAL)
        elif self.proto >= 3:
            write(GLOBAL + bytes(module_name, "utf-8") + b'\n' +
                  bytes(name, "utf-8") + b'\n')
        else:
            if self.fix_imports:
                r_name_mapping = _compat_pickle.REVERSE_NAME_MAPPING
                r_import_mapping = _compat_pickle.REVERSE_IMPORT_MAPPING
                if (module_name, name) in r_name_mapping:
                    module_name, name = r_name_mapping[(module_name, name)]
                if module_name in r_import_mapping:
                    module_name = r_import_mapping[module_name]
            try:
                write(GLOBAL + bytes(module_name, "ascii") + b'\n' +
                      bytes(name, "ascii") + b'\n')
            except UnicodeEncodeError:
                raise PicklingError(
                    "can't pickle global identifier '%s.%s' using "
                    "pickle protocol %i" % (module, name, self.proto))

        self.memoize(obj)

    def save_type(self, obj):
        if obj is type(None):
            return self.save_reduce(type, (None,), obj=obj)
        elif obj is type(NotImplemented):
            return self.save_reduce(type, (NotImplemented,), obj=obj)
        elif obj is type(...):
            return self.save_reduce(type, (...,), obj=obj)
        return self.save_global(obj)

    dispatch[FunctionType] = save_global
<<<<<<< HEAD
    dispatch[type] = save_global
=======
    dispatch[BuiltinFunctionType] = save_global
    dispatch[type] = save_type
>>>>>>> f67a5b96


# Unpickling machinery

class _Unpickler:

    def __init__(self, file, *, fix_imports=True,
                 encoding="ASCII", errors="strict"):
        """This takes a binary file for reading a pickle data stream.

        The protocol version of the pickle is detected automatically, so no
        proto argument is needed.

        The file-like object must have two methods, a read() method
        that takes an integer argument, and a readline() method that
        requires no arguments.  Both methods should return bytes.
        Thus file-like object can be a binary file object opened for
        reading, a BytesIO object, or any other custom object that
        meets this interface.

        Optional keyword arguments are *fix_imports*, *encoding* and *errors*,
        which are used to control compatiblity support for pickle stream
        generated by Python 2.x.  If *fix_imports* is True, pickle will try to
        map the old Python 2.x names to the new names used in Python 3.x.  The
        *encoding* and *errors* tell pickle how to decode 8-bit string
        instances pickled by Python 2.x; these default to 'ASCII' and
        'strict', respectively.
        """
        self._file_readline = file.readline
        self._file_read = file.read
        self.memo = {}
        self.encoding = encoding
        self.errors = errors
        self.proto = 0
        self.fix_imports = fix_imports

    def load(self):
        """Read a pickled object representation from the open file.

        Return the reconstituted object hierarchy specified in the file.
        """
        # Check whether Unpickler was initialized correctly. This is
        # only needed to mimic the behavior of _pickle.Unpickler.dump().
        if not hasattr(self, "_file_read"):
            raise UnpicklingError("Unpickler.__init__() was not called by "
                                  "%s.__init__()" % (self.__class__.__name__,))
        self._unframer = _Unframer(self._file_read, self._file_readline)
        self.read = self._unframer.read
        self.readline = self._unframer.readline
        self.mark = object() # any new unique object
        self.stack = []
        self.append = self.stack.append
        self.proto = 0
        read = self.read
        dispatch = self.dispatch
        try:
            while True:
                key = read(1)
                if not key:
                    raise EOFError
                assert isinstance(key, bytes_types)
                dispatch[key[0]](self)
        except _Stop as stopinst:
            return stopinst.value

    # Return largest index k such that self.stack[k] is self.mark.
    # If the stack doesn't contain a mark, eventually raises IndexError.
    # This could be sped by maintaining another stack, of indices at which
    # the mark appears.  For that matter, the latter stack would suffice,
    # and we wouldn't need to push mark objects on self.stack at all.
    # Doing so is probably a good thing, though, since if the pickle is
    # corrupt (or hostile) we may get a clue from finding self.mark embedded
    # in unpickled objects.
    def marker(self):
        stack = self.stack
        mark = self.mark
        k = len(stack)-1
        while stack[k] is not mark: k = k-1
        return k

    def persistent_load(self, pid):
        raise UnpicklingError("unsupported persistent id encountered")

    dispatch = {}

    def load_proto(self):
        proto = self.read(1)[0]
        if not 0 <= proto <= HIGHEST_PROTOCOL:
            raise ValueError("unsupported pickle protocol: %d" % proto)
        self.proto = proto
    dispatch[PROTO[0]] = load_proto

    def load_frame(self):
        frame_size, = unpack('<Q', self.read(8))
        if frame_size > sys.maxsize:
            raise ValueError("frame size > sys.maxsize: %d" % frame_size)
        self._unframer.load_frame(frame_size)
    dispatch[FRAME[0]] = load_frame

    def load_persid(self):
        pid = self.readline()[:-1].decode("ascii")
        self.append(self.persistent_load(pid))
    dispatch[PERSID[0]] = load_persid

    def load_binpersid(self):
        pid = self.stack.pop()
        self.append(self.persistent_load(pid))
    dispatch[BINPERSID[0]] = load_binpersid

    def load_none(self):
        self.append(None)
    dispatch[NONE[0]] = load_none

    def load_false(self):
        self.append(False)
    dispatch[NEWFALSE[0]] = load_false

    def load_true(self):
        self.append(True)
    dispatch[NEWTRUE[0]] = load_true

    def load_int(self):
        data = self.readline()
        if data == FALSE[1:]:
            val = False
        elif data == TRUE[1:]:
            val = True
        else:
            val = int(data, 0)
        self.append(val)
    dispatch[INT[0]] = load_int

    def load_binint(self):
        self.append(unpack('<i', self.read(4))[0])
    dispatch[BININT[0]] = load_binint

    def load_binint1(self):
        self.append(self.read(1)[0])
    dispatch[BININT1[0]] = load_binint1

    def load_binint2(self):
        self.append(unpack('<H', self.read(2))[0])
    dispatch[BININT2[0]] = load_binint2

    def load_long(self):
        val = self.readline()[:-1]
        if val and val[-1] == b'L'[0]:
            val = val[:-1]
        self.append(int(val, 0))
    dispatch[LONG[0]] = load_long

    def load_long1(self):
        n = self.read(1)[0]
        data = self.read(n)
        self.append(decode_long(data))
    dispatch[LONG1[0]] = load_long1

    def load_long4(self):
        n, = unpack('<i', self.read(4))
        if n < 0:
            # Corrupt or hostile pickle -- we never write one like this
            raise UnpicklingError("LONG pickle has negative byte count")
        data = self.read(n)
        self.append(decode_long(data))
    dispatch[LONG4[0]] = load_long4

    def load_float(self):
        self.append(float(self.readline()[:-1]))
    dispatch[FLOAT[0]] = load_float

    def load_binfloat(self):
        self.append(unpack('>d', self.read(8))[0])
    dispatch[BINFLOAT[0]] = load_binfloat

    def load_string(self):
        data = self.readline()[:-1]
        # Strip outermost quotes
        if len(data) >= 2 and data[0] == data[-1] and data[0] in b'"\'':
            data = data[1:-1]
        else:
            raise UnpicklingError("the STRING opcode argument must be quoted")
        self.append(codecs.escape_decode(data)[0]
                    .decode(self.encoding, self.errors))
    dispatch[STRING[0]] = load_string

    def load_binstring(self):
        # Deprecated BINSTRING uses signed 32-bit length
        len, = unpack('<i', self.read(4))
        if len < 0:
            raise UnpicklingError("BINSTRING pickle has negative byte count")
        data = self.read(len)
        value = str(data, self.encoding, self.errors)
        self.append(value)
    dispatch[BINSTRING[0]] = load_binstring

    def load_binbytes(self):
        len, = unpack('<I', self.read(4))
        if len > maxsize:
            raise UnpicklingError("BINBYTES exceeds system's maximum size "
                                  "of %d bytes" % maxsize)
        self.append(self.read(len))
    dispatch[BINBYTES[0]] = load_binbytes

    def load_unicode(self):
        self.append(str(self.readline()[:-1], 'raw-unicode-escape'))
    dispatch[UNICODE[0]] = load_unicode

    def load_binunicode(self):
        len, = unpack('<I', self.read(4))
        if len > maxsize:
            raise UnpicklingError("BINUNICODE exceeds system's maximum size "
                                  "of %d bytes" % maxsize)
        self.append(str(self.read(len), 'utf-8', 'surrogatepass'))
    dispatch[BINUNICODE[0]] = load_binunicode

    def load_binunicode8(self):
        len, = unpack('<Q', self.read(8))
        if len > maxsize:
            raise UnpicklingError("BINUNICODE8 exceeds system's maximum size "
                                  "of %d bytes" % maxsize)
        self.append(str(self.read(len), 'utf-8', 'surrogatepass'))
    dispatch[BINUNICODE8[0]] = load_binunicode8

    def load_short_binstring(self):
        len = self.read(1)[0]
        data = self.read(len)
        value = str(data, self.encoding, self.errors)
        self.append(value)
    dispatch[SHORT_BINSTRING[0]] = load_short_binstring

    def load_short_binbytes(self):
        len = self.read(1)[0]
        self.append(self.read(len))
    dispatch[SHORT_BINBYTES[0]] = load_short_binbytes

    def load_short_binunicode(self):
        len = self.read(1)[0]
        self.append(str(self.read(len), 'utf-8', 'surrogatepass'))
    dispatch[SHORT_BINUNICODE[0]] = load_short_binunicode

    def load_tuple(self):
        k = self.marker()
        self.stack[k:] = [tuple(self.stack[k+1:])]
    dispatch[TUPLE[0]] = load_tuple

    def load_empty_tuple(self):
        self.append(())
    dispatch[EMPTY_TUPLE[0]] = load_empty_tuple

    def load_tuple1(self):
        self.stack[-1] = (self.stack[-1],)
    dispatch[TUPLE1[0]] = load_tuple1

    def load_tuple2(self):
        self.stack[-2:] = [(self.stack[-2], self.stack[-1])]
    dispatch[TUPLE2[0]] = load_tuple2

    def load_tuple3(self):
        self.stack[-3:] = [(self.stack[-3], self.stack[-2], self.stack[-1])]
    dispatch[TUPLE3[0]] = load_tuple3

    def load_empty_list(self):
        self.append([])
    dispatch[EMPTY_LIST[0]] = load_empty_list

    def load_empty_dictionary(self):
        self.append({})
    dispatch[EMPTY_DICT[0]] = load_empty_dictionary

    def load_empty_set(self):
        self.append(set())
    dispatch[EMPTY_SET[0]] = load_empty_set

    def load_frozenset(self):
        k = self.marker()
        self.stack[k:] = [frozenset(self.stack[k+1:])]
    dispatch[FROZENSET[0]] = load_frozenset

    def load_list(self):
        k = self.marker()
        self.stack[k:] = [self.stack[k+1:]]
    dispatch[LIST[0]] = load_list

    def load_dict(self):
        k = self.marker()
        items = self.stack[k+1:]
        d = {items[i]: items[i+1]
             for i in range(0, len(items), 2)}
        self.stack[k:] = [d]
    dispatch[DICT[0]] = load_dict

    # INST and OBJ differ only in how they get a class object.  It's not
    # only sensible to do the rest in a common routine, the two routines
    # previously diverged and grew different bugs.
    # klass is the class to instantiate, and k points to the topmost mark
    # object, following which are the arguments for klass.__init__.
    def _instantiate(self, klass, k):
        args = tuple(self.stack[k+1:])
        del self.stack[k:]
        if (args or not isinstance(klass, type) or
            hasattr(klass, "__getinitargs__")):
            try:
                value = klass(*args)
            except TypeError as err:
                raise TypeError("in constructor for %s: %s" %
                                (klass.__name__, str(err)), sys.exc_info()[2])
        else:
            value = klass.__new__(klass)
        self.append(value)

    def load_inst(self):
        module = self.readline()[:-1].decode("ascii")
        name = self.readline()[:-1].decode("ascii")
        klass = self.find_class(module, name)
        self._instantiate(klass, self.marker())
    dispatch[INST[0]] = load_inst

    def load_obj(self):
        # Stack is ... markobject classobject arg1 arg2 ...
        k = self.marker()
        klass = self.stack.pop(k+1)
        self._instantiate(klass, k)
    dispatch[OBJ[0]] = load_obj

    def load_newobj(self):
        args = self.stack.pop()
        cls = self.stack.pop()
        obj = cls.__new__(cls, *args)
        self.append(obj)
    dispatch[NEWOBJ[0]] = load_newobj

    def load_newobj_ex(self):
        kwargs = self.stack.pop()
        args = self.stack.pop()
        cls = self.stack.pop()
        obj = cls.__new__(cls, *args, **kwargs)
        self.append(obj)
    dispatch[NEWOBJ_EX[0]] = load_newobj_ex

    def load_global(self):
        module = self.readline()[:-1].decode("utf-8")
        name = self.readline()[:-1].decode("utf-8")
        klass = self.find_class(module, name)
        self.append(klass)
    dispatch[GLOBAL[0]] = load_global

    def load_stack_global(self):
        name = self.stack.pop()
        module = self.stack.pop()
        if type(name) is not str or type(module) is not str:
            raise UnpicklingError("STACK_GLOBAL requires str")
        self.append(self.find_class(module, name))
    dispatch[STACK_GLOBAL[0]] = load_stack_global

    def load_ext1(self):
        code = self.read(1)[0]
        self.get_extension(code)
    dispatch[EXT1[0]] = load_ext1

    def load_ext2(self):
        code, = unpack('<H', self.read(2))
        self.get_extension(code)
    dispatch[EXT2[0]] = load_ext2

    def load_ext4(self):
        code, = unpack('<i', self.read(4))
        self.get_extension(code)
    dispatch[EXT4[0]] = load_ext4

    def get_extension(self, code):
        nil = []
        obj = _extension_cache.get(code, nil)
        if obj is not nil:
            self.append(obj)
            return
        key = _inverted_registry.get(code)
        if not key:
            if code <= 0: # note that 0 is forbidden
                # Corrupt or hostile pickle.
                raise UnpicklingError("EXT specifies code <= 0")
            raise ValueError("unregistered extension code %d" % code)
        obj = self.find_class(*key)
        _extension_cache[code] = obj
        self.append(obj)

    def find_class(self, module, name):
        # Subclasses may override this.
        if self.proto < 3 and self.fix_imports:
            if (module, name) in _compat_pickle.NAME_MAPPING:
                module, name = _compat_pickle.NAME_MAPPING[(module, name)]
            if module in _compat_pickle.IMPORT_MAPPING:
                module = _compat_pickle.IMPORT_MAPPING[module]
        __import__(module, level=0)
        return _getattribute(sys.modules[module], name,
                             allow_qualname=self.proto >= 4)

    def load_reduce(self):
        stack = self.stack
        args = stack.pop()
        func = stack[-1]
        try:
            value = func(*args)
        except:
            print(sys.exc_info())
            print(func, args)
            raise
        stack[-1] = value
    dispatch[REDUCE[0]] = load_reduce

    def load_pop(self):
        del self.stack[-1]
    dispatch[POP[0]] = load_pop

    def load_pop_mark(self):
        k = self.marker()
        del self.stack[k:]
    dispatch[POP_MARK[0]] = load_pop_mark

    def load_dup(self):
        self.append(self.stack[-1])
    dispatch[DUP[0]] = load_dup

    def load_get(self):
        i = int(self.readline()[:-1])
        self.append(self.memo[i])
    dispatch[GET[0]] = load_get

    def load_binget(self):
        i = self.read(1)[0]
        self.append(self.memo[i])
    dispatch[BINGET[0]] = load_binget

    def load_long_binget(self):
        i, = unpack('<I', self.read(4))
        self.append(self.memo[i])
    dispatch[LONG_BINGET[0]] = load_long_binget

    def load_put(self):
        i = int(self.readline()[:-1])
        if i < 0:
            raise ValueError("negative PUT argument")
        self.memo[i] = self.stack[-1]
    dispatch[PUT[0]] = load_put

    def load_binput(self):
        i = self.read(1)[0]
        if i < 0:
            raise ValueError("negative BINPUT argument")
        self.memo[i] = self.stack[-1]
    dispatch[BINPUT[0]] = load_binput

    def load_long_binput(self):
        i, = unpack('<I', self.read(4))
        if i > maxsize:
            raise ValueError("negative LONG_BINPUT argument")
        self.memo[i] = self.stack[-1]
    dispatch[LONG_BINPUT[0]] = load_long_binput

    def load_memoize(self):
        memo = self.memo
        memo[len(memo)] = self.stack[-1]
    dispatch[MEMOIZE[0]] = load_memoize

    def load_append(self):
        stack = self.stack
        value = stack.pop()
        list = stack[-1]
        list.append(value)
    dispatch[APPEND[0]] = load_append

    def load_appends(self):
        stack = self.stack
        mark = self.marker()
        list_obj = stack[mark - 1]
        items = stack[mark + 1:]
        if isinstance(list_obj, list):
            list_obj.extend(items)
        else:
            append = list_obj.append
            for item in items:
                append(item)
        del stack[mark:]
    dispatch[APPENDS[0]] = load_appends

    def load_setitem(self):
        stack = self.stack
        value = stack.pop()
        key = stack.pop()
        dict = stack[-1]
        dict[key] = value
    dispatch[SETITEM[0]] = load_setitem

    def load_setitems(self):
        stack = self.stack
        mark = self.marker()
        dict = stack[mark - 1]
        for i in range(mark + 1, len(stack), 2):
            dict[stack[i]] = stack[i + 1]

        del stack[mark:]
    dispatch[SETITEMS[0]] = load_setitems

    def load_additems(self):
        stack = self.stack
        mark = self.marker()
        set_obj = stack[mark - 1]
        items = stack[mark + 1:]
        if isinstance(set_obj, set):
            set_obj.update(items)
        else:
            add = set_obj.add
            for item in items:
                add(item)
        del stack[mark:]
    dispatch[ADDITEMS[0]] = load_additems

    def load_build(self):
        stack = self.stack
        state = stack.pop()
        inst = stack[-1]
        setstate = getattr(inst, "__setstate__", None)
        if setstate is not None:
            setstate(state)
            return
        slotstate = None
        if isinstance(state, tuple) and len(state) == 2:
            state, slotstate = state
        if state:
            inst_dict = inst.__dict__
            intern = sys.intern
            for k, v in state.items():
                if type(k) is str:
                    inst_dict[intern(k)] = v
                else:
                    inst_dict[k] = v
        if slotstate:
            for k, v in slotstate.items():
                setattr(inst, k, v)
    dispatch[BUILD[0]] = load_build

    def load_mark(self):
        self.append(self.mark)
    dispatch[MARK[0]] = load_mark

    def load_stop(self):
        value = self.stack.pop()
        raise _Stop(value)
    dispatch[STOP[0]] = load_stop


# Shorthands

def _dump(obj, file, protocol=None, *, fix_imports=True):
    _Pickler(file, protocol, fix_imports=fix_imports).dump(obj)

def _dumps(obj, protocol=None, *, fix_imports=True):
    f = io.BytesIO()
    _Pickler(f, protocol, fix_imports=fix_imports).dump(obj)
    res = f.getvalue()
    assert isinstance(res, bytes_types)
    return res

def _load(file, *, fix_imports=True, encoding="ASCII", errors="strict"):
    return _Unpickler(file, fix_imports=fix_imports,
                     encoding=encoding, errors=errors).load()

def _loads(s, *, fix_imports=True, encoding="ASCII", errors="strict"):
    if isinstance(s, str):
        raise TypeError("Can't load pickle from unicode string")
    file = io.BytesIO(s)
    return _Unpickler(file, fix_imports=fix_imports,
                      encoding=encoding, errors=errors).load()

# Use the faster _pickle if possible
try:
    from _pickle import (
        PickleError,
        PicklingError,
        UnpicklingError,
        Pickler,
        Unpickler,
        dump,
        dumps,
        load,
        loads
    )
except ImportError:
    Pickler, Unpickler = _Pickler, _Unpickler
    dump, dumps, load, loads = _dump, _dumps, _load, _loads

# Doctest
def _test():
    import doctest
    return doctest.testmod()

if __name__ == "__main__":
    import argparse
    parser = argparse.ArgumentParser(
        description='display contents of the pickle files')
    parser.add_argument(
        'pickle_file', type=argparse.FileType('br'),
        nargs='*', help='the pickle file')
    parser.add_argument(
        '-t', '--test', action='store_true',
        help='run self-test suite')
    parser.add_argument(
        '-v', action='store_true',
        help='run verbosely; only affects self-test run')
    args = parser.parse_args()
    if args.test:
        _test()
    else:
        if not args.pickle_file:
            parser.print_help()
        else:
            import pprint
            for f in args.pickle_file:
                obj = load(f)
                pprint.pprint(obj)<|MERGE_RESOLUTION|>--- conflicted
+++ resolved
@@ -964,12 +964,7 @@
         return self.save_global(obj)
 
     dispatch[FunctionType] = save_global
-<<<<<<< HEAD
-    dispatch[type] = save_global
-=======
-    dispatch[BuiltinFunctionType] = save_global
     dispatch[type] = save_type
->>>>>>> f67a5b96
 
 
 # Unpickling machinery
