--- conflicted
+++ resolved
@@ -414,32 +414,29 @@
 
         for taskseq, set_length in iter(taskqueue.get, None):
             task = None
-            # iterating taskseq cannot fail
-            for task in taskseq:
-                if thread._state:
-                    util.debug('task handler found thread._state != RUN')
-                    break
-                try:
-                    put(task)
-                except Exception as e:
-                    job, idx = task[:2]
+            try:
+                # iterating taskseq cannot fail
+                for task in taskseq:
+                    if thread._state:
+                        util.debug('task handler found thread._state != RUN')
+                        break
                     try:
-                        cache[job]._set(idx, (False, e))
-                    except KeyError:
-                        pass
-            else:
-                if set_length:
-                    util.debug('doing set_length()')
-<<<<<<< HEAD
-                    idx = task[1] if task else -1
-                    set_length(idx + 1)
-                continue
-            break
-=======
-                    set_length(i+1)
+                        put(task)
+                    except Exception as e:
+                        job, idx = task[:2]
+                        try:
+                            cache[job]._set(idx, (False, e))
+                        except KeyError:
+                            pass
+                else:
+                    if set_length:
+                        util.debug('doing set_length()')
+                        idx = task[1] if task else -1
+                        set_length(idx + 1)
+                    continue
+                break
             finally:
                 task = taskseq = job = None
->>>>>>> ec1f5df4
         else:
             util.debug('task handler got sentinel')
 
