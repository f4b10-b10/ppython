'''This module implements specialized container datatypes providing
alternatives to Python's general purpose built-in containers, dict,
list, set, and tuple.

* namedtuple   factory function for creating tuple subclasses with named fields
* deque        list-like container with fast appends and pops on either end
* ChainMap     dict-like class for creating a single view of multiple mappings
* Counter      dict subclass for counting hashable objects
* OrderedDict  dict subclass that remembers the order entries were added
* defaultdict  dict subclass that calls a factory function to supply missing values
* UserDict     wrapper around dictionary objects for easier dict subclassing
* UserList     wrapper around list objects for easier list subclassing
* UserString   wrapper around string objects for easier string subclassing

'''

__all__ = ['deque', 'defaultdict', 'namedtuple', 'UserDict', 'UserList',
            'UserString', 'Counter', 'OrderedDict', 'ChainMap']

import _collections_abc
from operator import itemgetter as _itemgetter, eq as _eq
from keyword import iskeyword as _iskeyword
import sys as _sys
import heapq as _heapq
from _weakref import proxy as _proxy
from itertools import repeat as _repeat, chain as _chain, starmap as _starmap
from reprlib import recursive_repr as _recursive_repr

try:
    from _collections import deque
except ImportError:
    pass
else:
    _collections_abc.MutableSequence.register(deque)

try:
    from _collections import defaultdict
except ImportError:
    pass


<<<<<<< HEAD
=======
def __getattr__(name):
    # For backwards compatibility, continue to make the collections ABCs
    # through Python 3.6 available through the collections module.
    # Note, no new collections ABCs were added in Python 3.7
    if name in _collections_abc.__all__:
        obj = getattr(_collections_abc, name)
        import warnings
        warnings.warn("Using or importing the ABCs from 'collections' instead "
                      "of from 'collections.abc' is deprecated since Python 3.3,"
                      "and in 3.9 it will stop working",
                      DeprecationWarning, stacklevel=2)
        globals()[name] = obj
        return obj
    raise AttributeError(f'module {__name__!r} has no attribute {name!r}')

>>>>>>> 18b711c5
################################################################################
### OrderedDict
################################################################################

class _OrderedDictKeysView(_collections_abc.KeysView):

    def __reversed__(self):
        yield from reversed(self._mapping)

class _OrderedDictItemsView(_collections_abc.ItemsView):

    def __reversed__(self):
        for key in reversed(self._mapping):
            yield (key, self._mapping[key])

class _OrderedDictValuesView(_collections_abc.ValuesView):

    def __reversed__(self):
        for key in reversed(self._mapping):
            yield self._mapping[key]

class _Link(object):
    __slots__ = 'prev', 'next', 'key', '__weakref__'

class OrderedDict(dict):
    'Dictionary that remembers insertion order'
    # An inherited dict maps keys to values.
    # The inherited dict provides __getitem__, __len__, __contains__, and get.
    # The remaining methods are order-aware.
    # Big-O running times for all methods are the same as regular dictionaries.

    # The internal self.__map dict maps keys to links in a doubly linked list.
    # The circular doubly linked list starts and ends with a sentinel element.
    # The sentinel element never gets deleted (this simplifies the algorithm).
    # The sentinel is in self.__hardroot with a weakref proxy in self.__root.
    # The prev links are weakref proxies (to prevent circular references).
    # Individual links are kept alive by the hard reference in self.__map.
    # Those hard references disappear when a key is deleted from an OrderedDict.

    def __init__(self, other=(), /, **kwds):
        '''Initialize an ordered dictionary.  The signature is the same as
        regular dictionaries.  Keyword argument order is preserved.
        '''
        try:
            self.__root
        except AttributeError:
            self.__hardroot = _Link()
            self.__root = root = _proxy(self.__hardroot)
            root.prev = root.next = root
            self.__map = {}
        self.__update(other, **kwds)

    def __setitem__(self, key, value,
                    dict_setitem=dict.__setitem__, proxy=_proxy, Link=_Link):
        'od.__setitem__(i, y) <==> od[i]=y'
        # Setting a new item creates a new link at the end of the linked list,
        # and the inherited dictionary is updated with the new key/value pair.
        if key not in self:
            self.__map[key] = link = Link()
            root = self.__root
            last = root.prev
            link.prev, link.next, link.key = last, root, key
            last.next = link
            root.prev = proxy(link)
        dict_setitem(self, key, value)

    def __delitem__(self, key, dict_delitem=dict.__delitem__):
        'od.__delitem__(y) <==> del od[y]'
        # Deleting an existing item uses self.__map to find the link which gets
        # removed by updating the links in the predecessor and successor nodes.
        dict_delitem(self, key)
        link = self.__map.pop(key)
        link_prev = link.prev
        link_next = link.next
        link_prev.next = link_next
        link_next.prev = link_prev
        link.prev = None
        link.next = None

    def __iter__(self):
        'od.__iter__() <==> iter(od)'
        # Traverse the linked list in order.
        root = self.__root
        curr = root.next
        while curr is not root:
            yield curr.key
            curr = curr.next

    def __reversed__(self):
        'od.__reversed__() <==> reversed(od)'
        # Traverse the linked list in reverse order.
        root = self.__root
        curr = root.prev
        while curr is not root:
            yield curr.key
            curr = curr.prev

    def clear(self):
        'od.clear() -> None.  Remove all items from od.'
        root = self.__root
        root.prev = root.next = root
        self.__map.clear()
        dict.clear(self)

    def popitem(self, last=True):
        '''Remove and return a (key, value) pair from the dictionary.

        Pairs are returned in LIFO order if last is true or FIFO order if false.
        '''
        if not self:
            raise KeyError('dictionary is empty')
        root = self.__root
        if last:
            link = root.prev
            link_prev = link.prev
            link_prev.next = root
            root.prev = link_prev
        else:
            link = root.next
            link_next = link.next
            root.next = link_next
            link_next.prev = root
        key = link.key
        del self.__map[key]
        value = dict.pop(self, key)
        return key, value

    def move_to_end(self, key, last=True):
        '''Move an existing element to the end (or beginning if last is false).

        Raise KeyError if the element does not exist.
        '''
        link = self.__map[key]
        link_prev = link.prev
        link_next = link.next
        soft_link = link_next.prev
        link_prev.next = link_next
        link_next.prev = link_prev
        root = self.__root
        if last:
            last = root.prev
            link.prev = last
            link.next = root
            root.prev = soft_link
            last.next = link
        else:
            first = root.next
            link.prev = root
            link.next = first
            first.prev = soft_link
            root.next = link

    def __sizeof__(self):
        sizeof = _sys.getsizeof
        n = len(self) + 1                       # number of links including root
        size = sizeof(self.__dict__)            # instance dictionary
        size += sizeof(self.__map) * 2          # internal dict and inherited dict
        size += sizeof(self.__hardroot) * n     # link objects
        size += sizeof(self.__root) * n         # proxy objects
        return size

    update = __update = _collections_abc.MutableMapping.update

    def keys(self):
        "D.keys() -> a set-like object providing a view on D's keys"
        return _OrderedDictKeysView(self)

    def items(self):
        "D.items() -> a set-like object providing a view on D's items"
        return _OrderedDictItemsView(self)

    def values(self):
        "D.values() -> an object providing a view on D's values"
        return _OrderedDictValuesView(self)

    __ne__ = _collections_abc.MutableMapping.__ne__

    __marker = object()

    def pop(self, key, default=__marker):
        '''od.pop(k[,d]) -> v, remove specified key and return the corresponding
        value.  If key is not found, d is returned if given, otherwise KeyError
        is raised.

        '''
        if key in self:
            result = self[key]
            del self[key]
            return result
        if default is self.__marker:
            raise KeyError(key)
        return default

    def setdefault(self, key, default=None):
        '''Insert key with a value of default if key is not in the dictionary.

        Return the value for key if key is in the dictionary, else default.
        '''
        if key in self:
            return self[key]
        self[key] = default
        return default

    @_recursive_repr()
    def __repr__(self):
        'od.__repr__() <==> repr(od)'
        if not self:
            return '%s()' % (self.__class__.__name__,)
        return '%s(%r)' % (self.__class__.__name__, list(self.items()))

    def __reduce__(self):
        'Return state information for pickling'
        inst_dict = vars(self).copy()
        for k in vars(OrderedDict()):
            inst_dict.pop(k, None)
        return self.__class__, (), inst_dict or None, None, iter(self.items())

    def copy(self):
        'od.copy() -> a shallow copy of od'
        return self.__class__(self)

    @classmethod
    def fromkeys(cls, iterable, value=None):
        '''Create a new ordered dictionary with keys from iterable and values set to value.
        '''
        self = cls()
        for key in iterable:
            self[key] = value
        return self

    def __eq__(self, other):
        '''od.__eq__(y) <==> od==y.  Comparison to another OD is order-sensitive
        while comparison to a regular mapping is order-insensitive.

        '''
        if isinstance(other, OrderedDict):
            return dict.__eq__(self, other) and all(map(_eq, self, other))
        return dict.__eq__(self, other)


try:
    from _collections import OrderedDict
except ImportError:
    # Leave the pure Python version in place.
    pass


################################################################################
### namedtuple
################################################################################

try:
    from _collections import _tuplegetter
except ImportError:
    _tuplegetter = lambda index, doc: property(_itemgetter(index), doc=doc)

def namedtuple(typename, field_names, *, rename=False, defaults=None, module=None):
    """Returns a new subclass of tuple with named fields.

    >>> Point = namedtuple('Point', ['x', 'y'])
    >>> Point.__doc__                   # docstring for the new class
    'Point(x, y)'
    >>> p = Point(11, y=22)             # instantiate with positional args or keywords
    >>> p[0] + p[1]                     # indexable like a plain tuple
    33
    >>> x, y = p                        # unpack like a regular tuple
    >>> x, y
    (11, 22)
    >>> p.x + p.y                       # fields also accessible by name
    33
    >>> d = p._asdict()                 # convert to a dictionary
    >>> d['x']
    11
    >>> Point(**d)                      # convert from a dictionary
    Point(x=11, y=22)
    >>> p._replace(x=100)               # _replace() is like str.replace() but targets named fields
    Point(x=100, y=22)

    """

    # Validate the field names.  At the user's option, either generate an error
    # message or automatically replace the field name with a valid name.
    if isinstance(field_names, str):
        field_names = field_names.replace(',', ' ').split()
    field_names = list(map(str, field_names))
    typename = _sys.intern(str(typename))

    if rename:
        seen = set()
        for index, name in enumerate(field_names):
            if (not name.isidentifier()
                or _iskeyword(name)
                or name.startswith('_')
                or name in seen):
                field_names[index] = f'_{index}'
            seen.add(name)

    for name in [typename] + field_names:
        if type(name) is not str:
            raise TypeError('Type names and field names must be strings')
        if not name.isidentifier():
            raise ValueError('Type names and field names must be valid '
                             f'identifiers: {name!r}')
        if _iskeyword(name):
            raise ValueError('Type names and field names cannot be a '
                             f'keyword: {name!r}')

    seen = set()
    for name in field_names:
        if name.startswith('_') and not rename:
            raise ValueError('Field names cannot start with an underscore: '
                             f'{name!r}')
        if name in seen:
            raise ValueError(f'Encountered duplicate field name: {name!r}')
        seen.add(name)

    field_defaults = {}
    if defaults is not None:
        defaults = tuple(defaults)
        if len(defaults) > len(field_names):
            raise TypeError('Got more default values than field names')
        field_defaults = dict(reversed(list(zip(reversed(field_names),
                                                reversed(defaults)))))

    # Variables used in the methods and docstrings
    field_names = tuple(map(_sys.intern, field_names))
    num_fields = len(field_names)
    arg_list = repr(field_names).replace("'", "")[1:-1]
    repr_fmt = '(' + ', '.join(f'{name}=%r' for name in field_names) + ')'
    tuple_new = tuple.__new__
    _dict, _tuple, _len, _map, _zip = dict, tuple, len, map, zip

    # Create all the named tuple methods to be added to the class namespace

    s = f'def __new__(_cls, {arg_list}): return _tuple_new(_cls, ({arg_list}))'
    namespace = {'_tuple_new': tuple_new, '__name__': f'namedtuple_{typename}'}
    # Note: exec() has the side-effect of interning the field names
    exec(s, namespace)
    __new__ = namespace['__new__']
    __new__.__doc__ = f'Create new instance of {typename}({arg_list})'
    if defaults is not None:
        __new__.__defaults__ = defaults

    @classmethod
    def _make(cls, iterable):
        result = tuple_new(cls, iterable)
        if _len(result) != num_fields:
            raise TypeError(f'Expected {num_fields} arguments, got {len(result)}')
        return result

    _make.__func__.__doc__ = (f'Make a new {typename} object from a sequence '
                              'or iterable')

    def _replace(self, /, **kwds):
        result = self._make(_map(kwds.pop, field_names, self))
        if kwds:
            raise ValueError(f'Got unexpected field names: {list(kwds)!r}')
        return result

    _replace.__doc__ = (f'Return a new {typename} object replacing specified '
                        'fields with new values')

    def __repr__(self):
        'Return a nicely formatted representation string'
        return self.__class__.__name__ + repr_fmt % self

    def _asdict(self):
        'Return a new dict which maps field names to their values.'
        return _dict(_zip(self._fields, self))

    def __getnewargs__(self):
        'Return self as a plain tuple.  Used by copy and pickle.'
        return _tuple(self)

    # Modify function metadata to help with introspection and debugging
    for method in (__new__, _make.__func__, _replace,
                   __repr__, _asdict, __getnewargs__):
        method.__qualname__ = f'{typename}.{method.__name__}'

    # Build-up the class namespace dictionary
    # and use type() to build the result class
    class_namespace = {
        '__doc__': f'{typename}({arg_list})',
        '__slots__': (),
        '_fields': field_names,
        '_field_defaults': field_defaults,
        # alternate spelling for backward compatibility
        '_fields_defaults': field_defaults,
        '__new__': __new__,
        '_make': _make,
        '_replace': _replace,
        '__repr__': __repr__,
        '_asdict': _asdict,
        '__getnewargs__': __getnewargs__,
    }
    for index, name in enumerate(field_names):
        doc = _sys.intern(f'Alias for field number {index}')
        class_namespace[name] = _tuplegetter(index, doc)

    result = type(typename, (tuple,), class_namespace)

    # For pickling to work, the __module__ variable needs to be set to the frame
    # where the named tuple is created.  Bypass this step in environments where
    # sys._getframe is not defined (Jython for example) or sys._getframe is not
    # defined for arguments greater than 0 (IronPython), or where the user has
    # specified a particular module.
    if module is None:
        try:
            module = _sys._getframe(1).f_globals.get('__name__', '__main__')
        except (AttributeError, ValueError):
            pass
    if module is not None:
        result.__module__ = module

    return result


########################################################################
###  Counter
########################################################################

def _count_elements(mapping, iterable):
    'Tally elements from the iterable.'
    mapping_get = mapping.get
    for elem in iterable:
        mapping[elem] = mapping_get(elem, 0) + 1

try:                                    # Load C helper function if available
    from _collections import _count_elements
except ImportError:
    pass

class Counter(dict):
    '''Dict subclass for counting hashable items.  Sometimes called a bag
    or multiset.  Elements are stored as dictionary keys and their counts
    are stored as dictionary values.

    >>> c = Counter('abcdeabcdabcaba')  # count elements from a string

    >>> c.most_common(3)                # three most common elements
    [('a', 5), ('b', 4), ('c', 3)]
    >>> sorted(c)                       # list all unique elements
    ['a', 'b', 'c', 'd', 'e']
    >>> ''.join(sorted(c.elements()))   # list elements with repetitions
    'aaaaabbbbcccdde'
    >>> sum(c.values())                 # total of all counts
    15

    >>> c['a']                          # count of letter 'a'
    5
    >>> for elem in 'shazam':           # update counts from an iterable
    ...     c[elem] += 1                # by adding 1 to each element's count
    >>> c['a']                          # now there are seven 'a'
    7
    >>> del c['b']                      # remove all 'b'
    >>> c['b']                          # now there are zero 'b'
    0

    >>> d = Counter('simsalabim')       # make another counter
    >>> c.update(d)                     # add in the second counter
    >>> c['a']                          # now there are nine 'a'
    9

    >>> c.clear()                       # empty the counter
    >>> c
    Counter()

    Note:  If a count is set to zero or reduced to zero, it will remain
    in the counter until the entry is deleted or the counter is cleared:

    >>> c = Counter('aaabbc')
    >>> c['b'] -= 2                     # reduce the count of 'b' by two
    >>> c.most_common()                 # 'b' is still in, but its count is zero
    [('a', 3), ('c', 1), ('b', 0)]

    '''
    # References:
    #   http://en.wikipedia.org/wiki/Multiset
    #   http://www.gnu.org/software/smalltalk/manual-base/html_node/Bag.html
    #   http://www.demo2s.com/Tutorial/Cpp/0380__set-multiset/Catalog0380__set-multiset.htm
    #   http://code.activestate.com/recipes/259174/
    #   Knuth, TAOCP Vol. II section 4.6.3

    def __init__(self, iterable=None, /, **kwds):
        '''Create a new, empty Counter object.  And if given, count elements
        from an input iterable.  Or, initialize the count from another mapping
        of elements to their counts.

        >>> c = Counter()                           # a new, empty counter
        >>> c = Counter('gallahad')                 # a new counter from an iterable
        >>> c = Counter({'a': 4, 'b': 2})           # a new counter from a mapping
        >>> c = Counter(a=4, b=2)                   # a new counter from keyword args

        '''
        super(Counter, self).__init__()
        self.update(iterable, **kwds)

    def __missing__(self, key):
        'The count of elements not in the Counter is zero.'
        # Needed so that self[missing_item] does not raise KeyError
        return 0

    def most_common(self, n=None):
        '''List the n most common elements and their counts from the most
        common to the least.  If n is None, then list all element counts.

        >>> Counter('abracadabra').most_common(3)
        [('a', 5), ('b', 2), ('r', 2)]

        '''
        # Emulate Bag.sortedByCount from Smalltalk
        if n is None:
            return sorted(self.items(), key=_itemgetter(1), reverse=True)
        return _heapq.nlargest(n, self.items(), key=_itemgetter(1))

    def elements(self):
        '''Iterator over elements repeating each as many times as its count.

        >>> c = Counter('ABCABC')
        >>> sorted(c.elements())
        ['A', 'A', 'B', 'B', 'C', 'C']

        # Knuth's example for prime factors of 1836:  2**2 * 3**3 * 17**1
        >>> prime_factors = Counter({2: 2, 3: 3, 17: 1})
        >>> product = 1
        >>> for factor in prime_factors.elements():     # loop over factors
        ...     product *= factor                       # and multiply them
        >>> product
        1836

        Note, if an element's count has been set to zero or is a negative
        number, elements() will ignore it.

        '''
        # Emulate Bag.do from Smalltalk and Multiset.begin from C++.
        return _chain.from_iterable(_starmap(_repeat, self.items()))

    # Override dict methods where necessary

    @classmethod
    def fromkeys(cls, iterable, v=None):
        # There is no equivalent method for counters because the semantics
        # would be ambiguous in cases such as Counter.fromkeys('aaabbc', v=2).
        # Initializing counters to zero values isn't necessary because zero
        # is already the default value for counter lookups.  Initializing
        # to one is easily accomplished with Counter(set(iterable)).  For
        # more exotic cases, create a dictionary first using a dictionary
        # comprehension or dict.fromkeys().
        raise NotImplementedError(
            'Counter.fromkeys() is undefined.  Use Counter(iterable) instead.')

    def update(self, iterable=None, /, **kwds):
        '''Like dict.update() but add counts instead of replacing them.

        Source can be an iterable, a dictionary, or another Counter instance.

        >>> c = Counter('which')
        >>> c.update('witch')           # add elements from another iterable
        >>> d = Counter('watch')
        >>> c.update(d)                 # add elements from another counter
        >>> c['h']                      # four 'h' in which, witch, and watch
        4

        '''
        # The regular dict.update() operation makes no sense here because the
        # replace behavior results in the some of original untouched counts
        # being mixed-in with all of the other counts for a mismash that
        # doesn't have a straight-forward interpretation in most counting
        # contexts.  Instead, we implement straight-addition.  Both the inputs
        # and outputs are allowed to contain zero and negative counts.

        if iterable is not None:
            if isinstance(iterable, _collections_abc.Mapping):
                if self:
                    self_get = self.get
                    for elem, count in iterable.items():
                        self[elem] = count + self_get(elem, 0)
                else:
                    super(Counter, self).update(iterable) # fast path when counter is empty
            else:
                _count_elements(self, iterable)
        if kwds:
            self.update(kwds)

    def subtract(self, iterable=None, /, **kwds):
        '''Like dict.update() but subtracts counts instead of replacing them.
        Counts can be reduced below zero.  Both the inputs and outputs are
        allowed to contain zero and negative counts.

        Source can be an iterable, a dictionary, or another Counter instance.

        >>> c = Counter('which')
        >>> c.subtract('witch')             # subtract elements from another iterable
        >>> c.subtract(Counter('watch'))    # subtract elements from another counter
        >>> c['h']                          # 2 in which, minus 1 in witch, minus 1 in watch
        0
        >>> c['w']                          # 1 in which, minus 1 in witch, minus 1 in watch
        -1

        '''
        if iterable is not None:
            self_get = self.get
            if isinstance(iterable, _collections_abc.Mapping):
                for elem, count in iterable.items():
                    self[elem] = self_get(elem, 0) - count
            else:
                for elem in iterable:
                    self[elem] = self_get(elem, 0) - 1
        if kwds:
            self.subtract(kwds)

    def copy(self):
        'Return a shallow copy.'
        return self.__class__(self)

    def __reduce__(self):
        return self.__class__, (dict(self),)

    def __delitem__(self, elem):
        'Like dict.__delitem__() but does not raise KeyError for missing values.'
        if elem in self:
            super().__delitem__(elem)

    def __repr__(self):
        if not self:
            return '%s()' % self.__class__.__name__
        try:
            items = ', '.join(map('%r: %r'.__mod__, self.most_common()))
            return '%s({%s})' % (self.__class__.__name__, items)
        except TypeError:
            # handle case where values are not orderable
            return '{0}({1!r})'.format(self.__class__.__name__, dict(self))

    # Multiset-style mathematical operations discussed in:
    #       Knuth TAOCP Volume II section 4.6.3 exercise 19
    #       and at http://en.wikipedia.org/wiki/Multiset
    #
    # Outputs guaranteed to only include positive counts.
    #
    # To strip negative and zero counts, add-in an empty counter:
    #       c += Counter()

    def __add__(self, other):
        '''Add counts from two counters.

        >>> Counter('abbb') + Counter('bcc')
        Counter({'b': 4, 'c': 2, 'a': 1})

        '''
        if not isinstance(other, Counter):
            return NotImplemented
        result = Counter()
        for elem, count in self.items():
            newcount = count + other[elem]
            if newcount > 0:
                result[elem] = newcount
        for elem, count in other.items():
            if elem not in self and count > 0:
                result[elem] = count
        return result

    def __sub__(self, other):
        ''' Subtract count, but keep only results with positive counts.

        >>> Counter('abbbc') - Counter('bccd')
        Counter({'b': 2, 'a': 1})

        '''
        if not isinstance(other, Counter):
            return NotImplemented
        result = Counter()
        for elem, count in self.items():
            newcount = count - other[elem]
            if newcount > 0:
                result[elem] = newcount
        for elem, count in other.items():
            if elem not in self and count < 0:
                result[elem] = 0 - count
        return result

    def __or__(self, other):
        '''Union is the maximum of value in either of the input counters.

        >>> Counter('abbb') | Counter('bcc')
        Counter({'b': 3, 'c': 2, 'a': 1})

        '''
        if not isinstance(other, Counter):
            return NotImplemented
        result = Counter()
        for elem, count in self.items():
            other_count = other[elem]
            newcount = other_count if count < other_count else count
            if newcount > 0:
                result[elem] = newcount
        for elem, count in other.items():
            if elem not in self and count > 0:
                result[elem] = count
        return result

    def __and__(self, other):
        ''' Intersection is the minimum of corresponding counts.

        >>> Counter('abbb') & Counter('bcc')
        Counter({'b': 1})

        '''
        if not isinstance(other, Counter):
            return NotImplemented
        result = Counter()
        for elem, count in self.items():
            other_count = other[elem]
            newcount = count if count < other_count else other_count
            if newcount > 0:
                result[elem] = newcount
        return result

    def __pos__(self):
        'Adds an empty counter, effectively stripping negative and zero counts'
        result = Counter()
        for elem, count in self.items():
            if count > 0:
                result[elem] = count
        return result

    def __neg__(self):
        '''Subtracts from an empty counter.  Strips positive and zero counts,
        and flips the sign on negative counts.

        '''
        result = Counter()
        for elem, count in self.items():
            if count < 0:
                result[elem] = 0 - count
        return result

    def _keep_positive(self):
        '''Internal method to strip elements with a negative or zero count'''
        nonpositive = [elem for elem, count in self.items() if not count > 0]
        for elem in nonpositive:
            del self[elem]
        return self

    def __iadd__(self, other):
        '''Inplace add from another counter, keeping only positive counts.

        >>> c = Counter('abbb')
        >>> c += Counter('bcc')
        >>> c
        Counter({'b': 4, 'c': 2, 'a': 1})

        '''
        for elem, count in other.items():
            self[elem] += count
        return self._keep_positive()

    def __isub__(self, other):
        '''Inplace subtract counter, but keep only results with positive counts.

        >>> c = Counter('abbbc')
        >>> c -= Counter('bccd')
        >>> c
        Counter({'b': 2, 'a': 1})

        '''
        for elem, count in other.items():
            self[elem] -= count
        return self._keep_positive()

    def __ior__(self, other):
        '''Inplace union is the maximum of value from either counter.

        >>> c = Counter('abbb')
        >>> c |= Counter('bcc')
        >>> c
        Counter({'b': 3, 'c': 2, 'a': 1})

        '''
        for elem, other_count in other.items():
            count = self[elem]
            if other_count > count:
                self[elem] = other_count
        return self._keep_positive()

    def __iand__(self, other):
        '''Inplace intersection is the minimum of corresponding counts.

        >>> c = Counter('abbb')
        >>> c &= Counter('bcc')
        >>> c
        Counter({'b': 1})

        '''
        for elem, count in self.items():
            other_count = other[elem]
            if other_count < count:
                self[elem] = other_count
        return self._keep_positive()


########################################################################
###  ChainMap
########################################################################

class ChainMap(_collections_abc.MutableMapping):
    ''' A ChainMap groups multiple dicts (or other mappings) together
    to create a single, updateable view.

    The underlying mappings are stored in a list.  That list is public and can
    be accessed or updated using the *maps* attribute.  There is no other
    state.

    Lookups search the underlying mappings successively until a key is found.
    In contrast, writes, updates, and deletions only operate on the first
    mapping.

    '''

    def __init__(self, *maps):
        '''Initialize a ChainMap by setting *maps* to the given mappings.
        If no mappings are provided, a single empty dictionary is used.

        '''
        self.maps = list(maps) or [{}]          # always at least one map

    def __missing__(self, key):
        raise KeyError(key)

    def __getitem__(self, key):
        for mapping in self.maps:
            try:
                return mapping[key]             # can't use 'key in mapping' with defaultdict
            except KeyError:
                pass
        return self.__missing__(key)            # support subclasses that define __missing__

    def get(self, key, default=None):
        return self[key] if key in self else default

    def __len__(self):
        return len(set().union(*self.maps))     # reuses stored hash values if possible

    def __iter__(self):
        d = {}
        for mapping in reversed(self.maps):
            d.update(mapping)                   # reuses stored hash values if possible
        return iter(d)

    def __contains__(self, key):
        return any(key in m for m in self.maps)

    def __bool__(self):
        return any(self.maps)

    @_recursive_repr()
    def __repr__(self):
        return f'{self.__class__.__name__}({", ".join(map(repr, self.maps))})'

    @classmethod
    def fromkeys(cls, iterable, *args):
        'Create a ChainMap with a single dict created from the iterable.'
        return cls(dict.fromkeys(iterable, *args))

    def copy(self):
        'New ChainMap or subclass with a new copy of maps[0] and refs to maps[1:]'
        return self.__class__(self.maps[0].copy(), *self.maps[1:])

    __copy__ = copy

    def new_child(self, m=None):                # like Django's Context.push()
        '''New ChainMap with a new map followed by all previous maps.
        If no map is provided, an empty dict is used.
        '''
        if m is None:
            m = {}
        return self.__class__(m, *self.maps)

    @property
    def parents(self):                          # like Django's Context.pop()
        'New ChainMap from maps[1:].'
        return self.__class__(*self.maps[1:])

    def __setitem__(self, key, value):
        self.maps[0][key] = value

    def __delitem__(self, key):
        try:
            del self.maps[0][key]
        except KeyError:
            raise KeyError('Key not found in the first mapping: {!r}'.format(key))

    def popitem(self):
        'Remove and return an item pair from maps[0]. Raise KeyError is maps[0] is empty.'
        try:
            return self.maps[0].popitem()
        except KeyError:
            raise KeyError('No keys found in the first mapping.')

    def pop(self, key, *args):
        'Remove *key* from maps[0] and return its value. Raise KeyError if *key* not in maps[0].'
        try:
            return self.maps[0].pop(key, *args)
        except KeyError:
            raise KeyError('Key not found in the first mapping: {!r}'.format(key))

    def clear(self):
        'Clear maps[0], leaving maps[1:] intact.'
        self.maps[0].clear()


################################################################################
### UserDict
################################################################################

class UserDict(_collections_abc.MutableMapping):

    # Start by filling-out the abstract methods
    def __init__(self, dict=None, /, **kwargs):
        self.data = {}
        if dict is not None:
            self.update(dict)
        if kwargs:
            self.update(kwargs)

    def __len__(self): return len(self.data)
    def __getitem__(self, key):
        if key in self.data:
            return self.data[key]
        if hasattr(self.__class__, "__missing__"):
            return self.__class__.__missing__(self, key)
        raise KeyError(key)
    def __setitem__(self, key, item): self.data[key] = item
    def __delitem__(self, key): del self.data[key]
    def __iter__(self):
        return iter(self.data)

    # Modify __contains__ to work correctly when __missing__ is present
    def __contains__(self, key):
        return key in self.data

    # Now, add the methods in dicts but not in MutableMapping
    def __repr__(self): return repr(self.data)
    def __copy__(self):
        inst = self.__class__.__new__(self.__class__)
        inst.__dict__.update(self.__dict__)
        # Create a copy and avoid triggering descriptors
        inst.__dict__["data"] = self.__dict__["data"].copy()
        return inst

    def copy(self):
        if self.__class__ is UserDict:
            return UserDict(self.data.copy())
        import copy
        data = self.data
        try:
            self.data = {}
            c = copy.copy(self)
        finally:
            self.data = data
        c.update(self)
        return c

    @classmethod
    def fromkeys(cls, iterable, value=None):
        d = cls()
        for key in iterable:
            d[key] = value
        return d



################################################################################
### UserList
################################################################################

class UserList(_collections_abc.MutableSequence):
    """A more or less complete user-defined wrapper around list objects."""
    def __init__(self, initlist=None):
        self.data = []
        if initlist is not None:
            # XXX should this accept an arbitrary sequence?
            if type(initlist) == type(self.data):
                self.data[:] = initlist
            elif isinstance(initlist, UserList):
                self.data[:] = initlist.data[:]
            else:
                self.data = list(initlist)
    def __repr__(self): return repr(self.data)
    def __lt__(self, other): return self.data <  self.__cast(other)
    def __le__(self, other): return self.data <= self.__cast(other)
    def __eq__(self, other): return self.data == self.__cast(other)
    def __gt__(self, other): return self.data >  self.__cast(other)
    def __ge__(self, other): return self.data >= self.__cast(other)
    def __cast(self, other):
        return other.data if isinstance(other, UserList) else other
    def __contains__(self, item): return item in self.data
    def __len__(self): return len(self.data)
    def __getitem__(self, i):
        if isinstance(i, slice):
            return self.__class__(self.data[i])
        else:
            return self.data[i]
    def __setitem__(self, i, item): self.data[i] = item
    def __delitem__(self, i): del self.data[i]
    def __add__(self, other):
        if isinstance(other, UserList):
            return self.__class__(self.data + other.data)
        elif isinstance(other, type(self.data)):
            return self.__class__(self.data + other)
        return self.__class__(self.data + list(other))
    def __radd__(self, other):
        if isinstance(other, UserList):
            return self.__class__(other.data + self.data)
        elif isinstance(other, type(self.data)):
            return self.__class__(other + self.data)
        return self.__class__(list(other) + self.data)
    def __iadd__(self, other):
        if isinstance(other, UserList):
            self.data += other.data
        elif isinstance(other, type(self.data)):
            self.data += other
        else:
            self.data += list(other)
        return self
    def __mul__(self, n):
        return self.__class__(self.data*n)
    __rmul__ = __mul__
    def __imul__(self, n):
        self.data *= n
        return self
    def __copy__(self):
        inst = self.__class__.__new__(self.__class__)
        inst.__dict__.update(self.__dict__)
        # Create a copy and avoid triggering descriptors
        inst.__dict__["data"] = self.__dict__["data"][:]
        return inst
    def append(self, item): self.data.append(item)
    def insert(self, i, item): self.data.insert(i, item)
    def pop(self, i=-1): return self.data.pop(i)
    def remove(self, item): self.data.remove(item)
    def clear(self): self.data.clear()
    def copy(self): return self.__class__(self)
    def count(self, item): return self.data.count(item)
    def index(self, item, *args): return self.data.index(item, *args)
    def reverse(self): self.data.reverse()
    def sort(self, /, *args, **kwds): self.data.sort(*args, **kwds)
    def extend(self, other):
        if isinstance(other, UserList):
            self.data.extend(other.data)
        else:
            self.data.extend(other)



################################################################################
### UserString
################################################################################

class UserString(_collections_abc.Sequence):
    def __init__(self, seq):
        if isinstance(seq, str):
            self.data = seq
        elif isinstance(seq, UserString):
            self.data = seq.data[:]
        else:
            self.data = str(seq)
    def __str__(self): return str(self.data)
    def __repr__(self): return repr(self.data)
    def __int__(self): return int(self.data)
    def __float__(self): return float(self.data)
    def __complex__(self): return complex(self.data)
    def __hash__(self): return hash(self.data)
    def __getnewargs__(self):
        return (self.data[:],)

    def __eq__(self, string):
        if isinstance(string, UserString):
            return self.data == string.data
        return self.data == string
    def __lt__(self, string):
        if isinstance(string, UserString):
            return self.data < string.data
        return self.data < string
    def __le__(self, string):
        if isinstance(string, UserString):
            return self.data <= string.data
        return self.data <= string
    def __gt__(self, string):
        if isinstance(string, UserString):
            return self.data > string.data
        return self.data > string
    def __ge__(self, string):
        if isinstance(string, UserString):
            return self.data >= string.data
        return self.data >= string

    def __contains__(self, char):
        if isinstance(char, UserString):
            char = char.data
        return char in self.data

    def __len__(self): return len(self.data)
    def __getitem__(self, index): return self.__class__(self.data[index])
    def __add__(self, other):
        if isinstance(other, UserString):
            return self.__class__(self.data + other.data)
        elif isinstance(other, str):
            return self.__class__(self.data + other)
        return self.__class__(self.data + str(other))
    def __radd__(self, other):
        if isinstance(other, str):
            return self.__class__(other + self.data)
        return self.__class__(str(other) + self.data)
    def __mul__(self, n):
        return self.__class__(self.data*n)
    __rmul__ = __mul__
    def __mod__(self, args):
        return self.__class__(self.data % args)
    def __rmod__(self, template):
        return self.__class__(str(template) % self)
    # the following methods are defined in alphabetical order:
    def capitalize(self): return self.__class__(self.data.capitalize())
    def casefold(self):
        return self.__class__(self.data.casefold())
    def center(self, width, *args):
        return self.__class__(self.data.center(width, *args))
    def count(self, sub, start=0, end=_sys.maxsize):
        if isinstance(sub, UserString):
            sub = sub.data
        return self.data.count(sub, start, end)
    def encode(self, encoding=None, errors=None): # XXX improve this?
        if encoding:
            if errors:
                return self.__class__(self.data.encode(encoding, errors))
            return self.__class__(self.data.encode(encoding))
        return self.__class__(self.data.encode())
    def endswith(self, suffix, start=0, end=_sys.maxsize):
        return self.data.endswith(suffix, start, end)
    def expandtabs(self, tabsize=8):
        return self.__class__(self.data.expandtabs(tabsize))
    def find(self, sub, start=0, end=_sys.maxsize):
        if isinstance(sub, UserString):
            sub = sub.data
        return self.data.find(sub, start, end)
    def format(self, /, *args, **kwds):
        return self.data.format(*args, **kwds)
    def format_map(self, mapping):
        return self.data.format_map(mapping)
    def index(self, sub, start=0, end=_sys.maxsize):
        return self.data.index(sub, start, end)
    def isalpha(self): return self.data.isalpha()
    def isalnum(self): return self.data.isalnum()
    def isascii(self): return self.data.isascii()
    def isdecimal(self): return self.data.isdecimal()
    def isdigit(self): return self.data.isdigit()
    def isidentifier(self): return self.data.isidentifier()
    def islower(self): return self.data.islower()
    def isnumeric(self): return self.data.isnumeric()
    def isprintable(self): return self.data.isprintable()
    def isspace(self): return self.data.isspace()
    def istitle(self): return self.data.istitle()
    def isupper(self): return self.data.isupper()
    def join(self, seq): return self.data.join(seq)
    def ljust(self, width, *args):
        return self.__class__(self.data.ljust(width, *args))
    def lower(self): return self.__class__(self.data.lower())
    def lstrip(self, chars=None): return self.__class__(self.data.lstrip(chars))
    maketrans = str.maketrans
    def partition(self, sep):
        return self.data.partition(sep)
    def replace(self, old, new, maxsplit=-1):
        if isinstance(old, UserString):
            old = old.data
        if isinstance(new, UserString):
            new = new.data
        return self.__class__(self.data.replace(old, new, maxsplit))
    def rfind(self, sub, start=0, end=_sys.maxsize):
        if isinstance(sub, UserString):
            sub = sub.data
        return self.data.rfind(sub, start, end)
    def rindex(self, sub, start=0, end=_sys.maxsize):
        return self.data.rindex(sub, start, end)
    def rjust(self, width, *args):
        return self.__class__(self.data.rjust(width, *args))
    def rpartition(self, sep):
        return self.data.rpartition(sep)
    def rstrip(self, chars=None):
        return self.__class__(self.data.rstrip(chars))
    def split(self, sep=None, maxsplit=-1):
        return self.data.split(sep, maxsplit)
    def rsplit(self, sep=None, maxsplit=-1):
        return self.data.rsplit(sep, maxsplit)
    def splitlines(self, keepends=False): return self.data.splitlines(keepends)
    def startswith(self, prefix, start=0, end=_sys.maxsize):
        return self.data.startswith(prefix, start, end)
    def strip(self, chars=None): return self.__class__(self.data.strip(chars))
    def swapcase(self): return self.__class__(self.data.swapcase())
    def title(self): return self.__class__(self.data.title())
    def translate(self, *args):
        return self.__class__(self.data.translate(*args))
    def upper(self): return self.__class__(self.data.upper())
    def zfill(self, width): return self.__class__(self.data.zfill(width))<|MERGE_RESOLUTION|>--- conflicted
+++ resolved
@@ -39,24 +39,6 @@
     pass
 
 
-<<<<<<< HEAD
-=======
-def __getattr__(name):
-    # For backwards compatibility, continue to make the collections ABCs
-    # through Python 3.6 available through the collections module.
-    # Note, no new collections ABCs were added in Python 3.7
-    if name in _collections_abc.__all__:
-        obj = getattr(_collections_abc, name)
-        import warnings
-        warnings.warn("Using or importing the ABCs from 'collections' instead "
-                      "of from 'collections.abc' is deprecated since Python 3.3,"
-                      "and in 3.9 it will stop working",
-                      DeprecationWarning, stacklevel=2)
-        globals()[name] = obj
-        return obj
-    raise AttributeError(f'module {__name__!r} has no attribute {name!r}')
-
->>>>>>> 18b711c5
 ################################################################################
 ### OrderedDict
 ################################################################################
