--- conflicted
+++ resolved
@@ -672,14 +672,9 @@
             # know the case sensitivity of the underlying filesystem, so we
             # must use scandir() for everything, including non-wildcard parts.
             case_pedantic = True
-<<<<<<< HEAD
-        recursive = True if recurse_symlinks else _glob.no_recurse_symlinks
+        recursive = True if recurse_symlinks else no_recurse_symlinks
         globber = self._globber(self.parser.sep, case_sensitive,
                                 case_pedantic, recursive, include_hidden=True)
-=======
-        recursive = True if recurse_symlinks else no_recurse_symlinks
-        globber = self._globber(self.parser.sep, case_sensitive, case_pedantic, recursive)
->>>>>>> 2eb99914
         return globber.selector(parts)
 
     def glob(self, pattern, *, case_sensitive=None, recurse_symlinks=True):
