"""Object-oriented filesystem paths.

This module provides classes to represent abstract paths and concrete
paths with operations that have semantics appropriate for different
operating systems.
"""

import glob
import io
import ntpath
import operator
import os
import posixpath
import sys
import warnings
from itertools import chain
from _collections_abc import Sequence

try:
    import pwd
except ImportError:
    pwd = None
try:
    import grp
except ImportError:
    grp = None

from . import _abc


__all__ = [
    "UnsupportedOperation",
    "PurePath", "PurePosixPath", "PureWindowsPath",
    "Path", "PosixPath", "WindowsPath",
    ]


class _PathParents(Sequence):
    """This object provides sequence-like access to the logical ancestors
    of a path.  Don't try to construct it yourself."""
    __slots__ = ('_path', '_drv', '_root', '_tail')

    def __init__(self, path):
        self._path = path
        self._drv = path.drive
        self._root = path.root
        self._tail = path._tail

    def __len__(self):
        return len(self._tail)

    def __getitem__(self, idx):
        if isinstance(idx, slice):
            return tuple(self[i] for i in range(*idx.indices(len(self))))

        if idx >= len(self) or idx < -len(self):
            raise IndexError(idx)
        if idx < 0:
            idx += len(self)
        return self._path._from_parsed_parts(self._drv, self._root,
                                             self._tail[:-idx - 1])

    def __repr__(self):
        return "<{}.parents>".format(type(self._path).__name__)


UnsupportedOperation = _abc.UnsupportedOperation


class PurePath(_abc.PurePathBase):
    """Base class for manipulating paths without I/O.

    PurePath represents a filesystem path and offers operations which
    don't imply any actual filesystem I/O.  Depending on your system,
    instantiating a PurePath will return either a PurePosixPath or a
    PureWindowsPath object.  You can also instantiate either of these classes
    directly, regardless of your system.
    """

    __slots__ = (
        # The `_raw_paths` slot stores unnormalized string paths. This is set
        # in the `__init__()` method.
        '_raw_paths',

        # The `_drv`, `_root` and `_tail_cached` slots store parsed and
        # normalized parts of the path. They are set when any of the `drive`,
        # `root` or `_tail` properties are accessed for the first time. The
        # three-part division corresponds to the result of
        # `os.path.splitroot()`, except that the tail is further split on path
        # separators (i.e. it is a list of strings), and that the root and
        # tail are normalized.
        '_drv', '_root', '_tail_cached',

        # The `_str` slot stores the string representation of the path,
        # computed from the drive, root and tail when `__str__()` is called
        # for the first time. It's used to implement `_str_normcase`
        '_str',

        # The `_str_normcase_cached` slot stores the string path with
        # normalized case. It is set when the `_str_normcase` property is
        # accessed for the first time. It's used to implement `__eq__()`
        # `__hash__()`, and `_parts_normcase`
        '_str_normcase_cached',

        # The `_parts_normcase_cached` slot stores the case-normalized
        # string path after splitting on path separators. It's set when the
        # `_parts_normcase` property is accessed for the first time. It's used
        # to implement comparison methods like `__lt__()`.
        '_parts_normcase_cached',

        # The `_hash` slot stores the hash of the case-normalized string
        # path. It's set when `__hash__()` is called for the first time.
        '_hash',
    )
    parser = os.path
    _globber = glob._Globber

    def __new__(cls, *args, **kwargs):
        """Construct a PurePath from one or several strings and or existing
        PurePath objects.  The strings and path objects are combined so as
        to yield a canonicalized path, which is incorporated into the
        new PurePath object.
        """
        if cls is PurePath:
            cls = PureWindowsPath if os.name == 'nt' else PurePosixPath
        return object.__new__(cls)

    def __init__(self, *args):
        paths = []
        for arg in args:
            if isinstance(arg, PurePath):
                if arg.parser is ntpath and self.parser is posixpath:
                    # GH-103631: Convert separators for backwards compatibility.
                    paths.extend(path.replace('\\', '/') for path in arg._raw_paths)
                else:
                    paths.extend(arg._raw_paths)
            else:
                try:
                    path = os.fspath(arg)
                except TypeError:
                    path = arg
                if not isinstance(path, str):
                    raise TypeError(
                        "argument should be a str or an os.PathLike "
                        "object where __fspath__ returns a str, "
                        f"not {type(path).__name__!r}")
                paths.append(path)
        # Avoid calling super().__init__, as an optimisation
        self._raw_paths = paths

    def joinpath(self, *pathsegments):
        """Combine this path with one or several arguments, and return a
        new path representing either a subpath (if all arguments are relative
        paths) or a totally different path (if one of the arguments is
        anchored).
        """
        return self.with_segments(self, *pathsegments)

    def __truediv__(self, key):
        try:
            return self.with_segments(self, key)
        except TypeError:
            return NotImplemented

    def __rtruediv__(self, key):
        try:
            return self.with_segments(key, self)
        except TypeError:
            return NotImplemented

    def __reduce__(self):
        # Using the parts tuple helps share interned path parts
        # when pickling related paths.
        return (self.__class__, self.parts)

    def __repr__(self):
        return "{}({!r})".format(self.__class__.__name__, self.as_posix())

    def __fspath__(self):
        return str(self)

    def __bytes__(self):
        """Return the bytes representation of the path.  This is only
        recommended to use under Unix."""
        return os.fsencode(self)

    @property
    def _str_normcase(self):
        # String with normalized case, for hashing and equality checks
        try:
            return self._str_normcase_cached
        except AttributeError:
            if _abc._is_case_sensitive(self.parser):
                self._str_normcase_cached = str(self)
            else:
                self._str_normcase_cached = str(self).lower()
            return self._str_normcase_cached

    def __hash__(self):
        try:
            return self._hash
        except AttributeError:
            self._hash = hash(self._str_normcase)
            return self._hash

    def __eq__(self, other):
        if not isinstance(other, PurePath):
            return NotImplemented
        return self._str_normcase == other._str_normcase and self.parser is other.parser

    @property
    def _parts_normcase(self):
        # Cached parts with normalized case, for comparisons.
        try:
            return self._parts_normcase_cached
        except AttributeError:
            self._parts_normcase_cached = self._str_normcase.split(self.parser.sep)
            return self._parts_normcase_cached

    def __lt__(self, other):
        if not isinstance(other, PurePath) or self.parser is not other.parser:
            return NotImplemented
        return self._parts_normcase < other._parts_normcase

    def __le__(self, other):
        if not isinstance(other, PurePath) or self.parser is not other.parser:
            return NotImplemented
        return self._parts_normcase <= other._parts_normcase

    def __gt__(self, other):
        if not isinstance(other, PurePath) or self.parser is not other.parser:
            return NotImplemented
        return self._parts_normcase > other._parts_normcase

    def __ge__(self, other):
        if not isinstance(other, PurePath) or self.parser is not other.parser:
            return NotImplemented
        return self._parts_normcase >= other._parts_normcase

    def __str__(self):
        """Return the string representation of the path, suitable for
        passing to system calls."""
        try:
            return self._str
        except AttributeError:
            self._str = self._format_parsed_parts(self.drive, self.root,
                                                  self._tail) or '.'
            return self._str

    @classmethod
    def _format_parsed_parts(cls, drv, root, tail):
        if drv or root:
            return drv + root + cls.parser.sep.join(tail)
        elif tail and cls.parser.splitdrive(tail[0])[0]:
            tail = ['.'] + tail
        return cls.parser.sep.join(tail)

    def _from_parsed_parts(self, drv, root, tail):
        path = self._from_parsed_string(self._format_parsed_parts(drv, root, tail))
        path._drv = drv
        path._root = root
        path._tail_cached = tail
        return path

    def _from_parsed_string(self, path_str):
        path = self.with_segments(path_str)
        path._str = path_str or '.'
        return path

    @classmethod
    def _parse_path(cls, path):
        if not path:
            return '', '', []
        sep = cls.parser.sep
        altsep = cls.parser.altsep
        if altsep:
            path = path.replace(altsep, sep)
        drv, root, rel = cls.parser.splitroot(path)
        if not root and drv.startswith(sep) and not drv.endswith(sep):
            drv_parts = drv.split(sep)
            if len(drv_parts) == 4 and drv_parts[2] not in '?.':
                # e.g. //server/share
                root = sep
            elif len(drv_parts) == 6:
                # e.g. //?/unc/server/share
                root = sep
        parsed = [sys.intern(str(x)) for x in rel.split(sep) if x and x != '.']
        return drv, root, parsed

    @property
    def _raw_path(self):
        """The joined but unnormalized path."""
        paths = self._raw_paths
        if len(paths) == 0:
            path = ''
        elif len(paths) == 1:
            path = paths[0]
        else:
            path = self.parser.join(*paths)
        return path

    @property
    def drive(self):
        """The drive prefix (letter or UNC path), if any."""
        try:
            return self._drv
        except AttributeError:
            self._drv, self._root, self._tail_cached = self._parse_path(self._raw_path)
            return self._drv

    @property
    def root(self):
        """The root of the path, if any."""
        try:
            return self._root
        except AttributeError:
            self._drv, self._root, self._tail_cached = self._parse_path(self._raw_path)
            return self._root

    @property
    def _tail(self):
        try:
            return self._tail_cached
        except AttributeError:
            self._drv, self._root, self._tail_cached = self._parse_path(self._raw_path)
            return self._tail_cached

    @property
    def anchor(self):
        """The concatenation of the drive and root, or ''."""
        return self.drive + self.root

    @property
    def parts(self):
        """An object providing sequence-like access to the
        components in the filesystem path."""
        if self.drive or self.root:
            return (self.drive + self.root,) + tuple(self._tail)
        else:
            return tuple(self._tail)

    @property
    def parent(self):
        """The logical parent of the path."""
        drv = self.drive
        root = self.root
        tail = self._tail
        if not tail:
            return self
        return self._from_parsed_parts(drv, root, tail[:-1])

    @property
    def parents(self):
        """A sequence of this path's logical parents."""
        # The value of this property should not be cached on the path object,
        # as doing so would introduce a reference cycle.
        return _PathParents(self)

    @property
    def name(self):
        """The final path component, if any."""
        tail = self._tail
        if not tail:
            return ''
        return tail[-1]

    def with_name(self, name):
        """Return a new path with the file name changed."""
        p = self.parser
        if not name or p.sep in name or (p.altsep and p.altsep in name) or name == '.':
            raise ValueError(f"Invalid name {name!r}")
        tail = self._tail.copy()
        if not tail:
            raise ValueError(f"{self!r} has an empty name")
        tail[-1] = name
        return self._from_parsed_parts(self.drive, self.root, tail)

    def relative_to(self, other, /, *_deprecated, walk_up=False):
        """Return the relative path to another path identified by the passed
        arguments.  If the operation is not possible (because this is not
        related to the other path), raise ValueError.

        The *walk_up* parameter controls whether `..` may be used to resolve
        the path.
        """
        if _deprecated:
            msg = ("support for supplying more than one positional argument "
                   "to pathlib.PurePath.relative_to() is deprecated and "
                   "scheduled for removal in Python 3.14")
            warnings.warn(msg, DeprecationWarning, stacklevel=2)
            other = self.with_segments(other, *_deprecated)
        elif not isinstance(other, PurePath):
            other = self.with_segments(other)
        for step, path in enumerate(chain([other], other.parents)):
            if path == self or path in self.parents:
                break
            elif not walk_up:
                raise ValueError(f"{str(self)!r} is not in the subpath of {str(other)!r}")
            elif path.name == '..':
                raise ValueError(f"'..' segment in {str(other)!r} cannot be walked")
        else:
            raise ValueError(f"{str(self)!r} and {str(other)!r} have different anchors")
        parts = ['..'] * step + self._tail[len(path._tail):]
        return self._from_parsed_parts('', '', parts)

    def is_relative_to(self, other, /, *_deprecated):
        """Return True if the path is relative to another path or False.
        """
        if _deprecated:
            msg = ("support for supplying more than one argument to "
                   "pathlib.PurePath.is_relative_to() is deprecated and "
                   "scheduled for removal in Python 3.14")
            warnings.warn(msg, DeprecationWarning, stacklevel=2)
            other = self.with_segments(other, *_deprecated)
        elif not isinstance(other, PurePath):
            other = self.with_segments(other)
        return other == self or other in self.parents

    def is_absolute(self):
        """True if the path is absolute (has both a root and, if applicable,
        a drive)."""
        if self.parser is posixpath:
            # Optimization: work with raw paths on POSIX.
            for path in self._raw_paths:
                if path.startswith('/'):
                    return True
            return False
        return self.parser.isabs(self)

    def is_reserved(self):
        """Return True if the path contains one of the special names reserved
        by the system, if any."""
        msg = ("pathlib.PurePath.is_reserved() is deprecated and scheduled "
               "for removal in Python 3.15. Use os.path.isreserved() to "
               "detect reserved paths on Windows.")
        warnings.warn(msg, DeprecationWarning, stacklevel=2)
        if self.parser is ntpath:
            return self.parser.isreserved(self)
        return False

    def as_uri(self):
        """Return the path as a URI."""
        if not self.is_absolute():
            raise ValueError("relative path can't be expressed as a file URI")

        drive = self.drive
        if len(drive) == 2 and drive[1] == ':':
            # It's a path on a local drive => 'file:///c:/a/b'
            prefix = 'file:///' + drive
            path = self.as_posix()[2:]
        elif drive:
            # It's a path on a network drive => 'file://host/share/a/b'
            prefix = 'file:'
            path = self.as_posix()
        else:
            # It's a posix path => 'file:///etc/hosts'
            prefix = 'file://'
            path = str(self)
        from urllib.parse import quote_from_bytes
        return prefix + quote_from_bytes(os.fsencode(path))

    @property
    def _pattern_str(self):
        """The path expressed as a string, for use in pattern-matching."""
        # The string representation of an empty path is a single dot ('.'). Empty
        # paths shouldn't match wildcards, so we change it to the empty string.
        path_str = str(self)
        return '' if path_str == '.' else path_str

# Subclassing os.PathLike makes isinstance() checks slower,
# which in turn makes Path construction slower. Register instead!
os.PathLike.register(PurePath)


class PurePosixPath(PurePath):
    """PurePath subclass for non-Windows systems.

    On a POSIX system, instantiating a PurePath should return this object.
    However, you can also instantiate it directly on any system.
    """
    parser = posixpath
    __slots__ = ()


class PureWindowsPath(PurePath):
    """PurePath subclass for Windows systems.

    On a Windows system, instantiating a PurePath should return this object.
    However, you can also instantiate it directly on any system.
    """
    parser = ntpath
    __slots__ = ()


class Path(_abc.PathBase, PurePath):
    """PurePath subclass that can make system calls.

    Path represents a filesystem path but unlike PurePath, also offers
    methods to do system calls on path objects. Depending on your system,
    instantiating a Path will return either a PosixPath or a WindowsPath
    object. You can also instantiate a PosixPath or WindowsPath directly,
    but cannot instantiate a WindowsPath on a POSIX system or vice versa.
    """
    __slots__ = ()
    as_uri = PurePath.as_uri

    @classmethod
    def _unsupported_msg(cls, attribute):
        return f"{cls.__name__}.{attribute} is unsupported on this system"

    def __init__(self, *args, **kwargs):
        if kwargs:
            msg = ("support for supplying keyword arguments to pathlib.PurePath "
                   "is deprecated and scheduled for removal in Python {remove}")
            warnings._deprecated("pathlib.PurePath(**kwargs)", msg, remove=(3, 14))
        super().__init__(*args)

    def __new__(cls, *args, **kwargs):
        if cls is Path:
            cls = WindowsPath if os.name == 'nt' else PosixPath
        return object.__new__(cls)

    def stat(self, *, follow_symlinks=True):
        """
        Return the result of the stat() system call on this path, like
        os.stat() does.
        """
        return os.stat(self, follow_symlinks=follow_symlinks)

    def is_mount(self):
        """
        Check if this path is a mount point
        """
        return os.path.ismount(self)

    def is_junction(self):
        """
        Whether this path is a junction.
        """
        return os.path.isjunction(self)

    def open(self, mode='r', buffering=-1, encoding=None,
             errors=None, newline=None):
        """
        Open the file pointed by this path and return a file object, as
        the built-in open() function does.
        """
        if "b" not in mode:
            encoding = io.text_encoding(encoding)
        return io.open(self, mode, buffering, encoding, errors, newline)

    def read_text(self, encoding=None, errors=None, newline=None):
        """
        Open the file in text mode, read it, and close the file.
        """
        # Call io.text_encoding() here to ensure any warning is raised at an
        # appropriate stack level.
        encoding = io.text_encoding(encoding)
        return _abc.PathBase.read_text(self, encoding, errors, newline)

    def write_text(self, data, encoding=None, errors=None, newline=None):
        """
        Open the file in text mode, write to it, and close the file.
        """
        # Call io.text_encoding() here to ensure any warning is raised at an
        # appropriate stack level.
        encoding = io.text_encoding(encoding)
        return _abc.PathBase.write_text(self, data, encoding, errors, newline)

    _remove_leading_dot = operator.itemgetter(slice(2, None))
    _remove_trailing_slash = operator.itemgetter(slice(-1))

    def _filter_trailing_slash(self, paths):
        sep = self.parser.sep
        anchor_len = len(self.anchor)
        for path_str in paths:
            if len(path_str) > anchor_len and path_str[-1] == sep:
                path_str = path_str[:-1]
            yield path_str

    def iterdir(self):
        """Yield path objects of the directory contents.

        The children are yielded in arbitrary order, and the
        special entries '.' and '..' are not included.
        """
        return (self._make_child_relpath(name) for name in os.listdir(self))

    def _scandir(self):
        return os.scandir(self)

    def _make_child_direntry(self, entry):
<<<<<<< HEAD
        # Transform an entry yielded from os.scandir() into a path object.
=======
        # Transform an entry yielded from _scandir() into a path object.
>>>>>>> 6258844c
        path_str = entry.name if str(self) == '.' else entry.path
        path = self.with_segments(path_str)
        path._str = path_str
        path._drv = self.drive
        path._root = self.root
        path._tail_cached = self._tail + [entry.name]
        return path

    def _make_child_relpath(self, name):
        if not name:
            return self
        path_str = str(self)
        tail = self._tail
        if tail:
            path_str = f'{path_str}{self.parser.sep}{name}'
        elif path_str != '.':
            path_str = f'{path_str}{name}'
        else:
            path_str = name
        path = self.with_segments(path_str)
        path._str = path_str
        path._drv = self.drive
        path._root = self.root
        path._tail_cached = tail + [name]
        return path

    def glob(self, pattern, *, case_sensitive=None, recurse_symlinks=False):
        """Iterate over this subtree and yield all existing files (of any
        kind, including directories) matching the given relative pattern.
        """
        sys.audit("pathlib.Path.glob", self, pattern)
        if not isinstance(pattern, PurePath):
            pattern = self.with_segments(pattern)
        if pattern.anchor:
            raise NotImplementedError("Non-relative patterns are unsupported")
        parts = pattern._tail.copy()
        if not parts:
            raise ValueError("Unacceptable pattern: {!r}".format(pattern))
        raw = pattern._raw_path
        if raw[-1] in (self.parser.sep, self.parser.altsep):
            # GH-65238: pathlib doesn't preserve trailing slash. Add it back.
            parts.append('')
<<<<<<< HEAD
        parts.reverse()
        select = self._glob_selector(parts, case_sensitive, recurse_symlinks)
        return map(self.with_segments, select(str(self)))
=======
        if not self.is_dir():
            return iter([])
        select = self._glob_selector(parts[::-1], case_sensitive, recurse_symlinks)
        root = str(self)
        paths = select(root, exists=True)

        # Normalize results
        if root == '.':
            paths = map(self._remove_leading_dot, paths)
        if parts[-1] == '':
            paths = map(self._remove_trailing_slash, paths)
        elif parts[-1] == '**':
            paths = self._filter_trailing_slash(paths)
        paths = map(self._from_parsed_string, paths)
        return paths
>>>>>>> 6258844c

    def rglob(self, pattern, *, case_sensitive=None, recurse_symlinks=False):
        """Recursively yield all existing files (of any kind, including
        directories) matching the given relative pattern, anywhere in
        this subtree.
        """
        sys.audit("pathlib.Path.rglob", self, pattern)
        if not isinstance(pattern, PurePath):
            pattern = self.with_segments(pattern)
        pattern = '**' / pattern
        return self.glob(pattern, case_sensitive=case_sensitive, recurse_symlinks=recurse_symlinks)

    def walk(self, top_down=True, on_error=None, follow_symlinks=False):
        """Walk the directory tree from this directory, similar to os.walk()."""
        sys.audit("pathlib.Path.walk", self, on_error, follow_symlinks)
        return _abc.PathBase.walk(
            self, top_down=top_down, on_error=on_error, follow_symlinks=follow_symlinks)

    def absolute(self):
        """Return an absolute version of this path
        No normalization or symlink resolution is performed.

        Use resolve() to resolve symlinks and remove '..' segments.
        """
        if self.is_absolute():
            return self
        if self.root:
            drive = os.path.splitroot(os.getcwd())[0]
            return self._from_parsed_parts(drive, self.root, self._tail)
        if self.drive:
            # There is a CWD on each drive-letter drive.
            cwd = os.path.abspath(self.drive)
        else:
            cwd = os.getcwd()
        if not self._tail:
            # Fast path for "empty" paths, e.g. Path("."), Path("") or Path().
            # We pass only one argument to with_segments() to avoid the cost
            # of joining, and we exploit the fact that getcwd() returns a
            # fully-normalized string by storing it in _str. This is used to
            # implement Path.cwd().
            return self._from_parsed_string(cwd)
        drive, root, rel = os.path.splitroot(cwd)
        if not rel:
            return self._from_parsed_parts(drive, root, self._tail)
        tail = rel.split(self.parser.sep)
        tail.extend(self._tail)
        return self._from_parsed_parts(drive, root, tail)

    def resolve(self, strict=False):
        """
        Make the path absolute, resolving all symlinks on the way and also
        normalizing it.
        """

        return self.with_segments(os.path.realpath(self, strict=strict))

    if pwd:
        def owner(self, *, follow_symlinks=True):
            """
            Return the login name of the file owner.
            """
            uid = self.stat(follow_symlinks=follow_symlinks).st_uid
            return pwd.getpwuid(uid).pw_name

    if grp:
        def group(self, *, follow_symlinks=True):
            """
            Return the group name of the file gid.
            """
            gid = self.stat(follow_symlinks=follow_symlinks).st_gid
            return grp.getgrgid(gid).gr_name

    if hasattr(os, "readlink"):
        def readlink(self):
            """
            Return the path to which the symbolic link points.
            """
            return self.with_segments(os.readlink(self))

    def touch(self, mode=0o666, exist_ok=True):
        """
        Create this file with the given access mode, if it doesn't exist.
        """

        if exist_ok:
            # First try to bump modification time
            # Implementation note: GNU touch uses the UTIME_NOW option of
            # the utimensat() / futimens() functions.
            try:
                os.utime(self, None)
            except OSError:
                # Avoid exception chaining
                pass
            else:
                return
        flags = os.O_CREAT | os.O_WRONLY
        if not exist_ok:
            flags |= os.O_EXCL
        fd = os.open(self, flags, mode)
        os.close(fd)

    def mkdir(self, mode=0o777, parents=False, exist_ok=False):
        """
        Create a new directory at this given path.
        """
        try:
            os.mkdir(self, mode)
        except FileNotFoundError:
            if not parents or self.parent == self:
                raise
            self.parent.mkdir(parents=True, exist_ok=True)
            self.mkdir(mode, parents=False, exist_ok=exist_ok)
        except OSError:
            # Cannot rely on checking for EEXIST, since the operating system
            # could give priority to other errors like EACCES or EROFS
            if not exist_ok or not self.is_dir():
                raise

    def chmod(self, mode, *, follow_symlinks=True):
        """
        Change the permissions of the path, like os.chmod().
        """
        os.chmod(self, mode, follow_symlinks=follow_symlinks)

    def unlink(self, missing_ok=False):
        """
        Remove this file or link.
        If the path is a directory, use rmdir() instead.
        """
        try:
            os.unlink(self)
        except FileNotFoundError:
            if not missing_ok:
                raise

    def rmdir(self):
        """
        Remove this directory.  The directory must be empty.
        """
        os.rmdir(self)

    def rename(self, target):
        """
        Rename this path to the target path.

        The target path may be absolute or relative. Relative paths are
        interpreted relative to the current working directory, *not* the
        directory of the Path object.

        Returns the new Path instance pointing to the target path.
        """
        os.rename(self, target)
        return self.with_segments(target)

    def replace(self, target):
        """
        Rename this path to the target path, overwriting if that path exists.

        The target path may be absolute or relative. Relative paths are
        interpreted relative to the current working directory, *not* the
        directory of the Path object.

        Returns the new Path instance pointing to the target path.
        """
        os.replace(self, target)
        return self.with_segments(target)

    if hasattr(os, "symlink"):
        def symlink_to(self, target, target_is_directory=False):
            """
            Make this path a symlink pointing to the target path.
            Note the order of arguments (link, target) is the reverse of os.symlink.
            """
            os.symlink(target, self, target_is_directory)

    if hasattr(os, "link"):
        def hardlink_to(self, target):
            """
            Make this path a hard link pointing to the same file as *target*.

            Note the order of arguments (self, target) is the reverse of os.link's.
            """
            os.link(target, self)

    def expanduser(self):
        """ Return a new path with expanded ~ and ~user constructs
        (as returned by os.path.expanduser)
        """
        if (not (self.drive or self.root) and
            self._tail and self._tail[0][:1] == '~'):
            homedir = os.path.expanduser(self._tail[0])
            if homedir[:1] == "~":
                raise RuntimeError("Could not determine home directory.")
            drv, root, tail = self._parse_path(homedir)
            return self._from_parsed_parts(drv, root, tail + self._tail[1:])

        return self

    @classmethod
    def from_uri(cls, uri):
        """Return a new path from the given 'file' URI."""
        if not uri.startswith('file:'):
            raise ValueError(f"URI does not start with 'file:': {uri!r}")
        path = uri[5:]
        if path[:3] == '///':
            # Remove empty authority
            path = path[2:]
        elif path[:12] == '//localhost/':
            # Remove 'localhost' authority
            path = path[11:]
        if path[:3] == '///' or (path[:1] == '/' and path[2:3] in ':|'):
            # Remove slash before DOS device/UNC path
            path = path[1:]
        if path[1:2] == '|':
            # Replace bar with colon in DOS drive
            path = path[:1] + ':' + path[2:]
        from urllib.parse import unquote_to_bytes
        path = cls(os.fsdecode(unquote_to_bytes(path)))
        if not path.is_absolute():
            raise ValueError(f"URI is not absolute: {uri!r}")
        return path


class PosixPath(Path, PurePosixPath):
    """Path subclass for non-Windows systems.

    On a POSIX system, instantiating a Path should return this object.
    """
    __slots__ = ()

    if os.name == 'nt':
        def __new__(cls, *args, **kwargs):
            raise UnsupportedOperation(
                f"cannot instantiate {cls.__name__!r} on your system")

class WindowsPath(Path, PureWindowsPath):
    """Path subclass for Windows systems.

    On a Windows system, instantiating a Path should return this object.
    """
    __slots__ = ()

    if os.name != 'nt':
        def __new__(cls, *args, **kwargs):
            raise UnsupportedOperation(
                f"cannot instantiate {cls.__name__!r} on your system")<|MERGE_RESOLUTION|>--- conflicted
+++ resolved
@@ -590,11 +590,7 @@
         return os.scandir(self)
 
     def _make_child_direntry(self, entry):
-<<<<<<< HEAD
-        # Transform an entry yielded from os.scandir() into a path object.
-=======
         # Transform an entry yielded from _scandir() into a path object.
->>>>>>> 6258844c
         path_str = entry.name if str(self) == '.' else entry.path
         path = self.with_segments(path_str)
         path._str = path_str
@@ -637,11 +633,6 @@
         if raw[-1] in (self.parser.sep, self.parser.altsep):
             # GH-65238: pathlib doesn't preserve trailing slash. Add it back.
             parts.append('')
-<<<<<<< HEAD
-        parts.reverse()
-        select = self._glob_selector(parts, case_sensitive, recurse_symlinks)
-        return map(self.with_segments, select(str(self)))
-=======
         if not self.is_dir():
             return iter([])
         select = self._glob_selector(parts[::-1], case_sensitive, recurse_symlinks)
@@ -657,7 +648,6 @@
             paths = self._filter_trailing_slash(paths)
         paths = map(self._from_parsed_string, paths)
         return paths
->>>>>>> 6258844c
 
     def rglob(self, pattern, *, case_sensitive=None, recurse_symlinks=False):
         """Recursively yield all existing files (of any kind, including
