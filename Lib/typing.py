--- conflicted
+++ resolved
@@ -950,18 +950,12 @@
             prefix = '~'
         return prefix + self.__name__
 
-
-<<<<<<< HEAD
     @property
     def __parameters__(self):
         return (self,)
 
-
-class TypeVar(_Final, _Immutable, _BoundVarianceMixin, _root=True):
-=======
 class TypeVar(_Final, _Immutable, _BoundVarianceMixin, _PickleUsingNameMixin,
               _root=True):
->>>>>>> df22eec4
     """Type variable.
 
     Usage::
@@ -1069,12 +1063,12 @@
     def __repr__(self):
         return self.__name__
 
-<<<<<<< HEAD
     def __getitem__(self, arg):
-        raise AssertionError
-=======
-    def __typing_subst__(self, arg):
         raise TypeError("Substitution of bare TypeVarTuple is not supported")
+
+    @property
+    def __parameters__(self):
+        return (self,)
 
     def __typing_prepare_subst__(self, alias, args):
         params = alias.__parameters__
@@ -1111,11 +1105,6 @@
             *([fillarg]*(plen - right - left - typevartuple_index - 1)),
             *args[alen - right:],
         )
->>>>>>> df22eec4
-
-    @property
-    def __parameters__(self):
-        return (self,)
 
 
 class ParamSpecArgs(_Final, _Immutable, _root=True):
