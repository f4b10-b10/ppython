--- conflicted
+++ resolved
@@ -2022,13 +2022,6 @@
 
         if not is_protocol_cls and issubclass(instance.__class__, cls):
             return True
-<<<<<<< HEAD
-        if cls._is_protocol:
-            sentinel = object()
-            getattr_static = _lazy_load_getattr_static()
-            if all(
-                    (getattr_static(instance, attr, sentinel) is not sentinel) and
-=======
 
         protocol_attrs = _get_protocol_attrs(cls)
 
@@ -2039,8 +2032,10 @@
             return True
 
         if is_protocol_cls:
-            if all(hasattr(instance, attr) and
->>>>>>> 9048d73f
+            sentinel = object()
+            getattr_static = _lazy_load_getattr_static()
+            if all(
+                    (getattr_static(instance, attr, sentinel) is not sentinel) and
                     # All *methods* can be blocked by setting them to None.
                     (not callable(getattr(cls, attr, None)) or
                      getattr(instance, attr) is not None)
