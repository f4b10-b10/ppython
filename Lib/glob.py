"""Filename globbing utility."""

import os
import re
import fnmatch
import functools
import itertools
import operator
<<<<<<< HEAD
=======
import stat
>>>>>>> 6258844c
import sys

__all__ = ["glob", "iglob", "escape"]


_special_parts = ('', os.path.curdir, os.path.pardir)
_case_sensitive = os.path.normcase('Aa') == 'Aa'
_dir_open_flags = os.O_RDONLY | getattr(os, 'O_DIRECTORY', 0)
_disable_recurse_symlinks = object()
if os.path.altsep:
    _path_seps = (os.path.sep, os.path.altsep)
else:
    _path_seps = os.path.sep


def glob(pathname, *, root_dir=None, dir_fd=None, recursive=False,
        include_hidden=False):
    """Return a list of paths matching a pathname pattern.

    The pattern may contain simple shell-style wildcards a la
    fnmatch. Unlike fnmatch, filenames starting with a
    dot are special cases that are not matched by '*' and '?'
    patterns by default.

    If `include_hidden` is true, the patterns '*', '?', '**'  will match hidden
    directories.

    If `recursive` is true, the pattern '**' will match any files and
    zero or more directories and subdirectories.
    """
    return list(iglob(pathname, root_dir=root_dir, dir_fd=dir_fd, recursive=recursive,
                      include_hidden=include_hidden))

def iglob(pathname, *, root_dir=None, dir_fd=None, recursive=False,
          include_hidden=False):
    """Return an iterator which yields the paths matching a pathname pattern.

    The pattern may contain simple shell-style wildcards a la
    fnmatch. However, unlike fnmatch, filenames starting with a
    dot are special cases that are not matched by '*' and '?'
    patterns.

    If recursive is true, the pattern '**' will match any files and
    zero or more directories and subdirectories.
    """
    sys.audit("glob.glob", pathname, recursive)
    sys.audit("glob.glob/2", pathname, recursive, root_dir, dir_fd)
    pathname = os.fspath(pathname)
    is_bytes = isinstance(pathname, bytes)
    if is_bytes:
        pathname = os.fsdecode(pathname)
        if root_dir is not None:
            root_dir = os.fsdecode(root_dir)
    anchor, parts = _split_pathname(pathname)

    select = _Globber(include_hidden, recursive).selector(parts)
    if anchor:
        # Non-relative pattern. The anchor is guaranteed to exist unless it
        # has a Windows drive component.
        exists = not os.path.splitdrive(anchor)[0]
        paths = select(anchor, anchor, dir_fd, exists)
    else:
        # Relative pattern.
        if root_dir is None:
            root_dir = os.path.curdir
        paths = _relative_glob(select, root_dir, dir_fd)

        # Ensure that the empty string is not yielded when given a pattern
        # like '' or '**'.
        paths = itertools.dropwhile(operator.not_, paths)
    if is_bytes:
        paths = map(os.fsencode, paths)
    return paths

_deprecated_function_message = (
    "{name} is deprecated and will be removed in Python {remove}. Use "
    "glob.glob and pass a directory to its root_dir argument instead."
)

def glob0(dirname, pattern):
    import warnings
    warnings._deprecated("glob.glob0", _deprecated_function_message, remove=(3, 15))
    return list(_relative_glob(_Globber().literal_selector([pattern]), dirname))

def glob1(dirname, pattern):
    import warnings
    warnings._deprecated("glob.glob1", _deprecated_function_message, remove=(3, 15))
    return list(_relative_glob(_Globber().wildcard_selector([pattern]), dirname))

magic_check = re.compile('([*?[])')
magic_check_bytes = re.compile(b'([*?[])')

def has_magic(s):
    if isinstance(s, bytes):
        match = magic_check_bytes.search(s)
    else:
        match = magic_check.search(s)
    return match is not None


def escape(pathname):
    """Escape all special characters.
    """
    # Escaping is done by wrapping any of "*?[" between square brackets.
    # Metacharacters do not work in the drive part and shouldn't be escaped.
    drive, pathname = os.path.splitdrive(pathname)
    if isinstance(pathname, bytes):
        pathname = magic_check_bytes.sub(br'[\1]', pathname)
    else:
        pathname = magic_check.sub(r'[\1]', pathname)
    return drive + pathname


<<<<<<< HEAD
=======
_special_parts = ('', '.', '..')
_dir_open_flags = os.O_RDONLY | getattr(os, 'O_DIRECTORY', 0)
_no_recurse_symlinks = object()


>>>>>>> 6258844c
def translate(pat, *, recursive=False, include_hidden=False, seps=None):
    """Translate a pathname with shell wildcards to a regular expression.

    If `recursive` is true, the pattern segment '**' will match any number of
    path segments.

    If `include_hidden` is true, wildcards can match path segments beginning
    with a dot ('.').

    If a sequence of separator characters is given to `seps`, they will be
    used to split the pattern into segments and match path separators. If not
    given, os.path.sep and os.path.altsep (where available) are used.
    """
    if not seps:
        seps = _path_seps
    escaped_seps = ''.join(map(re.escape, seps))
    any_sep = f'[{escaped_seps}]' if len(seps) > 1 else escaped_seps
    not_sep = f'[^{escaped_seps}]'
    if include_hidden:
        one_last_segment = f'{not_sep}+'
        one_segment = f'{one_last_segment}{any_sep}'
        any_segments = f'(?:.+{any_sep})?'
        any_last_segments = '.*'
    else:
        one_last_segment = f'[^{escaped_seps}.]{not_sep}*'
        one_segment = f'{one_last_segment}{any_sep}'
        any_segments = f'(?:{one_segment})*'
        any_last_segments = f'{any_segments}(?:{one_last_segment})?'

    results = []
    parts = re.split(any_sep, pat)
    last_part_idx = len(parts) - 1
    for idx, part in enumerate(parts):
        if part == '*':
            results.append(one_segment if idx < last_part_idx else one_last_segment)
        elif recursive and part == '**':
            if idx < last_part_idx:
                if parts[idx + 1] != '**':
                    results.append(any_segments)
            else:
                results.append(any_last_segments)
        else:
            if part:
                if not include_hidden and part[0] in '*?':
                    results.append(r'(?!\.)')
                results.extend(fnmatch._translate(part, f'{not_sep}*', not_sep))
            if idx < last_part_idx:
                results.append(any_sep)
    res = ''.join(results)
    return fr'(?s:{res})\Z'


<<<<<<< HEAD
@functools.lru_cache(maxsize=32768)
def _compile_pattern(include_hidden, recursive, case_sensitive, sep, pattern):
    """Compile an re.Pattern object for the given glob-style pattern.
    """
    if case_sensitive is None:
        case_sensitive = _case_sensitive
    flags = re.NOFLAG if case_sensitive else re.IGNORECASE
    regex = translate(pattern, include_hidden=include_hidden,
                      recursive=recursive, seps=sep)
    return re.compile(regex, flags=flags).match


def _split_pathname(pathname):
    """Split the given path into a pair (anchor, parts), where *anchor* is the
    path drive and root (if any), and *parts* is a reversed list of path parts.
    """
    parts = []
    split = os.path.split
    dirname, part = split(pathname)
    while dirname != pathname:
        parts.append(part)
        pathname = dirname
        dirname, part = split(pathname)
    return dirname, parts


# Returns the given path with a trailing slash added, where possible.
if os.name == 'nt':
    def _add_slash(pathname):
        tail = os.path.splitroot(pathname)[2]
        if not tail or tail[-1] in '\\/':
            return pathname
        return f'{pathname}\\'
else:
    def _add_slash(pathname):
        if not pathname or pathname[-1] == '/':
            return pathname
        return f'{pathname}/'


def _open_dir(path, rel_path=None, dir_fd=None):
    """Prepares the directory for scanning. Returns a 3-tuple with parts:

    1. A path or fd to supply to `os.scandir()`.
    2. The file descriptor for the directory, or None.
    3. Whether the caller should close the fd (bool).
    """
    if dir_fd is None:
        return path, None, False
    elif rel_path == './':
        return dir_fd, dir_fd, False
    else:
        fd = os.open(rel_path, _dir_open_flags, dir_fd=dir_fd)
        return fd, fd, True


def _relative_glob(select, dirname, dir_fd=None):
    """Globs using a select function from the given dirname. The dirname
    prefix is removed from results.
    """
    dirname = _add_slash(dirname)
    slicer = operator.itemgetter(slice(len(dirname), None))
    return map(slicer, select(dirname, dirname, dir_fd))


class _Globber:
    def __init__(self, include_hidden=False, recursive=False,
                 case_sensitive=None, sep=os.path.sep):
        self.include_hidden = include_hidden
        self.recursive = recursive
        self.case_sensitive = case_sensitive
        self.sep = sep
        self.compile = functools.partial(
            _compile_pattern, include_hidden, recursive, case_sensitive, sep)

    lstat = staticmethod(os.lstat)
    scandir = staticmethod(os.scandir)
    add_slash = staticmethod(_add_slash)
    concat_path = operator.add
    parse_entry = operator.attrgetter('path')
=======
@functools.lru_cache(maxsize=512)
def _compile_pattern(pat, sep, case_sensitive, recursive=True):
    """Compile given glob pattern to a re.Pattern object (observing case
    sensitivity)."""
    flags = re.NOFLAG if case_sensitive else re.IGNORECASE
    regex = translate(pat, recursive=recursive, include_hidden=True, seps=sep)
    return re.compile(regex, flags=flags).match


class _Globber:
    """Class providing shell-style pattern matching and globbing.
    """

    def __init__(self,  sep, case_sensitive, recursive=False):
        self.sep = sep
        self.case_sensitive = case_sensitive
        self.recursive = recursive

    # Low-level methods

    lstat = staticmethod(os.lstat)
    scandir = staticmethod(os.scandir)
    parse_entry = operator.attrgetter('path')
    concat_path = operator.add

    if os.name == 'nt':
        @staticmethod
        def add_slash(pathname):
            tail = os.path.splitroot(pathname)[2]
            if not tail or tail[-1] in '\\/':
                return pathname
            return f'{pathname}\\'
    else:
        @staticmethod
        def add_slash(pathname):
            if not pathname or pathname[-1] == '/':
                return pathname
            return f'{pathname}/'

    # High-level methods

    def compile(self, pat):
        return _compile_pattern(pat, self.sep, self.case_sensitive, self.recursive)
>>>>>>> 6258844c

    def selector(self, parts):
        """Returns a function that selects from a given path, walking and
        filtering according to the glob-style pattern parts in *parts*.
        """
        if not parts:
            return self.select_exists
<<<<<<< HEAD
        elif self.recursive and parts[-1] == '**':
            selector = self.recursive_selector
        elif self.case_sensitive is not None:
            selector = self.wildcard_selector
        elif magic_check.search(parts[-1]) is not None:
            selector = self.wildcard_selector
        else:
            selector = self.literal_selector
        return selector(parts)

    def literal_selector(self, parts):
        """Returns a function that selects a literal descendant of a path.
        """
        part = parts.pop()

        # Optimization: if the part is special, it doesn't affect whether
        # paths are known to exist.
        is_special = part in _special_parts

        # Optimization: consume and join any subsequent literal parts here,
        # rather than leaving them for the next selector. This reduces the
        # number of string concatenation operations and calls to add_slash().
        while parts and magic_check.search(parts[-1]) is None:
            next_part = parts.pop()
            is_special = is_special and next_part in _special_parts
            part += self.sep + next_part

        select_next = self.selector(parts)

        def select_literal(path, rel_path=None, dir_fd=None, exists=False):
            path = self.concat_path(self.add_slash(path), part)
            if dir_fd is not None:
                rel_path = self.concat_path(self.add_slash(rel_path), part)
            return select_next(path, rel_path, dir_fd, exists and is_special)
        return select_literal

    def wildcard_selector(self, parts):
        """Returns a function that selects direct children of a given path,
        filtering by pattern.
        """
        part = parts.pop()
        if self.include_hidden and part == '*':
            match = None
        else:
            match = self.compile(part)
=======
        part = parts.pop()
        if self.recursive and part == '**':
            selector = self.recursive_selector
        elif part in _special_parts:
            selector = self.special_selector
        else:
            selector = self.wildcard_selector
        return selector(part, parts)

    def special_selector(self, part, parts):
        """Returns a function that selects special children of the given path.
        """
        select_next = self.selector(parts)

        def select_special(path, exists=False):
            path = self.concat_path(self.add_slash(path), part)
            return select_next(path, exists)
        return select_special

    def wildcard_selector(self, part, parts):
        """Returns a function that selects direct children of a given path,
        filtering by pattern.
        """

        match = None if part == '*' else self.compile(part)
>>>>>>> 6258844c
        dir_only = bool(parts)
        if dir_only:
            select_next = self.selector(parts)

<<<<<<< HEAD
        def select_wildcard(path, rel_path=None, dir_fd=None, exists=False):
            close_fd = False
            try:
                arg, fd, close_fd = _open_dir(path, rel_path, dir_fd)
                if fd is not None:
                    prefix = self.add_slash(path)
                # Ensure we don't exhaust file descriptors when globbing deep
                # trees by closing the directory *before* yielding anything.
                with self.scandir(arg) as scandir_obj:
                    entries = list(scandir_obj)
=======
        def select_wildcard(path, exists=False):
            try:
                # We must close the scandir() object before proceeding to
                # avoid exhausting file descriptors when globbing deep trees.
                with self.scandir(path) as scandir_it:
                    entries = list(scandir_it)
            except OSError:
                pass
            else:
>>>>>>> 6258844c
                for entry in entries:
                    if match is None or match(entry.name):
                        if dir_only:
                            try:
                                if not entry.is_dir():
                                    continue
                            except OSError:
                                continue
                        entry_path = self.parse_entry(entry)
<<<<<<< HEAD
                        if fd is not None:
                            entry_path = self.concat_path(prefix, entry_path)
                        if dir_only:
                            yield from select_next(
                                entry_path, entry.name, fd, exists=True)
                        else:
                            yield entry_path
            except OSError:
                pass
            finally:
                if close_fd:
                    os.close(fd)
        return select_wildcard

    def recursive_selector(self, parts):
        """Returns a function that selects a given path and all its children,
        recursively, filtering by pattern.
        """
        part = parts.pop()

=======
                        if dir_only:
                            yield from select_next(entry_path, exists=True)
                        else:
                            yield entry_path
        return select_wildcard

    def recursive_selector(self, part, parts):
        """Returns a function that selects a given path and all its children,
        recursively, filtering by pattern.
        """
>>>>>>> 6258844c
        # Optimization: consume following '**' parts, which have no effect.
        while parts and parts[-1] == '**':
            parts.pop()

        # Optimization: consume and join any following non-special parts here,
        # rather than leaving them for the next selector. They're used to
        # build a regular expression, which we use to filter the results of
        # the recursive walk. As a result, non-special pattern segments
        # following a '**' wildcard don't require additional filesystem access
        # to expand.
<<<<<<< HEAD
        follow_symlinks = self.recursive is not _disable_recurse_symlinks
=======
        follow_symlinks = self.recursive is not _no_recurse_symlinks
>>>>>>> 6258844c
        if follow_symlinks:
            while parts and parts[-1] not in _special_parts:
                part += self.sep + parts.pop()

<<<<<<< HEAD
        dir_only = bool(parts)
        if self.include_hidden and part == '**':
            match = None
        else:
            match = self.compile(part)
        select_next = self.selector(parts)

        def select_recursive(path, rel_path=None, dir_fd=None, exists=False):
            path = self.add_slash(path)
            if dir_fd is not None:
                rel_path = self.add_slash(rel_path)
            match_pos = len(str(path))
            if match is None or match(str(path), match_pos):
                yield from select_next(path, rel_path, dir_fd, exists)
            stack = [(path, rel_path, dir_fd)]
            while stack:
                try:
                    yield from select_recursive_step(stack, match_pos)
                except OSError:
                    pass

        def select_recursive_step(stack, match_pos):
            path, rel_path, dir_fd = stack.pop()
            if path is None:
                os.close(dir_fd)
                return
            arg, fd, close_fd = _open_dir(path, rel_path, dir_fd)
            if fd is not None:
                prefix = self.add_slash(path)
                if close_fd:
                    stack.append((None, None, fd))
            # Ensure we don't exhaust file descriptors when globbing deep
            # trees by closing the directory *before* yielding anything.
            with self.scandir(arg) as scandir_obj:
                entries = list(scandir_obj)
            for entry in entries:
                is_dir = False
                try:
                    if entry.is_dir(follow_symlinks=follow_symlinks):
                        is_dir = True
                except OSError:
                    pass

                if is_dir or not dir_only:
                    entry_path = self.parse_entry(entry)
                    if fd is not None:
                        entry_path = self.concat_path(prefix, entry_path)
                    if match is None or match(str(entry_path), match_pos):
                        if dir_only:
                            yield from select_next(
                                entry_path, entry.name, fd, exists=True)
                        else:
                            # Optimization: directly yield the path if this is
                            # last pattern part.
                            yield entry_path
                    if is_dir:
                        stack.append((entry_path, entry.name, fd))

        return select_recursive

    def select_exists(self, path, rel_path=None, dir_fd=None, exists=False):
=======
        match = None if part == '**' else self.compile(part)
        dir_only = bool(parts)
        select_next = self.selector(parts)

        def select_recursive(path, exists=False):
            path = self.add_slash(path)
            match_pos = len(str(path))
            if match is None or match(str(path), match_pos):
                yield from select_next(path, exists)
            stack = [path]
            while stack:
                yield from select_recursive_step(stack, match_pos)

        def select_recursive_step(stack, match_pos):
            path = stack.pop()
            try:
                # We must close the scandir() object before proceeding to
                # avoid exhausting file descriptors when globbing deep trees.
                with self.scandir(path) as scandir_it:
                    entries = list(scandir_it)
            except OSError:
                pass
            else:
                for entry in entries:
                    is_dir = False
                    try:
                        if entry.is_dir(follow_symlinks=follow_symlinks):
                            is_dir = True
                    except OSError:
                        pass

                    if is_dir or not dir_only:
                        entry_path = self.parse_entry(entry)
                        if match is None or match(str(entry_path), match_pos):
                            if dir_only:
                                yield from select_next(entry_path, exists=True)
                            else:
                                # Optimization: directly yield the path if this is
                                # last pattern part.
                                yield entry_path
                        if is_dir:
                            stack.append(entry_path)

        return select_recursive

    def select_exists(self, path, exists=False):
>>>>>>> 6258844c
        """Yields the given path, if it exists.
        """
        if exists:
            # Optimization: this path is already known to exist, e.g. because
            # it was returned from os.scandir(), so we skip calling lstat().
            yield path
<<<<<<< HEAD
        elif dir_fd is None:
            try:
                self.lstat(path)
                yield path
            except OSError:
                pass
        else:
            try:
                self.lstat(rel_path, dir_fd=dir_fd)
=======
        else:
            try:
                self.lstat(path)
>>>>>>> 6258844c
                yield path
            except OSError:
                pass<|MERGE_RESOLUTION|>--- conflicted
+++ resolved
@@ -6,24 +6,9 @@
 import functools
 import itertools
 import operator
-<<<<<<< HEAD
-=======
-import stat
->>>>>>> 6258844c
 import sys
 
 __all__ = ["glob", "iglob", "escape"]
-
-
-_special_parts = ('', os.path.curdir, os.path.pardir)
-_case_sensitive = os.path.normcase('Aa') == 'Aa'
-_dir_open_flags = os.O_RDONLY | getattr(os, 'O_DIRECTORY', 0)
-_disable_recurse_symlinks = object()
-if os.path.altsep:
-    _path_seps = (os.path.sep, os.path.altsep)
-else:
-    _path_seps = os.path.sep
-
 
 def glob(pathname, *, root_dir=None, dir_fd=None, recursive=False,
         include_hidden=False):
@@ -65,7 +50,8 @@
             root_dir = os.fsdecode(root_dir)
     anchor, parts = _split_pathname(pathname)
 
-    select = _Globber(include_hidden, recursive).selector(parts)
+    globber = _Globber(recursive=recursive, include_hidden=include_hidden)
+    select = globber.selector(parts)
     if anchor:
         # Non-relative pattern. The anchor is guaranteed to exist unless it
         # has a Windows drive component.
@@ -92,12 +78,33 @@
 def glob0(dirname, pattern):
     import warnings
     warnings._deprecated("glob.glob0", _deprecated_function_message, remove=(3, 15))
-    return list(_relative_glob(_Globber().literal_selector([pattern]), dirname))
+    return list(_relative_glob(_Globber().literal_selector(pattern, []), dirname))
 
 def glob1(dirname, pattern):
     import warnings
     warnings._deprecated("glob.glob1", _deprecated_function_message, remove=(3, 15))
-    return list(_relative_glob(_Globber().wildcard_selector([pattern]), dirname))
+    return list(_relative_glob(_Globber().wildcard_selector(pattern, []), dirname))
+
+def _split_pathname(pathname):
+    """Split the given path into a pair (anchor, parts), where *anchor* is the
+    path drive and root (if any), and *parts* is a reversed list of path parts.
+    """
+    parts = []
+    split = os.path.split
+    dirname, part = split(pathname)
+    while dirname != pathname:
+        parts.append(part)
+        pathname = dirname
+        dirname, part = split(pathname)
+    return dirname, parts
+
+def _relative_glob(select, dirname, dir_fd=None):
+    """Globs using a select function from the given dirname. The dirname
+    prefix is removed from results.
+    """
+    dirname = _Globber.add_slash(dirname)
+    slicer = operator.itemgetter(slice(len(dirname), None))
+    return map(slicer, select(dirname, dirname, dir_fd))
 
 magic_check = re.compile('([*?[])')
 magic_check_bytes = re.compile(b'([*?[])')
@@ -123,14 +130,12 @@
     return drive + pathname
 
 
-<<<<<<< HEAD
-=======
 _special_parts = ('', '.', '..')
+_case_sensitive = os.path.normcase('Aa') == 'Aa'
 _dir_open_flags = os.O_RDONLY | getattr(os, 'O_DIRECTORY', 0)
 _no_recurse_symlinks = object()
 
 
->>>>>>> 6258844c
 def translate(pat, *, recursive=False, include_hidden=False, seps=None):
     """Translate a pathname with shell wildcards to a regular expression.
 
@@ -145,7 +150,10 @@
     given, os.path.sep and os.path.altsep (where available) are used.
     """
     if not seps:
-        seps = _path_seps
+        if os.path.altsep:
+            seps = (os.path.sep, os.path.altsep)
+        else:
+            seps = os.path.sep
     escaped_seps = ''.join(map(re.escape, seps))
     any_sep = f'[{escaped_seps}]' if len(seps) > 1 else escaped_seps
     not_sep = f'[^{escaped_seps}]'
@@ -183,88 +191,6 @@
     return fr'(?s:{res})\Z'
 
 
-<<<<<<< HEAD
-@functools.lru_cache(maxsize=32768)
-def _compile_pattern(include_hidden, recursive, case_sensitive, sep, pattern):
-    """Compile an re.Pattern object for the given glob-style pattern.
-    """
-    if case_sensitive is None:
-        case_sensitive = _case_sensitive
-    flags = re.NOFLAG if case_sensitive else re.IGNORECASE
-    regex = translate(pattern, include_hidden=include_hidden,
-                      recursive=recursive, seps=sep)
-    return re.compile(regex, flags=flags).match
-
-
-def _split_pathname(pathname):
-    """Split the given path into a pair (anchor, parts), where *anchor* is the
-    path drive and root (if any), and *parts* is a reversed list of path parts.
-    """
-    parts = []
-    split = os.path.split
-    dirname, part = split(pathname)
-    while dirname != pathname:
-        parts.append(part)
-        pathname = dirname
-        dirname, part = split(pathname)
-    return dirname, parts
-
-
-# Returns the given path with a trailing slash added, where possible.
-if os.name == 'nt':
-    def _add_slash(pathname):
-        tail = os.path.splitroot(pathname)[2]
-        if not tail or tail[-1] in '\\/':
-            return pathname
-        return f'{pathname}\\'
-else:
-    def _add_slash(pathname):
-        if not pathname or pathname[-1] == '/':
-            return pathname
-        return f'{pathname}/'
-
-
-def _open_dir(path, rel_path=None, dir_fd=None):
-    """Prepares the directory for scanning. Returns a 3-tuple with parts:
-
-    1. A path or fd to supply to `os.scandir()`.
-    2. The file descriptor for the directory, or None.
-    3. Whether the caller should close the fd (bool).
-    """
-    if dir_fd is None:
-        return path, None, False
-    elif rel_path == './':
-        return dir_fd, dir_fd, False
-    else:
-        fd = os.open(rel_path, _dir_open_flags, dir_fd=dir_fd)
-        return fd, fd, True
-
-
-def _relative_glob(select, dirname, dir_fd=None):
-    """Globs using a select function from the given dirname. The dirname
-    prefix is removed from results.
-    """
-    dirname = _add_slash(dirname)
-    slicer = operator.itemgetter(slice(len(dirname), None))
-    return map(slicer, select(dirname, dirname, dir_fd))
-
-
-class _Globber:
-    def __init__(self, include_hidden=False, recursive=False,
-                 case_sensitive=None, sep=os.path.sep):
-        self.include_hidden = include_hidden
-        self.recursive = recursive
-        self.case_sensitive = case_sensitive
-        self.sep = sep
-        self.compile = functools.partial(
-            _compile_pattern, include_hidden, recursive, case_sensitive, sep)
-
-    lstat = staticmethod(os.lstat)
-    scandir = staticmethod(os.scandir)
-    add_slash = staticmethod(_add_slash)
-    concat_path = operator.add
-    parse_entry = operator.attrgetter('path')
-=======
 @functools.lru_cache(maxsize=512)
 def _compile_pattern(pat, sep, case_sensitive, recursive=True):
     """Compile given glob pattern to a re.Pattern object (observing case
@@ -278,7 +204,7 @@
     """Class providing shell-style pattern matching and globbing.
     """
 
-    def __init__(self,  sep, case_sensitive, recursive=False):
+    def __init__(self, sep=os.path.sep, case_sensitive=_case_sensitive, recursive=False):
         self.sep = sep
         self.case_sensitive = case_sensitive
         self.recursive = recursive
@@ -308,7 +234,6 @@
 
     def compile(self, pat):
         return _compile_pattern(pat, self.sep, self.case_sensitive, self.recursive)
->>>>>>> 6258844c
 
     def selector(self, parts):
         """Returns a function that selects from a given path, walking and
@@ -316,53 +241,6 @@
         """
         if not parts:
             return self.select_exists
-<<<<<<< HEAD
-        elif self.recursive and parts[-1] == '**':
-            selector = self.recursive_selector
-        elif self.case_sensitive is not None:
-            selector = self.wildcard_selector
-        elif magic_check.search(parts[-1]) is not None:
-            selector = self.wildcard_selector
-        else:
-            selector = self.literal_selector
-        return selector(parts)
-
-    def literal_selector(self, parts):
-        """Returns a function that selects a literal descendant of a path.
-        """
-        part = parts.pop()
-
-        # Optimization: if the part is special, it doesn't affect whether
-        # paths are known to exist.
-        is_special = part in _special_parts
-
-        # Optimization: consume and join any subsequent literal parts here,
-        # rather than leaving them for the next selector. This reduces the
-        # number of string concatenation operations and calls to add_slash().
-        while parts and magic_check.search(parts[-1]) is None:
-            next_part = parts.pop()
-            is_special = is_special and next_part in _special_parts
-            part += self.sep + next_part
-
-        select_next = self.selector(parts)
-
-        def select_literal(path, rel_path=None, dir_fd=None, exists=False):
-            path = self.concat_path(self.add_slash(path), part)
-            if dir_fd is not None:
-                rel_path = self.concat_path(self.add_slash(rel_path), part)
-            return select_next(path, rel_path, dir_fd, exists and is_special)
-        return select_literal
-
-    def wildcard_selector(self, parts):
-        """Returns a function that selects direct children of a given path,
-        filtering by pattern.
-        """
-        part = parts.pop()
-        if self.include_hidden and part == '*':
-            match = None
-        else:
-            match = self.compile(part)
-=======
         part = parts.pop()
         if self.recursive and part == '**':
             selector = self.recursive_selector
@@ -388,23 +266,10 @@
         """
 
         match = None if part == '*' else self.compile(part)
->>>>>>> 6258844c
         dir_only = bool(parts)
         if dir_only:
             select_next = self.selector(parts)
 
-<<<<<<< HEAD
-        def select_wildcard(path, rel_path=None, dir_fd=None, exists=False):
-            close_fd = False
-            try:
-                arg, fd, close_fd = _open_dir(path, rel_path, dir_fd)
-                if fd is not None:
-                    prefix = self.add_slash(path)
-                # Ensure we don't exhaust file descriptors when globbing deep
-                # trees by closing the directory *before* yielding anything.
-                with self.scandir(arg) as scandir_obj:
-                    entries = list(scandir_obj)
-=======
         def select_wildcard(path, exists=False):
             try:
                 # We must close the scandir() object before proceeding to
@@ -414,7 +279,6 @@
             except OSError:
                 pass
             else:
->>>>>>> 6258844c
                 for entry in entries:
                     if match is None or match(entry.name):
                         if dir_only:
@@ -424,28 +288,6 @@
                             except OSError:
                                 continue
                         entry_path = self.parse_entry(entry)
-<<<<<<< HEAD
-                        if fd is not None:
-                            entry_path = self.concat_path(prefix, entry_path)
-                        if dir_only:
-                            yield from select_next(
-                                entry_path, entry.name, fd, exists=True)
-                        else:
-                            yield entry_path
-            except OSError:
-                pass
-            finally:
-                if close_fd:
-                    os.close(fd)
-        return select_wildcard
-
-    def recursive_selector(self, parts):
-        """Returns a function that selects a given path and all its children,
-        recursively, filtering by pattern.
-        """
-        part = parts.pop()
-
-=======
                         if dir_only:
                             yield from select_next(entry_path, exists=True)
                         else:
@@ -456,7 +298,6 @@
         """Returns a function that selects a given path and all its children,
         recursively, filtering by pattern.
         """
->>>>>>> 6258844c
         # Optimization: consume following '**' parts, which have no effect.
         while parts and parts[-1] == '**':
             parts.pop()
@@ -467,78 +308,11 @@
         # the recursive walk. As a result, non-special pattern segments
         # following a '**' wildcard don't require additional filesystem access
         # to expand.
-<<<<<<< HEAD
-        follow_symlinks = self.recursive is not _disable_recurse_symlinks
-=======
         follow_symlinks = self.recursive is not _no_recurse_symlinks
->>>>>>> 6258844c
         if follow_symlinks:
             while parts and parts[-1] not in _special_parts:
                 part += self.sep + parts.pop()
 
-<<<<<<< HEAD
-        dir_only = bool(parts)
-        if self.include_hidden and part == '**':
-            match = None
-        else:
-            match = self.compile(part)
-        select_next = self.selector(parts)
-
-        def select_recursive(path, rel_path=None, dir_fd=None, exists=False):
-            path = self.add_slash(path)
-            if dir_fd is not None:
-                rel_path = self.add_slash(rel_path)
-            match_pos = len(str(path))
-            if match is None or match(str(path), match_pos):
-                yield from select_next(path, rel_path, dir_fd, exists)
-            stack = [(path, rel_path, dir_fd)]
-            while stack:
-                try:
-                    yield from select_recursive_step(stack, match_pos)
-                except OSError:
-                    pass
-
-        def select_recursive_step(stack, match_pos):
-            path, rel_path, dir_fd = stack.pop()
-            if path is None:
-                os.close(dir_fd)
-                return
-            arg, fd, close_fd = _open_dir(path, rel_path, dir_fd)
-            if fd is not None:
-                prefix = self.add_slash(path)
-                if close_fd:
-                    stack.append((None, None, fd))
-            # Ensure we don't exhaust file descriptors when globbing deep
-            # trees by closing the directory *before* yielding anything.
-            with self.scandir(arg) as scandir_obj:
-                entries = list(scandir_obj)
-            for entry in entries:
-                is_dir = False
-                try:
-                    if entry.is_dir(follow_symlinks=follow_symlinks):
-                        is_dir = True
-                except OSError:
-                    pass
-
-                if is_dir or not dir_only:
-                    entry_path = self.parse_entry(entry)
-                    if fd is not None:
-                        entry_path = self.concat_path(prefix, entry_path)
-                    if match is None or match(str(entry_path), match_pos):
-                        if dir_only:
-                            yield from select_next(
-                                entry_path, entry.name, fd, exists=True)
-                        else:
-                            # Optimization: directly yield the path if this is
-                            # last pattern part.
-                            yield entry_path
-                    if is_dir:
-                        stack.append((entry_path, entry.name, fd))
-
-        return select_recursive
-
-    def select_exists(self, path, rel_path=None, dir_fd=None, exists=False):
-=======
         match = None if part == '**' else self.compile(part)
         dir_only = bool(parts)
         select_next = self.selector(parts)
@@ -585,28 +359,15 @@
         return select_recursive
 
     def select_exists(self, path, exists=False):
->>>>>>> 6258844c
         """Yields the given path, if it exists.
         """
         if exists:
             # Optimization: this path is already known to exist, e.g. because
             # it was returned from os.scandir(), so we skip calling lstat().
             yield path
-<<<<<<< HEAD
-        elif dir_fd is None:
+        else:
             try:
                 self.lstat(path)
                 yield path
             except OSError:
-                pass
-        else:
-            try:
-                self.lstat(rel_path, dir_fd=dir_fd)
-=======
-        else:
-            try:
-                self.lstat(path)
->>>>>>> 6258844c
-                yield path
-            except OSError:
                 pass