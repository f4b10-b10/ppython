--- conflicted
+++ resolved
@@ -377,37 +377,27 @@
         try:
             with scandir(top) as entries:
                 for entry in entries:
-<<<<<<< HEAD
                     is_dir = False
-=======
->>>>>>> db00fee3
                     try:
                         if followlinks is _walk_symlinks_as_files:
                             is_dir = entry.is_dir(follow_symlinks=False) and not entry.is_junction()
                         else:
                             is_dir = entry.is_dir()
-<<<<<<< HEAD
-                        if is_dir and not topdown and (followlinks or not entry.is_symlink()):
-                            # Bottom-up: traverse into sub-directory, but exclude
-                            # symlinks to directories if followlinks is False
-                            stack.append(entry.path)
+                        if is_dir and not topdown:
+                            # Exclude symlink if followlinks is False
+                            if followlinks or not entry.is_symlink():
+                                # Traverse into sub-directory
+                                stack.append(entry.path)
                     except OSError:
                         # If is_dir() raises an OSError, consider the entry not to
                         # be a directory, same behaviour as os.path.isdir().
                         pass
-=======
-                    except OSError:
-                        # If is_dir() raises an OSError, consider the entry not to
-                        # be a directory, same behaviour as os.path.isdir().
-                        is_dir = False
->>>>>>> db00fee3
 
                     if is_dir:
                         dirs.append(entry.name)
                     else:
                         nondirs.append(entry.name)
 
-<<<<<<< HEAD
         except OSError as error:
             if onerror is not None:
                 onerror(error)
@@ -415,28 +405,6 @@
                 # Undo additions to stack.
                 while not isinstance(stack.pop(), tuple):
                     pass
-=======
-                    if not topdown and is_dir:
-                        # Bottom-up: traverse into sub-directory, but exclude
-                        # symlinks to directories if followlinks is False
-                        if followlinks:
-                            walk_into = True
-                        else:
-                            try:
-                                is_symlink = entry.is_symlink()
-                            except OSError:
-                                # If is_symlink() raises an OSError, consider the
-                                # entry not to be a symbolic link, same behaviour
-                                # as os.path.islink().
-                                is_symlink = False
-                            walk_into = not is_symlink
-
-                        if walk_into:
-                            walk_dirs.append(entry.path)
-        except OSError as error:
-            if onerror is not None:
-                onerror(error)
->>>>>>> db00fee3
             continue
 
         if topdown:
