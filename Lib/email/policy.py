--- conflicted
+++ resolved
@@ -139,15 +139,6 @@
 
         """
         if hasattr(value, 'name') and value.name.lower() == name.lower():
-<<<<<<< HEAD
-            return (name, value)
-        if (isinstance(value, str) and
-            linesep_splitter.search(self.header_factory(name, value))
-        ):
-            raise ValueError("Header values may not contain linefeed "
-                         "or carriage return characters")
-        return (name, self.header_factory(name, value))
-=======
             header_value = value
         else:
             header_value = self.header_factory(name, value)
@@ -157,7 +148,6 @@
                              "or carriage return characters")
 
         return (name, header_value)
->>>>>>> 118c709a
 
     def header_fetch_parse(self, name, value):
         """+
