--- conflicted
+++ resolved
@@ -592,15 +592,11 @@
             Exception: If fn(*args) raises for any values.
         """
         if timeout is not None:
-<<<<<<< HEAD
-            end_time = timeout + time.time()
+            end_time = timeout + time.monotonic()
         if prefetch is None:
             prefetch = self._max_workers
         if prefetch < 0:
             raise ValueError("prefetch count may not be negative")
-=======
-            end_time = timeout + time.monotonic()
->>>>>>> cec01849
 
         argsiter = zip(*iterables)
 
@@ -611,12 +607,11 @@
         def result_iterator():
             nonlocal argsiter
             try:
-<<<<<<< HEAD
                 while fs:
                     if timeout is None:
                         res = fs[0].result()
                     else:
-                        res = fs[0].result(end_time - time.time())
+                        res = fs[0].result(end_time - time.monotonic())
 
                     # Got a result, future needn't be cancelled
                     del fs[0]
@@ -632,16 +627,6 @@
                             fs.append(self.submit(fn, *args))
 
                     yield res
-=======
-                # reverse to keep finishing order
-                fs.reverse()
-                while fs:
-                    # Careful not to keep a reference to the popped future
-                    if timeout is None:
-                        yield fs.pop().result()
-                    else:
-                        yield fs.pop().result(end_time - time.monotonic())
->>>>>>> cec01849
             finally:
                 for future in fs:
                     future.cancel()
