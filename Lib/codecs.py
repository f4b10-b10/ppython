--- conflicted
+++ resolved
@@ -27,12 +27,8 @@
            "getincrementaldecoder", "getreader", "getwriter",
            "encode", "decode", "iterencode", "iterdecode",
            "strict_errors", "ignore_errors", "replace_errors",
-<<<<<<< HEAD
            "xmlcharrefreplace_errors",
            "backslashreplace_errors", "namereplace_errors",
-=======
-           "xmlcharrefreplace_errors", "backslashreplace_errors",
->>>>>>> 82d5e580
            "register_error", "lookup_error"]
 
 ### Constants
