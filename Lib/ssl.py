# Wrapper module for _ssl, providing some additional facilities
# implemented in Python.  Written by Bill Janssen.

"""This module provides some more Pythonic support for SSL.

Object types:

  SSLSocket -- subtype of socket.socket which does SSL over the socket

Exceptions:

  SSLError -- exception raised for I/O errors

Functions:

  cert_time_to_seconds -- convert time string used for certificate
                          notBefore and notAfter functions to integer
                          seconds past the Epoch (the time values
                          returned from time.time())

  fetch_server_certificate (HOST, PORT) -- fetch the certificate provided
                          by the server running on HOST at port PORT.  No
                          validation of the certificate is performed.

Integer constants:

SSL_ERROR_ZERO_RETURN
SSL_ERROR_WANT_READ
SSL_ERROR_WANT_WRITE
SSL_ERROR_WANT_X509_LOOKUP
SSL_ERROR_SYSCALL
SSL_ERROR_SSL
SSL_ERROR_WANT_CONNECT

SSL_ERROR_EOF
SSL_ERROR_INVALID_ERROR_CODE

The following group define certificate requirements that one side is
allowing/requiring from the other side:

CERT_NONE - no certificates from the other side are required (or will
            be looked at if provided)
CERT_OPTIONAL - certificates are not required, but if provided will be
                validated, and if validation fails, the connection will
                also fail
CERT_REQUIRED - certificates are required, and will be validated, and
                if validation fails, the connection will also fail

The following constants identify various SSL protocol variants:

PROTOCOL_SSLv2
PROTOCOL_SSLv3
PROTOCOL_SSLv23
PROTOCOL_TLS
PROTOCOL_TLS_CLIENT
PROTOCOL_TLS_SERVER
PROTOCOL_TLSv1
PROTOCOL_TLSv1_1
PROTOCOL_TLSv1_2

The following constants identify various SSL alert message descriptions as per
http://www.iana.org/assignments/tls-parameters/tls-parameters.xml#tls-parameters-6

ALERT_DESCRIPTION_CLOSE_NOTIFY
ALERT_DESCRIPTION_UNEXPECTED_MESSAGE
ALERT_DESCRIPTION_BAD_RECORD_MAC
ALERT_DESCRIPTION_RECORD_OVERFLOW
ALERT_DESCRIPTION_DECOMPRESSION_FAILURE
ALERT_DESCRIPTION_HANDSHAKE_FAILURE
ALERT_DESCRIPTION_BAD_CERTIFICATE
ALERT_DESCRIPTION_UNSUPPORTED_CERTIFICATE
ALERT_DESCRIPTION_CERTIFICATE_REVOKED
ALERT_DESCRIPTION_CERTIFICATE_EXPIRED
ALERT_DESCRIPTION_CERTIFICATE_UNKNOWN
ALERT_DESCRIPTION_ILLEGAL_PARAMETER
ALERT_DESCRIPTION_UNKNOWN_CA
ALERT_DESCRIPTION_ACCESS_DENIED
ALERT_DESCRIPTION_DECODE_ERROR
ALERT_DESCRIPTION_DECRYPT_ERROR
ALERT_DESCRIPTION_PROTOCOL_VERSION
ALERT_DESCRIPTION_INSUFFICIENT_SECURITY
ALERT_DESCRIPTION_INTERNAL_ERROR
ALERT_DESCRIPTION_USER_CANCELLED
ALERT_DESCRIPTION_NO_RENEGOTIATION
ALERT_DESCRIPTION_UNSUPPORTED_EXTENSION
ALERT_DESCRIPTION_CERTIFICATE_UNOBTAINABLE
ALERT_DESCRIPTION_UNRECOGNIZED_NAME
ALERT_DESCRIPTION_BAD_CERTIFICATE_STATUS_RESPONSE
ALERT_DESCRIPTION_BAD_CERTIFICATE_HASH_VALUE
ALERT_DESCRIPTION_UNKNOWN_PSK_IDENTITY
"""

import sys
import os
from collections import namedtuple
from enum import Enum as _Enum, IntEnum as _IntEnum, IntFlag as _IntFlag
from enum import _simple_enum, _test_simple_enum

import _ssl             # if we can't import it, let the error propagate

from _ssl import OPENSSL_VERSION_NUMBER, OPENSSL_VERSION_INFO, OPENSSL_VERSION
from _ssl import _SSLContext, MemoryBIO, SSLSession
from _ssl import (
    SSLError, SSLZeroReturnError, SSLWantReadError, SSLWantWriteError,
    SSLSyscallError, SSLEOFError, SSLCertVerificationError
    )
from _ssl import txt2obj as _txt2obj, nid2obj as _nid2obj
from _ssl import RAND_status, RAND_add, RAND_bytes, RAND_pseudo_bytes
try:
    from _ssl import RAND_egd
except ImportError:
    # LibreSSL does not provide RAND_egd
    pass


from _ssl import (
    HAS_SNI, HAS_ECDH, HAS_NPN, HAS_ALPN, HAS_SSLv2, HAS_SSLv3, HAS_TLSv1,
    HAS_TLSv1_1, HAS_TLSv1_2, HAS_TLSv1_3
)
from _ssl import _DEFAULT_CIPHERS, _OPENSSL_API_VERSION


_IntEnum._convert_(
    '_SSLMethod', __name__,
    lambda name: name.startswith('PROTOCOL_') and name != 'PROTOCOL_SSLv23',
    source=_ssl)

_IntFlag._convert_(
    'Options', __name__,
    lambda name: name.startswith('OP_'),
    source=_ssl)

_IntEnum._convert_(
    'AlertDescription', __name__,
    lambda name: name.startswith('ALERT_DESCRIPTION_'),
    source=_ssl)

_IntEnum._convert_(
    'SSLErrorNumber', __name__,
    lambda name: name.startswith('SSL_ERROR_'),
    source=_ssl)

_IntFlag._convert_(
    'VerifyFlags', __name__,
    lambda name: name.startswith('VERIFY_'),
    source=_ssl)

_IntEnum._convert_(
    'VerifyMode', __name__,
    lambda name: name.startswith('CERT_'),
    source=_ssl)

PROTOCOL_SSLv23 = _SSLMethod.PROTOCOL_SSLv23 = _SSLMethod.PROTOCOL_TLS
_PROTOCOL_NAMES = {value: name for name, value in _SSLMethod.__members__.items()}

_SSLv2_IF_EXISTS = getattr(_SSLMethod, 'PROTOCOL_SSLv2', None)


@_simple_enum(_IntEnum)
class TLSVersion:
    MINIMUM_SUPPORTED = _ssl.PROTO_MINIMUM_SUPPORTED
    SSLv3 = _ssl.PROTO_SSLv3
    TLSv1 = _ssl.PROTO_TLSv1
    TLSv1_1 = _ssl.PROTO_TLSv1_1
    TLSv1_2 = _ssl.PROTO_TLSv1_2
    TLSv1_3 = _ssl.PROTO_TLSv1_3
    MAXIMUM_SUPPORTED = _ssl.PROTO_MAXIMUM_SUPPORTED


@_simple_enum(_IntEnum)
class _TLSContentType:
    """Content types (record layer)

    See RFC 8446, section B.1
    """
    CHANGE_CIPHER_SPEC = 20
    ALERT = 21
    HANDSHAKE = 22
    APPLICATION_DATA = 23
    # pseudo content types
    HEADER = 0x100
    INNER_CONTENT_TYPE = 0x101


@_simple_enum(_IntEnum)
class _TLSAlertType:
    """Alert types for TLSContentType.ALERT messages

    See RFC 8466, section B.2
    """
    CLOSE_NOTIFY = 0
    UNEXPECTED_MESSAGE = 10
    BAD_RECORD_MAC = 20
    DECRYPTION_FAILED = 21
    RECORD_OVERFLOW = 22
    DECOMPRESSION_FAILURE = 30
    HANDSHAKE_FAILURE = 40
    NO_CERTIFICATE = 41
    BAD_CERTIFICATE = 42
    UNSUPPORTED_CERTIFICATE = 43
    CERTIFICATE_REVOKED = 44
    CERTIFICATE_EXPIRED = 45
    CERTIFICATE_UNKNOWN = 46
    ILLEGAL_PARAMETER = 47
    UNKNOWN_CA = 48
    ACCESS_DENIED = 49
    DECODE_ERROR = 50
    DECRYPT_ERROR = 51
    EXPORT_RESTRICTION = 60
    PROTOCOL_VERSION = 70
    INSUFFICIENT_SECURITY = 71
    INTERNAL_ERROR = 80
    INAPPROPRIATE_FALLBACK = 86
    USER_CANCELED = 90
    NO_RENEGOTIATION = 100
    MISSING_EXTENSION = 109
    UNSUPPORTED_EXTENSION = 110
    CERTIFICATE_UNOBTAINABLE = 111
    UNRECOGNIZED_NAME = 112
    BAD_CERTIFICATE_STATUS_RESPONSE = 113
    BAD_CERTIFICATE_HASH_VALUE = 114
    UNKNOWN_PSK_IDENTITY = 115
    CERTIFICATE_REQUIRED = 116
    NO_APPLICATION_PROTOCOL = 120


@_simple_enum(_IntEnum)
class _TLSMessageType:
    """Message types (handshake protocol)

    See RFC 8446, section B.3
    """
    HELLO_REQUEST = 0
    CLIENT_HELLO = 1
    SERVER_HELLO = 2
    HELLO_VERIFY_REQUEST = 3
    NEWSESSION_TICKET = 4
    END_OF_EARLY_DATA = 5
    HELLO_RETRY_REQUEST = 6
    ENCRYPTED_EXTENSIONS = 8
    CERTIFICATE = 11
    SERVER_KEY_EXCHANGE = 12
    CERTIFICATE_REQUEST = 13
    SERVER_DONE = 14
    CERTIFICATE_VERIFY = 15
    CLIENT_KEY_EXCHANGE = 16
    FINISHED = 20
    CERTIFICATE_URL = 21
    CERTIFICATE_STATUS = 22
    SUPPLEMENTAL_DATA = 23
    KEY_UPDATE = 24
    NEXT_PROTO = 67
    MESSAGE_HASH = 254
    CHANGE_CIPHER_SPEC = 0x0101


if sys.platform == "win32":
    from _ssl import enum_certificates, enum_crls

from socket import socket, SOCK_STREAM, create_connection
from socket import SOL_SOCKET, SO_TYPE, _GLOBAL_DEFAULT_TIMEOUT
import socket as _socket
import base64        # for DER-to-PEM translation
import errno
import warnings


socket_error = OSError  # keep that public name in module namespace

CHANNEL_BINDING_TYPES = ['tls-unique']

HAS_NEVER_CHECK_COMMON_NAME = hasattr(_ssl, 'HOSTFLAG_NEVER_CHECK_SUBJECT')


_RESTRICTED_SERVER_CIPHERS = _DEFAULT_CIPHERS

CertificateError = SSLCertVerificationError


def _dnsname_match(dn, hostname):
    """Matching according to RFC 6125, section 6.4.3

    - Hostnames are compared lower case.
    - For IDNA, both dn and hostname must be encoded as IDN A-label (ACE).
    - Partial wildcards like 'www*.example.org', multiple wildcards, sole
      wildcard or wildcards in labels other then the left-most label are not
      supported and a CertificateError is raised.
    - A wildcard must match at least one character.
    """
    if not dn:
        return False

    wildcards = dn.count('*')
    # speed up common case w/o wildcards
    if not wildcards:
        return dn.lower() == hostname.lower()

    if wildcards > 1:
        raise CertificateError(
            "too many wildcards in certificate DNS name: {!r}.".format(dn))

    dn_leftmost, sep, dn_remainder = dn.partition('.')

    if '*' in dn_remainder:
        # Only match wildcard in leftmost segment.
        raise CertificateError(
            "wildcard can only be present in the leftmost label: "
            "{!r}.".format(dn))

    if not sep:
        # no right side
        raise CertificateError(
            "sole wildcard without additional labels are not support: "
            "{!r}.".format(dn))

    if dn_leftmost != '*':
        # no partial wildcard matching
        raise CertificateError(
            "partial wildcards in leftmost label are not supported: "
            "{!r}.".format(dn))

    hostname_leftmost, sep, hostname_remainder = hostname.partition('.')
    if not hostname_leftmost or not sep:
        # wildcard must match at least one char
        return False
    return dn_remainder.lower() == hostname_remainder.lower()


def _inet_paton(ipname):
    """Try to convert an IP address to packed binary form

    Supports IPv4 addresses on all platforms and IPv6 on platforms with IPv6
    support.
    """
    # inet_aton() also accepts strings like '1', '127.1', some also trailing
    # data like '127.0.0.1 whatever'.
    try:
        addr = _socket.inet_aton(ipname)
    except OSError:
        # not an IPv4 address
        pass
    else:
        if _socket.inet_ntoa(addr) == ipname:
            # only accept injective ipnames
            return addr
        else:
            # refuse for short IPv4 notation and additional trailing data
            raise ValueError(
                "{!r} is not a quad-dotted IPv4 address.".format(ipname)
            )

    try:
        return _socket.inet_pton(_socket.AF_INET6, ipname)
    except OSError:
        raise ValueError("{!r} is neither an IPv4 nor an IP6 "
                         "address.".format(ipname))
    except AttributeError:
        # AF_INET6 not available
        pass

    raise ValueError("{!r} is not an IPv4 address.".format(ipname))


def _ipaddress_match(cert_ipaddress, host_ip):
    """Exact matching of IP addresses.

    RFC 6125 explicitly doesn't define an algorithm for this
    (section 1.7.2 - "Out of Scope").
    """
    # OpenSSL may add a trailing newline to a subjectAltName's IP address,
    # commonly woth IPv6 addresses. Strip off trailing \n.
    ip = _inet_paton(cert_ipaddress.rstrip())
    return ip == host_ip


def match_hostname(cert, hostname):
    """Verify that *cert* (in decoded format as returned by
    SSLSocket.getpeercert()) matches the *hostname*.  RFC 2818 and RFC 6125
    rules are followed.

    The function matches IP addresses rather than dNSNames if hostname is a
    valid ipaddress string. IPv4 addresses are supported on all platforms.
    IPv6 addresses are supported on platforms with IPv6 support (AF_INET6
    and inet_pton).

    CertificateError is raised on failure. On success, the function
    returns nothing.
    """
    warnings.warn(
        "ssl module: match_hostname() is deprecated",
        category=DeprecationWarning,
        stacklevel=2
    )
    if not cert:
        raise ValueError("empty or no certificate, match_hostname needs a "
                         "SSL socket or SSL context with either "
                         "CERT_OPTIONAL or CERT_REQUIRED")
    try:
        host_ip = _inet_paton(hostname)
    except ValueError:
        # Not an IP address (common case)
        host_ip = None
    dnsnames = []
    san = cert.get('subjectAltName', ())
    for key, value in san:
        if key == 'DNS':
            if host_ip is None and _dnsname_match(value, hostname):
                return
            dnsnames.append(value)
        elif key == 'IP Address':
            if host_ip is not None and _ipaddress_match(value, host_ip):
                return
            dnsnames.append(value)
    if not dnsnames:
        # The subject is only checked when there is no dNSName entry
        # in subjectAltName
        for sub in cert.get('subject', ()):
            for key, value in sub:
                # XXX according to RFC 2818, the most specific Common Name
                # must be used.
                if key == 'commonName':
                    if _dnsname_match(value, hostname):
                        return
                    dnsnames.append(value)
    if len(dnsnames) > 1:
        raise CertificateError("hostname %r "
            "doesn't match either of %s"
            % (hostname, ', '.join(map(repr, dnsnames))))
    elif len(dnsnames) == 1:
        raise CertificateError("hostname %r "
            "doesn't match %r"
            % (hostname, dnsnames[0]))
    else:
        raise CertificateError("no appropriate commonName or "
            "subjectAltName fields were found")


DefaultVerifyPaths = namedtuple("DefaultVerifyPaths",
    "cafile capath openssl_cafile_env openssl_cafile openssl_capath_env "
    "openssl_capath")

def get_default_verify_paths():
    """Return paths to default cafile and capath.
    """
    parts = _ssl.get_default_verify_paths()

    # environment vars shadow paths
    cafile = os.environ.get(parts[0], parts[1])
    capath = os.environ.get(parts[2], parts[3])

    return DefaultVerifyPaths(cafile if os.path.isfile(cafile) else None,
                              capath if os.path.isdir(capath) else None,
                              *parts)


class _ASN1Object(namedtuple("_ASN1Object", "nid shortname longname oid")):
    """ASN.1 object identifier lookup
    """
    __slots__ = ()

    def __new__(cls, oid):
        return super().__new__(cls, *_txt2obj(oid, name=False))

    @classmethod
    def fromnid(cls, nid):
        """Create _ASN1Object from OpenSSL numeric ID
        """
        return super().__new__(cls, *_nid2obj(nid))

    @classmethod
    def fromname(cls, name):
        """Create _ASN1Object from short name, long name or OID
        """
        return super().__new__(cls, *_txt2obj(name, name=True))


class Purpose(_ASN1Object, _Enum):
    """SSLContext purpose flags with X509v3 Extended Key Usage objects
    """
    SERVER_AUTH = '1.3.6.1.5.5.7.3.1'
    CLIENT_AUTH = '1.3.6.1.5.5.7.3.2'


class SSLContext(_SSLContext):
    """An SSLContext holds various SSL-related configuration options and
    data, such as certificates and possibly a private key."""
    _windows_cert_stores = ("CA", "ROOT")

    sslsocket_class = None  # SSLSocket is assigned later.
    sslobject_class = None  # SSLObject is assigned later.

    def __new__(cls, protocol=None, *args, **kwargs):
        if protocol is None:
            warnings.warn(
                "ssl module: "
                "SSLContext() without protocol argument is deprecated.",
                category=DeprecationWarning,
                stacklevel=2
            )
            protocol = PROTOCOL_TLS
        self = _SSLContext.__new__(cls, protocol)
        return self

    def _encode_hostname(self, hostname):
        if hostname is None:
            return None
        elif isinstance(hostname, str):
            return hostname.encode('idna').decode('ascii')
        else:
            return hostname.decode('ascii')

    def wrap_socket(self, sock, server_side=False,
                    do_handshake_on_connect=True,
                    suppress_ragged_eofs=True,
                    server_hostname=None, session=None):
        # SSLSocket class handles server_hostname encoding before it calls
        # ctx._wrap_socket()
        return self.sslsocket_class._create(
            sock=sock,
            server_side=server_side,
            do_handshake_on_connect=do_handshake_on_connect,
            suppress_ragged_eofs=suppress_ragged_eofs,
            server_hostname=server_hostname,
            context=self,
            session=session
        )

    def wrap_bio(self, incoming, outgoing, server_side=False,
                 server_hostname=None, session=None):
        # Need to encode server_hostname here because _wrap_bio() can only
        # handle ASCII str.
        return self.sslobject_class._create(
            incoming, outgoing, server_side=server_side,
            server_hostname=self._encode_hostname(server_hostname),
            session=session, context=self,
        )

    def set_npn_protocols(self, npn_protocols):
        warnings.warn("NPN is deprecated, use ALPN instead", stacklevel=2)
        protos = bytearray()
        for protocol in npn_protocols:
            b = bytes(protocol, 'ascii')
            if len(b) == 0 or len(b) > 255:
                raise SSLError('NPN protocols must be 1 to 255 in length')
            protos.append(len(b))
            protos.extend(b)

        self._set_npn_protocols(protos)

    def set_servername_callback(self, server_name_callback):
        if server_name_callback is None:
            self.sni_callback = None
        else:
            if not callable(server_name_callback):
                raise TypeError("not a callable object")

            def shim_cb(sslobj, servername, sslctx):
                servername = self._encode_hostname(servername)
                return server_name_callback(sslobj, servername, sslctx)

            self.sni_callback = shim_cb

    def set_alpn_protocols(self, alpn_protocols):
        protos = bytearray()
        for protocol in alpn_protocols:
            b = bytes(protocol, 'ascii')
            if len(b) == 0 or len(b) > 255:
                raise SSLError('ALPN protocols must be 1 to 255 in length')
            protos.append(len(b))
            protos.extend(b)

        self._set_alpn_protocols(protos)

    def _load_windows_store_certs(self, storename, purpose):
        certs = bytearray()
        try:
            for cert, encoding, trust in enum_certificates(storename):
                # CA certs are never PKCS#7 encoded
                if encoding == "x509_asn":
                    if trust is True or purpose.oid in trust:
                        certs.extend(cert)
        except PermissionError:
            warnings.warn("unable to enumerate Windows certificate store")
        if certs:
            self.load_verify_locations(cadata=certs)
        return certs

    def load_default_certs(self, purpose=Purpose.SERVER_AUTH):
        if not isinstance(purpose, _ASN1Object):
            raise TypeError(purpose)
        if sys.platform == "win32":
            for storename in self._windows_cert_stores:
                self._load_windows_store_certs(storename, purpose)
        self.set_default_verify_paths()

    if hasattr(_SSLContext, 'minimum_version'):
        @property
        def minimum_version(self):
            return TLSVersion(super().minimum_version)

        @minimum_version.setter
        def minimum_version(self, value):
            if value == TLSVersion.SSLv3:
                self.options &= ~Options.OP_NO_SSLv3
            super(SSLContext, SSLContext).minimum_version.__set__(self, value)

        @property
        def maximum_version(self):
            return TLSVersion(super().maximum_version)

        @maximum_version.setter
        def maximum_version(self, value):
            super(SSLContext, SSLContext).maximum_version.__set__(self, value)

    @property
    def options(self):
        return Options(super().options)

    @options.setter
    def options(self, value):
        super(SSLContext, SSLContext).options.__set__(self, value)

    if hasattr(_ssl, 'HOSTFLAG_NEVER_CHECK_SUBJECT'):
        @property
        def hostname_checks_common_name(self):
            ncs = self._host_flags & _ssl.HOSTFLAG_NEVER_CHECK_SUBJECT
            return ncs != _ssl.HOSTFLAG_NEVER_CHECK_SUBJECT

        @hostname_checks_common_name.setter
        def hostname_checks_common_name(self, value):
            if value:
                self._host_flags &= ~_ssl.HOSTFLAG_NEVER_CHECK_SUBJECT
            else:
                self._host_flags |= _ssl.HOSTFLAG_NEVER_CHECK_SUBJECT
    else:
        @property
        def hostname_checks_common_name(self):
            return True

    @property
    def _msg_callback(self):
        """TLS message callback

        The message callback provides a debugging hook to analyze TLS
        connections. The callback is called for any TLS protocol message
        (header, handshake, alert, and more), but not for application data.
        Due to technical  limitations, the callback can't be used to filter
        traffic or to abort a connection. Any exception raised in the
        callback is delayed until the handshake, read, or write operation
        has been performed.

        def msg_cb(conn, direction, version, content_type, msg_type, data):
            pass

        conn
            :class:`SSLSocket` or :class:`SSLObject` instance
        direction
            ``read`` or ``write``
        version
            :class:`TLSVersion` enum member or int for unknown version. For a
            frame header, it's the header version.
        content_type
            :class:`_TLSContentType` enum member or int for unsupported
            content type.
        msg_type
            Either a :class:`_TLSContentType` enum number for a header
            message, a :class:`_TLSAlertType` enum member for an alert
            message, a :class:`_TLSMessageType` enum member for other
            messages, or int for unsupported message types.
        data
            Raw, decrypted message content as bytes
        """
        inner = super()._msg_callback
        if inner is not None:
            return inner.user_function
        else:
            return None

    @_msg_callback.setter
    def _msg_callback(self, callback):
        if callback is None:
            super(SSLContext, SSLContext)._msg_callback.__set__(self, None)
            return

        if not hasattr(callback, '__call__'):
            raise TypeError(f"{callback} is not callable.")

        def inner(conn, direction, version, content_type, msg_type, data):
            try:
                version = TLSVersion(version)
            except ValueError:
                pass

            try:
                content_type = _TLSContentType(content_type)
            except ValueError:
                pass

            if content_type == _TLSContentType.HEADER:
                msg_enum = _TLSContentType
            elif content_type == _TLSContentType.ALERT:
                msg_enum = _TLSAlertType
            else:
                msg_enum = _TLSMessageType
            try:
                msg_type = msg_enum(msg_type)
            except ValueError:
                pass

            return callback(conn, direction, version,
                            content_type, msg_type, data)

        inner.user_function = callback

        super(SSLContext, SSLContext)._msg_callback.__set__(self, inner)

    @property
    def protocol(self):
        return _SSLMethod(super().protocol)

    @property
    def verify_flags(self):
        return VerifyFlags(super().verify_flags)

    @verify_flags.setter
    def verify_flags(self, value):
        super(SSLContext, SSLContext).verify_flags.__set__(self, value)

    @property
    def verify_mode(self):
        value = super().verify_mode
        try:
            return VerifyMode(value)
        except ValueError:
            return value

    @verify_mode.setter
    def verify_mode(self, value):
        super(SSLContext, SSLContext).verify_mode.__set__(self, value)


def create_default_context(purpose=Purpose.SERVER_AUTH, *, cafile=None,
                           capath=None, cadata=None):
    """Create a SSLContext object with default settings.

    NOTE: The protocol and settings may change anytime without prior
          deprecation. The values represent a fair balance between maximum
          compatibility and security.
    """
    if not isinstance(purpose, _ASN1Object):
        raise TypeError(purpose)

    # SSLContext sets OP_NO_SSLv2, OP_NO_SSLv3, OP_NO_COMPRESSION,
    # OP_CIPHER_SERVER_PREFERENCE, OP_SINGLE_DH_USE and OP_SINGLE_ECDH_USE
    # by default.
    if purpose == Purpose.SERVER_AUTH:
        # verify certs and host name in client mode
        context = SSLContext(PROTOCOL_TLS_CLIENT)
        context.verify_mode = CERT_REQUIRED
        context.check_hostname = True
    elif purpose == Purpose.CLIENT_AUTH:
        context = SSLContext(PROTOCOL_TLS_SERVER)
    else:
        raise ValueError(purpose)

    if cafile or capath or cadata:
        context.load_verify_locations(cafile, capath, cadata)
    elif context.verify_mode != CERT_NONE:
        # no explicit cafile, capath or cadata but the verify mode is
        # CERT_OPTIONAL or CERT_REQUIRED. Let's try to load default system
        # root CA certificates for the given purpose. This may fail silently.
        context.load_default_certs(purpose)
    # OpenSSL 1.1.1 keylog file
    if hasattr(context, 'keylog_filename'):
        keylogfile = os.environ.get('SSLKEYLOGFILE')
        if keylogfile and not sys.flags.ignore_environment:
            context.keylog_filename = keylogfile
    return context

def _create_unverified_context(protocol=None, *, cert_reqs=CERT_NONE,
                           check_hostname=False, purpose=Purpose.SERVER_AUTH,
                           certfile=None, keyfile=None,
                           cafile=None, capath=None, cadata=None):
    """Create a SSLContext object for Python stdlib modules

    All Python stdlib modules shall use this function to create SSLContext
    objects in order to keep common settings in one place. The configuration
    is less restrict than create_default_context()'s to increase backward
    compatibility.
    """
    if not isinstance(purpose, _ASN1Object):
        raise TypeError(purpose)

    # SSLContext sets OP_NO_SSLv2, OP_NO_SSLv3, OP_NO_COMPRESSION,
    # OP_CIPHER_SERVER_PREFERENCE, OP_SINGLE_DH_USE and OP_SINGLE_ECDH_USE
    # by default.
    if purpose == Purpose.SERVER_AUTH:
        # verify certs and host name in client mode
        if protocol is None:
            protocol = PROTOCOL_TLS_CLIENT
    elif purpose == Purpose.CLIENT_AUTH:
        if protocol is None:
            protocol = PROTOCOL_TLS_SERVER
    else:
        raise ValueError(purpose)

    context = SSLContext(protocol)
    context.check_hostname = check_hostname
    if cert_reqs is not None:
        context.verify_mode = cert_reqs
    if check_hostname:
        context.check_hostname = True

    if keyfile and not certfile:
        raise ValueError("certfile must be specified")
    if certfile or keyfile:
        context.load_cert_chain(certfile, keyfile)

    # load CA root certs
    if cafile or capath or cadata:
        context.load_verify_locations(cafile, capath, cadata)
    elif context.verify_mode != CERT_NONE:
        # no explicit cafile, capath or cadata but the verify mode is
        # CERT_OPTIONAL or CERT_REQUIRED. Let's try to load default system
        # root CA certificates for the given purpose. This may fail silently.
        context.load_default_certs(purpose)
    # OpenSSL 1.1.1 keylog file
    if hasattr(context, 'keylog_filename'):
        keylogfile = os.environ.get('SSLKEYLOGFILE')
        if keylogfile and not sys.flags.ignore_environment:
            context.keylog_filename = keylogfile
    return context

# Used by http.client if no context is explicitly passed.
_create_default_https_context = create_default_context


# Backwards compatibility alias, even though it's not a public name.
_create_stdlib_context = _create_unverified_context


class SSLObject:
    """This class implements an interface on top of a low-level SSL object as
    implemented by OpenSSL. This object captures the state of an SSL connection
    but does not provide any network IO itself. IO needs to be performed
    through separate "BIO" objects which are OpenSSL's IO abstraction layer.

    This class does not have a public constructor. Instances are returned by
    ``SSLContext.wrap_bio``. This class is typically used by framework authors
    that want to implement asynchronous IO for SSL through memory buffers.

    When compared to ``SSLSocket``, this object lacks the following features:

     * Any form of network IO, including methods such as ``recv`` and ``send``.
     * The ``do_handshake_on_connect`` and ``suppress_ragged_eofs`` machinery.
    """
    def __init__(self, *args, **kwargs):
        raise TypeError(
            f"{self.__class__.__name__} does not have a public "
            f"constructor. Instances are returned by SSLContext.wrap_bio()."
        )

    @classmethod
    def _create(cls, incoming, outgoing, server_side=False,
                 server_hostname=None, session=None, context=None):
        self = cls.__new__(cls)
        sslobj = context._wrap_bio(
            incoming, outgoing, server_side=server_side,
            server_hostname=server_hostname,
            owner=self, session=session
        )
        self._sslobj = sslobj
        return self

    @property
    def context(self):
        """The SSLContext that is currently in use."""
        return self._sslobj.context

    @context.setter
    def context(self, ctx):
        self._sslobj.context = ctx

    @property
    def session(self):
        """The SSLSession for client socket."""
        return self._sslobj.session

    @session.setter
    def session(self, session):
        self._sslobj.session = session

    @property
    def session_reused(self):
        """Was the client session reused during handshake"""
        return self._sslobj.session_reused

    @property
    def server_side(self):
        """Whether this is a server-side socket."""
        return self._sslobj.server_side

    @property
    def server_hostname(self):
        """The currently set server hostname (for SNI), or ``None`` if no
        server hostname is set."""
        return self._sslobj.server_hostname

    def read(self, len=1024, buffer=None):
        """Read up to 'len' bytes from the SSL object and return them.

        If 'buffer' is provided, read into this buffer and return the number of
        bytes read.
        """
        if buffer is not None:
            v = self._sslobj.read(len, buffer)
        else:
            v = self._sslobj.read(len)
        return v

    def write(self, data):
        """Write 'data' to the SSL object and return the number of bytes
        written.

        The 'data' argument must support the buffer interface.
        """
        return self._sslobj.write(data)

    def getpeercert(self, binary_form=False):
        """Returns a formatted version of the data in the certificate provided
        by the other end of the SSL channel.

        Return None if no certificate was provided, {} if a certificate was
        provided, but not validated.
        """
        return self._sslobj.getpeercert(binary_form)

    def selected_npn_protocol(self):
        """Return the currently selected NPN protocol as a string, or ``None``
        if a next protocol was not negotiated or if NPN is not supported by one
        of the peers."""
        warnings.warn(
            "ssl module: NPN is deprecated, use ALPN instead", stacklevel=2
        )

    def selected_alpn_protocol(self):
        """Return the currently selected ALPN protocol as a string, or ``None``
        if a next protocol was not negotiated or if ALPN is not supported by one
        of the peers."""
        return self._sslobj.selected_alpn_protocol()

    def cipher(self):
        """Return the currently selected cipher as a 3-tuple ``(name,
        ssl_version, secret_bits)``."""
        return self._sslobj.cipher()

    def shared_ciphers(self):
        """Return a list of ciphers shared by the client during the handshake or
        None if this is not a valid server connection.
        """
        return self._sslobj.shared_ciphers()

    def compression(self):
        """Return the current compression algorithm in use, or ``None`` if
        compression was not negotiated or not supported by one of the peers."""
        return self._sslobj.compression()

    def pending(self):
        """Return the number of bytes that can be read immediately."""
        return self._sslobj.pending()

    def do_handshake(self):
        """Start the SSL/TLS handshake."""
        self._sslobj.do_handshake()

    def unwrap(self):
        """Start the SSL shutdown handshake."""
        return self._sslobj.shutdown()

    def get_channel_binding(self, cb_type="tls-unique"):
        """Get channel binding data for current connection.  Raise ValueError
        if the requested `cb_type` is not supported.  Return bytes of the data
        or None if the data is not available (e.g. before the handshake)."""
        return self._sslobj.get_channel_binding(cb_type)

    def version(self):
        """Return a string identifying the protocol version used by the
        current SSL channel. """
        return self._sslobj.version()

    def verify_client_post_handshake(self):
        return self._sslobj.verify_client_post_handshake()


def _sslcopydoc(func):
    """Copy docstring from SSLObject to SSLSocket"""
    func.__doc__ = getattr(SSLObject, func.__name__).__doc__
    return func


class SSLSocket(socket):
    """This class implements a subtype of socket.socket that wraps
    the underlying OS socket in an SSL context when necessary, and
    provides read and write methods over that channel. """

    def __init__(self, *args, **kwargs):
        raise TypeError(
            f"{self.__class__.__name__} does not have a public "
            f"constructor. Instances are returned by "
            f"SSLContext.wrap_socket()."
        )

    @classmethod
    def _create(cls, sock, server_side=False, do_handshake_on_connect=True,
                suppress_ragged_eofs=True, server_hostname=None,
                context=None, session=None):
        if sock.getsockopt(SOL_SOCKET, SO_TYPE) != SOCK_STREAM:
            raise NotImplementedError("only stream sockets are supported")
        if server_side:
            if server_hostname:
                raise ValueError("server_hostname can only be specified "
                                 "in client mode")
            if session is not None:
                raise ValueError("session can only be specified in "
                                 "client mode")
        if context.check_hostname and not server_hostname:
            raise ValueError("check_hostname requires server_hostname")

        kwargs = dict(
            family=sock.family, type=sock.type, proto=sock.proto,
            fileno=sock.fileno()
        )
        self = cls.__new__(cls, **kwargs)
        super(SSLSocket, self).__init__(**kwargs)
        self.settimeout(sock.gettimeout())
        sock.detach()

        self._context = context
        self._session = session
        self._closed = False
        self._sslobj = None
        self.server_side = server_side
        self.server_hostname = context._encode_hostname(server_hostname)
        self.do_handshake_on_connect = do_handshake_on_connect
        self.suppress_ragged_eofs = suppress_ragged_eofs

        # See if we are connected
        try:
            self.getpeername()
        except OSError as e:
            if e.errno != errno.ENOTCONN:
                raise
            connected = False
        else:
            connected = True

        self._connected = connected
        if connected:
            # create the SSL object
            try:
                self._sslobj = self._context._wrap_socket(
                    self, server_side, self.server_hostname,
                    owner=self, session=self._session,
                )
                if do_handshake_on_connect:
                    timeout = self.gettimeout()
                    if timeout == 0.0:
                        # non-blocking
                        raise ValueError("do_handshake_on_connect should not be specified for non-blocking sockets")
                    self.do_handshake()
            except (OSError, ValueError):
                self.close()
                raise
        return self

    @property
    @_sslcopydoc
    def context(self):
        return self._context

    @context.setter
    def context(self, ctx):
        self._context = ctx
        self._sslobj.context = ctx

    @property
    @_sslcopydoc
    def session(self):
        if self._sslobj is not None:
            return self._sslobj.session

    @session.setter
    def session(self, session):
        self._session = session
        if self._sslobj is not None:
            self._sslobj.session = session

    @property
    @_sslcopydoc
    def session_reused(self):
        if self._sslobj is not None:
            return self._sslobj.session_reused

    def dup(self):
        raise NotImplementedError("Can't dup() %s instances" %
                                  self.__class__.__name__)

    def _checkClosed(self, msg=None):
        # raise an exception here if you wish to check for spurious closes
        pass

    def _check_connected(self):
        if not self._connected:
            # getpeername() will raise ENOTCONN if the socket is really
            # not connected; note that we can be connected even without
            # _connected being set, e.g. if connect() first returned
            # EAGAIN.
            self.getpeername()

    def read(self, len=1024, buffer=None):
        """Read up to LEN bytes and return them.
        Return zero-length string on EOF."""

        self._checkClosed()
        if self._sslobj is None:
            raise ValueError("Read on closed or unwrapped SSL socket.")
        try:
            if buffer is not None:
                return self._sslobj.read(len, buffer)
            else:
                return self._sslobj.read(len)
        except SSLError as x:
            if x.args[0] == SSL_ERROR_EOF and self.suppress_ragged_eofs:
                if buffer is not None:
                    return 0
                else:
                    return b''
            else:
                raise

    def write(self, data):
        """Write DATA to the underlying SSL channel.  Returns
        number of bytes of DATA actually transmitted."""

        self._checkClosed()
        if self._sslobj is None:
            raise ValueError("Write on closed or unwrapped SSL socket.")
        return self._sslobj.write(data)

    @_sslcopydoc
    def getpeercert(self, binary_form=False):
        self._checkClosed()
        self._check_connected()
        return self._sslobj.getpeercert(binary_form)

    @_sslcopydoc
    def selected_npn_protocol(self):
        self._checkClosed()
        warnings.warn(
            "ssl module: NPN is deprecated, use ALPN instead", stacklevel=2
        )
        return None

    @_sslcopydoc
    def selected_alpn_protocol(self):
        self._checkClosed()
        if self._sslobj is None or not _ssl.HAS_ALPN:
            return None
        else:
            return self._sslobj.selected_alpn_protocol()

    @_sslcopydoc
    def cipher(self):
        self._checkClosed()
        if self._sslobj is None:
            return None
        else:
            return self._sslobj.cipher()

    @_sslcopydoc
    def shared_ciphers(self):
        self._checkClosed()
        if self._sslobj is None:
            return None
        else:
            return self._sslobj.shared_ciphers()

    @_sslcopydoc
    def compression(self):
        self._checkClosed()
        if self._sslobj is None:
            return None
        else:
            return self._sslobj.compression()

    def send(self, data, flags=0):
        self._checkClosed()
        if self._sslobj is not None:
            if flags != 0:
                raise ValueError(
                    "non-zero flags not allowed in calls to send() on %s" %
                    self.__class__)
            return self._sslobj.write(data)
        else:
            return super().send(data, flags)

    def sendto(self, data, flags_or_addr, addr=None):
        self._checkClosed()
        if self._sslobj is not None:
            raise ValueError("sendto not allowed on instances of %s" %
                             self.__class__)
        elif addr is None:
            return super().sendto(data, flags_or_addr)
        else:
            return super().sendto(data, flags_or_addr, addr)

    def sendmsg(self, *args, **kwargs):
        # Ensure programs don't send data unencrypted if they try to
        # use this method.
        raise NotImplementedError("sendmsg not allowed on instances of %s" %
                                  self.__class__)

    def sendall(self, data, flags=0):
        self._checkClosed()
        if self._sslobj is not None:
            if flags != 0:
                raise ValueError(
                    "non-zero flags not allowed in calls to sendall() on %s" %
                    self.__class__)
            count = 0
            with memoryview(data) as view, view.cast("B") as byte_view:
                amount = len(byte_view)
                while count < amount:
                    v = self.send(byte_view[count:])
                    count += v
        else:
            return super().sendall(data, flags)

    def sendfile(self, file, offset=0, count=None):
        """Send a file, possibly by using os.sendfile() if this is a
        clear-text socket.  Return the total number of bytes sent.
        """
        if self._sslobj is not None:
            return self._sendfile_use_send(file, offset, count)
        else:
            # os.sendfile() works with plain sockets only
            return super().sendfile(file, offset, count)

    def recv(self, buflen=1024, flags=0):
        self._checkClosed()
        if self._sslobj is not None:
            if flags != 0:
                raise ValueError(
                    "non-zero flags not allowed in calls to recv() on %s" %
                    self.__class__)
            return self.read(buflen)
        else:
            return super().recv(buflen, flags)

    def recv_into(self, buffer, nbytes=None, flags=0):
        self._checkClosed()
        if buffer and (nbytes is None):
            nbytes = len(buffer)
        elif nbytes is None:
            nbytes = 1024
        if self._sslobj is not None:
            if flags != 0:
                raise ValueError(
                  "non-zero flags not allowed in calls to recv_into() on %s" %
                  self.__class__)
            return self.read(nbytes, buffer)
        else:
            return super().recv_into(buffer, nbytes, flags)

    def recvfrom(self, buflen=1024, flags=0):
        self._checkClosed()
        if self._sslobj is not None:
            raise ValueError("recvfrom not allowed on instances of %s" %
                             self.__class__)
        else:
            return super().recvfrom(buflen, flags)

    def recvfrom_into(self, buffer, nbytes=None, flags=0):
        self._checkClosed()
        if self._sslobj is not None:
            raise ValueError("recvfrom_into not allowed on instances of %s" %
                             self.__class__)
        else:
            return super().recvfrom_into(buffer, nbytes, flags)

    def recvmsg(self, *args, **kwargs):
        raise NotImplementedError("recvmsg not allowed on instances of %s" %
                                  self.__class__)

    def recvmsg_into(self, *args, **kwargs):
        raise NotImplementedError("recvmsg_into not allowed on instances of "
                                  "%s" % self.__class__)

    @_sslcopydoc
    def pending(self):
        self._checkClosed()
        if self._sslobj is not None:
            return self._sslobj.pending()
        else:
            return 0

    def shutdown(self, how):
        self._checkClosed()
        self._sslobj = None
        super().shutdown(how)

    @_sslcopydoc
    def unwrap(self):
        if self._sslobj:
            s = self._sslobj.shutdown()
            self._sslobj = None
            return s
        else:
            raise ValueError("No SSL wrapper around " + str(self))

    @_sslcopydoc
    def verify_client_post_handshake(self):
        if self._sslobj:
            return self._sslobj.verify_client_post_handshake()
        else:
            raise ValueError("No SSL wrapper around " + str(self))

    def _real_close(self):
        self._sslobj = None
        super()._real_close()

    @_sslcopydoc
    def do_handshake(self, block=False):
        self._check_connected()
        timeout = self.gettimeout()
        try:
            if timeout == 0.0 and block:
                self.settimeout(None)
            self._sslobj.do_handshake()
        finally:
            self.settimeout(timeout)

    def _real_connect(self, addr, connect_ex):
        if self.server_side:
            raise ValueError("can't connect in server-side mode")
        # Here we assume that the socket is client-side, and not
        # connected at the time of the call.  We connect it, then wrap it.
        if self._connected or self._sslobj is not None:
            raise ValueError("attempt to connect already-connected SSLSocket!")
        self._sslobj = self.context._wrap_socket(
            self, False, self.server_hostname,
            owner=self, session=self._session
        )
        try:
            if connect_ex:
                rc = super().connect_ex(addr)
            else:
                rc = None
                super().connect(addr)
            if not rc:
                self._connected = True
                if self.do_handshake_on_connect:
                    self.do_handshake()
            return rc
        except (OSError, ValueError):
            self._sslobj = None
            raise

    def connect(self, addr):
        """Connects to remote ADDR, and then wraps the connection in
        an SSL channel."""
        self._real_connect(addr, False)

    def connect_ex(self, addr):
        """Connects to remote ADDR, and then wraps the connection in
        an SSL channel."""
        return self._real_connect(addr, True)

    def accept(self):
        """Accepts a new connection from a remote client, and returns
        a tuple containing that new connection wrapped with a server-side
        SSL channel, and the address of the remote client."""

        newsock, addr = super().accept()
        newsock = self.context.wrap_socket(newsock,
                    do_handshake_on_connect=self.do_handshake_on_connect,
                    suppress_ragged_eofs=self.suppress_ragged_eofs,
                    server_side=True)
        return newsock, addr

    @_sslcopydoc
    def get_channel_binding(self, cb_type="tls-unique"):
        if self._sslobj is not None:
            return self._sslobj.get_channel_binding(cb_type)
        else:
            if cb_type not in CHANNEL_BINDING_TYPES:
                raise ValueError(
                    "{0} channel binding type not implemented".format(cb_type)
                )
            return None

    @_sslcopydoc
    def version(self):
        if self._sslobj is not None:
            return self._sslobj.version()
        else:
            return None


# Python does not support forward declaration of types.
SSLContext.sslsocket_class = SSLSocket
SSLContext.sslobject_class = SSLObject


def wrap_socket(sock, keyfile=None, certfile=None,
                server_side=False, cert_reqs=CERT_NONE,
                ssl_version=PROTOCOL_TLS, ca_certs=None,
                do_handshake_on_connect=True,
                suppress_ragged_eofs=True,
                ciphers=None):
    warnings.warn(
        "ssl module: wrap_socket is deprecated, use SSLContext.wrap_socket()",
        category=DeprecationWarning,
        stacklevel=2
    )
    if server_side and not certfile:
        raise ValueError("certfile must be specified for server-side "
                         "operations")
    if keyfile and not certfile:
        raise ValueError("certfile must be specified")
    context = SSLContext(ssl_version)
    context.verify_mode = cert_reqs
    if ca_certs:
        context.load_verify_locations(ca_certs)
    if certfile:
        context.load_cert_chain(certfile, keyfile)
    if ciphers:
        context.set_ciphers(ciphers)
    return context.wrap_socket(
        sock=sock, server_side=server_side,
        do_handshake_on_connect=do_handshake_on_connect,
        suppress_ragged_eofs=suppress_ragged_eofs
    )

# some utility functions

def cert_time_to_seconds(cert_time):
    """Return the time in seconds since the Epoch, given the timestring
    representing the "notBefore" or "notAfter" date from a certificate
    in ``"%b %d %H:%M:%S %Y %Z"`` strptime format (C locale).

    "notBefore" or "notAfter" dates must use UTC (RFC 5280).

    Month is one of: Jan Feb Mar Apr May Jun Jul Aug Sep Oct Nov Dec
    UTC should be specified as GMT (see ASN1_TIME_print())
    """
    from time import strptime
    from calendar import timegm

    months = (
        "Jan","Feb","Mar","Apr","May","Jun",
        "Jul","Aug","Sep","Oct","Nov","Dec"
    )
    time_format = ' %d %H:%M:%S %Y GMT' # NOTE: no month, fixed GMT
    try:
        month_number = months.index(cert_time[:3].title()) + 1
    except ValueError:
        raise ValueError('time data %r does not match '
                         'format "%%b%s"' % (cert_time, time_format))
    else:
        # found valid month
        tt = strptime(cert_time[3:], time_format)
        # return an integer, the previous mktime()-based implementation
        # returned a float (fractional seconds are always zero here).
        return timegm((tt[0], month_number) + tt[2:6])

PEM_HEADER = "-----BEGIN CERTIFICATE-----"
PEM_FOOTER = "-----END CERTIFICATE-----"

def DER_cert_to_PEM_cert(der_cert_bytes):
    """Takes a certificate in binary DER format and returns the
    PEM version of it as a string."""

    f = str(base64.standard_b64encode(der_cert_bytes), 'ASCII', 'strict')
    ss = [PEM_HEADER]
    ss += [f[i:i+64] for i in range(0, len(f), 64)]
    ss.append(PEM_FOOTER + '\n')
    return '\n'.join(ss)

def PEM_cert_to_DER_cert(pem_cert_string):
    """Takes a certificate in ASCII PEM format and returns the
    DER-encoded version of it as a byte sequence"""

    if not pem_cert_string.startswith(PEM_HEADER):
        raise ValueError("Invalid PEM encoding; must start with %s"
                         % PEM_HEADER)
    if not pem_cert_string.strip().endswith(PEM_FOOTER):
        raise ValueError("Invalid PEM encoding; must end with %s"
                         % PEM_FOOTER)
    d = pem_cert_string.strip()[len(PEM_HEADER):-len(PEM_FOOTER)]
    return base64.decodebytes(d.encode('ASCII', 'strict'))

<<<<<<< HEAD
def get_server_certificate(addr, ssl_version=PROTOCOL_TLS, ca_certs=None,
                           timeout=_GLOBAL_DEFAULT_TIMEOUT):
=======
def get_server_certificate(addr, ssl_version=PROTOCOL_TLS_CLIENT, ca_certs=None):
>>>>>>> 48199407
    """Retrieve the certificate from the server at the specified address,
    and return it as a PEM-encoded string.
    If 'ca_certs' is specified, validate the server cert against it.
    If 'ssl_version' is specified, use it in the connection attempt.
    If 'timeout' is specified, use it in the connection attempt.
    """

    host, port = addr
    if ca_certs is not None:
        cert_reqs = CERT_REQUIRED
    else:
        cert_reqs = CERT_NONE
    context = _create_stdlib_context(ssl_version,
                                     cert_reqs=cert_reqs,
                                     cafile=ca_certs)
    with create_connection(addr, timeout=timeout) as sock:
        with context.wrap_socket(sock, server_hostname=host) as sslsock:
            dercert = sslsock.getpeercert(True)
    return DER_cert_to_PEM_cert(dercert)

def get_protocol_name(protocol_code):
    return _PROTOCOL_NAMES.get(protocol_code, '<unknown>')<|MERGE_RESOLUTION|>--- conflicted
+++ resolved
@@ -1500,12 +1500,8 @@
     d = pem_cert_string.strip()[len(PEM_HEADER):-len(PEM_FOOTER)]
     return base64.decodebytes(d.encode('ASCII', 'strict'))
 
-<<<<<<< HEAD
-def get_server_certificate(addr, ssl_version=PROTOCOL_TLS, ca_certs=None,
-                           timeout=_GLOBAL_DEFAULT_TIMEOUT):
-=======
-def get_server_certificate(addr, ssl_version=PROTOCOL_TLS_CLIENT, ca_certs=None):
->>>>>>> 48199407
+def get_server_certificate(addr, ssl_version=PROTOCOL_TLS_CLIENT,
+                           ca_certs=None, timeout=_GLOBAL_DEFAULT_TIMEOUT):
     """Retrieve the certificate from the server at the specified address,
     and return it as a PEM-encoded string.
     If 'ca_certs' is specified, validate the server cert against it.
