<<<<<<< HEAD
=======
import os
import sys

CAN_USE_PYREPL: bool
if sys.platform != "win32":
    CAN_USE_PYREPL = True
else:
    CAN_USE_PYREPL = sys.getwindowsversion().build >= 10586  # Windows 10 TH2


def interactive_console(mainmodule=None, quiet=False, pythonstartup=False):
    global CAN_USE_PYREPL
    if not CAN_USE_PYREPL:
        return sys._baserepl()

    startup_path = os.getenv("PYTHONSTARTUP")
    if pythonstartup and startup_path:
        import tokenize
        with tokenize.open(startup_path) as f:
            startup_code = compile(f.read(), startup_path, "exec")
            exec(startup_code)

    # set sys.{ps1,ps2} just before invoking the interactive interpreter. This
    # mimics what CPython does in pythonrun.c
    if not hasattr(sys, "ps1"):
        sys.ps1 = ">>> "
    if not hasattr(sys, "ps2"):
        sys.ps2 = "... "

    run_interactive = None
    try:
        import errno
        if not os.isatty(sys.stdin.fileno()):
            raise OSError(errno.ENOTTY, "tty required", "stdin")
        from .simple_interact import check
        if err := check():
            raise RuntimeError(err)
        from .simple_interact import run_multiline_interactive_console
        run_interactive = run_multiline_interactive_console
    except Exception as e:
        from .trace import trace
        msg = f"warning: can't use pyrepl: {e}"
        trace(msg)
        print(msg, file=sys.stderr)
        CAN_USE_PYREPL = False
    if run_interactive is None:
        return sys._baserepl()
    return run_interactive(mainmodule)

>>>>>>> 02c1dfff
if __name__ == "__main__":
    from .main import interactive_console
    interactive_console()<|MERGE_RESOLUTION|>--- conflicted
+++ resolved
@@ -1,5 +1,3 @@
-<<<<<<< HEAD
-=======
 import os
 import sys
 
@@ -49,7 +47,5 @@
         return sys._baserepl()
     return run_interactive(mainmodule)
 
->>>>>>> 02c1dfff
 if __name__ == "__main__":
-    from .main import interactive_console
     interactive_console()