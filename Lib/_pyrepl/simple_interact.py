--- conflicted
+++ resolved
@@ -27,11 +27,7 @@
 
 import _sitebuiltins
 import linecache
-<<<<<<< HEAD
-import builtins
 import functools
-=======
->>>>>>> e5c7216f
 import sys
 import code
 
@@ -82,6 +78,7 @@
     "clear": _clear_screen,
 }
 
+
 def _more_lines(console: code.InteractiveConsole, unicodetext: str) -> bool:
     # ooh, look at the hack:
     src = _strip_final_indent(unicodetext)
@@ -93,13 +90,13 @@
             return False
 
         last_line = lines[-1]
-        return (
-            last_line.startswith(" ")
-            or last_line.startswith("\t")
-            or last_line.strip() != ""
-        ) and not last_line.endswith("\n")
+        was_indented = last_line.startswith((" ", "\t"))
+        not_empty = last_line.strip() != ""
+        incomplete = not last_line.endswith("\n")
+        return (was_indented or not_empty) and incomplete
     else:
         return code is None
+
 
 def run_multiline_interactive_console(
     console: code.InteractiveConsole,
@@ -112,7 +109,6 @@
         console.compile.compiler.flags |= future_flags
 
     more_lines = functools.partial(_more_lines, console)
-
     input_n = 0
 
     def maybe_run_command(statement: str) -> bool:
