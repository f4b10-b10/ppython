#   Copyright 2000-2010 Michael Hudson-Doyle <micahel@gmail.com>
#                       Armin Rigo
#
#                        All Rights Reserved
#
#
# Permission to use, copy, modify, and distribute this software and
# its documentation for any purpose is hereby granted without fee,
# provided that the above copyright notice appear in all copies and
# that both that copyright notice and this permission notice appear in
# supporting documentation.
#
# THE AUTHOR MICHAEL HUDSON DISCLAIMS ALL WARRANTIES WITH REGARD TO
# THIS SOFTWARE, INCLUDING ALL IMPLIED WARRANTIES OF MERCHANTABILITY
# AND FITNESS, IN NO EVENT SHALL THE AUTHOR BE LIABLE FOR ANY SPECIAL,
# INDIRECT OR CONSEQUENTIAL DAMAGES OR ANY DAMAGES WHATSOEVER
# RESULTING FROM LOSS OF USE, DATA OR PROFITS, WHETHER IN AN ACTION OF
# CONTRACT, NEGLIGENCE OR OTHER TORTIOUS ACTION, ARISING OUT OF OR IN
# CONNECTION WITH THE USE OR PERFORMANCE OF THIS SOFTWARE.

"""This is an alternative to python_reader which tries to emulate
the CPython prompt as closely as possible, with the exception of
allowing multiline input and multiline history entries.
"""

from __future__ import annotations

import _colorize  # type: ignore[import-not-found]
import _sitebuiltins
import linecache
import sys
import code
import ast
from types import ModuleType

from .readline import _get_reader, multiline_input
from .unix_console import _error


def check() -> str:
    """Returns the error message if there is a problem initializing the state."""
    try:
        _get_reader()
    except _error as e:
        return str(e) or repr(e) or "unknown error"
    return ""


def _strip_final_indent(text: str) -> str:
    # kill spaces and tabs at the end, but only if they follow '\n'.
    # meant to remove the auto-indentation only (although it would of
    # course also remove explicitly-added indentation).
    short = text.rstrip(" \t")
    n = len(short)
    if n > 0 and text[n - 1] == "\n":
        return short
    return text


def _clear_screen():
    reader = _get_reader()
    reader.scheduled_commands.append("clear_screen")


REPL_COMMANDS = {
    "exit": _sitebuiltins.Quitter('exit', ''),
    "quit": _sitebuiltins.Quitter('quit' ,''),
    "copyright": _sitebuiltins._Printer('copyright', sys.copyright),
    "help": "help",
    "clear": _clear_screen,
}

class InteractiveColoredConsole(code.InteractiveConsole):
    def __init__(
        self,
        locals: dict[str, object] | None = None,
        filename: str = "<console>",
        *,
        local_exit: bool = False,
    ) -> None:
        super().__init__(locals=locals, filename=filename, local_exit=local_exit)  # type: ignore[call-arg]
        self.can_colorize = _colorize.can_colorize()

    def showsyntaxerror(self, filename=None):
        super().showsyntaxerror(colorize=self.can_colorize)

    def showtraceback(self):
        super().showtraceback(colorize=self.can_colorize)

    def runsource(self, source, filename="<input>", symbol="single"):
        try:
            tree = ast.parse(source)
        except (OverflowError, SyntaxError, ValueError):
            self.showsyntaxerror(filename)
            return False
        if tree.body:
            *_, last_stmt = tree.body
        for stmt in tree.body:
            wrapper = ast.Interactive if stmt is last_stmt else ast.Module
            the_symbol = symbol if stmt is last_stmt else "exec"
            item = wrapper([stmt])
            try:
<<<<<<< HEAD
                code = compile(item, filename, the_symbol)
            except (OverflowError, ValueError, SyntaxError):
=======
                code = compile(item, filename, the_symbol, dont_inherit=True)
            except (OverflowError, ValueError):
>>>>>>> a8e35e8e
                    self.showsyntaxerror(filename)
                    return False

            if code is None:
                return True

            self.runcode(code)
        return False


def run_multiline_interactive_console(
    mainmodule: ModuleType | None= None, future_flags: int = 0
) -> None:
    import __main__
    from .readline import _setup
    _setup()

    mainmodule = mainmodule or __main__
    console = InteractiveColoredConsole(mainmodule.__dict__, filename="<stdin>")
    if future_flags:
        console.compile.compiler.flags |= future_flags

    input_n = 0

    def maybe_run_command(statement: str) -> bool:
        statement = statement.strip()
        if statement in console.locals or statement not in REPL_COMMANDS:
            return False

        reader = _get_reader()
        reader.history.pop()  # skip internal commands in history
        command = REPL_COMMANDS[statement]
        if callable(command):
            command()
            return True

        if isinstance(command, str):
            # Internal readline commands require a prepared reader like
            # inside multiline_input.
            reader.prepare()
            reader.refresh()
            reader.do_cmd((command, [statement]))
            reader.restore()
            return True

        return False

    def more_lines(unicodetext: str) -> bool:
        # ooh, look at the hack:
        src = _strip_final_indent(unicodetext)
        try:
            code = console.compile(src, "<stdin>", "single")
        except (OverflowError, SyntaxError, ValueError):
            return False
        else:
            return code is None

    while 1:
        try:
            try:
                sys.stdout.flush()
            except Exception:
                pass

            ps1 = getattr(sys, "ps1", ">>> ")
            ps2 = getattr(sys, "ps2", "... ")
            try:
                statement = multiline_input(more_lines, ps1, ps2)
            except EOFError:
                break

            if maybe_run_command(statement):
                continue

            input_name = f"<python-input-{input_n}>"
            linecache._register_code(input_name, statement, "<stdin>")  # type: ignore[attr-defined]
            more = console.push(_strip_final_indent(statement), filename=input_name, _symbol="single")  # type: ignore[call-arg]
            assert not more
            input_n += 1
        except KeyboardInterrupt:
            console.write("\nKeyboardInterrupt\n")
            console.resetbuffer()
        except MemoryError:
            console.write("\nMemoryError\n")
            console.resetbuffer()<|MERGE_RESOLUTION|>--- conflicted
+++ resolved
@@ -100,13 +100,8 @@
             the_symbol = symbol if stmt is last_stmt else "exec"
             item = wrapper([stmt])
             try:
-<<<<<<< HEAD
-                code = compile(item, filename, the_symbol)
+                code = compile(item, filename, the_symbol, dont_inherit=True)
             except (OverflowError, ValueError, SyntaxError):
-=======
-                code = compile(item, filename, the_symbol, dont_inherit=True)
-            except (OverflowError, ValueError):
->>>>>>> a8e35e8e
                     self.showsyntaxerror(filename)
                     return False
 
