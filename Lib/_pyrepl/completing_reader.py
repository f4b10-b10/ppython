--- conflicted
+++ resolved
@@ -255,17 +255,10 @@
         if not isinstance(cmd, (complete, self_insert)):
             self.cmpltn_reset()
 
-<<<<<<< HEAD
-    def calc_screen(self) -> list[str]:
-        screen = super().calc_screen()
-        if self.cmpltn_menu_vis:
-            ly = self.lxy[1] + 1
-=======
     def calc_complete_screen(self) -> list[str]:
         screen = super().calc_complete_screen()
         if self.cmpltn_menu_visible:
-            ly = self.lxy[1]
->>>>>>> d472b4f9
+            ly = self.lxy[1] + 1
             screen[ly:ly] = self.cmpltn_menu
             # This is a horrible hack. If we're not in the middle
             # of multiline edit, don't append to screeninfo
