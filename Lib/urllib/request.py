--- conflicted
+++ resolved
@@ -1693,19 +1693,13 @@
         if not host: raise IOError('http error', 'no host given')
 
         if proxy_passwd:
-<<<<<<< HEAD
-=======
             proxy_passwd = unquote(proxy_passwd)
->>>>>>> 524cf7f4
             proxy_auth = base64.b64encode(proxy_passwd.encode()).decode('ascii')
         else:
             proxy_auth = None
 
         if user_passwd:
-<<<<<<< HEAD
-=======
             user_passwd = unquote(user_passwd)
->>>>>>> 524cf7f4
             auth = base64.b64encode(user_passwd.encode()).decode('ascii')
         else:
             auth = None
