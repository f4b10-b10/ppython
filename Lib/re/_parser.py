#
# Secret Labs' Regular Expression Engine
#
# convert re-style regular expression to sre pattern
#
# Copyright (c) 1998-2001 by Secret Labs AB.  All rights reserved.
#
# See the __init__.py file for information on usage and redistribution.
#

"""Internal support module for sre"""

# XXX: show string offset and offending character for all errors

from ._constants import *

SPECIAL_CHARS = ".\\[{()*+?^$|"
REPEAT_CHARS = "*+?{"

DIGITS = frozenset("0123456789")

OCTDIGITS = frozenset("01234567")
HEXDIGITS = frozenset("0123456789abcdefABCDEF")
ASCIILETTERS = frozenset("abcdefghijklmnopqrstuvwxyzABCDEFGHIJKLMNOPQRSTUVWXYZ")

WHITESPACE = frozenset(" \t\n\r\v\f")

_REPEATCODES = frozenset({MIN_REPEAT, MAX_REPEAT, POSSESSIVE_REPEAT})
_UNITCODES = frozenset({ANY, RANGE, IN, LITERAL, NOT_LITERAL, CATEGORY})

ESCAPES = {
    r"\a": (LITERAL, ord("\a")),
    r"\b": (LITERAL, ord("\b")),
    r"\f": (LITERAL, ord("\f")),
    r"\n": (LITERAL, ord("\n")),
    r"\r": (LITERAL, ord("\r")),
    r"\t": (LITERAL, ord("\t")),
    r"\v": (LITERAL, ord("\v")),
    r"\\": (LITERAL, ord("\\"))
}

CATEGORIES = {
    r"\A": (AT, AT_BEGINNING_STRING), # start of string
    r"\b": (AT, AT_BOUNDARY),
    r"\B": (AT, AT_NON_BOUNDARY),
    r"\d": (IN, [(CATEGORY, CATEGORY_DIGIT)]),
    r"\D": (IN, [(CATEGORY, CATEGORY_NOT_DIGIT)]),
    r"\s": (IN, [(CATEGORY, CATEGORY_SPACE)]),
    r"\S": (IN, [(CATEGORY, CATEGORY_NOT_SPACE)]),
    r"\w": (IN, [(CATEGORY, CATEGORY_WORD)]),
    r"\W": (IN, [(CATEGORY, CATEGORY_NOT_WORD)]),
    r"\Z": (AT, AT_END_STRING), # end of string
}

FLAGS = {
    # standard flags
    "i": SRE_FLAG_IGNORECASE,
    "L": SRE_FLAG_LOCALE,
    "m": SRE_FLAG_MULTILINE,
    "s": SRE_FLAG_DOTALL,
    "x": SRE_FLAG_VERBOSE,
    # extensions
    "a": SRE_FLAG_ASCII,
    "u": SRE_FLAG_UNICODE,
}

TYPE_FLAGS = SRE_FLAG_ASCII | SRE_FLAG_LOCALE | SRE_FLAG_UNICODE
GLOBAL_FLAGS = SRE_FLAG_DEBUG

class State:
    # keeps track of state for parsing
    def __init__(self):
        self.flags = 0
        self.groupdict = {}
        self.groupwidths = [None]  # group 0
        self.lookbehindgroups = None
        self.grouprefpos = {}
    @property
    def groups(self):
        return len(self.groupwidths)
    def opengroup(self, name=None):
        gid = self.groups
        self.groupwidths.append(None)
        if self.groups > MAXGROUPS:
            raise error("too many groups")
        if name is not None:
            ogid = self.groupdict.get(name, None)
            if ogid is not None:
                raise error("redefinition of group name %r as group %d; "
                            "was group %d" % (name, gid,  ogid))
            self.groupdict[name] = gid
        return gid
    def closegroup(self, gid, p):
        self.groupwidths[gid] = p.getwidth()
    def checkgroup(self, gid):
        return gid < self.groups and self.groupwidths[gid] is not None

    def checklookbehindgroup(self, gid, source):
        if self.lookbehindgroups is not None:
            if not self.checkgroup(gid):
                raise source.error('cannot refer to an open group')
            if gid >= self.lookbehindgroups:
                raise source.error('cannot refer to group defined in the same '
                                   'lookbehind subpattern')

class SubPattern:
    # a subpattern, in intermediate form
    def __init__(self, state, data=None):
        self.state = state
        if data is None:
            data = []
        self.data = data
        self.width = None

    def dump(self, level=0):
        nl = True
        seqtypes = (tuple, list)
        for op, av in self.data:
            print(level*"  " + str(op), end='')
            if op is IN:
                # member sublanguage
                print()
                for op, a in av:
                    print((level+1)*"  " + str(op), a)
            elif op is BRANCH:
                print()
                for i, a in enumerate(av[1]):
                    if i:
                        print(level*"  " + "OR")
                    a.dump(level+1)
            elif op is GROUPREF_EXISTS:
                condgroup, item_yes, item_no = av
                print('', condgroup)
                item_yes.dump(level+1)
                if item_no:
                    print(level*"  " + "ELSE")
                    item_no.dump(level+1)
            elif isinstance(av, seqtypes):
                nl = False
                for a in av:
                    if isinstance(a, SubPattern):
                        if not nl:
                            print()
                        a.dump(level+1)
                        nl = True
                    else:
                        if not nl:
                            print(' ', end='')
                        print(a, end='')
                        nl = False
                if not nl:
                    print()
            else:
                print('', av)
    def __repr__(self):
        return repr(self.data)
    def __len__(self):
        return len(self.data)
    def __delitem__(self, index):
        del self.data[index]
    def __getitem__(self, index):
        if isinstance(index, slice):
            return SubPattern(self.state, self.data[index])
        return self.data[index]
    def __setitem__(self, index, code):
        self.data[index] = code
    def insert(self, index, code):
        self.data.insert(index, code)
    def append(self, code):
        self.data.append(code)
    def getwidth(self):
        # determine the width (min, max) for this subpattern
        if self.width is not None:
            return self.width
        lo = hi = 0
        for op, av in self.data:
            if op is BRANCH:
                i = MAXREPEAT - 1
                j = 0
                for av in av[1]:
                    l, h = av.getwidth()
                    i = min(i, l)
                    j = max(j, h)
                lo = lo + i
                hi = hi + j
            elif op is CALL:
                i, j = av.getwidth()
                lo = lo + i
                hi = hi + j
            elif op is ATOMIC_GROUP:
                i, j = av.getwidth()
                lo = lo + i
                hi = hi + j
            elif op is SUBPATTERN:
                i, j = av[-1].getwidth()
                lo = lo + i
                hi = hi + j
            elif op in _REPEATCODES:
                i, j = av[2].getwidth()
                lo = lo + i * av[0]
                hi = hi + j * av[1]
            elif op in _UNITCODES:
                lo = lo + 1
                hi = hi + 1
            elif op is GROUPREF:
                i, j = self.state.groupwidths[av]
                lo = lo + i
                hi = hi + j
            elif op is GROUPREF_EXISTS:
                i, j = av[1].getwidth()
                if av[2] is not None:
                    l, h = av[2].getwidth()
                    i = min(i, l)
                    j = max(j, h)
                else:
                    i = 0
                lo = lo + i
                hi = hi + j
            elif op is SUCCESS:
                break
        self.width = min(lo, MAXREPEAT - 1), min(hi, MAXREPEAT)
        return self.width

class Tokenizer:
    def __init__(self, string):
        self.istext = isinstance(string, str)
        self.string = string
        if not self.istext:
            string = str(string, 'latin1')
        self.decoded_string = string
        self.index = 0
        self.next = None
        self.__next()
    def __next(self):
        index = self.index
        try:
            char = self.decoded_string[index]
        except IndexError:
            self.next = None
            return
        if char == "\\":
            index += 1
            try:
                char += self.decoded_string[index]
            except IndexError:
                raise error("bad escape (end of pattern)",
                            self.string, len(self.string) - 1) from None
        self.index = index + 1
        self.next = char
    def match(self, char):
        if char == self.next:
            self.__next()
            return True
        return False
    def get(self):
        this = self.next
        self.__next()
        return this
    def getwhile(self, n, charset):
        result = ''
        for _ in range(n):
            c = self.next
            if c not in charset:
                break
            result += c
            self.__next()
        return result
    def getuntil(self, terminator, name):
        result = ''
        while True:
            c = self.next
            self.__next()
            if c is None:
                if not result:
                    raise self.error("missing " + name)
                raise self.error("missing %s, unterminated name" % terminator,
                                 len(result))
            if c == terminator:
                if not result:
                    raise self.error("missing " + name, 1)
                break
            result += c
        return result
    @property
    def pos(self):
        return self.index - len(self.next or '')
    def tell(self):
        return self.index - len(self.next or '')
    def seek(self, index):
        self.index = index
        self.__next()

    def error(self, msg, offset=0):
        return error(msg, self.string, self.tell() - offset)

    def checkgroupname(self, name, offset):
        if not (self.istext or name.isascii()):
            msg = "bad character in group name %a" % name
            raise self.error(msg, len(name) + offset)
        if not name.isidentifier():
            msg = "bad character in group name %r" % name
            raise self.error(msg, len(name) + offset)

def _class_escape(source, escape):
    # handle escape code inside character class
    code = ESCAPES.get(escape)
    if code:
        return code
    code = CATEGORIES.get(escape)
    if code and code[0] is IN:
        return code
    try:
        c = escape[1:2]
        if c == "x":
            # hexadecimal escape (exactly two digits)
            escape += source.getwhile(2, HEXDIGITS)
            if len(escape) != 4:
                raise source.error("incomplete escape %s" % escape, len(escape))
            return LITERAL, int(escape[2:], 16)
        elif c == "u" and source.istext:
            # unicode escape (exactly four digits)
            escape += source.getwhile(4, HEXDIGITS)
            if len(escape) != 6:
                raise source.error("incomplete escape %s" % escape, len(escape))
            return LITERAL, int(escape[2:], 16)
        elif c == "U" and source.istext:
            # unicode escape (exactly eight digits)
            escape += source.getwhile(8, HEXDIGITS)
            if len(escape) != 10:
                raise source.error("incomplete escape %s" % escape, len(escape))
            c = int(escape[2:], 16)
            chr(c) # raise ValueError for invalid code
            return LITERAL, c
        elif c == "N" and source.istext:
            import unicodedata
            # named unicode escape e.g. \N{EM DASH}
            if not source.match('{'):
                raise source.error("missing {")
            charname = source.getuntil('}', 'character name')
            try:
                c = ord(unicodedata.lookup(charname))
            except (KeyError, TypeError):
                raise source.error("undefined character name %r" % charname,
                                   len(charname) + len(r'\N{}')) from None
            return LITERAL, c
        elif c in OCTDIGITS:
            # octal escape (up to three digits)
            escape += source.getwhile(2, OCTDIGITS)
            c = int(escape[1:], 8)
            if c > 0o377:
                raise source.error('octal escape value %s outside of '
                                   'range 0-0o377' % escape, len(escape))
            return LITERAL, c
        elif c in DIGITS:
            raise ValueError
        if len(escape) == 2:
            if c in ASCIILETTERS:
                raise source.error('bad escape %s' % escape, len(escape))
            return LITERAL, ord(escape[1])
    except ValueError:
        pass
    raise source.error("bad escape %s" % escape, len(escape))

def _escape(source, escape, state):
    # handle escape code in expression
    code = CATEGORIES.get(escape)
    if code:
        return code
    code = ESCAPES.get(escape)
    if code:
        return code
    try:
        c = escape[1:2]
        if c == "x":
            # hexadecimal escape
            escape += source.getwhile(2, HEXDIGITS)
            if len(escape) != 4:
                raise source.error("incomplete escape %s" % escape, len(escape))
            return LITERAL, int(escape[2:], 16)
        elif c == "u" and source.istext:
            # unicode escape (exactly four digits)
            escape += source.getwhile(4, HEXDIGITS)
            if len(escape) != 6:
                raise source.error("incomplete escape %s" % escape, len(escape))
            return LITERAL, int(escape[2:], 16)
        elif c == "U" and source.istext:
            # unicode escape (exactly eight digits)
            escape += source.getwhile(8, HEXDIGITS)
            if len(escape) != 10:
                raise source.error("incomplete escape %s" % escape, len(escape))
            c = int(escape[2:], 16)
            chr(c) # raise ValueError for invalid code
            return LITERAL, c
        elif c == "N" and source.istext:
            import unicodedata
            # named unicode escape e.g. \N{EM DASH}
            if not source.match('{'):
                raise source.error("missing {")
            charname = source.getuntil('}', 'character name')
            try:
                c = ord(unicodedata.lookup(charname))
            except (KeyError, TypeError):
                raise source.error("undefined character name %r" % charname,
                                   len(charname) + len(r'\N{}')) from None
            return LITERAL, c
        elif c == "0":
            # octal escape
            escape += source.getwhile(2, OCTDIGITS)
            return LITERAL, int(escape[1:], 8)
        elif c in DIGITS:
            # octal escape *or* decimal group reference (sigh)
            if source.next in DIGITS:
                escape += source.get()
                if (escape[1] in OCTDIGITS and escape[2] in OCTDIGITS and
                    source.next in OCTDIGITS):
                    # got three octal digits; this is an octal escape
                    escape += source.get()
                    c = int(escape[1:], 8)
                    if c > 0o377:
                        raise source.error('octal escape value %s outside of '
                                           'range 0-0o377' % escape,
                                           len(escape))
                    return LITERAL, c
            # not an octal escape, so this is a group reference
            group = int(escape[1:])
            if group < state.groups:
                if not state.checkgroup(group):
                    raise source.error("cannot refer to an open group",
                                       len(escape))
                state.checklookbehindgroup(group, source)
                return GROUPREF, group
            raise source.error("invalid group reference %d" % group, len(escape) - 1)
        if len(escape) == 2:
            if c in ASCIILETTERS:
                raise source.error("bad escape %s" % escape, len(escape))
            return LITERAL, ord(escape[1])
    except ValueError:
        pass
    raise source.error("bad escape %s" % escape, len(escape))

def _uniq(items):
    return list(dict.fromkeys(items))

def _parse_sub(source, state, verbose, nested):
    # parse an alternation: a|b|c

    items = []
    itemsappend = items.append
    sourcematch = source.match
    start = source.tell()
    while True:
        itemsappend(_parse(source, state, verbose, nested + 1,
                           not nested and not items))
        if not sourcematch("|"):
            break
        if not nested:
            verbose = state.flags & SRE_FLAG_VERBOSE

    if len(items) == 1:
        return items[0]

    subpattern = SubPattern(state)

    # check if all items share a common prefix
    while True:
        prefix = None
        for item in items:
            if not item:
                break
            if prefix is None:
                prefix = item[0]
            elif item[0] != prefix:
                break
        else:
            # all subitems start with a common "prefix".
            # move it out of the branch
            for item in items:
                del item[0]
            subpattern.append(prefix)
            continue # check next one
        break

    # check if the branch can be replaced by a character set
    set = []
    for item in items:
        if len(item) != 1:
            break
        op, av = item[0]
        if op is LITERAL:
            set.append((op, av))
        elif op is IN and av[0][0] is not NEGATE:
            set.extend(av)
        else:
            break
    else:
        # we can store this as a character set instead of a
        # branch (the compiler may optimize this even more)
        subpattern.append((IN, _uniq(set)))
        return subpattern

    subpattern.append((BRANCH, (None, items)))
    return subpattern

def _parse(source, state, verbose, nested, first=False):
    # parse a simple pattern
    subpattern = SubPattern(state)

    # precompute constants into local variables
    subpatternappend = subpattern.append
    sourceget = source.get
    sourcematch = source.match
    _len = len
    _ord = ord

    while True:

        this = source.next
        if this is None:
            break # end of pattern
        if this in "|)":
            break # end of subpattern
        sourceget()

        if verbose:
            # skip whitespace and comments
            if this in WHITESPACE:
                continue
            if this == "#":
                while True:
                    this = sourceget()
                    if this is None or this == "\n":
                        break
                continue

        if this[0] == "\\":
            code = _escape(source, this, state)
            subpatternappend(code)

        elif this not in SPECIAL_CHARS:
            subpatternappend((LITERAL, _ord(this)))

        elif this == "[":
            here = source.tell() - 1
            # character set
            set = []
            setappend = set.append
##          if sourcematch(":"):
##              pass # handle character classes
            if source.next == '[':
                import warnings
                warnings.warn(
                    'Possible nested set at position %d' % source.tell(),
                    FutureWarning, stacklevel=nested + 6
                )
            negate = sourcematch("^")
            # check remaining characters
            while True:
                this = sourceget()
                if this is None:
                    raise source.error("unterminated character set",
                                       source.tell() - here)
                if this == "]" and set:
                    break
                elif this[0] == "\\":
                    code1 = _class_escape(source, this)
                else:
                    if set and this in '-&~|' and source.next == this:
                        import warnings
                        warnings.warn(
                            'Possible set %s at position %d' % (
                                'difference' if this == '-' else
                                'intersection' if this == '&' else
                                'symmetric difference' if this == '~' else
                                'union',
                                source.tell() - 1),
                            FutureWarning, stacklevel=nested + 6
                        )
                    code1 = LITERAL, _ord(this)
                if sourcematch("-"):
                    # potential range
                    that = sourceget()
                    if that is None:
                        raise source.error("unterminated character set",
                                           source.tell() - here)
                    if that == "]":
                        if code1[0] is IN:
                            code1 = code1[1][0]
                        setappend(code1)
                        setappend((LITERAL, _ord("-")))
                        break
                    if that[0] == "\\":
                        code2 = _class_escape(source, that)
                    else:
                        if that == '-':
                            import warnings
                            warnings.warn(
                                'Possible set difference at position %d' % (
                                    source.tell() - 2),
                                FutureWarning, stacklevel=nested + 6
                            )
                        code2 = LITERAL, _ord(that)
                    if code1[0] != LITERAL or code2[0] != LITERAL:
                        msg = "bad character range %s-%s" % (this, that)
                        raise source.error(msg, len(this) + 1 + len(that))
                    lo = code1[1]
                    hi = code2[1]
                    if hi < lo:
                        msg = "bad character range %s-%s" % (this, that)
                        raise source.error(msg, len(this) + 1 + len(that))
                    setappend((RANGE, (lo, hi)))
                else:
                    if code1[0] is IN:
                        code1 = code1[1][0]
                    setappend(code1)

            set = _uniq(set)
            # XXX: <fl> should move set optimization to compiler!
            if _len(set) == 1 and set[0][0] is LITERAL:
                # optimization
                if negate:
                    subpatternappend((NOT_LITERAL, set[0][1]))
                else:
                    subpatternappend(set[0])
            else:
                if negate:
                    set.insert(0, (NEGATE, None))
                # charmap optimization can't be added here because
                # global flags still are not known
                subpatternappend((IN, set))

        elif this in REPEAT_CHARS:
            # repeat previous item
            here = source.tell()
            if this == "?":
                min, max = 0, 1
            elif this == "*":
                min, max = 0, MAXREPEAT

            elif this == "+":
                min, max = 1, MAXREPEAT
            elif this == "{":
                if source.next == "}":
                    subpatternappend((LITERAL, _ord(this)))
                    continue

                min, max = 0, MAXREPEAT
                lo = hi = ""
                while source.next in DIGITS:
                    lo += sourceget()
                if sourcematch(","):
                    while source.next in DIGITS:
                        hi += sourceget()
                else:
                    hi = lo
                if not sourcematch("}"):
                    subpatternappend((LITERAL, _ord(this)))
                    source.seek(here)
                    continue

                if lo:
                    min = int(lo)
                    if min >= MAXREPEAT:
                        raise OverflowError("the repetition number is too large")
                if hi:
                    max = int(hi)
                    if max >= MAXREPEAT:
                        raise OverflowError("the repetition number is too large")
                    if max < min:
                        raise source.error("min repeat greater than max repeat",
                                           source.tell() - here)
            else:
                raise AssertionError("unsupported quantifier %r" % (char,))
            # figure out which item to repeat
            if subpattern:
                item = subpattern[-1:]
            else:
                item = None
            if not item or item[0][0] is AT:
                raise source.error("nothing to repeat",
                                   source.tell() - here + len(this))
            if item[0][0] in _REPEATCODES:
                raise source.error("multiple repeat",
                                   source.tell() - here + len(this))
            if item[0][0] is SUBPATTERN:
                group, add_flags, del_flags, p = item[0][1]
                if group is None and not add_flags and not del_flags:
                    item = p
            if sourcematch("?"):
                # Non-Greedy Match
                subpattern[-1] = (MIN_REPEAT, (min, max, item))
            elif sourcematch("+"):
                # Possessive Match (Always Greedy)
                subpattern[-1] = (POSSESSIVE_REPEAT, (min, max, item))
            else:
                # Greedy Match
                subpattern[-1] = (MAX_REPEAT, (min, max, item))

        elif this == ".":
            subpatternappend((ANY, None))

        elif this == "(":
            start = source.tell() - 1
            capture = True
            atomic = False
            name = None
            add_flags = 0
            del_flags = 0
            if sourcematch("?"):
                # options
                char = sourceget()
                if char is None:
                    raise source.error("unexpected end of pattern")
                if char == "P":
                    # python extensions
                    if sourcematch("<"):
                        # named group: skip forward to end of name
                        name = source.getuntil(">", "group name")
                        source.checkgroupname(name, 1)
                    elif sourcematch("="):
                        # named backreference
                        name = source.getuntil(")", "group name")
                        source.checkgroupname(name, 1)
                        gid = state.groupdict.get(name)
                        if gid is None:
                            msg = "unknown group name %r" % name
                            raise source.error(msg, len(name) + 1)
                        if not state.checkgroup(gid):
                            raise source.error("cannot refer to an open group",
                                               len(name) + 1)
                        state.checklookbehindgroup(gid, source)
                        subpatternappend((GROUPREF, gid))
                        continue

                    else:
                        char = sourceget()
                        if char is None:
                            raise source.error("unexpected end of pattern")
                        raise source.error("unknown extension ?P" + char,
                                           len(char) + 2)
                elif char == ":":
                    # non-capturing group
                    capture = False
                elif char == "#":
                    # comment
                    while True:
                        if source.next is None:
                            raise source.error("missing ), unterminated comment",
                                               source.tell() - start)
                        if sourceget() == ")":
                            break
                    continue

                elif char in "=!<":
                    # lookahead assertions
                    dir = 1
                    if char == "<":
                        char = sourceget()
                        if char is None:
                            raise source.error("unexpected end of pattern")
                        if char not in "=!":
                            raise source.error("unknown extension ?<" + char,
                                               len(char) + 2)
                        dir = -1 # lookbehind
                        lookbehindgroups = state.lookbehindgroups
                        if lookbehindgroups is None:
                            state.lookbehindgroups = state.groups
                    p = _parse_sub(source, state, verbose, nested + 1)
                    if dir < 0:
                        if lookbehindgroups is None:
                            state.lookbehindgroups = None
                    if not sourcematch(")"):
                        raise source.error("missing ), unterminated subpattern",
                                           source.tell() - start)
                    if char == "=":
                        subpatternappend((ASSERT, (dir, p)))
                    else:
                        subpatternappend((ASSERT_NOT, (dir, p)))
                    continue

                elif char == "(":
                    # conditional backreference group
                    condname = source.getuntil(")", "group name")
                    if (condname.isdecimal() and condname.isascii() and
                            (condname[0] != "0" or condname == "0")):
                        condgroup = int(condname)
                        if not condgroup:
                            raise source.error("bad group number",
                                               len(condname) + 1)
                        if condgroup >= MAXGROUPS:
                            msg = "invalid group reference %d" % condgroup
                            raise source.error(msg, len(condname) + 1)
<<<<<<< HEAD
                    else:
                        source.checkgroupname(condname, 1)
                        condgroup = state.groupdict.get(condname)
                        if condgroup is None:
                            msg = "unknown group name %r" % condname
                            raise source.error(msg, len(condname) + 1)
=======
                        if condgroup not in state.grouprefpos:
                            state.grouprefpos[condgroup] = (
                                source.tell() - len(condname) - 1
                            )
>>>>>>> 130a8c38
                    state.checklookbehindgroup(condgroup, source)
                    item_yes = _parse(source, state, verbose, nested + 1)
                    if source.match("|"):
                        item_no = _parse(source, state, verbose, nested + 1)
                        if source.next == "|":
                            raise source.error("conditional backref with more than two branches")
                    else:
                        item_no = None
                    if not source.match(")"):
                        raise source.error("missing ), unterminated subpattern",
                                           source.tell() - start)
                    subpatternappend((GROUPREF_EXISTS, (condgroup, item_yes, item_no)))
                    continue

                elif char == ">":
                    # non-capturing, atomic group
                    capture = False
                    atomic = True
                elif char in FLAGS or char == "-":
                    # flags
                    flags = _parse_flags(source, state, char)
                    if flags is None:  # global flags
                        if not first or subpattern:
                            raise source.error('global flags not at the start '
                                               'of the expression',
                                               source.tell() - start)
                        verbose = state.flags & SRE_FLAG_VERBOSE
                        continue

                    add_flags, del_flags = flags
                    capture = False
                else:
                    raise source.error("unknown extension ?" + char,
                                       len(char) + 1)

            # parse group contents
            if capture:
                try:
                    group = state.opengroup(name)
                except error as err:
                    raise source.error(err.msg, len(name) + 1) from None
            else:
                group = None
            sub_verbose = ((verbose or (add_flags & SRE_FLAG_VERBOSE)) and
                           not (del_flags & SRE_FLAG_VERBOSE))
            p = _parse_sub(source, state, sub_verbose, nested + 1)
            if not source.match(")"):
                raise source.error("missing ), unterminated subpattern",
                                   source.tell() - start)
            if group is not None:
                state.closegroup(group, p)
            if atomic:
                assert group is None
                subpatternappend((ATOMIC_GROUP, p))
            else:
                subpatternappend((SUBPATTERN, (group, add_flags, del_flags, p)))

        elif this == "^":
            subpatternappend((AT, AT_BEGINNING))

        elif this == "$":
            subpatternappend((AT, AT_END))

        else:
            raise AssertionError("unsupported special character %r" % (char,))

    # unpack non-capturing groups
    for i in range(len(subpattern))[::-1]:
        op, av = subpattern[i]
        if op is SUBPATTERN:
            group, add_flags, del_flags, p = av
            if group is None and not add_flags and not del_flags:
                subpattern[i: i+1] = p

    return subpattern

def _parse_flags(source, state, char):
    sourceget = source.get
    add_flags = 0
    del_flags = 0
    if char != "-":
        while True:
            flag = FLAGS[char]
            if source.istext:
                if char == 'L':
                    msg = "bad inline flags: cannot use 'L' flag with a str pattern"
                    raise source.error(msg)
            else:
                if char == 'u':
                    msg = "bad inline flags: cannot use 'u' flag with a bytes pattern"
                    raise source.error(msg)
            add_flags |= flag
            if (flag & TYPE_FLAGS) and (add_flags & TYPE_FLAGS) != flag:
                msg = "bad inline flags: flags 'a', 'u' and 'L' are incompatible"
                raise source.error(msg)
            char = sourceget()
            if char is None:
                raise source.error("missing -, : or )")
            if char in ")-:":
                break
            if char not in FLAGS:
                msg = "unknown flag" if char.isalpha() else "missing -, : or )"
                raise source.error(msg, len(char))
    if char == ")":
        state.flags |= add_flags
        return None
    if add_flags & GLOBAL_FLAGS:
        raise source.error("bad inline flags: cannot turn on global flag", 1)
    if char == "-":
        char = sourceget()
        if char is None:
            raise source.error("missing flag")
        if char not in FLAGS:
            msg = "unknown flag" if char.isalpha() else "missing flag"
            raise source.error(msg, len(char))
        while True:
            flag = FLAGS[char]
            if flag & TYPE_FLAGS:
                msg = "bad inline flags: cannot turn off flags 'a', 'u' and 'L'"
                raise source.error(msg)
            del_flags |= flag
            char = sourceget()
            if char is None:
                raise source.error("missing :")
            if char == ":":
                break
            if char not in FLAGS:
                msg = "unknown flag" if char.isalpha() else "missing :"
                raise source.error(msg, len(char))
    assert char == ":"
    if del_flags & GLOBAL_FLAGS:
        raise source.error("bad inline flags: cannot turn off global flag", 1)
    if add_flags & del_flags:
        raise source.error("bad inline flags: flag turned on and off", 1)
    return add_flags, del_flags

def fix_flags(src, flags):
    # Check and fix flags according to the type of pattern (str or bytes)
    if isinstance(src, str):
        if flags & SRE_FLAG_LOCALE:
            raise ValueError("cannot use LOCALE flag with a str pattern")
        if not flags & SRE_FLAG_ASCII:
            flags |= SRE_FLAG_UNICODE
        elif flags & SRE_FLAG_UNICODE:
            raise ValueError("ASCII and UNICODE flags are incompatible")
    else:
        if flags & SRE_FLAG_UNICODE:
            raise ValueError("cannot use UNICODE flag with a bytes pattern")
        if flags & SRE_FLAG_LOCALE and flags & SRE_FLAG_ASCII:
            raise ValueError("ASCII and LOCALE flags are incompatible")
    return flags

def parse(str, flags=0, state=None):
    # parse 're' pattern into list of (opcode, argument) tuples

    source = Tokenizer(str)

    if state is None:
        state = State()
    state.flags = flags
    state.str = str

    p = _parse_sub(source, state, flags & SRE_FLAG_VERBOSE, 0)
    p.state.flags = fix_flags(str, p.state.flags)

    if source.next is not None:
        assert source.next == ")"
        raise source.error("unbalanced parenthesis")

    for g in p.state.grouprefpos:
        if g >= p.state.groups:
            msg = "invalid group reference %d" % g
            raise error(msg, str, p.state.grouprefpos[g])

    if flags & SRE_FLAG_DEBUG:
        p.dump()

    return p

def parse_template(source, state):
    # parse 're' replacement string into list of literals and
    # group references
    s = Tokenizer(source)
    sget = s.get
    groups = []
    literals = []
    literal = []
    lappend = literal.append
    def addgroup(index, pos):
        if index > state.groups:
            raise s.error("invalid group reference %d" % index, pos)
        if literal:
            literals.append(''.join(literal))
            del literal[:]
        groups.append((len(literals), index))
        literals.append(None)
    groupindex = state.groupindex
    while True:
        this = sget()
        if this is None:
            break # end of replacement string
        if this[0] == "\\":
            # group
            c = this[1]
            if c == "g":
                if not s.match("<"):
                    raise s.error("missing <")
                name = s.getuntil(">", "group name")
                if (name.isdecimal() and name.isascii() and
                        (name[0] != "0" or name == "0")):
                    index = int(name)
                    if index >= MAXGROUPS:
                        raise s.error("invalid group reference %d" % index,
                                      len(name) + 1)
                else:
                    s.checkgroupname(name, 1)
                    try:
                        index = groupindex[name]
                    except KeyError:
                        raise IndexError("unknown group name %r" % name) from None
                addgroup(index, len(name) + 1)
            elif c == "0":
                if s.next in OCTDIGITS:
                    this += sget()
                    if s.next in OCTDIGITS:
                        this += sget()
                lappend(chr(int(this[1:], 8) & 0xff))
            elif c in DIGITS:
                isoctal = False
                if s.next in DIGITS:
                    this += sget()
                    if (c in OCTDIGITS and this[2] in OCTDIGITS and
                        s.next in OCTDIGITS):
                        this += sget()
                        isoctal = True
                        c = int(this[1:], 8)
                        if c > 0o377:
                            raise s.error('octal escape value %s outside of '
                                          'range 0-0o377' % this, len(this))
                        lappend(chr(c))
                if not isoctal:
                    addgroup(int(this[1:]), len(this) - 1)
            else:
                try:
                    this = chr(ESCAPES[this][1])
                except KeyError:
                    if c in ASCIILETTERS:
                        raise s.error('bad escape %s' % this, len(this)) from None
                lappend(this)
        else:
            lappend(this)
    if literal:
        literals.append(''.join(literal))
    if not isinstance(source, str):
        # The tokenizer implicitly decodes bytes objects as latin-1, we must
        # therefore re-encode the final representation.
        literals = [None if s is None else s.encode('latin-1') for s in literals]
    return groups, literals

def expand_template(template, match):
    g = match.group
    empty = match.string[:0]
    groups, literals = template
    literals = literals[:]
    try:
        for index, group in groups:
            literals[index] = g(group) or empty
    except IndexError:
        raise error("invalid group reference %d" % index) from None
    return empty.join(literals)<|MERGE_RESOLUTION|>--- conflicted
+++ resolved
@@ -789,19 +789,16 @@
                         if condgroup >= MAXGROUPS:
                             msg = "invalid group reference %d" % condgroup
                             raise source.error(msg, len(condname) + 1)
-<<<<<<< HEAD
+                        if condgroup not in state.grouprefpos:
+                            state.grouprefpos[condgroup] = (
+                                source.tell() - len(condname) - 1
+                            )
                     else:
                         source.checkgroupname(condname, 1)
                         condgroup = state.groupdict.get(condname)
                         if condgroup is None:
                             msg = "unknown group name %r" % condname
                             raise source.error(msg, len(condname) + 1)
-=======
-                        if condgroup not in state.grouprefpos:
-                            state.grouprefpos[condgroup] = (
-                                source.tell() - len(condname) - 1
-                            )
->>>>>>> 130a8c38
                     state.checklookbehindgroup(condgroup, source)
                     item_yes = _parse(source, state, verbose, nested + 1)
                     if source.match("|"):
