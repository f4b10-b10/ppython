--- conflicted
+++ resolved
@@ -1207,25 +1207,6 @@
         self.assertOpcodeSourcePositionIs(compiled_code, 'CALL',
             line=1, end_line=3, column=0, end_column=1)
 
-<<<<<<< HEAD
-    def test_multiline_assert(self):
-        snippet = """\
-assert (a > 0 and
-        bb > 0 and
-        ccc == 4), "error msg"
-"""
-
-        compiled_code, _ = self.check_positions_against_ast(snippet)
-        self.assertOpcodeSourcePositionIs(compiled_code, 'LOAD_ASSERTION_ERROR',
-            line=1, end_line=3, column=0, end_column=30, occurrence=1)
-        #  The "error msg":
-        self.assertOpcodeSourcePositionIs(compiled_code, 'LOAD_CONST',
-            line=3, end_line=3, column=19, end_column=30, occurrence=4)
-        self.assertOpcodeSourcePositionIs(compiled_code, 'CALL',
-            line=1, end_line=3, column=0, end_column=30, occurrence=1)
-        self.assertOpcodeSourcePositionIs(compiled_code, 'RAISE_VARARGS',
-            line=1, end_line=3, column=0, end_column=30, occurrence=1)
-=======
     def test_multiline_boolean_expression(self):
         snippet = """\
 if (a or
@@ -1234,7 +1215,6 @@
         d > 0)):
     x = 42
 """
-
         compiled_code, _ = self.check_positions_against_ast(snippet)
         # jump if a is true:
         self.assertOpcodeSourcePositionIs(compiled_code, 'POP_JUMP_IF_TRUE',
@@ -1251,7 +1231,23 @@
         # jump if comparison it True
         self.assertOpcodeSourcePositionIs(compiled_code, 'POP_JUMP_IF_TRUE',
             line=4, end_line=4, column=8, end_column=13, occurrence=2)
->>>>>>> c051d55d
+
+    def test_multiline_assert(self):
+        snippet = """\
+assert (a > 0 and
+        bb > 0 and
+        ccc == 4), "error msg"
+"""
+        compiled_code, _ = self.check_positions_against_ast(snippet)
+        self.assertOpcodeSourcePositionIs(compiled_code, 'LOAD_ASSERTION_ERROR',
+            line=1, end_line=3, column=0, end_column=30, occurrence=1)
+        #  The "error msg":
+        self.assertOpcodeSourcePositionIs(compiled_code, 'LOAD_CONST',
+            line=3, end_line=3, column=19, end_column=30, occurrence=4)
+        self.assertOpcodeSourcePositionIs(compiled_code, 'CALL',
+            line=1, end_line=3, column=0, end_column=30, occurrence=1)
+        self.assertOpcodeSourcePositionIs(compiled_code, 'RAISE_VARARGS',
+            line=1, end_line=3, column=0, end_column=30, occurrence=1)
 
     def test_very_long_line_end_offset(self):
         # Make sure we get the correct column offset for offsets
