import collections
import copyreg
import dbm
import io
import functools
import os
import math
import pickle
import pickletools
import shutil
import struct
import sys
import threading
import unittest
import weakref
from textwrap import dedent
from http.cookies import SimpleCookie

try:
    import _testbuffer
except ImportError:
    _testbuffer = None

from test import support
from test.support import os_helper
from test.support import (
    TestFailed, run_with_locale, no_tracing,
    _2G, _4G, bigmemtest
    )
from test.support.import_helper import forget
from test.support.os_helper import TESTFN
from test.support import threading_helper
from test.support.warnings_helper import save_restore_warnings_filters

from pickle import bytes_types


# bpo-41003: Save/restore warnings filters to leave them unchanged.
# Ignore filters installed by numpy.
try:
    with save_restore_warnings_filters():
        import numpy as np
except ImportError:
    np = None


requires_32b = unittest.skipUnless(sys.maxsize < 2**32,
                                   "test is only meaningful on 32-bit builds")

# Tests that try a number of pickle protocols should have a
#     for proto in protocols:
# kind of outer loop.
protocols = range(pickle.HIGHEST_PROTOCOL + 1)


# Return True if opcode code appears in the pickle, else False.
def opcode_in_pickle(code, pickle):
    for op, dummy, dummy in pickletools.genops(pickle):
        if op.code == code.decode("latin-1"):
            return True
    return False

# Return the number of times opcode code appears in pickle.
def count_opcode(code, pickle):
    n = 0
    for op, dummy, dummy in pickletools.genops(pickle):
        if op.code == code.decode("latin-1"):
            n += 1
    return n


def identity(x):
    return x


class UnseekableIO(io.BytesIO):
    def peek(self, *args):
        raise NotImplementedError

    def seekable(self):
        return False

    def seek(self, *args):
        raise io.UnsupportedOperation

    def tell(self):
        raise io.UnsupportedOperation


class MinimalIO(object):
    """
    A file-like object that doesn't support readinto().
    """
    def __init__(self, *args):
        self._bio = io.BytesIO(*args)
        self.getvalue = self._bio.getvalue
        self.read = self._bio.read
        self.readline = self._bio.readline
        self.write = self._bio.write


# We can't very well test the extension registry without putting known stuff
# in it, but we have to be careful to restore its original state.  Code
# should do this:
#
#     e = ExtensionSaver(extension_code)
#     try:
#         fiddle w/ the extension registry's stuff for extension_code
#     finally:
#         e.restore()

class ExtensionSaver:
    # Remember current registration for code (if any), and remove it (if
    # there is one).
    def __init__(self, code):
        self.code = code
        if code in copyreg._inverted_registry:
            self.pair = copyreg._inverted_registry[code]
            copyreg.remove_extension(self.pair[0], self.pair[1], code)
        else:
            self.pair = None

    # Restore previous registration for code.
    def restore(self):
        code = self.code
        curpair = copyreg._inverted_registry.get(code)
        if curpair is not None:
            copyreg.remove_extension(curpair[0], curpair[1], code)
        pair = self.pair
        if pair is not None:
            copyreg.add_extension(pair[0], pair[1], code)

class C:
    def __eq__(self, other):
        return self.__dict__ == other.__dict__

class D(C):
    def __init__(self, arg):
        pass

class E(C):
    def __getinitargs__(self):
        return ()

# Simple mutable object.
class Object:
    pass

# Hashable immutable key object containing unheshable mutable data.
class K:
    def __init__(self, value):
        self.value = value

    def __reduce__(self):
        # Shouldn't support the recursion itself
        return K, (self.value,)

import __main__
__main__.C = C
C.__module__ = "__main__"
__main__.D = D
D.__module__ = "__main__"
__main__.E = E
E.__module__ = "__main__"

class myint(int):
    def __init__(self, x):
        self.str = str(x)

class initarg(C):

    def __init__(self, a, b):
        self.a = a
        self.b = b

    def __getinitargs__(self):
        return self.a, self.b

class metaclass(type):
    pass

class use_metaclass(object, metaclass=metaclass):
    pass

class pickling_metaclass(type):
    def __eq__(self, other):
        return (type(self) == type(other) and
                self.reduce_args == other.reduce_args)

    def __reduce__(self):
        return (create_dynamic_class, self.reduce_args)

def create_dynamic_class(name, bases):
    result = pickling_metaclass(name, bases, dict())
    result.reduce_args = (name, bases)
    return result


class ZeroCopyBytes(bytes):
    readonly = True
    c_contiguous = True
    f_contiguous = True
    zero_copy_reconstruct = True

    def __reduce_ex__(self, protocol):
        if protocol >= 5:
            return type(self)._reconstruct, (pickle.PickleBuffer(self),), None
        else:
            return type(self)._reconstruct, (bytes(self),)

    def __repr__(self):
        return "{}({!r})".format(self.__class__.__name__, bytes(self))

    __str__ = __repr__

    @classmethod
    def _reconstruct(cls, obj):
        with memoryview(obj) as m:
            obj = m.obj
            if type(obj) is cls:
                # Zero-copy
                return obj
            else:
                return cls(obj)


class ZeroCopyBytearray(bytearray):
    readonly = False
    c_contiguous = True
    f_contiguous = True
    zero_copy_reconstruct = True

    def __reduce_ex__(self, protocol):
        if protocol >= 5:
            return type(self)._reconstruct, (pickle.PickleBuffer(self),), None
        else:
            return type(self)._reconstruct, (bytes(self),)

    def __repr__(self):
        return "{}({!r})".format(self.__class__.__name__, bytes(self))

    __str__ = __repr__

    @classmethod
    def _reconstruct(cls, obj):
        with memoryview(obj) as m:
            obj = m.obj
            if type(obj) is cls:
                # Zero-copy
                return obj
            else:
                return cls(obj)


if _testbuffer is not None:

    class PicklableNDArray:
        # A not-really-zero-copy picklable ndarray, as the ndarray()
        # constructor doesn't allow for it

        zero_copy_reconstruct = False

        def __init__(self, *args, **kwargs):
            self.array = _testbuffer.ndarray(*args, **kwargs)

        def __getitem__(self, idx):
            cls = type(self)
            new = cls.__new__(cls)
            new.array = self.array[idx]
            return new

        @property
        def readonly(self):
            return self.array.readonly

        @property
        def c_contiguous(self):
            return self.array.c_contiguous

        @property
        def f_contiguous(self):
            return self.array.f_contiguous

        def __eq__(self, other):
            if not isinstance(other, PicklableNDArray):
                return NotImplemented
            return (other.array.format == self.array.format and
                    other.array.shape == self.array.shape and
                    other.array.strides == self.array.strides and
                    other.array.readonly == self.array.readonly and
                    other.array.tobytes() == self.array.tobytes())

        def __ne__(self, other):
            if not isinstance(other, PicklableNDArray):
                return NotImplemented
            return not (self == other)

        def __repr__(self):
            return (f"{type(self)}(shape={self.array.shape},"
                    f"strides={self.array.strides}, "
                    f"bytes={self.array.tobytes()})")

        def __reduce_ex__(self, protocol):
            if not self.array.contiguous:
                raise NotImplementedError("Reconstructing a non-contiguous "
                                          "ndarray does not seem possible")
            ndarray_kwargs = {"shape": self.array.shape,
                              "strides": self.array.strides,
                              "format": self.array.format,
                              "flags": (0 if self.readonly
                                        else _testbuffer.ND_WRITABLE)}
            pb = pickle.PickleBuffer(self.array)
            if protocol >= 5:
                return (type(self)._reconstruct,
                        (pb, ndarray_kwargs))
            else:
                # Need to serialize the bytes in physical order
                with pb.raw() as m:
                    return (type(self)._reconstruct,
                            (m.tobytes(), ndarray_kwargs))

        @classmethod
        def _reconstruct(cls, obj, kwargs):
            with memoryview(obj) as m:
                # For some reason, ndarray() wants a list of integers...
                # XXX This only works if format == 'B'
                items = list(m.tobytes())
            return cls(items, **kwargs)


# DATA0 .. DATA4 are the pickles we expect under the various protocols, for
# the object returned by create_data().

DATA0 = (
    b'(lp0\nL0L\naL1L\naF2.0\n'
    b'ac__builtin__\ncomple'
    b'x\np1\n(F3.0\nF0.0\ntp2\n'
    b'Rp3\naL1L\naL-1L\naL255'
    b'L\naL-255L\naL-256L\naL'
    b'65535L\naL-65535L\naL-'
    b'65536L\naL2147483647L'
    b'\naL-2147483647L\naL-2'
    b'147483648L\na(Vabc\np4'
    b'\ng4\nccopy_reg\n_recon'
    b'structor\np5\n(c__main'
    b'__\nC\np6\nc__builtin__'
    b'\nobject\np7\nNtp8\nRp9\n'
    b'(dp10\nVfoo\np11\nL1L\ns'
    b'Vbar\np12\nL2L\nsbg9\ntp'
    b'13\nag13\naL5L\na.'
)

# Disassembly of DATA0
DATA0_DIS = """\
    0: (    MARK
    1: l        LIST       (MARK at 0)
    2: p    PUT        0
    5: L    LONG       0
    9: a    APPEND
   10: L    LONG       1
   14: a    APPEND
   15: F    FLOAT      2.0
   20: a    APPEND
   21: c    GLOBAL     '__builtin__ complex'
   42: p    PUT        1
   45: (    MARK
   46: F        FLOAT      3.0
   51: F        FLOAT      0.0
   56: t        TUPLE      (MARK at 45)
   57: p    PUT        2
   60: R    REDUCE
   61: p    PUT        3
   64: a    APPEND
   65: L    LONG       1
   69: a    APPEND
   70: L    LONG       -1
   75: a    APPEND
   76: L    LONG       255
   82: a    APPEND
   83: L    LONG       -255
   90: a    APPEND
   91: L    LONG       -256
   98: a    APPEND
   99: L    LONG       65535
  107: a    APPEND
  108: L    LONG       -65535
  117: a    APPEND
  118: L    LONG       -65536
  127: a    APPEND
  128: L    LONG       2147483647
  141: a    APPEND
  142: L    LONG       -2147483647
  156: a    APPEND
  157: L    LONG       -2147483648
  171: a    APPEND
  172: (    MARK
  173: V        UNICODE    'abc'
  178: p        PUT        4
  181: g        GET        4
  184: c        GLOBAL     'copy_reg _reconstructor'
  209: p        PUT        5
  212: (        MARK
  213: c            GLOBAL     '__main__ C'
  225: p            PUT        6
  228: c            GLOBAL     '__builtin__ object'
  248: p            PUT        7
  251: N            NONE
  252: t            TUPLE      (MARK at 212)
  253: p        PUT        8
  256: R        REDUCE
  257: p        PUT        9
  260: (        MARK
  261: d            DICT       (MARK at 260)
  262: p        PUT        10
  266: V        UNICODE    'foo'
  271: p        PUT        11
  275: L        LONG       1
  279: s        SETITEM
  280: V        UNICODE    'bar'
  285: p        PUT        12
  289: L        LONG       2
  293: s        SETITEM
  294: b        BUILD
  295: g        GET        9
  298: t        TUPLE      (MARK at 172)
  299: p    PUT        13
  303: a    APPEND
  304: g    GET        13
  308: a    APPEND
  309: L    LONG       5
  313: a    APPEND
  314: .    STOP
highest protocol among opcodes = 0
"""

DATA1 = (
    b']q\x00(K\x00K\x01G@\x00\x00\x00\x00\x00\x00\x00c__'
    b'builtin__\ncomplex\nq\x01'
    b'(G@\x08\x00\x00\x00\x00\x00\x00G\x00\x00\x00\x00\x00\x00\x00\x00t'
    b'q\x02Rq\x03K\x01J\xff\xff\xff\xffK\xffJ\x01\xff\xff\xffJ'
    b'\x00\xff\xff\xffM\xff\xffJ\x01\x00\xff\xffJ\x00\x00\xff\xffJ\xff\xff'
    b'\xff\x7fJ\x01\x00\x00\x80J\x00\x00\x00\x80(X\x03\x00\x00\x00ab'
    b'cq\x04h\x04ccopy_reg\n_reco'
    b'nstructor\nq\x05(c__main'
    b'__\nC\nq\x06c__builtin__\n'
    b'object\nq\x07Ntq\x08Rq\t}q\n('
    b'X\x03\x00\x00\x00fooq\x0bK\x01X\x03\x00\x00\x00bar'
    b'q\x0cK\x02ubh\ttq\rh\rK\x05e.'
)

# Disassembly of DATA1
DATA1_DIS = """\
    0: ]    EMPTY_LIST
    1: q    BINPUT     0
    3: (    MARK
    4: K        BININT1    0
    6: K        BININT1    1
    8: G        BINFLOAT   2.0
   17: c        GLOBAL     '__builtin__ complex'
   38: q        BINPUT     1
   40: (        MARK
   41: G            BINFLOAT   3.0
   50: G            BINFLOAT   0.0
   59: t            TUPLE      (MARK at 40)
   60: q        BINPUT     2
   62: R        REDUCE
   63: q        BINPUT     3
   65: K        BININT1    1
   67: J        BININT     -1
   72: K        BININT1    255
   74: J        BININT     -255
   79: J        BININT     -256
   84: M        BININT2    65535
   87: J        BININT     -65535
   92: J        BININT     -65536
   97: J        BININT     2147483647
  102: J        BININT     -2147483647
  107: J        BININT     -2147483648
  112: (        MARK
  113: X            BINUNICODE 'abc'
  121: q            BINPUT     4
  123: h            BINGET     4
  125: c            GLOBAL     'copy_reg _reconstructor'
  150: q            BINPUT     5
  152: (            MARK
  153: c                GLOBAL     '__main__ C'
  165: q                BINPUT     6
  167: c                GLOBAL     '__builtin__ object'
  187: q                BINPUT     7
  189: N                NONE
  190: t                TUPLE      (MARK at 152)
  191: q            BINPUT     8
  193: R            REDUCE
  194: q            BINPUT     9
  196: }            EMPTY_DICT
  197: q            BINPUT     10
  199: (            MARK
  200: X                BINUNICODE 'foo'
  208: q                BINPUT     11
  210: K                BININT1    1
  212: X                BINUNICODE 'bar'
  220: q                BINPUT     12
  222: K                BININT1    2
  224: u                SETITEMS   (MARK at 199)
  225: b            BUILD
  226: h            BINGET     9
  228: t            TUPLE      (MARK at 112)
  229: q        BINPUT     13
  231: h        BINGET     13
  233: K        BININT1    5
  235: e        APPENDS    (MARK at 3)
  236: .    STOP
highest protocol among opcodes = 1
"""

DATA2 = (
    b'\x80\x02]q\x00(K\x00K\x01G@\x00\x00\x00\x00\x00\x00\x00c'
    b'__builtin__\ncomplex\n'
    b'q\x01G@\x08\x00\x00\x00\x00\x00\x00G\x00\x00\x00\x00\x00\x00\x00\x00'
    b'\x86q\x02Rq\x03K\x01J\xff\xff\xff\xffK\xffJ\x01\xff\xff\xff'
    b'J\x00\xff\xff\xffM\xff\xffJ\x01\x00\xff\xffJ\x00\x00\xff\xffJ\xff'
    b'\xff\xff\x7fJ\x01\x00\x00\x80J\x00\x00\x00\x80(X\x03\x00\x00\x00a'
    b'bcq\x04h\x04c__main__\nC\nq\x05'
    b')\x81q\x06}q\x07(X\x03\x00\x00\x00fooq\x08K\x01'
    b'X\x03\x00\x00\x00barq\tK\x02ubh\x06tq\nh'
    b'\nK\x05e.'
)

# Disassembly of DATA2
DATA2_DIS = """\
    0: \x80 PROTO      2
    2: ]    EMPTY_LIST
    3: q    BINPUT     0
    5: (    MARK
    6: K        BININT1    0
    8: K        BININT1    1
   10: G        BINFLOAT   2.0
   19: c        GLOBAL     '__builtin__ complex'
   40: q        BINPUT     1
   42: G        BINFLOAT   3.0
   51: G        BINFLOAT   0.0
   60: \x86     TUPLE2
   61: q        BINPUT     2
   63: R        REDUCE
   64: q        BINPUT     3
   66: K        BININT1    1
   68: J        BININT     -1
   73: K        BININT1    255
   75: J        BININT     -255
   80: J        BININT     -256
   85: M        BININT2    65535
   88: J        BININT     -65535
   93: J        BININT     -65536
   98: J        BININT     2147483647
  103: J        BININT     -2147483647
  108: J        BININT     -2147483648
  113: (        MARK
  114: X            BINUNICODE 'abc'
  122: q            BINPUT     4
  124: h            BINGET     4
  126: c            GLOBAL     '__main__ C'
  138: q            BINPUT     5
  140: )            EMPTY_TUPLE
  141: \x81         NEWOBJ
  142: q            BINPUT     6
  144: }            EMPTY_DICT
  145: q            BINPUT     7
  147: (            MARK
  148: X                BINUNICODE 'foo'
  156: q                BINPUT     8
  158: K                BININT1    1
  160: X                BINUNICODE 'bar'
  168: q                BINPUT     9
  170: K                BININT1    2
  172: u                SETITEMS   (MARK at 147)
  173: b            BUILD
  174: h            BINGET     6
  176: t            TUPLE      (MARK at 113)
  177: q        BINPUT     10
  179: h        BINGET     10
  181: K        BININT1    5
  183: e        APPENDS    (MARK at 5)
  184: .    STOP
highest protocol among opcodes = 2
"""

DATA3 = (
    b'\x80\x03]q\x00(K\x00K\x01G@\x00\x00\x00\x00\x00\x00\x00c'
    b'builtins\ncomplex\nq\x01G'
    b'@\x08\x00\x00\x00\x00\x00\x00G\x00\x00\x00\x00\x00\x00\x00\x00\x86q\x02'
    b'Rq\x03K\x01J\xff\xff\xff\xffK\xffJ\x01\xff\xff\xffJ\x00\xff'
    b'\xff\xffM\xff\xffJ\x01\x00\xff\xffJ\x00\x00\xff\xffJ\xff\xff\xff\x7f'
    b'J\x01\x00\x00\x80J\x00\x00\x00\x80(X\x03\x00\x00\x00abcq'
    b'\x04h\x04c__main__\nC\nq\x05)\x81q'
    b'\x06}q\x07(X\x03\x00\x00\x00barq\x08K\x02X\x03\x00'
    b'\x00\x00fooq\tK\x01ubh\x06tq\nh\nK\x05'
    b'e.'
)

# Disassembly of DATA3
DATA3_DIS = """\
    0: \x80 PROTO      3
    2: ]    EMPTY_LIST
    3: q    BINPUT     0
    5: (    MARK
    6: K        BININT1    0
    8: K        BININT1    1
   10: G        BINFLOAT   2.0
   19: c        GLOBAL     'builtins complex'
   37: q        BINPUT     1
   39: G        BINFLOAT   3.0
   48: G        BINFLOAT   0.0
   57: \x86     TUPLE2
   58: q        BINPUT     2
   60: R        REDUCE
   61: q        BINPUT     3
   63: K        BININT1    1
   65: J        BININT     -1
   70: K        BININT1    255
   72: J        BININT     -255
   77: J        BININT     -256
   82: M        BININT2    65535
   85: J        BININT     -65535
   90: J        BININT     -65536
   95: J        BININT     2147483647
  100: J        BININT     -2147483647
  105: J        BININT     -2147483648
  110: (        MARK
  111: X            BINUNICODE 'abc'
  119: q            BINPUT     4
  121: h            BINGET     4
  123: c            GLOBAL     '__main__ C'
  135: q            BINPUT     5
  137: )            EMPTY_TUPLE
  138: \x81         NEWOBJ
  139: q            BINPUT     6
  141: }            EMPTY_DICT
  142: q            BINPUT     7
  144: (            MARK
  145: X                BINUNICODE 'bar'
  153: q                BINPUT     8
  155: K                BININT1    2
  157: X                BINUNICODE 'foo'
  165: q                BINPUT     9
  167: K                BININT1    1
  169: u                SETITEMS   (MARK at 144)
  170: b            BUILD
  171: h            BINGET     6
  173: t            TUPLE      (MARK at 110)
  174: q        BINPUT     10
  176: h        BINGET     10
  178: K        BININT1    5
  180: e        APPENDS    (MARK at 5)
  181: .    STOP
highest protocol among opcodes = 2
"""

DATA4 = (
    b'\x80\x04\x95\xa8\x00\x00\x00\x00\x00\x00\x00]\x94(K\x00K\x01G@'
    b'\x00\x00\x00\x00\x00\x00\x00\x8c\x08builtins\x94\x8c\x07'
    b'complex\x94\x93\x94G@\x08\x00\x00\x00\x00\x00\x00G'
    b'\x00\x00\x00\x00\x00\x00\x00\x00\x86\x94R\x94K\x01J\xff\xff\xff\xffK'
    b'\xffJ\x01\xff\xff\xffJ\x00\xff\xff\xffM\xff\xffJ\x01\x00\xff\xffJ'
    b'\x00\x00\xff\xffJ\xff\xff\xff\x7fJ\x01\x00\x00\x80J\x00\x00\x00\x80('
    b'\x8c\x03abc\x94h\x06\x8c\x08__main__\x94\x8c'
    b'\x01C\x94\x93\x94)\x81\x94}\x94(\x8c\x03bar\x94K\x02\x8c'
    b'\x03foo\x94K\x01ubh\nt\x94h\x0eK\x05e.'
)

# Disassembly of DATA4
DATA4_DIS = """\
    0: \x80 PROTO      4
    2: \x95 FRAME      168
   11: ]    EMPTY_LIST
   12: \x94 MEMOIZE
   13: (    MARK
   14: K        BININT1    0
   16: K        BININT1    1
   18: G        BINFLOAT   2.0
   27: \x8c     SHORT_BINUNICODE 'builtins'
   37: \x94     MEMOIZE
   38: \x8c     SHORT_BINUNICODE 'complex'
   47: \x94     MEMOIZE
   48: \x93     STACK_GLOBAL
   49: \x94     MEMOIZE
   50: G        BINFLOAT   3.0
   59: G        BINFLOAT   0.0
   68: \x86     TUPLE2
   69: \x94     MEMOIZE
   70: R        REDUCE
   71: \x94     MEMOIZE
   72: K        BININT1    1
   74: J        BININT     -1
   79: K        BININT1    255
   81: J        BININT     -255
   86: J        BININT     -256
   91: M        BININT2    65535
   94: J        BININT     -65535
   99: J        BININT     -65536
  104: J        BININT     2147483647
  109: J        BININT     -2147483647
  114: J        BININT     -2147483648
  119: (        MARK
  120: \x8c         SHORT_BINUNICODE 'abc'
  125: \x94         MEMOIZE
  126: h            BINGET     6
  128: \x8c         SHORT_BINUNICODE '__main__'
  138: \x94         MEMOIZE
  139: \x8c         SHORT_BINUNICODE 'C'
  142: \x94         MEMOIZE
  143: \x93         STACK_GLOBAL
  144: \x94         MEMOIZE
  145: )            EMPTY_TUPLE
  146: \x81         NEWOBJ
  147: \x94         MEMOIZE
  148: }            EMPTY_DICT
  149: \x94         MEMOIZE
  150: (            MARK
  151: \x8c             SHORT_BINUNICODE 'bar'
  156: \x94             MEMOIZE
  157: K                BININT1    2
  159: \x8c             SHORT_BINUNICODE 'foo'
  164: \x94             MEMOIZE
  165: K                BININT1    1
  167: u                SETITEMS   (MARK at 150)
  168: b            BUILD
  169: h            BINGET     10
  171: t            TUPLE      (MARK at 119)
  172: \x94     MEMOIZE
  173: h        BINGET     14
  175: K        BININT1    5
  177: e        APPENDS    (MARK at 13)
  178: .    STOP
highest protocol among opcodes = 4
"""

# set([1,2]) pickled from 2.x with protocol 2
DATA_SET = b'\x80\x02c__builtin__\nset\nq\x00]q\x01(K\x01K\x02e\x85q\x02Rq\x03.'

# xrange(5) pickled from 2.x with protocol 2
DATA_XRANGE = b'\x80\x02c__builtin__\nxrange\nq\x00K\x00K\x05K\x01\x87q\x01Rq\x02.'

# a SimpleCookie() object pickled from 2.x with protocol 2
DATA_COOKIE = (b'\x80\x02cCookie\nSimpleCookie\nq\x00)\x81q\x01U\x03key'
               b'q\x02cCookie\nMorsel\nq\x03)\x81q\x04(U\x07commentq\x05U'
               b'\x00q\x06U\x06domainq\x07h\x06U\x06secureq\x08h\x06U\x07'
               b'expiresq\th\x06U\x07max-ageq\nh\x06U\x07versionq\x0bh\x06U'
               b'\x04pathq\x0ch\x06U\x08httponlyq\rh\x06u}q\x0e(U\x0b'
               b'coded_valueq\x0fU\x05valueq\x10h\x10h\x10h\x02h\x02ubs}q\x11b.')

# set([3]) pickled from 2.x with protocol 2
DATA_SET2 = b'\x80\x02c__builtin__\nset\nq\x00]q\x01K\x03a\x85q\x02Rq\x03.'

python2_exceptions_without_args = (
    ArithmeticError,
    AssertionError,
    AttributeError,
    BaseException,
    BufferError,
    BytesWarning,
    DeprecationWarning,
    EOFError,
    EnvironmentError,
    Exception,
    FloatingPointError,
    FutureWarning,
    GeneratorExit,
    IOError,
    ImportError,
    ImportWarning,
    IndentationError,
    IndexError,
    KeyError,
    KeyboardInterrupt,
    LookupError,
    MemoryError,
    NameError,
    NotImplementedError,
    OSError,
    OverflowError,
    PendingDeprecationWarning,
    ReferenceError,
    RuntimeError,
    RuntimeWarning,
    # StandardError is gone in Python 3, we map it to Exception
    StopIteration,
    SyntaxError,
    SyntaxWarning,
    SystemError,
    SystemExit,
    TabError,
    TypeError,
    UnboundLocalError,
    UnicodeError,
    UnicodeWarning,
    UserWarning,
    ValueError,
    Warning,
    ZeroDivisionError,
)

exception_pickle = b'\x80\x02cexceptions\n?\nq\x00)Rq\x01.'

# UnicodeEncodeError object pickled from 2.x with protocol 2
DATA_UEERR = (b'\x80\x02cexceptions\nUnicodeEncodeError\n'
              b'q\x00(U\x05asciiq\x01X\x03\x00\x00\x00fooq\x02K\x00K\x01'
              b'U\x03badq\x03tq\x04Rq\x05.')


def create_data():
    c = C()
    c.foo = 1
    c.bar = 2
    x = [0, 1, 2.0, 3.0+0j]
    # Append some integer test cases at cPickle.c's internal size
    # cutoffs.
    uint1max = 0xff
    uint2max = 0xffff
    int4max = 0x7fffffff
    x.extend([1, -1,
              uint1max, -uint1max, -uint1max-1,
              uint2max, -uint2max, -uint2max-1,
               int4max,  -int4max,  -int4max-1])
    y = ('abc', 'abc', c, c)
    x.append(y)
    x.append(y)
    x.append(5)
    return x


class AbstractUnpickleTests:
    # Subclass must define self.loads.

    _testdata = create_data()

    def assert_is_copy(self, obj, objcopy, msg=None):
        """Utility method to verify if two objects are copies of each others.
        """
        if msg is None:
            msg = "{!r} is not a copy of {!r}".format(obj, objcopy)
        self.assertEqual(obj, objcopy, msg=msg)
        self.assertIs(type(obj), type(objcopy), msg=msg)
        if hasattr(obj, '__dict__'):
            self.assertDictEqual(obj.__dict__, objcopy.__dict__, msg=msg)
            self.assertIsNot(obj.__dict__, objcopy.__dict__, msg=msg)
        if hasattr(obj, '__slots__'):
            self.assertListEqual(obj.__slots__, objcopy.__slots__, msg=msg)
            for slot in obj.__slots__:
                self.assertEqual(
                    hasattr(obj, slot), hasattr(objcopy, slot), msg=msg)
                self.assertEqual(getattr(obj, slot, None),
                                 getattr(objcopy, slot, None), msg=msg)

    def check_unpickling_error(self, errors, data):
        with self.subTest(data=data), \
             self.assertRaises(errors):
            try:
                self.loads(data)
            except BaseException as exc:
                if support.verbose > 1:
                    print('%-32r - %s: %s' %
                          (data, exc.__class__.__name__, exc))
                raise

    def test_load_from_data0(self):
        self.assert_is_copy(self._testdata, self.loads(DATA0))

    def test_load_from_data1(self):
        self.assert_is_copy(self._testdata, self.loads(DATA1))

    def test_load_from_data2(self):
        self.assert_is_copy(self._testdata, self.loads(DATA2))

    def test_load_from_data3(self):
        self.assert_is_copy(self._testdata, self.loads(DATA3))

    def test_load_from_data4(self):
        self.assert_is_copy(self._testdata, self.loads(DATA4))

    def test_load_classic_instance(self):
        # See issue5180.  Test loading 2.x pickles that
        # contain an instance of old style class.
        for X, args in [(C, ()), (D, ('x',)), (E, ())]:
            xname = X.__name__.encode('ascii')
            # Protocol 0 (text mode pickle):
            """
             0: (    MARK
             1: i        INST       '__main__ X' (MARK at 0)
            13: p    PUT        0
            16: (    MARK
            17: d        DICT       (MARK at 16)
            18: p    PUT        1
            21: b    BUILD
            22: .    STOP
            """
            pickle0 = (b"(i__main__\n"
                       b"X\n"
                       b"p0\n"
                       b"(dp1\nb.").replace(b'X', xname)
            self.assert_is_copy(X(*args), self.loads(pickle0))

            # Protocol 1 (binary mode pickle)
            """
             0: (    MARK
             1: c        GLOBAL     '__main__ X'
            13: q        BINPUT     0
            15: o        OBJ        (MARK at 0)
            16: q    BINPUT     1
            18: }    EMPTY_DICT
            19: q    BINPUT     2
            21: b    BUILD
            22: .    STOP
            """
            pickle1 = (b'(c__main__\n'
                       b'X\n'
                       b'q\x00oq\x01}q\x02b.').replace(b'X', xname)
            self.assert_is_copy(X(*args), self.loads(pickle1))

            # Protocol 2 (pickle2 = b'\x80\x02' + pickle1)
            """
             0: \x80 PROTO      2
             2: (    MARK
             3: c        GLOBAL     '__main__ X'
            15: q        BINPUT     0
            17: o        OBJ        (MARK at 2)
            18: q    BINPUT     1
            20: }    EMPTY_DICT
            21: q    BINPUT     2
            23: b    BUILD
            24: .    STOP
            """
            pickle2 = (b'\x80\x02(c__main__\n'
                       b'X\n'
                       b'q\x00oq\x01}q\x02b.').replace(b'X', xname)
            self.assert_is_copy(X(*args), self.loads(pickle2))

    def test_maxint64(self):
        maxint64 = (1 << 63) - 1
        data = b'I' + str(maxint64).encode("ascii") + b'\n.'
        got = self.loads(data)
        self.assert_is_copy(maxint64, got)

        # Try too with a bogus literal.
        data = b'I' + str(maxint64).encode("ascii") + b'JUNK\n.'
        self.check_unpickling_error(ValueError, data)

    def test_unpickle_from_2x(self):
        # Unpickle non-trivial data from Python 2.x.
        loaded = self.loads(DATA_SET)
        self.assertEqual(loaded, set([1, 2]))
        loaded = self.loads(DATA_XRANGE)
        self.assertEqual(type(loaded), type(range(0)))
        self.assertEqual(list(loaded), list(range(5)))
        loaded = self.loads(DATA_COOKIE)
        self.assertEqual(type(loaded), SimpleCookie)
        self.assertEqual(list(loaded.keys()), ["key"])
        self.assertEqual(loaded["key"].value, "value")

        # Exception objects without arguments pickled from 2.x with protocol 2
        for exc in python2_exceptions_without_args:
            data = exception_pickle.replace(b'?', exc.__name__.encode("ascii"))
            loaded = self.loads(data)
            self.assertIs(type(loaded), exc)

        # StandardError is mapped to Exception, test that separately
        loaded = self.loads(exception_pickle.replace(b'?', b'StandardError'))
        self.assertIs(type(loaded), Exception)

        loaded = self.loads(DATA_UEERR)
        self.assertIs(type(loaded), UnicodeEncodeError)
        self.assertEqual(loaded.object, "foo")
        self.assertEqual(loaded.encoding, "ascii")
        self.assertEqual(loaded.start, 0)
        self.assertEqual(loaded.end, 1)
        self.assertEqual(loaded.reason, "bad")

    def test_load_python2_str_as_bytes(self):
        # From Python 2: pickle.dumps('a\x00\xa0', protocol=0)
        self.assertEqual(self.loads(b"S'a\\x00\\xa0'\n.",
                                    encoding="bytes"), b'a\x00\xa0')
        # From Python 2: pickle.dumps('a\x00\xa0', protocol=1)
        self.assertEqual(self.loads(b'U\x03a\x00\xa0.',
                                    encoding="bytes"), b'a\x00\xa0')
        # From Python 2: pickle.dumps('a\x00\xa0', protocol=2)
        self.assertEqual(self.loads(b'\x80\x02U\x03a\x00\xa0.',
                                    encoding="bytes"), b'a\x00\xa0')

    def test_load_python2_unicode_as_str(self):
        # From Python 2: pickle.dumps(u'π', protocol=0)
        self.assertEqual(self.loads(b'V\\u03c0\n.',
                                    encoding='bytes'), 'π')
        # From Python 2: pickle.dumps(u'π', protocol=1)
        self.assertEqual(self.loads(b'X\x02\x00\x00\x00\xcf\x80.',
                                    encoding="bytes"), 'π')
        # From Python 2: pickle.dumps(u'π', protocol=2)
        self.assertEqual(self.loads(b'\x80\x02X\x02\x00\x00\x00\xcf\x80.',
                                    encoding="bytes"), 'π')

    def test_load_long_python2_str_as_bytes(self):
        # From Python 2: pickle.dumps('x' * 300, protocol=1)
        self.assertEqual(self.loads(pickle.BINSTRING +
                                    struct.pack("<I", 300) +
                                    b'x' * 300 + pickle.STOP,
                                    encoding='bytes'), b'x' * 300)

    def test_constants(self):
        self.assertIsNone(self.loads(b'N.'))
        self.assertIs(self.loads(b'\x88.'), True)
        self.assertIs(self.loads(b'\x89.'), False)
        self.assertIs(self.loads(b'I01\n.'), True)
        self.assertIs(self.loads(b'I00\n.'), False)

    def test_empty_bytestring(self):
        # issue 11286
        empty = self.loads(b'\x80\x03U\x00q\x00.', encoding='koi8-r')
        self.assertEqual(empty, '')

    def test_short_binbytes(self):
        dumped = b'\x80\x03C\x04\xe2\x82\xac\x00.'
        self.assertEqual(self.loads(dumped), b'\xe2\x82\xac\x00')

    def test_binbytes(self):
        dumped = b'\x80\x03B\x04\x00\x00\x00\xe2\x82\xac\x00.'
        self.assertEqual(self.loads(dumped), b'\xe2\x82\xac\x00')

    @requires_32b
    def test_negative_32b_binbytes(self):
        # On 32-bit builds, a BINBYTES of 2**31 or more is refused
        dumped = b'\x80\x03B\xff\xff\xff\xffxyzq\x00.'
        self.check_unpickling_error((pickle.UnpicklingError, OverflowError),
                                    dumped)

    @requires_32b
    def test_negative_32b_binunicode(self):
        # On 32-bit builds, a BINUNICODE of 2**31 or more is refused
        dumped = b'\x80\x03X\xff\xff\xff\xffxyzq\x00.'
        self.check_unpickling_error((pickle.UnpicklingError, OverflowError),
                                    dumped)

    def test_short_binunicode(self):
        dumped = b'\x80\x04\x8c\x04\xe2\x82\xac\x00.'
        self.assertEqual(self.loads(dumped), '\u20ac\x00')

    def test_misc_get(self):
        self.check_unpickling_error(pickle.UnpicklingError, b'g0\np0')
        self.check_unpickling_error(pickle.UnpicklingError, b'jens:')
        self.check_unpickling_error(pickle.UnpicklingError, b'hens:')
        self.assert_is_copy([(100,), (100,)],
                            self.loads(b'((Kdtp0\nh\x00l.))'))

    def test_binbytes8(self):
        dumped = b'\x80\x04\x8e\4\0\0\0\0\0\0\0\xe2\x82\xac\x00.'
        self.assertEqual(self.loads(dumped), b'\xe2\x82\xac\x00')

    def test_binunicode8(self):
        dumped = b'\x80\x04\x8d\4\0\0\0\0\0\0\0\xe2\x82\xac\x00.'
        self.assertEqual(self.loads(dumped), '\u20ac\x00')

    def test_bytearray8(self):
        dumped = b'\x80\x05\x96\x03\x00\x00\x00\x00\x00\x00\x00xxx.'
        self.assertEqual(self.loads(dumped), bytearray(b'xxx'))

    @requires_32b
    def test_large_32b_binbytes8(self):
        dumped = b'\x80\x04\x8e\4\0\0\0\1\0\0\0\xe2\x82\xac\x00.'
        self.check_unpickling_error((pickle.UnpicklingError, OverflowError),
                                    dumped)

    @requires_32b
    def test_large_32b_bytearray8(self):
        dumped = b'\x80\x05\x96\4\0\0\0\1\0\0\0\xe2\x82\xac\x00.'
        self.check_unpickling_error((pickle.UnpicklingError, OverflowError),
                                    dumped)

    @requires_32b
    def test_large_32b_binunicode8(self):
        dumped = b'\x80\x04\x8d\4\0\0\0\1\0\0\0\xe2\x82\xac\x00.'
        self.check_unpickling_error((pickle.UnpicklingError, OverflowError),
                                    dumped)

    def test_get(self):
        pickled = b'((lp100000\ng100000\nt.'
        unpickled = self.loads(pickled)
        self.assertEqual(unpickled, ([],)*2)
        self.assertIs(unpickled[0], unpickled[1])

    def test_binget(self):
        pickled = b'(]q\xffh\xfft.'
        unpickled = self.loads(pickled)
        self.assertEqual(unpickled, ([],)*2)
        self.assertIs(unpickled[0], unpickled[1])

    def test_long_binget(self):
        pickled = b'(]r\x00\x00\x01\x00j\x00\x00\x01\x00t.'
        unpickled = self.loads(pickled)
        self.assertEqual(unpickled, ([],)*2)
        self.assertIs(unpickled[0], unpickled[1])

    def test_dup(self):
        pickled = b'((l2t.'
        unpickled = self.loads(pickled)
        self.assertEqual(unpickled, ([],)*2)
        self.assertIs(unpickled[0], unpickled[1])

    def test_negative_put(self):
        # Issue #12847
        dumped = b'Va\np-1\n.'
        self.check_unpickling_error(ValueError, dumped)

    @requires_32b
    def test_negative_32b_binput(self):
        # Issue #12847
        dumped = b'\x80\x03X\x01\x00\x00\x00ar\xff\xff\xff\xff.'
        self.check_unpickling_error(ValueError, dumped)

    def test_badly_escaped_string(self):
        self.check_unpickling_error(ValueError, b"S'\\'\n.")

    def test_badly_quoted_string(self):
        # Issue #17710
        badpickles = [b"S'\n.",
                      b'S"\n.',
                      b'S\' \n.',
                      b'S" \n.',
                      b'S\'"\n.',
                      b'S"\'\n.',
                      b"S' ' \n.",
                      b'S" " \n.',
                      b"S ''\n.",
                      b'S ""\n.',
                      b'S \n.',
                      b'S\n.',
                      b'S.']
        for p in badpickles:
            self.check_unpickling_error(pickle.UnpicklingError, p)

    def test_correctly_quoted_string(self):
        goodpickles = [(b"S''\n.", ''),
                       (b'S""\n.', ''),
                       (b'S"\\n"\n.', '\n'),
                       (b"S'\\n'\n.", '\n')]
        for p, expected in goodpickles:
            self.assertEqual(self.loads(p), expected)

    def test_frame_readline(self):
        pickled = b'\x80\x04\x95\x05\x00\x00\x00\x00\x00\x00\x00I42\n.'
        #    0: \x80 PROTO      4
        #    2: \x95 FRAME      5
        #   11: I    INT        42
        #   15: .    STOP
        self.assertEqual(self.loads(pickled), 42)

    def test_compat_unpickle(self):
        # xrange(1, 7)
        pickled = b'\x80\x02c__builtin__\nxrange\nK\x01K\x07K\x01\x87R.'
        unpickled = self.loads(pickled)
        self.assertIs(type(unpickled), range)
        self.assertEqual(unpickled, range(1, 7))
        self.assertEqual(list(unpickled), [1, 2, 3, 4, 5, 6])
        # reduce
        pickled = b'\x80\x02c__builtin__\nreduce\n.'
        self.assertIs(self.loads(pickled), functools.reduce)
        # whichdb.whichdb
        pickled = b'\x80\x02cwhichdb\nwhichdb\n.'
        self.assertIs(self.loads(pickled), dbm.whichdb)
        # Exception(), StandardError()
        for name in (b'Exception', b'StandardError'):
            pickled = (b'\x80\x02cexceptions\n' + name + b'\nU\x03ugh\x85R.')
            unpickled = self.loads(pickled)
            self.assertIs(type(unpickled), Exception)
            self.assertEqual(str(unpickled), 'ugh')
        # UserDict.UserDict({1: 2}), UserDict.IterableUserDict({1: 2})
        for name in (b'UserDict', b'IterableUserDict'):
            pickled = (b'\x80\x02(cUserDict\n' + name +
                       b'\no}U\x04data}K\x01K\x02ssb.')
            unpickled = self.loads(pickled)
            self.assertIs(type(unpickled), collections.UserDict)
            self.assertEqual(unpickled, collections.UserDict({1: 2}))

    def test_bad_reduce(self):
        self.assertEqual(self.loads(b'cbuiltins\nint\n)R.'), 0)
        self.check_unpickling_error(TypeError, b'N)R.')
        self.check_unpickling_error(TypeError, b'cbuiltins\nint\nNR.')

    def test_bad_newobj(self):
        error = (pickle.UnpicklingError, TypeError)
        self.assertEqual(self.loads(b'cbuiltins\nint\n)\x81.'), 0)
        self.check_unpickling_error(error, b'cbuiltins\nlen\n)\x81.')
        self.check_unpickling_error(error, b'cbuiltins\nint\nN\x81.')

    def test_bad_newobj_ex(self):
        error = (pickle.UnpicklingError, TypeError)
        self.assertEqual(self.loads(b'cbuiltins\nint\n)}\x92.'), 0)
        self.check_unpickling_error(error, b'cbuiltins\nlen\n)}\x92.')
        self.check_unpickling_error(error, b'cbuiltins\nint\nN}\x92.')
        self.check_unpickling_error(error, b'cbuiltins\nint\n)N\x92.')

    def test_bad_stack(self):
        badpickles = [
            b'.',                       # STOP
            b'0',                       # POP
            b'1',                       # POP_MARK
            b'2',                       # DUP
            b'(2',
            b'R',                       # REDUCE
            b')R',
            b'a',                       # APPEND
            b'Na',
            b'b',                       # BUILD
            b'Nb',
            b'd',                       # DICT
            b'e',                       # APPENDS
            b'(e',
            b'ibuiltins\nlist\n',       # INST
            b'l',                       # LIST
            b'o',                       # OBJ
            b'(o',
            b'p1\n',                    # PUT
            b'q\x00',                   # BINPUT
            b'r\x00\x00\x00\x00',       # LONG_BINPUT
            b's',                       # SETITEM
            b'Ns',
            b'NNs',
            b't',                       # TUPLE
            b'u',                       # SETITEMS
            b'(u',
            b'}(Nu',
            b'\x81',                    # NEWOBJ
            b')\x81',
            b'\x85',                    # TUPLE1
            b'\x86',                    # TUPLE2
            b'N\x86',
            b'\x87',                    # TUPLE3
            b'N\x87',
            b'NN\x87',
            b'\x90',                    # ADDITEMS
            b'(\x90',
            b'\x91',                    # FROZENSET
            b'\x92',                    # NEWOBJ_EX
            b')}\x92',
            b'\x93',                    # STACK_GLOBAL
            b'Vlist\n\x93',
            b'\x94',                    # MEMOIZE
        ]
        for p in badpickles:
            self.check_unpickling_error(self.bad_stack_errors, p)

    def test_bad_mark(self):
        badpickles = [
            b'N(.',                     # STOP
            b'N(2',                     # DUP
            b'cbuiltins\nlist\n)(R',    # REDUCE
            b'cbuiltins\nlist\n()R',
            b']N(a',                    # APPEND
                                        # BUILD
            b'cbuiltins\nValueError\n)R}(b',
            b'cbuiltins\nValueError\n)R(}b',
            b'(Nd',                     # DICT
            b'N(p1\n',                  # PUT
            b'N(q\x00',                 # BINPUT
            b'N(r\x00\x00\x00\x00',     # LONG_BINPUT
            b'}NN(s',                   # SETITEM
            b'}N(Ns',
            b'}(NNs',
            b'}((u',                    # SETITEMS
            b'cbuiltins\nlist\n)(\x81', # NEWOBJ
            b'cbuiltins\nlist\n()\x81',
            b'N(\x85',                  # TUPLE1
            b'NN(\x86',                 # TUPLE2
            b'N(N\x86',
            b'NNN(\x87',                # TUPLE3
            b'NN(N\x87',
            b'N(NN\x87',
            b']((\x90',                 # ADDITEMS
                                        # NEWOBJ_EX
            b'cbuiltins\nlist\n)}(\x92',
            b'cbuiltins\nlist\n)(}\x92',
            b'cbuiltins\nlist\n()}\x92',
                                        # STACK_GLOBAL
            b'Vbuiltins\n(Vlist\n\x93',
            b'Vbuiltins\nVlist\n(\x93',
            b'N(\x94',                  # MEMOIZE
        ]
        for p in badpickles:
            self.check_unpickling_error(self.bad_stack_errors, p)

    def test_truncated_data(self):
        self.check_unpickling_error(EOFError, b'')
        self.check_unpickling_error(EOFError, b'N')
        badpickles = [
            b'B',                       # BINBYTES
            b'B\x03\x00\x00',
            b'B\x03\x00\x00\x00',
            b'B\x03\x00\x00\x00ab',
            b'C',                       # SHORT_BINBYTES
            b'C\x03',
            b'C\x03ab',
            b'F',                       # FLOAT
            b'F0.0',
            b'F0.00',
            b'G',                       # BINFLOAT
            b'G\x00\x00\x00\x00\x00\x00\x00',
            b'I',                       # INT
            b'I0',
            b'J',                       # BININT
            b'J\x00\x00\x00',
            b'K',                       # BININT1
            b'L',                       # LONG
            b'L0',
            b'L10',
            b'L0L',
            b'L10L',
            b'M',                       # BININT2
            b'M\x00',
            # b'P',                       # PERSID
            # b'Pabc',
            b'S',                       # STRING
            b"S'abc'",
            b'T',                       # BINSTRING
            b'T\x03\x00\x00',
            b'T\x03\x00\x00\x00',
            b'T\x03\x00\x00\x00ab',
            b'U',                       # SHORT_BINSTRING
            b'U\x03',
            b'U\x03ab',
            b'V',                       # UNICODE
            b'Vabc',
            b'X',                       # BINUNICODE
            b'X\x03\x00\x00',
            b'X\x03\x00\x00\x00',
            b'X\x03\x00\x00\x00ab',
            b'(c',                      # GLOBAL
            b'(cbuiltins',
            b'(cbuiltins\n',
            b'(cbuiltins\nlist',
            b'Ng',                      # GET
            b'Ng0',
            b'(i',                      # INST
            b'(ibuiltins',
            b'(ibuiltins\n',
            b'(ibuiltins\nlist',
            b'Nh',                      # BINGET
            b'Nj',                      # LONG_BINGET
            b'Nj\x00\x00\x00',
            b'Np',                      # PUT
            b'Np0',
            b'Nq',                      # BINPUT
            b'Nr',                      # LONG_BINPUT
            b'Nr\x00\x00\x00',
            b'\x80',                    # PROTO
            b'\x82',                    # EXT1
            b'\x83',                    # EXT2
            b'\x84\x01',
            b'\x84',                    # EXT4
            b'\x84\x01\x00\x00',
            b'\x8a',                    # LONG1
            b'\x8b',                    # LONG4
            b'\x8b\x00\x00\x00',
            b'\x8c',                    # SHORT_BINUNICODE
            b'\x8c\x03',
            b'\x8c\x03ab',
            b'\x8d',                    # BINUNICODE8
            b'\x8d\x03\x00\x00\x00\x00\x00\x00',
            b'\x8d\x03\x00\x00\x00\x00\x00\x00\x00',
            b'\x8d\x03\x00\x00\x00\x00\x00\x00\x00ab',
            b'\x8e',                    # BINBYTES8
            b'\x8e\x03\x00\x00\x00\x00\x00\x00',
            b'\x8e\x03\x00\x00\x00\x00\x00\x00\x00',
            b'\x8e\x03\x00\x00\x00\x00\x00\x00\x00ab',
            b'\x96',                    # BYTEARRAY8
            b'\x96\x03\x00\x00\x00\x00\x00\x00',
            b'\x96\x03\x00\x00\x00\x00\x00\x00\x00',
            b'\x96\x03\x00\x00\x00\x00\x00\x00\x00ab',
            b'\x95',                    # FRAME
            b'\x95\x02\x00\x00\x00\x00\x00\x00',
            b'\x95\x02\x00\x00\x00\x00\x00\x00\x00',
            b'\x95\x02\x00\x00\x00\x00\x00\x00\x00N',
        ]
        for p in badpickles:
            self.check_unpickling_error(self.truncated_errors, p)

    @threading_helper.reap_threads
    def test_unpickle_module_race(self):
        # https://bugs.python.org/issue34572
        locker_module = dedent("""
        import threading
        barrier = threading.Barrier(2)
        """)
        locking_import_module = dedent("""
        import locker
        locker.barrier.wait()
        class ToBeUnpickled(object):
            pass
        """)

        os.mkdir(TESTFN)
        self.addCleanup(shutil.rmtree, TESTFN)
        sys.path.insert(0, TESTFN)
        self.addCleanup(sys.path.remove, TESTFN)
        with open(os.path.join(TESTFN, "locker.py"), "wb") as f:
            f.write(locker_module.encode('utf-8'))
        with open(os.path.join(TESTFN, "locking_import.py"), "wb") as f:
            f.write(locking_import_module.encode('utf-8'))
        self.addCleanup(forget, "locker")
        self.addCleanup(forget, "locking_import")

        import locker

        pickle_bytes = (
            b'\x80\x03clocking_import\nToBeUnpickled\nq\x00)\x81q\x01.')

        # Then try to unpickle two of these simultaneously
        # One of them will cause the module import, and we want it to block
        # until the other one either:
        #   - fails (before the patch for this issue)
        #   - blocks on the import lock for the module, as it should
        results = []
        barrier = threading.Barrier(3)
        def t():
            # This ensures the threads have all started
            # presumably barrier release is faster than thread startup
            barrier.wait()
            results.append(pickle.loads(pickle_bytes))

        t1 = threading.Thread(target=t)
        t2 = threading.Thread(target=t)
        t1.start()
        t2.start()

        barrier.wait()
        # could have delay here
        locker.barrier.wait()

        t1.join()
        t2.join()

        from locking_import import ToBeUnpickled
        self.assertEqual(
            [type(x) for x in results],
            [ToBeUnpickled] * 2)



class AbstractPickleTests:
    # Subclass must define self.dumps, self.loads.

    optimized = False

    _testdata = AbstractUnpickleTests._testdata

    def setUp(self):
        pass

    assert_is_copy = AbstractUnpickleTests.assert_is_copy

    def test_misc(self):
        # test various datatypes not tested by testdata
        for proto in protocols:
            x = myint(4)
            s = self.dumps(x, proto)
            y = self.loads(s)
            self.assert_is_copy(x, y)

            x = (1, ())
            s = self.dumps(x, proto)
            y = self.loads(s)
            self.assert_is_copy(x, y)

            x = initarg(1, x)
            s = self.dumps(x, proto)
            y = self.loads(s)
            self.assert_is_copy(x, y)

        # XXX test __reduce__ protocol?

    def test_roundtrip_equality(self):
        expected = self._testdata
        for proto in protocols:
            s = self.dumps(expected, proto)
            got = self.loads(s)
            self.assert_is_copy(expected, got)

    # There are gratuitous differences between pickles produced by
    # pickle and cPickle, largely because cPickle starts PUT indices at
    # 1 and pickle starts them at 0.  See XXX comment in cPickle's put2() --
    # there's a comment with an exclamation point there whose meaning
    # is a mystery.  cPickle also suppresses PUT for objects with a refcount
    # of 1.
    def dont_test_disassembly(self):
        from io import StringIO
        from pickletools import dis

        for proto, expected in (0, DATA0_DIS), (1, DATA1_DIS):
            s = self.dumps(self._testdata, proto)
            filelike = StringIO()
            dis(s, out=filelike)
            got = filelike.getvalue()
            self.assertEqual(expected, got)

    def _test_recursive_list(self, cls, aslist=identity, minprotocol=0):
        # List containing itself.
        l = cls()
        l.append(l)
        for proto in range(minprotocol, pickle.HIGHEST_PROTOCOL + 1):
            s = self.dumps(l, proto)
            x = self.loads(s)
            self.assertIsInstance(x, cls)
            y = aslist(x)
            self.assertEqual(len(y), 1)
            self.assertIs(y[0], x)

    def test_recursive_list(self):
        self._test_recursive_list(list)

    def test_recursive_list_subclass(self):
        self._test_recursive_list(MyList, minprotocol=2)

    def test_recursive_list_like(self):
        self._test_recursive_list(REX_six, aslist=lambda x: x.items)

    def _test_recursive_tuple_and_list(self, cls, aslist=identity, minprotocol=0):
        # Tuple containing a list containing the original tuple.
        t = (cls(),)
        t[0].append(t)
        for proto in range(minprotocol, pickle.HIGHEST_PROTOCOL + 1):
            s = self.dumps(t, proto)
            x = self.loads(s)
            self.assertIsInstance(x, tuple)
            self.assertEqual(len(x), 1)
            self.assertIsInstance(x[0], cls)
            y = aslist(x[0])
            self.assertEqual(len(y), 1)
            self.assertIs(y[0], x)

        # List containing a tuple containing the original list.
        t, = t
        for proto in range(minprotocol, pickle.HIGHEST_PROTOCOL + 1):
            s = self.dumps(t, proto)
            x = self.loads(s)
            self.assertIsInstance(x, cls)
            y = aslist(x)
            self.assertEqual(len(y), 1)
            self.assertIsInstance(y[0], tuple)
            self.assertEqual(len(y[0]), 1)
            self.assertIs(y[0][0], x)

    def test_recursive_tuple_and_list(self):
        self._test_recursive_tuple_and_list(list)

    def test_recursive_tuple_and_list_subclass(self):
        self._test_recursive_tuple_and_list(MyList, minprotocol=2)

    def test_recursive_tuple_and_list_like(self):
        self._test_recursive_tuple_and_list(REX_six, aslist=lambda x: x.items)

    def _test_recursive_dict(self, cls, asdict=identity, minprotocol=0):
        # Dict containing itself.
        d = cls()
        d[1] = d
        for proto in range(minprotocol, pickle.HIGHEST_PROTOCOL + 1):
            s = self.dumps(d, proto)
            x = self.loads(s)
            self.assertIsInstance(x, cls)
            y = asdict(x)
            self.assertEqual(list(y.keys()), [1])
            self.assertIs(y[1], x)

    def test_recursive_dict(self):
        self._test_recursive_dict(dict)

    def test_recursive_dict_subclass(self):
        self._test_recursive_dict(MyDict, minprotocol=2)

    def test_recursive_dict_like(self):
        self._test_recursive_dict(REX_seven, asdict=lambda x: x.table)

    def _test_recursive_tuple_and_dict(self, cls, asdict=identity, minprotocol=0):
        # Tuple containing a dict containing the original tuple.
        t = (cls(),)
        t[0][1] = t
        for proto in range(minprotocol, pickle.HIGHEST_PROTOCOL + 1):
            s = self.dumps(t, proto)
            x = self.loads(s)
            self.assertIsInstance(x, tuple)
            self.assertEqual(len(x), 1)
            self.assertIsInstance(x[0], cls)
            y = asdict(x[0])
            self.assertEqual(list(y), [1])
            self.assertIs(y[1], x)

        # Dict containing a tuple containing the original dict.
        t, = t
        for proto in range(minprotocol, pickle.HIGHEST_PROTOCOL + 1):
            s = self.dumps(t, proto)
            x = self.loads(s)
            self.assertIsInstance(x, cls)
            y = asdict(x)
            self.assertEqual(list(y), [1])
            self.assertIsInstance(y[1], tuple)
            self.assertEqual(len(y[1]), 1)
            self.assertIs(y[1][0], x)

    def test_recursive_tuple_and_dict(self):
        self._test_recursive_tuple_and_dict(dict)

    def test_recursive_tuple_and_dict_subclass(self):
        self._test_recursive_tuple_and_dict(MyDict, minprotocol=2)

    def test_recursive_tuple_and_dict_like(self):
        self._test_recursive_tuple_and_dict(REX_seven, asdict=lambda x: x.table)

    def _test_recursive_dict_key(self, cls, asdict=identity, minprotocol=0):
        # Dict containing an immutable object (as key) containing the original
        # dict.
        d = cls()
        d[K(d)] = 1
        for proto in range(minprotocol, pickle.HIGHEST_PROTOCOL + 1):
            s = self.dumps(d, proto)
            x = self.loads(s)
            self.assertIsInstance(x, cls)
            y = asdict(x)
            self.assertEqual(len(y.keys()), 1)
            self.assertIsInstance(list(y.keys())[0], K)
            self.assertIs(list(y.keys())[0].value, x)

    def test_recursive_dict_key(self):
        self._test_recursive_dict_key(dict)

    def test_recursive_dict_subclass_key(self):
        self._test_recursive_dict_key(MyDict, minprotocol=2)

    def test_recursive_dict_like_key(self):
        self._test_recursive_dict_key(REX_seven, asdict=lambda x: x.table)

    def _test_recursive_tuple_and_dict_key(self, cls, asdict=identity, minprotocol=0):
        # Tuple containing a dict containing an immutable object (as key)
        # containing the original tuple.
        t = (cls(),)
        t[0][K(t)] = 1
        for proto in range(minprotocol, pickle.HIGHEST_PROTOCOL + 1):
            s = self.dumps(t, proto)
            x = self.loads(s)
            self.assertIsInstance(x, tuple)
            self.assertEqual(len(x), 1)
            self.assertIsInstance(x[0], cls)
            y = asdict(x[0])
            self.assertEqual(len(y), 1)
            self.assertIsInstance(list(y.keys())[0], K)
            self.assertIs(list(y.keys())[0].value, x)

        # Dict containing an immutable object (as key) containing a tuple
        # containing the original dict.
        t, = t
        for proto in range(minprotocol, pickle.HIGHEST_PROTOCOL + 1):
            s = self.dumps(t, proto)
            x = self.loads(s)
            self.assertIsInstance(x, cls)
            y = asdict(x)
            self.assertEqual(len(y), 1)
            self.assertIsInstance(list(y.keys())[0], K)
            self.assertIs(list(y.keys())[0].value[0], x)

    def test_recursive_tuple_and_dict_key(self):
        self._test_recursive_tuple_and_dict_key(dict)

    def test_recursive_tuple_and_dict_subclass_key(self):
        self._test_recursive_tuple_and_dict_key(MyDict, minprotocol=2)

    def test_recursive_tuple_and_dict_like_key(self):
        self._test_recursive_tuple_and_dict_key(REX_seven, asdict=lambda x: x.table)

    def test_recursive_set(self):
        # Set containing an immutable object containing the original set.
        y = set()
        y.add(K(y))
        for proto in range(4, pickle.HIGHEST_PROTOCOL + 1):
            s = self.dumps(y, proto)
            x = self.loads(s)
            self.assertIsInstance(x, set)
            self.assertEqual(len(x), 1)
            self.assertIsInstance(list(x)[0], K)
            self.assertIs(list(x)[0].value, x)

        # Immutable object containing a set containing the original object.
        y, = y
        for proto in range(4, pickle.HIGHEST_PROTOCOL + 1):
            s = self.dumps(y, proto)
            x = self.loads(s)
            self.assertIsInstance(x, K)
            self.assertIsInstance(x.value, set)
            self.assertEqual(len(x.value), 1)
            self.assertIs(list(x.value)[0], x)

    def test_recursive_inst(self):
        # Mutable object containing itself.
        i = Object()
        i.attr = i
        for proto in protocols:
            s = self.dumps(i, proto)
            x = self.loads(s)
            self.assertIsInstance(x, Object)
            self.assertEqual(dir(x), dir(i))
            self.assertIs(x.attr, x)

    def test_recursive_multi(self):
        l = []
        d = {1:l}
        i = Object()
        i.attr = d
        l.append(i)
        for proto in protocols:
            s = self.dumps(l, proto)
            x = self.loads(s)
            self.assertIsInstance(x, list)
            self.assertEqual(len(x), 1)
            self.assertEqual(dir(x[0]), dir(i))
            self.assertEqual(list(x[0].attr.keys()), [1])
            self.assertIs(x[0].attr[1], x)

    def _test_recursive_collection_and_inst(self, factory):
        # Mutable object containing a collection containing the original
        # object.
        o = Object()
        o.attr = factory([o])
        t = type(o.attr)
        for proto in protocols:
            s = self.dumps(o, proto)
            x = self.loads(s)
            self.assertIsInstance(x.attr, t)
            self.assertEqual(len(x.attr), 1)
            self.assertIsInstance(list(x.attr)[0], Object)
            self.assertIs(list(x.attr)[0], x)

        # Collection containing a mutable object containing the original
        # collection.
        o = o.attr
        for proto in protocols:
            s = self.dumps(o, proto)
            x = self.loads(s)
            self.assertIsInstance(x, t)
            self.assertEqual(len(x), 1)
            self.assertIsInstance(list(x)[0], Object)
            self.assertIs(list(x)[0].attr, x)

    def test_recursive_list_and_inst(self):
        self._test_recursive_collection_and_inst(list)

    def test_recursive_tuple_and_inst(self):
        self._test_recursive_collection_and_inst(tuple)

    def test_recursive_dict_and_inst(self):
        self._test_recursive_collection_and_inst(dict.fromkeys)

    def test_recursive_set_and_inst(self):
        self._test_recursive_collection_and_inst(set)

    def test_recursive_frozenset_and_inst(self):
        self._test_recursive_collection_and_inst(frozenset)

    def test_recursive_list_subclass_and_inst(self):
        self._test_recursive_collection_and_inst(MyList)

    def test_recursive_tuple_subclass_and_inst(self):
        self._test_recursive_collection_and_inst(MyTuple)

    def test_recursive_dict_subclass_and_inst(self):
        self._test_recursive_collection_and_inst(MyDict.fromkeys)

    def test_recursive_set_subclass_and_inst(self):
        self._test_recursive_collection_and_inst(MySet)

    def test_recursive_frozenset_subclass_and_inst(self):
        self._test_recursive_collection_and_inst(MyFrozenSet)

    def test_recursive_inst_state(self):
        # Mutable object containing itself.
        y = REX_state()
        y.state = y
        for proto in protocols:
            s = self.dumps(y, proto)
            x = self.loads(s)
            self.assertIsInstance(x, REX_state)
            self.assertIs(x.state, x)

    def test_recursive_tuple_and_inst_state(self):
        # Tuple containing a mutable object containing the original tuple.
        t = (REX_state(),)
        t[0].state = t
        for proto in protocols:
            s = self.dumps(t, proto)
            x = self.loads(s)
            self.assertIsInstance(x, tuple)
            self.assertEqual(len(x), 1)
            self.assertIsInstance(x[0], REX_state)
            self.assertIs(x[0].state, x)

        # Mutable object containing a tuple containing the object.
        t, = t
        for proto in protocols:
            s = self.dumps(t, proto)
            x = self.loads(s)
            self.assertIsInstance(x, REX_state)
            self.assertIsInstance(x.state, tuple)
            self.assertEqual(len(x.state), 1)
            self.assertIs(x.state[0], x)

    def test_unicode(self):
        endcases = ['', '<\\u>', '<\\\u1234>', '<\n>',
                    '<\\>', '<\\\U00012345>',
                    # surrogates
                    '<\udc80>']
        for proto in protocols:
            for u in endcases:
                p = self.dumps(u, proto)
                u2 = self.loads(p)
                self.assert_is_copy(u, u2)

    def test_unicode_high_plane(self):
        t = '\U00012345'
        for proto in protocols:
            p = self.dumps(t, proto)
            t2 = self.loads(p)
            self.assert_is_copy(t, t2)

    def test_bytes(self):
        for proto in protocols:
            for s in b'', b'xyz', b'xyz'*100:
                p = self.dumps(s, proto)
                self.assert_is_copy(s, self.loads(p))
            for s in [bytes([i]) for i in range(256)]:
                p = self.dumps(s, proto)
                self.assert_is_copy(s, self.loads(p))
            for s in [bytes([i, i]) for i in range(256)]:
                p = self.dumps(s, proto)
                self.assert_is_copy(s, self.loads(p))

    def test_bytearray(self):
        for proto in protocols:
            for s in b'', b'xyz', b'xyz'*100:
                b = bytearray(s)
                p = self.dumps(b, proto)
                bb = self.loads(p)
                self.assertIsNot(bb, b)
                self.assert_is_copy(b, bb)
                if proto <= 3:
                    # bytearray is serialized using a global reference
                    self.assertIn(b'bytearray', p)
                    self.assertTrue(opcode_in_pickle(pickle.GLOBAL, p))
                elif proto == 4:
                    self.assertIn(b'bytearray', p)
                    self.assertTrue(opcode_in_pickle(pickle.STACK_GLOBAL, p))
                elif proto == 5:
                    self.assertNotIn(b'bytearray', p)
                    self.assertTrue(opcode_in_pickle(pickle.BYTEARRAY8, p))

    def test_bytearray_memoization_bug(self):
        for proto in protocols:
            for s in b'', b'xyz', b'xyz'*100:
                b = bytearray(s)
                p = self.dumps((b, b), proto)
                b1, b2 = self.loads(p)
                self.assertIs(b1, b2)

    def test_ints(self):
        for proto in protocols:
            n = sys.maxsize
            while n:
                for expected in (-n, n):
                    s = self.dumps(expected, proto)
                    n2 = self.loads(s)
                    self.assert_is_copy(expected, n2)
                n = n >> 1

    def test_long(self):
        for proto in protocols:
            # 256 bytes is where LONG4 begins.
            for nbits in 1, 8, 8*254, 8*255, 8*256, 8*257:
                nbase = 1 << nbits
                for npos in nbase-1, nbase, nbase+1:
                    for n in npos, -npos:
                        pickle = self.dumps(n, proto)
                        got = self.loads(pickle)
                        self.assert_is_copy(n, got)
        # Try a monster.  This is quadratic-time in protos 0 & 1, so don't
        # bother with those.
        nbase = int("deadbeeffeedface", 16)
        nbase += nbase << 1000000
        for n in nbase, -nbase:
            p = self.dumps(n, 2)
            got = self.loads(p)
            # assert_is_copy is very expensive here as it precomputes
            # a failure message by computing the repr() of n and got,
            # we just do the check ourselves.
            self.assertIs(type(got), int)
            self.assertEqual(n, got)

    def test_float(self):
        test_values = [0.0, 4.94e-324, 1e-310, 7e-308, 6.626e-34, 0.1, 0.5,
                       3.14, 263.44582062374053, 6.022e23, 1e30]
        test_values = test_values + [-x for x in test_values]
        for proto in protocols:
            for value in test_values:
                pickle = self.dumps(value, proto)
                got = self.loads(pickle)
                self.assert_is_copy(value, got)

    @run_with_locale('LC_ALL', 'de_DE', 'fr_FR')
    def test_float_format(self):
        # make sure that floats are formatted locale independent with proto 0
        self.assertEqual(self.dumps(1.2, 0)[0:3], b'F1.')

    def test_reduce(self):
        for proto in protocols:
            inst = AAA()
            dumped = self.dumps(inst, proto)
            loaded = self.loads(dumped)
            self.assertEqual(loaded, REDUCE_A)

    def test_getinitargs(self):
        for proto in protocols:
            inst = initarg(1, 2)
            dumped = self.dumps(inst, proto)
            loaded = self.loads(dumped)
            self.assert_is_copy(inst, loaded)

    def test_metaclass(self):
        a = use_metaclass()
        for proto in protocols:
            s = self.dumps(a, proto)
            b = self.loads(s)
            self.assertEqual(a.__class__, b.__class__)

    def test_dynamic_class(self):
        a = create_dynamic_class("my_dynamic_class", (object,))
        copyreg.pickle(pickling_metaclass, pickling_metaclass.__reduce__)
        for proto in protocols:
            s = self.dumps(a, proto)
            b = self.loads(s)
            self.assertEqual(a, b)
            self.assertIs(type(a), type(b))

    def test_structseq(self):
        import time
        import os

        t = time.localtime()
        for proto in protocols:
            s = self.dumps(t, proto)
            u = self.loads(s)
            self.assert_is_copy(t, u)
            t = os.stat(os.curdir)
            s = self.dumps(t, proto)
            u = self.loads(s)
            self.assert_is_copy(t, u)
            if hasattr(os, "statvfs"):
                t = os.statvfs(os.curdir)
                s = self.dumps(t, proto)
                u = self.loads(s)
                self.assert_is_copy(t, u)

    def test_ellipsis(self):
        for proto in protocols:
            s = self.dumps(..., proto)
            u = self.loads(s)
            self.assertIs(..., u)

    def test_notimplemented(self):
        for proto in protocols:
            s = self.dumps(NotImplemented, proto)
            u = self.loads(s)
            self.assertIs(NotImplemented, u)

    def test_singleton_types(self):
        # Issue #6477: Test that types of built-in singletons can be pickled.
        singletons = [None, ..., NotImplemented]
        for singleton in singletons:
            for proto in protocols:
                s = self.dumps(type(singleton), proto)
                u = self.loads(s)
                self.assertIs(type(singleton), u)

    # Tests for protocol 2

    def test_proto(self):
        for proto in protocols:
            pickled = self.dumps(None, proto)
            if proto >= 2:
                proto_header = pickle.PROTO + bytes([proto])
                self.assertTrue(pickled.startswith(proto_header))
            else:
                self.assertEqual(count_opcode(pickle.PROTO, pickled), 0)

        oob = protocols[-1] + 1     # a future protocol
        build_none = pickle.NONE + pickle.STOP
        badpickle = pickle.PROTO + bytes([oob]) + build_none
        try:
            self.loads(badpickle)
        except ValueError as err:
            self.assertIn("unsupported pickle protocol", str(err))
        else:
            self.fail("expected bad protocol number to raise ValueError")

    def test_long1(self):
        x = 12345678910111213141516178920
        for proto in protocols:
            s = self.dumps(x, proto)
            y = self.loads(s)
            self.assert_is_copy(x, y)
            self.assertEqual(opcode_in_pickle(pickle.LONG1, s), proto >= 2)

    def test_long4(self):
        x = 12345678910111213141516178920 << (256*8)
        for proto in protocols:
            s = self.dumps(x, proto)
            y = self.loads(s)
            self.assert_is_copy(x, y)
            self.assertEqual(opcode_in_pickle(pickle.LONG4, s), proto >= 2)

    def test_short_tuples(self):
        # Map (proto, len(tuple)) to expected opcode.
        expected_opcode = {(0, 0): pickle.TUPLE,
                           (0, 1): pickle.TUPLE,
                           (0, 2): pickle.TUPLE,
                           (0, 3): pickle.TUPLE,
                           (0, 4): pickle.TUPLE,

                           (1, 0): pickle.EMPTY_TUPLE,
                           (1, 1): pickle.TUPLE,
                           (1, 2): pickle.TUPLE,
                           (1, 3): pickle.TUPLE,
                           (1, 4): pickle.TUPLE,

                           (2, 0): pickle.EMPTY_TUPLE,
                           (2, 1): pickle.TUPLE1,
                           (2, 2): pickle.TUPLE2,
                           (2, 3): pickle.TUPLE3,
                           (2, 4): pickle.TUPLE,

                           (3, 0): pickle.EMPTY_TUPLE,
                           (3, 1): pickle.TUPLE1,
                           (3, 2): pickle.TUPLE2,
                           (3, 3): pickle.TUPLE3,
                           (3, 4): pickle.TUPLE,
                          }
        a = ()
        b = (1,)
        c = (1, 2)
        d = (1, 2, 3)
        e = (1, 2, 3, 4)
        for proto in protocols:
            for x in a, b, c, d, e:
                s = self.dumps(x, proto)
                y = self.loads(s)
                self.assert_is_copy(x, y)
                expected = expected_opcode[min(proto, 3), len(x)]
                self.assertTrue(opcode_in_pickle(expected, s))

    def test_singletons(self):
        # Map (proto, singleton) to expected opcode.
        expected_opcode = {(0, None): pickle.NONE,
                           (1, None): pickle.NONE,
                           (2, None): pickle.NONE,
                           (3, None): pickle.NONE,

                           (0, True): pickle.INT,
                           (1, True): pickle.INT,
                           (2, True): pickle.NEWTRUE,
                           (3, True): pickle.NEWTRUE,

                           (0, False): pickle.INT,
                           (1, False): pickle.INT,
                           (2, False): pickle.NEWFALSE,
                           (3, False): pickle.NEWFALSE,
                          }
        for proto in protocols:
            for x in None, False, True:
                s = self.dumps(x, proto)
                y = self.loads(s)
                self.assertTrue(x is y, (proto, x, s, y))
                expected = expected_opcode[min(proto, 3), x]
                self.assertTrue(opcode_in_pickle(expected, s))

    def test_newobj_tuple(self):
        x = MyTuple([1, 2, 3])
        x.foo = 42
        x.bar = "hello"
        for proto in protocols:
            s = self.dumps(x, proto)
            y = self.loads(s)
            self.assert_is_copy(x, y)

    def test_newobj_list(self):
        x = MyList([1, 2, 3])
        x.foo = 42
        x.bar = "hello"
        for proto in protocols:
            s = self.dumps(x, proto)
            y = self.loads(s)
            self.assert_is_copy(x, y)

    def test_newobj_generic(self):
        for proto in protocols:
            for C in myclasses:
                B = C.__base__
                x = C(C.sample)
                x.foo = 42
                s = self.dumps(x, proto)
                y = self.loads(s)
                detail = (proto, C, B, x, y, type(y))
                self.assert_is_copy(x, y) # XXX revisit
                self.assertEqual(B(x), B(y), detail)
                self.assertEqual(x.__dict__, y.__dict__, detail)

    def test_newobj_proxies(self):
        # NEWOBJ should use the __class__ rather than the raw type
        classes = myclasses[:]
        # Cannot create weakproxies to these classes
        for c in (MyInt, MyTuple):
            classes.remove(c)
        for proto in protocols:
            for C in classes:
                B = C.__base__
                x = C(C.sample)
                x.foo = 42
                p = weakref.proxy(x)
                s = self.dumps(p, proto)
                y = self.loads(s)
                self.assertEqual(type(y), type(x))  # rather than type(p)
                detail = (proto, C, B, x, y, type(y))
                self.assertEqual(B(x), B(y), detail)
                self.assertEqual(x.__dict__, y.__dict__, detail)

    def test_newobj_overridden_new(self):
        # Test that Python class with C implemented __new__ is pickleable
        for proto in protocols:
            x = MyIntWithNew2(1)
            x.foo = 42
            s = self.dumps(x, proto)
            y = self.loads(s)
            self.assertIs(type(y), MyIntWithNew2)
            self.assertEqual(int(y), 1)
            self.assertEqual(y.foo, 42)

    def test_newobj_not_class(self):
        # Issue 24552
        global SimpleNewObj
        save = SimpleNewObj
        o = SimpleNewObj.__new__(SimpleNewObj)
        b = self.dumps(o, 4)
        try:
            SimpleNewObj = 42
            self.assertRaises((TypeError, pickle.UnpicklingError), self.loads, b)
        finally:
            SimpleNewObj = save

    # Register a type with copyreg, with extension code extcode.  Pickle
    # an object of that type.  Check that the resulting pickle uses opcode
    # (EXT[124]) under proto 2, and not in proto 1.

    def produce_global_ext(self, extcode, opcode):
        e = ExtensionSaver(extcode)
        try:
            copyreg.add_extension(__name__, "MyList", extcode)
            x = MyList([1, 2, 3])
            x.foo = 42
            x.bar = "hello"

            # Dump using protocol 1 for comparison.
            s1 = self.dumps(x, 1)
            self.assertIn(__name__.encode("utf-8"), s1)
            self.assertIn(b"MyList", s1)
            self.assertFalse(opcode_in_pickle(opcode, s1))

            y = self.loads(s1)
            self.assert_is_copy(x, y)

            # Dump using protocol 2 for test.
            s2 = self.dumps(x, 2)
            self.assertNotIn(__name__.encode("utf-8"), s2)
            self.assertNotIn(b"MyList", s2)
            self.assertEqual(opcode_in_pickle(opcode, s2), True, repr(s2))

            y = self.loads(s2)
            self.assert_is_copy(x, y)
        finally:
            e.restore()

    def test_global_ext1(self):
        self.produce_global_ext(0x00000001, pickle.EXT1)  # smallest EXT1 code
        self.produce_global_ext(0x000000ff, pickle.EXT1)  # largest EXT1 code

    def test_global_ext2(self):
        self.produce_global_ext(0x00000100, pickle.EXT2)  # smallest EXT2 code
        self.produce_global_ext(0x0000ffff, pickle.EXT2)  # largest EXT2 code
        self.produce_global_ext(0x0000abcd, pickle.EXT2)  # check endianness

    def test_global_ext4(self):
        self.produce_global_ext(0x00010000, pickle.EXT4)  # smallest EXT4 code
        self.produce_global_ext(0x7fffffff, pickle.EXT4)  # largest EXT4 code
        self.produce_global_ext(0x12abcdef, pickle.EXT4)  # check endianness

    def test_list_chunking(self):
        n = 10  # too small to chunk
        x = list(range(n))
        for proto in protocols:
            s = self.dumps(x, proto)
            y = self.loads(s)
            self.assert_is_copy(x, y)
            num_appends = count_opcode(pickle.APPENDS, s)
            self.assertEqual(num_appends, proto > 0)

        n = 2500  # expect at least two chunks when proto > 0
        x = list(range(n))
        for proto in protocols:
            s = self.dumps(x, proto)
            y = self.loads(s)
            self.assert_is_copy(x, y)
            num_appends = count_opcode(pickle.APPENDS, s)
            if proto == 0:
                self.assertEqual(num_appends, 0)
            else:
                self.assertTrue(num_appends >= 2)

    def test_dict_chunking(self):
        n = 10  # too small to chunk
        x = dict.fromkeys(range(n))
        for proto in protocols:
            s = self.dumps(x, proto)
            self.assertIsInstance(s, bytes_types)
            y = self.loads(s)
            self.assert_is_copy(x, y)
            num_setitems = count_opcode(pickle.SETITEMS, s)
            self.assertEqual(num_setitems, proto > 0)

        n = 2500  # expect at least two chunks when proto > 0
        x = dict.fromkeys(range(n))
        for proto in protocols:
            s = self.dumps(x, proto)
            y = self.loads(s)
            self.assert_is_copy(x, y)
            num_setitems = count_opcode(pickle.SETITEMS, s)
            if proto == 0:
                self.assertEqual(num_setitems, 0)
            else:
                self.assertTrue(num_setitems >= 2)

    def test_set_chunking(self):
        n = 10  # too small to chunk
        x = set(range(n))
        for proto in protocols:
            s = self.dumps(x, proto)
            y = self.loads(s)
            self.assert_is_copy(x, y)
            num_additems = count_opcode(pickle.ADDITEMS, s)
            if proto < 4:
                self.assertEqual(num_additems, 0)
            else:
                self.assertEqual(num_additems, 1)

        n = 2500  # expect at least two chunks when proto >= 4
        x = set(range(n))
        for proto in protocols:
            s = self.dumps(x, proto)
            y = self.loads(s)
            self.assert_is_copy(x, y)
            num_additems = count_opcode(pickle.ADDITEMS, s)
            if proto < 4:
                self.assertEqual(num_additems, 0)
            else:
                self.assertGreaterEqual(num_additems, 2)

    def test_simple_newobj(self):
        x = SimpleNewObj.__new__(SimpleNewObj, 0xface)  # avoid __init__
        x.abc = 666
        for proto in protocols:
            with self.subTest(proto=proto):
                s = self.dumps(x, proto)
                if proto < 1:
                    self.assertIn(b'\nI64206', s)  # INT
                else:
                    self.assertIn(b'M\xce\xfa', s)  # BININT2
                self.assertEqual(opcode_in_pickle(pickle.NEWOBJ, s),
                                 2 <= proto)
                self.assertFalse(opcode_in_pickle(pickle.NEWOBJ_EX, s))
                y = self.loads(s)   # will raise TypeError if __init__ called
                self.assert_is_copy(x, y)

    def test_complex_newobj(self):
        x = ComplexNewObj.__new__(ComplexNewObj, 0xface)  # avoid __init__
        x.abc = 666
        for proto in protocols:
            with self.subTest(proto=proto):
                s = self.dumps(x, proto)
                if proto < 1:
                    self.assertIn(b'\nI64206', s)  # INT
                elif proto < 2:
                    self.assertIn(b'M\xce\xfa', s)  # BININT2
                elif proto < 4:
                    self.assertIn(b'X\x04\x00\x00\x00FACE', s)  # BINUNICODE
                else:
                    self.assertIn(b'\x8c\x04FACE', s)  # SHORT_BINUNICODE
                self.assertEqual(opcode_in_pickle(pickle.NEWOBJ, s),
                                 2 <= proto)
                self.assertFalse(opcode_in_pickle(pickle.NEWOBJ_EX, s))
                y = self.loads(s)   # will raise TypeError if __init__ called
                self.assert_is_copy(x, y)

    def test_complex_newobj_ex(self):
        x = ComplexNewObjEx.__new__(ComplexNewObjEx, 0xface)  # avoid __init__
        x.abc = 666
        for proto in protocols:
            with self.subTest(proto=proto):
                s = self.dumps(x, proto)
                if proto < 1:
                    self.assertIn(b'\nI64206', s)  # INT
                elif proto < 2:
                    self.assertIn(b'M\xce\xfa', s)  # BININT2
                elif proto < 4:
                    self.assertIn(b'X\x04\x00\x00\x00FACE', s)  # BINUNICODE
                else:
                    self.assertIn(b'\x8c\x04FACE', s)  # SHORT_BINUNICODE
                self.assertFalse(opcode_in_pickle(pickle.NEWOBJ, s))
                self.assertEqual(opcode_in_pickle(pickle.NEWOBJ_EX, s),
                                 4 <= proto)
                y = self.loads(s)   # will raise TypeError if __init__ called
                self.assert_is_copy(x, y)

    def test_newobj_list_slots(self):
        x = SlotList([1, 2, 3])
        x.foo = 42
        x.bar = "hello"
        s = self.dumps(x, 2)
        y = self.loads(s)
        self.assert_is_copy(x, y)

    def test_reduce_overrides_default_reduce_ex(self):
        for proto in protocols:
            x = REX_one()
            self.assertEqual(x._reduce_called, 0)
            s = self.dumps(x, proto)
            self.assertEqual(x._reduce_called, 1)
            y = self.loads(s)
            self.assertEqual(y._reduce_called, 0)

    def test_reduce_ex_called(self):
        for proto in protocols:
            x = REX_two()
            self.assertEqual(x._proto, None)
            s = self.dumps(x, proto)
            self.assertEqual(x._proto, proto)
            y = self.loads(s)
            self.assertEqual(y._proto, None)

    def test_reduce_ex_overrides_reduce(self):
        for proto in protocols:
            x = REX_three()
            self.assertEqual(x._proto, None)
            s = self.dumps(x, proto)
            self.assertEqual(x._proto, proto)
            y = self.loads(s)
            self.assertEqual(y._proto, None)

    def test_reduce_ex_calls_base(self):
        for proto in protocols:
            x = REX_four()
            self.assertEqual(x._proto, None)
            s = self.dumps(x, proto)
            self.assertEqual(x._proto, proto)
            y = self.loads(s)
            self.assertEqual(y._proto, proto)

    def test_reduce_calls_base(self):
        for proto in protocols:
            x = REX_five()
            self.assertEqual(x._reduce_called, 0)
            s = self.dumps(x, proto)
            self.assertEqual(x._reduce_called, 1)
            y = self.loads(s)
            self.assertEqual(y._reduce_called, 1)

    @no_tracing
    def test_bad_getattr(self):
        # Issue #3514: crash when there is an infinite loop in __getattr__
        x = BadGetattr()
<<<<<<< HEAD
        for proto in range(2):
            self.assertRaises(RuntimeError, self.dumps, x, proto)
        for proto in range(2, pickle.HIGHEST_PROTOCOL + 1):
            self.dumps(x, proto)
=======
        for proto in protocols:
            with support.infinite_recursion():
                self.assertRaises(RuntimeError, self.dumps, x, proto)
>>>>>>> c7e7a4b9

    def test_reduce_bad_iterator(self):
        # Issue4176: crash when 4th and 5th items of __reduce__()
        # are not iterators
        class C(object):
            def __reduce__(self):
                # 4th item is not an iterator
                return list, (), None, [], None
        class D(object):
            def __reduce__(self):
                # 5th item is not an iterator
                return dict, (), None, None, []

        # Python implementation is less strict and also accepts iterables.
        for proto in protocols:
            try:
                self.dumps(C(), proto)
            except pickle.PicklingError:
                pass
            try:
                self.dumps(D(), proto)
            except pickle.PicklingError:
                pass

    def test_many_puts_and_gets(self):
        # Test that internal data structures correctly deal with lots of
        # puts/gets.
        keys = ("aaa" + str(i) for i in range(100))
        large_dict = dict((k, [4, 5, 6]) for k in keys)
        obj = [dict(large_dict), dict(large_dict), dict(large_dict)]

        for proto in protocols:
            with self.subTest(proto=proto):
                dumped = self.dumps(obj, proto)
                loaded = self.loads(dumped)
                self.assert_is_copy(obj, loaded)

    def test_attribute_name_interning(self):
        # Test that attribute names of pickled objects are interned when
        # unpickling.
        for proto in protocols:
            x = C()
            x.foo = 42
            x.bar = "hello"
            s = self.dumps(x, proto)
            y = self.loads(s)
            x_keys = sorted(x.__dict__)
            y_keys = sorted(y.__dict__)
            for x_key, y_key in zip(x_keys, y_keys):
                self.assertIs(x_key, y_key)

    def test_pickle_to_2x(self):
        # Pickle non-trivial data with protocol 2, expecting that it yields
        # the same result as Python 2.x did.
        # NOTE: this test is a bit too strong since we can produce different
        # bytecode that 2.x will still understand.
        dumped = self.dumps(range(5), 2)
        self.assertEqual(dumped, DATA_XRANGE)
        dumped = self.dumps(set([3]), 2)
        self.assertEqual(dumped, DATA_SET2)

    def test_large_pickles(self):
        # Test the correctness of internal buffering routines when handling
        # large data.
        for proto in protocols:
            data = (1, min, b'xy' * (30 * 1024), len)
            dumped = self.dumps(data, proto)
            loaded = self.loads(dumped)
            self.assertEqual(len(loaded), len(data))
            self.assertEqual(loaded, data)

    def test_int_pickling_efficiency(self):
        # Test compacity of int representation (see issue #12744)
        for proto in protocols:
            with self.subTest(proto=proto):
                pickles = [self.dumps(2**n, proto) for n in range(70)]
                sizes = list(map(len, pickles))
                # the size function is monotonic
                self.assertEqual(sorted(sizes), sizes)
                if proto >= 2:
                    for p in pickles:
                        self.assertFalse(opcode_in_pickle(pickle.LONG, p))

    def _check_pickling_with_opcode(self, obj, opcode, proto):
        pickled = self.dumps(obj, proto)
        self.assertTrue(opcode_in_pickle(opcode, pickled))
        unpickled = self.loads(pickled)
        self.assertEqual(obj, unpickled)

    def test_appends_on_non_lists(self):
        # Issue #17720
        obj = REX_six([1, 2, 3])
        for proto in protocols:
            if proto == 0:
                self._check_pickling_with_opcode(obj, pickle.APPEND, proto)
            else:
                self._check_pickling_with_opcode(obj, pickle.APPENDS, proto)

    def test_setitems_on_non_dicts(self):
        obj = REX_seven({1: -1, 2: -2, 3: -3})
        for proto in protocols:
            if proto == 0:
                self._check_pickling_with_opcode(obj, pickle.SETITEM, proto)
            else:
                self._check_pickling_with_opcode(obj, pickle.SETITEMS, proto)

    # Exercise framing (proto >= 4) for significant workloads

    FRAME_SIZE_MIN = 4
    FRAME_SIZE_TARGET = 64 * 1024

    def check_frame_opcodes(self, pickled):
        """
        Check the arguments of FRAME opcodes in a protocol 4+ pickle.

        Note that binary objects that are larger than FRAME_SIZE_TARGET are not
        framed by default and are therefore considered a frame by themselves in
        the following consistency check.
        """
        frame_end = frameless_start = None
        frameless_opcodes = {'BINBYTES', 'BINUNICODE', 'BINBYTES8',
                             'BINUNICODE8', 'BYTEARRAY8'}
        for op, arg, pos in pickletools.genops(pickled):
            if frame_end is not None:
                self.assertLessEqual(pos, frame_end)
                if pos == frame_end:
                    frame_end = None

            if frame_end is not None:  # framed
                self.assertNotEqual(op.name, 'FRAME')
                if op.name in frameless_opcodes:
                    # Only short bytes and str objects should be written
                    # in a frame
                    self.assertLessEqual(len(arg), self.FRAME_SIZE_TARGET)

            else:  # not framed
                if (op.name == 'FRAME' or
                    (op.name in frameless_opcodes and
                     len(arg) > self.FRAME_SIZE_TARGET)):
                    # Frame or large bytes or str object
                    if frameless_start is not None:
                        # Only short data should be written outside of a frame
                        self.assertLess(pos - frameless_start,
                                        self.FRAME_SIZE_MIN)
                        frameless_start = None
                elif frameless_start is None and op.name != 'PROTO':
                    frameless_start = pos

            if op.name == 'FRAME':
                self.assertGreaterEqual(arg, self.FRAME_SIZE_MIN)
                frame_end = pos + 9 + arg

        pos = len(pickled)
        if frame_end is not None:
            self.assertEqual(frame_end, pos)
        elif frameless_start is not None:
            self.assertLess(pos - frameless_start, self.FRAME_SIZE_MIN)

    @support.skip_if_pgo_task
    def test_framing_many_objects(self):
        obj = list(range(10**5))
        for proto in range(4, pickle.HIGHEST_PROTOCOL + 1):
            with self.subTest(proto=proto):
                pickled = self.dumps(obj, proto)
                unpickled = self.loads(pickled)
                self.assertEqual(obj, unpickled)
                bytes_per_frame = (len(pickled) /
                                   count_opcode(pickle.FRAME, pickled))
                self.assertGreater(bytes_per_frame,
                                   self.FRAME_SIZE_TARGET / 2)
                self.assertLessEqual(bytes_per_frame,
                                     self.FRAME_SIZE_TARGET * 1)
                self.check_frame_opcodes(pickled)

    def test_framing_large_objects(self):
        N = 1024 * 1024
        small_items = [[i] for i in range(10)]
        obj = [b'x' * N, *small_items, b'y' * N, 'z' * N]
        for proto in range(4, pickle.HIGHEST_PROTOCOL + 1):
            for fast in [False, True]:
                with self.subTest(proto=proto, fast=fast):
                    if not fast:
                        # fast=False by default.
                        # This covers in-memory pickling with pickle.dumps().
                        pickled = self.dumps(obj, proto)
                    else:
                        # Pickler is required when fast=True.
                        if not hasattr(self, 'pickler'):
                            continue
                        buf = io.BytesIO()
                        pickler = self.pickler(buf, protocol=proto)
                        pickler.fast = fast
                        pickler.dump(obj)
                        pickled = buf.getvalue()
                    unpickled = self.loads(pickled)
                    # More informative error message in case of failure.
                    self.assertEqual([len(x) for x in obj],
                                     [len(x) for x in unpickled])
                    # Perform full equality check if the lengths match.
                    self.assertEqual(obj, unpickled)
                    n_frames = count_opcode(pickle.FRAME, pickled)
                    # A single frame for small objects between
                    # first two large objects.
                    self.assertEqual(n_frames, 1)
                    self.check_frame_opcodes(pickled)

    def test_optional_frames(self):
        if pickle.HIGHEST_PROTOCOL < 4:
            return

        def remove_frames(pickled, keep_frame=None):
            """Remove frame opcodes from the given pickle."""
            frame_starts = []
            # 1 byte for the opcode and 8 for the argument
            frame_opcode_size = 9
            for opcode, _, pos in pickletools.genops(pickled):
                if opcode.name == 'FRAME':
                    frame_starts.append(pos)

            newpickle = bytearray()
            last_frame_end = 0
            for i, pos in enumerate(frame_starts):
                if keep_frame and keep_frame(i):
                    continue
                newpickle += pickled[last_frame_end:pos]
                last_frame_end = pos + frame_opcode_size
            newpickle += pickled[last_frame_end:]
            return newpickle

        frame_size = self.FRAME_SIZE_TARGET
        num_frames = 20
        # Large byte objects (dict values) intermittent with small objects
        # (dict keys)
        for bytes_type in (bytes, bytearray):
            obj = {i: bytes_type([i]) * frame_size for i in range(num_frames)}

            for proto in range(4, pickle.HIGHEST_PROTOCOL + 1):
                pickled = self.dumps(obj, proto)

                frameless_pickle = remove_frames(pickled)
                self.assertEqual(count_opcode(pickle.FRAME, frameless_pickle), 0)
                self.assertEqual(obj, self.loads(frameless_pickle))

                some_frames_pickle = remove_frames(pickled, lambda i: i % 2)
                self.assertLess(count_opcode(pickle.FRAME, some_frames_pickle),
                                count_opcode(pickle.FRAME, pickled))
                self.assertEqual(obj, self.loads(some_frames_pickle))

    @support.skip_if_pgo_task
    def test_framed_write_sizes_with_delayed_writer(self):
        class ChunkAccumulator:
            """Accumulate pickler output in a list of raw chunks."""
            def __init__(self):
                self.chunks = []
            def write(self, chunk):
                self.chunks.append(chunk)
            def concatenate_chunks(self):
                return b"".join(self.chunks)

        for proto in range(4, pickle.HIGHEST_PROTOCOL + 1):
            objects = [(str(i).encode('ascii'), i % 42, {'i': str(i)})
                       for i in range(int(1e4))]
            # Add a large unique ASCII string
            objects.append('0123456789abcdef' *
                           (self.FRAME_SIZE_TARGET // 16 + 1))

            # Protocol 4 packs groups of small objects into frames and issues
            # calls to write only once or twice per frame:
            # The C pickler issues one call to write per-frame (header and
            # contents) while Python pickler issues two calls to write: one for
            # the frame header and one for the frame binary contents.
            writer = ChunkAccumulator()
            self.pickler(writer, proto).dump(objects)

            # Actually read the binary content of the chunks after the end
            # of the call to dump: any memoryview passed to write should not
            # be released otherwise this delayed access would not be possible.
            pickled = writer.concatenate_chunks()
            reconstructed = self.loads(pickled)
            self.assertEqual(reconstructed, objects)
            self.assertGreater(len(writer.chunks), 1)

            # memoryviews should own the memory.
            del objects
            support.gc_collect()
            self.assertEqual(writer.concatenate_chunks(), pickled)

            n_frames = (len(pickled) - 1) // self.FRAME_SIZE_TARGET + 1
            # There should be at least one call to write per frame
            self.assertGreaterEqual(len(writer.chunks), n_frames)

            # but not too many either: there can be one for the proto,
            # one per-frame header, one per frame for the actual contents,
            # and two for the header.
            self.assertLessEqual(len(writer.chunks), 2 * n_frames + 3)

            chunk_sizes = [len(c) for c in writer.chunks]
            large_sizes = [s for s in chunk_sizes
                           if s >= self.FRAME_SIZE_TARGET]
            medium_sizes = [s for s in chunk_sizes
                           if 9 < s < self.FRAME_SIZE_TARGET]
            small_sizes = [s for s in chunk_sizes if s <= 9]

            # Large chunks should not be too large:
            for chunk_size in large_sizes:
                self.assertLess(chunk_size, 2 * self.FRAME_SIZE_TARGET,
                                chunk_sizes)
            # There shouldn't bee too many small chunks: the protocol header,
            # the frame headers and the large string headers are written
            # in small chunks.
            self.assertLessEqual(len(small_sizes),
                                 len(large_sizes) + len(medium_sizes) + 3,
                                 chunk_sizes)

    def test_nested_names(self):
        global Nested
        class Nested:
            class A:
                class B:
                    class C:
                        pass
        for proto in range(pickle.HIGHEST_PROTOCOL + 1):
            for obj in [Nested.A, Nested.A.B, Nested.A.B.C]:
                with self.subTest(proto=proto, obj=obj):
                    unpickled = self.loads(self.dumps(obj, proto))
                    self.assertIs(obj, unpickled)

    def test_recursive_nested_names(self):
        global Recursive
        class Recursive:
            pass
        Recursive.mod = sys.modules[Recursive.__module__]
        Recursive.__qualname__ = 'Recursive.mod.Recursive'
        for proto in range(pickle.HIGHEST_PROTOCOL + 1):
            with self.subTest(proto=proto):
                unpickled = self.loads(self.dumps(Recursive, proto))
                self.assertIs(unpickled, Recursive)
        del Recursive.mod # break reference loop

    def test_py_methods(self):
        global PyMethodsTest
        class PyMethodsTest:
            @staticmethod
            def cheese():
                return "cheese"
            @classmethod
            def wine(cls):
                assert cls is PyMethodsTest
                return "wine"
            def biscuits(self):
                assert isinstance(self, PyMethodsTest)
                return "biscuits"
            class Nested:
                "Nested class"
                @staticmethod
                def ketchup():
                    return "ketchup"
                @classmethod
                def maple(cls):
                    assert cls is PyMethodsTest.Nested
                    return "maple"
                def pie(self):
                    assert isinstance(self, PyMethodsTest.Nested)
                    return "pie"

        py_methods = (
            PyMethodsTest.cheese,
            PyMethodsTest.wine,
            PyMethodsTest().biscuits,
            PyMethodsTest.Nested.ketchup,
            PyMethodsTest.Nested.maple,
            PyMethodsTest.Nested().pie
        )
        py_unbound_methods = (
            (PyMethodsTest.biscuits, PyMethodsTest),
            (PyMethodsTest.Nested.pie, PyMethodsTest.Nested)
        )
        for proto in range(pickle.HIGHEST_PROTOCOL + 1):
            for method in py_methods:
                with self.subTest(proto=proto, method=method):
                    unpickled = self.loads(self.dumps(method, proto))
                    self.assertEqual(method(), unpickled())
            for method, cls in py_unbound_methods:
                obj = cls()
                with self.subTest(proto=proto, method=method):
                    unpickled = self.loads(self.dumps(method, proto))
                    self.assertEqual(method(obj), unpickled(obj))

    def test_c_methods(self):
        global Subclass
        class Subclass(tuple):
            class Nested(str):
                pass

        c_methods = (
            # bound built-in method
            ("abcd".index, ("c",)),
            # unbound built-in method
            (str.index, ("abcd", "c")),
            # bound "slot" method
            ([1, 2, 3].__len__, ()),
            # unbound "slot" method
            (list.__len__, ([1, 2, 3],)),
            # bound "coexist" method
            ({1, 2}.__contains__, (2,)),
            # unbound "coexist" method
            (set.__contains__, ({1, 2}, 2)),
            # built-in class method
            (dict.fromkeys, (("a", 1), ("b", 2))),
            # built-in static method
            (bytearray.maketrans, (b"abc", b"xyz")),
            # subclass methods
            (Subclass([1,2,2]).count, (2,)),
            (Subclass.count, (Subclass([1,2,2]), 2)),
            (Subclass.Nested("sweet").count, ("e",)),
            (Subclass.Nested.count, (Subclass.Nested("sweet"), "e")),
        )
        for proto in range(pickle.HIGHEST_PROTOCOL + 1):
            for method, args in c_methods:
                with self.subTest(proto=proto, method=method):
                    unpickled = self.loads(self.dumps(method, proto))
                    self.assertEqual(method(*args), unpickled(*args))

    def test_compat_pickle(self):
        tests = [
            (range(1, 7), '__builtin__', 'xrange'),
            (map(int, '123'), 'itertools', 'imap'),
            (functools.reduce, '__builtin__', 'reduce'),
            (dbm.whichdb, 'whichdb', 'whichdb'),
            (Exception(), 'exceptions', 'Exception'),
            (collections.UserDict(), 'UserDict', 'IterableUserDict'),
            (collections.UserList(), 'UserList', 'UserList'),
            (collections.defaultdict(), 'collections', 'defaultdict'),
        ]
        for val, mod, name in tests:
            for proto in range(3):
                with self.subTest(type=type(val), proto=proto):
                    pickled = self.dumps(val, proto)
                    self.assertIn(('c%s\n%s' % (mod, name)).encode(), pickled)
                    self.assertIs(type(self.loads(pickled)), type(val))

    def test_local_lookup_error(self):
        # Test that whichmodule() errors out cleanly when looking up
        # an assumed globally-reachable object fails.
        def f():
            pass
        # Since the function is local, lookup will fail
        for proto in range(0, pickle.HIGHEST_PROTOCOL + 1):
            with self.assertRaises((AttributeError, pickle.PicklingError)):
                pickletools.dis(self.dumps(f, proto))
        # Same without a __module__ attribute (exercises a different path
        # in _pickle.c).
        del f.__module__
        for proto in range(0, pickle.HIGHEST_PROTOCOL + 1):
            with self.assertRaises((AttributeError, pickle.PicklingError)):
                pickletools.dis(self.dumps(f, proto))
        # Yet a different path.
        f.__name__ = f.__qualname__
        for proto in range(0, pickle.HIGHEST_PROTOCOL + 1):
            with self.assertRaises((AttributeError, pickle.PicklingError)):
                pickletools.dis(self.dumps(f, proto))

    #
    # PEP 574 tests below
    #

    def buffer_like_objects(self):
        # Yield buffer-like objects with the bytestring "abcdef" in them
        bytestring = b"abcdefgh"
        yield ZeroCopyBytes(bytestring)
        yield ZeroCopyBytearray(bytestring)
        if _testbuffer is not None:
            items = list(bytestring)
            value = int.from_bytes(bytestring, byteorder='little')
            for flags in (0, _testbuffer.ND_WRITABLE):
                # 1-D, contiguous
                yield PicklableNDArray(items, format='B', shape=(8,),
                                       flags=flags)
                # 2-D, C-contiguous
                yield PicklableNDArray(items, format='B', shape=(4, 2),
                                       strides=(2, 1), flags=flags)
                # 2-D, Fortran-contiguous
                yield PicklableNDArray(items, format='B',
                                       shape=(4, 2), strides=(1, 4),
                                       flags=flags)

    def test_in_band_buffers(self):
        # Test in-band buffers (PEP 574)
        for obj in self.buffer_like_objects():
            for proto in range(0, pickle.HIGHEST_PROTOCOL + 1):
                data = self.dumps(obj, proto)
                if obj.c_contiguous and proto >= 5:
                    # The raw memory bytes are serialized in physical order
                    self.assertIn(b"abcdefgh", data)
                self.assertEqual(count_opcode(pickle.NEXT_BUFFER, data), 0)
                if proto >= 5:
                    self.assertEqual(count_opcode(pickle.SHORT_BINBYTES, data),
                                     1 if obj.readonly else 0)
                    self.assertEqual(count_opcode(pickle.BYTEARRAY8, data),
                                     0 if obj.readonly else 1)
                    # Return a true value from buffer_callback should have
                    # the same effect
                    def buffer_callback(obj):
                        return True
                    data2 = self.dumps(obj, proto,
                                       buffer_callback=buffer_callback)
                    self.assertEqual(data2, data)

                new = self.loads(data)
                # It's a copy
                self.assertIsNot(new, obj)
                self.assertIs(type(new), type(obj))
                self.assertEqual(new, obj)

    # XXX Unfortunately cannot test non-contiguous array
    # (see comment in PicklableNDArray.__reduce_ex__)

    def test_oob_buffers(self):
        # Test out-of-band buffers (PEP 574)
        for obj in self.buffer_like_objects():
            for proto in range(0, 5):
                # Need protocol >= 5 for buffer_callback
                with self.assertRaises(ValueError):
                    self.dumps(obj, proto,
                               buffer_callback=[].append)
            for proto in range(5, pickle.HIGHEST_PROTOCOL + 1):
                buffers = []
                buffer_callback = lambda pb: buffers.append(pb.raw())
                data = self.dumps(obj, proto,
                                  buffer_callback=buffer_callback)
                self.assertNotIn(b"abcdefgh", data)
                self.assertEqual(count_opcode(pickle.SHORT_BINBYTES, data), 0)
                self.assertEqual(count_opcode(pickle.BYTEARRAY8, data), 0)
                self.assertEqual(count_opcode(pickle.NEXT_BUFFER, data), 1)
                self.assertEqual(count_opcode(pickle.READONLY_BUFFER, data),
                                 1 if obj.readonly else 0)

                if obj.c_contiguous:
                    self.assertEqual(bytes(buffers[0]), b"abcdefgh")
                # Need buffers argument to unpickle properly
                with self.assertRaises(pickle.UnpicklingError):
                    self.loads(data)

                new = self.loads(data, buffers=buffers)
                if obj.zero_copy_reconstruct:
                    # Zero-copy achieved
                    self.assertIs(new, obj)
                else:
                    self.assertIs(type(new), type(obj))
                    self.assertEqual(new, obj)
                # Non-sequence buffers accepted too
                new = self.loads(data, buffers=iter(buffers))
                if obj.zero_copy_reconstruct:
                    # Zero-copy achieved
                    self.assertIs(new, obj)
                else:
                    self.assertIs(type(new), type(obj))
                    self.assertEqual(new, obj)

    def test_oob_buffers_writable_to_readonly(self):
        # Test reconstructing readonly object from writable buffer
        obj = ZeroCopyBytes(b"foobar")
        for proto in range(5, pickle.HIGHEST_PROTOCOL + 1):
            buffers = []
            buffer_callback = buffers.append
            data = self.dumps(obj, proto, buffer_callback=buffer_callback)

            buffers = map(bytearray, buffers)
            new = self.loads(data, buffers=buffers)
            self.assertIs(type(new), type(obj))
            self.assertEqual(new, obj)

    def test_picklebuffer_error(self):
        # PickleBuffer forbidden with protocol < 5
        pb = pickle.PickleBuffer(b"foobar")
        for proto in range(0, 5):
            with self.assertRaises(pickle.PickleError):
                self.dumps(pb, proto)

    def test_buffer_callback_error(self):
        def buffer_callback(buffers):
            1/0
        pb = pickle.PickleBuffer(b"foobar")
        with self.assertRaises(ZeroDivisionError):
            self.dumps(pb, 5, buffer_callback=buffer_callback)

    def test_buffers_error(self):
        pb = pickle.PickleBuffer(b"foobar")
        for proto in range(5, pickle.HIGHEST_PROTOCOL + 1):
            data = self.dumps(pb, proto, buffer_callback=[].append)
            # Non iterable buffers
            with self.assertRaises(TypeError):
                self.loads(data, buffers=object())
            # Buffer iterable exhausts too early
            with self.assertRaises(pickle.UnpicklingError):
                self.loads(data, buffers=[])

    def test_inband_accept_default_buffers_argument(self):
        for proto in range(5, pickle.HIGHEST_PROTOCOL + 1):
            data_pickled = self.dumps(1, proto, buffer_callback=None)
            data = self.loads(data_pickled, buffers=None)

    @unittest.skipIf(np is None, "Test needs Numpy")
    def test_buffers_numpy(self):
        def check_no_copy(x, y):
            np.testing.assert_equal(x, y)
            self.assertEqual(x.ctypes.data, y.ctypes.data)

        def check_copy(x, y):
            np.testing.assert_equal(x, y)
            self.assertNotEqual(x.ctypes.data, y.ctypes.data)

        def check_array(arr):
            # In-band
            for proto in range(0, pickle.HIGHEST_PROTOCOL + 1):
                data = self.dumps(arr, proto)
                new = self.loads(data)
                check_copy(arr, new)
            for proto in range(5, pickle.HIGHEST_PROTOCOL + 1):
                buffer_callback = lambda _: True
                data = self.dumps(arr, proto, buffer_callback=buffer_callback)
                new = self.loads(data)
                check_copy(arr, new)
            # Out-of-band
            for proto in range(5, pickle.HIGHEST_PROTOCOL + 1):
                buffers = []
                buffer_callback = buffers.append
                data = self.dumps(arr, proto, buffer_callback=buffer_callback)
                new = self.loads(data, buffers=buffers)
                if arr.flags.c_contiguous or arr.flags.f_contiguous:
                    check_no_copy(arr, new)
                else:
                    check_copy(arr, new)

        # 1-D
        arr = np.arange(6)
        check_array(arr)
        # 1-D, non-contiguous
        check_array(arr[::2])
        # 2-D, C-contiguous
        arr = np.arange(12).reshape((3, 4))
        check_array(arr)
        # 2-D, F-contiguous
        check_array(arr.T)
        # 2-D, non-contiguous
        check_array(arr[::2])


class BigmemPickleTests:

    # Binary protocols can serialize longs of up to 2 GiB-1

    @bigmemtest(size=_2G, memuse=3.6, dry_run=False)
    def test_huge_long_32b(self, size):
        data = 1 << (8 * size)
        try:
            for proto in protocols:
                if proto < 2:
                    continue
                with self.subTest(proto=proto):
                    with self.assertRaises((ValueError, OverflowError)):
                        self.dumps(data, protocol=proto)
        finally:
            data = None

    # Protocol 3 can serialize up to 4 GiB-1 as a bytes object
    # (older protocols don't have a dedicated opcode for bytes and are
    # too inefficient)

    @bigmemtest(size=_2G, memuse=2.5, dry_run=False)
    def test_huge_bytes_32b(self, size):
        data = b"abcd" * (size // 4)
        try:
            for proto in protocols:
                if proto < 3:
                    continue
                with self.subTest(proto=proto):
                    try:
                        pickled = self.dumps(data, protocol=proto)
                        header = (pickle.BINBYTES +
                                  struct.pack("<I", len(data)))
                        data_start = pickled.index(data)
                        self.assertEqual(
                            header,
                            pickled[data_start-len(header):data_start])
                    finally:
                        pickled = None
        finally:
            data = None

    @bigmemtest(size=_4G, memuse=2.5, dry_run=False)
    def test_huge_bytes_64b(self, size):
        data = b"acbd" * (size // 4)
        try:
            for proto in protocols:
                if proto < 3:
                    continue
                with self.subTest(proto=proto):
                    if proto == 3:
                        # Protocol 3 does not support large bytes objects.
                        # Verify that we do not crash when processing one.
                        with self.assertRaises((ValueError, OverflowError)):
                            self.dumps(data, protocol=proto)
                        continue
                    try:
                        pickled = self.dumps(data, protocol=proto)
                        header = (pickle.BINBYTES8 +
                                  struct.pack("<Q", len(data)))
                        data_start = pickled.index(data)
                        self.assertEqual(
                            header,
                            pickled[data_start-len(header):data_start])
                    finally:
                        pickled = None
        finally:
            data = None

    # All protocols use 1-byte per printable ASCII character; we add another
    # byte because the encoded form has to be copied into the internal buffer.

    @bigmemtest(size=_2G, memuse=8, dry_run=False)
    def test_huge_str_32b(self, size):
        data = "abcd" * (size // 4)
        try:
            for proto in protocols:
                if proto == 0:
                    continue
                with self.subTest(proto=proto):
                    try:
                        pickled = self.dumps(data, protocol=proto)
                        header = (pickle.BINUNICODE +
                                  struct.pack("<I", len(data)))
                        data_start = pickled.index(b'abcd')
                        self.assertEqual(
                            header,
                            pickled[data_start-len(header):data_start])
                        self.assertEqual((pickled.rindex(b"abcd") + len(b"abcd") -
                                          pickled.index(b"abcd")), len(data))
                    finally:
                        pickled = None
        finally:
            data = None

    # BINUNICODE (protocols 1, 2 and 3) cannot carry more than 2**32 - 1 bytes
    # of utf-8 encoded unicode. BINUNICODE8 (protocol 4) supports these huge
    # unicode strings however.

    @bigmemtest(size=_4G, memuse=8, dry_run=False)
    def test_huge_str_64b(self, size):
        data = "abcd" * (size // 4)
        try:
            for proto in protocols:
                if proto == 0:
                    continue
                with self.subTest(proto=proto):
                    if proto < 4:
                        with self.assertRaises((ValueError, OverflowError)):
                            self.dumps(data, protocol=proto)
                        continue
                    try:
                        pickled = self.dumps(data, protocol=proto)
                        header = (pickle.BINUNICODE8 +
                                  struct.pack("<Q", len(data)))
                        data_start = pickled.index(b'abcd')
                        self.assertEqual(
                            header,
                            pickled[data_start-len(header):data_start])
                        self.assertEqual((pickled.rindex(b"abcd") + len(b"abcd") -
                                          pickled.index(b"abcd")), len(data))
                    finally:
                        pickled = None
        finally:
            data = None


# Test classes for reduce_ex

class REX_one(object):
    """No __reduce_ex__ here, but inheriting it from object"""
    _reduce_called = 0
    def __reduce__(self):
        self._reduce_called = 1
        return REX_one, ()

class REX_two(object):
    """No __reduce__ here, but inheriting it from object"""
    _proto = None
    def __reduce_ex__(self, proto):
        self._proto = proto
        return REX_two, ()

class REX_three(object):
    _proto = None
    def __reduce_ex__(self, proto):
        self._proto = proto
        return REX_two, ()
    def __reduce__(self):
        raise TestFailed("This __reduce__ shouldn't be called")

class REX_four(object):
    """Calling base class method should succeed"""
    _proto = None
    def __reduce_ex__(self, proto):
        self._proto = proto
        return object.__reduce_ex__(self, proto)

class REX_five(object):
    """This one used to fail with infinite recursion"""
    _reduce_called = 0
    def __reduce__(self):
        self._reduce_called = 1
        return object.__reduce__(self)

class REX_six(object):
    """This class is used to check the 4th argument (list iterator) of
    the reduce protocol.
    """
    def __init__(self, items=None):
        self.items = items if items is not None else []
    def __eq__(self, other):
        return type(self) is type(other) and self.items == other.items
    def append(self, item):
        self.items.append(item)
    def __reduce__(self):
        return type(self), (), None, iter(self.items), None

class REX_seven(object):
    """This class is used to check the 5th argument (dict iterator) of
    the reduce protocol.
    """
    def __init__(self, table=None):
        self.table = table if table is not None else {}
    def __eq__(self, other):
        return type(self) is type(other) and self.table == other.table
    def __setitem__(self, key, value):
        self.table[key] = value
    def __reduce__(self):
        return type(self), (), None, None, iter(self.table.items())

class REX_state(object):
    """This class is used to check the 3th argument (state) of
    the reduce protocol.
    """
    def __init__(self, state=None):
        self.state = state
    def __eq__(self, other):
        return type(self) is type(other) and self.state == other.state
    def __setstate__(self, state):
        self.state = state
    def __reduce__(self):
        return type(self), (), self.state


# Test classes for newobj

class MyInt(int):
    sample = 1

class MyFloat(float):
    sample = 1.0

class MyComplex(complex):
    sample = 1.0 + 0.0j

class MyStr(str):
    sample = "hello"

class MyUnicode(str):
    sample = "hello \u1234"

class MyTuple(tuple):
    sample = (1, 2, 3)

class MyList(list):
    sample = [1, 2, 3]

class MyDict(dict):
    sample = {"a": 1, "b": 2}

class MySet(set):
    sample = {"a", "b"}

class MyFrozenSet(frozenset):
    sample = frozenset({"a", "b"})

myclasses = [MyInt, MyFloat,
             MyComplex,
             MyStr, MyUnicode,
             MyTuple, MyList, MyDict, MySet, MyFrozenSet]

class MyIntWithNew(int):
    def __new__(cls, value):
        raise AssertionError

class MyIntWithNew2(MyIntWithNew):
    __new__ = int.__new__


class SlotList(MyList):
    __slots__ = ["foo"]

class SimpleNewObj(int):
    def __init__(self, *args, **kwargs):
        # raise an error, to make sure this isn't called
        raise TypeError("SimpleNewObj.__init__() didn't expect to get called")
    def __eq__(self, other):
        return int(self) == int(other) and self.__dict__ == other.__dict__

class ComplexNewObj(SimpleNewObj):
    def __getnewargs__(self):
        return ('%X' % self, 16)

class ComplexNewObjEx(SimpleNewObj):
    def __getnewargs_ex__(self):
        return ('%X' % self,), {'base': 16}

class BadGetattr:
    def __getattr__(self, key):
        self.foo


class AbstractPickleModuleTests:

    def test_dump_closed_file(self):
        f = open(TESTFN, "wb")
        try:
            f.close()
            self.assertRaises(ValueError, self.dump, 123, f)
        finally:
            os_helper.unlink(TESTFN)

    def test_load_closed_file(self):
        f = open(TESTFN, "wb")
        try:
            f.close()
            self.assertRaises(ValueError, self.dump, 123, f)
        finally:
            os_helper.unlink(TESTFN)

    def test_load_from_and_dump_to_file(self):
        stream = io.BytesIO()
        data = [123, {}, 124]
        self.dump(data, stream)
        stream.seek(0)
        unpickled = self.load(stream)
        self.assertEqual(unpickled, data)

    def test_highest_protocol(self):
        # Of course this needs to be changed when HIGHEST_PROTOCOL changes.
        self.assertEqual(pickle.HIGHEST_PROTOCOL, 5)

    def test_callapi(self):
        f = io.BytesIO()
        # With and without keyword arguments
        self.dump(123, f, -1)
        self.dump(123, file=f, protocol=-1)
        self.dumps(123, -1)
        self.dumps(123, protocol=-1)
        self.Pickler(f, -1)
        self.Pickler(f, protocol=-1)

    def test_dump_text_file(self):
        f = open(TESTFN, "w")
        try:
            for proto in protocols:
                self.assertRaises(TypeError, self.dump, 123, f, proto)
        finally:
            f.close()
            os_helper.unlink(TESTFN)

    def test_incomplete_input(self):
        s = io.BytesIO(b"X''.")
        self.assertRaises((EOFError, struct.error, pickle.UnpicklingError), self.load, s)

    def test_bad_init(self):
        # Test issue3664 (pickle can segfault from a badly initialized Pickler).
        # Override initialization without calling __init__() of the superclass.
        class BadPickler(self.Pickler):
            def __init__(self): pass

        class BadUnpickler(self.Unpickler):
            def __init__(self): pass

        self.assertRaises(pickle.PicklingError, BadPickler().dump, 0)
        self.assertRaises(pickle.UnpicklingError, BadUnpickler().load)

    def check_dumps_loads_oob_buffers(self, dumps, loads):
        # No need to do the full gamut of tests here, just enough to
        # check that dumps() and loads() redirect their arguments
        # to the underlying Pickler and Unpickler, respectively.
        obj = ZeroCopyBytes(b"foo")

        for proto in range(0, 5):
            # Need protocol >= 5 for buffer_callback
            with self.assertRaises(ValueError):
                dumps(obj, protocol=proto,
                      buffer_callback=[].append)
        for proto in range(5, pickle.HIGHEST_PROTOCOL + 1):
            buffers = []
            buffer_callback = buffers.append
            data = dumps(obj, protocol=proto,
                         buffer_callback=buffer_callback)
            self.assertNotIn(b"foo", data)
            self.assertEqual(bytes(buffers[0]), b"foo")
            # Need buffers argument to unpickle properly
            with self.assertRaises(pickle.UnpicklingError):
                loads(data)
            new = loads(data, buffers=buffers)
            self.assertIs(new, obj)

    def test_dumps_loads_oob_buffers(self):
        # Test out-of-band buffers (PEP 574) with top-level dumps() and loads()
        self.check_dumps_loads_oob_buffers(self.dumps, self.loads)

    def test_dump_load_oob_buffers(self):
        # Test out-of-band buffers (PEP 574) with top-level dump() and load()
        def dumps(obj, **kwargs):
            f = io.BytesIO()
            self.dump(obj, f, **kwargs)
            return f.getvalue()

        def loads(data, **kwargs):
            f = io.BytesIO(data)
            return self.load(f, **kwargs)

        self.check_dumps_loads_oob_buffers(dumps, loads)


class AbstractPersistentPicklerTests:

    # This class defines persistent_id() and persistent_load()
    # functions that should be used by the pickler.  All even integers
    # are pickled using persistent ids.

    def persistent_id(self, object):
        if isinstance(object, int) and object % 2 == 0:
            self.id_count += 1
            return str(object)
        elif object == "test_false_value":
            self.false_count += 1
            return ""
        else:
            return None

    def persistent_load(self, oid):
        if not oid:
            self.load_false_count += 1
            return "test_false_value"
        else:
            self.load_count += 1
            object = int(oid)
            assert object % 2 == 0
            return object

    def test_persistence(self):
        L = list(range(10)) + ["test_false_value"]
        for proto in protocols:
            self.id_count = 0
            self.false_count = 0
            self.load_false_count = 0
            self.load_count = 0
            self.assertEqual(self.loads(self.dumps(L, proto)), L)
            self.assertEqual(self.id_count, 5)
            self.assertEqual(self.false_count, 1)
            self.assertEqual(self.load_count, 5)
            self.assertEqual(self.load_false_count, 1)


class AbstractIdentityPersistentPicklerTests:

    def persistent_id(self, obj):
        return obj

    def persistent_load(self, pid):
        return pid

    def _check_return_correct_type(self, obj, proto):
        unpickled = self.loads(self.dumps(obj, proto))
        self.assertIsInstance(unpickled, type(obj))
        self.assertEqual(unpickled, obj)

    def test_return_correct_type(self):
        for proto in protocols:
            # Protocol 0 supports only ASCII strings.
            if proto == 0:
                self._check_return_correct_type("abc", 0)
            else:
                for obj in [b"abc\n", "abc\n", -1, -1.1 * 0.1, str]:
                    self._check_return_correct_type(obj, proto)

    def test_protocol0_is_ascii_only(self):
        non_ascii_str = "\N{EMPTY SET}"
        self.assertRaises(pickle.PicklingError, self.dumps, non_ascii_str, 0)
        pickled = pickle.PERSID + non_ascii_str.encode('utf-8') + b'\n.'
        self.assertRaises(pickle.UnpicklingError, self.loads, pickled)


class AbstractPicklerUnpicklerObjectTests:

    pickler_class = None
    unpickler_class = None

    def setUp(self):
        assert self.pickler_class
        assert self.unpickler_class

    def test_clear_pickler_memo(self):
        # To test whether clear_memo() has any effect, we pickle an object,
        # then pickle it again without clearing the memo; the two serialized
        # forms should be different. If we clear_memo() and then pickle the
        # object again, the third serialized form should be identical to the
        # first one we obtained.
        data = ["abcdefg", "abcdefg", 44]
        for proto in protocols:
            f = io.BytesIO()
            pickler = self.pickler_class(f, proto)

            pickler.dump(data)
            first_pickled = f.getvalue()

            # Reset BytesIO object.
            f.seek(0)
            f.truncate()

            pickler.dump(data)
            second_pickled = f.getvalue()

            # Reset the Pickler and BytesIO objects.
            pickler.clear_memo()
            f.seek(0)
            f.truncate()

            pickler.dump(data)
            third_pickled = f.getvalue()

            self.assertNotEqual(first_pickled, second_pickled)
            self.assertEqual(first_pickled, third_pickled)

    def test_priming_pickler_memo(self):
        # Verify that we can set the Pickler's memo attribute.
        data = ["abcdefg", "abcdefg", 44]
        f = io.BytesIO()
        pickler = self.pickler_class(f)

        pickler.dump(data)
        first_pickled = f.getvalue()

        f = io.BytesIO()
        primed = self.pickler_class(f)
        primed.memo = pickler.memo

        primed.dump(data)
        primed_pickled = f.getvalue()

        self.assertNotEqual(first_pickled, primed_pickled)

    def test_priming_unpickler_memo(self):
        # Verify that we can set the Unpickler's memo attribute.
        data = ["abcdefg", "abcdefg", 44]
        f = io.BytesIO()
        pickler = self.pickler_class(f)

        pickler.dump(data)
        first_pickled = f.getvalue()

        f = io.BytesIO()
        primed = self.pickler_class(f)
        primed.memo = pickler.memo

        primed.dump(data)
        primed_pickled = f.getvalue()

        unpickler = self.unpickler_class(io.BytesIO(first_pickled))
        unpickled_data1 = unpickler.load()

        self.assertEqual(unpickled_data1, data)

        primed = self.unpickler_class(io.BytesIO(primed_pickled))
        primed.memo = unpickler.memo
        unpickled_data2 = primed.load()

        primed.memo.clear()

        self.assertEqual(unpickled_data2, data)
        self.assertTrue(unpickled_data2 is unpickled_data1)

    def test_reusing_unpickler_objects(self):
        data1 = ["abcdefg", "abcdefg", 44]
        f = io.BytesIO()
        pickler = self.pickler_class(f)
        pickler.dump(data1)
        pickled1 = f.getvalue()

        data2 = ["abcdefg", 44, 44]
        f = io.BytesIO()
        pickler = self.pickler_class(f)
        pickler.dump(data2)
        pickled2 = f.getvalue()

        f = io.BytesIO()
        f.write(pickled1)
        f.seek(0)
        unpickler = self.unpickler_class(f)
        self.assertEqual(unpickler.load(), data1)

        f.seek(0)
        f.truncate()
        f.write(pickled2)
        f.seek(0)
        self.assertEqual(unpickler.load(), data2)

    def _check_multiple_unpicklings(self, ioclass, *, seekable=True):
        for proto in protocols:
            with self.subTest(proto=proto):
                data1 = [(x, str(x)) for x in range(2000)] + [b"abcde", len]
                f = ioclass()
                pickler = self.pickler_class(f, protocol=proto)
                pickler.dump(data1)
                pickled = f.getvalue()

                N = 5
                f = ioclass(pickled * N)
                unpickler = self.unpickler_class(f)
                for i in range(N):
                    if seekable:
                        pos = f.tell()
                    self.assertEqual(unpickler.load(), data1)
                    if seekable:
                        self.assertEqual(f.tell(), pos + len(pickled))
                self.assertRaises(EOFError, unpickler.load)

    def test_multiple_unpicklings_seekable(self):
        self._check_multiple_unpicklings(io.BytesIO)

    def test_multiple_unpicklings_unseekable(self):
        self._check_multiple_unpicklings(UnseekableIO, seekable=False)

    def test_multiple_unpicklings_minimal(self):
        # File-like object that doesn't support peek() and readinto()
        # (bpo-39681)
        self._check_multiple_unpicklings(MinimalIO, seekable=False)

    def test_unpickling_buffering_readline(self):
        # Issue #12687: the unpickler's buffering logic could fail with
        # text mode opcodes.
        data = list(range(10))
        for proto in protocols:
            for buf_size in range(1, 11):
                f = io.BufferedRandom(io.BytesIO(), buffer_size=buf_size)
                pickler = self.pickler_class(f, protocol=proto)
                pickler.dump(data)
                f.seek(0)
                unpickler = self.unpickler_class(f)
                self.assertEqual(unpickler.load(), data)


# Tests for dispatch_table attribute

REDUCE_A = 'reduce_A'

class AAA(object):
    def __reduce__(self):
        return str, (REDUCE_A,)

class BBB(object):
    def __init__(self):
        # Add an instance attribute to enable state-saving routines at pickling
        # time.
        self.a = "some attribute"

    def __setstate__(self, state):
        self.a = "BBB.__setstate__"


def setstate_bbb(obj, state):
    """Custom state setter for BBB objects

    Such callable may be created by other persons than the ones who created the
    BBB class. If passed as the state_setter item of a custom reducer, this
    allows for custom state setting behavior of BBB objects. One can think of
    it as the analogous of list_setitems or dict_setitems but for foreign
    classes/functions.
    """
    obj.a = "custom state_setter"



class AbstractCustomPicklerClass:
    """Pickler implementing a reducing hook using reducer_override."""
    def reducer_override(self, obj):
        obj_name = getattr(obj, "__name__", None)

        if obj_name == 'f':
            # asking the pickler to save f as 5
            return int, (5, )

        if obj_name == 'MyClass':
            return str, ('some str',)

        elif obj_name == 'g':
            # in this case, the callback returns an invalid result (not a 2-5
            # tuple or a string), the pickler should raise a proper error.
            return False

        elif obj_name == 'h':
            # Simulate a case when the reducer fails. The error should
            # be propagated to the original ``dump`` call.
            raise ValueError('The reducer just failed')

        return NotImplemented

class AbstractHookTests:
    def test_pickler_hook(self):
        # test the ability of a custom, user-defined CPickler subclass to
        # override the default reducing routines of any type using the method
        # reducer_override

        def f():
            pass

        def g():
            pass

        def h():
            pass

        class MyClass:
            pass

        for proto in range(0, pickle.HIGHEST_PROTOCOL + 1):
            with self.subTest(proto=proto):
                bio = io.BytesIO()
                p = self.pickler_class(bio, proto)

                p.dump([f, MyClass, math.log])
                new_f, some_str, math_log = pickle.loads(bio.getvalue())

                self.assertEqual(new_f, 5)
                self.assertEqual(some_str, 'some str')
                # math.log does not have its usual reducer overridden, so the
                # custom reduction callback should silently direct the pickler
                # to the default pickling by attribute, by returning
                # NotImplemented
                self.assertIs(math_log, math.log)

                with self.assertRaises(pickle.PicklingError):
                    p.dump(g)

                with self.assertRaisesRegex(
                        ValueError, 'The reducer just failed'):
                    p.dump(h)

    @support.cpython_only
    def test_reducer_override_no_reference_cycle(self):
        # bpo-39492: reducer_override used to induce a spurious reference cycle
        # inside the Pickler object, that could prevent all serialized objects
        # from being garbage-collected without explicitly invoking gc.collect.

        for proto in range(0, pickle.HIGHEST_PROTOCOL + 1):
            with self.subTest(proto=proto):
                def f():
                    pass

                wr = weakref.ref(f)

                bio = io.BytesIO()
                p = self.pickler_class(bio, proto)
                p.dump(f)
                new_f = pickle.loads(bio.getvalue())
                assert new_f == 5

                del p
                del f

                self.assertIsNone(wr())


class AbstractDispatchTableTests:

    def test_default_dispatch_table(self):
        # No dispatch_table attribute by default
        f = io.BytesIO()
        p = self.pickler_class(f, 0)
        with self.assertRaises(AttributeError):
            p.dispatch_table
        self.assertFalse(hasattr(p, 'dispatch_table'))

    def test_class_dispatch_table(self):
        # A dispatch_table attribute can be specified class-wide
        dt = self.get_dispatch_table()

        class MyPickler(self.pickler_class):
            dispatch_table = dt

        def dumps(obj, protocol=None):
            f = io.BytesIO()
            p = MyPickler(f, protocol)
            self.assertEqual(p.dispatch_table, dt)
            p.dump(obj)
            return f.getvalue()

        self._test_dispatch_table(dumps, dt)

    def test_instance_dispatch_table(self):
        # A dispatch_table attribute can also be specified instance-wide
        dt = self.get_dispatch_table()

        def dumps(obj, protocol=None):
            f = io.BytesIO()
            p = self.pickler_class(f, protocol)
            p.dispatch_table = dt
            self.assertEqual(p.dispatch_table, dt)
            p.dump(obj)
            return f.getvalue()

        self._test_dispatch_table(dumps, dt)

    def _test_dispatch_table(self, dumps, dispatch_table):
        def custom_load_dump(obj):
            return pickle.loads(dumps(obj, 0))

        def default_load_dump(obj):
            return pickle.loads(pickle.dumps(obj, 0))

        # pickling complex numbers using protocol 0 relies on copyreg
        # so check pickling a complex number still works
        z = 1 + 2j
        self.assertEqual(custom_load_dump(z), z)
        self.assertEqual(default_load_dump(z), z)

        # modify pickling of complex
        REDUCE_1 = 'reduce_1'
        def reduce_1(obj):
            return str, (REDUCE_1,)
        dispatch_table[complex] = reduce_1
        self.assertEqual(custom_load_dump(z), REDUCE_1)
        self.assertEqual(default_load_dump(z), z)

        # check picklability of AAA and BBB
        a = AAA()
        b = BBB()
        self.assertEqual(custom_load_dump(a), REDUCE_A)
        self.assertIsInstance(custom_load_dump(b), BBB)
        self.assertEqual(default_load_dump(a), REDUCE_A)
        self.assertIsInstance(default_load_dump(b), BBB)

        # modify pickling of BBB
        dispatch_table[BBB] = reduce_1
        self.assertEqual(custom_load_dump(a), REDUCE_A)
        self.assertEqual(custom_load_dump(b), REDUCE_1)
        self.assertEqual(default_load_dump(a), REDUCE_A)
        self.assertIsInstance(default_load_dump(b), BBB)

        # revert pickling of BBB and modify pickling of AAA
        REDUCE_2 = 'reduce_2'
        def reduce_2(obj):
            return str, (REDUCE_2,)
        dispatch_table[AAA] = reduce_2
        del dispatch_table[BBB]
        self.assertEqual(custom_load_dump(a), REDUCE_2)
        self.assertIsInstance(custom_load_dump(b), BBB)
        self.assertEqual(default_load_dump(a), REDUCE_A)
        self.assertIsInstance(default_load_dump(b), BBB)

        # End-to-end testing of save_reduce with the state_setter keyword
        # argument. This is a dispatch_table test as the primary goal of
        # state_setter is to tweak objects reduction behavior.
        # In particular, state_setter is useful when the default __setstate__
        # behavior is not flexible enough.

        # No custom reducer for b has been registered for now, so
        # BBB.__setstate__ should be used at unpickling time
        self.assertEqual(default_load_dump(b).a, "BBB.__setstate__")

        def reduce_bbb(obj):
            return BBB, (), obj.__dict__, None, None, setstate_bbb

        dispatch_table[BBB] = reduce_bbb

        # The custom reducer reduce_bbb includes a state setter, that should
        # have priority over BBB.__setstate__
        self.assertEqual(custom_load_dump(b).a, "custom state_setter")


if __name__ == "__main__":
    # Print some stuff that can be used to rewrite DATA{0,1,2}
    from pickletools import dis
    x = create_data()
    for i in range(pickle.HIGHEST_PROTOCOL+1):
        p = pickle.dumps(x, i)
        print("DATA{0} = (".format(i))
        for j in range(0, len(p), 20):
            b = bytes(p[j:j+20])
            print("    {0!r}".format(b))
        print(")")
        print()
        print("# Disassembly of DATA{0}".format(i))
        print("DATA{0}_DIS = \"\"\"\\".format(i))
        dis(p)
        print("\"\"\"")
        print()<|MERGE_RESOLUTION|>--- conflicted
+++ resolved
@@ -2382,16 +2382,14 @@
     def test_bad_getattr(self):
         # Issue #3514: crash when there is an infinite loop in __getattr__
         x = BadGetattr()
-<<<<<<< HEAD
         for proto in range(2):
-            self.assertRaises(RuntimeError, self.dumps, x, proto)
-        for proto in range(2, pickle.HIGHEST_PROTOCOL + 1):
-            self.dumps(x, proto)
-=======
-        for proto in protocols:
             with support.infinite_recursion():
                 self.assertRaises(RuntimeError, self.dumps, x, proto)
->>>>>>> c7e7a4b9
+        for proto in range(2, pickle.HIGHEST_PROTOCOL + 1):
+            s = self.dumps(x, proto)
+            print(proto, s)
+            import pickletools
+            pickletools.dis(s)
 
     def test_reduce_bad_iterator(self):
         # Issue4176: crash when 4th and 5th items of __reduce__()
