--- conflicted
+++ resolved
@@ -381,7 +381,6 @@
         with self.assertRaises(UnboundLocalError):
             f()
 
-<<<<<<< HEAD
     def test_global_outside_cellvar_inside_plus_freevar(self):
         code = """
             a = 1
@@ -392,7 +391,7 @@
         """
         self._check_in_scopes(
             code, {"x": 2}, ns={"b": 2}, scopes=["function", "module"])
-=======
+
     def test_name_error_in_class_scope(self):
         code = """
             y = 1
@@ -495,7 +494,6 @@
             out = func(2)
         """
         self._check_in_scopes(code, {"z": 1, "out": [(3, 2, 1)]})
->>>>>>> 662aede6
 
 
 __test__ = {'doctests' : doctests}
