# Argument Clinic
# Copyright 2012-2013 by Larry Hastings.
# Licensed to the PSF under a contributor agreement.

from test import support, test_tools
from test.support import os_helper
from test.support.os_helper import TESTFN, unlink
from textwrap import dedent
from unittest import TestCase
import collections
import inspect
import os.path
import sys
import unittest

test_tools.skip_if_missing('clinic')
with test_tools.imports_under_tool('clinic'):
    import clinic
    from clinic import DSLParser


def _expect_failure(tc, parser, code, errmsg, *, filename=None, lineno=None):
    _code = dedent(code).strip()
    with tc.assertRaisesRegex(clinic.ClinicError, errmsg) as cm:
        parser(_code)
    if filename is not None:
        tc.assertEqual(cm.exception.filename, filename)
    if lineno is not None:
        tc.assertEqual(cm.exception.lineno, lineno)


class FakeConverter:
    def __init__(self, name, args):
        self.name = name
        self.args = args


class FakeConverterFactory:
    def __init__(self, name):
        self.name = name

    def __call__(self, name, default, **kwargs):
        return FakeConverter(self.name, kwargs)


class FakeConvertersDict:
    def __init__(self):
        self.used_converters = {}

    def get(self, name, default):
        return self.used_converters.setdefault(name, FakeConverterFactory(name))

c = clinic.Clinic(language='C', filename = "file")

class FakeClinic:
    def __init__(self):
        self.converters = FakeConvertersDict()
        self.legacy_converters = FakeConvertersDict()
        self.language = clinic.CLanguage(None)
        self.filename = None
        self.destination_buffers = {}
        self.block_parser = clinic.BlockParser('', self.language)
        self.modules = collections.OrderedDict()
        self.classes = collections.OrderedDict()
        clinic.clinic = self
        self.name = "FakeClinic"
        self.line_prefix = self.line_suffix = ''
        self.destinations = {}
        self.add_destination("block", "buffer")
        self.add_destination("file", "buffer")
        self.add_destination("suppress", "suppress")
        d = self.destinations.get
        self.field_destinations = collections.OrderedDict((
            ('docstring_prototype', d('suppress')),
            ('docstring_definition', d('block')),
            ('methoddef_define', d('block')),
            ('impl_prototype', d('block')),
            ('parser_prototype', d('suppress')),
            ('parser_definition', d('block')),
            ('impl_definition', d('block')),
        ))
        self.functions = []

    def get_destination(self, name):
        d = self.destinations.get(name)
        if not d:
            sys.exit("Destination does not exist: " + repr(name))
        return d

    def add_destination(self, name, type, *args):
        if name in self.destinations:
            sys.exit("Destination already exists: " + repr(name))
        self.destinations[name] = clinic.Destination(name, type, self, *args)

    def is_directive(self, name):
        return name == "module"

    def directive(self, name, args):
        self.called_directives[name] = args

    _module_and_class = clinic.Clinic._module_and_class

    def __repr__(self):
        return "<FakeClinic object>"


class ClinicWholeFileTest(TestCase):

    def expect_failure(self, raw, errmsg, *, filename=None, lineno=None):
        _expect_failure(self, self.clinic.parse, raw, errmsg,
                        filename=filename, lineno=lineno)

    def setUp(self):
        self.clinic = clinic.Clinic(clinic.CLanguage(None), filename="test.c")

    def test_eol(self):
        # regression test:
        # clinic's block parser didn't recognize
        # the "end line" for the block if it
        # didn't end in "\n" (as in, the last)
        # byte of the file was '/'.
        # so it would spit out an end line for you.
        # and since you really already had one,
        # the last line of the block got corrupted.
        raw = "/*[clinic]\nfoo\n[clinic]*/"
        cooked = self.clinic.parse(raw).splitlines()
        end_line = cooked[2].rstrip()
        # this test is redundant, it's just here explicitly to catch
        # the regression test so we don't forget what it looked like
        self.assertNotEqual(end_line, "[clinic]*/[clinic]*/")
        self.assertEqual(end_line, "[clinic]*/")

    def test_mangled_marker_line(self):
        raw = """
            /*[clinic input]
            [clinic start generated code]*/
            /*[clinic end generated code: foo]*/
        """
        err = (
            "Mangled Argument Clinic marker line: "
            "'\/\*\[clinic end generated code: foo\]\*\/'"
        )
        self.expect_failure(raw, err, filename="test.c", lineno=3)

    def test_checksum_mismatch(self):
        raw = """
            /*[clinic input]
            [clinic start generated code]*/
            /*[clinic end generated code: output=0123456789abcdef input=fedcba9876543210]*/
        """
        err = (
            'Checksum mismatch!\n'
            'Expected: 0123456789abcdef\n'
            'Computed: da39a3ee5e6b4b0d\n'
        )
        self.expect_failure(raw, err, filename="test.c", lineno=3)

    def test_garbage_after_stop_line(self):
        raw = """
            /*[clinic input]
            [clinic start generated code]*/foobarfoobar!
        """
        err = "Garbage after stop line: 'foobarfoobar!'"
        self.expect_failure(raw, err, filename="test.c", lineno=2)

    def test_whitespace_before_stop_line(self):
        raw = """
            /*[clinic input]
             [clinic start generated code]*/
        """
        err = (
            "Whitespace is not allowed before the stop line: "
            "' \[clinic start generated code\]\*\/'"
        )
        self.expect_failure(raw, err, filename="test.c", lineno=2)

    def test_parse_with_body_prefix(self):
        clang = clinic.CLanguage(None)
        clang.body_prefix = "//"
        clang.start_line = "//[{dsl_name} start]"
        clang.stop_line = "//[{dsl_name} stop]"
        cl = clinic.Clinic(clang, filename="test.c")
        raw = dedent("""
            //[clinic start]
            //module test
            //[clinic stop]
        """).strip()
        out = cl.parse(raw)
        expected = dedent("""
            //[clinic start]
            //module test
            //
            //[clinic stop]
            /*[clinic end generated code: output=da39a3ee5e6b4b0d input=65fab8adff58cf08]*/
        """).lstrip()  # Note, lstrip() because of the newline
        self.assertEqual(out, expected)

    def test_cpp_monitor_fail_nested_block_comment(self):
        raw = """
            /* start
            /* nested
            */
            */
        """
        err = 'Nested block comment!'
        self.expect_failure(raw, err, filename="test.c", lineno=2)

    def test_cpp_monitor_fail_invalid_format_noarg(self):
        raw = """
            #if
            a()
            #endif
        """
        err = 'Invalid format for #if line: no argument!'
        self.expect_failure(raw, err, filename="test.c", lineno=1)

    def test_cpp_monitor_fail_invalid_format_toomanyargs(self):
        raw = """
            #ifdef A B
            a()
            #endif
        """
        err = 'Invalid format for #ifdef line: should be exactly one argument!'
        self.expect_failure(raw, err, filename="test.c", lineno=1)

    def test_cpp_monitor_fail_no_matching_if(self):
        raw = '#else'
        err = '#else without matching #if / #ifdef / #ifndef!'
        self.expect_failure(raw, err, filename="test.c", lineno=1)

    def test_directive_output_unknown_preset(self):
        raw = """
            /*[clinic input]
            output preset nosuchpreset
            [clinic start generated code]*/
        """
        err = "Unknown preset 'nosuchpreset'"
        self.expect_failure(raw, err)

    def test_directive_output_cant_pop(self):
        raw = """
            /*[clinic input]
            output pop
            [clinic start generated code]*/
        """
        err = "Can't 'output pop', stack is empty"
        self.expect_failure(raw, err)

    def test_directive_output_print(self):
        raw = dedent("""
            /*[clinic input]
            output print 'I told you once.'
            [clinic start generated code]*/
        """)
        out = self.clinic.parse(raw)
        # The generated output will differ for every run, but we can check that
        # it starts with the clinic block, we check that it contains all the
        # expected fields, and we check that it contains the checksum line.
        self.assertTrue(out.startswith(dedent("""
            /*[clinic input]
            output print 'I told you once.'
            [clinic start generated code]*/
        """)))
        fields = {
            "cpp_endif",
            "cpp_if",
            "docstring_definition",
            "docstring_prototype",
            "impl_definition",
            "impl_prototype",
            "methoddef_define",
            "methoddef_ifndef",
            "parser_definition",
            "parser_prototype",
        }
        for field in fields:
            with self.subTest(field=field):
                self.assertIn(field, out)
        last_line = out.rstrip().split("\n")[-1]
        self.assertTrue(
            last_line.startswith("/*[clinic end generated code: output=")
        )

    def test_unknown_destination_command(self):
        raw = """
            /*[clinic input]
            destination buffer nosuchcommand
            [clinic start generated code]*/
        """
        err = "unknown destination command 'nosuchcommand'"
        self.expect_failure(raw, err)

    def test_no_access_to_members_in_converter_init(self):
        raw = """
            /*[python input]
            class Custom_converter(CConverter):
                converter = "some_c_function"
                def converter_init(self):
                    self.function.noaccess
            [python start generated code]*/
            /*[clinic input]
            module test
            test.fn
                a: Custom
            [clinic start generated code]*/
        """
        err = (
            "Stepped on a land mine, trying to access attribute 'noaccess':\n"
            "Don't access members of self.function inside converter_init!"
        )
        self.expect_failure(raw, err)


class ClinicGroupPermuterTest(TestCase):
    def _test(self, l, m, r, output):
        computed = clinic.permute_optional_groups(l, m, r)
        self.assertEqual(output, computed)

    def test_range(self):
        self._test([['start']], ['stop'], [['step']],
          (
            ('stop',),
            ('start', 'stop',),
            ('start', 'stop', 'step',),
          ))

    def test_add_window(self):
        self._test([['x', 'y']], ['ch'], [['attr']],
          (
            ('ch',),
            ('ch', 'attr'),
            ('x', 'y', 'ch',),
            ('x', 'y', 'ch', 'attr'),
          ))

    def test_ludicrous(self):
        self._test([['a1', 'a2', 'a3'], ['b1', 'b2']], ['c1'], [['d1', 'd2'], ['e1', 'e2', 'e3']],
          (
          ('c1',),
          ('b1', 'b2', 'c1'),
          ('b1', 'b2', 'c1', 'd1', 'd2'),
          ('a1', 'a2', 'a3', 'b1', 'b2', 'c1'),
          ('a1', 'a2', 'a3', 'b1', 'b2', 'c1', 'd1', 'd2'),
          ('a1', 'a2', 'a3', 'b1', 'b2', 'c1', 'd1', 'd2', 'e1', 'e2', 'e3'),
          ))

    def test_right_only(self):
        self._test([], [], [['a'],['b'],['c']],
          (
          (),
          ('a',),
          ('a', 'b'),
          ('a', 'b', 'c')
          ))

    def test_have_left_options_but_required_is_empty(self):
        def fn():
            clinic.permute_optional_groups(['a'], [], [])
        self.assertRaises(ValueError, fn)


class ClinicLinearFormatTest(TestCase):
    def _test(self, input, output, **kwargs):
        computed = clinic.linear_format(input, **kwargs)
        self.assertEqual(output, computed)

    def test_empty_strings(self):
        self._test('', '')

    def test_solo_newline(self):
        self._test('\n', '\n')

    def test_no_substitution(self):
        self._test("""
          abc
        """, """
          abc
        """)

    def test_empty_substitution(self):
        self._test("""
          abc
          {name}
          def
        """, """
          abc
          def
        """, name='')

    def test_single_line_substitution(self):
        self._test("""
          abc
          {name}
          def
        """, """
          abc
          GARGLE
          def
        """, name='GARGLE')

    def test_multiline_substitution(self):
        self._test("""
          abc
          {name}
          def
        """, """
          abc
          bingle
          bungle

          def
        """, name='bingle\nbungle\n')

class InertParser:
    def __init__(self, clinic):
        pass

    def parse(self, block):
        pass

class CopyParser:
    def __init__(self, clinic):
        pass

    def parse(self, block):
        block.output = block.input


class ClinicBlockParserTest(TestCase):
    def _test(self, input, output):
        language = clinic.CLanguage(None)

        blocks = list(clinic.BlockParser(input, language))
        writer = clinic.BlockPrinter(language)
        for block in blocks:
            writer.print_block(block)
        output = writer.f.getvalue()
        assert output == input, "output != input!\n\noutput " + repr(output) + "\n\n input " + repr(input)

    def round_trip(self, input):
        return self._test(input, input)

    def test_round_trip_1(self):
        self.round_trip("""
            verbatim text here
            lah dee dah
        """)
    def test_round_trip_2(self):
        self.round_trip("""
    verbatim text here
    lah dee dah
/*[inert]
abc
[inert]*/
def
/*[inert checksum: 7b18d017f89f61cf17d47f92749ea6930a3f1deb]*/
xyz
""")

    def _test_clinic(self, input, output):
        language = clinic.CLanguage(None)
        c = clinic.Clinic(language, filename="file")
        c.parsers['inert'] = InertParser(c)
        c.parsers['copy'] = CopyParser(c)
        computed = c.parse(input)
        self.assertEqual(output, computed)

    def test_clinic_1(self):
        self._test_clinic("""
    verbatim text here
    lah dee dah
/*[copy input]
def
[copy start generated code]*/
abc
/*[copy end generated code: output=03cfd743661f0797 input=7b18d017f89f61cf]*/
xyz
""", """
    verbatim text here
    lah dee dah
/*[copy input]
def
[copy start generated code]*/
def
/*[copy end generated code: output=7b18d017f89f61cf input=7b18d017f89f61cf]*/
xyz
""")


class ClinicParserTest(TestCase):

    def parse(self, text):
        c = FakeClinic()
        parser = DSLParser(c)
        block = clinic.Block(text)
        parser.parse(block)
        return block

    def parse_function(self, text, signatures_in_block=2, function_index=1):
        block = self.parse(text)
        s = block.signatures
        self.assertEqual(len(s), signatures_in_block)
        assert isinstance(s[0], clinic.Module)
        assert isinstance(s[function_index], clinic.Function)
        return s[function_index]

    def expect_failure(self, block, err, *, filename=None, lineno=None):
        _expect_failure(self, self.parse_function, block, err,
                        filename=filename, lineno=lineno)

    def checkDocstring(self, fn, expected):
        self.assertTrue(hasattr(fn, "docstring"))
        self.assertEqual(fn.docstring.strip(),
                         dedent(expected).strip())

    def test_trivial(self):
        parser = DSLParser(FakeClinic())
        block = clinic.Block("""
            module os
            os.access
        """)
        parser.parse(block)
        module, function = block.signatures
        self.assertEqual("access", function.name)
        self.assertEqual("os", module.name)

    def test_ignore_line(self):
        block = self.parse(dedent("""
            #
            module os
            os.access
        """))
        module, function = block.signatures
        self.assertEqual("access", function.name)
        self.assertEqual("os", module.name)

    def test_param(self):
        function = self.parse_function("""
            module os
            os.access
                path: int
        """)
        self.assertEqual("access", function.name)
        self.assertEqual(2, len(function.parameters))
        p = function.parameters['path']
        self.assertEqual('path', p.name)
        self.assertIsInstance(p.converter, clinic.int_converter)

    def test_param_default(self):
        function = self.parse_function("""
            module os
            os.access
                follow_symlinks: bool = True
        """)
        p = function.parameters['follow_symlinks']
        self.assertEqual(True, p.default)

    def test_param_with_continuations(self):
        function = self.parse_function(r"""
            module os
            os.access
                follow_symlinks: \
                bool \
                = \
                True
        """)
        p = function.parameters['follow_symlinks']
        self.assertEqual(True, p.default)

    def test_param_default_expression(self):
        function = self.parse_function("""
            module os
            os.access
                follow_symlinks: int(c_default='MAXSIZE') = sys.maxsize
            """)
        p = function.parameters['follow_symlinks']
        self.assertEqual(sys.maxsize, p.default)
        self.assertEqual("MAXSIZE", p.converter.c_default)

        err = (
            "When you specify a named constant \('sys.maxsize'\) as your default value,\n"
            "you MUST specify a valid c_default."
        )
        block = """
            module os
            os.access
                follow_symlinks: int = sys.maxsize
        """
        self.expect_failure(block, err, lineno=0)

    def test_param_no_docstring(self):
        function = self.parse_function("""
            module os
            os.access
                follow_symlinks: bool = True
                something_else: str = ''
        """)
        p = function.parameters['follow_symlinks']
        self.assertEqual(3, len(function.parameters))
        conv = function.parameters['something_else'].converter
        self.assertIsInstance(conv, clinic.str_converter)

    def test_param_default_parameters_out_of_order(self):
        err = (
            "Can't have a parameter without a default \('something_else'\)\n"
            "after a parameter with a default!"
        )
        block = """
            module os
            os.access
                follow_symlinks: bool = True
                something_else: str
        """
        self.expect_failure(block, err, lineno=0)

    def disabled_test_converter_arguments(self):
        function = self.parse_function("""
            module os
            os.access
                path: path_t(allow_fd=1)
        """)
        p = function.parameters['path']
        self.assertEqual(1, p.converter.args['allow_fd'])

    def test_function_docstring(self):
        function = self.parse_function("""
            module os
            os.stat as os_stat_fn

               path: str
                   Path to be examined

            Perform a stat system call on the given path.
        """)
        self.checkDocstring(function, """
            stat($module, /, path)
            --

            Perform a stat system call on the given path.

              path
                Path to be examined
        """)

    def test_explicit_parameters_in_docstring(self):
        function = self.parse_function(dedent("""
            module foo
            foo.bar
              x: int
                 Documentation for x.
              y: int

            This is the documentation for foo.

            Okay, we're done here.
        """))
        self.checkDocstring(function, """
            bar($module, /, x, y)
            --

            This is the documentation for foo.

              x
                Documentation for x.

            Okay, we're done here.
        """)

    def test_parser_regression_special_character_in_parameter_column_of_docstring_first_line(self):
        function = self.parse_function(dedent("""
            module os
            os.stat
                path: str
            This/used to break Clinic!
        """))
        self.checkDocstring(function, """
            stat($module, /, path)
            --

            This/used to break Clinic!
        """)

    def test_c_name(self):
        function = self.parse_function("""
            module os
            os.stat as os_stat_fn
        """)
        self.assertEqual("os_stat_fn", function.c_basename)

    def test_cloning_nonexistent_function_correctly_fails(self):
        block = """
            cloned = fooooooooooooooooo
            This is trying to clone a nonexistent function!!
        """
        err = "Couldn't find existing function 'fooooooooooooooooo'!"
        self.expect_failure(block, err, lineno=0)

    def test_return_converter(self):
        function = self.parse_function("""
            module os
            os.stat -> int
        """)
        self.assertIsInstance(function.return_converter, clinic.int_return_converter)

    def test_return_converter_invalid_syntax(self):
        block = """
            module os
            os.stat -> invalid syntax
        """
        err = "Badly formed annotation for os.stat: 'invalid syntax'"
        self.expect_failure(block, err)

    def test_legacy_converter_disallowed_in_return_annotation(self):
        block = """
            module os
            os.stat -> "s"
        """
        err = "Legacy converter 's' not allowed as a return converter"
        self.expect_failure(block, err)

    def test_unknown_return_converter(self):
        block = """
            module os
            os.stat -> fooooooooooooooooooooooo
        """
        err = "No available return converter called 'fooooooooooooooooooooooo'"
        self.expect_failure(block, err)

    def test_star(self):
        function = self.parse_function("""
            module os
            os.access
                *
                follow_symlinks: bool = True
        """)
        p = function.parameters['follow_symlinks']
        self.assertEqual(inspect.Parameter.KEYWORD_ONLY, p.kind)
        self.assertEqual(0, p.group)

    def test_group(self):
        function = self.parse_function("""
            module window
            window.border
                [
                ls: int
                ]
                /
        """)
        p = function.parameters['ls']
        self.assertEqual(1, p.group)

    def test_left_group(self):
        function = self.parse_function("""
            module curses
            curses.addch
                [
                y: int
                    Y-coordinate.
                x: int
                    X-coordinate.
                ]
                ch: char
                    Character to add.
                [
                attr: long
                    Attributes for the character.
                ]
                /
        """)
        dataset = (
            ('y', -1), ('x', -1),
            ('ch', 0),
            ('attr', 1),
        )
        for name, group in dataset:
            with self.subTest(name=name, group=group):
                p = function.parameters[name]
                self.assertEqual(p.group, group)
                self.assertEqual(p.kind, inspect.Parameter.POSITIONAL_ONLY)
        self.checkDocstring(function, """
            addch([y, x,] ch, [attr])


              y
                Y-coordinate.
              x
                X-coordinate.
              ch
                Character to add.
              attr
                Attributes for the character.
        """)

    def test_nested_groups(self):
        function = self.parse_function("""
            module curses
            curses.imaginary
               [
               [
               y1: int
                 Y-coordinate.
               y2: int
                 Y-coordinate.
               ]
               x1: int
                 X-coordinate.
               x2: int
                 X-coordinate.
               ]
               ch: char
                 Character to add.
               [
               attr1: long
                 Attributes for the character.
               attr2: long
                 Attributes for the character.
               attr3: long
                 Attributes for the character.
               [
               attr4: long
                 Attributes for the character.
               attr5: long
                 Attributes for the character.
               attr6: long
                 Attributes for the character.
               ]
               ]
               /
        """)
        dataset = (
            ('y1', -2), ('y2', -2),
            ('x1', -1), ('x2', -1),
            ('ch', 0),
            ('attr1', 1), ('attr2', 1), ('attr3', 1),
            ('attr4', 2), ('attr5', 2), ('attr6', 2),
        )
        for name, group in dataset:
            with self.subTest(name=name, group=group):
                p = function.parameters[name]
                self.assertEqual(p.group, group)
                self.assertEqual(p.kind, inspect.Parameter.POSITIONAL_ONLY)

        self.checkDocstring(function, """
            imaginary([[y1, y2,] x1, x2,] ch, [attr1, attr2, attr3, [attr4, attr5,
                      attr6]])


              y1
                Y-coordinate.
              y2
                Y-coordinate.
              x1
                X-coordinate.
              x2
                X-coordinate.
              ch
                Character to add.
              attr1
                Attributes for the character.
              attr2
                Attributes for the character.
              attr3
                Attributes for the character.
              attr4
                Attributes for the character.
              attr5
                Attributes for the character.
              attr6
                Attributes for the character.
        """)

    def test_disallowed_grouping__two_top_groups_on_left(self):
        err = (
            'Function two_top_groups_on_left has an unsupported group '
            'configuration. \(Unexpected state 2.b\)'
        )
        block = """
            module foo
            foo.two_top_groups_on_left
                [
                group1 : int
                ]
                [
                group2 : int
                ]
                param: int
        """
        self.expect_failure(block, err, lineno=0)

    def test_disallowed_grouping__two_top_groups_on_right(self):
        block = """
            module foo
            foo.two_top_groups_on_right
                param: int
                [
                group1 : int
                ]
                [
                group2 : int
                ]
        """
        err = (
            "Function two_top_groups_on_right has an unsupported group "
            "configuration. \(Unexpected state 6.b\)"
        )
        self.expect_failure(block, err)

    def test_disallowed_grouping__parameter_after_group_on_right(self):
        block = """
            module foo
            foo.parameter_after_group_on_right
                param: int
                [
                [
                group1 : int
                ]
                group2 : int
                ]
        """
        err = (
            "Function parameter_after_group_on_right has an unsupported group "
            "configuration. \(Unexpected state 6.a\)"
        )
        self.expect_failure(block, err)

    def test_disallowed_grouping__group_after_parameter_on_left(self):
        block = """
            module foo
            foo.group_after_parameter_on_left
                [
                group2 : int
                [
                group1 : int
                ]
                ]
                param: int
        """
        err = (
            "Function group_after_parameter_on_left has an unsupported group "
            "configuration. \(Unexpected state 2.b\)"
        )
        self.expect_failure(block, err)

    def test_disallowed_grouping__empty_group_on_left(self):
        block = """
            module foo
            foo.empty_group
                [
                [
                ]
                group2 : int
                ]
                param: int
        """
        err = (
            "Function empty_group has an empty group.\n"
            "All groups must contain at least one parameter."
        )
        self.expect_failure(block, err)

    def test_disallowed_grouping__empty_group_on_right(self):
        block = """
            module foo
            foo.empty_group
                param: int
                [
                [
                ]
                group2 : int
                ]
        """
        err = (
            "Function empty_group has an empty group.\n"
            "All groups must contain at least one parameter."
        )
        self.expect_failure(block, err)

    def test_disallowed_grouping__no_matching_bracket(self):
        block = """
            module foo
            foo.empty_group
                param: int
                ]
                group2: int
                ]
        """
        err = "Function empty_group has a \] without a matching \[."
        self.expect_failure(block, err)

    def test_no_parameters(self):
        function = self.parse_function("""
            module foo
            foo.bar

            Docstring

        """)
        self.assertEqual("bar($module, /)\n--\n\nDocstring", function.docstring)
        self.assertEqual(1, len(function.parameters)) # self!

    def test_init_with_no_parameters(self):
        function = self.parse_function("""
            module foo
            class foo.Bar "unused" "notneeded"
            foo.Bar.__init__

            Docstring

        """, signatures_in_block=3, function_index=2)

        # self is not in the signature
        self.assertEqual("Bar()\n--\n\nDocstring", function.docstring)
        # but it *is* a parameter
        self.assertEqual(1, len(function.parameters))

    def test_illegal_module_line(self):
        block = """
            module foo
            foo.bar => int
                /
        """
        err = "Illegal function name: foo.bar => int"
        self.expect_failure(block, err)

    def test_illegal_c_basename(self):
        block = """
            module foo
            foo.bar as 935
                /
        """
        err = "Illegal C basename: 935"
        self.expect_failure(block, err)

    def test_single_star(self):
        block = """
            module foo
            foo.bar
                *
                *
        """
        err = "Function bar uses '\*' more than once."
        self.expect_failure(block, err)

    def test_parameters_required_after_star(self):
        dataset = (
            "module foo\nfoo.bar\n  *",
            "module foo\nfoo.bar\n  *\nDocstring here.",
            "module foo\nfoo.bar\n  this: int\n  *",
            "module foo\nfoo.bar\n  this: int\n  *\nDocstring.",
        )
        err = "Function bar specifies '\*' without any parameters afterwards."
        for block in dataset:
            with self.subTest(block=block):
                self.expect_failure(block, err)

    def test_single_slash(self):
        block = """
            module foo
            foo.bar
                /
                /
        """
        err = (
            "Function bar has an unsupported group configuration. "
            "\(Unexpected state 0.d\)"
        )
        self.expect_failure(block, err)

    def test_double_slash(self):
        block = """
            module foo
            foo.bar
                a: int
                /
                b: int
                /
        """
        err = "Function bar uses '/' more than once."
        self.expect_failure(block, err)

    def test_mix_star_and_slash(self):
        block = """
            module foo
            foo.bar
               x: int
               y: int
               *
               z: int
               /
        """
        err = (
            "Function bar mixes keyword-only and positional-only parameters, "
            "which is unsupported."
        )
        self.expect_failure(block, err)

    def test_parameters_not_permitted_after_slash_for_now(self):
        block = """
            module foo
            foo.bar
                /
                x: int
        """
        err = (
            "Function bar has an unsupported group configuration. "
            "\(Unexpected state 0.d\)"
        )
        self.expect_failure(block, err)

    def test_parameters_no_more_than_one_vararg(self):
        err = "Too many var args"
        block = """
            module foo
            foo.bar
               *vararg1: object
               *vararg2: object
        """
        self.expect_failure(block, err, lineno=0)

    def test_function_not_at_column_0(self):
        function = self.parse_function("""
              module foo
              foo.bar
                x: int
                  Nested docstring here, goeth.
                *
                y: str
              Not at column 0!
        """)
        self.checkDocstring(function, """
            bar($module, /, x, *, y)
            --

            Not at column 0!

              x
                Nested docstring here, goeth.
        """)

    def test_indent_stack_no_tabs(self):
        block = """
            module foo
            foo.bar
               *vararg1: object
            \t*vararg2: object
        """
        err = "Tab characters are illegal in the Clinic DSL."
        self.expect_failure(block, err)

    def test_indent_stack_illegal_outdent(self):
        block = """
            module foo
            foo.bar
              a: object
             b: object
        """
        err = "Illegal outdent"
        self.expect_failure(block, err)

    def test_directive(self):
        c = FakeClinic()
        parser = DSLParser(c)
        parser.flag = False
        parser.directives['setflag'] = lambda : setattr(parser, 'flag', True)
        block = clinic.Block("setflag")
        parser.parse(block)
        self.assertTrue(parser.flag)

    def test_legacy_converters(self):
        block = self.parse('module os\nos.access\n   path: "s"')
        module, function = block.signatures
        conv = (function.parameters['path']).converter
        self.assertIsInstance(conv, clinic.str_converter)

    def test_legacy_converters_non_string_constant_annotation(self):
        err = "Annotations must be either a name, a function call, or a string"
        dataset = (
            'module os\nos.access\n   path: 42',
            'module os\nos.access\n   path: 42.42',
            'module os\nos.access\n   path: 42j',
            'module os\nos.access\n   path: b"42"',
        )
        for block in dataset:
            with self.subTest(block=block):
                self.expect_failure(block, err, lineno=0)

    def test_other_bizarre_things_in_annotations_fail(self):
        err = "Annotations must be either a name, a function call, or a string"
        dataset = (
            'module os\nos.access\n   path: {"some": "dictionary"}',
            'module os\nos.access\n   path: ["list", "of", "strings"]',
            'module os\nos.access\n   path: (x for x in range(42))',
        )
        for block in dataset:
            with self.subTest(block=block):
                self.expect_failure(block, err, lineno=0)

    def test_kwarg_splats_disallowed_in_function_call_annotations(self):
        err = "Cannot use a kwarg splat in a function-call annotation"
        dataset = (
            'module fo\nfo.barbaz\n   o: bool(**{None: "bang!"})',
            'module fo\nfo.barbaz -> bool(**{None: "bang!"})',
            'module fo\nfo.barbaz -> bool(**{"bang": 42})',
            'module fo\nfo.barbaz\n   o: bool(**{"bang": None})',
        )
        for block in dataset:
            with self.subTest(block=block):
                self.expect_failure(block, err, lineno=0)

    def test_self_param_placement(self):
        expected_error_msg = (
            "A 'self' parameter, if specified, must be the very first thing "
            "in the parameter block."
        )
        block = """
            module foo
            foo.func
                a: int
                self: self(type="PyObject *")
        """
        self.expect_failure(block, expected_error_msg, lineno=0)

    def test_self_param_cannot_be_optional(self):
        err = "A 'self' parameter cannot be marked optional."
        block = """
            module foo
            foo.func
                self: self(type="PyObject *") = None
        """
        self.expect_failure(block, err, lineno=0)

    def test_defining_class_param_placement(self):
        expected_error_msg = (
            "A 'defining_class' parameter, if specified, must either be the "
            "first thing in the parameter block, or come just after 'self'."
        )
        block = """
            module foo
            foo.func
                self: self(type="PyObject *")
                a: int
                cls: defining_class
        """
        self.expect_failure(block, expected_error_msg, lineno=0)

    def test_defining_class_param_cannot_be_optional(self):
        err = "A 'defining_class' parameter cannot be marked optional."
        block = """
            module foo
            foo.func
                cls: defining_class(type="PyObject *") = None
        """
        self.expect_failure(block, err, lineno=0)

    def test_slot_methods_cannot_access_defining_class(self):
        block = """
            module foo
            class Foo "" ""
            Foo.__init__
                cls: defining_class
                a: object
        """
        err = "Slot methods cannot access their defining class."
        with self.assertRaisesRegex(ValueError, err):
            self.parse_function(block)

    def test_new_must_be_a_class_method(self):
        err = "__new__ must be a class method!"
        block = """
            module foo
            class Foo "" ""
            Foo.__new__
        """
        self.expect_failure(block, err, lineno=0)

    def test_init_must_be_a_normal_method(self):
        err = "__init__ must be a normal method, not a class or static method!"
        block = """
            module foo
            class Foo "" ""
            @classmethod
            Foo.__init__
        """
        self.expect_failure(block, err, lineno=0)

    def test_unused_param(self):
        block = self.parse("""
            module foo
            foo.func
                fn: object
                k: float
                i: float(unused=True)
                /
                *
                flag: bool(unused=True) = False
        """)
        sig = block.signatures[1]  # Function index == 1
        params = sig.parameters
        conv = lambda fn: params[fn].converter
        dataset = (
            {"name": "fn", "unused": False},
            {"name": "k", "unused": False},
            {"name": "i", "unused": True},
            {"name": "flag", "unused": True},
        )
        for param in dataset:
            name, unused = param.values()
            with self.subTest(name=name, unused=unused):
                p = conv(name)
                # Verify that the unused flag is parsed correctly.
                self.assertEqual(unused, p.unused)

                # Now, check that we'll produce correct code.
                decl = p.simple_declaration(in_parser=False)
                if unused:
                    self.assertIn("Py_UNUSED", decl)
                else:
                    self.assertNotIn("Py_UNUSED", decl)

                # Make sure the Py_UNUSED macro is not used in the parser body.
                parser_decl = p.simple_declaration(in_parser=True)
                self.assertNotIn("Py_UNUSED", parser_decl)

    def test_scaffolding(self):
        # test repr on special values
        self.assertEqual(repr(clinic.unspecified), '<Unspecified>')
        self.assertEqual(repr(clinic.NULL), '<Null>')

        # test that fail fails
        expected = (
            'Error in file "clown.txt" on line 69:\n'
            'The igloos are melting!\n'
        )
        with support.captured_stdout() as stdout:
            errmsg = 'The igloos are melting'
            with self.assertRaisesRegex(clinic.ClinicError, errmsg) as cm:
                clinic.fail(errmsg, filename='clown.txt', line_number=69)
            exc = cm.exception
            self.assertEqual(exc.filename, 'clown.txt')
            self.assertEqual(exc.lineno, 69)


class ClinicExternalTest(TestCase):
    maxDiff = None
<<<<<<< HEAD
    clinic_py = os.path.join(test_tools.toolsdir, "clinic", "clinic.py")

    def _do_test(self, *args, expect_success=True):
        with subprocess.Popen(
            [sys.executable, "-Xutf8", self.clinic_py, *args],
            encoding="utf-8",
            bufsize=0,
            stdout=subprocess.PIPE,
            stderr=subprocess.PIPE,
        ) as proc:
            proc.wait()
            if expect_success and proc.returncode:
                self.fail("".join([*proc.stdout, *proc.stderr]))
            stdout = proc.stdout.read()
            stderr = proc.stderr.read()
            if expect_success:
                self.assertEqual(stderr, "")
                return stdout
            else:
                return stderr
=======

    def run_clinic(self, *args):
        with (
            support.captured_stdout() as out,
            support.captured_stderr() as err,
            self.assertRaises(SystemExit) as cm
        ):
            clinic.main(args)
        return out.getvalue(), err.getvalue(), cm.exception.code
>>>>>>> 49f238e7

    def expect_success(self, *args):
        out, err, code = self.run_clinic(*args)
        self.assertEqual(code, 0, f"Unexpected failure: {args=}")
        self.assertEqual(err, "")
        return out

    def expect_failure(self, *args):
        out, err, code = self.run_clinic(*args)
        self.assertNotEqual(code, 0, f"Unexpected success: {args=}")
        return out, err

    def test_external(self):
        CLINIC_TEST = 'clinic.test.c'
        source = support.findfile(CLINIC_TEST)
        with open(source, 'r', encoding='utf-8') as f:
            orig_contents = f.read()

        # Run clinic CLI and verify that it does not complain.
        self.addCleanup(unlink, TESTFN)
        out = self.expect_success("-f", "-o", TESTFN, source)
        self.assertEqual(out, "")

        with open(TESTFN, 'r', encoding='utf-8') as f:
            new_contents = f.read()

        self.assertEqual(new_contents, orig_contents)

    def test_no_change(self):
        # bpo-42398: Test that the destination file is left unchanged if the
        # content does not change. Moreover, check also that the file
        # modification time does not change in this case.
        code = dedent("""
            /*[clinic input]
            [clinic start generated code]*/
            /*[clinic end generated code: output=da39a3ee5e6b4b0d input=da39a3ee5e6b4b0d]*/
        """)
        with os_helper.temp_dir() as tmp_dir:
            fn = os.path.join(tmp_dir, "test.c")
            with open(fn, "w", encoding="utf-8") as f:
                f.write(code)
            pre_mtime = os.stat(fn).st_mtime_ns
            self.expect_success(fn)
            post_mtime = os.stat(fn).st_mtime_ns
        # Don't change the file modification time
        # if the content does not change
        self.assertEqual(pre_mtime, post_mtime)

    def test_cli_force(self):
        invalid_input = dedent("""
            /*[clinic input]
            output preset block
            module test
            test.fn
                a: int
            [clinic start generated code]*/

            const char *hand_edited = "output block is overwritten";
            /*[clinic end generated code: output=bogus input=bogus]*/
        """)
        fail_msg = dedent("""
            Checksum mismatch!
            Expected: bogus
            Computed: 2ed19
            Suggested fix: remove all generated code including the end marker,
            or use the '-f' option.
        """).strip()
        with os_helper.temp_dir() as tmp_dir:
            fn = os.path.join(tmp_dir, "test.c")
            with open(fn, "w", encoding="utf-8") as f:
                f.write(invalid_input)
            # First, run the CLI without -f and expect failure.
            # Note, we cannot check the entire fail msg, because the path to
            # the tmp file will change for every run.
            out, _ = self.expect_failure(fn)
            self.assertTrue(out.endswith(fail_msg),
                            f"{out!r} does not end with {fail_msg!r}")
            # Then, force regeneration; success expected.
            out = self.expect_success("-f", fn)
            self.assertEqual(out, "")
            # Verify by checking the checksum.
            checksum = (
                "/*[clinic end generated code: "
                "output=2124c291eb067d76 input=9543a8d2da235301]*/\n"
            )
            with open(fn, 'r', encoding='utf-8') as f:
                generated = f.read()
            self.assertTrue(generated.endswith(checksum))

    def test_cli_make(self):
        c_code = dedent("""
            /*[clinic input]
            [clinic start generated code]*/
        """)
        py_code = "pass"
        c_files = "file1.c", "file2.c"
        py_files = "file1.py", "file2.py"

        def create_files(files, srcdir, code):
            for fn in files:
                path = os.path.join(srcdir, fn)
                with open(path, "w", encoding="utf-8") as f:
                    f.write(code)

        with os_helper.temp_dir() as tmp_dir:
            # add some folders, some C files and a Python file
            create_files(c_files, tmp_dir, c_code)
            create_files(py_files, tmp_dir, py_code)

            # create C files in externals/ dir
            ext_path = os.path.join(tmp_dir, "externals")
            with os_helper.temp_dir(path=ext_path) as externals:
                create_files(c_files, externals, c_code)

                # run clinic in verbose mode with --make on tmpdir
                out = self.expect_success("-v", "--make", "--srcdir", tmp_dir)

            # expect verbose mode to only mention the C files in tmp_dir
            for filename in c_files:
                with self.subTest(filename=filename):
                    path = os.path.join(tmp_dir, filename)
                    self.assertIn(path, out)
            for filename in py_files:
                with self.subTest(filename=filename):
                    path = os.path.join(tmp_dir, filename)
                    self.assertNotIn(path, out)
            # don't expect C files from the externals dir
            for filename in c_files:
                with self.subTest(filename=filename):
                    path = os.path.join(ext_path, filename)
                    self.assertNotIn(path, out)

    def test_cli_verbose(self):
        with os_helper.temp_dir() as tmp_dir:
            fn = os.path.join(tmp_dir, "test.c")
            with open(fn, "w", encoding="utf-8") as f:
                f.write("")
            out = self.expect_success("-v", fn)
            self.assertEqual(out.strip(), fn)

    def test_cli_help(self):
        out = self.expect_success("-h")
        self.assertIn("usage: clinic.py", out)

    def test_cli_converters(self):
        prelude = dedent("""
            Legacy converters:
                B C D L O S U Y Z Z#
                b c d f h i l p s s# s* u u# w* y y# y* z z# z*

            Converters:
        """)
        expected_converters = (
            "bool",
            "byte",
            "char",
            "defining_class",
            "double",
            "fildes",
            "float",
            "int",
            "long",
            "long_long",
            "object",
            "Py_buffer",
            "Py_complex",
            "Py_ssize_t",
            "Py_UNICODE",
            "PyByteArrayObject",
            "PyBytesObject",
            "self",
            "short",
            "size_t",
            "slice_index",
            "str",
            "unicode",
            "unsigned_char",
            "unsigned_int",
            "unsigned_long",
            "unsigned_long_long",
            "unsigned_short",
        )
        finale = dedent("""
            Return converters:
                bool()
                double()
                float()
                init()
                int()
                long()
                Py_ssize_t()
                size_t()
                unsigned_int()
                unsigned_long()

            All converters also accept (c_default=None, py_default=None, annotation=None).
            All return converters also accept (py_default=None).
        """)
        out = self.expect_success("--converters")
        # We cannot simply compare the output, because the repr of the *accept*
        # param may change (it's a set, thus unordered). So, let's compare the
        # start and end of the expected output, and then assert that the
        # converters appear lined up in alphabetical order.
        self.assertTrue(out.startswith(prelude), out)
        self.assertTrue(out.endswith(finale), out)

        out = out.removeprefix(prelude)
        out = out.removesuffix(finale)
        lines = out.split("\n")
        for converter, line in zip(expected_converters, lines):
            line = line.lstrip()
            with self.subTest(converter=converter):
                self.assertTrue(
                    line.startswith(converter),
                    f"expected converter {converter!r}, got {line!r}"
                )

    def test_cli_fail_converters_and_filename(self):
        _, err = self.expect_failure("--converters", "test.c")
        msg = "can't specify --converters and a filename at the same time"
        self.assertIn(msg, err)

    def test_cli_fail_no_filename(self):
<<<<<<< HEAD
        out = self.expect_failure()
        self.assertIn("no input files", out)
=======
        _, err = self.expect_failure()
        self.assertIn("no input files", err)
>>>>>>> 49f238e7

    def test_cli_fail_output_and_multiple_files(self):
        _, err = self.expect_failure("-o", "out.c", "input.c", "moreinput.c")
        msg = "error: can't use -o with multiple filenames"
        self.assertIn(msg, err)

    def test_cli_fail_filename_or_output_and_make(self):
        msg = "can't use -o or filenames with --make"
        for opts in ("-o", "out.c"), ("filename.c",):
            with self.subTest(opts=opts):
                _, err = self.expect_failure("--make", *opts)
                self.assertIn(msg, err)

    def test_cli_fail_make_without_srcdir(self):
        _, err = self.expect_failure("--make", "--srcdir", "")
        msg = "error: --srcdir must not be empty with --make"
        self.assertIn(msg, err)


try:
    import _testclinic as ac_tester
except ImportError:
    ac_tester = None

@unittest.skipIf(ac_tester is None, "_testclinic is missing")
class ClinicFunctionalTest(unittest.TestCase):
    locals().update((name, getattr(ac_tester, name))
                    for name in dir(ac_tester) if name.startswith('test_'))

    def test_objects_converter(self):
        with self.assertRaises(TypeError):
            ac_tester.objects_converter()
        self.assertEqual(ac_tester.objects_converter(1, 2), (1, 2))
        self.assertEqual(ac_tester.objects_converter([], 'whatever class'), ([], 'whatever class'))
        self.assertEqual(ac_tester.objects_converter(1), (1, None))

    def test_bytes_object_converter(self):
        with self.assertRaises(TypeError):
            ac_tester.bytes_object_converter(1)
        self.assertEqual(ac_tester.bytes_object_converter(b'BytesObject'), (b'BytesObject',))

    def test_byte_array_object_converter(self):
        with self.assertRaises(TypeError):
            ac_tester.byte_array_object_converter(1)
        byte_arr = bytearray(b'ByteArrayObject')
        self.assertEqual(ac_tester.byte_array_object_converter(byte_arr), (byte_arr,))

    def test_unicode_converter(self):
        with self.assertRaises(TypeError):
            ac_tester.unicode_converter(1)
        self.assertEqual(ac_tester.unicode_converter('unicode'), ('unicode',))

    def test_bool_converter(self):
        with self.assertRaises(TypeError):
            ac_tester.bool_converter(False, False, 'not a int')
        self.assertEqual(ac_tester.bool_converter(), (True, True, True))
        self.assertEqual(ac_tester.bool_converter('', [], 5), (False, False, True))
        self.assertEqual(ac_tester.bool_converter(('not empty',), {1: 2}, 0), (True, True, False))

    def test_char_converter(self):
        with self.assertRaises(TypeError):
            ac_tester.char_converter(1)
        with self.assertRaises(TypeError):
            ac_tester.char_converter(b'ab')
        chars = [b'A', b'\a', b'\b', b'\t', b'\n', b'\v', b'\f', b'\r', b'"', b"'", b'?', b'\\', b'\000', b'\377']
        expected = tuple(ord(c) for c in chars)
        self.assertEqual(ac_tester.char_converter(), expected)
        chars = [b'1', b'2', b'3', b'4', b'5', b'6', b'7', b'8', b'9', b'0', b'a', b'b', b'c', b'd']
        expected = tuple(ord(c) for c in chars)
        self.assertEqual(ac_tester.char_converter(*chars), expected)

    def test_unsigned_char_converter(self):
        from _testcapi import UCHAR_MAX
        with self.assertRaises(OverflowError):
            ac_tester.unsigned_char_converter(-1)
        with self.assertRaises(OverflowError):
            ac_tester.unsigned_char_converter(UCHAR_MAX + 1)
        with self.assertRaises(OverflowError):
            ac_tester.unsigned_char_converter(0, UCHAR_MAX + 1)
        with self.assertRaises(TypeError):
            ac_tester.unsigned_char_converter([])
        self.assertEqual(ac_tester.unsigned_char_converter(), (12, 34, 56))
        self.assertEqual(ac_tester.unsigned_char_converter(0, 0, UCHAR_MAX + 1), (0, 0, 0))
        self.assertEqual(ac_tester.unsigned_char_converter(0, 0, (UCHAR_MAX + 1) * 3 + 123), (0, 0, 123))

    def test_short_converter(self):
        from _testcapi import SHRT_MIN, SHRT_MAX
        with self.assertRaises(OverflowError):
            ac_tester.short_converter(SHRT_MIN - 1)
        with self.assertRaises(OverflowError):
            ac_tester.short_converter(SHRT_MAX + 1)
        with self.assertRaises(TypeError):
            ac_tester.short_converter([])
        self.assertEqual(ac_tester.short_converter(-1234), (-1234,))
        self.assertEqual(ac_tester.short_converter(4321), (4321,))

    def test_unsigned_short_converter(self):
        from _testcapi import USHRT_MAX
        with self.assertRaises(ValueError):
            ac_tester.unsigned_short_converter(-1)
        with self.assertRaises(OverflowError):
            ac_tester.unsigned_short_converter(USHRT_MAX + 1)
        with self.assertRaises(OverflowError):
            ac_tester.unsigned_short_converter(0, USHRT_MAX + 1)
        with self.assertRaises(TypeError):
            ac_tester.unsigned_short_converter([])
        self.assertEqual(ac_tester.unsigned_short_converter(), (12, 34, 56))
        self.assertEqual(ac_tester.unsigned_short_converter(0, 0, USHRT_MAX + 1), (0, 0, 0))
        self.assertEqual(ac_tester.unsigned_short_converter(0, 0, (USHRT_MAX + 1) * 3 + 123), (0, 0, 123))

    def test_int_converter(self):
        from _testcapi import INT_MIN, INT_MAX
        with self.assertRaises(OverflowError):
            ac_tester.int_converter(INT_MIN - 1)
        with self.assertRaises(OverflowError):
            ac_tester.int_converter(INT_MAX + 1)
        with self.assertRaises(TypeError):
            ac_tester.int_converter(1, 2, 3)
        with self.assertRaises(TypeError):
            ac_tester.int_converter([])
        self.assertEqual(ac_tester.int_converter(), (12, 34, 45))
        self.assertEqual(ac_tester.int_converter(1, 2, '3'), (1, 2, ord('3')))

    def test_unsigned_int_converter(self):
        from _testcapi import UINT_MAX
        with self.assertRaises(ValueError):
            ac_tester.unsigned_int_converter(-1)
        with self.assertRaises(OverflowError):
            ac_tester.unsigned_int_converter(UINT_MAX + 1)
        with self.assertRaises(OverflowError):
            ac_tester.unsigned_int_converter(0, UINT_MAX + 1)
        with self.assertRaises(TypeError):
            ac_tester.unsigned_int_converter([])
        self.assertEqual(ac_tester.unsigned_int_converter(), (12, 34, 56))
        self.assertEqual(ac_tester.unsigned_int_converter(0, 0, UINT_MAX + 1), (0, 0, 0))
        self.assertEqual(ac_tester.unsigned_int_converter(0, 0, (UINT_MAX + 1) * 3 + 123), (0, 0, 123))

    def test_long_converter(self):
        from _testcapi import LONG_MIN, LONG_MAX
        with self.assertRaises(OverflowError):
            ac_tester.long_converter(LONG_MIN - 1)
        with self.assertRaises(OverflowError):
            ac_tester.long_converter(LONG_MAX + 1)
        with self.assertRaises(TypeError):
            ac_tester.long_converter([])
        self.assertEqual(ac_tester.long_converter(), (12,))
        self.assertEqual(ac_tester.long_converter(-1234), (-1234,))

    def test_unsigned_long_converter(self):
        from _testcapi import ULONG_MAX
        with self.assertRaises(ValueError):
            ac_tester.unsigned_long_converter(-1)
        with self.assertRaises(OverflowError):
            ac_tester.unsigned_long_converter(ULONG_MAX + 1)
        with self.assertRaises(OverflowError):
            ac_tester.unsigned_long_converter(0, ULONG_MAX + 1)
        with self.assertRaises(TypeError):
            ac_tester.unsigned_long_converter([])
        self.assertEqual(ac_tester.unsigned_long_converter(), (12, 34, 56))
        self.assertEqual(ac_tester.unsigned_long_converter(0, 0, ULONG_MAX + 1), (0, 0, 0))
        self.assertEqual(ac_tester.unsigned_long_converter(0, 0, (ULONG_MAX + 1) * 3 + 123), (0, 0, 123))

    def test_long_long_converter(self):
        from _testcapi import LLONG_MIN, LLONG_MAX
        with self.assertRaises(OverflowError):
            ac_tester.long_long_converter(LLONG_MIN - 1)
        with self.assertRaises(OverflowError):
            ac_tester.long_long_converter(LLONG_MAX + 1)
        with self.assertRaises(TypeError):
            ac_tester.long_long_converter([])
        self.assertEqual(ac_tester.long_long_converter(), (12,))
        self.assertEqual(ac_tester.long_long_converter(-1234), (-1234,))

    def test_unsigned_long_long_converter(self):
        from _testcapi import ULLONG_MAX
        with self.assertRaises(ValueError):
            ac_tester.unsigned_long_long_converter(-1)
        with self.assertRaises(OverflowError):
            ac_tester.unsigned_long_long_converter(ULLONG_MAX + 1)
        with self.assertRaises(OverflowError):
            ac_tester.unsigned_long_long_converter(0, ULLONG_MAX + 1)
        with self.assertRaises(TypeError):
            ac_tester.unsigned_long_long_converter([])
        self.assertEqual(ac_tester.unsigned_long_long_converter(), (12, 34, 56))
        self.assertEqual(ac_tester.unsigned_long_long_converter(0, 0, ULLONG_MAX + 1), (0, 0, 0))
        self.assertEqual(ac_tester.unsigned_long_long_converter(0, 0, (ULLONG_MAX + 1) * 3 + 123), (0, 0, 123))

    def test_py_ssize_t_converter(self):
        from _testcapi import PY_SSIZE_T_MIN, PY_SSIZE_T_MAX
        with self.assertRaises(OverflowError):
            ac_tester.py_ssize_t_converter(PY_SSIZE_T_MIN - 1)
        with self.assertRaises(OverflowError):
            ac_tester.py_ssize_t_converter(PY_SSIZE_T_MAX + 1)
        with self.assertRaises(TypeError):
            ac_tester.py_ssize_t_converter([])
        self.assertEqual(ac_tester.py_ssize_t_converter(), (12, 34, 56))
        self.assertEqual(ac_tester.py_ssize_t_converter(1, 2, None), (1, 2, 56))

    def test_slice_index_converter(self):
        from _testcapi import PY_SSIZE_T_MIN, PY_SSIZE_T_MAX
        with self.assertRaises(TypeError):
            ac_tester.slice_index_converter([])
        self.assertEqual(ac_tester.slice_index_converter(), (12, 34, 56))
        self.assertEqual(ac_tester.slice_index_converter(1, 2, None), (1, 2, 56))
        self.assertEqual(ac_tester.slice_index_converter(PY_SSIZE_T_MAX, PY_SSIZE_T_MAX + 1, PY_SSIZE_T_MAX + 1234),
                         (PY_SSIZE_T_MAX, PY_SSIZE_T_MAX, PY_SSIZE_T_MAX))
        self.assertEqual(ac_tester.slice_index_converter(PY_SSIZE_T_MIN, PY_SSIZE_T_MIN - 1, PY_SSIZE_T_MIN - 1234),
                         (PY_SSIZE_T_MIN, PY_SSIZE_T_MIN, PY_SSIZE_T_MIN))

    def test_size_t_converter(self):
        with self.assertRaises(ValueError):
            ac_tester.size_t_converter(-1)
        with self.assertRaises(TypeError):
            ac_tester.size_t_converter([])
        self.assertEqual(ac_tester.size_t_converter(), (12,))

    def test_float_converter(self):
        with self.assertRaises(TypeError):
            ac_tester.float_converter([])
        self.assertEqual(ac_tester.float_converter(), (12.5,))
        self.assertEqual(ac_tester.float_converter(-0.5), (-0.5,))

    def test_double_converter(self):
        with self.assertRaises(TypeError):
            ac_tester.double_converter([])
        self.assertEqual(ac_tester.double_converter(), (12.5,))
        self.assertEqual(ac_tester.double_converter(-0.5), (-0.5,))

    def test_py_complex_converter(self):
        with self.assertRaises(TypeError):
            ac_tester.py_complex_converter([])
        self.assertEqual(ac_tester.py_complex_converter(complex(1, 2)), (complex(1, 2),))
        self.assertEqual(ac_tester.py_complex_converter(complex('-1-2j')), (complex('-1-2j'),))
        self.assertEqual(ac_tester.py_complex_converter(-0.5), (-0.5,))
        self.assertEqual(ac_tester.py_complex_converter(10), (10,))

    def test_str_converter(self):
        with self.assertRaises(TypeError):
            ac_tester.str_converter(1)
        with self.assertRaises(TypeError):
            ac_tester.str_converter('a', 'b', 'c')
        with self.assertRaises(ValueError):
            ac_tester.str_converter('a', b'b\0b', 'c')
        self.assertEqual(ac_tester.str_converter('a', b'b', 'c'), ('a', 'b', 'c'))
        self.assertEqual(ac_tester.str_converter('a', b'b', b'c'), ('a', 'b', 'c'))
        self.assertEqual(ac_tester.str_converter('a', b'b', 'c\0c'), ('a', 'b', 'c\0c'))

    def test_str_converter_encoding(self):
        with self.assertRaises(TypeError):
            ac_tester.str_converter_encoding(1)
        self.assertEqual(ac_tester.str_converter_encoding('a', 'b', 'c'), ('a', 'b', 'c'))
        with self.assertRaises(TypeError):
            ac_tester.str_converter_encoding('a', b'b\0b', 'c')
        self.assertEqual(ac_tester.str_converter_encoding('a', b'b', bytearray([ord('c')])), ('a', 'b', 'c'))
        self.assertEqual(ac_tester.str_converter_encoding('a', b'b', bytearray([ord('c'), 0, ord('c')])),
                         ('a', 'b', 'c\x00c'))
        self.assertEqual(ac_tester.str_converter_encoding('a', b'b', b'c\x00c'), ('a', 'b', 'c\x00c'))

    def test_py_buffer_converter(self):
        with self.assertRaises(TypeError):
            ac_tester.py_buffer_converter('a', 'b')
        self.assertEqual(ac_tester.py_buffer_converter('abc', bytearray([1, 2, 3])), (b'abc', b'\x01\x02\x03'))

    def test_keywords(self):
        self.assertEqual(ac_tester.keywords(1, 2), (1, 2))
        self.assertEqual(ac_tester.keywords(1, b=2), (1, 2))
        self.assertEqual(ac_tester.keywords(a=1, b=2), (1, 2))

    def test_keywords_kwonly(self):
        with self.assertRaises(TypeError):
            ac_tester.keywords_kwonly(1, 2)
        self.assertEqual(ac_tester.keywords_kwonly(1, b=2), (1, 2))
        self.assertEqual(ac_tester.keywords_kwonly(a=1, b=2), (1, 2))

    def test_keywords_opt(self):
        self.assertEqual(ac_tester.keywords_opt(1), (1, None, None))
        self.assertEqual(ac_tester.keywords_opt(1, 2), (1, 2, None))
        self.assertEqual(ac_tester.keywords_opt(1, 2, 3), (1, 2, 3))
        self.assertEqual(ac_tester.keywords_opt(1, b=2), (1, 2, None))
        self.assertEqual(ac_tester.keywords_opt(1, 2, c=3), (1, 2, 3))
        self.assertEqual(ac_tester.keywords_opt(a=1, c=3), (1, None, 3))
        self.assertEqual(ac_tester.keywords_opt(a=1, b=2, c=3), (1, 2, 3))

    def test_keywords_opt_kwonly(self):
        self.assertEqual(ac_tester.keywords_opt_kwonly(1), (1, None, None, None))
        self.assertEqual(ac_tester.keywords_opt_kwonly(1, 2), (1, 2, None, None))
        with self.assertRaises(TypeError):
            ac_tester.keywords_opt_kwonly(1, 2, 3)
        self.assertEqual(ac_tester.keywords_opt_kwonly(1, b=2), (1, 2, None, None))
        self.assertEqual(ac_tester.keywords_opt_kwonly(1, 2, c=3), (1, 2, 3, None))
        self.assertEqual(ac_tester.keywords_opt_kwonly(a=1, c=3), (1, None, 3, None))
        self.assertEqual(ac_tester.keywords_opt_kwonly(a=1, b=2, c=3, d=4), (1, 2, 3, 4))

    def test_keywords_kwonly_opt(self):
        self.assertEqual(ac_tester.keywords_kwonly_opt(1), (1, None, None))
        with self.assertRaises(TypeError):
            ac_tester.keywords_kwonly_opt(1, 2)
        self.assertEqual(ac_tester.keywords_kwonly_opt(1, b=2), (1, 2, None))
        self.assertEqual(ac_tester.keywords_kwonly_opt(a=1, c=3), (1, None, 3))
        self.assertEqual(ac_tester.keywords_kwonly_opt(a=1, b=2, c=3), (1, 2, 3))

    def test_posonly_keywords(self):
        with self.assertRaises(TypeError):
            ac_tester.posonly_keywords(1)
        with self.assertRaises(TypeError):
            ac_tester.posonly_keywords(a=1, b=2)
        self.assertEqual(ac_tester.posonly_keywords(1, 2), (1, 2))
        self.assertEqual(ac_tester.posonly_keywords(1, b=2), (1, 2))

    def test_posonly_kwonly(self):
        with self.assertRaises(TypeError):
            ac_tester.posonly_kwonly(1)
        with self.assertRaises(TypeError):
            ac_tester.posonly_kwonly(1, 2)
        with self.assertRaises(TypeError):
            ac_tester.posonly_kwonly(a=1, b=2)
        self.assertEqual(ac_tester.posonly_kwonly(1, b=2), (1, 2))

    def test_posonly_keywords_kwonly(self):
        with self.assertRaises(TypeError):
            ac_tester.posonly_keywords_kwonly(1)
        with self.assertRaises(TypeError):
            ac_tester.posonly_keywords_kwonly(1, 2, 3)
        with self.assertRaises(TypeError):
            ac_tester.posonly_keywords_kwonly(a=1, b=2, c=3)
        self.assertEqual(ac_tester.posonly_keywords_kwonly(1, 2, c=3), (1, 2, 3))
        self.assertEqual(ac_tester.posonly_keywords_kwonly(1, b=2, c=3), (1, 2, 3))

    def test_posonly_keywords_opt(self):
        with self.assertRaises(TypeError):
            ac_tester.posonly_keywords_opt(1)
        self.assertEqual(ac_tester.posonly_keywords_opt(1, 2), (1, 2, None, None))
        self.assertEqual(ac_tester.posonly_keywords_opt(1, 2, 3), (1, 2, 3, None))
        self.assertEqual(ac_tester.posonly_keywords_opt(1, 2, 3, 4), (1, 2, 3, 4))
        self.assertEqual(ac_tester.posonly_keywords_opt(1, b=2), (1, 2, None, None))
        self.assertEqual(ac_tester.posonly_keywords_opt(1, 2, c=3), (1, 2, 3, None))
        with self.assertRaises(TypeError):
            ac_tester.posonly_keywords_opt(a=1, b=2, c=3, d=4)
        self.assertEqual(ac_tester.posonly_keywords_opt(1, b=2, c=3, d=4), (1, 2, 3, 4))

    def test_posonly_opt_keywords_opt(self):
        self.assertEqual(ac_tester.posonly_opt_keywords_opt(1), (1, None, None, None))
        self.assertEqual(ac_tester.posonly_opt_keywords_opt(1, 2), (1, 2, None, None))
        self.assertEqual(ac_tester.posonly_opt_keywords_opt(1, 2, 3), (1, 2, 3, None))
        self.assertEqual(ac_tester.posonly_opt_keywords_opt(1, 2, 3, 4), (1, 2, 3, 4))
        with self.assertRaises(TypeError):
            ac_tester.posonly_opt_keywords_opt(1, b=2)
        self.assertEqual(ac_tester.posonly_opt_keywords_opt(1, 2, c=3), (1, 2, 3, None))
        self.assertEqual(ac_tester.posonly_opt_keywords_opt(1, 2, c=3, d=4), (1, 2, 3, 4))
        with self.assertRaises(TypeError):
            ac_tester.posonly_opt_keywords_opt(a=1, b=2, c=3, d=4)

    def test_posonly_kwonly_opt(self):
        with self.assertRaises(TypeError):
            ac_tester.posonly_kwonly_opt(1)
        with self.assertRaises(TypeError):
            ac_tester.posonly_kwonly_opt(1, 2)
        self.assertEqual(ac_tester.posonly_kwonly_opt(1, b=2), (1, 2, None, None))
        self.assertEqual(ac_tester.posonly_kwonly_opt(1, b=2, c=3), (1, 2, 3, None))
        self.assertEqual(ac_tester.posonly_kwonly_opt(1, b=2, c=3, d=4), (1, 2, 3, 4))
        with self.assertRaises(TypeError):
            ac_tester.posonly_kwonly_opt(a=1, b=2, c=3, d=4)

    def test_posonly_opt_kwonly_opt(self):
        self.assertEqual(ac_tester.posonly_opt_kwonly_opt(1), (1, None, None, None))
        self.assertEqual(ac_tester.posonly_opt_kwonly_opt(1, 2), (1, 2, None, None))
        with self.assertRaises(TypeError):
            ac_tester.posonly_opt_kwonly_opt(1, 2, 3)
        with self.assertRaises(TypeError):
            ac_tester.posonly_opt_kwonly_opt(1, b=2)
        self.assertEqual(ac_tester.posonly_opt_kwonly_opt(1, 2, c=3), (1, 2, 3, None))
        self.assertEqual(ac_tester.posonly_opt_kwonly_opt(1, 2, c=3, d=4), (1, 2, 3, 4))

    def test_posonly_keywords_kwonly_opt(self):
        with self.assertRaises(TypeError):
            ac_tester.posonly_keywords_kwonly_opt(1)
        with self.assertRaises(TypeError):
            ac_tester.posonly_keywords_kwonly_opt(1, 2)
        with self.assertRaises(TypeError):
            ac_tester.posonly_keywords_kwonly_opt(1, b=2)
        with self.assertRaises(TypeError):
            ac_tester.posonly_keywords_kwonly_opt(1, 2, 3)
        with self.assertRaises(TypeError):
            ac_tester.posonly_keywords_kwonly_opt(a=1, b=2, c=3)
        self.assertEqual(ac_tester.posonly_keywords_kwonly_opt(1, 2, c=3), (1, 2, 3, None, None))
        self.assertEqual(ac_tester.posonly_keywords_kwonly_opt(1, b=2, c=3), (1, 2, 3, None, None))
        self.assertEqual(ac_tester.posonly_keywords_kwonly_opt(1, 2, c=3, d=4), (1, 2, 3, 4, None))
        self.assertEqual(ac_tester.posonly_keywords_kwonly_opt(1, 2, c=3, d=4, e=5), (1, 2, 3, 4, 5))

    def test_posonly_keywords_opt_kwonly_opt(self):
        with self.assertRaises(TypeError):
            ac_tester.posonly_keywords_opt_kwonly_opt(1)
        self.assertEqual(ac_tester.posonly_keywords_opt_kwonly_opt(1, 2), (1, 2, None, None, None))
        self.assertEqual(ac_tester.posonly_keywords_opt_kwonly_opt(1, b=2), (1, 2, None, None, None))
        with self.assertRaises(TypeError):
            ac_tester.posonly_keywords_opt_kwonly_opt(1, 2, 3, 4)
        with self.assertRaises(TypeError):
            ac_tester.posonly_keywords_opt_kwonly_opt(a=1, b=2)
        self.assertEqual(ac_tester.posonly_keywords_opt_kwonly_opt(1, 2, c=3), (1, 2, 3, None, None))
        self.assertEqual(ac_tester.posonly_keywords_opt_kwonly_opt(1, b=2, c=3), (1, 2, 3, None, None))
        self.assertEqual(ac_tester.posonly_keywords_opt_kwonly_opt(1, 2, 3, d=4), (1, 2, 3, 4, None))
        self.assertEqual(ac_tester.posonly_keywords_opt_kwonly_opt(1, 2, c=3, d=4), (1, 2, 3, 4, None))
        self.assertEqual(ac_tester.posonly_keywords_opt_kwonly_opt(1, 2, 3, d=4, e=5), (1, 2, 3, 4, 5))
        self.assertEqual(ac_tester.posonly_keywords_opt_kwonly_opt(1, 2, c=3, d=4, e=5), (1, 2, 3, 4, 5))

    def test_posonly_opt_keywords_opt_kwonly_opt(self):
        self.assertEqual(ac_tester.posonly_opt_keywords_opt_kwonly_opt(1), (1, None, None, None))
        self.assertEqual(ac_tester.posonly_opt_keywords_opt_kwonly_opt(1, 2), (1, 2, None, None))
        with self.assertRaises(TypeError):
            ac_tester.posonly_opt_keywords_opt_kwonly_opt(1, b=2)
        self.assertEqual(ac_tester.posonly_opt_keywords_opt_kwonly_opt(1, 2, 3), (1, 2, 3, None))
        self.assertEqual(ac_tester.posonly_opt_keywords_opt_kwonly_opt(1, 2, c=3), (1, 2, 3, None))
        self.assertEqual(ac_tester.posonly_opt_keywords_opt_kwonly_opt(1, 2, 3, d=4), (1, 2, 3, 4))
        self.assertEqual(ac_tester.posonly_opt_keywords_opt_kwonly_opt(1, 2, c=3, d=4), (1, 2, 3, 4))
        with self.assertRaises(TypeError):
            ac_tester.posonly_opt_keywords_opt_kwonly_opt(1, 2, 3, 4)

    def test_keyword_only_parameter(self):
        with self.assertRaises(TypeError):
            ac_tester.keyword_only_parameter()
        with self.assertRaises(TypeError):
            ac_tester.keyword_only_parameter(1)
        self.assertEqual(ac_tester.keyword_only_parameter(a=1), (1,))

    def test_posonly_vararg(self):
        with self.assertRaises(TypeError):
            ac_tester.posonly_vararg()
        self.assertEqual(ac_tester.posonly_vararg(1, 2), (1, 2, ()))
        self.assertEqual(ac_tester.posonly_vararg(1, b=2), (1, 2, ()))
        self.assertEqual(ac_tester.posonly_vararg(1, 2, 3, 4), (1, 2, (3, 4)))

    def test_vararg_and_posonly(self):
        with self.assertRaises(TypeError):
            ac_tester.vararg_and_posonly()
        with self.assertRaises(TypeError):
            ac_tester.vararg_and_posonly(1, b=2)
        self.assertEqual(ac_tester.vararg_and_posonly(1, 2, 3, 4), (1, (2, 3, 4)))

    def test_vararg(self):
        with self.assertRaises(TypeError):
            ac_tester.vararg()
        with self.assertRaises(TypeError):
            ac_tester.vararg(1, b=2)
        self.assertEqual(ac_tester.vararg(1, 2, 3, 4), (1, (2, 3, 4)))

    def test_vararg_with_default(self):
        with self.assertRaises(TypeError):
            ac_tester.vararg_with_default()
        self.assertEqual(ac_tester.vararg_with_default(1, b=False), (1, (), False))
        self.assertEqual(ac_tester.vararg_with_default(1, 2, 3, 4), (1, (2, 3, 4), False))
        self.assertEqual(ac_tester.vararg_with_default(1, 2, 3, 4, b=True), (1, (2, 3, 4), True))

    def test_vararg_with_only_defaults(self):
        self.assertEqual(ac_tester.vararg_with_only_defaults(), ((), None))
        self.assertEqual(ac_tester.vararg_with_only_defaults(b=2), ((), 2))
        self.assertEqual(ac_tester.vararg_with_only_defaults(1, b=2), ((1, ), 2))
        self.assertEqual(ac_tester.vararg_with_only_defaults(1, 2, 3, 4), ((1, 2, 3, 4), None))
        self.assertEqual(ac_tester.vararg_with_only_defaults(1, 2, 3, 4, b=5), ((1, 2, 3, 4), 5))

    def test_gh_32092_oob(self):
        ac_tester.gh_32092_oob(1, 2, 3, 4, kw1=5, kw2=6)

    def test_gh_32092_kw_pass(self):
        ac_tester.gh_32092_kw_pass(1, 2, 3)

    def test_gh_99233_refcount(self):
        arg = '*A unique string is not referenced by anywhere else.*'
        arg_refcount_origin = sys.getrefcount(arg)
        ac_tester.gh_99233_refcount(arg)
        arg_refcount_after = sys.getrefcount(arg)
        self.assertEqual(arg_refcount_origin, arg_refcount_after)

    def test_gh_99240_double_free(self):
        err = r'gh_99240_double_free\(\) argument 2 must be encoded string without null bytes, not str'
        with self.assertRaisesRegex(TypeError, err):
            ac_tester.gh_99240_double_free('a', '\0b')

    def test_cloned_func_exception_message(self):
        incorrect_arg = -1  # f1() and f2() accept a single str
        with self.assertRaisesRegex(TypeError, "clone_f1"):
            ac_tester.clone_f1(incorrect_arg)
        with self.assertRaisesRegex(TypeError, "clone_f2"):
            ac_tester.clone_f2(incorrect_arg)

    def test_cloned_func_with_converter_exception_message(self):
        for name in "clone_with_conv_f1", "clone_with_conv_f2":
            with self.subTest(name=name):
                func = getattr(ac_tester, name)
                self.assertEqual(func(), name)


class PermutationTests(unittest.TestCase):
    """Test permutation support functions."""

    def test_permute_left_option_groups(self):
        expected = (
            (),
            (3,),
            (2, 3),
            (1, 2, 3),
        )
        data = list(zip([1, 2, 3]))  # Generate a list of 1-tuples.
        actual = tuple(clinic.permute_left_option_groups(data))
        self.assertEqual(actual, expected)

    def test_permute_right_option_groups(self):
        expected = (
            (),
            (1,),
            (1, 2),
            (1, 2, 3),
        )
        data = list(zip([1, 2, 3]))  # Generate a list of 1-tuples.
        actual = tuple(clinic.permute_right_option_groups(data))
        self.assertEqual(actual, expected)

    def test_permute_optional_groups(self):
        empty = {
            "left": (), "required": (), "right": (),
            "expected": ((),),
        }
        noleft1 = {
            "left": (), "required": ("b",), "right": ("c",),
            "expected": (
                ("b",),
                ("b", "c"),
            ),
        }
        noleft2 = {
            "left": (), "required": ("b", "c",), "right": ("d",),
            "expected": (
                ("b", "c"),
                ("b", "c", "d"),
            ),
        }
        noleft3 = {
            "left": (), "required": ("b", "c",), "right": ("d", "e"),
            "expected": (
                ("b", "c"),
                ("b", "c", "d"),
                ("b", "c", "d", "e"),
            ),
        }
        noright1 = {
            "left": ("a",), "required": ("b",), "right": (),
            "expected": (
                ("b",),
                ("a", "b"),
            ),
        }
        noright2 = {
            "left": ("a",), "required": ("b", "c"), "right": (),
            "expected": (
                ("b", "c"),
                ("a", "b", "c"),
            ),
        }
        noright3 = {
            "left": ("a", "b"), "required": ("c",), "right": (),
            "expected": (
                ("c",),
                ("b", "c"),
                ("a", "b", "c"),
            ),
        }
        leftandright1 = {
            "left": ("a",), "required": ("b",), "right": ("c",),
            "expected": (
                ("b",),
                ("a", "b"),  # Prefer left.
                ("a", "b", "c"),
            ),
        }
        leftandright2 = {
            "left": ("a", "b"), "required": ("c", "d"), "right": ("e", "f"),
            "expected": (
                ("c", "d"),
                ("b", "c", "d"),       # Prefer left.
                ("a", "b", "c", "d"),  # Prefer left.
                ("a", "b", "c", "d", "e"),
                ("a", "b", "c", "d", "e", "f"),
            ),
        }
        dataset = (
            empty,
            noleft1, noleft2, noleft3,
            noright1, noright2, noright3,
            leftandright1, leftandright2,
        )
        for params in dataset:
            with self.subTest(**params):
                left, required, right, expected = params.values()
                permutations = clinic.permute_optional_groups(left, required, right)
                actual = tuple(permutations)
                self.assertEqual(actual, expected)


class FormatHelperTests(unittest.TestCase):

    def test_strip_leading_and_trailing_blank_lines(self):
        dataset = (
            # Input lines, expected output.
            ("a\nb",            "a\nb"),
            ("a\nb\n",          "a\nb"),
            ("a\nb ",           "a\nb"),
            ("\na\nb\n\n",      "a\nb"),
            ("\n\na\nb\n\n",    "a\nb"),
            ("\n\na\n\nb\n\n",  "a\n\nb"),
            # Note, leading whitespace is preserved:
            (" a\nb",               " a\nb"),
            (" a\nb ",              " a\nb"),
            (" \n \n a\nb \n \n ",  " a\nb"),
        )
        for lines, expected in dataset:
            with self.subTest(lines=lines, expected=expected):
                out = clinic.strip_leading_and_trailing_blank_lines(lines)
                self.assertEqual(out, expected)

    def test_normalize_snippet(self):
        snippet = """
            one
            two
            three
        """

        # Expected outputs:
        zero_indent = (
            "one\n"
            "two\n"
            "three"
        )
        four_indent = (
            "    one\n"
            "    two\n"
            "    three"
        )
        eight_indent = (
            "        one\n"
            "        two\n"
            "        three"
        )
        expected_outputs = {0: zero_indent, 4: four_indent, 8: eight_indent}
        for indent, expected in expected_outputs.items():
            with self.subTest(indent=indent):
                actual = clinic.normalize_snippet(snippet, indent=indent)
                self.assertEqual(actual, expected)

    def test_accumulator(self):
        acc = clinic.text_accumulator()
        self.assertEqual(acc.output(), "")
        acc.append("a")
        self.assertEqual(acc.output(), "a")
        self.assertEqual(acc.output(), "")
        acc.append("b")
        self.assertEqual(acc.output(), "b")
        self.assertEqual(acc.output(), "")
        acc.append("c")
        acc.append("d")
        self.assertEqual(acc.output(), "cd")
        self.assertEqual(acc.output(), "")

    def test_quoted_for_c_string(self):
        dataset = (
            # input,    expected
            (r"abc",    r"abc"),
            (r"\abc",   r"\\abc"),
            (r"\a\bc",  r"\\a\\bc"),
            (r"\a\\bc", r"\\a\\\\bc"),
            (r'"abc"',  r'\"abc\"'),
            (r"'a'",    r"\'a\'"),
        )
        for line, expected in dataset:
            with self.subTest(line=line, expected=expected):
                out = clinic.quoted_for_c_string(line)
                self.assertEqual(out, expected)

    def test_rstrip_lines(self):
        lines = (
            "a \n"
            "b\n"
            " c\n"
            " d \n"
        )
        expected = (
            "a\n"
            "b\n"
            " c\n"
            " d\n"
        )
        out = clinic.rstrip_lines(lines)
        self.assertEqual(out, expected)

    def test_format_escape(self):
        line = "{}, {a}"
        expected = "{{}}, {{a}}"
        out = clinic.format_escape(line)
        self.assertEqual(out, expected)

    def test_indent_all_lines(self):
        # Blank lines are expected to be unchanged.
        self.assertEqual(clinic.indent_all_lines("", prefix="bar"), "")

        lines = (
            "one\n"
            "two"  # The missing newline is deliberate.
        )
        expected = (
            "barone\n"
            "bartwo"
        )
        out = clinic.indent_all_lines(lines, prefix="bar")
        self.assertEqual(out, expected)

        # If last line is empty, expect it to be unchanged.
        lines = (
            "\n"
            "one\n"
            "two\n"
            ""
        )
        expected = (
            "bar\n"
            "barone\n"
            "bartwo\n"
            ""
        )
        out = clinic.indent_all_lines(lines, prefix="bar")
        self.assertEqual(out, expected)

    def test_suffix_all_lines(self):
        # Blank lines are expected to be unchanged.
        self.assertEqual(clinic.suffix_all_lines("", suffix="foo"), "")

        lines = (
            "one\n"
            "two"  # The missing newline is deliberate.
        )
        expected = (
            "onefoo\n"
            "twofoo"
        )
        out = clinic.suffix_all_lines(lines, suffix="foo")
        self.assertEqual(out, expected)

        # If last line is empty, expect it to be unchanged.
        lines = (
            "\n"
            "one\n"
            "two\n"
            ""
        )
        expected = (
            "foo\n"
            "onefoo\n"
            "twofoo\n"
            ""
        )
        out = clinic.suffix_all_lines(lines, suffix="foo")
        self.assertEqual(out, expected)


if __name__ == "__main__":
    unittest.main()<|MERGE_RESOLUTION|>--- conflicted
+++ resolved
@@ -1342,28 +1342,6 @@
 
 class ClinicExternalTest(TestCase):
     maxDiff = None
-<<<<<<< HEAD
-    clinic_py = os.path.join(test_tools.toolsdir, "clinic", "clinic.py")
-
-    def _do_test(self, *args, expect_success=True):
-        with subprocess.Popen(
-            [sys.executable, "-Xutf8", self.clinic_py, *args],
-            encoding="utf-8",
-            bufsize=0,
-            stdout=subprocess.PIPE,
-            stderr=subprocess.PIPE,
-        ) as proc:
-            proc.wait()
-            if expect_success and proc.returncode:
-                self.fail("".join([*proc.stdout, *proc.stderr]))
-            stdout = proc.stdout.read()
-            stderr = proc.stderr.read()
-            if expect_success:
-                self.assertEqual(stderr, "")
-                return stdout
-            else:
-                return stderr
-=======
 
     def run_clinic(self, *args):
         with (
@@ -1373,7 +1351,6 @@
         ):
             clinic.main(args)
         return out.getvalue(), err.getvalue(), cm.exception.code
->>>>>>> 49f238e7
 
     def expect_success(self, *args):
         out, err, code = self.run_clinic(*args)
@@ -1448,9 +1425,9 @@
             # First, run the CLI without -f and expect failure.
             # Note, we cannot check the entire fail msg, because the path to
             # the tmp file will change for every run.
-            out, _ = self.expect_failure(fn)
-            self.assertTrue(out.endswith(fail_msg),
-                            f"{out!r} does not end with {fail_msg!r}")
+            _, err = self.expect_failure(fn)
+            self.assertTrue(err.endswith(fail_msg),
+                            f"{err!r} does not end with {fail_msg!r}")
             # Then, force regeneration; success expected.
             out = self.expect_success("-f", fn)
             self.assertEqual(out, "")
@@ -1597,13 +1574,8 @@
         self.assertIn(msg, err)
 
     def test_cli_fail_no_filename(self):
-<<<<<<< HEAD
-        out = self.expect_failure()
-        self.assertIn("no input files", out)
-=======
         _, err = self.expect_failure()
         self.assertIn("no input files", err)
->>>>>>> 49f238e7
 
     def test_cli_fail_output_and_multiple_files(self):
         _, err = self.expect_failure("-o", "out.c", "input.c", "moreinput.c")
