--- conflicted
+++ resolved
@@ -11,18 +11,9 @@
 import io
 import textwrap
 from test import support
-<<<<<<< HEAD
 from unittest.mock import patch
-
-try:
-    import readline
-except ImportError:
-    readline = None
-
-=======
 from test.support.import_helper import import_module
 from test.support.pty_helper import run_pty
->>>>>>> 0c3455a9
 
 class samplecmdclass(cmd.Cmd):
     """
@@ -256,21 +247,21 @@
              "(Cmd) \n"
              "(Cmd) *** Unknown syntax: EOF\n"))
 
-    @unittest.skipIf(readline is None, 'No readline module')
-    @patch('readline.get_line_buffer', return_value='foo')
-    @patch('readline.get_begidx', return_value=2)
-    @patch('readline.get_endidx', return_value=2)
     def test_complete_with_None_from_parseline(self, *args):
-
-        class CustomCmd(cmd.Cmd):
-            def parseline(self, line):
-                return None, None, line
-
-            def completedefault(self, *args):
-                return ['via_completedefault']
-
-        c = CustomCmd()
-        self.assertEqual(c.complete("", 0), "via_completedefault")
+        readline = import_module('readline')
+
+        with (patch('readline.get_line_buffer', return_value='foo'),
+              patch('readline.get_begidx', return_value=2),
+              patch('readline.get_endidx', return_value=2)):
+            class CustomCmd(cmd.Cmd):
+                def parseline(self, line):
+                    return None, None, line
+
+                def completedefault(self, *args):
+                    return ['via_completedefault']
+
+            c = CustomCmd()
+            self.assertEqual(c.complete("", 0), "via_completedefault")
 
 
 class CmdPrintExceptionClass(cmd.Cmd):
