import os
import copy
import pickle
import platform
import subprocess
import sys
import unittest
from unittest import mock

from test import support
from test.support import os_helper

FEDORA_OS_RELEASE = """\
NAME=Fedora
VERSION="32 (Thirty Two)"
ID=fedora
VERSION_ID=32
VERSION_CODENAME=""
PLATFORM_ID="platform:f32"
PRETTY_NAME="Fedora 32 (Thirty Two)"
ANSI_COLOR="0;34"
LOGO=fedora-logo-icon
CPE_NAME="cpe:/o:fedoraproject:fedora:32"
HOME_URL="https://fedoraproject.org/"
DOCUMENTATION_URL="https://docs.fedoraproject.org/en-US/fedora/f32/system-administrators-guide/"
SUPPORT_URL="https://fedoraproject.org/wiki/Communicating_and_getting_help"
BUG_REPORT_URL="https://bugzilla.redhat.com/"
REDHAT_BUGZILLA_PRODUCT="Fedora"
REDHAT_BUGZILLA_PRODUCT_VERSION=32
REDHAT_SUPPORT_PRODUCT="Fedora"
REDHAT_SUPPORT_PRODUCT_VERSION=32
PRIVACY_POLICY_URL="https://fedoraproject.org/wiki/Legal:PrivacyPolicy"
"""

UBUNTU_OS_RELEASE = """\
NAME="Ubuntu"
VERSION="20.04.1 LTS (Focal Fossa)"
ID=ubuntu
ID_LIKE=debian
PRETTY_NAME="Ubuntu 20.04.1 LTS"
VERSION_ID="20.04"
HOME_URL="https://www.ubuntu.com/"
SUPPORT_URL="https://help.ubuntu.com/"
BUG_REPORT_URL="https://bugs.launchpad.net/ubuntu/"
PRIVACY_POLICY_URL="https://www.ubuntu.com/legal/terms-and-policies/privacy-policy"
VERSION_CODENAME=focal
UBUNTU_CODENAME=focal
"""

TEST_OS_RELEASE = r"""
# test data
ID_LIKE="egg spam viking"
EMPTY=
# comments and empty lines are ignored

SINGLE_QUOTE='single'
EMPTY_SINGLE=''
DOUBLE_QUOTE="double"
EMPTY_DOUBLE=""
QUOTES="double\'s"
SPECIALS="\$\`\\\'\""
# invalid lines
=invalid
=
INVALID
IN-VALID=value
IN VALID=value
"""


class PlatformTest(unittest.TestCase):
    def clear_caches(self):
        platform._platform_cache.clear()
        platform._sys_version_cache.clear()
        platform._uname_cache = None
        platform._os_release_cache = None

    def test_architecture(self):
        res = platform.architecture()

    @os_helper.skip_unless_symlink
    @support.requires_subprocess()
    def test_architecture_via_symlink(self): # issue3762
        with support.PythonSymlink() as py:
            cmd = "-c", "import platform; print(platform.architecture())"
            self.assertEqual(py.call_real(*cmd), py.call_link(*cmd))

    def test_platform(self):
        for aliased in (False, True):
            for terse in (False, True):
                res = platform.platform(aliased, terse)

    def test_system(self):
        res = platform.system()

    def test_node(self):
        res = platform.node()

    def test_release(self):
        res = platform.release()

    def test_version(self):
        res = platform.version()

    def test_machine(self):
        res = platform.machine()

    def test_processor(self):
        res = platform.processor()

    def setUp(self):
        self.save_version = sys.version
        self.save_git = sys._git
        self.save_platform = sys.platform

    def tearDown(self):
        sys.version = self.save_version
        sys._git = self.save_git
        sys.platform = self.save_platform

    def test_sys_version(self):
        # Old test.
        for input, output in (
            ('2.4.3 (#1, Jun 21 2006, 13:54:21) \n[GCC 3.3.4 (pre 3.3.5 20040809)]',
             ('CPython', '2.4.3', '', '', '1', 'Jun 21 2006 13:54:21', 'GCC 3.3.4 (pre 3.3.5 20040809)')),
            ('2.4.3 (truncation, date, t) \n[GCC]',
             ('CPython', '2.4.3', '', '', 'truncation', 'date t', 'GCC')),
            ('2.4.3 (truncation, date, ) \n[GCC]',
             ('CPython', '2.4.3', '', '', 'truncation', 'date', 'GCC')),
            ('2.4.3 (truncation, date,) \n[GCC]',
             ('CPython', '2.4.3', '', '', 'truncation', 'date', 'GCC')),
            ('2.4.3 (truncation, date) \n[GCC]',
             ('CPython', '2.4.3', '', '', 'truncation', 'date', 'GCC')),
            ('2.4.3 (truncation, d) \n[GCC]',
             ('CPython', '2.4.3', '', '', 'truncation', 'd', 'GCC')),
            ('2.4.3 (truncation, ) \n[GCC]',
             ('CPython', '2.4.3', '', '', 'truncation', '', 'GCC')),
            ('2.4.3 (truncation,) \n[GCC]',
             ('CPython', '2.4.3', '', '', 'truncation', '', 'GCC')),
            ('2.4.3 (truncation) \n[GCC]',
             ('CPython', '2.4.3', '', '', 'truncation', '', 'GCC')),
            ):
            # branch and revision are not "parsed", but fetched
            # from sys._git.  Ignore them
            (name, version, branch, revision, buildno, builddate, compiler) \
                   = platform._sys_version(input)
            self.assertEqual(
                (name, version, '', '', buildno, builddate, compiler), output)

        # Tests for python_implementation(), python_version(), python_branch(),
        # python_revision(), python_build(), and python_compiler().
        sys_versions = {
            ("2.6.1 (r261:67515, Dec  6 2008, 15:26:00) \n[GCC 4.0.1 (Apple Computer, Inc. build 5370)]",
             ('CPython', 'tags/r261', '67515'), self.save_platform)
            :
                ("CPython", "2.6.1", "tags/r261", "67515",
                 ('r261:67515', 'Dec  6 2008 15:26:00'),
                 'GCC 4.0.1 (Apple Computer, Inc. build 5370)'),

            ("3.10.8 (tags/v3.10.8:aaaf517424, Feb 14 2023, 16:28:12) [GCC 9.4.0]",
             None, "linux")
            :
                ('CPython', '3.10.8', '', '',
                ('tags/v3.10.8:aaaf517424', 'Feb 14 2023 16:28:12'), 'GCC 9.4.0'),

            ("2.5 (trunk:6107, Mar 26 2009, 13:02:18) \n[Java HotSpot(TM) Client VM (\"Apple Computer, Inc.\")]",
            ('Jython', 'trunk', '6107'), "java1.5.0_16")
            :
                ("Jython", "2.5.0", "trunk", "6107",
                 ('trunk:6107', 'Mar 26 2009'), "java1.5.0_16"),

            ("2.5.2 (63378, Mar 26 2009, 18:03:29)\n[PyPy 1.0.0]",
             ('PyPy', 'trunk', '63378'), self.save_platform)
            :
                ("PyPy", "2.5.2", "trunk", "63378", ('63378', 'Mar 26 2009'),
                 "")
            }
        for (version_tag, scm, sys_platform), info in \
                sys_versions.items():
            sys.version = version_tag
            if scm is None:
                if hasattr(sys, "_git"):
                    del sys._git
            else:
                sys._git = scm
            if sys_platform is not None:
                sys.platform = sys_platform
            self.assertEqual(platform.python_implementation(), info[0])
            self.assertEqual(platform.python_version(), info[1])
            self.assertEqual(platform.python_branch(), info[2])
            self.assertEqual(platform.python_revision(), info[3])
            self.assertEqual(platform.python_build(), info[4])
            self.assertEqual(platform.python_compiler(), info[5])

        with self.assertRaises(ValueError):
            platform._sys_version('2. 4.3 (truncation) \n[GCC]')

    def test_system_alias(self):
        res = platform.system_alias(
            platform.system(),
            platform.release(),
            platform.version(),
        )

    def test_uname(self):
        res = platform.uname()
        self.assertTrue(any(res))
        self.assertEqual(res[0], res.system)
        self.assertEqual(res[-6], res.system)
        self.assertEqual(res[1], res.node)
        self.assertEqual(res[-5], res.node)
        self.assertEqual(res[2], res.release)
        self.assertEqual(res[-4], res.release)
        self.assertEqual(res[3], res.version)
        self.assertEqual(res[-3], res.version)
        self.assertEqual(res[4], res.machine)
        self.assertEqual(res[-2], res.machine)
        self.assertEqual(res[5], res.processor)
        self.assertEqual(res[-1], res.processor)
        self.assertEqual(len(res), 6)

<<<<<<< HEAD
        if sys.platform == "ios":
            self.assertIn(res.system, {"iOS", "iPadOS"})
            self.assertEqual(res.release, platform.ios_ver().release)
=======
        if os.name == "posix":
            uname = os.uname()
            self.assertEqual(res.node, uname.nodename)
            self.assertEqual(res.version, uname.version)
            self.assertEqual(res.machine, uname.machine)

            if sys.platform == "android":
                self.assertEqual(res.system, "Android")
                self.assertEqual(res.release, platform.android_ver().release)
            else:
                self.assertEqual(res.system, uname.sysname)
                self.assertEqual(res.release, uname.release)
>>>>>>> 262fb911

    @unittest.skipUnless(sys.platform.startswith('win'), "windows only test")
    def test_uname_win32_without_wmi(self):
        def raises_oserror(*a):
            raise OSError()

        with support.swap_attr(platform, '_wmi_query', raises_oserror):
            self.test_uname()

    def test_uname_cast_to_tuple(self):
        res = platform.uname()
        expected = (
            res.system, res.node, res.release, res.version, res.machine,
            res.processor,
        )
        self.assertEqual(tuple(res), expected)

    def test_uname_replace(self):
        res = platform.uname()
        new = res._replace(
            system='system', node='node', release='release',
            version='version', machine='machine')
        self.assertEqual(new.system, 'system')
        self.assertEqual(new.node, 'node')
        self.assertEqual(new.release, 'release')
        self.assertEqual(new.version, 'version')
        self.assertEqual(new.machine, 'machine')
        # processor cannot be replaced
        self.assertEqual(new.processor, res.processor)

    def test_uname_copy(self):
        uname = platform.uname()
        self.assertEqual(copy.copy(uname), uname)
        self.assertEqual(copy.deepcopy(uname), uname)

    def test_uname_pickle(self):
        orig = platform.uname()
        for proto in range(pickle.HIGHEST_PROTOCOL + 1):
            with self.subTest(protocol=proto):
                pickled = pickle.dumps(orig, proto)
                restored = pickle.loads(pickled)
                self.assertEqual(restored, orig)

    def test_uname_slices(self):
        res = platform.uname()
        expected = tuple(res)
        self.assertEqual(res[:], expected)
        self.assertEqual(res[:5], expected[:5])

    def test_uname_fields(self):
        self.assertIn('processor', platform.uname()._fields)

    def test_uname_asdict(self):
        res = platform.uname()._asdict()
        self.assertEqual(len(res), 6)
        self.assertIn('processor', res)

    @unittest.skipIf(sys.platform in ['win32', 'OpenVMS'], "uname -p not used")
    @support.requires_subprocess()
    def test_uname_processor(self):
        """
        On some systems, the processor must match the output
        of 'uname -p'. See Issue 35967 for rationale.
        """
        try:
            proc_res = subprocess.check_output(['uname', '-p'], text=True).strip()
            expect = platform._unknown_as_blank(proc_res)
        except (OSError, subprocess.CalledProcessError):
            expect = ''
        self.assertEqual(platform.uname().processor, expect)

    @unittest.skipUnless(sys.platform.startswith('win'), "windows only test")
    def test_uname_win32_ARCHITEW6432(self):
        # Issue 7860: make sure we get architecture from the correct variable
        # on 64 bit Windows: if PROCESSOR_ARCHITEW6432 exists we should be
        # using it, per
        # http://blogs.msdn.com/david.wang/archive/2006/03/26/HOWTO-Detect-Process-Bitness.aspx

        # We also need to suppress WMI checks, as those are reliable and
        # overrule the environment variables
        def raises_oserror(*a):
            raise OSError()

        with support.swap_attr(platform, '_wmi_query', raises_oserror):
            with os_helper.EnvironmentVarGuard() as environ:
                try:
                    if 'PROCESSOR_ARCHITEW6432' in environ:
                        del environ['PROCESSOR_ARCHITEW6432']
                    environ['PROCESSOR_ARCHITECTURE'] = 'foo'
                    platform._uname_cache = None
                    system, node, release, version, machine, processor = platform.uname()
                    self.assertEqual(machine, 'foo')
                    environ['PROCESSOR_ARCHITEW6432'] = 'bar'
                    platform._uname_cache = None
                    system, node, release, version, machine, processor = platform.uname()
                    self.assertEqual(machine, 'bar')
                finally:
                    platform._uname_cache = None

    def test_java_ver(self):
        import re
        msg = re.escape(
            "'java_ver' is deprecated and slated for removal in Python 3.15"
        )
        with self.assertWarnsRegex(DeprecationWarning, msg):
            res = platform.java_ver()
        self.assertEqual(len(res), 4)

    @unittest.skipUnless(support.MS_WINDOWS, 'This test only makes sense on Windows')
    def test_win32_ver(self):
        release1, version1, csd1, ptype1 = 'a', 'b', 'c', 'd'
        res = platform.win32_ver(release1, version1, csd1, ptype1)
        self.assertEqual(len(res), 4)
        release, version, csd, ptype = res
        if release:
            # Currently, release names always come from internal dicts,
            # but this could change over time. For now, we just check that
            # release is something different from what we have passed.
            self.assertNotEqual(release, release1)
        if version:
            # It is rather hard to test explicit version without
            # going deep into the details.
            self.assertIn('.', version)
            for v in version.split('.'):
                int(v)  # should not fail
        if csd:
            self.assertTrue(csd.startswith('SP'), msg=csd)
        if ptype:
            if os.cpu_count() > 1:
                self.assertIn('Multiprocessor', ptype)
            else:
                self.assertIn('Uniprocessor', ptype)

    @unittest.skipIf(support.MS_WINDOWS, 'This test only makes sense on non Windows')
    def test_win32_ver_on_non_windows(self):
        release, version, csd, ptype = 'a', '1.0', 'c', 'd'
        res = platform.win32_ver(release, version, csd, ptype)
        self.assertSequenceEqual(res, (release, version, csd, ptype), seq_type=tuple)

    def test_mac_ver(self):
        res = platform.mac_ver()

        if platform.uname().system == 'Darwin':
            # We are on a macOS system, check that the right version
            # information is returned
            output = subprocess.check_output(['sw_vers'], text=True)
            for line in output.splitlines():
                if line.startswith('ProductVersion:'):
                    real_ver = line.strip().split()[-1]
                    break
            else:
                self.fail(f"failed to parse sw_vers output: {output!r}")

            result_list = res[0].split('.')
            expect_list = real_ver.split('.')
            len_diff = len(result_list) - len(expect_list)
            # On Snow Leopard, sw_vers reports 10.6.0 as 10.6
            if len_diff > 0:
                expect_list.extend(['0'] * len_diff)
            # For compatibility with older binaries, macOS 11.x may report
            # itself as '10.16' rather than '11.x.y'.
            if result_list != ['10', '16']:
                self.assertEqual(result_list, expect_list)

            # res[1] claims to contain
            # (version, dev_stage, non_release_version)
            # That information is no longer available
            self.assertEqual(res[1], ('', '', ''))

            if sys.byteorder == 'little':
                self.assertIn(res[2], ('i386', 'x86_64', 'arm64'))
            else:
                self.assertEqual(res[2], 'PowerPC')


    @unittest.skipUnless(sys.platform == 'darwin', "OSX only test")
    def test_mac_ver_with_fork(self):
        # Issue7895: platform.mac_ver() crashes when using fork without exec
        #
        # This test checks that the fix for that issue works.
        #
        pid = os.fork()
        if pid == 0:
            # child
            info = platform.mac_ver()
            os._exit(0)

        else:
            # parent
            support.wait_process(pid, exitcode=0)

    def test_ios_ver(self):
        result = platform.ios_ver()
        if sys.platform == "ios":
            system, release, model, is_simulator = result

            # Result is a namedtuple
            self.assertEqual(result.system, system)
            self.assertEqual(result.release, release)
            self.assertEqual(result.model, model)
            self.assertEqual(result.is_simulator, is_simulator)

            # We can't assert specific values without reproducing the logic of
            # ios_ver(), so we check that the values are broadly what we expect.

            # System is either iOS or iPadOS, depending on the test device
            self.assertIn(system, {"iOS", "iPadOS"})

            # Release is a numeric version specifier with at least 2 parts
            parts = release.split(".")
            self.assertGreaterEqual(len(parts), 2)
            self.assertTrue(all(part.isdigit() for part in parts))

            # If this is a simulator, we get a high level device descriptor
            # with no identifying model number. If this is a physical device,
            # we get a model descriptor like "iPhone13,1"
            if is_simulator:
                self.assertIn(model, {"iPhone", "iPad"})
            else:
                self.assertTrue(
                    (model.startswith("iPhone") or model.startswith("iPad"))
                    and "," in model
                )

            self.assertEqual(type(is_simulator), bool)
        else:
            # On non-iOS platforms, calling ios_ver doesn't fail; you get
            # default values
            self.assertEqual(result.system, "")
            self.assertEqual(result.release, "")
            self.assertEqual(result.model, "")
            self.assertFalse(result.is_simulator)

            # Check the fallback values can be overridden by arguments
            override = platform.ios_ver("Foo", "Bar", "Whiz", True)
            self.assertEqual(override.system, "Foo")
            self.assertEqual(override.release, "Bar")
            self.assertEqual(override.model, "Whiz")
            self.assertTrue(override.is_simulator)

    @unittest.skipIf(support.is_emscripten, "Does not apply to Emscripten")
    def test_libc_ver(self):
        # check that libc_ver(executable) doesn't raise an exception
        if os.path.isdir(sys.executable) and \
           os.path.exists(sys.executable+'.exe'):
            # Cygwin horror
            executable = sys.executable + '.exe'
        elif sys.platform == "win32" and not os.path.exists(sys.executable):
            # App symlink appears to not exist, but we want the
            # real executable here anyway
            import _winapi
            executable = _winapi.GetModuleFileName(0)
        else:
            executable = sys.executable
        platform.libc_ver(executable)

        filename = os_helper.TESTFN
        self.addCleanup(os_helper.unlink, filename)

        with mock.patch('os.confstr', create=True, return_value='mock 1.0'):
            # test os.confstr() code path
            self.assertEqual(platform.libc_ver(), ('mock', '1.0'))

            # test the different regular expressions
            for data, expected in (
                (b'__libc_init', ('libc', '')),
                (b'GLIBC_2.9', ('glibc', '2.9')),
                (b'libc.so.1.2.5', ('libc', '1.2.5')),
                (b'libc_pthread.so.1.2.5', ('libc', '1.2.5_pthread')),
                (b'', ('', '')),
            ):
                with open(filename, 'wb') as fp:
                    fp.write(b'[xxx%sxxx]' % data)
                    fp.flush()

                # os.confstr() must not be used if executable is set
                self.assertEqual(platform.libc_ver(executable=filename),
                                 expected)

        # binary containing multiple versions: get the most recent,
        # make sure that 1.9 is seen as older than 1.23.4
        chunksize = 16384
        with open(filename, 'wb') as f:
            # test match at chunk boundary
            f.write(b'x'*(chunksize - 10))
            f.write(b'GLIBC_1.23.4\0GLIBC_1.9\0GLIBC_1.21\0')
        self.assertEqual(platform.libc_ver(filename, chunksize=chunksize),
                         ('glibc', '1.23.4'))

    def test_android_ver(self):
        res = platform.android_ver()
        self.assertIsInstance(res, tuple)
        self.assertEqual(res, (res.release, res.api_level, res.manufacturer,
                               res.model, res.device, res.is_emulator))

        if sys.platform == "android":
            for name in ["release", "manufacturer", "model", "device"]:
                with self.subTest(name):
                    value = getattr(res, name)
                    self.assertIsInstance(value, str)
                    self.assertNotEqual(value, "")

            self.assertIsInstance(res.api_level, int)
            self.assertGreaterEqual(res.api_level, sys.getandroidapilevel())

            self.assertIsInstance(res.is_emulator, bool)

        # When not running on Android, it should return the default values.
        else:
            self.assertEqual(res.release, "")
            self.assertEqual(res.api_level, 0)
            self.assertEqual(res.manufacturer, "")
            self.assertEqual(res.model, "")
            self.assertEqual(res.device, "")
            self.assertEqual(res.is_emulator, False)

            # Default values may also be overridden using parameters.
            res = platform.android_ver(
                "alpha", 1, "bravo", "charlie", "delta", True)
            self.assertEqual(res.release, "alpha")
            self.assertEqual(res.api_level, 1)
            self.assertEqual(res.manufacturer, "bravo")
            self.assertEqual(res.model, "charlie")
            self.assertEqual(res.device, "delta")
            self.assertEqual(res.is_emulator, True)

    @support.cpython_only
    def test__comparable_version(self):
        from platform import _comparable_version as V
        self.assertEqual(V('1.2.3'), V('1.2.3'))
        self.assertLess(V('1.2.3'), V('1.2.10'))
        self.assertEqual(V('1.2.3.4'), V('1_2-3+4'))
        self.assertLess(V('1.2spam'), V('1.2dev'))
        self.assertLess(V('1.2dev'), V('1.2alpha'))
        self.assertLess(V('1.2dev'), V('1.2a'))
        self.assertLess(V('1.2alpha'), V('1.2beta'))
        self.assertLess(V('1.2a'), V('1.2b'))
        self.assertLess(V('1.2beta'), V('1.2c'))
        self.assertLess(V('1.2b'), V('1.2c'))
        self.assertLess(V('1.2c'), V('1.2RC'))
        self.assertLess(V('1.2c'), V('1.2rc'))
        self.assertLess(V('1.2RC'), V('1.2.0'))
        self.assertLess(V('1.2rc'), V('1.2.0'))
        self.assertLess(V('1.2.0'), V('1.2pl'))
        self.assertLess(V('1.2.0'), V('1.2p'))

        self.assertLess(V('1.5.1'), V('1.5.2b2'))
        self.assertLess(V('3.10a'), V('161'))
        self.assertEqual(V('8.02'), V('8.02'))
        self.assertLess(V('3.4j'), V('1996.07.12'))
        self.assertLess(V('3.1.1.6'), V('3.2.pl0'))
        self.assertLess(V('2g6'), V('11g'))
        self.assertLess(V('0.9'), V('2.2'))
        self.assertLess(V('1.2'), V('1.2.1'))
        self.assertLess(V('1.1'), V('1.2.2'))
        self.assertLess(V('1.1'), V('1.2'))
        self.assertLess(V('1.2.1'), V('1.2.2'))
        self.assertLess(V('1.2'), V('1.2.2'))
        self.assertLess(V('0.4'), V('0.4.0'))
        self.assertLess(V('1.13++'), V('5.5.kw'))
        self.assertLess(V('0.960923'), V('2.2beta29'))


    def test_macos(self):
        self.addCleanup(self.clear_caches)

        uname = ('Darwin', 'hostname', '17.7.0',
                 ('Darwin Kernel Version 17.7.0: '
                  'Thu Jun 21 22:53:14 PDT 2018; '
                  'root:xnu-4570.71.2~1/RELEASE_X86_64'),
                 'x86_64', 'i386')
        arch = ('64bit', '')
        with mock.patch.object(sys, "platform", "darwin"), \
             mock.patch.object(platform, 'uname', return_value=uname), \
             mock.patch.object(platform, 'architecture', return_value=arch):
            for mac_ver, expected_terse, expected in [
                # darwin: mac_ver() returns empty strings
                (('', '', ''),
                 'Darwin-17.7.0',
                 'Darwin-17.7.0-x86_64-i386-64bit'),
                # macOS: mac_ver() returns macOS version
                (('10.13.6', ('', '', ''), 'x86_64'),
                 'macOS-10.13.6',
                 'macOS-10.13.6-x86_64-i386-64bit'),
            ]:
                with mock.patch.object(platform, 'mac_ver',
                                       return_value=mac_ver):
                    self.clear_caches()
                    self.assertEqual(platform.platform(terse=1), expected_terse)
                    self.assertEqual(platform.platform(), expected)

    def test_freedesktop_os_release(self):
        self.addCleanup(self.clear_caches)
        self.clear_caches()

        if any(os.path.isfile(fn) for fn in platform._os_release_candidates):
            info = platform.freedesktop_os_release()
            self.assertIn("NAME", info)
            self.assertIn("ID", info)

            info["CPYTHON_TEST"] = "test"
            self.assertNotIn(
                "CPYTHON_TEST",
                platform.freedesktop_os_release()
            )
        else:
            with self.assertRaises(OSError):
                platform.freedesktop_os_release()

    def test_parse_os_release(self):
        info = platform._parse_os_release(FEDORA_OS_RELEASE.splitlines())
        self.assertEqual(info["NAME"], "Fedora")
        self.assertEqual(info["ID"], "fedora")
        self.assertNotIn("ID_LIKE", info)
        self.assertEqual(info["VERSION_CODENAME"], "")

        info = platform._parse_os_release(UBUNTU_OS_RELEASE.splitlines())
        self.assertEqual(info["NAME"], "Ubuntu")
        self.assertEqual(info["ID"], "ubuntu")
        self.assertEqual(info["ID_LIKE"], "debian")
        self.assertEqual(info["VERSION_CODENAME"], "focal")

        info = platform._parse_os_release(TEST_OS_RELEASE.splitlines())
        expected = {
            "ID": "linux",
            "NAME": "Linux",
            "PRETTY_NAME": "Linux",
            "ID_LIKE": "egg spam viking",
            "EMPTY": "",
            "DOUBLE_QUOTE": "double",
            "EMPTY_DOUBLE": "",
            "SINGLE_QUOTE": "single",
            "EMPTY_SINGLE": "",
            "QUOTES": "double's",
            "SPECIALS": "$`\\'\"",
        }
        self.assertEqual(info, expected)
        self.assertEqual(len(info["SPECIALS"]), 5)


if __name__ == '__main__':
    unittest.main()<|MERGE_RESOLUTION|>--- conflicted
+++ resolved
@@ -219,11 +219,6 @@
         self.assertEqual(res[-1], res.processor)
         self.assertEqual(len(res), 6)
 
-<<<<<<< HEAD
-        if sys.platform == "ios":
-            self.assertIn(res.system, {"iOS", "iPadOS"})
-            self.assertEqual(res.release, platform.ios_ver().release)
-=======
         if os.name == "posix":
             uname = os.uname()
             self.assertEqual(res.node, uname.nodename)
@@ -236,7 +231,10 @@
             else:
                 self.assertEqual(res.system, uname.sysname)
                 self.assertEqual(res.release, uname.release)
->>>>>>> 262fb911
+
+        if sys.platform == "ios":
+            self.assertIn(res.system, {"iOS", "iPadOS"})
+            self.assertEqual(res.release, platform.ios_ver().release)
 
     @unittest.skipUnless(sys.platform.startswith('win'), "windows only test")
     def test_uname_win32_without_wmi(self):
