--- conflicted
+++ resolved
@@ -4,13 +4,6 @@
 import unittest
 from test.support import run_code, check_syntax_error
 
-<<<<<<< HEAD
-=======
-VALUE = 1
-FORWARDREF = 2
-SOURCE = 3
-
->>>>>>> 9b8611ee
 
 class TypeAnnotationTests(unittest.TestCase):
 
@@ -380,21 +373,12 @@
                 self.assertIsInstance(annotate, types.FunctionType)
                 self.assertEqual(annotate.__name__, "__annotate__")
                 with self.assertRaises(NotImplementedError):
-<<<<<<< HEAD
                     annotate(annotationlib.Format.FORWARDREF)
                 with self.assertRaises(NotImplementedError):
                     annotate(annotationlib.Format.SOURCE)
                 with self.assertRaises(NotImplementedError):
                     annotate(None)
                 self.assertEqual(annotate(annotationlib.Format.VALUE), {"x": int})
-=======
-                    annotate(FORWARDREF)
-                with self.assertRaises(NotImplementedError):
-                    annotate(SOURCE)
-                with self.assertRaises(NotImplementedError):
-                    annotate(None)
-                self.assertEqual(annotate(VALUE), {"x": int})
->>>>>>> 9b8611ee
 
     def test_comprehension_in_annotation(self):
         # This crashed in an earlier version of the code
@@ -407,20 +391,12 @@
 
         def f(x: int) -> int: pass
         """
-<<<<<<< HEAD
-        ns = run_code(textwrap.dedent(code))
+        ns = run_code(code)
         f = ns["f"]
         self.assertIsInstance(f.__annotate__, types.FunctionType)
         annos = {"x": "int", "return": "int"}
         self.assertEqual(f.__annotate__(annotationlib.Format.VALUE), annos)
         self.assertEqual(f.__annotations__, annos)
-=======
-        ns = run_code(code)
-        f = ns["f"]
-        self.assertIsInstance(f.__annotate__, types.FunctionType)
-        annos = {"x": "int", "return": "int"}
-        self.assertEqual(f.__annotate__(VALUE), annos)
-        self.assertEqual(f.__annotations__, annos)
 
     def test_name_clash_with_format(self):
         # this test would fail if __annotate__'s parameter was called "format"
@@ -431,5 +407,4 @@
         """
         ns = run_code(code)
         f = ns["f"]
-        self.assertEqual(f.__annotations__, {"x": ns["format"]})
->>>>>>> 9b8611ee
+        self.assertEqual(f.__annotations__, {"x": ns["format"]})