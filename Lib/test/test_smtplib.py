import asyncore
import base64
import email.mime.text
from email import policy
from email.message import EmailMessage
from email.base64mime import body_encode as encode_base64
import email.utils
import hmac
import socket
import smtpd
import smtplib
import io
import re
import sys
import time
import select
import errno
import textwrap
import threading

import unittest
from test import support, mock_socket
from test.support import HOST, HOSTv4, HOSTv6


if sys.platform == 'darwin':
    # select.poll returns a select.POLLHUP at the end of the tests
    # on darwin, so just ignore it
    def handle_expt(self):
        pass
    smtpd.SMTPChannel.handle_expt = handle_expt


def server(evt, buf, serv):
    serv.listen()
    evt.set()
    try:
        conn, addr = serv.accept()
    except socket.timeout:
        pass
    else:
        n = 500
        while buf and n > 0:
            r, w, e = select.select([], [conn], [])
            if w:
                sent = conn.send(buf)
                buf = buf[sent:]

            n -= 1

        conn.close()
    finally:
        serv.close()
        evt.set()

class GeneralTests(unittest.TestCase):

    def setUp(self):
        smtplib.socket = mock_socket
        self.port = 25

    def tearDown(self):
        smtplib.socket = socket

    # This method is no longer used but is retained for backward compatibility,
    # so test to make sure it still works.
    def testQuoteData(self):
        teststr  = "abc\n.jkl\rfoo\r\n..blue"
        expected = "abc\r\n..jkl\r\nfoo\r\n...blue"
        self.assertEqual(expected, smtplib.quotedata(teststr))

    def testBasic1(self):
        mock_socket.reply_with(b"220 Hola mundo")
        # connects
        smtp = smtplib.SMTP(HOST, self.port)
        smtp.close()

    def testSourceAddress(self):
        mock_socket.reply_with(b"220 Hola mundo")
        # connects
        smtp = smtplib.SMTP(HOST, self.port,
                source_address=('127.0.0.1',19876))
        self.assertEqual(smtp.source_address, ('127.0.0.1', 19876))
        smtp.close()

    def testBasic2(self):
        mock_socket.reply_with(b"220 Hola mundo")
        # connects, include port in host name
        smtp = smtplib.SMTP("%s:%s" % (HOST, self.port))
        smtp.close()

    def testLocalHostName(self):
        mock_socket.reply_with(b"220 Hola mundo")
        # check that supplied local_hostname is used
        smtp = smtplib.SMTP(HOST, self.port, local_hostname="testhost")
        self.assertEqual(smtp.local_hostname, "testhost")
        smtp.close()

    def testTimeoutDefault(self):
        mock_socket.reply_with(b"220 Hola mundo")
        self.assertIsNone(mock_socket.getdefaulttimeout())
        mock_socket.setdefaulttimeout(30)
        self.assertEqual(mock_socket.getdefaulttimeout(), 30)
        try:
            smtp = smtplib.SMTP(HOST, self.port)
        finally:
            mock_socket.setdefaulttimeout(None)
        self.assertEqual(smtp.sock.gettimeout(), 30)
        smtp.close()

    def testTimeoutNone(self):
        mock_socket.reply_with(b"220 Hola mundo")
        self.assertIsNone(socket.getdefaulttimeout())
        socket.setdefaulttimeout(30)
        try:
            smtp = smtplib.SMTP(HOST, self.port, timeout=None)
        finally:
            socket.setdefaulttimeout(None)
        self.assertIsNone(smtp.sock.gettimeout())
        smtp.close()

    def testTimeoutValue(self):
        mock_socket.reply_with(b"220 Hola mundo")
        smtp = smtplib.SMTP(HOST, self.port, timeout=30)
        self.assertEqual(smtp.sock.gettimeout(), 30)
        smtp.close()

    def test_debuglevel(self):
        mock_socket.reply_with(b"220 Hello world")
        smtp = smtplib.SMTP()
        smtp.set_debuglevel(1)
        with support.captured_stderr() as stderr:
            smtp.connect(HOST, self.port)
        smtp.close()
        expected = re.compile(r"^connect:", re.MULTILINE)
        self.assertRegex(stderr.getvalue(), expected)

    def test_debuglevel_2(self):
        mock_socket.reply_with(b"220 Hello world")
        smtp = smtplib.SMTP()
        smtp.set_debuglevel(2)
        with support.captured_stderr() as stderr:
            smtp.connect(HOST, self.port)
        smtp.close()
        expected = re.compile(r"^\d{2}:\d{2}:\d{2}\.\d{6} connect: ",
                              re.MULTILINE)
        self.assertRegex(stderr.getvalue(), expected)


# Test server thread using the specified SMTP server class
def debugging_server(serv, serv_evt, client_evt):
    serv_evt.set()

    try:
        if hasattr(select, 'poll'):
            poll_fun = asyncore.poll2
        else:
            poll_fun = asyncore.poll

        n = 1000
        while asyncore.socket_map and n > 0:
            poll_fun(0.01, asyncore.socket_map)

            # when the client conversation is finished, it will
            # set client_evt, and it's then ok to kill the server
            if client_evt.is_set():
                serv.close()
                break

            n -= 1

    except socket.timeout:
        pass
    finally:
        if not client_evt.is_set():
            # allow some time for the client to read the result
            time.sleep(0.5)
            serv.close()
        asyncore.close_all()
        serv_evt.set()

MSG_BEGIN = '---------- MESSAGE FOLLOWS ----------\n'
MSG_END = '------------ END MESSAGE ------------\n'

# NOTE: Some SMTP objects in the tests below are created with a non-default
# local_hostname argument to the constructor, since (on some systems) the FQDN
# lookup caused by the default local_hostname sometimes takes so long that the
# test server times out, causing the test to fail.

# Test behavior of smtpd.DebuggingServer
class DebuggingServerTests(unittest.TestCase):

    maxDiff = None

    def setUp(self):
        self.real_getfqdn = socket.getfqdn
        socket.getfqdn = mock_socket.getfqdn
        # temporarily replace sys.stdout to capture DebuggingServer output
        self.old_stdout = sys.stdout
        self.output = io.StringIO()
        sys.stdout = self.output

        self.serv_evt = threading.Event()
        self.client_evt = threading.Event()
        # Capture SMTPChannel debug output
        self.old_DEBUGSTREAM = smtpd.DEBUGSTREAM
        smtpd.DEBUGSTREAM = io.StringIO()
        # Pick a random unused port by passing 0 for the port number
        self.serv = smtpd.DebuggingServer((HOST, 0), ('nowhere', -1),
                                          decode_data=True)
        # Keep a note of what server host and port were assigned
        self.host, self.port = self.serv.socket.getsockname()[:2]
        serv_args = (self.serv, self.serv_evt, self.client_evt)
        self.thread = threading.Thread(target=debugging_server, args=serv_args)
        self.thread.start()

        # wait until server thread has assigned a port number
        self.serv_evt.wait()
        self.serv_evt.clear()

    def tearDown(self):
        socket.getfqdn = self.real_getfqdn
        # indicate that the client is finished
        self.client_evt.set()
        # wait for the server thread to terminate
        self.serv_evt.wait()
        self.thread.join()
        # restore sys.stdout
        sys.stdout = self.old_stdout
        # restore DEBUGSTREAM
        smtpd.DEBUGSTREAM.close()
        smtpd.DEBUGSTREAM = self.old_DEBUGSTREAM

    def get_output_without_xpeer(self):
        test_output = self.output.getvalue()
        return re.sub(r'(.*?)^X-Peer:\s*\S+\n(.*)', r'\1\2',
                      test_output, flags=re.MULTILINE|re.DOTALL)

    def testBasic(self):
        # connect
        smtp = smtplib.SMTP(HOST, self.port, local_hostname='localhost', timeout=3)
        smtp.quit()

    def testSourceAddress(self):
        # connect
        src_port = support.find_unused_port()
        try:
            smtp = smtplib.SMTP(self.host, self.port, local_hostname='localhost',
                                timeout=3, source_address=(self.host, src_port))
            self.assertEqual(smtp.source_address, (self.host, src_port))
            self.assertEqual(smtp.local_hostname, 'localhost')
            smtp.quit()
        except OSError as e:
            if e.errno == errno.EADDRINUSE:
                self.skipTest("couldn't bind to source port %d" % src_port)
            raise

    def testNOOP(self):
        smtp = smtplib.SMTP(HOST, self.port, local_hostname='localhost', timeout=3)
        expected = (250, b'OK')
        self.assertEqual(smtp.noop(), expected)
        smtp.quit()

    def testRSET(self):
        smtp = smtplib.SMTP(HOST, self.port, local_hostname='localhost', timeout=3)
        expected = (250, b'OK')
        self.assertEqual(smtp.rset(), expected)
        smtp.quit()

    def testELHO(self):
        # EHLO isn't implemented in DebuggingServer
        smtp = smtplib.SMTP(HOST, self.port, local_hostname='localhost', timeout=3)
        expected = (250, b'\nSIZE 33554432\nHELP')
        self.assertEqual(smtp.ehlo(), expected)
        smtp.quit()

    def testEXPNNotImplemented(self):
        # EXPN isn't implemented in DebuggingServer
        smtp = smtplib.SMTP(HOST, self.port, local_hostname='localhost', timeout=3)
        expected = (502, b'EXPN not implemented')
        smtp.putcmd('EXPN')
        self.assertEqual(smtp.getreply(), expected)
        smtp.quit()

    def testVRFY(self):
        smtp = smtplib.SMTP(HOST, self.port, local_hostname='localhost', timeout=3)
        expected = (252, b'Cannot VRFY user, but will accept message ' + \
                         b'and attempt delivery')
        self.assertEqual(smtp.vrfy('nobody@nowhere.com'), expected)
        self.assertEqual(smtp.verify('nobody@nowhere.com'), expected)
        smtp.quit()

    def testSecondHELO(self):
        # check that a second HELO returns a message that it's a duplicate
        # (this behavior is specific to smtpd.SMTPChannel)
        smtp = smtplib.SMTP(HOST, self.port, local_hostname='localhost', timeout=3)
        smtp.helo()
        expected = (503, b'Duplicate HELO/EHLO')
        self.assertEqual(smtp.helo(), expected)
        smtp.quit()

    def testHELP(self):
        smtp = smtplib.SMTP(HOST, self.port, local_hostname='localhost', timeout=3)
        self.assertEqual(smtp.help(), b'Supported commands: EHLO HELO MAIL ' + \
                                      b'RCPT DATA RSET NOOP QUIT VRFY')
        smtp.quit()

    def testSend(self):
        # connect and send mail
        m = 'A test message'
        smtp = smtplib.SMTP(HOST, self.port, local_hostname='localhost', timeout=3)
        smtp.sendmail('John', 'Sally', m)
        # XXX(nnorwitz): this test is flaky and dies with a bad file descriptor
        # in asyncore.  This sleep might help, but should really be fixed
        # properly by using an Event variable.
        time.sleep(0.01)
        smtp.quit()

        self.client_evt.set()
        self.serv_evt.wait()
        self.output.flush()
        mexpect = '%s%s\n%s' % (MSG_BEGIN, m, MSG_END)
        self.assertEqual(self.output.getvalue(), mexpect)

    def testSendBinary(self):
        m = b'A test message'
        smtp = smtplib.SMTP(HOST, self.port, local_hostname='localhost', timeout=3)
        smtp.sendmail('John', 'Sally', m)
        # XXX (see comment in testSend)
        time.sleep(0.01)
        smtp.quit()

        self.client_evt.set()
        self.serv_evt.wait()
        self.output.flush()
        mexpect = '%s%s\n%s' % (MSG_BEGIN, m.decode('ascii'), MSG_END)
        self.assertEqual(self.output.getvalue(), mexpect)

    def testSendNeedingDotQuote(self):
        # Issue 12283
        m = '.A test\n.mes.sage.'
        smtp = smtplib.SMTP(HOST, self.port, local_hostname='localhost', timeout=3)
        smtp.sendmail('John', 'Sally', m)
        # XXX (see comment in testSend)
        time.sleep(0.01)
        smtp.quit()

        self.client_evt.set()
        self.serv_evt.wait()
        self.output.flush()
        mexpect = '%s%s\n%s' % (MSG_BEGIN, m, MSG_END)
        self.assertEqual(self.output.getvalue(), mexpect)

    def testSendNullSender(self):
        m = 'A test message'
        smtp = smtplib.SMTP(HOST, self.port, local_hostname='localhost', timeout=3)
        smtp.sendmail('<>', 'Sally', m)
        # XXX (see comment in testSend)
        time.sleep(0.01)
        smtp.quit()

        self.client_evt.set()
        self.serv_evt.wait()
        self.output.flush()
        mexpect = '%s%s\n%s' % (MSG_BEGIN, m, MSG_END)
        self.assertEqual(self.output.getvalue(), mexpect)
        debugout = smtpd.DEBUGSTREAM.getvalue()
        sender = re.compile("^sender: <>$", re.MULTILINE)
        self.assertRegex(debugout, sender)

    def testSendMessage(self):
        m = email.mime.text.MIMEText('A test message')
        smtp = smtplib.SMTP(HOST, self.port, local_hostname='localhost', timeout=3)
        smtp.send_message(m, from_addr='John', to_addrs='Sally')
        # XXX (see comment in testSend)
        time.sleep(0.01)
        smtp.quit()

        self.client_evt.set()
        self.serv_evt.wait()
        self.output.flush()
        # Remove the X-Peer header that DebuggingServer adds as figuring out
        # exactly what IP address format is put there is not easy (and
        # irrelevant to our test).  Typically 127.0.0.1 or ::1, but it is
        # not always the same as socket.gethostbyname(HOST). :(
        test_output = self.get_output_without_xpeer()
        del m['X-Peer']
        mexpect = '%s%s\n%s' % (MSG_BEGIN, m.as_string(), MSG_END)
        self.assertEqual(test_output, mexpect)

    def testSendMessageWithAddresses(self):
        m = email.mime.text.MIMEText('A test message')
        m['From'] = 'foo@bar.com'
        m['To'] = 'John'
        m['CC'] = 'Sally, Fred'
        m['Bcc'] = 'John Root <root@localhost>, "Dinsdale" <warped@silly.walks.com>'
        smtp = smtplib.SMTP(HOST, self.port, local_hostname='localhost', timeout=3)
        smtp.send_message(m)
        # XXX (see comment in testSend)
        time.sleep(0.01)
        smtp.quit()
        # make sure the Bcc header is still in the message.
        self.assertEqual(m['Bcc'], 'John Root <root@localhost>, "Dinsdale" '
                                    '<warped@silly.walks.com>')

        self.client_evt.set()
        self.serv_evt.wait()
        self.output.flush()
        # Remove the X-Peer header that DebuggingServer adds.
        test_output = self.get_output_without_xpeer()
        del m['X-Peer']
        # The Bcc header should not be transmitted.
        del m['Bcc']
        mexpect = '%s%s\n%s' % (MSG_BEGIN, m.as_string(), MSG_END)
        self.assertEqual(test_output, mexpect)
        debugout = smtpd.DEBUGSTREAM.getvalue()
        sender = re.compile("^sender: foo@bar.com$", re.MULTILINE)
        self.assertRegex(debugout, sender)
        for addr in ('John', 'Sally', 'Fred', 'root@localhost',
                     'warped@silly.walks.com'):
            to_addr = re.compile(r"^recips: .*'{}'.*$".format(addr),
                                 re.MULTILINE)
            self.assertRegex(debugout, to_addr)

    def testSendMessageWithSomeAddresses(self):
        # Make sure nothing breaks if not all of the three 'to' headers exist
        m = email.mime.text.MIMEText('A test message')
        m['From'] = 'foo@bar.com'
        m['To'] = 'John, Dinsdale'
        smtp = smtplib.SMTP(HOST, self.port, local_hostname='localhost', timeout=3)
        smtp.send_message(m)
        # XXX (see comment in testSend)
        time.sleep(0.01)
        smtp.quit()

        self.client_evt.set()
        self.serv_evt.wait()
        self.output.flush()
        # Remove the X-Peer header that DebuggingServer adds.
        test_output = self.get_output_without_xpeer()
        del m['X-Peer']
        mexpect = '%s%s\n%s' % (MSG_BEGIN, m.as_string(), MSG_END)
        self.assertEqual(test_output, mexpect)
        debugout = smtpd.DEBUGSTREAM.getvalue()
        sender = re.compile("^sender: foo@bar.com$", re.MULTILINE)
        self.assertRegex(debugout, sender)
        for addr in ('John', 'Dinsdale'):
            to_addr = re.compile(r"^recips: .*'{}'.*$".format(addr),
                                 re.MULTILINE)
            self.assertRegex(debugout, to_addr)

    def testSendMessageWithSpecifiedAddresses(self):
        # Make sure addresses specified in call override those in message.
        m = email.mime.text.MIMEText('A test message')
        m['From'] = 'foo@bar.com'
        m['To'] = 'John, Dinsdale'
        smtp = smtplib.SMTP(HOST, self.port, local_hostname='localhost', timeout=3)
        smtp.send_message(m, from_addr='joe@example.com', to_addrs='foo@example.net')
        # XXX (see comment in testSend)
        time.sleep(0.01)
        smtp.quit()

        self.client_evt.set()
        self.serv_evt.wait()
        self.output.flush()
        # Remove the X-Peer header that DebuggingServer adds.
        test_output = self.get_output_without_xpeer()
        del m['X-Peer']
        mexpect = '%s%s\n%s' % (MSG_BEGIN, m.as_string(), MSG_END)
        self.assertEqual(test_output, mexpect)
        debugout = smtpd.DEBUGSTREAM.getvalue()
        sender = re.compile("^sender: joe@example.com$", re.MULTILINE)
        self.assertRegex(debugout, sender)
        for addr in ('John', 'Dinsdale'):
            to_addr = re.compile(r"^recips: .*'{}'.*$".format(addr),
                                 re.MULTILINE)
            self.assertNotRegex(debugout, to_addr)
        recip = re.compile(r"^recips: .*'foo@example.net'.*$", re.MULTILINE)
        self.assertRegex(debugout, recip)

    def testSendMessageWithMultipleFrom(self):
        # Sender overrides To
        m = email.mime.text.MIMEText('A test message')
        m['From'] = 'Bernard, Bianca'
        m['Sender'] = 'the_rescuers@Rescue-Aid-Society.com'
        m['To'] = 'John, Dinsdale'
        smtp = smtplib.SMTP(HOST, self.port, local_hostname='localhost', timeout=3)
        smtp.send_message(m)
        # XXX (see comment in testSend)
        time.sleep(0.01)
        smtp.quit()

        self.client_evt.set()
        self.serv_evt.wait()
        self.output.flush()
        # Remove the X-Peer header that DebuggingServer adds.
        test_output = self.get_output_without_xpeer()
        del m['X-Peer']
        mexpect = '%s%s\n%s' % (MSG_BEGIN, m.as_string(), MSG_END)
        self.assertEqual(test_output, mexpect)
        debugout = smtpd.DEBUGSTREAM.getvalue()
        sender = re.compile("^sender: the_rescuers@Rescue-Aid-Society.com$", re.MULTILINE)
        self.assertRegex(debugout, sender)
        for addr in ('John', 'Dinsdale'):
            to_addr = re.compile(r"^recips: .*'{}'.*$".format(addr),
                                 re.MULTILINE)
            self.assertRegex(debugout, to_addr)

    def testSendMessageResent(self):
        m = email.mime.text.MIMEText('A test message')
        m['From'] = 'foo@bar.com'
        m['To'] = 'John'
        m['CC'] = 'Sally, Fred'
        m['Bcc'] = 'John Root <root@localhost>, "Dinsdale" <warped@silly.walks.com>'
        m['Resent-Date'] = 'Thu, 1 Jan 1970 17:42:00 +0000'
        m['Resent-From'] = 'holy@grail.net'
        m['Resent-To'] = 'Martha <my_mom@great.cooker.com>, Jeff'
        m['Resent-Bcc'] = 'doe@losthope.net'
        smtp = smtplib.SMTP(HOST, self.port, local_hostname='localhost', timeout=3)
        smtp.send_message(m)
        # XXX (see comment in testSend)
        time.sleep(0.01)
        smtp.quit()

        self.client_evt.set()
        self.serv_evt.wait()
        self.output.flush()
        # The Resent-Bcc headers are deleted before serialization.
        del m['Bcc']
        del m['Resent-Bcc']
        # Remove the X-Peer header that DebuggingServer adds.
        test_output = self.get_output_without_xpeer()
        del m['X-Peer']
        mexpect = '%s%s\n%s' % (MSG_BEGIN, m.as_string(), MSG_END)
        self.assertEqual(test_output, mexpect)
        debugout = smtpd.DEBUGSTREAM.getvalue()
        sender = re.compile("^sender: holy@grail.net$", re.MULTILINE)
        self.assertRegex(debugout, sender)
        for addr in ('my_mom@great.cooker.com', 'Jeff', 'doe@losthope.net'):
            to_addr = re.compile(r"^recips: .*'{}'.*$".format(addr),
                                 re.MULTILINE)
            self.assertRegex(debugout, to_addr)

    def testSendMessageMultipleResentRaises(self):
        m = email.mime.text.MIMEText('A test message')
        m['From'] = 'foo@bar.com'
        m['To'] = 'John'
        m['CC'] = 'Sally, Fred'
        m['Bcc'] = 'John Root <root@localhost>, "Dinsdale" <warped@silly.walks.com>'
        m['Resent-Date'] = 'Thu, 1 Jan 1970 17:42:00 +0000'
        m['Resent-From'] = 'holy@grail.net'
        m['Resent-To'] = 'Martha <my_mom@great.cooker.com>, Jeff'
        m['Resent-Bcc'] = 'doe@losthope.net'
        m['Resent-Date'] = 'Thu, 2 Jan 1970 17:42:00 +0000'
        m['Resent-To'] = 'holy@grail.net'
        m['Resent-From'] = 'Martha <my_mom@great.cooker.com>, Jeff'
        smtp = smtplib.SMTP(HOST, self.port, local_hostname='localhost', timeout=3)
        with self.assertRaises(ValueError):
            smtp.send_message(m)
        smtp.close()

class NonConnectingTests(unittest.TestCase):

    def testNotConnected(self):
        # Test various operations on an unconnected SMTP object that
        # should raise exceptions (at present the attempt in SMTP.send
        # to reference the nonexistent 'sock' attribute of the SMTP object
        # causes an AttributeError)
        smtp = smtplib.SMTP()
        self.assertRaises(smtplib.SMTPServerDisconnected, smtp.ehlo)
        self.assertRaises(smtplib.SMTPServerDisconnected,
                          smtp.send, 'test msg')

    def testNonnumericPort(self):
        # check that non-numeric port raises OSError
        self.assertRaises(OSError, smtplib.SMTP,
                          "localhost", "bogus")
        self.assertRaises(OSError, smtplib.SMTP,
                          "localhost:bogus")


# test response of client to a non-successful HELO message
class BadHELOServerTests(unittest.TestCase):

    def setUp(self):
        smtplib.socket = mock_socket
        mock_socket.reply_with(b"199 no hello for you!")
        self.old_stdout = sys.stdout
        self.output = io.StringIO()
        sys.stdout = self.output
        self.port = 25

    def tearDown(self):
        smtplib.socket = socket
        sys.stdout = self.old_stdout

    def testFailingHELO(self):
        self.assertRaises(smtplib.SMTPConnectError, smtplib.SMTP,
                            HOST, self.port, 'localhost', 3)


class TooLongLineTests(unittest.TestCase):
    respdata = b'250 OK' + (b'.' * smtplib._MAXLINE * 2) + b'\n'

    def setUp(self):
        self.old_stdout = sys.stdout
        self.output = io.StringIO()
        sys.stdout = self.output

        self.evt = threading.Event()
        self.sock = socket.socket(socket.AF_INET, socket.SOCK_STREAM)
        self.sock.settimeout(15)
        self.port = support.bind_port(self.sock)
        servargs = (self.evt, self.respdata, self.sock)
        thread = threading.Thread(target=server, args=servargs)
        thread.start()
        self.addCleanup(thread.join)
        self.evt.wait()
        self.evt.clear()

    def tearDown(self):
        self.evt.wait()
        sys.stdout = self.old_stdout

    def testLineTooLong(self):
        self.assertRaises(smtplib.SMTPResponseException, smtplib.SMTP,
                          HOST, self.port, 'localhost', 3)


sim_users = {'Mr.A@somewhere.com':'John A',
             'Ms.B@xn--fo-fka.com':'Sally B',
             'Mrs.C@somewhereesle.com':'Ruth C',
            }

sim_auth = ('Mr.A@somewhere.com', 'somepassword')
sim_cram_md5_challenge = ('PENCeUxFREJoU0NnbmhNWitOMjNGNn'
                          'dAZWx3b29kLmlubm9zb2Z0LmNvbT4=')
sim_lists = {'list-1':['Mr.A@somewhere.com','Mrs.C@somewhereesle.com'],
             'list-2':['Ms.B@xn--fo-fka.com',],
            }

# Simulated SMTP channel & server
class ResponseException(Exception): pass
class SimSMTPChannel(smtpd.SMTPChannel):

    quit_response = None
    mail_response = None
    rcpt_response = None
    data_response = None
    rcpt_count = 0
    rset_count = 0
    disconnect = 0
    AUTH = 99    # Add protocol state to enable auth testing.
    authenticated_user = None

    def __init__(self, extra_features, *args, **kw):
        self._extrafeatures = ''.join(
            [ "250-{0}\r\n".format(x) for x in extra_features ])
        super(SimSMTPChannel, self).__init__(*args, **kw)

    # AUTH related stuff.  It would be nice if support for this were in smtpd.
    def found_terminator(self):
        if self.smtp_state == self.AUTH:
            line = self._emptystring.join(self.received_lines)
            print('Data:', repr(line), file=smtpd.DEBUGSTREAM)
            self.received_lines = []
            try:
                self.auth_object(line)
            except ResponseException as e:
                self.smtp_state = self.COMMAND
                self.push('%s %s' % (e.smtp_code, e.smtp_error))
                return
        super().found_terminator()


    def smtp_AUTH(self, arg):
        if not self.seen_greeting:
            self.push('503 Error: send EHLO first')
            return
        if not self.extended_smtp or 'AUTH' not in self._extrafeatures:
            self.push('500 Error: command "AUTH" not recognized')
            return
        if self.authenticated_user is not None:
            self.push(
                '503 Bad sequence of commands: already authenticated')
            return
        args = arg.split()
        if len(args) not in [1, 2]:
            self.push('501 Syntax: AUTH <mechanism> [initial-response]')
            return
        auth_object_name = '_auth_%s' % args[0].lower().replace('-', '_')
        try:
            self.auth_object = getattr(self, auth_object_name)
        except AttributeError:
            self.push('504 Command parameter not implemented: unsupported '
                      ' authentication mechanism {!r}'.format(auth_object_name))
            return
        self.smtp_state = self.AUTH
        self.auth_object(args[1] if len(args) == 2 else None)

    def _authenticated(self, user, valid):
        if valid:
            self.authenticated_user = user
            self.push('235 Authentication Succeeded')
        else:
            self.push('535 Authentication credentials invalid')
        self.smtp_state = self.COMMAND

    def _decode_base64(self, string):
        return base64.decodebytes(string.encode('ascii')).decode('utf-8')

    def _auth_plain(self, arg=None):
        if arg is None:
            self.push('334 ')
        else:
            logpass = self._decode_base64(arg)
            try:
                *_, user, password = logpass.split('\0')
            except ValueError as e:
                self.push('535 Splitting response {!r} into user and password'
                          ' failed: {}'.format(logpass, e))
                return
            self._authenticated(user, password == sim_auth[1])

    def _auth_login(self, arg=None):
        if arg is None:
            # base64 encoded 'Username:'
            self.push('334 VXNlcm5hbWU6')
        elif not hasattr(self, '_auth_login_user'):
            self._auth_login_user = self._decode_base64(arg)
            # base64 encoded 'Password:'
            self.push('334 UGFzc3dvcmQ6')
        else:
            password = self._decode_base64(arg)
            self._authenticated(self._auth_login_user, password == sim_auth[1])
            del self._auth_login_user

    def _auth_cram_md5(self, arg=None):
        if arg is None:
            self.push('334 {}'.format(sim_cram_md5_challenge))
        else:
            logpass = self._decode_base64(arg)
            try:
                user, hashed_pass = logpass.split()
            except ValueError as e:
                self.push('535 Splitting response {!r} into user and password'
                          'failed: {}'.format(logpass, e))
                return False
            valid_hashed_pass = hmac.HMAC(
                sim_auth[1].encode('ascii'),
                self._decode_base64(sim_cram_md5_challenge).encode('ascii'),
                'md5').hexdigest()
            self._authenticated(user, hashed_pass == valid_hashed_pass)
    # end AUTH related stuff.

    def smtp_EHLO(self, arg):
        resp = ('250-testhost\r\n'
                '250-EXPN\r\n'
                '250-SIZE 20000000\r\n'
                '250-STARTTLS\r\n'
                '250-DELIVERBY\r\n')
        resp = resp + self._extrafeatures + '250 HELP'
        self.push(resp)
        self.seen_greeting = arg
        self.extended_smtp = True

    def smtp_VRFY(self, arg):
        # For max compatibility smtplib should be sending the raw address.
        if arg in sim_users:
            self.push('250 %s %s' % (sim_users[arg], smtplib.quoteaddr(arg)))
        else:
            self.push('550 No such user: %s' % arg)

    def smtp_EXPN(self, arg):
        list_name = arg.lower()
        if list_name in sim_lists:
            user_list = sim_lists[list_name]
            for n, user_email in enumerate(user_list):
                quoted_addr = smtplib.quoteaddr(user_email)
                if n < len(user_list) - 1:
                    self.push('250-%s %s' % (sim_users[user_email], quoted_addr))
                else:
                    self.push('250 %s %s' % (sim_users[user_email], quoted_addr))
        else:
            self.push('550 No access for you!')

    def smtp_QUIT(self, arg):
        if self.quit_response is None:
            super(SimSMTPChannel, self).smtp_QUIT(arg)
        else:
            self.push(self.quit_response)
            self.close_when_done()

    def smtp_MAIL(self, arg):
        if self.mail_response is None:
            super().smtp_MAIL(arg)
        else:
            self.push(self.mail_response)
            if self.disconnect:
                self.close_when_done()

    def smtp_RCPT(self, arg):
        if self.rcpt_response is None:
            super().smtp_RCPT(arg)
            return
        self.rcpt_count += 1
        self.push(self.rcpt_response[self.rcpt_count-1])

    def smtp_RSET(self, arg):
        self.rset_count += 1
        super().smtp_RSET(arg)

    def smtp_DATA(self, arg):
        if self.data_response is None:
            super().smtp_DATA(arg)
        else:
            self.push(self.data_response)

    def handle_error(self):
        raise


class SimSMTPServer(smtpd.SMTPServer):

    channel_class = SimSMTPChannel

    def __init__(self, *args, **kw):
        self._extra_features = []
        self._addresses = {}
        smtpd.SMTPServer.__init__(self, *args, **kw)

    def handle_accepted(self, conn, addr):
        self._SMTPchannel = self.channel_class(
            self._extra_features, self, conn, addr,
            decode_data=self._decode_data)

    def process_message(self, peer, mailfrom, rcpttos, data):
        self._addresses['from'] = mailfrom
        self._addresses['tos'] = rcpttos

    def add_feature(self, feature):
        self._extra_features.append(feature)

    def handle_error(self):
        raise


# Test various SMTP & ESMTP commands/behaviors that require a simulated server
# (i.e., something with more features than DebuggingServer)
class SMTPSimTests(unittest.TestCase):

    def setUp(self):
        self.real_getfqdn = socket.getfqdn
        socket.getfqdn = mock_socket.getfqdn
        self.serv_evt = threading.Event()
        self.client_evt = threading.Event()
        # Pick a random unused port by passing 0 for the port number
        self.serv = SimSMTPServer((HOST, 0), ('nowhere', -1), decode_data=True)
        # Keep a note of what port was assigned
        self.port = self.serv.socket.getsockname()[1]
        serv_args = (self.serv, self.serv_evt, self.client_evt)
        self.thread = threading.Thread(target=debugging_server, args=serv_args)
        self.thread.start()

        # wait until server thread has assigned a port number
        self.serv_evt.wait()
        self.serv_evt.clear()

    def tearDown(self):
        socket.getfqdn = self.real_getfqdn
        # indicate that the client is finished
        self.client_evt.set()
        # wait for the server thread to terminate
        self.serv_evt.wait()
        self.thread.join()

    def testBasic(self):
        # smoke test
        smtp = smtplib.SMTP(HOST, self.port, local_hostname='localhost', timeout=15)
        smtp.quit()

    def testEHLO(self):
        smtp = smtplib.SMTP(HOST, self.port, local_hostname='localhost', timeout=15)

        # no features should be present before the EHLO
        self.assertEqual(smtp.esmtp_features, {})

        # features expected from the test server
        expected_features = {'expn':'',
                             'size': '20000000',
                             'starttls': '',
                             'deliverby': '',
                             'help': '',
                             }

        smtp.ehlo()
        self.assertEqual(smtp.esmtp_features, expected_features)
        for k in expected_features:
            self.assertTrue(smtp.has_extn(k))
        self.assertFalse(smtp.has_extn('unsupported-feature'))
        smtp.quit()

    def testVRFY(self):
        smtp = smtplib.SMTP(HOST, self.port, local_hostname='localhost', timeout=15)

        for addr_spec, name in sim_users.items():
            expected_known = (250, bytes('%s %s' %
                                         (name, smtplib.quoteaddr(addr_spec)),
                                         "ascii"))
            self.assertEqual(smtp.vrfy(addr_spec), expected_known)

        u = 'nobody@nowhere.com'
        expected_unknown = (550, ('No such user: %s' % u).encode('ascii'))
        self.assertEqual(smtp.vrfy(u), expected_unknown)
        smtp.quit()

    def testEXPN(self):
        smtp = smtplib.SMTP(HOST, self.port, local_hostname='localhost', timeout=15)

        for listname, members in sim_lists.items():
            users = []
            for m in members:
                users.append('%s %s' % (sim_users[m], smtplib.quoteaddr(m)))
            expected_known = (250, bytes('\n'.join(users), "ascii"))
            self.assertEqual(smtp.expn(listname), expected_known)

        u = 'PSU-Members-List'
        expected_unknown = (550, b'No access for you!')
        self.assertEqual(smtp.expn(u), expected_unknown)
        smtp.quit()

    def testAUTH_PLAIN(self):
        self.serv.add_feature("AUTH PLAIN")
        smtp = smtplib.SMTP(HOST, self.port, local_hostname='localhost', timeout=15)
        resp = smtp.login(sim_auth[0], sim_auth[1])
        self.assertEqual(resp, (235, b'Authentication Succeeded'))
        smtp.close()

    def testAUTH_LOGIN(self):
        self.serv.add_feature("AUTH LOGIN")
        smtp = smtplib.SMTP(HOST, self.port, local_hostname='localhost', timeout=15)
        resp = smtp.login(sim_auth[0], sim_auth[1])
        self.assertEqual(resp, (235, b'Authentication Succeeded'))
        smtp.close()

    def testAUTH_CRAM_MD5(self):
        self.serv.add_feature("AUTH CRAM-MD5")
        smtp = smtplib.SMTP(HOST, self.port, local_hostname='localhost', timeout=15)
        resp = smtp.login(sim_auth[0], sim_auth[1])
        self.assertEqual(resp, (235, b'Authentication Succeeded'))
        smtp.close()

    def testAUTH_multiple(self):
        # Test that multiple authentication methods are tried.
        self.serv.add_feature("AUTH BOGUS PLAIN LOGIN CRAM-MD5")
        smtp = smtplib.SMTP(HOST, self.port, local_hostname='localhost', timeout=15)
        resp = smtp.login(sim_auth[0], sim_auth[1])
        self.assertEqual(resp, (235, b'Authentication Succeeded'))
        smtp.close()

    def test_auth_function(self):
        supported = {'CRAM-MD5', 'PLAIN', 'LOGIN'}
        for mechanism in supported:
            self.serv.add_feature("AUTH {}".format(mechanism))
        for mechanism in supported:
            with self.subTest(mechanism=mechanism):
                smtp = smtplib.SMTP(HOST, self.port,
                                    local_hostname='localhost', timeout=15)
                smtp.ehlo('foo')
                smtp.user, smtp.password = sim_auth[0], sim_auth[1]
                method = 'auth_' + mechanism.lower().replace('-', '_')
                resp = smtp.auth(mechanism, getattr(smtp, method))
                self.assertEqual(resp, (235, b'Authentication Succeeded'))
                smtp.close()

    def test_quit_resets_greeting(self):
        smtp = smtplib.SMTP(HOST, self.port,
                            local_hostname='localhost',
                            timeout=15)
        code, message = smtp.ehlo()
        self.assertEqual(code, 250)
        self.assertIn('size', smtp.esmtp_features)
        smtp.quit()
        self.assertNotIn('size', smtp.esmtp_features)
        smtp.connect(HOST, self.port)
        self.assertNotIn('size', smtp.esmtp_features)
        smtp.ehlo_or_helo_if_needed()
        self.assertIn('size', smtp.esmtp_features)
        smtp.quit()

    def test_with_statement(self):
        with smtplib.SMTP(HOST, self.port) as smtp:
            code, message = smtp.noop()
            self.assertEqual(code, 250)
        self.assertRaises(smtplib.SMTPServerDisconnected, smtp.send, b'foo')
        with smtplib.SMTP(HOST, self.port) as smtp:
            smtp.close()
        self.assertRaises(smtplib.SMTPServerDisconnected, smtp.send, b'foo')

    def test_with_statement_QUIT_failure(self):
        with self.assertRaises(smtplib.SMTPResponseException) as error:
            with smtplib.SMTP(HOST, self.port) as smtp:
                smtp.noop()
                self.serv._SMTPchannel.quit_response = '421 QUIT FAILED'
        self.assertEqual(error.exception.smtp_code, 421)
        self.assertEqual(error.exception.smtp_error, b'QUIT FAILED')

    #TODO: add tests for correct AUTH method fallback now that the
    #test infrastructure can support it.

    # Issue 17498: make sure _rset does not raise SMTPServerDisconnected exception
    def test__rest_from_mail_cmd(self):
        smtp = smtplib.SMTP(HOST, self.port, local_hostname='localhost', timeout=15)
        smtp.noop()
        self.serv._SMTPchannel.mail_response = '451 Requested action aborted'
        self.serv._SMTPchannel.disconnect = True
        with self.assertRaises(smtplib.SMTPSenderRefused):
            smtp.sendmail('John', 'Sally', 'test message')
        self.assertIsNone(smtp.sock)

    # Issue 5713: make sure close, not rset, is called if we get a 421 error
    def test_421_from_mail_cmd(self):
        smtp = smtplib.SMTP(HOST, self.port, local_hostname='localhost', timeout=15)
        smtp.noop()
        self.serv._SMTPchannel.mail_response = '421 closing connection'
        with self.assertRaises(smtplib.SMTPSenderRefused):
            smtp.sendmail('John', 'Sally', 'test message')
        self.assertIsNone(smtp.sock)
        self.assertEqual(self.serv._SMTPchannel.rset_count, 0)

    def test_421_from_rcpt_cmd(self):
        smtp = smtplib.SMTP(HOST, self.port, local_hostname='localhost', timeout=15)
        smtp.noop()
        self.serv._SMTPchannel.rcpt_response = ['250 accepted', '421 closing']
        with self.assertRaises(smtplib.SMTPRecipientsRefused) as r:
            smtp.sendmail('John', ['Sally', 'Frank', 'George'], 'test message')
        self.assertIsNone(smtp.sock)
        self.assertEqual(self.serv._SMTPchannel.rset_count, 0)
        self.assertDictEqual(r.exception.args[0], {'Frank': (421, b'closing')})

    def test_421_from_data_cmd(self):
        class MySimSMTPChannel(SimSMTPChannel):
            def found_terminator(self):
                if self.smtp_state == self.DATA:
                    self.push('421 closing')
                else:
                    super().found_terminator()
        self.serv.channel_class = MySimSMTPChannel
        smtp = smtplib.SMTP(HOST, self.port, local_hostname='localhost', timeout=15)
        smtp.noop()
        with self.assertRaises(smtplib.SMTPDataError):
            smtp.sendmail('John@foo.org', ['Sally@foo.org'], 'test message')
        self.assertIsNone(smtp.sock)
        self.assertEqual(self.serv._SMTPchannel.rcpt_count, 0)

    def test_smtputf8_NotSupportedError_if_no_server_support(self):
        smtp = smtplib.SMTP(
            HOST, self.port, local_hostname='localhost', timeout=3)
        self.addCleanup(smtp.close)
        smtp.ehlo()
        self.assertTrue(smtp.does_esmtp)
        self.assertFalse(smtp.has_extn('smtputf8'))
        self.assertRaises(
            smtplib.SMTPNotSupportedError,
            smtp.sendmail,
            'John', 'Sally', '', mail_options=['BODY=8BITMIME', 'SMTPUTF8'])
        self.assertRaises(
            smtplib.SMTPNotSupportedError,
            smtp.mail, 'John', options=['BODY=8BITMIME', 'SMTPUTF8'])

    def test_send_unicode_without_SMTPUTF8(self):
        smtp = smtplib.SMTP(
            HOST, self.port, local_hostname='localhost', timeout=3)
        self.addCleanup(smtp.close)
        self.assertRaises(UnicodeEncodeError, smtp.sendmail, 'Alice', 'Böb', '')
        self.assertRaises(UnicodeEncodeError, smtp.mail, 'Älice')

    def test_send_message_error_on_non_ascii_addrs_if_no_smtputf8(self):
        # This test is located here and not in the SMTPUTF8SimTests
        # class because it needs a "regular" SMTP server to work
        msg = EmailMessage()
        msg['From'] = "Páolo <főo@bar.com>"
        msg['To'] = 'Dinsdale'
        msg['Subject'] = 'Nudge nudge, wink, wink \u1F609'
        smtp = smtplib.SMTP(
            HOST, self.port, local_hostname='localhost', timeout=3)
        self.addCleanup(smtp.close)
        with self.assertRaises(smtplib.SMTPNotSupportedError):
            smtp.send_message(msg)

    def test_name_field_not_included_in_envelop_addresses(self):
        smtp = smtplib.SMTP(
            HOST, self.port, local_hostname='localhost', timeout=3
        )
        self.addCleanup(smtp.close)

        message = EmailMessage()
        message['From'] = email.utils.formataddr(('Michaël', 'michael@example.com'))
        message['To'] = email.utils.formataddr(('René', 'rene@example.com'))

        self.assertDictEqual(smtp.send_message(message), {})

        self.assertEqual(self.serv._addresses['from'], 'michael@example.com')
        self.assertEqual(self.serv._addresses['tos'], ['rene@example.com'])


class SimSMTPUTF8Server(SimSMTPServer):

    def __init__(self, *args, **kw):
        # The base SMTP server turns these on automatically, but our test
        # server is set up to munge the EHLO response, so we need to provide
        # them as well.  And yes, the call is to SMTPServer not SimSMTPServer.
        self._extra_features = ['SMTPUTF8', '8BITMIME']
        smtpd.SMTPServer.__init__(self, *args, **kw)

    def handle_accepted(self, conn, addr):
        self._SMTPchannel = self.channel_class(
            self._extra_features, self, conn, addr,
            decode_data=self._decode_data,
            enable_SMTPUTF8=self.enable_SMTPUTF8,
        )

    def process_message(self, peer, mailfrom, rcpttos, data, mail_options=None,
                                                             rcpt_options=None):
        self.last_peer = peer
        self.last_mailfrom = mailfrom
        self.last_rcpttos = rcpttos
        self.last_message = data
        self.last_mail_options = mail_options
        self.last_rcpt_options = rcpt_options


class SMTPUTF8SimTests(unittest.TestCase):

    maxDiff = None

    def setUp(self):
        self.real_getfqdn = socket.getfqdn
        socket.getfqdn = mock_socket.getfqdn
        self.serv_evt = threading.Event()
        self.client_evt = threading.Event()
        # Pick a random unused port by passing 0 for the port number
        self.serv = SimSMTPUTF8Server((HOST, 0), ('nowhere', -1),
                                      decode_data=False,
                                      enable_SMTPUTF8=True)
        # Keep a note of what port was assigned
        self.port = self.serv.socket.getsockname()[1]
        serv_args = (self.serv, self.serv_evt, self.client_evt)
        self.thread = threading.Thread(target=debugging_server, args=serv_args)
        self.thread.start()

        # wait until server thread has assigned a port number
        self.serv_evt.wait()
        self.serv_evt.clear()

    def tearDown(self):
        socket.getfqdn = self.real_getfqdn
        # indicate that the client is finished
        self.client_evt.set()
        # wait for the server thread to terminate
        self.serv_evt.wait()
        self.thread.join()

    def test_test_server_supports_extensions(self):
        smtp = smtplib.SMTP(
            HOST, self.port, local_hostname='localhost', timeout=3)
        self.addCleanup(smtp.close)
        smtp.ehlo()
        self.assertTrue(smtp.does_esmtp)
        self.assertTrue(smtp.has_extn('smtputf8'))

    def test_send_unicode_with_SMTPUTF8_via_sendmail(self):
        m = '¡a test message containing unicode!'.encode('utf-8')
        smtp = smtplib.SMTP(
            HOST, self.port, local_hostname='localhost', timeout=3)
        self.addCleanup(smtp.close)
        smtp.sendmail('Jőhn', 'Sálly', m,
                      mail_options=['BODY=8BITMIME', 'SMTPUTF8'])
        self.assertEqual(self.serv.last_mailfrom, 'Jőhn')
        self.assertEqual(self.serv.last_rcpttos, ['Sálly'])
        self.assertEqual(self.serv.last_message, m)
        self.assertIn('BODY=8BITMIME', self.serv.last_mail_options)
        self.assertIn('SMTPUTF8', self.serv.last_mail_options)
        self.assertEqual(self.serv.last_rcpt_options, [])

    def test_send_unicode_with_SMTPUTF8_via_low_level_API(self):
        m = '¡a test message containing unicode!'.encode('utf-8')
        smtp = smtplib.SMTP(
            HOST, self.port, local_hostname='localhost', timeout=3)
        self.addCleanup(smtp.close)
        smtp.ehlo()
        self.assertEqual(
            smtp.mail('Jő', options=['BODY=8BITMIME', 'SMTPUTF8']),
            (250, b'OK'))
        self.assertEqual(smtp.rcpt('János'), (250, b'OK'))
        self.assertEqual(smtp.data(m), (250, b'OK'))
        self.assertEqual(self.serv.last_mailfrom, 'Jő')
        self.assertEqual(self.serv.last_rcpttos, ['János'])
        self.assertEqual(self.serv.last_message, m)
        self.assertIn('BODY=8BITMIME', self.serv.last_mail_options)
        self.assertIn('SMTPUTF8', self.serv.last_mail_options)
        self.assertEqual(self.serv.last_rcpt_options, [])

    def test_send_message_uses_smtputf8_if_addrs_non_ascii(self):
        msg = EmailMessage()
        msg['From'] = "Páolo <főo@bar.com>"
        msg['To'] = 'Dinsdale'
        msg['Subject'] = 'Nudge nudge, wink, wink \u1F609'
        # XXX I don't know why I need two \n's here, but this is an existing
        # bug (if it is one) and not a problem with the new functionality.
        msg.set_content("oh là là, know what I mean, know what I mean?\n\n")
        # XXX smtpd converts received /r/n to /n, so we can't easily test that
        # we are successfully sending /r/n :(.
        expected = textwrap.dedent("""\
            From: Páolo <főo@bar.com>
            To: Dinsdale
            Subject: Nudge nudge, wink, wink \u1F609
            Content-Type: text/plain; charset="utf-8"
            Content-Transfer-Encoding: 8bit
            MIME-Version: 1.0

            oh là là, know what I mean, know what I mean?
            """)
        smtp = smtplib.SMTP(
            HOST, self.port, local_hostname='localhost', timeout=3)
        self.addCleanup(smtp.close)
        self.assertEqual(smtp.send_message(msg), {})
        self.assertEqual(self.serv.last_mailfrom, 'főo@bar.com')
        self.assertEqual(self.serv.last_rcpttos, ['Dinsdale'])
        self.assertEqual(self.serv.last_message.decode(), expected)
        self.assertIn('BODY=8BITMIME', self.serv.last_mail_options)
        self.assertIn('SMTPUTF8', self.serv.last_mail_options)
        self.assertEqual(self.serv.last_rcpt_options, [])

<<<<<<< HEAD
    def test_send_message_error_on_non_ascii_addrs_if_no_smtputf8(self):
        self.serv.enable_SMTPUTF8 = False
        self.serv._extra_features = []
        msg = EmailMessage()
        msg['From'] = "Páolo <főo@bar.com>"
        msg['To'] = 'Dinsdale'
        msg['Subject'] = 'Nudge nudge, wink, wink \u1F609'
        smtp = smtplib.SMTP(
            HOST, self.port, local_hostname='localhost', timeout=3)
        self.addCleanup(smtp.close)
        self.assertRaises(smtplib.SMTPNotSupportedError,
                          smtp.send_message, msg)

    def test_send_message_uses_8bitmime_if_cte_type_8bitmime(self):
        msg = EmailMessage()
        msg['From'] = 'Dinsdale <foo@bar.com>'
        msg['To'] = 'Dinsdale'
        msg['Subject'] = 'Nudge nudge, wink, wink \u1F609'
        # XXX I don't know why I need two \n's here, but this is an existing
        # bug (if it is one) and not a problem with the new functionality.
        msg.set_content("oh là là, know what I mean, know what I mean?\n\n")
        # XXX smtpd converts received /r/n to /n, so we can't easily test that
        # we are successfully sending /r/n :(.
        expected = textwrap.dedent("""\
            From: Dinsdale <foo@bar.com>
            To: Dinsdale
            Subject: Nudge nudge, wink, wink =?utf-8?q?=E1=BD=A09?=
            Content-Type: text/plain; charset="utf-8"
            Content-Transfer-Encoding: 8bit
            MIME-Version: 1.0

            oh là là, know what I mean, know what I mean?
            """)
        smtp = smtplib.SMTP(
            HOST, self.port, local_hostname='localhost', timeout=3)
        self.addCleanup(smtp.close)
        self.assertEqual(smtp.send_message(msg), {})
        self.assertEqual(self.serv.last_mailfrom, 'foo@bar.com')
        self.assertEqual(self.serv.last_rcpttos, ['Dinsdale'])
        self.assertEqual(self.serv.last_message.decode(), expected)
        self.assertIn('BODY=8BITMIME', self.serv.last_mail_options)
        self.assertNotIn('SMTPUTF8', self.serv.last_mail_options)
        self.assertEqual(self.serv.last_rcpt_options, [])

    def test_send_message_uses_7bit_if_requested_even_with_8bitmime(self):
        msg = EmailMessage(policy=policy.default.clone(cte_type='7bit'))
        msg['From'] = 'Dinsdale <foo@bar.com>'
        msg['To'] = 'Dinsdale'
        msg['Subject'] = 'Nudge nudge, wink, wink \u1F609'
        # XXX I don't know why I need two \n's here, but this is an existing
        # bug (if it is one) and not a problem with the new functionality.
        msg.set_content("oh là là, know what I mean, know what I mean?\n\n")
        # XXX smtpd converts received /r/n to /n, so we can't easily test that
        # we are successfully sending /r/n :(.
        # XXX This uses quoted-printable but the case below happens to end up
        # with base64...
        expected = textwrap.dedent("""\
            From: Dinsdale <foo@bar.com>
            To: Dinsdale
            Subject: Nudge nudge, wink, wink =?utf-8?q?=E1=BD=A09?=
            Content-Type: text/plain; charset="utf-8"
            Content-Transfer-Encoding: quoted-printable
            MIME-Version: 1.0

            oh l=C3=A0 l=C3=A0, know what I mean, know what I mean?
            """)
        smtp = smtplib.SMTP(
            HOST, self.port, local_hostname='localhost', timeout=3)
        self.addCleanup(smtp.close)
        self.assertEqual(smtp.send_message(msg), {})
        self.assertEqual(self.serv.last_mailfrom, 'foo@bar.com')
        self.assertEqual(self.serv.last_rcpttos, ['Dinsdale'])
        self.assertEqual(self.serv.last_message.decode(), expected)
        self.assertNotIn('BODY=8BITMIME', self.serv.last_mail_options)
        self.assertNotIn('SMTPUTF8', self.serv.last_mail_options)
        self.assertEqual(self.serv.last_rcpt_options, [])

    def test_send_message_uses_7bit_if_cte_type_8bitmime_but_no_8bitmime(self):
        self.serv.enable_SMTPUTF8 = False
        self.serv._extra_features = []
        msg = EmailMessage()
        msg['From'] = 'Dinsdale <foo@bar.com>'
        msg['To'] = 'Dinsdale'
        msg['Subject'] = 'Nudge nudge, wink, wink \u1F609'
        # XXX I don't know why I need two \n's here, but this is an existing
        # bug (if it is one) and not a problem with the new functionality.
        msg.set_content("oh là là, know what I mean, know what I mean?\n\n")
        # XXX smtpd converts received /r/n to /n, so we can't easily test that
        # we are successfully sending /r/n :(.
        expected = textwrap.dedent("""\
            From: Dinsdale <foo@bar.com>
            To: Dinsdale
            Subject: Nudge nudge, wink, wink =?utf-8?q?=E1=BD=A09?=
            Content-Type: text/plain; charset="utf-8"
            Content-Transfer-Encoding: base64
            MIME-Version: 1.0

            b2ggbMOgIGzDoCwga25vdyB3aGF0IEkgbWVhbiwga25vdyB3aGF0IEkgbWVhbj8KCg==""")
        smtp = smtplib.SMTP(
            HOST, self.port, local_hostname='localhost', timeout=3)
        self.addCleanup(smtp.close)
        self.assertEqual(smtp.send_message(msg), {})
        self.assertEqual(self.serv.last_mailfrom, 'foo@bar.com')
        self.assertEqual(self.serv.last_rcpttos, ['Dinsdale'])
        self.assertEqual(self.serv.last_message.decode(), expected)
        self.assertNotIn('BODY=8BITMIME', self.serv.last_mail_options)
        self.assertNotIn('SMTPUTF8', self.serv.last_mail_options)
        self.assertEqual(self.serv.last_rcpt_options, [])

=======
>>>>>>> 48ed88a9

EXPECTED_RESPONSE = encode_base64(b'\0psu\0doesnotexist', eol='')

class SimSMTPAUTHInitialResponseChannel(SimSMTPChannel):
    def smtp_AUTH(self, arg):
        # RFC 4954's AUTH command allows for an optional initial-response.
        # Not all AUTH methods support this; some require a challenge.  AUTH
        # PLAIN does those, so test that here.  See issue #15014.
        args = arg.split()
        if args[0].lower() == 'plain':
            if len(args) == 2:
                # AUTH PLAIN <initial-response> with the response base 64
                # encoded.  Hard code the expected response for the test.
                if args[1] == EXPECTED_RESPONSE:
                    self.push('235 Ok')
                    return
        self.push('571 Bad authentication')

class SimSMTPAUTHInitialResponseServer(SimSMTPServer):
    channel_class = SimSMTPAUTHInitialResponseChannel


class SMTPAUTHInitialResponseSimTests(unittest.TestCase):
    def setUp(self):
        self.real_getfqdn = socket.getfqdn
        socket.getfqdn = mock_socket.getfqdn
        self.serv_evt = threading.Event()
        self.client_evt = threading.Event()
        # Pick a random unused port by passing 0 for the port number
        self.serv = SimSMTPAUTHInitialResponseServer(
            (HOST, 0), ('nowhere', -1), decode_data=True)
        # Keep a note of what port was assigned
        self.port = self.serv.socket.getsockname()[1]
        serv_args = (self.serv, self.serv_evt, self.client_evt)
        self.thread = threading.Thread(target=debugging_server, args=serv_args)
        self.thread.start()

        # wait until server thread has assigned a port number
        self.serv_evt.wait()
        self.serv_evt.clear()

    def tearDown(self):
        socket.getfqdn = self.real_getfqdn
        # indicate that the client is finished
        self.client_evt.set()
        # wait for the server thread to terminate
        self.serv_evt.wait()
        self.thread.join()

    def testAUTH_PLAIN_initial_response_login(self):
        self.serv.add_feature('AUTH PLAIN')
        smtp = smtplib.SMTP(HOST, self.port,
                            local_hostname='localhost', timeout=15)
        smtp.login('psu', 'doesnotexist')
        smtp.close()

    def testAUTH_PLAIN_initial_response_auth(self):
        self.serv.add_feature('AUTH PLAIN')
        smtp = smtplib.SMTP(HOST, self.port,
                            local_hostname='localhost', timeout=15)
        smtp.user = 'psu'
        smtp.password = 'doesnotexist'
        code, response = smtp.auth('plain', smtp.auth_plain)
        smtp.close()
        self.assertEqual(code, 235)


if __name__ == '__main__':
    unittest.main()<|MERGE_RESOLUTION|>--- conflicted
+++ resolved
@@ -1232,20 +1232,6 @@
         self.assertIn('SMTPUTF8', self.serv.last_mail_options)
         self.assertEqual(self.serv.last_rcpt_options, [])
 
-<<<<<<< HEAD
-    def test_send_message_error_on_non_ascii_addrs_if_no_smtputf8(self):
-        self.serv.enable_SMTPUTF8 = False
-        self.serv._extra_features = []
-        msg = EmailMessage()
-        msg['From'] = "Páolo <főo@bar.com>"
-        msg['To'] = 'Dinsdale'
-        msg['Subject'] = 'Nudge nudge, wink, wink \u1F609'
-        smtp = smtplib.SMTP(
-            HOST, self.port, local_hostname='localhost', timeout=3)
-        self.addCleanup(smtp.close)
-        self.assertRaises(smtplib.SMTPNotSupportedError,
-                          smtp.send_message, msg)
-
     def test_send_message_uses_8bitmime_if_cte_type_8bitmime(self):
         msg = EmailMessage()
         msg['From'] = 'Dinsdale <foo@bar.com>'
@@ -1342,8 +1328,6 @@
         self.assertNotIn('SMTPUTF8', self.serv.last_mail_options)
         self.assertEqual(self.serv.last_rcpt_options, [])
 
-=======
->>>>>>> 48ed88a9
 
 EXPECTED_RESPONSE = encode_base64(b'\0psu\0doesnotexist', eol='')
 
