--- conflicted
+++ resolved
@@ -2476,20 +2476,7 @@
 >>> take(5, map(int, repeatfunc(random.random)))
 [0, 0, 0, 0, 0]
 
-<<<<<<< HEAD
->>> list(islice(padnone('abc'), 0, 6))
-=======
->>> list(pairwise('abcd'))
-[('a', 'b'), ('b', 'c'), ('c', 'd')]
-
->>> list(pairwise([]))
-[]
-
->>> list(pairwise('a'))
-[]
-
 >>> list(islice(pad_none('abc'), 0, 6))
->>>>>>> fc40b302
 ['a', 'b', 'c', None, None, None]
 
 >>> list(ncycles('abc', 3))
