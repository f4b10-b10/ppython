--- conflicted
+++ resolved
@@ -96,7 +96,6 @@
         test_utils.run_briefly(self.loop)
         self.assertIsInstance(waiter.exception(), ConnectionAbortedError)
 
-<<<<<<< HEAD
     def test_close_during_handshake(self):
         # bpo-29743 Closing transport during handshake process leaks socket
         waiter = asyncio.Future(loop=self.loop)
@@ -110,7 +109,7 @@
 
         ssl_proto._app_transport.close()
         self.assertTrue(transport.abort.called)
-=======
+
     def test_get_extra_info_on_closed_connection(self):
         waiter = asyncio.Future(loop=self.loop)
         ssl_proto = self.ssl_protocol(waiter)
@@ -121,7 +120,6 @@
         self.assertIsNotNone(ssl_proto._get_extra_info('socket'))
         ssl_proto.connection_lost(None)
         self.assertIsNone(ssl_proto._get_extra_info('socket'))
->>>>>>> 2b27e2e6
 
 
 if __name__ == '__main__':
