import os
import signal
import sys
import unittest
import warnings
from unittest import mock

import asyncio
from asyncio import base_subprocess
from asyncio import subprocess
from test.test_asyncio import utils as test_utils
from test import support
from test.support import os_helper

if sys.platform != 'win32':
    from asyncio import unix_events

if support.check_sanitizer(address=True):
    raise unittest.SkipTest("Exposes ASAN flakiness in GitHub CI")

# Program blocking
PROGRAM_BLOCKED = [sys.executable, '-c', 'import time; time.sleep(3600)']

# Program copying input to output
PROGRAM_CAT = [
    sys.executable, '-c',
    ';'.join(('import sys',
              'data = sys.stdin.buffer.read()',
              'sys.stdout.buffer.write(data)'))]


def tearDownModule():
    asyncio.set_event_loop_policy(None)


class TestSubprocessTransport(base_subprocess.BaseSubprocessTransport):
    def _start(self, *args, **kwargs):
        self._proc = mock.Mock()
        self._proc.stdin = None
        self._proc.stdout = None
        self._proc.stderr = None
        self._proc.pid = -1


class SubprocessTransportTests(test_utils.TestCase):
    def setUp(self):
        super().setUp()
        self.loop = self.new_test_loop()
        self.set_event_loop(self.loop)

    def create_transport(self, waiter=None):
        protocol = mock.Mock()
        transport = TestSubprocessTransport(
                        self.loop, protocol, ['test'], False,
                        None, None, None, 0, waiter=waiter)
        return (transport, protocol)

    def test_proc_exited(self):
        waiter = self.loop.create_future()
        transport, protocol = self.create_transport(waiter)
        transport._process_exited(6)
        self.loop.run_until_complete(waiter)

        self.assertEqual(transport.get_returncode(), 6)

        self.assertTrue(protocol.connection_made.called)
        self.assertTrue(protocol.process_exited.called)
        self.assertTrue(protocol.connection_lost.called)
        self.assertEqual(protocol.connection_lost.call_args[0], (None,))

        self.assertFalse(transport.is_closing())
        self.assertIsNone(transport._loop)
        self.assertIsNone(transport._proc)
        self.assertIsNone(transport._protocol)

        # methods must raise ProcessLookupError if the process exited
        self.assertRaises(ProcessLookupError,
                          transport.send_signal, signal.SIGTERM)
        self.assertRaises(ProcessLookupError, transport.terminate)
        self.assertRaises(ProcessLookupError, transport.kill)

        transport.close()

    def test_subprocess_repr(self):
        waiter = self.loop.create_future()
        transport, protocol = self.create_transport(waiter)
        transport._process_exited(6)
        self.loop.run_until_complete(waiter)

        self.assertEqual(
            repr(transport),
            "<TestSubprocessTransport pid=-1 returncode=6>"
        )
        transport._returncode = None
        self.assertEqual(
            repr(transport),
            "<TestSubprocessTransport pid=-1 running>"
        )
        transport._pid = None
        transport._returncode = None
        self.assertEqual(
            repr(transport),
            "<TestSubprocessTransport not started>"
        )
        transport.close()


class SubprocessMixin:

    def test_stdin_stdout(self):
        args = PROGRAM_CAT

        async def run(data):
            proc = await asyncio.create_subprocess_exec(
                *args,
                stdin=subprocess.PIPE,
                stdout=subprocess.PIPE,
            )

            # feed data
            proc.stdin.write(data)
            await proc.stdin.drain()
            proc.stdin.close()

            # get output and exitcode
            data = await proc.stdout.read()
            exitcode = await proc.wait()
            return (exitcode, data)

        task = run(b'some data')
        task = asyncio.wait_for(task, 60.0)
        exitcode, stdout = self.loop.run_until_complete(task)
        self.assertEqual(exitcode, 0)
        self.assertEqual(stdout, b'some data')

    def test_communicate(self):
        args = PROGRAM_CAT

        async def run(data):
            proc = await asyncio.create_subprocess_exec(
                *args,
                stdin=subprocess.PIPE,
                stdout=subprocess.PIPE,
            )
            stdout, stderr = await proc.communicate(data)
            return proc.returncode, stdout

        task = run(b'some data')
        task = asyncio.wait_for(task, support.LONG_TIMEOUT)
        exitcode, stdout = self.loop.run_until_complete(task)
        self.assertEqual(exitcode, 0)
        self.assertEqual(stdout, b'some data')

    def test_shell(self):
        proc = self.loop.run_until_complete(
            asyncio.create_subprocess_shell('exit 7')
        )
        exitcode = self.loop.run_until_complete(proc.wait())
        self.assertEqual(exitcode, 7)

    def test_start_new_session(self):
        # start the new process in a new session
        proc = self.loop.run_until_complete(
            asyncio.create_subprocess_shell(
                'exit 8',
                start_new_session=True,
            )
        )
        exitcode = self.loop.run_until_complete(proc.wait())
        self.assertEqual(exitcode, 8)

    def test_kill(self):
        args = PROGRAM_BLOCKED
        proc = self.loop.run_until_complete(
            asyncio.create_subprocess_exec(*args)
        )
        proc.kill()
        returncode = self.loop.run_until_complete(proc.wait())
        if sys.platform == 'win32':
            self.assertIsInstance(returncode, int)
            # expect 1 but sometimes get 0
        else:
            self.assertEqual(-signal.SIGKILL, returncode)

    def test_terminate(self):
        args = PROGRAM_BLOCKED
        proc = self.loop.run_until_complete(
            asyncio.create_subprocess_exec(*args)
        )
        proc.terminate()
        returncode = self.loop.run_until_complete(proc.wait())
        if sys.platform == 'win32':
            self.assertIsInstance(returncode, int)
            # expect 1 but sometimes get 0
        else:
            self.assertEqual(-signal.SIGTERM, returncode)

    @unittest.skipIf(sys.platform == 'win32', "Don't have SIGHUP")
    def test_send_signal(self):
        # bpo-31034: Make sure that we get the default signal handler (killing
        # the process). The parent process may have decided to ignore SIGHUP,
        # and signal handlers are inherited.
        old_handler = signal.signal(signal.SIGHUP, signal.SIG_DFL)
        try:
            code = 'import time; print("sleeping", flush=True); time.sleep(3600)'
            args = [sys.executable, '-c', code]
            proc = self.loop.run_until_complete(
                asyncio.create_subprocess_exec(
                    *args,
                    stdout=subprocess.PIPE,
                )
            )

            async def send_signal(proc):
                # basic synchronization to wait until the program is sleeping
                line = await proc.stdout.readline()
                self.assertEqual(line, b'sleeping\n')

                proc.send_signal(signal.SIGHUP)
                returncode = await proc.wait()
                return returncode

            returncode = self.loop.run_until_complete(send_signal(proc))
            self.assertEqual(-signal.SIGHUP, returncode)
        finally:
            signal.signal(signal.SIGHUP, old_handler)

    def prepare_broken_pipe_test(self):
        # buffer large enough to feed the whole pipe buffer
        large_data = b'x' * support.PIPE_MAX_SIZE

        # the program ends before the stdin can be fed
        proc = self.loop.run_until_complete(
            asyncio.create_subprocess_exec(
                sys.executable, '-c', 'pass',
                stdin=subprocess.PIPE,
            )
        )

        return (proc, large_data)

    def test_stdin_broken_pipe(self):
        proc, large_data = self.prepare_broken_pipe_test()

        async def write_stdin(proc, data):
            await asyncio.sleep(0.5)
            proc.stdin.write(data)
            await proc.stdin.drain()

        coro = write_stdin(proc, large_data)
        # drain() must raise BrokenPipeError or ConnectionResetError
        with test_utils.disable_logger():
            self.assertRaises((BrokenPipeError, ConnectionResetError),
                              self.loop.run_until_complete, coro)
        self.loop.run_until_complete(proc.wait())

    def test_communicate_ignore_broken_pipe(self):
        proc, large_data = self.prepare_broken_pipe_test()

        # communicate() must ignore BrokenPipeError when feeding stdin
        self.loop.set_exception_handler(lambda loop, msg: None)
        self.loop.run_until_complete(proc.communicate(large_data))
        self.loop.run_until_complete(proc.wait())

    def test_pause_reading(self):
        limit = 10
        size = (limit * 2 + 1)

        async def test_pause_reading():
            code = '\n'.join((
                'import sys',
                'sys.stdout.write("x" * %s)' % size,
                'sys.stdout.flush()',
            ))

            connect_read_pipe = self.loop.connect_read_pipe

            async def connect_read_pipe_mock(*args, **kw):
                transport, protocol = await connect_read_pipe(*args, **kw)
                transport.pause_reading = mock.Mock()
                transport.resume_reading = mock.Mock()
                return (transport, protocol)

            self.loop.connect_read_pipe = connect_read_pipe_mock

            proc = await asyncio.create_subprocess_exec(
                sys.executable, '-c', code,
                stdin=asyncio.subprocess.PIPE,
                stdout=asyncio.subprocess.PIPE,
                limit=limit,
            )
            stdout_transport = proc._transport.get_pipe_transport(1)

            stdout, stderr = await proc.communicate()

            # The child process produced more than limit bytes of output,
            # the stream reader transport should pause the protocol to not
            # allocate too much memory.
            return (stdout, stdout_transport)

        # Issue #22685: Ensure that the stream reader pauses the protocol
        # when the child process produces too much data
        stdout, transport = self.loop.run_until_complete(test_pause_reading())

        self.assertEqual(stdout, b'x' * size)
        self.assertTrue(transport.pause_reading.called)
        self.assertTrue(transport.resume_reading.called)

    def test_stdin_not_inheritable(self):
        # asyncio issue #209: stdin must not be inheritable, otherwise
        # the Process.communicate() hangs
        async def len_message(message):
            code = 'import sys; data = sys.stdin.read(); print(len(data))'
            proc = await asyncio.create_subprocess_exec(
                sys.executable, '-c', code,
                stdin=asyncio.subprocess.PIPE,
                stdout=asyncio.subprocess.PIPE,
                stderr=asyncio.subprocess.PIPE,
                close_fds=False,
            )
            stdout, stderr = await proc.communicate(message)
            exitcode = await proc.wait()
            return (stdout, exitcode)

        output, exitcode = self.loop.run_until_complete(len_message(b'abc'))
        self.assertEqual(output.rstrip(), b'3')
        self.assertEqual(exitcode, 0)

    def test_empty_input(self):

        async def empty_input():
            code = 'import sys; data = sys.stdin.read(); print(len(data))'
            proc = await asyncio.create_subprocess_exec(
                sys.executable, '-c', code,
                stdin=asyncio.subprocess.PIPE,
                stdout=asyncio.subprocess.PIPE,
                stderr=asyncio.subprocess.PIPE,
                close_fds=False,
            )
            stdout, stderr = await proc.communicate(b'')
            exitcode = await proc.wait()
            return (stdout, exitcode)

        output, exitcode = self.loop.run_until_complete(empty_input())
        self.assertEqual(output.rstrip(), b'0')
        self.assertEqual(exitcode, 0)

    def test_devnull_input(self):

        async def empty_input():
            code = 'import sys; data = sys.stdin.read(); print(len(data))'
            proc = await asyncio.create_subprocess_exec(
                sys.executable, '-c', code,
                stdin=asyncio.subprocess.DEVNULL,
                stdout=asyncio.subprocess.PIPE,
                stderr=asyncio.subprocess.PIPE,
                close_fds=False,
            )
            stdout, stderr = await proc.communicate()
            exitcode = await proc.wait()
            return (stdout, exitcode)

        output, exitcode = self.loop.run_until_complete(empty_input())
        self.assertEqual(output.rstrip(), b'0')
        self.assertEqual(exitcode, 0)

    def test_devnull_output(self):

        async def empty_output():
            code = 'import sys; data = sys.stdin.read(); print(len(data))'
            proc = await asyncio.create_subprocess_exec(
                sys.executable, '-c', code,
                stdin=asyncio.subprocess.PIPE,
                stdout=asyncio.subprocess.DEVNULL,
                stderr=asyncio.subprocess.PIPE,
                close_fds=False,
            )
            stdout, stderr = await proc.communicate(b"abc")
            exitcode = await proc.wait()
            return (stdout, exitcode)

        output, exitcode = self.loop.run_until_complete(empty_output())
        self.assertEqual(output, None)
        self.assertEqual(exitcode, 0)

    def test_devnull_error(self):

        async def empty_error():
            code = 'import sys; data = sys.stdin.read(); print(len(data))'
            proc = await asyncio.create_subprocess_exec(
                sys.executable, '-c', code,
                stdin=asyncio.subprocess.PIPE,
                stdout=asyncio.subprocess.PIPE,
                stderr=asyncio.subprocess.DEVNULL,
                close_fds=False,
            )
            stdout, stderr = await proc.communicate(b"abc")
            exitcode = await proc.wait()
            return (stderr, exitcode)

        output, exitcode = self.loop.run_until_complete(empty_error())
        self.assertEqual(output, None)
        self.assertEqual(exitcode, 0)

    def test_cancel_process_wait(self):
        # Issue #23140: cancel Process.wait()

        async def cancel_wait():
            proc = await asyncio.create_subprocess_exec(*PROGRAM_BLOCKED)

            # Create an internal future waiting on the process exit
            task = self.loop.create_task(proc.wait())
            self.loop.call_soon(task.cancel)
            try:
                await task
            except asyncio.CancelledError:
                pass

            # Cancel the future
            task.cancel()

            # Kill the process and wait until it is done
            proc.kill()
            await proc.wait()

        self.loop.run_until_complete(cancel_wait())

    def test_cancel_make_subprocess_transport_exec(self):

        async def cancel_make_transport():
            coro = asyncio.create_subprocess_exec(*PROGRAM_BLOCKED)
            task = self.loop.create_task(coro)

            self.loop.call_soon(task.cancel)
            try:
                await task
            except asyncio.CancelledError:
                pass

        # ignore the log:
        # "Exception during subprocess creation, kill the subprocess"
        with test_utils.disable_logger():
            self.loop.run_until_complete(cancel_make_transport())

    def test_cancel_post_init(self):

        async def cancel_make_transport():
            coro = self.loop.subprocess_exec(asyncio.SubprocessProtocol,
                                             *PROGRAM_BLOCKED)
            task = self.loop.create_task(coro)

            self.loop.call_soon(task.cancel)
            try:
                await task
            except asyncio.CancelledError:
                pass

        # ignore the log:
        # "Exception during subprocess creation, kill the subprocess"
        with test_utils.disable_logger():
            self.loop.run_until_complete(cancel_make_transport())
            test_utils.run_briefly(self.loop)

    def test_close_kill_running(self):

        async def kill_running():
            create = self.loop.subprocess_exec(asyncio.SubprocessProtocol,
                                               *PROGRAM_BLOCKED)
            transport, protocol = await create

            kill_called = False
            def kill():
                nonlocal kill_called
                kill_called = True
                orig_kill()

            proc = transport.get_extra_info('subprocess')
            orig_kill = proc.kill
            proc.kill = kill
            returncode = transport.get_returncode()
            transport.close()
            await asyncio.wait_for(transport._wait(), 5)
            return (returncode, kill_called)

        # Ignore "Close running child process: kill ..." log
        with test_utils.disable_logger():
            try:
                returncode, killed = self.loop.run_until_complete(
                    kill_running()
                )
            except asyncio.TimeoutError:
                self.skipTest(
                    "Timeout failure on waiting for subprocess stopping"
                )
        self.assertIsNone(returncode)

        # transport.close() must kill the process if it is still running
        self.assertTrue(killed)
        test_utils.run_briefly(self.loop)

    def test_close_dont_kill_finished(self):

        async def kill_running():
            create = self.loop.subprocess_exec(asyncio.SubprocessProtocol,
                                               *PROGRAM_BLOCKED)
            transport, protocol = await create
            proc = transport.get_extra_info('subprocess')

            # kill the process (but asyncio is not notified immediately)
            proc.kill()
            proc.wait()

            proc.kill = mock.Mock()
            proc_returncode = proc.poll()
            transport_returncode = transport.get_returncode()
            transport.close()
            return (proc_returncode, transport_returncode, proc.kill.called)

        # Ignore "Unknown child process pid ..." log of SafeChildWatcher,
        # emitted because the test already consumes the exit status:
        # proc.wait()
        with test_utils.disable_logger():
            result = self.loop.run_until_complete(kill_running())
            test_utils.run_briefly(self.loop)

        proc_returncode, transport_return_code, killed = result

        self.assertIsNotNone(proc_returncode)
        self.assertIsNone(transport_return_code)

        # transport.close() must not kill the process if it finished, even if
        # the transport was not notified yet
        self.assertFalse(killed)

        # Unlike SafeChildWatcher, FastChildWatcher does not pop the
        # callbacks if waitpid() is called elsewhere. Let's clear them
        # manually to avoid a warning when the watcher is detached.
        if (sys.platform != 'win32' and
                isinstance(self, SubprocessFastWatcherTests)):
            asyncio.get_child_watcher()._callbacks.clear()

    async def _test_popen_error(self, stdin):
        if sys.platform == 'win32':
            target = 'asyncio.windows_utils.Popen'
        else:
            target = 'subprocess.Popen'
        with mock.patch(target) as popen:
            exc = ZeroDivisionError
            popen.side_effect = exc

            with warnings.catch_warnings(record=True) as warns:
                with self.assertRaises(exc):
                    await asyncio.create_subprocess_exec(
                        sys.executable,
                        '-c',
                        'pass',
                        stdin=stdin
                    )
                self.assertEqual(warns, [])

    def test_popen_error(self):
        # Issue #24763: check that the subprocess transport is closed
        # when BaseSubprocessTransport fails
        self.loop.run_until_complete(self._test_popen_error(stdin=None))

    def test_popen_error_with_stdin_pipe(self):
        # Issue #35721: check that newly created socket pair is closed when
        # Popen fails
        self.loop.run_until_complete(
            self._test_popen_error(stdin=subprocess.PIPE))

    def test_read_stdout_after_process_exit(self):

        async def execute():
            code = '\n'.join(['import sys',
                              'for _ in range(64):',
                              '    sys.stdout.write("x" * 4096)',
                              'sys.stdout.flush()',
                              'sys.exit(1)'])

            process = await asyncio.create_subprocess_exec(
                sys.executable, '-c', code,
                stdout=asyncio.subprocess.PIPE,
            )

            while True:
                data = await process.stdout.read(65536)
                if data:
                    await asyncio.sleep(0.3)
                else:
                    break

        self.loop.run_until_complete(execute())

    def test_create_subprocess_exec_text_mode_fails(self):
        async def execute():
            with self.assertRaises(ValueError):
                await subprocess.create_subprocess_exec(sys.executable,
                                                        text=True)

            with self.assertRaises(ValueError):
                await subprocess.create_subprocess_exec(sys.executable,
                                                        encoding="utf-8")

            with self.assertRaises(ValueError):
                await subprocess.create_subprocess_exec(sys.executable,
                                                        errors="strict")

        self.loop.run_until_complete(execute())

    def test_create_subprocess_shell_text_mode_fails(self):

        async def execute():
            with self.assertRaises(ValueError):
                await subprocess.create_subprocess_shell(sys.executable,
                                                         text=True)

            with self.assertRaises(ValueError):
                await subprocess.create_subprocess_shell(sys.executable,
                                                         encoding="utf-8")

            with self.assertRaises(ValueError):
                await subprocess.create_subprocess_shell(sys.executable,
                                                         errors="strict")

        self.loop.run_until_complete(execute())

    def test_create_subprocess_exec_with_path(self):
        async def execute():
            p = await subprocess.create_subprocess_exec(
                os_helper.FakePath(sys.executable), '-c', 'pass')
            await p.wait()
            p = await subprocess.create_subprocess_exec(
                sys.executable, '-c', 'pass', os_helper.FakePath('.'))
            await p.wait()

        self.assertIsNone(self.loop.run_until_complete(execute()))


if sys.platform != 'win32':
    # Unix
    class SubprocessWatcherMixin(SubprocessMixin):

        Watcher = None

        def setUp(self):
            super().setUp()
            policy = asyncio.get_event_loop_policy()
            self.loop = policy.new_event_loop()
            self.set_event_loop(self.loop)

            watcher = self.Watcher()
            watcher.attach_loop(self.loop)
            policy.set_child_watcher(watcher)

        def tearDown(self):
            super().tearDown()
            policy = asyncio.get_event_loop_policy()
            watcher = policy.get_child_watcher()
            policy.set_child_watcher(None)
            watcher.attach_loop(None)
            watcher.close()

    class SubprocessThreadedWatcherTests(SubprocessWatcherMixin,
                                         test_utils.TestCase):

        Watcher = unix_events.ThreadedChildWatcher

    class SubprocessSafeWatcherTests(SubprocessWatcherMixin,
                                     test_utils.TestCase):

        Watcher = unix_events.SafeChildWatcher

    class SubprocessFastWatcherTests(SubprocessWatcherMixin,
                                     test_utils.TestCase):

        Watcher = unix_events.FastChildWatcher

    def has_pidfd_support():
        if not hasattr(os, 'pidfd_open'):
            return False
        try:
            os.close(os.pidfd_open(os.getpid()))
        except OSError:
            return False
        return True

    @unittest.skipUnless(
        has_pidfd_support(),
        "operating system does not support pidfds",
    )
    class SubprocessPidfdWatcherTests(SubprocessWatcherMixin,
                                      test_utils.TestCase):
        Watcher = unix_events.PidfdChildWatcher

<<<<<<< HEAD

    class MultiLoopChildWatcherTests(unittest.TestCase):
        def test_deprecated(self):
            with self.assertWarns(DeprecationWarning):
                asyncio.MultiLoopChildWatcher()

else:
    # Windows
    class SubprocessProactorTests(SubprocessMixin, test_utils.TestCase):

        def setUp(self):
            super().setUp()
            self.loop = asyncio.ProactorEventLoop()
            self.set_event_loop(self.loop)
=======
>>>>>>> e402b26b

    class GenericWatcherTests(test_utils.TestCase):

        def test_create_subprocess_fails_with_inactive_watcher(self):
            watcher = mock.create_autospec(
                asyncio.AbstractChildWatcher,
                **{"__enter__.return_value.is_active.return_value": False}
            )

            async def execute():
                asyncio.set_child_watcher(watcher)

                with self.assertRaises(RuntimeError):
                    await subprocess.create_subprocess_exec(
                        os_helper.FakePath(sys.executable), '-c', 'pass')

                watcher.add_child_handler.assert_not_called()

            with asyncio.Runner(loop_factory=asyncio.new_event_loop) as runner:
                self.assertIsNone(runner.run(execute()))
            self.assertListEqual(watcher.mock_calls, [
                mock.call.__enter__(),
                mock.call.__enter__().is_active(),
                mock.call.__exit__(RuntimeError, mock.ANY, mock.ANY),
            ])

else:
    # Windows
    class SubprocessProactorTests(SubprocessMixin, test_utils.TestCase):

        def setUp(self):
            super().setUp()
            self.loop = asyncio.ProactorEventLoop()
            self.set_event_loop(self.loop)


if __name__ == '__main__':
    unittest.main()<|MERGE_RESOLUTION|>--- conflicted
+++ resolved
@@ -693,23 +693,11 @@
                                       test_utils.TestCase):
         Watcher = unix_events.PidfdChildWatcher
 
-<<<<<<< HEAD
 
     class MultiLoopChildWatcherTests(unittest.TestCase):
         def test_deprecated(self):
             with self.assertWarns(DeprecationWarning):
                 asyncio.MultiLoopChildWatcher()
-
-else:
-    # Windows
-    class SubprocessProactorTests(SubprocessMixin, test_utils.TestCase):
-
-        def setUp(self):
-            super().setUp()
-            self.loop = asyncio.ProactorEventLoop()
-            self.set_event_loop(self.loop)
-=======
->>>>>>> e402b26b
 
     class GenericWatcherTests(test_utils.TestCase):
 
