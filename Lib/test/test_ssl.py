# Test the support for SSL and sockets

import sys
import unittest
from test import support
import socket
import select
import time
import gc
import os
import errno
import pprint
import tempfile
import urllib.request
import traceback
import asyncore
import weakref
import platform
import functools

ssl = support.import_module("ssl")

PROTOCOLS = [
    ssl.PROTOCOL_SSLv3,
    ssl.PROTOCOL_SSLv23, ssl.PROTOCOL_TLSv1
]
if hasattr(ssl, 'PROTOCOL_SSLv2'):
    PROTOCOLS.append(ssl.PROTOCOL_SSLv2)

HOST = support.HOST

data_file = lambda name: os.path.join(os.path.dirname(__file__), name)

# The custom key and certificate files used in test_ssl are generated
# using Lib/test/make_ssl_certs.py.
# Other certificates are simply fetched from the Internet servers they
# are meant to authenticate.

CERTFILE = data_file("keycert.pem")
BYTES_CERTFILE = os.fsencode(CERTFILE)
ONLYCERT = data_file("ssl_cert.pem")
ONLYKEY = data_file("ssl_key.pem")
BYTES_ONLYCERT = os.fsencode(ONLYCERT)
BYTES_ONLYKEY = os.fsencode(ONLYKEY)
CERTFILE_PROTECTED = data_file("keycert.passwd.pem")
ONLYKEY_PROTECTED = data_file("ssl_key.passwd.pem")
KEY_PASSWORD = "somepass"
CAPATH = data_file("capath")
BYTES_CAPATH = os.fsencode(CAPATH)

SVN_PYTHON_ORG_ROOT_CERT = data_file("https_svn_python_org_root.pem")

EMPTYCERT = data_file("nullcert.pem")
BADCERT = data_file("badcert.pem")
WRONGCERT = data_file("XXXnonexisting.pem")
BADKEY = data_file("badkey.pem")
NOKIACERT = data_file("nokia.pem")

DHFILE = data_file("dh512.pem")
BYTES_DHFILE = os.fsencode(DHFILE)

def handle_error(prefix):
    exc_format = ' '.join(traceback.format_exception(*sys.exc_info()))
    if support.verbose:
        sys.stdout.write(prefix + exc_format)

def can_clear_options():
    # 0.9.8m or higher
    return ssl._OPENSSL_API_VERSION >= (0, 9, 8, 13, 15)

def no_sslv2_implies_sslv3_hello():
    # 0.9.7h or higher
    return ssl.OPENSSL_VERSION_INFO >= (0, 9, 7, 8, 15)


# Issue #9415: Ubuntu hijacks their OpenSSL and forcefully disables SSLv2
def skip_if_broken_ubuntu_ssl(func):
    if hasattr(ssl, 'PROTOCOL_SSLv2'):
        @functools.wraps(func)
        def f(*args, **kwargs):
            try:
                ssl.SSLContext(ssl.PROTOCOL_SSLv2)
            except ssl.SSLError:
                if (ssl.OPENSSL_VERSION_INFO == (0, 9, 8, 15, 15) and
                    platform.linux_distribution() == ('debian', 'squeeze/sid', '')):
                    raise unittest.SkipTest("Patched Ubuntu OpenSSL breaks behaviour")
            return func(*args, **kwargs)
        return f
    else:
        return func


class BasicSocketTests(unittest.TestCase):

    def test_constants(self):
        #ssl.PROTOCOL_SSLv2
        ssl.PROTOCOL_SSLv23
        ssl.PROTOCOL_SSLv3
        ssl.PROTOCOL_TLSv1
        ssl.CERT_NONE
        ssl.CERT_OPTIONAL
        ssl.CERT_REQUIRED
        ssl.OP_CIPHER_SERVER_PREFERENCE
        ssl.OP_SINGLE_DH_USE
        if ssl.HAS_ECDH:
            ssl.OP_SINGLE_ECDH_USE
        if ssl.OPENSSL_VERSION_INFO >= (1, 0):
            ssl.OP_NO_COMPRESSION
        self.assertIn(ssl.HAS_SNI, {True, False})
        self.assertIn(ssl.HAS_ECDH, {True, False})

    def test_random(self):
        v = ssl.RAND_status()
        if support.verbose:
            sys.stdout.write("\n RAND_status is %d (%s)\n"
                             % (v, (v and "sufficient randomness") or
                                "insufficient randomness"))
<<<<<<< HEAD

        data, is_cryptographic = ssl.RAND_pseudo_bytes(16)
        self.assertEqual(len(data), 16)
        self.assertEqual(is_cryptographic, v == 1)
        if v:
            data = ssl.RAND_bytes(16)
            self.assertEqual(len(data), 16)
        else:
            self.assertRaises(ssl.SSLError, ssl.RAND_bytes, 16)

        try:
            ssl.RAND_egd(1)
        except TypeError:
            pass
        else:
            print("didn't raise TypeError")
=======
        self.assertRaises(TypeError, ssl.RAND_egd, 1)
        self.assertRaises(TypeError, ssl.RAND_egd, 'foo', 1)
>>>>>>> 3ce7198c
        ssl.RAND_add("this is a random string", 75.0)

    def test_parse_cert(self):
        # note that this uses an 'unofficial' function in _ssl.c,
        # provided solely for this test, to exercise the certificate
        # parsing code
        p = ssl._ssl._test_decode_cert(CERTFILE)
        if support.verbose:
            sys.stdout.write("\n" + pprint.pformat(p) + "\n")
        self.assertEqual(p['issuer'],
                         ((('countryName', 'XY'),),
                          (('localityName', 'Castle Anthrax'),),
                          (('organizationName', 'Python Software Foundation'),),
                          (('commonName', 'localhost'),))
                        )
        self.assertEqual(p['notAfter'], 'Oct  5 23:01:56 2020 GMT')
        self.assertEqual(p['notBefore'], 'Oct  8 23:01:56 2010 GMT')
        self.assertEqual(p['serialNumber'], 'D7C7381919AFC24E')
        self.assertEqual(p['subject'],
                         ((('countryName', 'XY'),),
                          (('localityName', 'Castle Anthrax'),),
                          (('organizationName', 'Python Software Foundation'),),
                          (('commonName', 'localhost'),))
                        )
        self.assertEqual(p['subjectAltName'], (('DNS', 'localhost'),))
        # Issue #13034: the subjectAltName in some certificates
        # (notably projects.developer.nokia.com:443) wasn't parsed
        p = ssl._ssl._test_decode_cert(NOKIACERT)
        if support.verbose:
            sys.stdout.write("\n" + pprint.pformat(p) + "\n")
        self.assertEqual(p['subjectAltName'],
                         (('DNS', 'projects.developer.nokia.com'),
                          ('DNS', 'projects.forum.nokia.com'))
                        )

    def test_DER_to_PEM(self):
        with open(SVN_PYTHON_ORG_ROOT_CERT, 'r') as f:
            pem = f.read()
        d1 = ssl.PEM_cert_to_DER_cert(pem)
        p2 = ssl.DER_cert_to_PEM_cert(d1)
        d2 = ssl.PEM_cert_to_DER_cert(p2)
        self.assertEqual(d1, d2)
        if not p2.startswith(ssl.PEM_HEADER + '\n'):
            self.fail("DER-to-PEM didn't include correct header:\n%r\n" % p2)
        if not p2.endswith('\n' + ssl.PEM_FOOTER + '\n'):
            self.fail("DER-to-PEM didn't include correct footer:\n%r\n" % p2)

    def test_openssl_version(self):
        n = ssl.OPENSSL_VERSION_NUMBER
        t = ssl.OPENSSL_VERSION_INFO
        s = ssl.OPENSSL_VERSION
        self.assertIsInstance(n, int)
        self.assertIsInstance(t, tuple)
        self.assertIsInstance(s, str)
        # Some sanity checks follow
        # >= 0.9
        self.assertGreaterEqual(n, 0x900000)
        # < 2.0
        self.assertLess(n, 0x20000000)
        major, minor, fix, patch, status = t
        self.assertGreaterEqual(major, 0)
        self.assertLess(major, 2)
        self.assertGreaterEqual(minor, 0)
        self.assertLess(minor, 256)
        self.assertGreaterEqual(fix, 0)
        self.assertLess(fix, 256)
        self.assertGreaterEqual(patch, 0)
        self.assertLessEqual(patch, 26)
        self.assertGreaterEqual(status, 0)
        self.assertLessEqual(status, 15)
        # Version string as returned by OpenSSL, the format might change
        self.assertTrue(s.startswith("OpenSSL {:d}.{:d}.{:d}".format(major, minor, fix)),
                        (s, t))

    @support.cpython_only
    def test_refcycle(self):
        # Issue #7943: an SSL object doesn't create reference cycles with
        # itself.
        s = socket.socket(socket.AF_INET)
        ss = ssl.wrap_socket(s)
        wr = weakref.ref(ss)
        del ss
        self.assertEqual(wr(), None)

    def test_wrapped_unconnected(self):
        # Methods on an unconnected SSLSocket propagate the original
        # socket.error raise by the underlying socket object.
        s = socket.socket(socket.AF_INET)
        ss = ssl.wrap_socket(s)
        self.assertRaises(socket.error, ss.recv, 1)
        self.assertRaises(socket.error, ss.recv_into, bytearray(b'x'))
        self.assertRaises(socket.error, ss.recvfrom, 1)
        self.assertRaises(socket.error, ss.recvfrom_into, bytearray(b'x'), 1)
        self.assertRaises(socket.error, ss.send, b'x')
        self.assertRaises(socket.error, ss.sendto, b'x', ('0.0.0.0', 0))

    def test_timeout(self):
        # Issue #8524: when creating an SSL socket, the timeout of the
        # original socket should be retained.
        for timeout in (None, 0.0, 5.0):
            s = socket.socket(socket.AF_INET)
            s.settimeout(timeout)
            ss = ssl.wrap_socket(s)
            self.assertEqual(timeout, ss.gettimeout())

    def test_errors(self):
        sock = socket.socket()
        self.assertRaisesRegex(ValueError,
                        "certfile must be specified",
                        ssl.wrap_socket, sock, keyfile=CERTFILE)
        self.assertRaisesRegex(ValueError,
                        "certfile must be specified for server-side operations",
                        ssl.wrap_socket, sock, server_side=True)
        self.assertRaisesRegex(ValueError,
                        "certfile must be specified for server-side operations",
                        ssl.wrap_socket, sock, server_side=True, certfile="")
        s = ssl.wrap_socket(sock, server_side=True, certfile=CERTFILE)
        self.assertRaisesRegex(ValueError, "can't connect in server-side mode",
                                s.connect, (HOST, 8080))
        with self.assertRaises(IOError) as cm:
            with socket.socket() as sock:
                ssl.wrap_socket(sock, certfile=WRONGCERT)
        self.assertEqual(cm.exception.errno, errno.ENOENT)
        with self.assertRaises(IOError) as cm:
            with socket.socket() as sock:
                ssl.wrap_socket(sock, certfile=CERTFILE, keyfile=WRONGCERT)
        self.assertEqual(cm.exception.errno, errno.ENOENT)
        with self.assertRaises(IOError) as cm:
            with socket.socket() as sock:
                ssl.wrap_socket(sock, certfile=WRONGCERT, keyfile=WRONGCERT)
        self.assertEqual(cm.exception.errno, errno.ENOENT)

    def test_match_hostname(self):
        def ok(cert, hostname):
            ssl.match_hostname(cert, hostname)
        def fail(cert, hostname):
            self.assertRaises(ssl.CertificateError,
                              ssl.match_hostname, cert, hostname)

        cert = {'subject': ((('commonName', 'example.com'),),)}
        ok(cert, 'example.com')
        ok(cert, 'ExAmple.cOm')
        fail(cert, 'www.example.com')
        fail(cert, '.example.com')
        fail(cert, 'example.org')
        fail(cert, 'exampleXcom')

        cert = {'subject': ((('commonName', '*.a.com'),),)}
        ok(cert, 'foo.a.com')
        fail(cert, 'bar.foo.a.com')
        fail(cert, 'a.com')
        fail(cert, 'Xa.com')
        fail(cert, '.a.com')

        cert = {'subject': ((('commonName', 'a.*.com'),),)}
        ok(cert, 'a.foo.com')
        fail(cert, 'a..com')
        fail(cert, 'a.com')

        cert = {'subject': ((('commonName', 'f*.com'),),)}
        ok(cert, 'foo.com')
        ok(cert, 'f.com')
        fail(cert, 'bar.com')
        fail(cert, 'foo.a.com')
        fail(cert, 'bar.foo.com')

        # Slightly fake real-world example
        cert = {'notAfter': 'Jun 26 21:41:46 2011 GMT',
                'subject': ((('commonName', 'linuxfrz.org'),),),
                'subjectAltName': (('DNS', 'linuxfr.org'),
                                   ('DNS', 'linuxfr.com'),
                                   ('othername', '<unsupported>'))}
        ok(cert, 'linuxfr.org')
        ok(cert, 'linuxfr.com')
        # Not a "DNS" entry
        fail(cert, '<unsupported>')
        # When there is a subjectAltName, commonName isn't used
        fail(cert, 'linuxfrz.org')

        # A pristine real-world example
        cert = {'notAfter': 'Dec 18 23:59:59 2011 GMT',
                'subject': ((('countryName', 'US'),),
                            (('stateOrProvinceName', 'California'),),
                            (('localityName', 'Mountain View'),),
                            (('organizationName', 'Google Inc'),),
                            (('commonName', 'mail.google.com'),))}
        ok(cert, 'mail.google.com')
        fail(cert, 'gmail.com')
        # Only commonName is considered
        fail(cert, 'California')

        # Neither commonName nor subjectAltName
        cert = {'notAfter': 'Dec 18 23:59:59 2011 GMT',
                'subject': ((('countryName', 'US'),),
                            (('stateOrProvinceName', 'California'),),
                            (('localityName', 'Mountain View'),),
                            (('organizationName', 'Google Inc'),))}
        fail(cert, 'mail.google.com')

        # No DNS entry in subjectAltName but a commonName
        cert = {'notAfter': 'Dec 18 23:59:59 2099 GMT',
                'subject': ((('countryName', 'US'),),
                            (('stateOrProvinceName', 'California'),),
                            (('localityName', 'Mountain View'),),
                            (('commonName', 'mail.google.com'),)),
                'subjectAltName': (('othername', 'blabla'), )}
        ok(cert, 'mail.google.com')

        # No DNS entry subjectAltName and no commonName
        cert = {'notAfter': 'Dec 18 23:59:59 2099 GMT',
                'subject': ((('countryName', 'US'),),
                            (('stateOrProvinceName', 'California'),),
                            (('localityName', 'Mountain View'),),
                            (('organizationName', 'Google Inc'),)),
                'subjectAltName': (('othername', 'blabla'),)}
        fail(cert, 'google.com')

        # Empty cert / no cert
        self.assertRaises(ValueError, ssl.match_hostname, None, 'example.com')
        self.assertRaises(ValueError, ssl.match_hostname, {}, 'example.com')

    def test_server_side(self):
        # server_hostname doesn't work for server sockets
        ctx = ssl.SSLContext(ssl.PROTOCOL_SSLv23)
        with socket.socket() as sock:
            self.assertRaises(ValueError, ctx.wrap_socket, sock, True,
                              server_hostname="some.hostname")

    def test_unknown_channel_binding(self):
        # should raise ValueError for unknown type
        s = socket.socket(socket.AF_INET)
        ss = ssl.wrap_socket(s)
        with self.assertRaises(ValueError):
            ss.get_channel_binding("unknown-type")

    @unittest.skipUnless("tls-unique" in ssl.CHANNEL_BINDING_TYPES,
                         "'tls-unique' channel binding not available")
    def test_tls_unique_channel_binding(self):
        # unconnected should return None for known type
        s = socket.socket(socket.AF_INET)
        ss = ssl.wrap_socket(s)
        self.assertIsNone(ss.get_channel_binding("tls-unique"))
        # the same for server-side
        s = socket.socket(socket.AF_INET)
        ss = ssl.wrap_socket(s, server_side=True, certfile=CERTFILE)
        self.assertIsNone(ss.get_channel_binding("tls-unique"))

class ContextTests(unittest.TestCase):

    @skip_if_broken_ubuntu_ssl
    def test_constructor(self):
        if hasattr(ssl, 'PROTOCOL_SSLv2'):
            ctx = ssl.SSLContext(ssl.PROTOCOL_SSLv2)
        ctx = ssl.SSLContext(ssl.PROTOCOL_SSLv23)
        ctx = ssl.SSLContext(ssl.PROTOCOL_SSLv3)
        ctx = ssl.SSLContext(ssl.PROTOCOL_TLSv1)
        self.assertRaises(TypeError, ssl.SSLContext)
        self.assertRaises(ValueError, ssl.SSLContext, -1)
        self.assertRaises(ValueError, ssl.SSLContext, 42)

    @skip_if_broken_ubuntu_ssl
    def test_protocol(self):
        for proto in PROTOCOLS:
            ctx = ssl.SSLContext(proto)
            self.assertEqual(ctx.protocol, proto)

    def test_ciphers(self):
        ctx = ssl.SSLContext(ssl.PROTOCOL_TLSv1)
        ctx.set_ciphers("ALL")
        ctx.set_ciphers("DEFAULT")
        with self.assertRaisesRegex(ssl.SSLError, "No cipher can be selected"):
            ctx.set_ciphers("^$:,;?*'dorothyx")

    @skip_if_broken_ubuntu_ssl
    def test_options(self):
        ctx = ssl.SSLContext(ssl.PROTOCOL_TLSv1)
        # OP_ALL is the default value
        self.assertEqual(ssl.OP_ALL, ctx.options)
        ctx.options |= ssl.OP_NO_SSLv2
        self.assertEqual(ssl.OP_ALL | ssl.OP_NO_SSLv2,
                         ctx.options)
        ctx.options |= ssl.OP_NO_SSLv3
        self.assertEqual(ssl.OP_ALL | ssl.OP_NO_SSLv2 | ssl.OP_NO_SSLv3,
                         ctx.options)
        if can_clear_options():
            ctx.options = (ctx.options & ~ssl.OP_NO_SSLv2) | ssl.OP_NO_TLSv1
            self.assertEqual(ssl.OP_ALL | ssl.OP_NO_TLSv1 | ssl.OP_NO_SSLv3,
                             ctx.options)
            ctx.options = 0
            self.assertEqual(0, ctx.options)
        else:
            with self.assertRaises(ValueError):
                ctx.options = 0

    def test_verify(self):
        ctx = ssl.SSLContext(ssl.PROTOCOL_TLSv1)
        # Default value
        self.assertEqual(ctx.verify_mode, ssl.CERT_NONE)
        ctx.verify_mode = ssl.CERT_OPTIONAL
        self.assertEqual(ctx.verify_mode, ssl.CERT_OPTIONAL)
        ctx.verify_mode = ssl.CERT_REQUIRED
        self.assertEqual(ctx.verify_mode, ssl.CERT_REQUIRED)
        ctx.verify_mode = ssl.CERT_NONE
        self.assertEqual(ctx.verify_mode, ssl.CERT_NONE)
        with self.assertRaises(TypeError):
            ctx.verify_mode = None
        with self.assertRaises(ValueError):
            ctx.verify_mode = 42

    def test_load_cert_chain(self):
        ctx = ssl.SSLContext(ssl.PROTOCOL_TLSv1)
        # Combined key and cert in a single file
        ctx.load_cert_chain(CERTFILE)
        ctx.load_cert_chain(CERTFILE, keyfile=CERTFILE)
        self.assertRaises(TypeError, ctx.load_cert_chain, keyfile=CERTFILE)
        with self.assertRaises(IOError) as cm:
            ctx.load_cert_chain(WRONGCERT)
        self.assertEqual(cm.exception.errno, errno.ENOENT)
        with self.assertRaisesRegex(ssl.SSLError, "PEM lib"):
            ctx.load_cert_chain(BADCERT)
        with self.assertRaisesRegex(ssl.SSLError, "PEM lib"):
            ctx.load_cert_chain(EMPTYCERT)
        # Separate key and cert
        ctx = ssl.SSLContext(ssl.PROTOCOL_TLSv1)
        ctx.load_cert_chain(ONLYCERT, ONLYKEY)
        ctx.load_cert_chain(certfile=ONLYCERT, keyfile=ONLYKEY)
        ctx.load_cert_chain(certfile=BYTES_ONLYCERT, keyfile=BYTES_ONLYKEY)
        with self.assertRaisesRegex(ssl.SSLError, "PEM lib"):
            ctx.load_cert_chain(ONLYCERT)
        with self.assertRaisesRegex(ssl.SSLError, "PEM lib"):
            ctx.load_cert_chain(ONLYKEY)
        with self.assertRaisesRegex(ssl.SSLError, "PEM lib"):
            ctx.load_cert_chain(certfile=ONLYKEY, keyfile=ONLYCERT)
        # Mismatching key and cert
        ctx = ssl.SSLContext(ssl.PROTOCOL_TLSv1)
        with self.assertRaisesRegex(ssl.SSLError, "key values mismatch"):
            ctx.load_cert_chain(SVN_PYTHON_ORG_ROOT_CERT, ONLYKEY)
        # Password protected key and cert
        ctx.load_cert_chain(CERTFILE_PROTECTED, password=KEY_PASSWORD)
        ctx.load_cert_chain(CERTFILE_PROTECTED, password=KEY_PASSWORD.encode())
        ctx.load_cert_chain(CERTFILE_PROTECTED,
                            password=bytearray(KEY_PASSWORD.encode()))
        ctx.load_cert_chain(ONLYCERT, ONLYKEY_PROTECTED, KEY_PASSWORD)
        ctx.load_cert_chain(ONLYCERT, ONLYKEY_PROTECTED, KEY_PASSWORD.encode())
        ctx.load_cert_chain(ONLYCERT, ONLYKEY_PROTECTED,
                            bytearray(KEY_PASSWORD.encode()))
        with self.assertRaisesRegex(TypeError, "should be a string"):
            ctx.load_cert_chain(CERTFILE_PROTECTED, password=True)
        with self.assertRaises(ssl.SSLError):
            ctx.load_cert_chain(CERTFILE_PROTECTED, password="badpass")
        with self.assertRaisesRegex(ValueError, "cannot be longer"):
            # openssl has a fixed limit on the password buffer.
            # PEM_BUFSIZE is generally set to 1kb.
            # Return a string larger than this.
            ctx.load_cert_chain(CERTFILE_PROTECTED, password=b'a' * 102400)
        # Password callback
        def getpass_unicode():
            return KEY_PASSWORD
        def getpass_bytes():
            return KEY_PASSWORD.encode()
        def getpass_bytearray():
            return bytearray(KEY_PASSWORD.encode())
        def getpass_badpass():
            return "badpass"
        def getpass_huge():
            return b'a' * (1024 * 1024)
        def getpass_bad_type():
            return 9
        def getpass_exception():
            raise Exception('getpass error')
        class GetPassCallable:
            def __call__(self):
                return KEY_PASSWORD
            def getpass(self):
                return KEY_PASSWORD
        ctx.load_cert_chain(CERTFILE_PROTECTED, password=getpass_unicode)
        ctx.load_cert_chain(CERTFILE_PROTECTED, password=getpass_bytes)
        ctx.load_cert_chain(CERTFILE_PROTECTED, password=getpass_bytearray)
        ctx.load_cert_chain(CERTFILE_PROTECTED, password=GetPassCallable())
        ctx.load_cert_chain(CERTFILE_PROTECTED,
                            password=GetPassCallable().getpass)
        with self.assertRaises(ssl.SSLError):
            ctx.load_cert_chain(CERTFILE_PROTECTED, password=getpass_badpass)
        with self.assertRaisesRegex(ValueError, "cannot be longer"):
            ctx.load_cert_chain(CERTFILE_PROTECTED, password=getpass_huge)
        with self.assertRaisesRegex(TypeError, "must return a string"):
            ctx.load_cert_chain(CERTFILE_PROTECTED, password=getpass_bad_type)
        with self.assertRaisesRegex(Exception, "getpass error"):
            ctx.load_cert_chain(CERTFILE_PROTECTED, password=getpass_exception)
        # Make sure the password function isn't called if it isn't needed
        ctx.load_cert_chain(CERTFILE, password=getpass_exception)

    def test_load_verify_locations(self):
        ctx = ssl.SSLContext(ssl.PROTOCOL_TLSv1)
        ctx.load_verify_locations(CERTFILE)
        ctx.load_verify_locations(cafile=CERTFILE, capath=None)
        ctx.load_verify_locations(BYTES_CERTFILE)
        ctx.load_verify_locations(cafile=BYTES_CERTFILE, capath=None)
        self.assertRaises(TypeError, ctx.load_verify_locations)
        self.assertRaises(TypeError, ctx.load_verify_locations, None, None)
        with self.assertRaises(IOError) as cm:
            ctx.load_verify_locations(WRONGCERT)
        self.assertEqual(cm.exception.errno, errno.ENOENT)
        with self.assertRaisesRegex(ssl.SSLError, "PEM lib"):
            ctx.load_verify_locations(BADCERT)
        ctx.load_verify_locations(CERTFILE, CAPATH)
        ctx.load_verify_locations(CERTFILE, capath=BYTES_CAPATH)

        # Issue #10989: crash if the second argument type is invalid
        self.assertRaises(TypeError, ctx.load_verify_locations, None, True)

    def test_load_dh_params(self):
        ctx = ssl.SSLContext(ssl.PROTOCOL_TLSv1)
        ctx.load_dh_params(DHFILE)
        if os.name != 'nt':
            ctx.load_dh_params(BYTES_DHFILE)
        self.assertRaises(TypeError, ctx.load_dh_params)
        self.assertRaises(TypeError, ctx.load_dh_params, None)
        with self.assertRaises(FileNotFoundError) as cm:
            ctx.load_dh_params(WRONGCERT)
        self.assertEqual(cm.exception.errno, errno.ENOENT)
        with self.assertRaises(ssl.SSLError) as cm:
            ctx.load_dh_params(CERTFILE)

    @skip_if_broken_ubuntu_ssl
    def test_session_stats(self):
        for proto in PROTOCOLS:
            ctx = ssl.SSLContext(proto)
            self.assertEqual(ctx.session_stats(), {
                'number': 0,
                'connect': 0,
                'connect_good': 0,
                'connect_renegotiate': 0,
                'accept': 0,
                'accept_good': 0,
                'accept_renegotiate': 0,
                'hits': 0,
                'misses': 0,
                'timeouts': 0,
                'cache_full': 0,
            })

    def test_set_default_verify_paths(self):
        # There's not much we can do to test that it acts as expected,
        # so just check it doesn't crash or raise an exception.
        ctx = ssl.SSLContext(ssl.PROTOCOL_TLSv1)
        ctx.set_default_verify_paths()

    @unittest.skipUnless(ssl.HAS_ECDH, "ECDH disabled on this OpenSSL build")
    def test_set_ecdh_curve(self):
        ctx = ssl.SSLContext(ssl.PROTOCOL_TLSv1)
        ctx.set_ecdh_curve("prime256v1")
        ctx.set_ecdh_curve(b"prime256v1")
        self.assertRaises(TypeError, ctx.set_ecdh_curve)
        self.assertRaises(TypeError, ctx.set_ecdh_curve, None)
        self.assertRaises(ValueError, ctx.set_ecdh_curve, "foo")
        self.assertRaises(ValueError, ctx.set_ecdh_curve, b"foo")


class SSLErrorTests(unittest.TestCase):

    def test_str(self):
        # The str() of a SSLError doesn't include the errno
        e = ssl.SSLError(1, "foo")
        self.assertEqual(str(e), "foo")
        self.assertEqual(e.errno, 1)
        # Same for a subclass
        e = ssl.SSLZeroReturnError(1, "foo")
        self.assertEqual(str(e), "foo")
        self.assertEqual(e.errno, 1)

    def test_lib_reason(self):
        # Test the library and reason attributes
        ctx = ssl.SSLContext(ssl.PROTOCOL_TLSv1)
        with self.assertRaises(ssl.SSLError) as cm:
            ctx.load_dh_params(CERTFILE)
        self.assertEqual(cm.exception.library, 'PEM')
        self.assertEqual(cm.exception.reason, 'NO_START_LINE')
        s = str(cm.exception)
        self.assertTrue(s.startswith("[PEM: NO_START_LINE] no start line"), s)

    def test_subclass(self):
        # Check that the appropriate SSLError subclass is raised
        # (this only tests one of them)
        ctx = ssl.SSLContext(ssl.PROTOCOL_TLSv1)
        with socket.socket() as s:
            s.bind(("127.0.0.1", 0))
            s.listen(5)
            with socket.socket() as c:
                c.connect(s.getsockname())
                c.setblocking(False)
                c = ctx.wrap_socket(c, False, do_handshake_on_connect=False)
                with self.assertRaises(ssl.SSLWantReadError) as cm:
                    c.do_handshake()
                s = str(cm.exception)
                self.assertTrue(s.startswith("The operation did not complete (read)"), s)
                # For compatibility
                self.assertEqual(cm.exception.errno, ssl.SSL_ERROR_WANT_READ)


class NetworkedTests(unittest.TestCase):

    def test_connect(self):
        with support.transient_internet("svn.python.org"):
            s = ssl.wrap_socket(socket.socket(socket.AF_INET),
                                cert_reqs=ssl.CERT_NONE)
            try:
                s.connect(("svn.python.org", 443))
                self.assertEqual({}, s.getpeercert())
            finally:
                s.close()

            # this should fail because we have no verification certs
            s = ssl.wrap_socket(socket.socket(socket.AF_INET),
                                cert_reqs=ssl.CERT_REQUIRED)
            self.assertRaisesRegex(ssl.SSLError, "certificate verify failed",
                                   s.connect, ("svn.python.org", 443))
            s.close()

            # this should succeed because we specify the root cert
            s = ssl.wrap_socket(socket.socket(socket.AF_INET),
                                cert_reqs=ssl.CERT_REQUIRED,
                                ca_certs=SVN_PYTHON_ORG_ROOT_CERT)
            try:
                s.connect(("svn.python.org", 443))
                self.assertTrue(s.getpeercert())
            finally:
                s.close()

    def test_connect_ex(self):
        # Issue #11326: check connect_ex() implementation
        with support.transient_internet("svn.python.org"):
            s = ssl.wrap_socket(socket.socket(socket.AF_INET),
                                cert_reqs=ssl.CERT_REQUIRED,
                                ca_certs=SVN_PYTHON_ORG_ROOT_CERT)
            try:
                self.assertEqual(0, s.connect_ex(("svn.python.org", 443)))
                self.assertTrue(s.getpeercert())
            finally:
                s.close()

    def test_non_blocking_connect_ex(self):
        # Issue #11326: non-blocking connect_ex() should allow handshake
        # to proceed after the socket gets ready.
        with support.transient_internet("svn.python.org"):
            s = ssl.wrap_socket(socket.socket(socket.AF_INET),
                                cert_reqs=ssl.CERT_REQUIRED,
                                ca_certs=SVN_PYTHON_ORG_ROOT_CERT,
                                do_handshake_on_connect=False)
            try:
                s.setblocking(False)
                rc = s.connect_ex(('svn.python.org', 443))
                # EWOULDBLOCK under Windows, EINPROGRESS elsewhere
                self.assertIn(rc, (0, errno.EINPROGRESS, errno.EWOULDBLOCK))
                # Wait for connect to finish
                select.select([], [s], [], 5.0)
                # Non-blocking handshake
                while True:
                    try:
                        s.do_handshake()
                        break
                    except ssl.SSLWantReadError:
                        select.select([s], [], [], 5.0)
                    except ssl.SSLWantWriteError:
                        select.select([], [s], [], 5.0)
                # SSL established
                self.assertTrue(s.getpeercert())
            finally:
                s.close()

    def test_timeout_connect_ex(self):
        # Issue #12065: on a timeout, connect_ex() should return the original
        # errno (mimicking the behaviour of non-SSL sockets).
        with support.transient_internet("svn.python.org"):
            s = ssl.wrap_socket(socket.socket(socket.AF_INET),
                                cert_reqs=ssl.CERT_REQUIRED,
                                ca_certs=SVN_PYTHON_ORG_ROOT_CERT,
                                do_handshake_on_connect=False)
            try:
                s.settimeout(0.0000001)
                rc = s.connect_ex(('svn.python.org', 443))
                if rc == 0:
                    self.skipTest("svn.python.org responded too quickly")
                self.assertIn(rc, (errno.EAGAIN, errno.EWOULDBLOCK))
            finally:
                s.close()

    def test_connect_with_context(self):
        with support.transient_internet("svn.python.org"):
            # Same as test_connect, but with a separately created context
            ctx = ssl.SSLContext(ssl.PROTOCOL_SSLv23)
            s = ctx.wrap_socket(socket.socket(socket.AF_INET))
            s.connect(("svn.python.org", 443))
            try:
                self.assertEqual({}, s.getpeercert())
            finally:
                s.close()
            # Same with a server hostname
            s = ctx.wrap_socket(socket.socket(socket.AF_INET),
                                server_hostname="svn.python.org")
            if ssl.HAS_SNI:
                s.connect(("svn.python.org", 443))
                s.close()
            else:
                self.assertRaises(ValueError, s.connect, ("svn.python.org", 443))
            # This should fail because we have no verification certs
            ctx.verify_mode = ssl.CERT_REQUIRED
            s = ctx.wrap_socket(socket.socket(socket.AF_INET))
            self.assertRaisesRegex(ssl.SSLError, "certificate verify failed",
                                    s.connect, ("svn.python.org", 443))
            s.close()
            # This should succeed because we specify the root cert
            ctx.load_verify_locations(SVN_PYTHON_ORG_ROOT_CERT)
            s = ctx.wrap_socket(socket.socket(socket.AF_INET))
            s.connect(("svn.python.org", 443))
            try:
                cert = s.getpeercert()
                self.assertTrue(cert)
            finally:
                s.close()

    def test_connect_capath(self):
        # Verify server certificates using the `capath` argument
        # NOTE: the subject hashing algorithm has been changed between
        # OpenSSL 0.9.8n and 1.0.0, as a result the capath directory must
        # contain both versions of each certificate (same content, different
        # filename) for this test to be portable across OpenSSL releases.
        with support.transient_internet("svn.python.org"):
            ctx = ssl.SSLContext(ssl.PROTOCOL_SSLv23)
            ctx.verify_mode = ssl.CERT_REQUIRED
            ctx.load_verify_locations(capath=CAPATH)
            s = ctx.wrap_socket(socket.socket(socket.AF_INET))
            s.connect(("svn.python.org", 443))
            try:
                cert = s.getpeercert()
                self.assertTrue(cert)
            finally:
                s.close()
            # Same with a bytes `capath` argument
            ctx = ssl.SSLContext(ssl.PROTOCOL_SSLv23)
            ctx.verify_mode = ssl.CERT_REQUIRED
            ctx.load_verify_locations(capath=BYTES_CAPATH)
            s = ctx.wrap_socket(socket.socket(socket.AF_INET))
            s.connect(("svn.python.org", 443))
            try:
                cert = s.getpeercert()
                self.assertTrue(cert)
            finally:
                s.close()

    @unittest.skipIf(os.name == "nt", "Can't use a socket as a file under Windows")
    def test_makefile_close(self):
        # Issue #5238: creating a file-like object with makefile() shouldn't
        # delay closing the underlying "real socket" (here tested with its
        # file descriptor, hence skipping the test under Windows).
        with support.transient_internet("svn.python.org"):
            ss = ssl.wrap_socket(socket.socket(socket.AF_INET))
            ss.connect(("svn.python.org", 443))
            fd = ss.fileno()
            f = ss.makefile()
            f.close()
            # The fd is still open
            os.read(fd, 0)
            # Closing the SSL socket should close the fd too
            ss.close()
            gc.collect()
            with self.assertRaises(OSError) as e:
                os.read(fd, 0)
            self.assertEqual(e.exception.errno, errno.EBADF)

    def test_non_blocking_handshake(self):
        with support.transient_internet("svn.python.org"):
            s = socket.socket(socket.AF_INET)
            s.connect(("svn.python.org", 443))
            s.setblocking(False)
            s = ssl.wrap_socket(s,
                                cert_reqs=ssl.CERT_NONE,
                                do_handshake_on_connect=False)
            count = 0
            while True:
                try:
                    count += 1
                    s.do_handshake()
                    break
                except ssl.SSLWantReadError:
                    select.select([s], [], [])
                except ssl.SSLWantWriteError:
                    select.select([], [s], [])
            s.close()
            if support.verbose:
                sys.stdout.write("\nNeeded %d calls to do_handshake() to establish session.\n" % count)

    def test_get_server_certificate(self):
        def _test_get_server_certificate(host, port, cert=None):
            with support.transient_internet(host):
                pem = ssl.get_server_certificate((host, port))
                if not pem:
                    self.fail("No server certificate on %s:%s!" % (host, port))

                try:
                    pem = ssl.get_server_certificate((host, port), ca_certs=CERTFILE)
                except ssl.SSLError as x:
                    #should fail
                    if support.verbose:
                        sys.stdout.write("%s\n" % x)
                else:
                    self.fail("Got server certificate %s for %s:%s!" % (pem, host, port))

                pem = ssl.get_server_certificate((host, port), ca_certs=cert)
                if not pem:
                    self.fail("No server certificate on %s:%s!" % (host, port))
                if support.verbose:
                    sys.stdout.write("\nVerified certificate for %s:%s is\n%s\n" % (host, port ,pem))

        _test_get_server_certificate('svn.python.org', 443, SVN_PYTHON_ORG_ROOT_CERT)
        if support.IPV6_ENABLED:
            _test_get_server_certificate('ipv6.google.com', 443)

    def test_ciphers(self):
        remote = ("svn.python.org", 443)
        with support.transient_internet(remote[0]):
            s = ssl.wrap_socket(socket.socket(socket.AF_INET),
                                cert_reqs=ssl.CERT_NONE, ciphers="ALL")
            s.connect(remote)
            s = ssl.wrap_socket(socket.socket(socket.AF_INET),
                                cert_reqs=ssl.CERT_NONE, ciphers="DEFAULT")
            s.connect(remote)
            # Error checking can happen at instantiation or when connecting
            with self.assertRaisesRegex(ssl.SSLError, "No cipher can be selected"):
                with socket.socket(socket.AF_INET) as sock:
                    s = ssl.wrap_socket(sock,
                                        cert_reqs=ssl.CERT_NONE, ciphers="^$:,;?*'dorothyx")
                    s.connect(remote)

    def test_algorithms(self):
        # Issue #8484: all algorithms should be available when verifying a
        # certificate.
        # SHA256 was added in OpenSSL 0.9.8
        if ssl.OPENSSL_VERSION_INFO < (0, 9, 8, 0, 15):
            self.skipTest("SHA256 not available on %r" % ssl.OPENSSL_VERSION)
        # sha256.tbs-internet.com needs SNI to use the correct certificate
        if not ssl.HAS_SNI:
            self.skipTest("SNI needed for this test")
        # https://sha2.hboeck.de/ was used until 2011-01-08 (no route to host)
        remote = ("sha256.tbs-internet.com", 443)
        sha256_cert = os.path.join(os.path.dirname(__file__), "sha256.pem")
        with support.transient_internet("sha256.tbs-internet.com"):
            ctx = ssl.SSLContext(ssl.PROTOCOL_TLSv1)
            ctx.verify_mode = ssl.CERT_REQUIRED
            ctx.load_verify_locations(sha256_cert)
            s = ctx.wrap_socket(socket.socket(socket.AF_INET),
                                server_hostname="sha256.tbs-internet.com")
            try:
                s.connect(remote)
                if support.verbose:
                    sys.stdout.write("\nCipher with %r is %r\n" %
                                     (remote, s.cipher()))
                    sys.stdout.write("Certificate is:\n%s\n" %
                                     pprint.pformat(s.getpeercert()))
            finally:
                s.close()


try:
    import threading
except ImportError:
    _have_threads = False
else:
    _have_threads = True

    from test.ssl_servers import make_https_server

    class ThreadedEchoServer(threading.Thread):

        class ConnectionHandler(threading.Thread):

            """A mildly complicated class, because we want it to work both
            with and without the SSL wrapper around the socket connection, so
            that we can test the STARTTLS functionality."""

            def __init__(self, server, connsock, addr):
                self.server = server
                self.running = False
                self.sock = connsock
                self.addr = addr
                self.sock.setblocking(1)
                self.sslconn = None
                threading.Thread.__init__(self)
                self.daemon = True

            def wrap_conn(self):
                try:
                    self.sslconn = self.server.context.wrap_socket(
                        self.sock, server_side=True)
                    self.server.selected_protocols.append(self.sslconn.selected_npn_protocol())
                except ssl.SSLError as e:
                    # XXX Various errors can have happened here, for example
                    # a mismatching protocol version, an invalid certificate,
                    # or a low-level bug. This should be made more discriminating.
                    self.server.conn_errors.append(e)
                    if self.server.chatty:
                        handle_error("\n server:  bad connection attempt from " + repr(self.addr) + ":\n")
                    self.running = False
                    self.server.stop()
                    self.close()
                    return False
                else:
                    if self.server.context.verify_mode == ssl.CERT_REQUIRED:
                        cert = self.sslconn.getpeercert()
                        if support.verbose and self.server.chatty:
                            sys.stdout.write(" client cert is " + pprint.pformat(cert) + "\n")
                        cert_binary = self.sslconn.getpeercert(True)
                        if support.verbose and self.server.chatty:
                            sys.stdout.write(" cert binary is " + str(len(cert_binary)) + " bytes\n")
                    cipher = self.sslconn.cipher()
                    if support.verbose and self.server.chatty:
                        sys.stdout.write(" server: connection cipher is now " + str(cipher) + "\n")
                        sys.stdout.write(" server: selected protocol is now "
                                + str(self.sslconn.selected_npn_protocol()) + "\n")
                    return True

            def read(self):
                if self.sslconn:
                    return self.sslconn.read()
                else:
                    return self.sock.recv(1024)

            def write(self, bytes):
                if self.sslconn:
                    return self.sslconn.write(bytes)
                else:
                    return self.sock.send(bytes)

            def close(self):
                if self.sslconn:
                    self.sslconn.close()
                else:
                    self.sock.close()

            def run(self):
                self.running = True
                if not self.server.starttls_server:
                    if not self.wrap_conn():
                        return
                while self.running:
                    try:
                        msg = self.read()
                        stripped = msg.strip()
                        if not stripped:
                            # eof, so quit this handler
                            self.running = False
                            self.close()
                        elif stripped == b'over':
                            if support.verbose and self.server.connectionchatty:
                                sys.stdout.write(" server: client closed connection\n")
                            self.close()
                            return
                        elif (self.server.starttls_server and
                              stripped == b'STARTTLS'):
                            if support.verbose and self.server.connectionchatty:
                                sys.stdout.write(" server: read STARTTLS from client, sending OK...\n")
                            self.write(b"OK\n")
                            if not self.wrap_conn():
                                return
                        elif (self.server.starttls_server and self.sslconn
                              and stripped == b'ENDTLS'):
                            if support.verbose and self.server.connectionchatty:
                                sys.stdout.write(" server: read ENDTLS from client, sending OK...\n")
                            self.write(b"OK\n")
                            self.sock = self.sslconn.unwrap()
                            self.sslconn = None
                            if support.verbose and self.server.connectionchatty:
                                sys.stdout.write(" server: connection is now unencrypted...\n")
                        elif stripped == b'CB tls-unique':
                            if support.verbose and self.server.connectionchatty:
                                sys.stdout.write(" server: read CB tls-unique from client, sending our CB data...\n")
                            data = self.sslconn.get_channel_binding("tls-unique")
                            self.write(repr(data).encode("us-ascii") + b"\n")
                        else:
                            if (support.verbose and
                                self.server.connectionchatty):
                                ctype = (self.sslconn and "encrypted") or "unencrypted"
                                sys.stdout.write(" server: read %r (%s), sending back %r (%s)...\n"
                                                 % (msg, ctype, msg.lower(), ctype))
                            self.write(msg.lower())
                    except socket.error:
                        if self.server.chatty:
                            handle_error("Test server failure:\n")
                        self.close()
                        self.running = False
                        # normally, we'd just stop here, but for the test
                        # harness, we want to stop the server
                        self.server.stop()

        def __init__(self, certificate=None, ssl_version=None,
                     certreqs=None, cacerts=None,
                     chatty=True, connectionchatty=False, starttls_server=False,
                     npn_protocols=None, ciphers=None, context=None):
            if context:
                self.context = context
            else:
                self.context = ssl.SSLContext(ssl_version
                                              if ssl_version is not None
                                              else ssl.PROTOCOL_TLSv1)
                self.context.verify_mode = (certreqs if certreqs is not None
                                            else ssl.CERT_NONE)
                if cacerts:
                    self.context.load_verify_locations(cacerts)
                if certificate:
                    self.context.load_cert_chain(certificate)
                if npn_protocols:
                    self.context.set_npn_protocols(npn_protocols)
                if ciphers:
                    self.context.set_ciphers(ciphers)
            self.chatty = chatty
            self.connectionchatty = connectionchatty
            self.starttls_server = starttls_server
            self.sock = socket.socket()
            self.port = support.bind_port(self.sock)
            self.flag = None
            self.active = False
            self.selected_protocols = []
            self.conn_errors = []
            threading.Thread.__init__(self)
            self.daemon = True

        def __enter__(self):
            self.start(threading.Event())
            self.flag.wait()
            return self

        def __exit__(self, *args):
            self.stop()
            self.join()

        def start(self, flag=None):
            self.flag = flag
            threading.Thread.start(self)

        def run(self):
            self.sock.settimeout(0.05)
            self.sock.listen(5)
            self.active = True
            if self.flag:
                # signal an event
                self.flag.set()
            while self.active:
                try:
                    newconn, connaddr = self.sock.accept()
                    if support.verbose and self.chatty:
                        sys.stdout.write(' server:  new connection from '
                                         + repr(connaddr) + '\n')
                    handler = self.ConnectionHandler(self, newconn, connaddr)
                    handler.start()
                    handler.join()
                except socket.timeout:
                    pass
                except KeyboardInterrupt:
                    self.stop()
            self.sock.close()

        def stop(self):
            self.active = False

    class AsyncoreEchoServer(threading.Thread):

        # this one's based on asyncore.dispatcher

        class EchoServer (asyncore.dispatcher):

            class ConnectionHandler (asyncore.dispatcher_with_send):

                def __init__(self, conn, certfile):
                    self.socket = ssl.wrap_socket(conn, server_side=True,
                                                  certfile=certfile,
                                                  do_handshake_on_connect=False)
                    asyncore.dispatcher_with_send.__init__(self, self.socket)
                    self._ssl_accepting = True
                    self._do_ssl_handshake()

                def readable(self):
                    if isinstance(self.socket, ssl.SSLSocket):
                        while self.socket.pending() > 0:
                            self.handle_read_event()
                    return True

                def _do_ssl_handshake(self):
                    try:
                        self.socket.do_handshake()
                    except (ssl.SSLWantReadError, ssl.SSLWantWriteError):
                        return
                    except ssl.SSLEOFError:
                        return self.handle_close()
                    except ssl.SSLError:
                        raise
                    except socket.error as err:
                        if err.args[0] == errno.ECONNABORTED:
                            return self.handle_close()
                    else:
                        self._ssl_accepting = False

                def handle_read(self):
                    if self._ssl_accepting:
                        self._do_ssl_handshake()
                    else:
                        data = self.recv(1024)
                        if support.verbose:
                            sys.stdout.write(" server:  read %s from client\n" % repr(data))
                        if not data:
                            self.close()
                        else:
                            self.send(data.lower())

                def handle_close(self):
                    self.close()
                    if support.verbose:
                        sys.stdout.write(" server:  closed connection %s\n" % self.socket)

                def handle_error(self):
                    raise

            def __init__(self, certfile):
                self.certfile = certfile
                sock = socket.socket(socket.AF_INET, socket.SOCK_STREAM)
                self.port = support.bind_port(sock, '')
                asyncore.dispatcher.__init__(self, sock)
                self.listen(5)

            def handle_accepted(self, sock_obj, addr):
                if support.verbose:
                    sys.stdout.write(" server:  new connection from %s:%s\n" %addr)
                self.ConnectionHandler(sock_obj, self.certfile)

            def handle_error(self):
                raise

        def __init__(self, certfile):
            self.flag = None
            self.active = False
            self.server = self.EchoServer(certfile)
            self.port = self.server.port
            threading.Thread.__init__(self)
            self.daemon = True

        def __str__(self):
            return "<%s %s>" % (self.__class__.__name__, self.server)

        def __enter__(self):
            self.start(threading.Event())
            self.flag.wait()
            return self

        def __exit__(self, *args):
            if support.verbose:
                sys.stdout.write(" cleanup: stopping server.\n")
            self.stop()
            if support.verbose:
                sys.stdout.write(" cleanup: joining server thread.\n")
            self.join()
            if support.verbose:
                sys.stdout.write(" cleanup: successfully joined.\n")

        def start (self, flag=None):
            self.flag = flag
            threading.Thread.start(self)

        def run(self):
            self.active = True
            if self.flag:
                self.flag.set()
            while self.active:
                try:
                    asyncore.loop(1)
                except:
                    pass

        def stop(self):
            self.active = False
            self.server.close()

    def bad_cert_test(certfile):
        """
        Launch a server with CERT_REQUIRED, and check that trying to
        connect to it with the given client certificate fails.
        """
        server = ThreadedEchoServer(CERTFILE,
                                    certreqs=ssl.CERT_REQUIRED,
                                    cacerts=CERTFILE, chatty=False,
                                    connectionchatty=False)
        with server:
            try:
                with socket.socket() as sock:
                    s = ssl.wrap_socket(sock,
                                        certfile=certfile,
                                        ssl_version=ssl.PROTOCOL_TLSv1)
                    s.connect((HOST, server.port))
            except ssl.SSLError as x:
                if support.verbose:
                    sys.stdout.write("\nSSLError is %s\n" % x.args[1])
            except socket.error as x:
                if support.verbose:
                    sys.stdout.write("\nsocket.error is %s\n" % x.args[1])
            except IOError as x:
                if x.errno != errno.ENOENT:
                    raise
                if support.verbose:
                    sys.stdout.write("\IOError is %s\n" % str(x))
            else:
                raise AssertionError("Use of invalid cert should have failed!")

    def server_params_test(client_context, server_context, indata=b"FOO\n",
                           chatty=True, connectionchatty=False):
        """
        Launch a server, connect a client to it and try various reads
        and writes.
        """
        stats = {}
        server = ThreadedEchoServer(context=server_context,
                                    chatty=chatty,
                                    connectionchatty=False)
        with server:
            with client_context.wrap_socket(socket.socket()) as s:
                s.connect((HOST, server.port))
                for arg in [indata, bytearray(indata), memoryview(indata)]:
                    if connectionchatty:
                        if support.verbose:
                            sys.stdout.write(
                                " client:  sending %r...\n" % indata)
                    s.write(arg)
                    outdata = s.read()
                    if connectionchatty:
                        if support.verbose:
                            sys.stdout.write(" client:  read %r\n" % outdata)
                    if outdata != indata.lower():
                        raise AssertionError(
                            "bad data <<%r>> (%d) received; expected <<%r>> (%d)\n"
                            % (outdata[:20], len(outdata),
                               indata[:20].lower(), len(indata)))
                s.write(b"over\n")
                if connectionchatty:
                    if support.verbose:
                        sys.stdout.write(" client:  closing connection.\n")
                stats.update({
                    'compression': s.compression(),
                    'cipher': s.cipher(),
                    'client_npn_protocol': s.selected_npn_protocol()
                })
                s.close()
            stats['server_npn_protocols'] = server.selected_protocols
        return stats

    def try_protocol_combo(server_protocol, client_protocol, expect_success,
                           certsreqs=None, server_options=0, client_options=0):
        if certsreqs is None:
            certsreqs = ssl.CERT_NONE
        certtype = {
            ssl.CERT_NONE: "CERT_NONE",
            ssl.CERT_OPTIONAL: "CERT_OPTIONAL",
            ssl.CERT_REQUIRED: "CERT_REQUIRED",
        }[certsreqs]
        if support.verbose:
            formatstr = (expect_success and " %s->%s %s\n") or " {%s->%s} %s\n"
            sys.stdout.write(formatstr %
                             (ssl.get_protocol_name(client_protocol),
                              ssl.get_protocol_name(server_protocol),
                              certtype))
        client_context = ssl.SSLContext(client_protocol)
        client_context.options = ssl.OP_ALL | client_options
        server_context = ssl.SSLContext(server_protocol)
        server_context.options = ssl.OP_ALL | server_options
        for ctx in (client_context, server_context):
            ctx.verify_mode = certsreqs
            # NOTE: we must enable "ALL" ciphers, otherwise an SSLv23 client
            # will send an SSLv3 hello (rather than SSLv2) starting from
            # OpenSSL 1.0.0 (see issue #8322).
            ctx.set_ciphers("ALL")
            ctx.load_cert_chain(CERTFILE)
            ctx.load_verify_locations(CERTFILE)
        try:
            server_params_test(client_context, server_context,
                               chatty=False, connectionchatty=False)
        # Protocol mismatch can result in either an SSLError, or a
        # "Connection reset by peer" error.
        except ssl.SSLError:
            if expect_success:
                raise
        except socket.error as e:
            if expect_success or e.errno != errno.ECONNRESET:
                raise
        else:
            if not expect_success:
                raise AssertionError(
                    "Client protocol %s succeeded with server protocol %s!"
                    % (ssl.get_protocol_name(client_protocol),
                       ssl.get_protocol_name(server_protocol)))


    class ThreadedTests(unittest.TestCase):

        @skip_if_broken_ubuntu_ssl
        def test_echo(self):
            """Basic test of an SSL client connecting to a server"""
            if support.verbose:
                sys.stdout.write("\n")
            for protocol in PROTOCOLS:
                context = ssl.SSLContext(protocol)
                context.load_cert_chain(CERTFILE)
                server_params_test(context, context,
                                   chatty=True, connectionchatty=True)

        def test_getpeercert(self):
            if support.verbose:
                sys.stdout.write("\n")
            context = ssl.SSLContext(ssl.PROTOCOL_SSLv23)
            context.verify_mode = ssl.CERT_REQUIRED
            context.load_verify_locations(CERTFILE)
            context.load_cert_chain(CERTFILE)
            server = ThreadedEchoServer(context=context, chatty=False)
            with server:
                s = context.wrap_socket(socket.socket())
                s.connect((HOST, server.port))
                cert = s.getpeercert()
                self.assertTrue(cert, "Can't get peer certificate.")
                cipher = s.cipher()
                if support.verbose:
                    sys.stdout.write(pprint.pformat(cert) + '\n')
                    sys.stdout.write("Connection cipher is " + str(cipher) + '.\n')
                if 'subject' not in cert:
                    self.fail("No subject field in certificate: %s." %
                              pprint.pformat(cert))
                if ((('organizationName', 'Python Software Foundation'),)
                    not in cert['subject']):
                    self.fail(
                        "Missing or invalid 'organizationName' field in certificate subject; "
                        "should be 'Python Software Foundation'.")
                self.assertIn('notBefore', cert)
                self.assertIn('notAfter', cert)
                before = ssl.cert_time_to_seconds(cert['notBefore'])
                after = ssl.cert_time_to_seconds(cert['notAfter'])
                self.assertLess(before, after)
                s.close()

        def test_empty_cert(self):
            """Connecting with an empty cert file"""
            bad_cert_test(os.path.join(os.path.dirname(__file__) or os.curdir,
                                      "nullcert.pem"))
        def test_malformed_cert(self):
            """Connecting with a badly formatted certificate (syntax error)"""
            bad_cert_test(os.path.join(os.path.dirname(__file__) or os.curdir,
                                       "badcert.pem"))
        def test_nonexisting_cert(self):
            """Connecting with a non-existing cert file"""
            bad_cert_test(os.path.join(os.path.dirname(__file__) or os.curdir,
                                       "wrongcert.pem"))
        def test_malformed_key(self):
            """Connecting with a badly formatted key (syntax error)"""
            bad_cert_test(os.path.join(os.path.dirname(__file__) or os.curdir,
                                       "badkey.pem"))

        def test_rude_shutdown(self):
            """A brutal shutdown of an SSL server should raise an IOError
            in the client when attempting handshake.
            """
            listener_ready = threading.Event()
            listener_gone = threading.Event()

            s = socket.socket()
            port = support.bind_port(s, HOST)

            # `listener` runs in a thread.  It sits in an accept() until
            # the main thread connects.  Then it rudely closes the socket,
            # and sets Event `listener_gone` to let the main thread know
            # the socket is gone.
            def listener():
                s.listen(5)
                listener_ready.set()
                newsock, addr = s.accept()
                newsock.close()
                s.close()
                listener_gone.set()

            def connector():
                listener_ready.wait()
                with socket.socket() as c:
                    c.connect((HOST, port))
                    listener_gone.wait()
                    try:
                        ssl_sock = ssl.wrap_socket(c)
                    except IOError:
                        pass
                    else:
                        self.fail('connecting to closed SSL socket should have failed')

            t = threading.Thread(target=listener)
            t.start()
            try:
                connector()
            finally:
                t.join()

        @skip_if_broken_ubuntu_ssl
        @unittest.skipUnless(hasattr(ssl, 'PROTOCOL_SSLv2'),
                             "OpenSSL is compiled without SSLv2 support")
        def test_protocol_sslv2(self):
            """Connecting to an SSLv2 server with various client options"""
            if support.verbose:
                sys.stdout.write("\n")
            try_protocol_combo(ssl.PROTOCOL_SSLv2, ssl.PROTOCOL_SSLv2, True)
            try_protocol_combo(ssl.PROTOCOL_SSLv2, ssl.PROTOCOL_SSLv2, True, ssl.CERT_OPTIONAL)
            try_protocol_combo(ssl.PROTOCOL_SSLv2, ssl.PROTOCOL_SSLv2, True, ssl.CERT_REQUIRED)
            try_protocol_combo(ssl.PROTOCOL_SSLv2, ssl.PROTOCOL_SSLv23, True)
            try_protocol_combo(ssl.PROTOCOL_SSLv2, ssl.PROTOCOL_SSLv3, False)
            try_protocol_combo(ssl.PROTOCOL_SSLv2, ssl.PROTOCOL_TLSv1, False)
            # SSLv23 client with specific SSL options
            if no_sslv2_implies_sslv3_hello():
                # No SSLv2 => client will use an SSLv3 hello on recent OpenSSLs
                try_protocol_combo(ssl.PROTOCOL_SSLv2, ssl.PROTOCOL_SSLv23, False,
                                   client_options=ssl.OP_NO_SSLv2)
            try_protocol_combo(ssl.PROTOCOL_SSLv2, ssl.PROTOCOL_SSLv23, True,
                               client_options=ssl.OP_NO_SSLv3)
            try_protocol_combo(ssl.PROTOCOL_SSLv2, ssl.PROTOCOL_SSLv23, True,
                               client_options=ssl.OP_NO_TLSv1)

        @skip_if_broken_ubuntu_ssl
        def test_protocol_sslv23(self):
            """Connecting to an SSLv23 server with various client options"""
            if support.verbose:
                sys.stdout.write("\n")
            if hasattr(ssl, 'PROTOCOL_SSLv2'):
                try:
                    try_protocol_combo(ssl.PROTOCOL_SSLv23, ssl.PROTOCOL_SSLv2, True)
                except (ssl.SSLError, socket.error) as x:
                    # this fails on some older versions of OpenSSL (0.9.7l, for instance)
                    if support.verbose:
                        sys.stdout.write(
                            " SSL2 client to SSL23 server test unexpectedly failed:\n %s\n"
                            % str(x))
            try_protocol_combo(ssl.PROTOCOL_SSLv23, ssl.PROTOCOL_SSLv3, True)
            try_protocol_combo(ssl.PROTOCOL_SSLv23, ssl.PROTOCOL_SSLv23, True)
            try_protocol_combo(ssl.PROTOCOL_SSLv23, ssl.PROTOCOL_TLSv1, True)

            try_protocol_combo(ssl.PROTOCOL_SSLv23, ssl.PROTOCOL_SSLv3, True, ssl.CERT_OPTIONAL)
            try_protocol_combo(ssl.PROTOCOL_SSLv23, ssl.PROTOCOL_SSLv23, True, ssl.CERT_OPTIONAL)
            try_protocol_combo(ssl.PROTOCOL_SSLv23, ssl.PROTOCOL_TLSv1, True, ssl.CERT_OPTIONAL)

            try_protocol_combo(ssl.PROTOCOL_SSLv23, ssl.PROTOCOL_SSLv3, True, ssl.CERT_REQUIRED)
            try_protocol_combo(ssl.PROTOCOL_SSLv23, ssl.PROTOCOL_SSLv23, True, ssl.CERT_REQUIRED)
            try_protocol_combo(ssl.PROTOCOL_SSLv23, ssl.PROTOCOL_TLSv1, True, ssl.CERT_REQUIRED)

            # Server with specific SSL options
            try_protocol_combo(ssl.PROTOCOL_SSLv23, ssl.PROTOCOL_SSLv3, False,
                               server_options=ssl.OP_NO_SSLv3)
            # Will choose TLSv1
            try_protocol_combo(ssl.PROTOCOL_SSLv23, ssl.PROTOCOL_SSLv23, True,
                               server_options=ssl.OP_NO_SSLv2 | ssl.OP_NO_SSLv3)
            try_protocol_combo(ssl.PROTOCOL_SSLv23, ssl.PROTOCOL_TLSv1, False,
                               server_options=ssl.OP_NO_TLSv1)


        @skip_if_broken_ubuntu_ssl
        def test_protocol_sslv3(self):
            """Connecting to an SSLv3 server with various client options"""
            if support.verbose:
                sys.stdout.write("\n")
            try_protocol_combo(ssl.PROTOCOL_SSLv3, ssl.PROTOCOL_SSLv3, True)
            try_protocol_combo(ssl.PROTOCOL_SSLv3, ssl.PROTOCOL_SSLv3, True, ssl.CERT_OPTIONAL)
            try_protocol_combo(ssl.PROTOCOL_SSLv3, ssl.PROTOCOL_SSLv3, True, ssl.CERT_REQUIRED)
            if hasattr(ssl, 'PROTOCOL_SSLv2'):
                try_protocol_combo(ssl.PROTOCOL_SSLv3, ssl.PROTOCOL_SSLv2, False)
            try_protocol_combo(ssl.PROTOCOL_SSLv3, ssl.PROTOCOL_SSLv23, False,
                               client_options=ssl.OP_NO_SSLv3)
            try_protocol_combo(ssl.PROTOCOL_SSLv3, ssl.PROTOCOL_TLSv1, False)
            if no_sslv2_implies_sslv3_hello():
                # No SSLv2 => client will use an SSLv3 hello on recent OpenSSLs
                try_protocol_combo(ssl.PROTOCOL_SSLv3, ssl.PROTOCOL_SSLv23, True,
                                   client_options=ssl.OP_NO_SSLv2)

        @skip_if_broken_ubuntu_ssl
        def test_protocol_tlsv1(self):
            """Connecting to a TLSv1 server with various client options"""
            if support.verbose:
                sys.stdout.write("\n")
            try_protocol_combo(ssl.PROTOCOL_TLSv1, ssl.PROTOCOL_TLSv1, True)
            try_protocol_combo(ssl.PROTOCOL_TLSv1, ssl.PROTOCOL_TLSv1, True, ssl.CERT_OPTIONAL)
            try_protocol_combo(ssl.PROTOCOL_TLSv1, ssl.PROTOCOL_TLSv1, True, ssl.CERT_REQUIRED)
            if hasattr(ssl, 'PROTOCOL_SSLv2'):
                try_protocol_combo(ssl.PROTOCOL_TLSv1, ssl.PROTOCOL_SSLv2, False)
            try_protocol_combo(ssl.PROTOCOL_TLSv1, ssl.PROTOCOL_SSLv3, False)
            try_protocol_combo(ssl.PROTOCOL_TLSv1, ssl.PROTOCOL_SSLv23, False,
                               client_options=ssl.OP_NO_TLSv1)

        def test_starttls(self):
            """Switching from clear text to encrypted and back again."""
            msgs = (b"msg 1", b"MSG 2", b"STARTTLS", b"MSG 3", b"msg 4", b"ENDTLS", b"msg 5", b"msg 6")

            server = ThreadedEchoServer(CERTFILE,
                                        ssl_version=ssl.PROTOCOL_TLSv1,
                                        starttls_server=True,
                                        chatty=True,
                                        connectionchatty=True)
            wrapped = False
            with server:
                s = socket.socket()
                s.setblocking(1)
                s.connect((HOST, server.port))
                if support.verbose:
                    sys.stdout.write("\n")
                for indata in msgs:
                    if support.verbose:
                        sys.stdout.write(
                            " client:  sending %r...\n" % indata)
                    if wrapped:
                        conn.write(indata)
                        outdata = conn.read()
                    else:
                        s.send(indata)
                        outdata = s.recv(1024)
                    msg = outdata.strip().lower()
                    if indata == b"STARTTLS" and msg.startswith(b"ok"):
                        # STARTTLS ok, switch to secure mode
                        if support.verbose:
                            sys.stdout.write(
                                " client:  read %r from server, starting TLS...\n"
                                % msg)
                        conn = ssl.wrap_socket(s, ssl_version=ssl.PROTOCOL_TLSv1)
                        wrapped = True
                    elif indata == b"ENDTLS" and msg.startswith(b"ok"):
                        # ENDTLS ok, switch back to clear text
                        if support.verbose:
                            sys.stdout.write(
                                " client:  read %r from server, ending TLS...\n"
                                % msg)
                        s = conn.unwrap()
                        wrapped = False
                    else:
                        if support.verbose:
                            sys.stdout.write(
                                " client:  read %r from server\n" % msg)
                if support.verbose:
                    sys.stdout.write(" client:  closing connection.\n")
                if wrapped:
                    conn.write(b"over\n")
                else:
                    s.send(b"over\n")
                if wrapped:
                    conn.close()
                else:
                    s.close()

        def test_socketserver(self):
            """Using a SocketServer to create and manage SSL connections."""
            server = make_https_server(self, CERTFILE)
            # try to connect
            if support.verbose:
                sys.stdout.write('\n')
            with open(CERTFILE, 'rb') as f:
                d1 = f.read()
            d2 = ''
            # now fetch the same data from the HTTPS server
            url = 'https://%s:%d/%s' % (
                HOST, server.port, os.path.split(CERTFILE)[1])
            f = urllib.request.urlopen(url)
            try:
                dlen = f.info().get("content-length")
                if dlen and (int(dlen) > 0):
                    d2 = f.read(int(dlen))
                    if support.verbose:
                        sys.stdout.write(
                            " client: read %d bytes from remote server '%s'\n"
                            % (len(d2), server))
            finally:
                f.close()
            self.assertEqual(d1, d2)

        def test_asyncore_server(self):
            """Check the example asyncore integration."""
            indata = "TEST MESSAGE of mixed case\n"

            if support.verbose:
                sys.stdout.write("\n")

            indata = b"FOO\n"
            server = AsyncoreEchoServer(CERTFILE)
            with server:
                s = ssl.wrap_socket(socket.socket())
                s.connect(('127.0.0.1', server.port))
                if support.verbose:
                    sys.stdout.write(
                        " client:  sending %r...\n" % indata)
                s.write(indata)
                outdata = s.read()
                if support.verbose:
                    sys.stdout.write(" client:  read %r\n" % outdata)
                if outdata != indata.lower():
                    self.fail(
                        "bad data <<%r>> (%d) received; expected <<%r>> (%d)\n"
                        % (outdata[:20], len(outdata),
                           indata[:20].lower(), len(indata)))
                s.write(b"over\n")
                if support.verbose:
                    sys.stdout.write(" client:  closing connection.\n")
                s.close()
                if support.verbose:
                    sys.stdout.write(" client:  connection closed.\n")

        def test_recv_send(self):
            """Test recv(), send() and friends."""
            if support.verbose:
                sys.stdout.write("\n")

            server = ThreadedEchoServer(CERTFILE,
                                        certreqs=ssl.CERT_NONE,
                                        ssl_version=ssl.PROTOCOL_TLSv1,
                                        cacerts=CERTFILE,
                                        chatty=True,
                                        connectionchatty=False)
            with server:
                s = ssl.wrap_socket(socket.socket(),
                                    server_side=False,
                                    certfile=CERTFILE,
                                    ca_certs=CERTFILE,
                                    cert_reqs=ssl.CERT_NONE,
                                    ssl_version=ssl.PROTOCOL_TLSv1)
                s.connect((HOST, server.port))
                # helper methods for standardising recv* method signatures
                def _recv_into():
                    b = bytearray(b"\0"*100)
                    count = s.recv_into(b)
                    return b[:count]

                def _recvfrom_into():
                    b = bytearray(b"\0"*100)
                    count, addr = s.recvfrom_into(b)
                    return b[:count]

                # (name, method, whether to expect success, *args)
                send_methods = [
                    ('send', s.send, True, []),
                    ('sendto', s.sendto, False, ["some.address"]),
                    ('sendall', s.sendall, True, []),
                ]
                recv_methods = [
                    ('recv', s.recv, True, []),
                    ('recvfrom', s.recvfrom, False, ["some.address"]),
                    ('recv_into', _recv_into, True, []),
                    ('recvfrom_into', _recvfrom_into, False, []),
                ]
                data_prefix = "PREFIX_"

                for meth_name, send_meth, expect_success, args in send_methods:
                    indata = (data_prefix + meth_name).encode('ascii')
                    try:
                        send_meth(indata, *args)
                        outdata = s.read()
                        if outdata != indata.lower():
                            self.fail(
                                "While sending with <<{name:s}>> bad data "
                                "<<{outdata:r}>> ({nout:d}) received; "
                                "expected <<{indata:r}>> ({nin:d})\n".format(
                                    name=meth_name, outdata=outdata[:20],
                                    nout=len(outdata),
                                    indata=indata[:20], nin=len(indata)
                                )
                            )
                    except ValueError as e:
                        if expect_success:
                            self.fail(
                                "Failed to send with method <<{name:s}>>; "
                                "expected to succeed.\n".format(name=meth_name)
                            )
                        if not str(e).startswith(meth_name):
                            self.fail(
                                "Method <<{name:s}>> failed with unexpected "
                                "exception message: {exp:s}\n".format(
                                    name=meth_name, exp=e
                                )
                            )

                for meth_name, recv_meth, expect_success, args in recv_methods:
                    indata = (data_prefix + meth_name).encode('ascii')
                    try:
                        s.send(indata)
                        outdata = recv_meth(*args)
                        if outdata != indata.lower():
                            self.fail(
                                "While receiving with <<{name:s}>> bad data "
                                "<<{outdata:r}>> ({nout:d}) received; "
                                "expected <<{indata:r}>> ({nin:d})\n".format(
                                    name=meth_name, outdata=outdata[:20],
                                    nout=len(outdata),
                                    indata=indata[:20], nin=len(indata)
                                )
                            )
                    except ValueError as e:
                        if expect_success:
                            self.fail(
                                "Failed to receive with method <<{name:s}>>; "
                                "expected to succeed.\n".format(name=meth_name)
                            )
                        if not str(e).startswith(meth_name):
                            self.fail(
                                "Method <<{name:s}>> failed with unexpected "
                                "exception message: {exp:s}\n".format(
                                    name=meth_name, exp=e
                                )
                            )
                        # consume data
                        s.read()

                # Make sure sendmsg et al are disallowed to avoid
                # inadvertent disclosure of data and/or corruption
                # of the encrypted data stream
                self.assertRaises(NotImplementedError, s.sendmsg, [b"data"])
                self.assertRaises(NotImplementedError, s.recvmsg, 100)
                self.assertRaises(NotImplementedError,
                                  s.recvmsg_into, bytearray(100))

                s.write(b"over\n")
                s.close()

        def test_handshake_timeout(self):
            # Issue #5103: SSL handshake must respect the socket timeout
            server = socket.socket(socket.AF_INET)
            host = "127.0.0.1"
            port = support.bind_port(server)
            started = threading.Event()
            finish = False

            def serve():
                server.listen(5)
                started.set()
                conns = []
                while not finish:
                    r, w, e = select.select([server], [], [], 0.1)
                    if server in r:
                        # Let the socket hang around rather than having
                        # it closed by garbage collection.
                        conns.append(server.accept()[0])
                for sock in conns:
                    sock.close()

            t = threading.Thread(target=serve)
            t.start()
            started.wait()

            try:
                try:
                    c = socket.socket(socket.AF_INET)
                    c.settimeout(0.2)
                    c.connect((host, port))
                    # Will attempt handshake and time out
                    self.assertRaisesRegex(socket.timeout, "timed out",
                                           ssl.wrap_socket, c)
                finally:
                    c.close()
                try:
                    c = socket.socket(socket.AF_INET)
                    c = ssl.wrap_socket(c)
                    c.settimeout(0.2)
                    # Will attempt handshake and time out
                    self.assertRaisesRegex(socket.timeout, "timed out",
                                           c.connect, (host, port))
                finally:
                    c.close()
            finally:
                finish = True
                t.join()
                server.close()

        def test_default_ciphers(self):
            context = ssl.SSLContext(ssl.PROTOCOL_SSLv23)
            try:
                # Force a set of weak ciphers on our client context
                context.set_ciphers("DES")
            except ssl.SSLError:
                self.skipTest("no DES cipher available")
            with ThreadedEchoServer(CERTFILE,
                                    ssl_version=ssl.PROTOCOL_SSLv23,
                                    chatty=False) as server:
                with socket.socket() as sock:
                    s = context.wrap_socket(sock)
                    with self.assertRaises((OSError, ssl.SSLError)):
                        s.connect((HOST, server.port))
            self.assertIn("no shared cipher", str(server.conn_errors[0]))

        @unittest.skipUnless("tls-unique" in ssl.CHANNEL_BINDING_TYPES,
                             "'tls-unique' channel binding not available")
        def test_tls_unique_channel_binding(self):
            """Test tls-unique channel binding."""
            if support.verbose:
                sys.stdout.write("\n")

            server = ThreadedEchoServer(CERTFILE,
                                        certreqs=ssl.CERT_NONE,
                                        ssl_version=ssl.PROTOCOL_TLSv1,
                                        cacerts=CERTFILE,
                                        chatty=True,
                                        connectionchatty=False)
            with server:
                s = ssl.wrap_socket(socket.socket(),
                                    server_side=False,
                                    certfile=CERTFILE,
                                    ca_certs=CERTFILE,
                                    cert_reqs=ssl.CERT_NONE,
                                    ssl_version=ssl.PROTOCOL_TLSv1)
                s.connect((HOST, server.port))
                # get the data
                cb_data = s.get_channel_binding("tls-unique")
                if support.verbose:
                    sys.stdout.write(" got channel binding data: {0!r}\n"
                                     .format(cb_data))

                # check if it is sane
                self.assertIsNotNone(cb_data)
                self.assertEqual(len(cb_data), 12) # True for TLSv1

                # and compare with the peers version
                s.write(b"CB tls-unique\n")
                peer_data_repr = s.read().strip()
                self.assertEqual(peer_data_repr,
                                 repr(cb_data).encode("us-ascii"))
                s.close()

                # now, again
                s = ssl.wrap_socket(socket.socket(),
                                    server_side=False,
                                    certfile=CERTFILE,
                                    ca_certs=CERTFILE,
                                    cert_reqs=ssl.CERT_NONE,
                                    ssl_version=ssl.PROTOCOL_TLSv1)
                s.connect((HOST, server.port))
                new_cb_data = s.get_channel_binding("tls-unique")
                if support.verbose:
                    sys.stdout.write(" got another channel binding data: {0!r}\n"
                                     .format(new_cb_data))
                # is it really unique
                self.assertNotEqual(cb_data, new_cb_data)
                self.assertIsNotNone(cb_data)
                self.assertEqual(len(cb_data), 12) # True for TLSv1
                s.write(b"CB tls-unique\n")
                peer_data_repr = s.read().strip()
                self.assertEqual(peer_data_repr,
                                 repr(new_cb_data).encode("us-ascii"))
                s.close()

        def test_compression(self):
            context = ssl.SSLContext(ssl.PROTOCOL_TLSv1)
            context.load_cert_chain(CERTFILE)
            stats = server_params_test(context, context,
                                       chatty=True, connectionchatty=True)
            if support.verbose:
                sys.stdout.write(" got compression: {!r}\n".format(stats['compression']))
            self.assertIn(stats['compression'], { None, 'ZLIB', 'RLE' })

        @unittest.skipUnless(hasattr(ssl, 'OP_NO_COMPRESSION'),
                             "ssl.OP_NO_COMPRESSION needed for this test")
        def test_compression_disabled(self):
            context = ssl.SSLContext(ssl.PROTOCOL_TLSv1)
            context.load_cert_chain(CERTFILE)
            context.options |= ssl.OP_NO_COMPRESSION
            stats = server_params_test(context, context,
                                       chatty=True, connectionchatty=True)
            self.assertIs(stats['compression'], None)

        def test_dh_params(self):
            # Check we can get a connection with ephemeral Diffie-Hellman
            context = ssl.SSLContext(ssl.PROTOCOL_TLSv1)
            context.load_cert_chain(CERTFILE)
            context.load_dh_params(DHFILE)
            context.set_ciphers("kEDH")
            stats = server_params_test(context, context,
                                       chatty=True, connectionchatty=True)
            cipher = stats["cipher"][0]
            parts = cipher.split("-")
            if "ADH" not in parts and "EDH" not in parts and "DHE" not in parts:
                self.fail("Non-DH cipher: " + cipher[0])

        def test_selected_npn_protocol(self):
            # selected_npn_protocol() is None unless NPN is used
            context = ssl.SSLContext(ssl.PROTOCOL_TLSv1)
            context.load_cert_chain(CERTFILE)
            stats = server_params_test(context, context,
                                       chatty=True, connectionchatty=True)
            self.assertIs(stats['client_npn_protocol'], None)

        @unittest.skipUnless(ssl.HAS_NPN, "NPN support needed for this test")
        def test_npn_protocols(self):
            server_protocols = ['http/1.1', 'spdy/2']
            protocol_tests = [
                (['http/1.1', 'spdy/2'], 'http/1.1'),
                (['spdy/2', 'http/1.1'], 'http/1.1'),
                (['spdy/2', 'test'], 'spdy/2'),
                (['abc', 'def'], 'abc')
            ]
            for client_protocols, expected in protocol_tests:
                server_context = ssl.SSLContext(ssl.PROTOCOL_TLSv1)
                server_context.load_cert_chain(CERTFILE)
                server_context.set_npn_protocols(server_protocols)
                client_context = ssl.SSLContext(ssl.PROTOCOL_TLSv1)
                client_context.load_cert_chain(CERTFILE)
                client_context.set_npn_protocols(client_protocols)
                stats = server_params_test(client_context, server_context,
                                           chatty=True, connectionchatty=True)

                msg = "failed trying %s (s) and %s (c).\n" \
                      "was expecting %s, but got %%s from the %%s" \
                          % (str(server_protocols), str(client_protocols),
                             str(expected))
                client_result = stats['client_npn_protocol']
                self.assertEqual(client_result, expected, msg % (client_result, "client"))
                server_result = stats['server_npn_protocols'][-1] \
                    if len(stats['server_npn_protocols']) else 'nothing'
                self.assertEqual(server_result, expected, msg % (server_result, "server"))


def test_main(verbose=False):
    if support.verbose:
        plats = {
            'Linux': platform.linux_distribution,
            'Mac': platform.mac_ver,
            'Windows': platform.win32_ver,
        }
        for name, func in plats.items():
            plat = func()
            if plat and plat[0]:
                plat = '%s %r' % (name, plat)
                break
        else:
            plat = repr(platform.platform())
        print("test_ssl: testing with %r %r" %
            (ssl.OPENSSL_VERSION, ssl.OPENSSL_VERSION_INFO))
        print("          under %s" % plat)
        print("          HAS_SNI = %r" % ssl.HAS_SNI)

    for filename in [
        CERTFILE, SVN_PYTHON_ORG_ROOT_CERT, BYTES_CERTFILE,
        ONLYCERT, ONLYKEY, BYTES_ONLYCERT, BYTES_ONLYKEY,
        BADCERT, BADKEY, EMPTYCERT]:
        if not os.path.exists(filename):
            raise support.TestFailed("Can't read certificate file %r" % filename)

    tests = [ContextTests, BasicSocketTests, SSLErrorTests]

    if support.is_resource_enabled('network'):
        tests.append(NetworkedTests)

    if _have_threads:
        thread_info = support.threading_setup()
        if thread_info and support.is_resource_enabled('network'):
            tests.append(ThreadedTests)

    try:
        support.run_unittest(*tests)
    finally:
        if _have_threads:
            support.threading_cleanup(*thread_info)

if __name__ == "__main__":
    test_main()<|MERGE_RESOLUTION|>--- conflicted
+++ resolved
@@ -115,7 +115,6 @@
             sys.stdout.write("\n RAND_status is %d (%s)\n"
                              % (v, (v and "sufficient randomness") or
                                 "insufficient randomness"))
-<<<<<<< HEAD
 
         data, is_cryptographic = ssl.RAND_pseudo_bytes(16)
         self.assertEqual(len(data), 16)
@@ -126,16 +125,8 @@
         else:
             self.assertRaises(ssl.SSLError, ssl.RAND_bytes, 16)
 
-        try:
-            ssl.RAND_egd(1)
-        except TypeError:
-            pass
-        else:
-            print("didn't raise TypeError")
-=======
         self.assertRaises(TypeError, ssl.RAND_egd, 1)
         self.assertRaises(TypeError, ssl.RAND_egd, 'foo', 1)
->>>>>>> 3ce7198c
         ssl.RAND_add("this is a random string", 75.0)
 
     def test_parse_cert(self):
