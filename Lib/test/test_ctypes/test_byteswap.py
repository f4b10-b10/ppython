--- conflicted
+++ resolved
@@ -363,7 +363,6 @@
                 self.assertEqual(s.point.x, 1)
                 self.assertEqual(s.point.y, 2)
 
-<<<<<<< HEAD
     def test_build_struct_union_opposite_system_byteorder(self):
         # gh-105102
         if sys.byteorder == "little":
@@ -381,8 +380,7 @@
 
         class S2(_Structure):
             _fields_ = [("u1", U1), ("c", c_byte)]
-=======
->>>>>>> 5c351fc8
+
 
 if __name__ == "__main__":
     unittest.main()