--- conflicted
+++ resolved
@@ -226,13 +226,8 @@
                 self.checkError([opt, 'foo'], 'invalid int value')
                 self.checkError([opt, '2', '-T'], "don't go together")
                 self.checkError([opt, '2', '-l'], "don't go together")
-<<<<<<< HEAD
-=======
-                self.checkError([opt, '2', '-M', '4G'], "don't go together")
                 self.checkError([opt, '0', '-T'], "don't go together")
                 self.checkError([opt, '0', '-l'], "don't go together")
-                self.checkError([opt, '0', '-M', '4G'], "don't go together")
->>>>>>> 270a21fd
 
     def test_coverage(self):
         for opt in '-T', '--coverage':
