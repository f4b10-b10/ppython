--- conflicted
+++ resolved
@@ -1097,7 +1097,6 @@
                     self.assertIn("test message", report)
                 self.assertTrue(report.endswith("\n"))
 
-<<<<<<< HEAD
     @cpython_only
     def test_memory_error_in_PyErr_PrintEx(self):
         code = """if 1:
@@ -1114,7 +1113,7 @@
             rc, out, err = script_helper.assert_python_failure("-c", code % i)
             self.assertIn(rc, (1, 120))
             self.assertIn(b'MemoryError', err)
-=======
+
     def test_yield_in_nested_try_excepts(self):
         #Issue #25612
         class MainError(Exception):
@@ -1170,7 +1169,6 @@
             except:
                 next(i)
                 next(i)
->>>>>>> 4ffd4653
 
 
 class ImportErrorTests(unittest.TestCase):
