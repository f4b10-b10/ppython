--- conflicted
+++ resolved
@@ -1471,30 +1471,6 @@
                              env=newenv)
         self.assertEqual(cp.returncode, 33)
 
-<<<<<<< HEAD
-    def test_run_with_pathlike_path(self):
-        # bpo-31961: test run(pathlike_object)
-        # the name of a command that can be run without
-        # any argumenets that exit fast
-        path = FakePath('dir' if mswindows else 'ls')
-        if mswindows:
-            res = subprocess.run(path, stdout=subprocess.DEVNULL, shell=True)
-        else:
-            res = subprocess.run(path, stdout=subprocess.DEVNULL)
-
-        self.assertEqual(res.returncode, 0)
-
-    def test_run_with_pathlike_path_and_arguments(self):
-        # bpo-31961: test run([pathlike_object, 'additional arguments'])
-        path = FakePath(sys.executable)
-
-        args = [path, '-c', 'import sys; sys.exit(57)']
-        res = subprocess.run(args)
-
-        self.assertEqual(res.returncode, 57)
-
-=======
->>>>>>> 45ab51c1
     def test_capture_output(self):
         cp = self.run_python(("import sys;"
                               "sys.stdout.write('BDFL'); "
