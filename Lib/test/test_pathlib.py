import collections.abc
import io
import os
import sys
import errno
import pathlib
import pickle
import posixpath
import socket
import stat
import tempfile
import unittest
from unittest import mock

from test.support import import_helper
from test.support import set_recursion_limit
from test.support import is_emscripten, is_wasi
from test.support import os_helper
from test.support.os_helper import TESTFN, FakePath

try:
    import grp, pwd
except ImportError:
    grp = pwd = None


class UnsupportedOperationTest(unittest.TestCase):
    def test_is_notimplemented(self):
        self.assertTrue(issubclass(pathlib.UnsupportedOperation, NotImplementedError))
        self.assertTrue(isinstance(pathlib.UnsupportedOperation(), NotImplementedError))


# Make sure any symbolic links in the base test path are resolved.
BASE = os.path.realpath(TESTFN)
join = lambda *x: os.path.join(BASE, *x)
rel_join = lambda *x: os.path.join(TESTFN, *x)

only_nt = unittest.skipIf(os.name != 'nt',
                          'test requires a Windows-compatible system')
only_posix = unittest.skipIf(os.name == 'nt',
                             'test requires a POSIX-compatible system')


#
# Tests for the pure classes.
#

class PurePathTest(unittest.TestCase):
    cls = pathlib.PurePath

    # Keys are canonical paths, values are list of tuples of arguments
    # supposed to produce equal paths.
    equivalences = {
        'a/b': [
            ('a', 'b'), ('a/', 'b'), ('a', 'b/'), ('a/', 'b/'),
            ('a/b/',), ('a//b',), ('a//b//',),
            # Empty components get removed.
            ('', 'a', 'b'), ('a', '', 'b'), ('a', 'b', ''),
            ],
        '/b/c/d': [
            ('a', '/b/c', 'd'), ('/a', '/b/c', 'd'),
            # Empty components get removed.
            ('/', 'b', '', 'c/d'), ('/', '', 'b/c/d'), ('', '/b/c/d'),
            ],
    }

    def setUp(self):
        p = self.cls('a')
        self.flavour = p._flavour
        self.sep = self.flavour.sep
        self.altsep = self.flavour.altsep

    def test_constructor_common(self):
        P = self.cls
        p = P('a')
        self.assertIsInstance(p, P)
        P('a', 'b', 'c')
        P('/a', 'b', 'c')
        P('a/b/c')
        P('/a/b/c')
        P(FakePath("a/b/c"))
        self.assertEqual(P(P('a')), P('a'))
        self.assertEqual(P(P('a'), 'b'), P('a/b'))
        self.assertEqual(P(P('a'), P('b')), P('a/b'))
        self.assertEqual(P(P('a'), P('b'), P('c')), P(FakePath("a/b/c")))
        self.assertEqual(P(P('./a:b')), P('./a:b'))

    def test_concrete_class(self):
        if self.cls is pathlib.PurePath:
            expected = pathlib.PureWindowsPath if os.name == 'nt' else pathlib.PurePosixPath
        else:
            expected = self.cls
        p = self.cls('a')
        self.assertIs(type(p), expected)

    def test_different_flavours_unequal(self):
        p = self.cls('a')
        if p._flavour is posixpath:
            q = pathlib.PureWindowsPath('a')
        else:
            q = pathlib.PurePosixPath('a')
        self.assertNotEqual(p, q)

    def test_different_flavours_unordered(self):
        p = self.cls('a')
        if p._flavour is posixpath:
            q = pathlib.PureWindowsPath('a')
        else:
            q = pathlib.PurePosixPath('a')
        with self.assertRaises(TypeError):
            p < q
        with self.assertRaises(TypeError):
            p <= q
        with self.assertRaises(TypeError):
            p > q
        with self.assertRaises(TypeError):
            p >= q

    def test_bytes(self):
        P = self.cls
        message = (r"argument should be a str or an os\.PathLike object "
                   r"where __fspath__ returns a str, not 'bytes'")
        with self.assertRaisesRegex(TypeError, message):
            P(b'a')
        with self.assertRaisesRegex(TypeError, message):
            P(b'a', 'b')
        with self.assertRaisesRegex(TypeError, message):
            P('a', b'b')
        with self.assertRaises(TypeError):
            P('a').joinpath(b'b')
        with self.assertRaises(TypeError):
            P('a') / b'b'
        with self.assertRaises(TypeError):
            b'a' / P('b')
        with self.assertRaises(TypeError):
            P('a').match(b'b')
        with self.assertRaises(TypeError):
            P('a').relative_to(b'b')
        with self.assertRaises(TypeError):
            P('a').with_name(b'b')
        with self.assertRaises(TypeError):
            P('a').with_stem(b'b')
        with self.assertRaises(TypeError):
            P('a').with_suffix(b'b')

    def _check_str_subclass(self, *args):
        # Issue #21127: it should be possible to construct a PurePath object
        # from a str subclass instance, and it then gets converted to
        # a pure str object.
        class StrSubclass(str):
            pass
        P = self.cls
        p = P(*(StrSubclass(x) for x in args))
        self.assertEqual(p, P(*args))
        for part in p.parts:
            self.assertIs(type(part), str)

    def test_str_subclass_common(self):
        self._check_str_subclass('')
        self._check_str_subclass('.')
        self._check_str_subclass('a')
        self._check_str_subclass('a/b.txt')
        self._check_str_subclass('/a/b.txt')

    def test_with_segments_common(self):
        class P(self.cls):
            def __init__(self, *pathsegments, session_id):
                super().__init__(*pathsegments)
                self.session_id = session_id

            def with_segments(self, *pathsegments):
                return type(self)(*pathsegments, session_id=self.session_id)
        p = P('foo', 'bar', session_id=42)
        self.assertEqual(42, (p / 'foo').session_id)
        self.assertEqual(42, ('foo' / p).session_id)
        self.assertEqual(42, p.joinpath('foo').session_id)
        self.assertEqual(42, p.with_name('foo').session_id)
        self.assertEqual(42, p.with_stem('foo').session_id)
        self.assertEqual(42, p.with_suffix('.foo').session_id)
        self.assertEqual(42, p.with_segments('foo').session_id)
        self.assertEqual(42, p.relative_to('foo').session_id)
        self.assertEqual(42, p.parent.session_id)
        for parent in p.parents:
            self.assertEqual(42, parent.session_id)

    def _get_drive_root_parts(self, parts):
        path = self.cls(*parts)
        return path.drive, path.root, path.parts

    def _check_drive_root_parts(self, arg, *expected):
        sep = self.flavour.sep
        actual = self._get_drive_root_parts([x.replace('/', sep) for x in arg])
        self.assertEqual(actual, expected)
        if altsep := self.flavour.altsep:
            actual = self._get_drive_root_parts([x.replace('/', altsep) for x in arg])
            self.assertEqual(actual, expected)

    def test_drive_root_parts_common(self):
        check = self._check_drive_root_parts
        sep = self.flavour.sep
        # Unanchored parts.
        check((),                   '', '', ())
        check(('a',),               '', '', ('a',))
        check(('a/',),              '', '', ('a',))
        check(('a', 'b'),           '', '', ('a', 'b'))
        # Expansion.
        check(('a/b',),             '', '', ('a', 'b'))
        check(('a/b/',),            '', '', ('a', 'b'))
        check(('a', 'b/c', 'd'),    '', '', ('a', 'b', 'c', 'd'))
        # Collapsing and stripping excess slashes.
        check(('a', 'b//c', 'd'),   '', '', ('a', 'b', 'c', 'd'))
        check(('a', 'b/c/', 'd'),   '', '', ('a', 'b', 'c', 'd'))
        # Eliminating standalone dots.
        check(('.',),               '', '', ())
        check(('.', '.', 'b'),      '', '', ('b',))
        check(('a', '.', 'b'),      '', '', ('a', 'b'))
        check(('a', '.', '.'),      '', '', ('a',))
        # The first part is anchored.
        check(('/a/b',),            '', sep, (sep, 'a', 'b'))
        check(('/a', 'b'),          '', sep, (sep, 'a', 'b'))
        check(('/a/', 'b'),         '', sep, (sep, 'a', 'b'))
        # Ignoring parts before an anchored part.
        check(('a', '/b', 'c'),     '', sep, (sep, 'b', 'c'))
        check(('a', '/b', '/c'),    '', sep, (sep, 'c'))

    def test_join_common(self):
        P = self.cls
        p = P('a/b')
        pp = p.joinpath('c')
        self.assertEqual(pp, P('a/b/c'))
        self.assertIs(type(pp), type(p))
        pp = p.joinpath('c', 'd')
        self.assertEqual(pp, P('a/b/c/d'))
        pp = p.joinpath(P('c'))
        self.assertEqual(pp, P('a/b/c'))
        pp = p.joinpath('/c')
        self.assertEqual(pp, P('/c'))

    def test_div_common(self):
        # Basically the same as joinpath().
        P = self.cls
        p = P('a/b')
        pp = p / 'c'
        self.assertEqual(pp, P('a/b/c'))
        self.assertIs(type(pp), type(p))
        pp = p / 'c/d'
        self.assertEqual(pp, P('a/b/c/d'))
        pp = p / 'c' / 'd'
        self.assertEqual(pp, P('a/b/c/d'))
        pp = 'c' / p / 'd'
        self.assertEqual(pp, P('c/a/b/d'))
        pp = p / P('c')
        self.assertEqual(pp, P('a/b/c'))
        pp = p/ '/c'
        self.assertEqual(pp, P('/c'))

    def _check_str(self, expected, args):
        p = self.cls(*args)
        self.assertEqual(str(p), expected.replace('/', self.sep))

    def test_str_common(self):
        # Canonicalized paths roundtrip.
        for pathstr in ('a', 'a/b', 'a/b/c', '/', '/a/b', '/a/b/c'):
            self._check_str(pathstr, (pathstr,))
        # Special case for the empty path.
        self._check_str('.', ('',))
        # Other tests for str() are in test_equivalences().

    def test_as_posix_common(self):
        P = self.cls
        for pathstr in ('a', 'a/b', 'a/b/c', '/', '/a/b', '/a/b/c'):
            self.assertEqual(P(pathstr).as_posix(), pathstr)
        # Other tests for as_posix() are in test_equivalences().

    def test_as_bytes_common(self):
        sep = os.fsencode(self.sep)
        P = self.cls
        self.assertEqual(bytes(P('a/b')), b'a' + sep + b'b')

    def test_as_uri_common(self):
        P = self.cls
        with self.assertRaises(ValueError):
            P('a').as_uri()
        with self.assertRaises(ValueError):
            P().as_uri()

    def test_repr_common(self):
        for pathstr in ('a', 'a/b', 'a/b/c', '/', '/a/b', '/a/b/c'):
            with self.subTest(pathstr=pathstr):
                p = self.cls(pathstr)
                clsname = p.__class__.__name__
                r = repr(p)
                # The repr() is in the form ClassName("forward-slashes path").
                self.assertTrue(r.startswith(clsname + '('), r)
                self.assertTrue(r.endswith(')'), r)
                inner = r[len(clsname) + 1 : -1]
                self.assertEqual(eval(inner), p.as_posix())

    def test_repr_roundtrips(self):
        for pathstr in ('a', 'a/b', 'a/b/c', '/', '/a/b', '/a/b/c'):
            with self.subTest(pathstr=pathstr):
                p = self.cls(pathstr)
                r = repr(p)
                # The repr() roundtrips.
                q = eval(r, pathlib.__dict__)
                self.assertIs(q.__class__, p.__class__)
                self.assertEqual(q, p)
                self.assertEqual(repr(q), r)

    def test_eq_common(self):
        P = self.cls
        self.assertEqual(P('a/b'), P('a/b'))
        self.assertEqual(P('a/b'), P('a', 'b'))
        self.assertNotEqual(P('a/b'), P('a'))
        self.assertNotEqual(P('a/b'), P('/a/b'))
        self.assertNotEqual(P('a/b'), P())
        self.assertNotEqual(P('/a/b'), P('/'))
        self.assertNotEqual(P(), P('/'))
        self.assertNotEqual(P(), "")
        self.assertNotEqual(P(), {})
        self.assertNotEqual(P(), int)

    def test_match_common(self):
        P = self.cls
        self.assertRaises(ValueError, P('a').match, '')
        self.assertRaises(ValueError, P('a').match, '.')
        # Simple relative pattern.
        self.assertTrue(P('b.py').match('b.py'))
        self.assertTrue(P('a/b.py').match('b.py'))
        self.assertTrue(P('/a/b.py').match('b.py'))
        self.assertFalse(P('a.py').match('b.py'))
        self.assertFalse(P('b/py').match('b.py'))
        self.assertFalse(P('/a.py').match('b.py'))
        self.assertFalse(P('b.py/c').match('b.py'))
        # Wildcard relative pattern.
        self.assertTrue(P('b.py').match('*.py'))
        self.assertTrue(P('a/b.py').match('*.py'))
        self.assertTrue(P('/a/b.py').match('*.py'))
        self.assertFalse(P('b.pyc').match('*.py'))
        self.assertFalse(P('b./py').match('*.py'))
        self.assertFalse(P('b.py/c').match('*.py'))
        # Multi-part relative pattern.
        self.assertTrue(P('ab/c.py').match('a*/*.py'))
        self.assertTrue(P('/d/ab/c.py').match('a*/*.py'))
        self.assertFalse(P('a.py').match('a*/*.py'))
        self.assertFalse(P('/dab/c.py').match('a*/*.py'))
        self.assertFalse(P('ab/c.py/d').match('a*/*.py'))
        # Absolute pattern.
        self.assertTrue(P('/b.py').match('/*.py'))
        self.assertFalse(P('b.py').match('/*.py'))
        self.assertFalse(P('a/b.py').match('/*.py'))
        self.assertFalse(P('/a/b.py').match('/*.py'))
        # Multi-part absolute pattern.
        self.assertTrue(P('/a/b.py').match('/a/*.py'))
        self.assertFalse(P('/ab.py').match('/a/*.py'))
        self.assertFalse(P('/a/b/c.py').match('/a/*.py'))
        # Multi-part glob-style pattern.
        self.assertTrue(P('a').match('**'))
        self.assertTrue(P('c.py').match('**'))
        self.assertTrue(P('a/b/c.py').match('**'))
        self.assertTrue(P('/a/b/c.py').match('**'))
        self.assertTrue(P('/a/b/c.py').match('/**'))
        self.assertTrue(P('/a/b/c.py').match('**/'))
        self.assertTrue(P('/a/b/c.py').match('/a/**'))
        self.assertTrue(P('/a/b/c.py').match('**/*.py'))
        self.assertTrue(P('/a/b/c.py').match('/**/*.py'))
        self.assertTrue(P('/a/b/c.py').match('/a/**/*.py'))
        self.assertTrue(P('/a/b/c.py').match('/a/b/**/*.py'))
        self.assertTrue(P('/a/b/c.py').match('/**/**/**/**/*.py'))
        self.assertFalse(P('c.py').match('**/a.py'))
        self.assertFalse(P('c.py').match('c/**'))
        self.assertFalse(P('a/b/c.py').match('**/a'))
        self.assertFalse(P('a/b/c.py').match('**/a/b'))
        self.assertFalse(P('a/b/c.py').match('**/a/b/c'))
        self.assertFalse(P('a/b/c.py').match('**/a/b/c.'))
        self.assertFalse(P('a/b/c.py').match('**/a/b/c./**'))
        self.assertFalse(P('a/b/c.py').match('**/a/b/c./**'))
        self.assertFalse(P('a/b/c.py').match('/a/b/c.py/**'))
        self.assertFalse(P('a/b/c.py').match('/**/a/b/c.py'))
        self.assertRaises(ValueError, P('a').match, '**a/b/c')
        self.assertRaises(ValueError, P('a').match, 'a/b/c**')
        # Case-sensitive flag
        self.assertFalse(P('A.py').match('a.PY', case_sensitive=True))
        self.assertTrue(P('A.py').match('a.PY', case_sensitive=False))
        self.assertFalse(P('c:/a/B.Py').match('C:/A/*.pY', case_sensitive=True))
        self.assertTrue(P('/a/b/c.py').match('/A/*/*.Py', case_sensitive=False))

    def test_ordering_common(self):
        # Ordering is tuple-alike.
        def assertLess(a, b):
            self.assertLess(a, b)
            self.assertGreater(b, a)
        P = self.cls
        a = P('a')
        b = P('a/b')
        c = P('abc')
        d = P('b')
        assertLess(a, b)
        assertLess(a, c)
        assertLess(a, d)
        assertLess(b, c)
        assertLess(c, d)
        P = self.cls
        a = P('/a')
        b = P('/a/b')
        c = P('/abc')
        d = P('/b')
        assertLess(a, b)
        assertLess(a, c)
        assertLess(a, d)
        assertLess(b, c)
        assertLess(c, d)
        with self.assertRaises(TypeError):
            P() < {}

    def test_parts_common(self):
        # `parts` returns a tuple.
        sep = self.sep
        P = self.cls
        p = P('a/b')
        parts = p.parts
        self.assertEqual(parts, ('a', 'b'))
        # When the path is absolute, the anchor is a separate part.
        p = P('/a/b')
        parts = p.parts
        self.assertEqual(parts, (sep, 'a', 'b'))

    def test_fspath_common(self):
        P = self.cls
        p = P('a/b')
        self._check_str(p.__fspath__(), ('a/b',))
        self._check_str(os.fspath(p), ('a/b',))

    def test_equivalences(self):
        for k, tuples in self.equivalences.items():
            canon = k.replace('/', self.sep)
            posix = k.replace(self.sep, '/')
            if canon != posix:
                tuples = tuples + [
                    tuple(part.replace('/', self.sep) for part in t)
                    for t in tuples
                    ]
                tuples.append((posix, ))
            pcanon = self.cls(canon)
            for t in tuples:
                p = self.cls(*t)
                self.assertEqual(p, pcanon, "failed with args {}".format(t))
                self.assertEqual(hash(p), hash(pcanon))
                self.assertEqual(str(p), canon)
                self.assertEqual(p.as_posix(), posix)

    def test_parent_common(self):
        # Relative
        P = self.cls
        p = P('a/b/c')
        self.assertEqual(p.parent, P('a/b'))
        self.assertEqual(p.parent.parent, P('a'))
        self.assertEqual(p.parent.parent.parent, P())
        self.assertEqual(p.parent.parent.parent.parent, P())
        # Anchored
        p = P('/a/b/c')
        self.assertEqual(p.parent, P('/a/b'))
        self.assertEqual(p.parent.parent, P('/a'))
        self.assertEqual(p.parent.parent.parent, P('/'))
        self.assertEqual(p.parent.parent.parent.parent, P('/'))

    def test_parents_common(self):
        # Relative
        P = self.cls
        p = P('a/b/c')
        par = p.parents
        self.assertEqual(len(par), 3)
        self.assertEqual(par[0], P('a/b'))
        self.assertEqual(par[1], P('a'))
        self.assertEqual(par[2], P('.'))
        self.assertEqual(par[-1], P('.'))
        self.assertEqual(par[-2], P('a'))
        self.assertEqual(par[-3], P('a/b'))
        self.assertEqual(par[0:1], (P('a/b'),))
        self.assertEqual(par[:2], (P('a/b'), P('a')))
        self.assertEqual(par[:-1], (P('a/b'), P('a')))
        self.assertEqual(par[1:], (P('a'), P('.')))
        self.assertEqual(par[::2], (P('a/b'), P('.')))
        self.assertEqual(par[::-1], (P('.'), P('a'), P('a/b')))
        self.assertEqual(list(par), [P('a/b'), P('a'), P('.')])
        with self.assertRaises(IndexError):
            par[-4]
        with self.assertRaises(IndexError):
            par[3]
        with self.assertRaises(TypeError):
            par[0] = p
        # Anchored
        p = P('/a/b/c')
        par = p.parents
        self.assertEqual(len(par), 3)
        self.assertEqual(par[0], P('/a/b'))
        self.assertEqual(par[1], P('/a'))
        self.assertEqual(par[2], P('/'))
        self.assertEqual(par[-1], P('/'))
        self.assertEqual(par[-2], P('/a'))
        self.assertEqual(par[-3], P('/a/b'))
        self.assertEqual(par[0:1], (P('/a/b'),))
        self.assertEqual(par[:2], (P('/a/b'), P('/a')))
        self.assertEqual(par[:-1], (P('/a/b'), P('/a')))
        self.assertEqual(par[1:], (P('/a'), P('/')))
        self.assertEqual(par[::2], (P('/a/b'), P('/')))
        self.assertEqual(par[::-1], (P('/'), P('/a'), P('/a/b')))
        self.assertEqual(list(par), [P('/a/b'), P('/a'), P('/')])
        with self.assertRaises(IndexError):
            par[-4]
        with self.assertRaises(IndexError):
            par[3]

    def test_drive_common(self):
        P = self.cls
        self.assertEqual(P('a/b').drive, '')
        self.assertEqual(P('/a/b').drive, '')
        self.assertEqual(P('').drive, '')

    def test_root_common(self):
        P = self.cls
        sep = self.sep
        self.assertEqual(P('').root, '')
        self.assertEqual(P('a/b').root, '')
        self.assertEqual(P('/').root, sep)
        self.assertEqual(P('/a/b').root, sep)

    def test_anchor_common(self):
        P = self.cls
        sep = self.sep
        self.assertEqual(P('').anchor, '')
        self.assertEqual(P('a/b').anchor, '')
        self.assertEqual(P('/').anchor, sep)
        self.assertEqual(P('/a/b').anchor, sep)

    def test_name_common(self):
        P = self.cls
        self.assertEqual(P('').name, '')
        self.assertEqual(P('.').name, '')
        self.assertEqual(P('/').name, '')
        self.assertEqual(P('a/b').name, 'b')
        self.assertEqual(P('/a/b').name, 'b')
        self.assertEqual(P('/a/b/.').name, 'b')
        self.assertEqual(P('a/b.py').name, 'b.py')
        self.assertEqual(P('/a/b.py').name, 'b.py')

    def test_suffix_common(self):
        P = self.cls
        self.assertEqual(P('').suffix, '')
        self.assertEqual(P('.').suffix, '')
        self.assertEqual(P('..').suffix, '')
        self.assertEqual(P('/').suffix, '')
        self.assertEqual(P('a/b').suffix, '')
        self.assertEqual(P('/a/b').suffix, '')
        self.assertEqual(P('/a/b/.').suffix, '')
        self.assertEqual(P('a/b.py').suffix, '.py')
        self.assertEqual(P('/a/b.py').suffix, '.py')
        self.assertEqual(P('a/.hgrc').suffix, '')
        self.assertEqual(P('/a/.hgrc').suffix, '')
        self.assertEqual(P('a/.hg.rc').suffix, '.rc')
        self.assertEqual(P('/a/.hg.rc').suffix, '.rc')
        self.assertEqual(P('a/b.tar.gz').suffix, '.gz')
        self.assertEqual(P('/a/b.tar.gz').suffix, '.gz')
        self.assertEqual(P('a/Some name. Ending with a dot.').suffix, '')
        self.assertEqual(P('/a/Some name. Ending with a dot.').suffix, '')

    def test_suffixes_common(self):
        P = self.cls
        self.assertEqual(P('').suffixes, [])
        self.assertEqual(P('.').suffixes, [])
        self.assertEqual(P('/').suffixes, [])
        self.assertEqual(P('a/b').suffixes, [])
        self.assertEqual(P('/a/b').suffixes, [])
        self.assertEqual(P('/a/b/.').suffixes, [])
        self.assertEqual(P('a/b.py').suffixes, ['.py'])
        self.assertEqual(P('/a/b.py').suffixes, ['.py'])
        self.assertEqual(P('a/.hgrc').suffixes, [])
        self.assertEqual(P('/a/.hgrc').suffixes, [])
        self.assertEqual(P('a/.hg.rc').suffixes, ['.rc'])
        self.assertEqual(P('/a/.hg.rc').suffixes, ['.rc'])
        self.assertEqual(P('a/b.tar.gz').suffixes, ['.tar', '.gz'])
        self.assertEqual(P('/a/b.tar.gz').suffixes, ['.tar', '.gz'])
        self.assertEqual(P('a/Some name. Ending with a dot.').suffixes, [])
        self.assertEqual(P('/a/Some name. Ending with a dot.').suffixes, [])

    def test_stem_common(self):
        P = self.cls
        self.assertEqual(P('').stem, '')
        self.assertEqual(P('.').stem, '')
        self.assertEqual(P('..').stem, '..')
        self.assertEqual(P('/').stem, '')
        self.assertEqual(P('a/b').stem, 'b')
        self.assertEqual(P('a/b.py').stem, 'b')
        self.assertEqual(P('a/.hgrc').stem, '.hgrc')
        self.assertEqual(P('a/.hg.rc').stem, '.hg')
        self.assertEqual(P('a/b.tar.gz').stem, 'b.tar')
        self.assertEqual(P('a/Some name. Ending with a dot.').stem,
                         'Some name. Ending with a dot.')

    def test_with_name_common(self):
        P = self.cls
        self.assertEqual(P('a/b').with_name('d.xml'), P('a/d.xml'))
        self.assertEqual(P('/a/b').with_name('d.xml'), P('/a/d.xml'))
        self.assertEqual(P('a/b.py').with_name('d.xml'), P('a/d.xml'))
        self.assertEqual(P('/a/b.py').with_name('d.xml'), P('/a/d.xml'))
        self.assertEqual(P('a/Dot ending.').with_name('d.xml'), P('a/d.xml'))
        self.assertEqual(P('/a/Dot ending.').with_name('d.xml'), P('/a/d.xml'))
        self.assertRaises(ValueError, P('').with_name, 'd.xml')
        self.assertRaises(ValueError, P('.').with_name, 'd.xml')
        self.assertRaises(ValueError, P('/').with_name, 'd.xml')
        self.assertRaises(ValueError, P('a/b').with_name, '')
        self.assertRaises(ValueError, P('a/b').with_name, '/c')
        self.assertRaises(ValueError, P('a/b').with_name, 'c/')
        self.assertRaises(ValueError, P('a/b').with_name, 'c/d')

    def test_with_stem_common(self):
        P = self.cls
        self.assertEqual(P('a/b').with_stem('d'), P('a/d'))
        self.assertEqual(P('/a/b').with_stem('d'), P('/a/d'))
        self.assertEqual(P('a/b.py').with_stem('d'), P('a/d.py'))
        self.assertEqual(P('/a/b.py').with_stem('d'), P('/a/d.py'))
        self.assertEqual(P('/a/b.tar.gz').with_stem('d'), P('/a/d.gz'))
        self.assertEqual(P('a/Dot ending.').with_stem('d'), P('a/d'))
        self.assertEqual(P('/a/Dot ending.').with_stem('d'), P('/a/d'))
        self.assertRaises(ValueError, P('').with_stem, 'd')
        self.assertRaises(ValueError, P('.').with_stem, 'd')
        self.assertRaises(ValueError, P('/').with_stem, 'd')
        self.assertRaises(ValueError, P('a/b').with_stem, '')
        self.assertRaises(ValueError, P('a/b').with_stem, '/c')
        self.assertRaises(ValueError, P('a/b').with_stem, 'c/')
        self.assertRaises(ValueError, P('a/b').with_stem, 'c/d')

    def test_with_suffix_common(self):
        P = self.cls
        self.assertEqual(P('a/b').with_suffix('.gz'), P('a/b.gz'))
        self.assertEqual(P('/a/b').with_suffix('.gz'), P('/a/b.gz'))
        self.assertEqual(P('a/b.py').with_suffix('.gz'), P('a/b.gz'))
        self.assertEqual(P('/a/b.py').with_suffix('.gz'), P('/a/b.gz'))
        # Stripping suffix.
        self.assertEqual(P('a/b.py').with_suffix(''), P('a/b'))
        self.assertEqual(P('/a/b').with_suffix(''), P('/a/b'))
        # Path doesn't have a "filename" component.
        self.assertRaises(ValueError, P('').with_suffix, '.gz')
        self.assertRaises(ValueError, P('.').with_suffix, '.gz')
        self.assertRaises(ValueError, P('/').with_suffix, '.gz')
        # Invalid suffix.
        self.assertRaises(ValueError, P('a/b').with_suffix, 'gz')
        self.assertRaises(ValueError, P('a/b').with_suffix, '/')
        self.assertRaises(ValueError, P('a/b').with_suffix, '.')
        self.assertRaises(ValueError, P('a/b').with_suffix, '/.gz')
        self.assertRaises(ValueError, P('a/b').with_suffix, 'c/d')
        self.assertRaises(ValueError, P('a/b').with_suffix, '.c/.d')
        self.assertRaises(ValueError, P('a/b').with_suffix, './.d')
        self.assertRaises(ValueError, P('a/b').with_suffix, '.d/.')
        self.assertRaises(ValueError, P('a/b').with_suffix,
                          (self.flavour.sep, 'd'))

    def test_relative_to_common(self):
        P = self.cls
        p = P('a/b')
        self.assertRaises(TypeError, p.relative_to)
        self.assertRaises(TypeError, p.relative_to, b'a')
        self.assertEqual(p.relative_to(P()), P('a/b'))
        self.assertEqual(p.relative_to(''), P('a/b'))
        self.assertEqual(p.relative_to(P('a')), P('b'))
        self.assertEqual(p.relative_to('a'), P('b'))
        self.assertEqual(p.relative_to('a/'), P('b'))
        self.assertEqual(p.relative_to(P('a/b')), P())
        self.assertEqual(p.relative_to('a/b'), P())
        self.assertEqual(p.relative_to(P(), walk_up=True), P('a/b'))
        self.assertEqual(p.relative_to('', walk_up=True), P('a/b'))
        self.assertEqual(p.relative_to(P('a'), walk_up=True), P('b'))
        self.assertEqual(p.relative_to('a', walk_up=True), P('b'))
        self.assertEqual(p.relative_to('a/', walk_up=True), P('b'))
        self.assertEqual(p.relative_to(P('a/b'), walk_up=True), P())
        self.assertEqual(p.relative_to('a/b', walk_up=True), P())
        self.assertEqual(p.relative_to(P('a/c'), walk_up=True), P('../b'))
        self.assertEqual(p.relative_to('a/c', walk_up=True), P('../b'))
        self.assertEqual(p.relative_to(P('a/b/c'), walk_up=True), P('..'))
        self.assertEqual(p.relative_to('a/b/c', walk_up=True), P('..'))
        self.assertEqual(p.relative_to(P('c'), walk_up=True), P('../a/b'))
        self.assertEqual(p.relative_to('c', walk_up=True), P('../a/b'))
        # With several args.
        with self.assertWarns(DeprecationWarning):
            p.relative_to('a', 'b')
            p.relative_to('a', 'b', walk_up=True)
        # Unrelated paths.
        self.assertRaises(ValueError, p.relative_to, P('c'))
        self.assertRaises(ValueError, p.relative_to, P('a/b/c'))
        self.assertRaises(ValueError, p.relative_to, P('a/c'))
        self.assertRaises(ValueError, p.relative_to, P('/a'))
        self.assertRaises(ValueError, p.relative_to, P('/'), walk_up=True)
        self.assertRaises(ValueError, p.relative_to, P('/a'), walk_up=True)
        p = P('/a/b')
        self.assertEqual(p.relative_to(P('/')), P('a/b'))
        self.assertEqual(p.relative_to('/'), P('a/b'))
        self.assertEqual(p.relative_to(P('/a')), P('b'))
        self.assertEqual(p.relative_to('/a'), P('b'))
        self.assertEqual(p.relative_to('/a/'), P('b'))
        self.assertEqual(p.relative_to(P('/a/b')), P())
        self.assertEqual(p.relative_to('/a/b'), P())
        self.assertEqual(p.relative_to(P('/'), walk_up=True), P('a/b'))
        self.assertEqual(p.relative_to('/', walk_up=True), P('a/b'))
        self.assertEqual(p.relative_to(P('/a'), walk_up=True), P('b'))
        self.assertEqual(p.relative_to('/a', walk_up=True), P('b'))
        self.assertEqual(p.relative_to('/a/', walk_up=True), P('b'))
        self.assertEqual(p.relative_to(P('/a/b'), walk_up=True), P())
        self.assertEqual(p.relative_to('/a/b', walk_up=True), P())
        self.assertEqual(p.relative_to(P('/a/c'), walk_up=True), P('../b'))
        self.assertEqual(p.relative_to('/a/c', walk_up=True), P('../b'))
        self.assertEqual(p.relative_to(P('/a/b/c'), walk_up=True), P('..'))
        self.assertEqual(p.relative_to('/a/b/c', walk_up=True), P('..'))
        self.assertEqual(p.relative_to(P('/c'), walk_up=True), P('../a/b'))
        self.assertEqual(p.relative_to('/c', walk_up=True), P('../a/b'))
        # Unrelated paths.
        self.assertRaises(ValueError, p.relative_to, P('/c'))
        self.assertRaises(ValueError, p.relative_to, P('/a/b/c'))
        self.assertRaises(ValueError, p.relative_to, P('/a/c'))
        self.assertRaises(ValueError, p.relative_to, P())
        self.assertRaises(ValueError, p.relative_to, '')
        self.assertRaises(ValueError, p.relative_to, P('a'))
        self.assertRaises(ValueError, p.relative_to, P(''), walk_up=True)
        self.assertRaises(ValueError, p.relative_to, P('a'), walk_up=True)

    def test_is_relative_to_common(self):
        P = self.cls
        p = P('a/b')
        self.assertRaises(TypeError, p.is_relative_to)
        self.assertRaises(TypeError, p.is_relative_to, b'a')
        self.assertTrue(p.is_relative_to(P()))
        self.assertTrue(p.is_relative_to(''))
        self.assertTrue(p.is_relative_to(P('a')))
        self.assertTrue(p.is_relative_to('a/'))
        self.assertTrue(p.is_relative_to(P('a/b')))
        self.assertTrue(p.is_relative_to('a/b'))
        # With several args.
        with self.assertWarns(DeprecationWarning):
            p.is_relative_to('a', 'b')
        # Unrelated paths.
        self.assertFalse(p.is_relative_to(P('c')))
        self.assertFalse(p.is_relative_to(P('a/b/c')))
        self.assertFalse(p.is_relative_to(P('a/c')))
        self.assertFalse(p.is_relative_to(P('/a')))
        p = P('/a/b')
        self.assertTrue(p.is_relative_to(P('/')))
        self.assertTrue(p.is_relative_to('/'))
        self.assertTrue(p.is_relative_to(P('/a')))
        self.assertTrue(p.is_relative_to('/a'))
        self.assertTrue(p.is_relative_to('/a/'))
        self.assertTrue(p.is_relative_to(P('/a/b')))
        self.assertTrue(p.is_relative_to('/a/b'))
        # Unrelated paths.
        self.assertFalse(p.is_relative_to(P('/c')))
        self.assertFalse(p.is_relative_to(P('/a/b/c')))
        self.assertFalse(p.is_relative_to(P('/a/c')))
        self.assertFalse(p.is_relative_to(P()))
        self.assertFalse(p.is_relative_to(''))
        self.assertFalse(p.is_relative_to(P('a')))

    def test_pickling_common(self):
        P = self.cls
        p = P('/a/b')
        for proto in range(0, pickle.HIGHEST_PROTOCOL + 1):
            dumped = pickle.dumps(p, proto)
            pp = pickle.loads(dumped)
            self.assertIs(pp.__class__, p.__class__)
            self.assertEqual(pp, p)
            self.assertEqual(hash(pp), hash(p))
            self.assertEqual(str(pp), str(p))


class PurePosixPathTest(PurePathTest):
    cls = pathlib.PurePosixPath

    def test_drive_root_parts(self):
        check = self._check_drive_root_parts
        # Collapsing of excess leading slashes, except for the double-slash
        # special case.
        check(('//a', 'b'),             '', '//', ('//', 'a', 'b'))
        check(('///a', 'b'),            '', '/', ('/', 'a', 'b'))
        check(('////a', 'b'),           '', '/', ('/', 'a', 'b'))
        # Paths which look like NT paths aren't treated specially.
        check(('c:a',),                 '', '', ('c:a',))
        check(('c:\\a',),               '', '', ('c:\\a',))
        check(('\\a',),                 '', '', ('\\a',))

    def test_root(self):
        P = self.cls
        self.assertEqual(P('/a/b').root, '/')
        self.assertEqual(P('///a/b').root, '/')
        # POSIX special case for two leading slashes.
        self.assertEqual(P('//a/b').root, '//')

    def test_eq(self):
        P = self.cls
        self.assertNotEqual(P('a/b'), P('A/b'))
        self.assertEqual(P('/a'), P('///a'))
        self.assertNotEqual(P('/a'), P('//a'))

    def test_as_uri(self):
        P = self.cls
        self.assertEqual(P('/').as_uri(), 'file:///')
        self.assertEqual(P('/a/b.c').as_uri(), 'file:///a/b.c')
        self.assertEqual(P('/a/b%#c').as_uri(), 'file:///a/b%25%23c')

    def test_as_uri_non_ascii(self):
        from urllib.parse import quote_from_bytes
        P = self.cls
        try:
            os.fsencode('\xe9')
        except UnicodeEncodeError:
            self.skipTest("\\xe9 cannot be encoded to the filesystem encoding")
        self.assertEqual(P('/a/b\xe9').as_uri(),
                         'file:///a/b' + quote_from_bytes(os.fsencode('\xe9')))

    def test_match(self):
        P = self.cls
        self.assertFalse(P('A.py').match('a.PY'))

    def test_is_absolute(self):
        P = self.cls
        self.assertFalse(P().is_absolute())
        self.assertFalse(P('a').is_absolute())
        self.assertFalse(P('a/b/').is_absolute())
        self.assertTrue(P('/').is_absolute())
        self.assertTrue(P('/a').is_absolute())
        self.assertTrue(P('/a/b/').is_absolute())
        self.assertTrue(P('//a').is_absolute())
        self.assertTrue(P('//a/b').is_absolute())

    def test_is_reserved(self):
        P = self.cls
        self.assertIs(False, P('').is_reserved())
        self.assertIs(False, P('/').is_reserved())
        self.assertIs(False, P('/foo/bar').is_reserved())
        self.assertIs(False, P('/dev/con/PRN/NUL').is_reserved())

    def test_join(self):
        P = self.cls
        p = P('//a')
        pp = p.joinpath('b')
        self.assertEqual(pp, P('//a/b'))
        pp = P('/a').joinpath('//c')
        self.assertEqual(pp, P('//c'))
        pp = P('//a').joinpath('/c')
        self.assertEqual(pp, P('/c'))

    def test_div(self):
        # Basically the same as joinpath().
        P = self.cls
        p = P('//a')
        pp = p / 'b'
        self.assertEqual(pp, P('//a/b'))
        pp = P('/a') / '//c'
        self.assertEqual(pp, P('//c'))
        pp = P('//a') / '/c'
        self.assertEqual(pp, P('/c'))

    def test_parse_windows_path(self):
        P = self.cls
        p = P('c:', 'a', 'b')
        pp = P(pathlib.PureWindowsPath('c:\\a\\b'))
        self.assertEqual(p, pp)


class PureWindowsPathTest(PurePathTest):
    cls = pathlib.PureWindowsPath

    equivalences = PurePathTest.equivalences.copy()
    equivalences.update({
        './a:b': [ ('./a:b',) ],
        'c:a': [ ('c:', 'a'), ('c:', 'a/'), ('.', 'c:', 'a') ],
        'c:/a': [
            ('c:/', 'a'), ('c:', '/', 'a'), ('c:', '/a'),
            ('/z', 'c:/', 'a'), ('//x/y', 'c:/', 'a'),
            ],
        '//a/b/': [ ('//a/b',) ],
        '//a/b/c': [
            ('//a/b', 'c'), ('//a/b/', 'c'),
            ],
    })

    def test_drive_root_parts(self):
        check = self._check_drive_root_parts
        # First part is anchored.
        check(('c:',),                  'c:', '', ('c:',))
        check(('c:/',),                 'c:', '\\', ('c:\\',))
        check(('/',),                   '', '\\', ('\\',))
        check(('c:a',),                 'c:', '', ('c:', 'a'))
        check(('c:/a',),                'c:', '\\', ('c:\\', 'a'))
        check(('/a',),                  '', '\\', ('\\', 'a'))
        # UNC paths.
        check(('//',),                  '\\\\', '', ('\\\\',))
        check(('//a',),                 '\\\\a', '', ('\\\\a',))
        check(('//a/',),                '\\\\a\\', '', ('\\\\a\\',))
        check(('//a/b',),               '\\\\a\\b', '\\', ('\\\\a\\b\\',))
        check(('//a/b/',),              '\\\\a\\b', '\\', ('\\\\a\\b\\',))
        check(('//a/b/c',),             '\\\\a\\b', '\\', ('\\\\a\\b\\', 'c'))
        # Second part is anchored, so that the first part is ignored.
        check(('a', 'Z:b', 'c'),        'Z:', '', ('Z:', 'b', 'c'))
        check(('a', 'Z:/b', 'c'),       'Z:', '\\', ('Z:\\', 'b', 'c'))
        # UNC paths.
        check(('a', '//b/c', 'd'),      '\\\\b\\c', '\\', ('\\\\b\\c\\', 'd'))
        # Collapsing and stripping excess slashes.
        check(('a', 'Z://b//c/', 'd/'), 'Z:', '\\', ('Z:\\', 'b', 'c', 'd'))
        # UNC paths.
        check(('a', '//b/c//', 'd'),    '\\\\b\\c', '\\', ('\\\\b\\c\\', 'd'))
        # Extended paths.
        check(('//./c:',),              '\\\\.\\c:', '', ('\\\\.\\c:',))
        check(('//?/c:/',),             '\\\\?\\c:', '\\', ('\\\\?\\c:\\',))
        check(('//?/c:/a',),            '\\\\?\\c:', '\\', ('\\\\?\\c:\\', 'a'))
        check(('//?/c:/a', '/b'),       '\\\\?\\c:', '\\', ('\\\\?\\c:\\', 'b'))
        # Extended UNC paths (format is "\\?\UNC\server\share").
        check(('//?',),                 '\\\\?', '', ('\\\\?',))
        check(('//?/',),                '\\\\?\\', '', ('\\\\?\\',))
        check(('//?/UNC',),             '\\\\?\\UNC', '', ('\\\\?\\UNC',))
        check(('//?/UNC/',),            '\\\\?\\UNC\\', '', ('\\\\?\\UNC\\',))
        check(('//?/UNC/b',),           '\\\\?\\UNC\\b', '', ('\\\\?\\UNC\\b',))
        check(('//?/UNC/b/',),          '\\\\?\\UNC\\b\\', '', ('\\\\?\\UNC\\b\\',))
        check(('//?/UNC/b/c',),         '\\\\?\\UNC\\b\\c', '\\', ('\\\\?\\UNC\\b\\c\\',))
        check(('//?/UNC/b/c/',),        '\\\\?\\UNC\\b\\c', '\\', ('\\\\?\\UNC\\b\\c\\',))
        check(('//?/UNC/b/c/d',),       '\\\\?\\UNC\\b\\c', '\\', ('\\\\?\\UNC\\b\\c\\', 'd'))
        # UNC device paths
        check(('//./BootPartition/',),   '\\\\.\\BootPartition', '\\', ('\\\\.\\BootPartition\\',))
        check(('//?/BootPartition/',),   '\\\\?\\BootPartition', '\\', ('\\\\?\\BootPartition\\',))
        check(('//./PhysicalDrive0',),   '\\\\.\\PhysicalDrive0', '', ('\\\\.\\PhysicalDrive0',))
        check(('//?/Volume{}/',),        '\\\\?\\Volume{}', '\\', ('\\\\?\\Volume{}\\',))
        check(('//./nul',),              '\\\\.\\nul', '', ('\\\\.\\nul',))
        # Second part has a root but not drive.
        check(('a', '/b', 'c'),         '', '\\', ('\\', 'b', 'c'))
        check(('Z:/a', '/b', 'c'),      'Z:', '\\', ('Z:\\', 'b', 'c'))
        check(('//?/Z:/a', '/b', 'c'),  '\\\\?\\Z:', '\\', ('\\\\?\\Z:\\', 'b', 'c'))
        # Joining with the same drive => the first path is appended to if
        # the second path is relative.
        check(('c:/a/b', 'c:x/y'),      'c:', '\\', ('c:\\', 'a', 'b', 'x', 'y'))
        check(('c:/a/b', 'c:/x/y'),     'c:', '\\', ('c:\\', 'x', 'y'))
        # Paths to files with NTFS alternate data streams
        check(('./c:s',),               '', '', ('c:s',))
        check(('cc:s',),                '', '', ('cc:s',))
        check(('C:c:s',),               'C:', '', ('C:', 'c:s'))
        check(('C:/c:s',),              'C:', '\\', ('C:\\', 'c:s'))
        check(('D:a', './c:b'),         'D:', '', ('D:', 'a', 'c:b'))
        check(('D:/a', './c:b'),        'D:', '\\', ('D:\\', 'a', 'c:b'))

    def test_str(self):
        p = self.cls('a/b/c')
        self.assertEqual(str(p), 'a\\b\\c')
        p = self.cls('c:/a/b/c')
        self.assertEqual(str(p), 'c:\\a\\b\\c')
        p = self.cls('//a/b')
        self.assertEqual(str(p), '\\\\a\\b\\')
        p = self.cls('//a/b/c')
        self.assertEqual(str(p), '\\\\a\\b\\c')
        p = self.cls('//a/b/c/d')
        self.assertEqual(str(p), '\\\\a\\b\\c\\d')

    def test_str_subclass(self):
        self._check_str_subclass('.\\a:b')
        self._check_str_subclass('c:')
        self._check_str_subclass('c:a')
        self._check_str_subclass('c:a\\b.txt')
        self._check_str_subclass('c:\\')
        self._check_str_subclass('c:\\a')
        self._check_str_subclass('c:\\a\\b.txt')
        self._check_str_subclass('\\\\some\\share')
        self._check_str_subclass('\\\\some\\share\\a')
        self._check_str_subclass('\\\\some\\share\\a\\b.txt')

    def test_eq(self):
        P = self.cls
        self.assertEqual(P('c:a/b'), P('c:a/b'))
        self.assertEqual(P('c:a/b'), P('c:', 'a', 'b'))
        self.assertNotEqual(P('c:a/b'), P('d:a/b'))
        self.assertNotEqual(P('c:a/b'), P('c:/a/b'))
        self.assertNotEqual(P('/a/b'), P('c:/a/b'))
        # Case-insensitivity.
        self.assertEqual(P('a/B'), P('A/b'))
        self.assertEqual(P('C:a/B'), P('c:A/b'))
        self.assertEqual(P('//Some/SHARE/a/B'), P('//somE/share/A/b'))
        self.assertEqual(P('\u0130'), P('i\u0307'))

    def test_as_uri(self):
        P = self.cls
        with self.assertRaises(ValueError):
            P('/a/b').as_uri()
        with self.assertRaises(ValueError):
            P('c:a/b').as_uri()
        self.assertEqual(P('c:/').as_uri(), 'file:///c:/')
        self.assertEqual(P('c:/a/b.c').as_uri(), 'file:///c:/a/b.c')
        self.assertEqual(P('c:/a/b%#c').as_uri(), 'file:///c:/a/b%25%23c')
        self.assertEqual(P('c:/a/b\xe9').as_uri(), 'file:///c:/a/b%C3%A9')
        self.assertEqual(P('//some/share/').as_uri(), 'file://some/share/')
        self.assertEqual(P('//some/share/a/b.c').as_uri(),
                         'file://some/share/a/b.c')
        self.assertEqual(P('//some/share/a/b%#c\xe9').as_uri(),
                         'file://some/share/a/b%25%23c%C3%A9')

    def test_match(self):
        P = self.cls
        # Absolute patterns.
        self.assertTrue(P('c:/b.py').match('*:/*.py'))
        self.assertTrue(P('c:/b.py').match('c:/*.py'))
        self.assertFalse(P('d:/b.py').match('c:/*.py'))  # wrong drive
        self.assertFalse(P('b.py').match('/*.py'))
        self.assertFalse(P('b.py').match('c:*.py'))
        self.assertFalse(P('b.py').match('c:/*.py'))
        self.assertFalse(P('c:b.py').match('/*.py'))
        self.assertFalse(P('c:b.py').match('c:/*.py'))
        self.assertFalse(P('/b.py').match('c:*.py'))
        self.assertFalse(P('/b.py').match('c:/*.py'))
        # UNC patterns.
        self.assertTrue(P('//some/share/a.py').match('//*/*/*.py'))
        self.assertTrue(P('//some/share/a.py').match('//some/share/*.py'))
        self.assertFalse(P('//other/share/a.py').match('//some/share/*.py'))
        self.assertFalse(P('//some/share/a/b.py').match('//some/share/*.py'))
        # Case-insensitivity.
        self.assertTrue(P('B.py').match('b.PY'))
        self.assertTrue(P('c:/a/B.Py').match('C:/A/*.pY'))
        self.assertTrue(P('//Some/Share/B.Py').match('//somE/sharE/*.pY'))
        # Path anchor doesn't match pattern anchor
        self.assertFalse(P('c:/b.py').match('/*.py'))  # 'c:/' vs '/'
        self.assertFalse(P('c:/b.py').match('c:*.py'))  # 'c:/' vs 'c:'
        self.assertFalse(P('//some/share/a.py').match('/*.py'))  # '//some/share/' vs '/'

    def test_ordering_common(self):
        # Case-insensitivity.
        def assertOrderedEqual(a, b):
            self.assertLessEqual(a, b)
            self.assertGreaterEqual(b, a)
        P = self.cls
        p = P('c:A/b')
        q = P('C:a/B')
        assertOrderedEqual(p, q)
        self.assertFalse(p < q)
        self.assertFalse(p > q)
        p = P('//some/Share/A/b')
        q = P('//Some/SHARE/a/B')
        assertOrderedEqual(p, q)
        self.assertFalse(p < q)
        self.assertFalse(p > q)

    def test_parts(self):
        P = self.cls
        p = P('c:a/b')
        parts = p.parts
        self.assertEqual(parts, ('c:', 'a', 'b'))
        p = P('c:/a/b')
        parts = p.parts
        self.assertEqual(parts, ('c:\\', 'a', 'b'))
        p = P('//a/b/c/d')
        parts = p.parts
        self.assertEqual(parts, ('\\\\a\\b\\', 'c', 'd'))

    def test_parent(self):
        # Anchored
        P = self.cls
        p = P('z:a/b/c')
        self.assertEqual(p.parent, P('z:a/b'))
        self.assertEqual(p.parent.parent, P('z:a'))
        self.assertEqual(p.parent.parent.parent, P('z:'))
        self.assertEqual(p.parent.parent.parent.parent, P('z:'))
        p = P('z:/a/b/c')
        self.assertEqual(p.parent, P('z:/a/b'))
        self.assertEqual(p.parent.parent, P('z:/a'))
        self.assertEqual(p.parent.parent.parent, P('z:/'))
        self.assertEqual(p.parent.parent.parent.parent, P('z:/'))
        p = P('//a/b/c/d')
        self.assertEqual(p.parent, P('//a/b/c'))
        self.assertEqual(p.parent.parent, P('//a/b'))
        self.assertEqual(p.parent.parent.parent, P('//a/b'))

    def test_parents(self):
        # Anchored
        P = self.cls
        p = P('z:a/b/')
        par = p.parents
        self.assertEqual(len(par), 2)
        self.assertEqual(par[0], P('z:a'))
        self.assertEqual(par[1], P('z:'))
        self.assertEqual(par[0:1], (P('z:a'),))
        self.assertEqual(par[:-1], (P('z:a'),))
        self.assertEqual(par[:2], (P('z:a'), P('z:')))
        self.assertEqual(par[1:], (P('z:'),))
        self.assertEqual(par[::2], (P('z:a'),))
        self.assertEqual(par[::-1], (P('z:'), P('z:a')))
        self.assertEqual(list(par), [P('z:a'), P('z:')])
        with self.assertRaises(IndexError):
            par[2]
        p = P('z:/a/b/')
        par = p.parents
        self.assertEqual(len(par), 2)
        self.assertEqual(par[0], P('z:/a'))
        self.assertEqual(par[1], P('z:/'))
        self.assertEqual(par[0:1], (P('z:/a'),))
        self.assertEqual(par[0:-1], (P('z:/a'),))
        self.assertEqual(par[:2], (P('z:/a'), P('z:/')))
        self.assertEqual(par[1:], (P('z:/'),))
        self.assertEqual(par[::2], (P('z:/a'),))
        self.assertEqual(par[::-1], (P('z:/'), P('z:/a'),))
        self.assertEqual(list(par), [P('z:/a'), P('z:/')])
        with self.assertRaises(IndexError):
            par[2]
        p = P('//a/b/c/d')
        par = p.parents
        self.assertEqual(len(par), 2)
        self.assertEqual(par[0], P('//a/b/c'))
        self.assertEqual(par[1], P('//a/b'))
        self.assertEqual(par[0:1], (P('//a/b/c'),))
        self.assertEqual(par[0:-1], (P('//a/b/c'),))
        self.assertEqual(par[:2], (P('//a/b/c'), P('//a/b')))
        self.assertEqual(par[1:], (P('//a/b'),))
        self.assertEqual(par[::2], (P('//a/b/c'),))
        self.assertEqual(par[::-1], (P('//a/b'), P('//a/b/c')))
        self.assertEqual(list(par), [P('//a/b/c'), P('//a/b')])
        with self.assertRaises(IndexError):
            par[2]

    def test_drive(self):
        P = self.cls
        self.assertEqual(P('c:').drive, 'c:')
        self.assertEqual(P('c:a/b').drive, 'c:')
        self.assertEqual(P('c:/').drive, 'c:')
        self.assertEqual(P('c:/a/b/').drive, 'c:')
        self.assertEqual(P('//a/b').drive, '\\\\a\\b')
        self.assertEqual(P('//a/b/').drive, '\\\\a\\b')
        self.assertEqual(P('//a/b/c/d').drive, '\\\\a\\b')
        self.assertEqual(P('./c:a').drive, '')

    def test_root(self):
        P = self.cls
        self.assertEqual(P('c:').root, '')
        self.assertEqual(P('c:a/b').root, '')
        self.assertEqual(P('c:/').root, '\\')
        self.assertEqual(P('c:/a/b/').root, '\\')
        self.assertEqual(P('//a/b').root, '\\')
        self.assertEqual(P('//a/b/').root, '\\')
        self.assertEqual(P('//a/b/c/d').root, '\\')

    def test_anchor(self):
        P = self.cls
        self.assertEqual(P('c:').anchor, 'c:')
        self.assertEqual(P('c:a/b').anchor, 'c:')
        self.assertEqual(P('c:/').anchor, 'c:\\')
        self.assertEqual(P('c:/a/b/').anchor, 'c:\\')
        self.assertEqual(P('//a/b').anchor, '\\\\a\\b\\')
        self.assertEqual(P('//a/b/').anchor, '\\\\a\\b\\')
        self.assertEqual(P('//a/b/c/d').anchor, '\\\\a\\b\\')

    def test_name(self):
        P = self.cls
        self.assertEqual(P('c:').name, '')
        self.assertEqual(P('c:/').name, '')
        self.assertEqual(P('c:a/b').name, 'b')
        self.assertEqual(P('c:/a/b').name, 'b')
        self.assertEqual(P('c:a/b.py').name, 'b.py')
        self.assertEqual(P('c:/a/b.py').name, 'b.py')
        self.assertEqual(P('//My.py/Share.php').name, '')
        self.assertEqual(P('//My.py/Share.php/a/b').name, 'b')

    def test_suffix(self):
        P = self.cls
        self.assertEqual(P('c:').suffix, '')
        self.assertEqual(P('c:/').suffix, '')
        self.assertEqual(P('c:a/b').suffix, '')
        self.assertEqual(P('c:/a/b').suffix, '')
        self.assertEqual(P('c:a/b.py').suffix, '.py')
        self.assertEqual(P('c:/a/b.py').suffix, '.py')
        self.assertEqual(P('c:a/.hgrc').suffix, '')
        self.assertEqual(P('c:/a/.hgrc').suffix, '')
        self.assertEqual(P('c:a/.hg.rc').suffix, '.rc')
        self.assertEqual(P('c:/a/.hg.rc').suffix, '.rc')
        self.assertEqual(P('c:a/b.tar.gz').suffix, '.gz')
        self.assertEqual(P('c:/a/b.tar.gz').suffix, '.gz')
        self.assertEqual(P('c:a/Some name. Ending with a dot.').suffix, '')
        self.assertEqual(P('c:/a/Some name. Ending with a dot.').suffix, '')
        self.assertEqual(P('//My.py/Share.php').suffix, '')
        self.assertEqual(P('//My.py/Share.php/a/b').suffix, '')

    def test_suffixes(self):
        P = self.cls
        self.assertEqual(P('c:').suffixes, [])
        self.assertEqual(P('c:/').suffixes, [])
        self.assertEqual(P('c:a/b').suffixes, [])
        self.assertEqual(P('c:/a/b').suffixes, [])
        self.assertEqual(P('c:a/b.py').suffixes, ['.py'])
        self.assertEqual(P('c:/a/b.py').suffixes, ['.py'])
        self.assertEqual(P('c:a/.hgrc').suffixes, [])
        self.assertEqual(P('c:/a/.hgrc').suffixes, [])
        self.assertEqual(P('c:a/.hg.rc').suffixes, ['.rc'])
        self.assertEqual(P('c:/a/.hg.rc').suffixes, ['.rc'])
        self.assertEqual(P('c:a/b.tar.gz').suffixes, ['.tar', '.gz'])
        self.assertEqual(P('c:/a/b.tar.gz').suffixes, ['.tar', '.gz'])
        self.assertEqual(P('//My.py/Share.php').suffixes, [])
        self.assertEqual(P('//My.py/Share.php/a/b').suffixes, [])
        self.assertEqual(P('c:a/Some name. Ending with a dot.').suffixes, [])
        self.assertEqual(P('c:/a/Some name. Ending with a dot.').suffixes, [])

    def test_stem(self):
        P = self.cls
        self.assertEqual(P('c:').stem, '')
        self.assertEqual(P('c:.').stem, '')
        self.assertEqual(P('c:..').stem, '..')
        self.assertEqual(P('c:/').stem, '')
        self.assertEqual(P('c:a/b').stem, 'b')
        self.assertEqual(P('c:a/b.py').stem, 'b')
        self.assertEqual(P('c:a/.hgrc').stem, '.hgrc')
        self.assertEqual(P('c:a/.hg.rc').stem, '.hg')
        self.assertEqual(P('c:a/b.tar.gz').stem, 'b.tar')
        self.assertEqual(P('c:a/Some name. Ending with a dot.').stem,
                         'Some name. Ending with a dot.')

    def test_with_name(self):
        P = self.cls
        self.assertEqual(P('c:a/b').with_name('d.xml'), P('c:a/d.xml'))
        self.assertEqual(P('c:/a/b').with_name('d.xml'), P('c:/a/d.xml'))
        self.assertEqual(P('c:a/Dot ending.').with_name('d.xml'), P('c:a/d.xml'))
        self.assertEqual(P('c:/a/Dot ending.').with_name('d.xml'), P('c:/a/d.xml'))
        self.assertRaises(ValueError, P('c:').with_name, 'd.xml')
        self.assertRaises(ValueError, P('c:/').with_name, 'd.xml')
        self.assertRaises(ValueError, P('//My/Share').with_name, 'd.xml')
        self.assertRaises(ValueError, P('c:a/b').with_name, 'd:')
        self.assertRaises(ValueError, P('c:a/b').with_name, 'd:e')
        self.assertRaises(ValueError, P('c:a/b').with_name, 'd:/e')
        self.assertRaises(ValueError, P('c:a/b').with_name, '//My/Share')

    def test_with_stem(self):
        P = self.cls
        self.assertEqual(P('c:a/b').with_stem('d'), P('c:a/d'))
        self.assertEqual(P('c:/a/b').with_stem('d'), P('c:/a/d'))
        self.assertEqual(P('c:a/Dot ending.').with_stem('d'), P('c:a/d'))
        self.assertEqual(P('c:/a/Dot ending.').with_stem('d'), P('c:/a/d'))
        self.assertRaises(ValueError, P('c:').with_stem, 'd')
        self.assertRaises(ValueError, P('c:/').with_stem, 'd')
        self.assertRaises(ValueError, P('//My/Share').with_stem, 'd')
        self.assertRaises(ValueError, P('c:a/b').with_stem, 'd:')
        self.assertRaises(ValueError, P('c:a/b').with_stem, 'd:e')
        self.assertRaises(ValueError, P('c:a/b').with_stem, 'd:/e')
        self.assertRaises(ValueError, P('c:a/b').with_stem, '//My/Share')

    def test_with_suffix(self):
        P = self.cls
        self.assertEqual(P('c:a/b').with_suffix('.gz'), P('c:a/b.gz'))
        self.assertEqual(P('c:/a/b').with_suffix('.gz'), P('c:/a/b.gz'))
        self.assertEqual(P('c:a/b.py').with_suffix('.gz'), P('c:a/b.gz'))
        self.assertEqual(P('c:/a/b.py').with_suffix('.gz'), P('c:/a/b.gz'))
        # Path doesn't have a "filename" component.
        self.assertRaises(ValueError, P('').with_suffix, '.gz')
        self.assertRaises(ValueError, P('.').with_suffix, '.gz')
        self.assertRaises(ValueError, P('/').with_suffix, '.gz')
        self.assertRaises(ValueError, P('//My/Share').with_suffix, '.gz')
        # Invalid suffix.
        self.assertRaises(ValueError, P('c:a/b').with_suffix, 'gz')
        self.assertRaises(ValueError, P('c:a/b').with_suffix, '/')
        self.assertRaises(ValueError, P('c:a/b').with_suffix, '\\')
        self.assertRaises(ValueError, P('c:a/b').with_suffix, 'c:')
        self.assertRaises(ValueError, P('c:a/b').with_suffix, '/.gz')
        self.assertRaises(ValueError, P('c:a/b').with_suffix, '\\.gz')
        self.assertRaises(ValueError, P('c:a/b').with_suffix, 'c:.gz')
        self.assertRaises(ValueError, P('c:a/b').with_suffix, 'c/d')
        self.assertRaises(ValueError, P('c:a/b').with_suffix, 'c\\d')
        self.assertRaises(ValueError, P('c:a/b').with_suffix, '.c/d')
        self.assertRaises(ValueError, P('c:a/b').with_suffix, '.c\\d')

    def test_relative_to(self):
        P = self.cls
        p = P('C:Foo/Bar')
        self.assertEqual(p.relative_to(P('c:')), P('Foo/Bar'))
        self.assertEqual(p.relative_to('c:'), P('Foo/Bar'))
        self.assertEqual(p.relative_to(P('c:foO')), P('Bar'))
        self.assertEqual(p.relative_to('c:foO'), P('Bar'))
        self.assertEqual(p.relative_to('c:foO/'), P('Bar'))
        self.assertEqual(p.relative_to(P('c:foO/baR')), P())
        self.assertEqual(p.relative_to('c:foO/baR'), P())
        self.assertEqual(p.relative_to(P('c:'), walk_up=True), P('Foo/Bar'))
        self.assertEqual(p.relative_to('c:', walk_up=True), P('Foo/Bar'))
        self.assertEqual(p.relative_to(P('c:foO'), walk_up=True), P('Bar'))
        self.assertEqual(p.relative_to('c:foO', walk_up=True), P('Bar'))
        self.assertEqual(p.relative_to('c:foO/', walk_up=True), P('Bar'))
        self.assertEqual(p.relative_to(P('c:foO/baR'), walk_up=True), P())
        self.assertEqual(p.relative_to('c:foO/baR', walk_up=True), P())
        self.assertEqual(p.relative_to(P('C:Foo/Bar/Baz'), walk_up=True), P('..'))
        self.assertEqual(p.relative_to(P('C:Foo/Baz'), walk_up=True), P('../Bar'))
        self.assertEqual(p.relative_to(P('C:Baz/Bar'), walk_up=True), P('../../Foo/Bar'))
        # Unrelated paths.
        self.assertRaises(ValueError, p.relative_to, P())
        self.assertRaises(ValueError, p.relative_to, '')
        self.assertRaises(ValueError, p.relative_to, P('d:'))
        self.assertRaises(ValueError, p.relative_to, P('/'))
        self.assertRaises(ValueError, p.relative_to, P('Foo'))
        self.assertRaises(ValueError, p.relative_to, P('/Foo'))
        self.assertRaises(ValueError, p.relative_to, P('C:/Foo'))
        self.assertRaises(ValueError, p.relative_to, P('C:Foo/Bar/Baz'))
        self.assertRaises(ValueError, p.relative_to, P('C:Foo/Baz'))
        self.assertRaises(ValueError, p.relative_to, P(), walk_up=True)
        self.assertRaises(ValueError, p.relative_to, '', walk_up=True)
        self.assertRaises(ValueError, p.relative_to, P('d:'), walk_up=True)
        self.assertRaises(ValueError, p.relative_to, P('/'), walk_up=True)
        self.assertRaises(ValueError, p.relative_to, P('Foo'), walk_up=True)
        self.assertRaises(ValueError, p.relative_to, P('/Foo'), walk_up=True)
        self.assertRaises(ValueError, p.relative_to, P('C:/Foo'), walk_up=True)
        p = P('C:/Foo/Bar')
        self.assertEqual(p.relative_to(P('c:/')), P('Foo/Bar'))
        self.assertEqual(p.relative_to('c:/'), P('Foo/Bar'))
        self.assertEqual(p.relative_to(P('c:/foO')), P('Bar'))
        self.assertEqual(p.relative_to('c:/foO'), P('Bar'))
        self.assertEqual(p.relative_to('c:/foO/'), P('Bar'))
        self.assertEqual(p.relative_to(P('c:/foO/baR')), P())
        self.assertEqual(p.relative_to('c:/foO/baR'), P())
        self.assertEqual(p.relative_to(P('c:/'), walk_up=True), P('Foo/Bar'))
        self.assertEqual(p.relative_to('c:/', walk_up=True), P('Foo/Bar'))
        self.assertEqual(p.relative_to(P('c:/foO'), walk_up=True), P('Bar'))
        self.assertEqual(p.relative_to('c:/foO', walk_up=True), P('Bar'))
        self.assertEqual(p.relative_to('c:/foO/', walk_up=True), P('Bar'))
        self.assertEqual(p.relative_to(P('c:/foO/baR'), walk_up=True), P())
        self.assertEqual(p.relative_to('c:/foO/baR', walk_up=True), P())
        self.assertEqual(p.relative_to('C:/Baz', walk_up=True), P('../Foo/Bar'))
        self.assertEqual(p.relative_to('C:/Foo/Bar/Baz', walk_up=True), P('..'))
        self.assertEqual(p.relative_to('C:/Foo/Baz', walk_up=True), P('../Bar'))
        # Unrelated paths.
        self.assertRaises(ValueError, p.relative_to, 'c:')
        self.assertRaises(ValueError, p.relative_to, P('c:'))
        self.assertRaises(ValueError, p.relative_to, P('C:/Baz'))
        self.assertRaises(ValueError, p.relative_to, P('C:/Foo/Bar/Baz'))
        self.assertRaises(ValueError, p.relative_to, P('C:/Foo/Baz'))
        self.assertRaises(ValueError, p.relative_to, P('C:Foo'))
        self.assertRaises(ValueError, p.relative_to, P('d:'))
        self.assertRaises(ValueError, p.relative_to, P('d:/'))
        self.assertRaises(ValueError, p.relative_to, P('/'))
        self.assertRaises(ValueError, p.relative_to, P('/Foo'))
        self.assertRaises(ValueError, p.relative_to, P('//C/Foo'))
        self.assertRaises(ValueError, p.relative_to, 'c:', walk_up=True)
        self.assertRaises(ValueError, p.relative_to, P('c:'), walk_up=True)
        self.assertRaises(ValueError, p.relative_to, P('C:Foo'), walk_up=True)
        self.assertRaises(ValueError, p.relative_to, P('d:'), walk_up=True)
        self.assertRaises(ValueError, p.relative_to, P('d:/'), walk_up=True)
        self.assertRaises(ValueError, p.relative_to, P('/'), walk_up=True)
        self.assertRaises(ValueError, p.relative_to, P('/Foo'), walk_up=True)
        self.assertRaises(ValueError, p.relative_to, P('//C/Foo'), walk_up=True)
        # UNC paths.
        p = P('//Server/Share/Foo/Bar')
        self.assertEqual(p.relative_to(P('//sErver/sHare')), P('Foo/Bar'))
        self.assertEqual(p.relative_to('//sErver/sHare'), P('Foo/Bar'))
        self.assertEqual(p.relative_to('//sErver/sHare/'), P('Foo/Bar'))
        self.assertEqual(p.relative_to(P('//sErver/sHare/Foo')), P('Bar'))
        self.assertEqual(p.relative_to('//sErver/sHare/Foo'), P('Bar'))
        self.assertEqual(p.relative_to('//sErver/sHare/Foo/'), P('Bar'))
        self.assertEqual(p.relative_to(P('//sErver/sHare/Foo/Bar')), P())
        self.assertEqual(p.relative_to('//sErver/sHare/Foo/Bar'), P())
        self.assertEqual(p.relative_to(P('//sErver/sHare'), walk_up=True), P('Foo/Bar'))
        self.assertEqual(p.relative_to('//sErver/sHare', walk_up=True), P('Foo/Bar'))
        self.assertEqual(p.relative_to('//sErver/sHare/', walk_up=True), P('Foo/Bar'))
        self.assertEqual(p.relative_to(P('//sErver/sHare/Foo'), walk_up=True), P('Bar'))
        self.assertEqual(p.relative_to('//sErver/sHare/Foo', walk_up=True), P('Bar'))
        self.assertEqual(p.relative_to('//sErver/sHare/Foo/', walk_up=True), P('Bar'))
        self.assertEqual(p.relative_to(P('//sErver/sHare/Foo/Bar'), walk_up=True), P())
        self.assertEqual(p.relative_to('//sErver/sHare/Foo/Bar', walk_up=True), P())
        self.assertEqual(p.relative_to(P('//sErver/sHare/bar'), walk_up=True), P('../Foo/Bar'))
        self.assertEqual(p.relative_to('//sErver/sHare/bar', walk_up=True), P('../Foo/Bar'))
        # Unrelated paths.
        self.assertRaises(ValueError, p.relative_to, P('/Server/Share/Foo'))
        self.assertRaises(ValueError, p.relative_to, P('c:/Server/Share/Foo'))
        self.assertRaises(ValueError, p.relative_to, P('//z/Share/Foo'))
        self.assertRaises(ValueError, p.relative_to, P('//Server/z/Foo'))
        self.assertRaises(ValueError, p.relative_to, P('/Server/Share/Foo'), walk_up=True)
        self.assertRaises(ValueError, p.relative_to, P('c:/Server/Share/Foo'), walk_up=True)
        self.assertRaises(ValueError, p.relative_to, P('//z/Share/Foo'), walk_up=True)
        self.assertRaises(ValueError, p.relative_to, P('//Server/z/Foo'), walk_up=True)

    def test_is_relative_to(self):
        P = self.cls
        p = P('C:Foo/Bar')
        self.assertTrue(p.is_relative_to(P('c:')))
        self.assertTrue(p.is_relative_to('c:'))
        self.assertTrue(p.is_relative_to(P('c:foO')))
        self.assertTrue(p.is_relative_to('c:foO'))
        self.assertTrue(p.is_relative_to('c:foO/'))
        self.assertTrue(p.is_relative_to(P('c:foO/baR')))
        self.assertTrue(p.is_relative_to('c:foO/baR'))
        # Unrelated paths.
        self.assertFalse(p.is_relative_to(P()))
        self.assertFalse(p.is_relative_to(''))
        self.assertFalse(p.is_relative_to(P('d:')))
        self.assertFalse(p.is_relative_to(P('/')))
        self.assertFalse(p.is_relative_to(P('Foo')))
        self.assertFalse(p.is_relative_to(P('/Foo')))
        self.assertFalse(p.is_relative_to(P('C:/Foo')))
        self.assertFalse(p.is_relative_to(P('C:Foo/Bar/Baz')))
        self.assertFalse(p.is_relative_to(P('C:Foo/Baz')))
        p = P('C:/Foo/Bar')
        self.assertTrue(p.is_relative_to(P('c:/')))
        self.assertTrue(p.is_relative_to(P('c:/foO')))
        self.assertTrue(p.is_relative_to('c:/foO/'))
        self.assertTrue(p.is_relative_to(P('c:/foO/baR')))
        self.assertTrue(p.is_relative_to('c:/foO/baR'))
        # Unrelated paths.
        self.assertFalse(p.is_relative_to('c:'))
        self.assertFalse(p.is_relative_to(P('C:/Baz')))
        self.assertFalse(p.is_relative_to(P('C:/Foo/Bar/Baz')))
        self.assertFalse(p.is_relative_to(P('C:/Foo/Baz')))
        self.assertFalse(p.is_relative_to(P('C:Foo')))
        self.assertFalse(p.is_relative_to(P('d:')))
        self.assertFalse(p.is_relative_to(P('d:/')))
        self.assertFalse(p.is_relative_to(P('/')))
        self.assertFalse(p.is_relative_to(P('/Foo')))
        self.assertFalse(p.is_relative_to(P('//C/Foo')))
        # UNC paths.
        p = P('//Server/Share/Foo/Bar')
        self.assertTrue(p.is_relative_to(P('//sErver/sHare')))
        self.assertTrue(p.is_relative_to('//sErver/sHare'))
        self.assertTrue(p.is_relative_to('//sErver/sHare/'))
        self.assertTrue(p.is_relative_to(P('//sErver/sHare/Foo')))
        self.assertTrue(p.is_relative_to('//sErver/sHare/Foo'))
        self.assertTrue(p.is_relative_to('//sErver/sHare/Foo/'))
        self.assertTrue(p.is_relative_to(P('//sErver/sHare/Foo/Bar')))
        self.assertTrue(p.is_relative_to('//sErver/sHare/Foo/Bar'))
        # Unrelated paths.
        self.assertFalse(p.is_relative_to(P('/Server/Share/Foo')))
        self.assertFalse(p.is_relative_to(P('c:/Server/Share/Foo')))
        self.assertFalse(p.is_relative_to(P('//z/Share/Foo')))
        self.assertFalse(p.is_relative_to(P('//Server/z/Foo')))

    def test_is_absolute(self):
        P = self.cls
        # Under NT, only paths with both a drive and a root are absolute.
        self.assertFalse(P().is_absolute())
        self.assertFalse(P('a').is_absolute())
        self.assertFalse(P('a/b/').is_absolute())
        self.assertFalse(P('/').is_absolute())
        self.assertFalse(P('/a').is_absolute())
        self.assertFalse(P('/a/b/').is_absolute())
        self.assertFalse(P('c:').is_absolute())
        self.assertFalse(P('c:a').is_absolute())
        self.assertFalse(P('c:a/b/').is_absolute())
        self.assertTrue(P('c:/').is_absolute())
        self.assertTrue(P('c:/a').is_absolute())
        self.assertTrue(P('c:/a/b/').is_absolute())
        # UNC paths are absolute by definition.
        self.assertTrue(P('//a/b').is_absolute())
        self.assertTrue(P('//a/b/').is_absolute())
        self.assertTrue(P('//a/b/c').is_absolute())
        self.assertTrue(P('//a/b/c/d').is_absolute())

    def test_join(self):
        P = self.cls
        p = P('C:/a/b')
        pp = p.joinpath('x/y')
        self.assertEqual(pp, P('C:/a/b/x/y'))
        pp = p.joinpath('/x/y')
        self.assertEqual(pp, P('C:/x/y'))
        # Joining with a different drive => the first path is ignored, even
        # if the second path is relative.
        pp = p.joinpath('D:x/y')
        self.assertEqual(pp, P('D:x/y'))
        pp = p.joinpath('D:/x/y')
        self.assertEqual(pp, P('D:/x/y'))
        pp = p.joinpath('//host/share/x/y')
        self.assertEqual(pp, P('//host/share/x/y'))
        # Joining with the same drive => the first path is appended to if
        # the second path is relative.
        pp = p.joinpath('c:x/y')
        self.assertEqual(pp, P('C:/a/b/x/y'))
        pp = p.joinpath('c:/x/y')
        self.assertEqual(pp, P('C:/x/y'))
        # Joining with files with NTFS data streams => the filename should
        # not be parsed as a drive letter
        pp = p.joinpath(P('./d:s'))
        self.assertEqual(pp, P('C:/a/b/d:s'))
        pp = p.joinpath(P('./dd:s'))
        self.assertEqual(pp, P('C:/a/b/dd:s'))
        pp = p.joinpath(P('E:d:s'))
        self.assertEqual(pp, P('E:d:s'))
        # Joining onto a UNC path with no root
        pp = P('//').joinpath('server')
        self.assertEqual(pp, P('//server'))
        pp = P('//server').joinpath('share')
        self.assertEqual(pp, P('//server/share'))
        pp = P('//./BootPartition').joinpath('Windows')
        self.assertEqual(pp, P('//./BootPartition/Windows'))

    def test_div(self):
        # Basically the same as joinpath().
        P = self.cls
        p = P('C:/a/b')
        self.assertEqual(p / 'x/y', P('C:/a/b/x/y'))
        self.assertEqual(p / 'x' / 'y', P('C:/a/b/x/y'))
        self.assertEqual(p / '/x/y', P('C:/x/y'))
        self.assertEqual(p / '/x' / 'y', P('C:/x/y'))
        # Joining with a different drive => the first path is ignored, even
        # if the second path is relative.
        self.assertEqual(p / 'D:x/y', P('D:x/y'))
        self.assertEqual(p / 'D:' / 'x/y', P('D:x/y'))
        self.assertEqual(p / 'D:/x/y', P('D:/x/y'))
        self.assertEqual(p / 'D:' / '/x/y', P('D:/x/y'))
        self.assertEqual(p / '//host/share/x/y', P('//host/share/x/y'))
        # Joining with the same drive => the first path is appended to if
        # the second path is relative.
        self.assertEqual(p / 'c:x/y', P('C:/a/b/x/y'))
        self.assertEqual(p / 'c:/x/y', P('C:/x/y'))
        # Joining with files with NTFS data streams => the filename should
        # not be parsed as a drive letter
        self.assertEqual(p / P('./d:s'), P('C:/a/b/d:s'))
        self.assertEqual(p / P('./dd:s'), P('C:/a/b/dd:s'))
        self.assertEqual(p / P('E:d:s'), P('E:d:s'))

    def test_is_reserved(self):
        P = self.cls
        self.assertIs(False, P('').is_reserved())
        self.assertIs(False, P('/').is_reserved())
        self.assertIs(False, P('/foo/bar').is_reserved())
        # UNC paths are never reserved.
        self.assertIs(False, P('//my/share/nul/con/aux').is_reserved())
        # Case-insensitive DOS-device names are reserved.
        self.assertIs(True, P('nul').is_reserved())
        self.assertIs(True, P('aux').is_reserved())
        self.assertIs(True, P('prn').is_reserved())
        self.assertIs(True, P('con').is_reserved())
        self.assertIs(True, P('conin$').is_reserved())
        self.assertIs(True, P('conout$').is_reserved())
        # COM/LPT + 1-9 or + superscript 1-3 are reserved.
        self.assertIs(True, P('COM1').is_reserved())
        self.assertIs(True, P('LPT9').is_reserved())
        self.assertIs(True, P('com\xb9').is_reserved())
        self.assertIs(True, P('com\xb2').is_reserved())
        self.assertIs(True, P('lpt\xb3').is_reserved())
        # DOS-device name mataching ignores characters after a dot or
        # a colon and also ignores trailing spaces.
        self.assertIs(True, P('NUL.txt').is_reserved())
        self.assertIs(True, P('PRN  ').is_reserved())
        self.assertIs(True, P('AUX  .txt').is_reserved())
        self.assertIs(True, P('COM1:bar').is_reserved())
        self.assertIs(True, P('LPT9   :bar').is_reserved())
        # DOS-device names are only matched at the beginning
        # of a path component.
        self.assertIs(False, P('bar.com9').is_reserved())
        self.assertIs(False, P('bar.lpt9').is_reserved())
        # Only the last path component matters.
        self.assertIs(True, P('c:/baz/con/NUL').is_reserved())
        self.assertIs(False, P('c:/NUL/con/baz').is_reserved())


class PurePathSubclassTest(PurePathTest):
    class cls(pathlib.PurePath):
        pass

    # repr() roundtripping is not supported in custom subclass.
    test_repr_roundtrips = None


@only_posix
class PosixPathAsPureTest(PurePosixPathTest):
    cls = pathlib.PosixPath

@only_nt
class WindowsPathAsPureTest(PureWindowsPathTest):
    cls = pathlib.WindowsPath

    def test_owner(self):
        P = self.cls
        with self.assertRaises(pathlib.UnsupportedOperation):
            P('c:/').owner()

    def test_group(self):
        P = self.cls
        with self.assertRaises(pathlib.UnsupportedOperation):
            P('c:/').group()


#
# Tests for the concrete classes.
#

class PathTest(unittest.TestCase):
    """Tests for the FS-accessing functionalities of the Path classes."""

    cls = pathlib.Path
    can_symlink = os_helper.can_symlink()

    # (BASE)
    #  |
    #  |-- brokenLink -> non-existing
    #  |-- dirA
    #  |   `-- linkC -> ../dirB
    #  |-- dirB
    #  |   |-- fileB
    #  |   `-- linkD -> ../dirB
    #  |-- dirC
    #  |   |-- dirD
    #  |   |   `-- fileD
    #  |   `-- fileC
    #  |   `-- novel.txt
    #  |-- dirE  # No permissions
    #  |-- fileA
    #  |-- linkA -> fileA
    #  |-- linkB -> dirB
    #  `-- brokenLinkLoop -> brokenLinkLoop
    #

    def setUp(self):
        def cleanup():
            os.chmod(join('dirE'), 0o777)
            os_helper.rmtree(BASE)
        self.addCleanup(cleanup)
        os.mkdir(BASE)
        os.mkdir(join('dirA'))
        os.mkdir(join('dirB'))
        os.mkdir(join('dirC'))
        os.mkdir(join('dirC', 'dirD'))
        os.mkdir(join('dirE'))
        with open(join('fileA'), 'wb') as f:
            f.write(b"this is file A\n")
        with open(join('dirB', 'fileB'), 'wb') as f:
            f.write(b"this is file B\n")
        with open(join('dirC', 'fileC'), 'wb') as f:
            f.write(b"this is file C\n")
        with open(join('dirC', 'novel.txt'), 'wb') as f:
            f.write(b"this is a novel\n")
        with open(join('dirC', 'dirD', 'fileD'), 'wb') as f:
            f.write(b"this is file D\n")
        os.chmod(join('dirE'), 0)
        if self.can_symlink:
            # Relative symlinks.
            os.symlink('fileA', join('linkA'))
            os.symlink('non-existing', join('brokenLink'))
            os.symlink('dirB', join('linkB'), target_is_directory=True)
            os.symlink(os.path.join('..', 'dirB'), join('dirA', 'linkC'), target_is_directory=True)
            # This one goes upwards, creating a loop.
            os.symlink(os.path.join('..', 'dirB'), join('dirB', 'linkD'), target_is_directory=True)
            # Broken symlink (pointing to itself).
            os.symlink('brokenLinkLoop',  join('brokenLinkLoop'))

<<<<<<< HEAD
    if os.name == 'nt':
        # Workaround for http://bugs.python.org/issue13772.
        def dirlink(self, src, dest):
            os.symlink(src, dest, target_is_directory=True)
    else:
        def dirlink(self, src, dest):
            os.symlink(src, dest)
=======
    def assertSame(self, path_a, path_b):
        self.assertTrue(os.path.samefile(str(path_a), str(path_b)),
                        "%r and %r don't point to the same file" %
                        (path_a, path_b))
>>>>>>> 6e01055e

    def assertFileNotFound(self, func, *args, **kwargs):
        with self.assertRaises(FileNotFoundError) as cm:
            func(*args, **kwargs)
        self.assertEqual(cm.exception.errno, errno.ENOENT)

    def assertEqualNormCase(self, path_a, path_b):
        self.assertEqual(os.path.normcase(path_a), os.path.normcase(path_b))

    def test_samefile(self):
        fileA_path = os.path.join(BASE, 'fileA')
        fileB_path = os.path.join(BASE, 'dirB', 'fileB')
        p = self.cls(fileA_path)
        pp = self.cls(fileA_path)
        q = self.cls(fileB_path)
        self.assertTrue(p.samefile(fileA_path))
        self.assertTrue(p.samefile(pp))
        self.assertFalse(p.samefile(fileB_path))
        self.assertFalse(p.samefile(q))
        # Test the non-existent file case
        non_existent = os.path.join(BASE, 'foo')
        r = self.cls(non_existent)
        self.assertRaises(FileNotFoundError, p.samefile, r)
        self.assertRaises(FileNotFoundError, p.samefile, non_existent)
        self.assertRaises(FileNotFoundError, r.samefile, p)
        self.assertRaises(FileNotFoundError, r.samefile, non_existent)
        self.assertRaises(FileNotFoundError, r.samefile, r)
        self.assertRaises(FileNotFoundError, r.samefile, non_existent)

    def test_empty_path(self):
        # The empty path points to '.'
        p = self.cls('')
        self.assertEqual(str(p), '.')

    def test_exists(self):
        P = self.cls
        p = P(BASE)
        self.assertIs(True, p.exists())
        self.assertIs(True, (p / 'dirA').exists())
        self.assertIs(True, (p / 'fileA').exists())
        self.assertIs(False, (p / 'fileA' / 'bah').exists())
        if self.can_symlink:
            self.assertIs(True, (p / 'linkA').exists())
            self.assertIs(True, (p / 'linkB').exists())
            self.assertIs(True, (p / 'linkB' / 'fileB').exists())
            self.assertIs(False, (p / 'linkA' / 'bah').exists())
            self.assertIs(False, (p / 'brokenLink').exists())
            self.assertIs(True, (p / 'brokenLink').exists(follow_symlinks=False))
        self.assertIs(False, (p / 'foo').exists())
        self.assertIs(False, P('/xyzzy').exists())
        self.assertIs(False, P(BASE + '\udfff').exists())
        self.assertIs(False, P(BASE + '\x00').exists())

    def test_open_common(self):
        p = self.cls(BASE)
        with (p / 'fileA').open('r') as f:
            self.assertIsInstance(f, io.TextIOBase)
            self.assertEqual(f.read(), "this is file A\n")
        with (p / 'fileA').open('rb') as f:
            self.assertIsInstance(f, io.BufferedIOBase)
            self.assertEqual(f.read().strip(), b"this is file A")

    def test_read_write_bytes(self):
        p = self.cls(BASE)
        (p / 'fileA').write_bytes(b'abcdefg')
        self.assertEqual((p / 'fileA').read_bytes(), b'abcdefg')
        # Check that trying to write str does not truncate the file.
        self.assertRaises(TypeError, (p / 'fileA').write_bytes, 'somestr')
        self.assertEqual((p / 'fileA').read_bytes(), b'abcdefg')

    def test_read_write_text(self):
        p = self.cls(BASE)
        (p / 'fileA').write_text('äbcdefg', encoding='latin-1')
        self.assertEqual((p / 'fileA').read_text(
            encoding='utf-8', errors='ignore'), 'bcdefg')
        # Check that trying to write bytes does not truncate the file.
        self.assertRaises(TypeError, (p / 'fileA').write_text, b'somebytes')
        self.assertEqual((p / 'fileA').read_text(encoding='latin-1'), 'äbcdefg')

    def test_write_text_with_newlines(self):
        p = self.cls(BASE)
        # Check that `\n` character change nothing
        (p / 'fileA').write_text('abcde\r\nfghlk\n\rmnopq', newline='\n')
        self.assertEqual((p / 'fileA').read_bytes(),
                         b'abcde\r\nfghlk\n\rmnopq')
        # Check that `\r` character replaces `\n`
        (p / 'fileA').write_text('abcde\r\nfghlk\n\rmnopq', newline='\r')
        self.assertEqual((p / 'fileA').read_bytes(),
                         b'abcde\r\rfghlk\r\rmnopq')
        # Check that `\r\n` character replaces `\n`
        (p / 'fileA').write_text('abcde\r\nfghlk\n\rmnopq', newline='\r\n')
        self.assertEqual((p / 'fileA').read_bytes(),
                         b'abcde\r\r\nfghlk\r\n\rmnopq')
        # Check that no argument passed will change `\n` to `os.linesep`
        os_linesep_byte = bytes(os.linesep, encoding='ascii')
        (p / 'fileA').write_text('abcde\nfghlk\n\rmnopq')
        self.assertEqual((p / 'fileA').read_bytes(),
                          b'abcde' + os_linesep_byte + b'fghlk' + os_linesep_byte + b'\rmnopq')

    def test_iterdir(self):
        P = self.cls
        p = P(BASE)
        it = p.iterdir()
        paths = set(it)
        expected = ['dirA', 'dirB', 'dirC', 'dirE', 'fileA']
        if self.can_symlink:
            expected += ['linkA', 'linkB', 'brokenLink', 'brokenLinkLoop']
        self.assertEqual(paths, { P(BASE, q) for q in expected })

    def test_iterdir_symlink(self):
        if not self.can_symlink:
            self.skipTest("symlinks required")
        # __iter__ on a symlink to a directory.
        P = self.cls
        p = P(BASE, 'linkB')
        paths = set(p.iterdir())
        expected = { P(BASE, 'linkB', q) for q in ['fileB', 'linkD'] }
        self.assertEqual(paths, expected)

    def test_iterdir_nodir(self):
        # __iter__ on something that is not a directory.
        p = self.cls(BASE, 'fileA')
        with self.assertRaises(OSError) as cm:
            next(p.iterdir())
        # ENOENT or EINVAL under Windows, ENOTDIR otherwise
        # (see issue #12802).
        self.assertIn(cm.exception.errno, (errno.ENOTDIR,
                                           errno.ENOENT, errno.EINVAL))

    def test_glob_common(self):
        def _check(glob, expected):
            self.assertEqual(set(glob), { P(BASE, q) for q in expected })
        P = self.cls
        p = P(BASE)
        it = p.glob("fileA")
        self.assertIsInstance(it, collections.abc.Iterator)
        _check(it, ["fileA"])
        _check(p.glob("fileB"), [])
        _check(p.glob("dir*/file*"), ["dirB/fileB", "dirC/fileC"])
        if not self.can_symlink:
            _check(p.glob("*A"), ['dirA', 'fileA'])
        else:
            _check(p.glob("*A"), ['dirA', 'fileA', 'linkA'])
        if not self.can_symlink:
            _check(p.glob("*B/*"), ['dirB/fileB'])
        else:
            _check(p.glob("*B/*"), ['dirB/fileB', 'dirB/linkD',
                                    'linkB/fileB', 'linkB/linkD'])
        if not self.can_symlink:
            _check(p.glob("*/fileB"), ['dirB/fileB'])
        else:
            _check(p.glob("*/fileB"), ['dirB/fileB', 'linkB/fileB'])
        if self.can_symlink:
            _check(p.glob("brokenLink"), ['brokenLink'])

        if not self.can_symlink:
            _check(p.glob("*/"), ["dirA", "dirB", "dirC", "dirE"])
        else:
            _check(p.glob("*/"), ["dirA", "dirB", "dirC", "dirE", "linkB"])

    def test_glob_empty_pattern(self):
        p = self.cls()
        with self.assertRaisesRegex(ValueError, 'Unacceptable pattern'):
            list(p.glob(''))

    def test_glob_case_sensitive(self):
        P = self.cls
        def _check(path, pattern, case_sensitive, expected):
            actual = {str(q) for q in path.glob(pattern, case_sensitive=case_sensitive)}
            expected = {str(P(BASE, q)) for q in expected}
            self.assertEqual(actual, expected)
        path = P(BASE)
        _check(path, "DIRB/FILE*", True, [])
        _check(path, "DIRB/FILE*", False, ["dirB/fileB"])
        _check(path, "dirb/file*", True, [])
        _check(path, "dirb/file*", False, ["dirB/fileB"])

    def test_glob_follow_symlinks_common(self):
        if not self.can_symlink:
            self.skipTest("symlinks required")
        def _check(path, glob, expected):
            actual = {path for path in path.glob(glob, follow_symlinks=True)
                      if "linkD" not in path.parent.parts}  # exclude symlink loop.
            self.assertEqual(actual, { P(BASE, q) for q in expected })
        P = self.cls
        p = P(BASE)
        _check(p, "fileB", [])
        _check(p, "dir*/file*", ["dirB/fileB", "dirC/fileC"])
        _check(p, "*A", ["dirA", "fileA", "linkA"])
        _check(p, "*B/*", ["dirB/fileB", "dirB/linkD", "linkB/fileB", "linkB/linkD"])
        _check(p, "*/fileB", ["dirB/fileB", "linkB/fileB"])
        _check(p, "*/", ["dirA", "dirB", "dirC", "dirE", "linkB"])
        _check(p, "dir*/*/..", ["dirC/dirD/..", "dirA/linkC/.."])
        _check(p, "dir*/**/", ["dirA", "dirA/linkC", "dirA/linkC/linkD", "dirB", "dirB/linkD",
                                 "dirC", "dirC/dirD", "dirE"])
        _check(p, "dir*/**/..", ["dirA/..", "dirA/linkC/..", "dirB/..",
                                 "dirC/..", "dirC/dirD/..", "dirE/.."])
        _check(p, "dir*/*/**/", ["dirA/linkC", "dirA/linkC/linkD", "dirB/linkD", "dirC/dirD"])
        _check(p, "dir*/*/**/..", ["dirA/linkC/..", "dirC/dirD/.."])
        _check(p, "dir*/**/fileC", ["dirC/fileC"])
        _check(p, "dir*/*/../dirD/**/", ["dirC/dirD/../dirD"])
        _check(p, "*/dirD/**/", ["dirC/dirD"])

    def test_glob_no_follow_symlinks_common(self):
        if not self.can_symlink:
            self.skipTest("symlinks required")
        def _check(path, glob, expected):
            actual = {path for path in path.glob(glob, follow_symlinks=False)}
            self.assertEqual(actual, { P(BASE, q) for q in expected })
        P = self.cls
        p = P(BASE)
        _check(p, "fileB", [])
        _check(p, "dir*/file*", ["dirB/fileB", "dirC/fileC"])
        _check(p, "*A", ["dirA", "fileA", "linkA"])
        _check(p, "*B/*", ["dirB/fileB", "dirB/linkD"])
        _check(p, "*/fileB", ["dirB/fileB"])
        _check(p, "*/", ["dirA", "dirB", "dirC", "dirE"])
        _check(p, "dir*/*/..", ["dirC/dirD/.."])
        _check(p, "dir*/**/", ["dirA", "dirB", "dirC", "dirC/dirD", "dirE"])
        _check(p, "dir*/**/..", ["dirA/..", "dirB/..", "dirC/..", "dirC/dirD/..", "dirE/.."])
        _check(p, "dir*/*/**/", ["dirC/dirD"])
        _check(p, "dir*/*/**/..", ["dirC/dirD/.."])
        _check(p, "dir*/**/fileC", ["dirC/fileC"])
        _check(p, "dir*/*/../dirD/**/", ["dirC/dirD/../dirD"])
        _check(p, "*/dirD/**/", ["dirC/dirD"])

    def test_rglob_common(self):
        def _check(glob, expected):
            self.assertEqual(sorted(glob), sorted(P(BASE, q) for q in expected))
        P = self.cls
        p = P(BASE)
        it = p.rglob("fileA")
        self.assertIsInstance(it, collections.abc.Iterator)
        _check(it, ["fileA"])
        _check(p.rglob("fileB"), ["dirB/fileB"])
        _check(p.rglob("**/fileB"), ["dirB/fileB"])
        _check(p.rglob("*/fileA"), [])
        if not self.can_symlink:
            _check(p.rglob("*/fileB"), ["dirB/fileB"])
        else:
            _check(p.rglob("*/fileB"), ["dirB/fileB", "dirB/linkD/fileB",
                                        "linkB/fileB", "dirA/linkC/fileB"])
        _check(p.rglob("file*"), ["fileA", "dirB/fileB",
                                  "dirC/fileC", "dirC/dirD/fileD"])
        if not self.can_symlink:
            _check(p.rglob("*/"), [
                "dirA", "dirB", "dirC", "dirC/dirD", "dirE",
            ])
        else:
            _check(p.rglob("*/"), [
                "dirA", "dirA/linkC", "dirB", "dirB/linkD", "dirC",
                "dirC/dirD", "dirE", "linkB",
            ])
        _check(p.rglob(""), ["", "dirA", "dirB", "dirC", "dirE", "dirC/dirD"])

        p = P(BASE, "dirC")
        _check(p.rglob("*"), ["dirC/fileC", "dirC/novel.txt",
                              "dirC/dirD", "dirC/dirD/fileD"])
        _check(p.rglob("file*"), ["dirC/fileC", "dirC/dirD/fileD"])
        _check(p.rglob("**/file*"), ["dirC/fileC", "dirC/dirD/fileD"])
        _check(p.rglob("dir*/**"), ["dirC/dirD"])
        _check(p.rglob("*/*"), ["dirC/dirD/fileD"])
        _check(p.rglob("*/"), ["dirC/dirD"])
        _check(p.rglob(""), ["dirC", "dirC/dirD"])
        _check(p.rglob("**"), ["dirC", "dirC/dirD"])
        # gh-91616, a re module regression
        _check(p.rglob("*.txt"), ["dirC/novel.txt"])
        _check(p.rglob("*.*"), ["dirC/novel.txt"])

    def test_rglob_follow_symlinks_common(self):
        if not self.can_symlink:
            self.skipTest("symlinks required")
        def _check(path, glob, expected):
            actual = {path for path in path.rglob(glob, follow_symlinks=True)
                      if 'linkD' not in path.parent.parts}  # exclude symlink loop.
            self.assertEqual(actual, { P(BASE, q) for q in expected })
        P = self.cls
        p = P(BASE)
        _check(p, "fileB", ["dirB/fileB", "dirA/linkC/fileB", "linkB/fileB"])
        _check(p, "*/fileA", [])
        _check(p, "*/fileB", ["dirB/fileB", "dirA/linkC/fileB", "linkB/fileB"])
        _check(p, "file*", ["fileA", "dirA/linkC/fileB", "dirB/fileB",
                            "dirC/fileC", "dirC/dirD/fileD", "linkB/fileB"])
        _check(p, "*/", ["dirA", "dirA/linkC", "dirA/linkC/linkD", "dirB", "dirB/linkD",
                         "dirC", "dirC/dirD", "dirE", "linkB", "linkB/linkD"])
        _check(p, "", ["", "dirA", "dirA/linkC", "dirA/linkC/linkD", "dirB", "dirB/linkD",
                       "dirC", "dirE", "dirC/dirD", "linkB", "linkB/linkD"])

        p = P(BASE, "dirC")
        _check(p, "*", ["dirC/fileC", "dirC/novel.txt",
                        "dirC/dirD", "dirC/dirD/fileD"])
        _check(p, "file*", ["dirC/fileC", "dirC/dirD/fileD"])
        _check(p, "*/*", ["dirC/dirD/fileD"])
        _check(p, "*/", ["dirC/dirD"])
        _check(p, "", ["dirC", "dirC/dirD"])
        # gh-91616, a re module regression
        _check(p, "*.txt", ["dirC/novel.txt"])
        _check(p, "*.*", ["dirC/novel.txt"])

    def test_rglob_no_follow_symlinks_common(self):
        if not self.can_symlink:
            self.skipTest("symlinks required")
        def _check(path, glob, expected):
            actual = {path for path in path.rglob(glob, follow_symlinks=False)}
            self.assertEqual(actual, { P(BASE, q) for q in expected })
        P = self.cls
        p = P(BASE)
        _check(p, "fileB", ["dirB/fileB"])
        _check(p, "*/fileA", [])
        _check(p, "*/fileB", ["dirB/fileB"])
        _check(p, "file*", ["fileA", "dirB/fileB", "dirC/fileC", "dirC/dirD/fileD", ])
        _check(p, "*/", ["dirA", "dirB", "dirC", "dirC/dirD", "dirE"])
        _check(p, "", ["", "dirA", "dirB", "dirC", "dirE", "dirC/dirD"])

        p = P(BASE, "dirC")
        _check(p, "*", ["dirC/fileC", "dirC/novel.txt",
                        "dirC/dirD", "dirC/dirD/fileD"])
        _check(p, "file*", ["dirC/fileC", "dirC/dirD/fileD"])
        _check(p, "*/*", ["dirC/dirD/fileD"])
        _check(p, "*/", ["dirC/dirD"])
        _check(p, "", ["dirC", "dirC/dirD"])
        # gh-91616, a re module regression
        _check(p, "*.txt", ["dirC/novel.txt"])
        _check(p, "*.*", ["dirC/novel.txt"])

    def test_rglob_symlink_loop(self):
        # Don't get fooled by symlink loops (Issue #26012).
        if not self.can_symlink:
            self.skipTest("symlinks required")
        P = self.cls
        p = P(BASE)
        given = set(p.rglob('*'))
        expect = {'brokenLink',
                  'dirA', 'dirA/linkC',
                  'dirB', 'dirB/fileB', 'dirB/linkD',
                  'dirC', 'dirC/dirD', 'dirC/dirD/fileD',
                  'dirC/fileC', 'dirC/novel.txt',
                  'dirE',
                  'fileA',
                  'linkA',
                  'linkB',
                  'brokenLinkLoop',
                  }
        self.assertEqual(given, {p / x for x in expect})

    def test_glob_many_open_files(self):
        depth = 30
        P = self.cls
        base = P(BASE) / 'deep'
        p = P(base, *(['d']*depth))
        p.mkdir(parents=True)
        pattern = '/'.join(['*'] * depth)
        iters = [base.glob(pattern) for j in range(100)]
        for it in iters:
            self.assertEqual(next(it), p)
        iters = [base.rglob('d') for j in range(100)]
        p = base
        for i in range(depth):
            p = p / 'd'
            for it in iters:
                self.assertEqual(next(it), p)

    def test_glob_dotdot(self):
        # ".." is not special in globs.
        P = self.cls
        p = P(BASE)
        self.assertEqual(set(p.glob("..")), { P(BASE, "..") })
        self.assertEqual(set(p.glob("../..")), { P(BASE, "..", "..") })
        self.assertEqual(set(p.glob("dirA/..")), { P(BASE, "dirA", "..") })
        self.assertEqual(set(p.glob("dirA/../file*")), { P(BASE, "dirA/../fileA") })
        self.assertEqual(set(p.glob("dirA/../file*/..")), set())
        self.assertEqual(set(p.glob("../xyzzy")), set())
        self.assertEqual(set(p.glob("xyzzy/..")), set())
        self.assertEqual(set(p.glob("/".join([".."] * 50))), { P(BASE, *[".."] * 50)})

    def test_glob_permissions(self):
        # See bpo-38894
        if not self.can_symlink:
            self.skipTest("symlinks required")
        P = self.cls
        base = P(BASE) / 'permissions'
        base.mkdir()

        for i in range(100):
            link = base / f"link{i}"
            if i % 2:
                link.symlink_to(P(BASE, "dirE", "nonexistent"))
            else:
                link.symlink_to(P(BASE, "dirC"))

        self.assertEqual(len(set(base.glob("*"))), 100)
        self.assertEqual(len(set(base.glob("*/"))), 50)
        self.assertEqual(len(set(base.glob("*/fileC"))), 50)
        self.assertEqual(len(set(base.glob("*/file*"))), 50)

    def test_glob_long_symlink(self):
        # See gh-87695
        if not self.can_symlink:
            self.skipTest("symlinks required")
        base = self.cls(BASE) / 'long_symlink'
        base.mkdir()
        bad_link = base / 'bad_link'
        bad_link.symlink_to("bad" * 200)
        self.assertEqual(sorted(base.glob('**/*')), [bad_link])

    def test_glob_above_recursion_limit(self):
        recursion_limit = 50
        # directory_depth > recursion_limit
        directory_depth = recursion_limit + 10
        base = self.cls(BASE, 'deep')
        path = self.cls(base, *(['d'] * directory_depth))
        path.mkdir(parents=True)

        with set_recursion_limit(recursion_limit):
            list(base.glob('**'))

    def test_readlink(self):
        if not self.can_symlink:
            self.skipTest("symlinks required")
        P = self.cls(BASE)
        self.assertEqual((P / 'linkA').readlink(), self.cls('fileA'))
        self.assertEqual((P / 'brokenLink').readlink(),
                         self.cls('non-existing'))
        self.assertEqual((P / 'linkB').readlink(), self.cls('dirB'))
        with self.assertRaises(OSError):
            (P / 'fileA').readlink()

    @unittest.skipIf(hasattr(os, "readlink"), "os.readlink() is present")
    def test_readlink_unsupported(self):
        P = self.cls(BASE)
        p = P / 'fileA'
        with self.assertRaises(pathlib.UnsupportedOperation):
            q.readlink(p)

    def _check_resolve(self, p, expected, strict=True):
        q = p.resolve(strict)
        self.assertEqual(q, expected)

    # This can be used to check both relative and absolute resolutions.
    _check_resolve_relative = _check_resolve_absolute = _check_resolve

    def test_resolve_common(self):
        if not self.can_symlink:
            self.skipTest("symlinks required")
        P = self.cls
        p = P(BASE, 'foo')
        with self.assertRaises(OSError) as cm:
            p.resolve(strict=True)
        self.assertEqual(cm.exception.errno, errno.ENOENT)
        # Non-strict
        self.assertEqualNormCase(str(p.resolve(strict=False)),
                                 os.path.join(BASE, 'foo'))
        p = P(BASE, 'foo', 'in', 'spam')
        self.assertEqualNormCase(str(p.resolve(strict=False)),
                                 os.path.join(BASE, 'foo', 'in', 'spam'))
        p = P(BASE, '..', 'foo', 'in', 'spam')
        self.assertEqualNormCase(str(p.resolve(strict=False)),
                                 os.path.abspath(os.path.join('foo', 'in', 'spam')))
        # These are all relative symlinks.
        p = P(BASE, 'dirB', 'fileB')
        self._check_resolve_relative(p, p)
        p = P(BASE, 'linkA')
        self._check_resolve_relative(p, P(BASE, 'fileA'))
        p = P(BASE, 'dirA', 'linkC', 'fileB')
        self._check_resolve_relative(p, P(BASE, 'dirB', 'fileB'))
        p = P(BASE, 'dirB', 'linkD', 'fileB')
        self._check_resolve_relative(p, P(BASE, 'dirB', 'fileB'))
        # Non-strict
        p = P(BASE, 'dirA', 'linkC', 'fileB', 'foo', 'in', 'spam')
        self._check_resolve_relative(p, P(BASE, 'dirB', 'fileB', 'foo', 'in',
                                          'spam'), False)
        p = P(BASE, 'dirA', 'linkC', '..', 'foo', 'in', 'spam')
        if os.name == 'nt':
            # In Windows, if linkY points to dirB, 'dirA\linkY\..'
            # resolves to 'dirA' without resolving linkY first.
            self._check_resolve_relative(p, P(BASE, 'dirA', 'foo', 'in',
                                              'spam'), False)
        else:
            # In Posix, if linkY points to dirB, 'dirA/linkY/..'
            # resolves to 'dirB/..' first before resolving to parent of dirB.
            self._check_resolve_relative(p, P(BASE, 'foo', 'in', 'spam'), False)
        # Now create absolute symlinks.
        d = os_helper._longpath(tempfile.mkdtemp(suffix='-dirD',
                                                 dir=os.getcwd()))
        self.addCleanup(os_helper.rmtree, d)
        P(BASE, 'dirA', 'linkX').symlink_to(d)
        P(BASE, str(d), 'linkY').symlink_to(join('dirB'))
        p = P(BASE, 'dirA', 'linkX', 'linkY', 'fileB')
        self._check_resolve_absolute(p, P(BASE, 'dirB', 'fileB'))
        # Non-strict
        p = P(BASE, 'dirA', 'linkX', 'linkY', 'foo', 'in', 'spam')
        self._check_resolve_relative(p, P(BASE, 'dirB', 'foo', 'in', 'spam'),
                                     False)
        p = P(BASE, 'dirA', 'linkX', 'linkY', '..', 'foo', 'in', 'spam')
        if os.name == 'nt':
            # In Windows, if linkY points to dirB, 'dirA\linkY\..'
            # resolves to 'dirA' without resolving linkY first.
            self._check_resolve_relative(p, P(d, 'foo', 'in', 'spam'), False)
        else:
            # In Posix, if linkY points to dirB, 'dirA/linkY/..'
            # resolves to 'dirB/..' first before resolving to parent of dirB.
            self._check_resolve_relative(p, P(BASE, 'foo', 'in', 'spam'), False)

    def test_resolve_dot(self):
        # See http://web.archive.org/web/20200623062557/https://bitbucket.org/pitrou/pathlib/issues/9/
        if not self.can_symlink:
            self.skipTest("symlinks required")
        p = self.cls(BASE)
        p.joinpath('0').symlink_to('.', target_is_directory=True)
        p.joinpath('1').symlink_to(os.path.join('0', '0'), target_is_directory=True)
        p.joinpath('2').symlink_to(os.path.join('1', '1'), target_is_directory=True)
        q = p / '2'
        self.assertEqual(q.resolve(strict=True), p)
        r = q / '3' / '4'
        self.assertRaises(FileNotFoundError, r.resolve, strict=True)
        # Non-strict
        self.assertEqual(r.resolve(strict=False), p / '3' / '4')

    @os_helper.skip_unless_working_chmod
    def test_stat(self):
        p = self.cls(BASE) / 'fileA'
        st = p.stat()
        self.assertEqual(p.stat(), st)
        # Change file mode by flipping write bit.
        p.chmod(st.st_mode ^ 0o222)
        self.addCleanup(p.chmod, st.st_mode)
        self.assertNotEqual(p.stat(), st)

    def test_stat_no_follow_symlinks(self):
        if not self.can_symlink:
            self.skipTest("symlinks required")
        p = self.cls(BASE) / 'linkA'
        st = p.stat()
        self.assertNotEqual(st, p.stat(follow_symlinks=False))

    def test_stat_no_follow_symlinks_nosymlink(self):
        p = self.cls(BASE) / 'fileA'
        st = p.stat()
        self.assertEqual(st, p.stat(follow_symlinks=False))

    def test_lstat(self):
        if not self.can_symlink:
            self.skipTest("symlinks required")
        p = self.cls(BASE)/ 'linkA'
        st = p.stat()
        self.assertNotEqual(st, p.lstat())

    def test_lstat_nosymlink(self):
        p = self.cls(BASE) / 'fileA'
        st = p.stat()
        self.assertEqual(st, p.lstat())

    def test_is_dir(self):
        P = self.cls(BASE)
        self.assertTrue((P / 'dirA').is_dir())
        self.assertFalse((P / 'fileA').is_dir())
        self.assertFalse((P / 'non-existing').is_dir())
        self.assertFalse((P / 'fileA' / 'bah').is_dir())
        if self.can_symlink:
            self.assertFalse((P / 'linkA').is_dir())
            self.assertTrue((P / 'linkB').is_dir())
            self.assertFalse((P/ 'brokenLink').is_dir())
        self.assertFalse((P / 'dirA\udfff').is_dir())
        self.assertFalse((P / 'dirA\x00').is_dir())

    def test_is_dir_no_follow_symlinks(self):
        P = self.cls(BASE)
        self.assertTrue((P / 'dirA').is_dir(follow_symlinks=False))
        self.assertFalse((P / 'fileA').is_dir(follow_symlinks=False))
        self.assertFalse((P / 'non-existing').is_dir(follow_symlinks=False))
        self.assertFalse((P / 'fileA' / 'bah').is_dir(follow_symlinks=False))
        if self.can_symlink:
            self.assertFalse((P / 'linkA').is_dir(follow_symlinks=False))
            self.assertFalse((P / 'linkB').is_dir(follow_symlinks=False))
            self.assertFalse((P/ 'brokenLink').is_dir(follow_symlinks=False))
        self.assertFalse((P / 'dirA\udfff').is_dir(follow_symlinks=False))
        self.assertFalse((P / 'dirA\x00').is_dir(follow_symlinks=False))

    def test_is_file(self):
        P = self.cls(BASE)
        self.assertTrue((P / 'fileA').is_file())
        self.assertFalse((P / 'dirA').is_file())
        self.assertFalse((P / 'non-existing').is_file())
        self.assertFalse((P / 'fileA' / 'bah').is_file())
        if self.can_symlink:
            self.assertTrue((P / 'linkA').is_file())
            self.assertFalse((P / 'linkB').is_file())
            self.assertFalse((P/ 'brokenLink').is_file())
        self.assertFalse((P / 'fileA\udfff').is_file())
        self.assertFalse((P / 'fileA\x00').is_file())

    def test_is_file_no_follow_symlinks(self):
        P = self.cls(BASE)
        self.assertTrue((P / 'fileA').is_file(follow_symlinks=False))
        self.assertFalse((P / 'dirA').is_file(follow_symlinks=False))
        self.assertFalse((P / 'non-existing').is_file(follow_symlinks=False))
        self.assertFalse((P / 'fileA' / 'bah').is_file(follow_symlinks=False))
        if self.can_symlink:
            self.assertFalse((P / 'linkA').is_file(follow_symlinks=False))
            self.assertFalse((P / 'linkB').is_file(follow_symlinks=False))
            self.assertFalse((P/ 'brokenLink').is_file(follow_symlinks=False))
        self.assertFalse((P / 'fileA\udfff').is_file(follow_symlinks=False))
        self.assertFalse((P / 'fileA\x00').is_file(follow_symlinks=False))

    def test_is_mount(self):
        P = self.cls(BASE)
        self.assertFalse((P / 'fileA').is_mount())
        self.assertFalse((P / 'dirA').is_mount())
        self.assertFalse((P / 'non-existing').is_mount())
        self.assertFalse((P / 'fileA' / 'bah').is_mount())
<<<<<<< HEAD
=======
        self.assertTrue(R.is_mount())
        if self.can_symlink:
            self.assertFalse((P / 'linkA').is_mount())
        self.assertIs((R / '\udfff').is_mount(), False)
>>>>>>> 6e01055e

    def test_is_symlink(self):
        P = self.cls(BASE)
        self.assertFalse((P / 'fileA').is_symlink())
        self.assertFalse((P / 'dirA').is_symlink())
        self.assertFalse((P / 'non-existing').is_symlink())
        self.assertFalse((P / 'fileA' / 'bah').is_symlink())
        if self.can_symlink:
            self.assertTrue((P / 'linkA').is_symlink())
            self.assertTrue((P / 'linkB').is_symlink())
            self.assertTrue((P/ 'brokenLink').is_symlink())
        self.assertIs((P / 'fileA\udfff').is_file(), False)
        self.assertIs((P / 'fileA\x00').is_file(), False)
        if self.can_symlink:
            self.assertIs((P / 'linkA\udfff').is_file(), False)
            self.assertIs((P / 'linkA\x00').is_file(), False)

    def test_is_junction_false(self):
        P = self.cls(BASE)
        self.assertFalse((P / 'fileA').is_junction())
        self.assertFalse((P / 'dirA').is_junction())
        self.assertFalse((P / 'non-existing').is_junction())
        self.assertFalse((P / 'fileA' / 'bah').is_junction())
        self.assertFalse((P / 'fileA\udfff').is_junction())
        self.assertFalse((P / 'fileA\x00').is_junction())

    def test_is_fifo_false(self):
        P = self.cls(BASE)
        self.assertFalse((P / 'fileA').is_fifo())
        self.assertFalse((P / 'dirA').is_fifo())
        self.assertFalse((P / 'non-existing').is_fifo())
        self.assertFalse((P / 'fileA' / 'bah').is_fifo())
        self.assertIs((P / 'fileA\udfff').is_fifo(), False)
        self.assertIs((P / 'fileA\x00').is_fifo(), False)

    def test_is_socket_false(self):
        P = self.cls(BASE)
        self.assertFalse((P / 'fileA').is_socket())
        self.assertFalse((P / 'dirA').is_socket())
        self.assertFalse((P / 'non-existing').is_socket())
        self.assertFalse((P / 'fileA' / 'bah').is_socket())
        self.assertIs((P / 'fileA\udfff').is_socket(), False)
        self.assertIs((P / 'fileA\x00').is_socket(), False)

    def test_is_block_device_false(self):
        P = self.cls(BASE)
        self.assertFalse((P / 'fileA').is_block_device())
        self.assertFalse((P / 'dirA').is_block_device())
        self.assertFalse((P / 'non-existing').is_block_device())
        self.assertFalse((P / 'fileA' / 'bah').is_block_device())
        self.assertIs((P / 'fileA\udfff').is_block_device(), False)
        self.assertIs((P / 'fileA\x00').is_block_device(), False)

    def test_is_char_device_false(self):
        P = self.cls(BASE)
        self.assertFalse((P / 'fileA').is_char_device())
        self.assertFalse((P / 'dirA').is_char_device())
        self.assertFalse((P / 'non-existing').is_char_device())
        self.assertFalse((P / 'fileA' / 'bah').is_char_device())
        self.assertIs((P / 'fileA\udfff').is_char_device(), False)
        self.assertIs((P / 'fileA\x00').is_char_device(), False)

    def test_pickling_common(self):
        p = self.cls(BASE, 'fileA')
        for proto in range(0, pickle.HIGHEST_PROTOCOL + 1):
            dumped = pickle.dumps(p, proto)
            pp = pickle.loads(dumped)
            self.assertEqual(pp.stat(), p.stat())

    def test_parts_interning(self):
        P = self.cls
        p = P('/usr/bin/foo')
        q = P('/usr/local/bin')
        # 'usr'
        self.assertIs(p.parts[1], q.parts[1])
        # 'bin'
        self.assertIs(p.parts[2], q.parts[3])

    def _check_complex_symlinks(self, link0_target):
        if not self.can_symlink:
            self.skipTest("symlinks required")

        # Test solving a non-looping chain of symlinks (issue #19887).
        P = self.cls(BASE)
        P.joinpath('link1').symlink_to(os.path.join('link0', 'link0'), target_is_directory=True)
        P.joinpath('link2').symlink_to(os.path.join('link1', 'link1'), target_is_directory=True)
        P.joinpath('link3').symlink_to(os.path.join('link2', 'link2'), target_is_directory=True)
        P.joinpath('link0').symlink_to(link0_target, target_is_directory=True)

        # Resolve absolute paths.
        p = (P / 'link0').resolve()
        self.assertEqual(p, P)
        self.assertEqualNormCase(str(p), BASE)
        p = (P / 'link1').resolve()
        self.assertEqual(p, P)
        self.assertEqualNormCase(str(p), BASE)
        p = (P / 'link2').resolve()
        self.assertEqual(p, P)
        self.assertEqualNormCase(str(p), BASE)
        p = (P / 'link3').resolve()
        self.assertEqual(p, P)
        self.assertEqualNormCase(str(p), BASE)

        # Resolve relative paths.
        old_path = os.getcwd()
        os.chdir(BASE)
        try:
            p = self.cls('link0').resolve()
            self.assertEqual(p, P)
            self.assertEqualNormCase(str(p), BASE)
            p = self.cls('link1').resolve()
            self.assertEqual(p, P)
            self.assertEqualNormCase(str(p), BASE)
            p = self.cls('link2').resolve()
            self.assertEqual(p, P)
            self.assertEqualNormCase(str(p), BASE)
            p = self.cls('link3').resolve()
            self.assertEqual(p, P)
            self.assertEqualNormCase(str(p), BASE)
        finally:
            os.chdir(old_path)

    def test_complex_symlinks_absolute(self):
        self._check_complex_symlinks(BASE)

    def test_complex_symlinks_relative(self):
        self._check_complex_symlinks('.')

    def test_complex_symlinks_relative_dot_dot(self):
        self._check_complex_symlinks(os.path.join('dirA', '..'))

    def test_concrete_class(self):
        if self.cls is pathlib.Path:
            expected = pathlib.WindowsPath if os.name == 'nt' else pathlib.PosixPath
        else:
            expected = self.cls
        p = self.cls('a')
        self.assertIs(type(p), expected)

    def test_unsupported_flavour(self):
        if self.cls._flavour is os.path:
            self.skipTest("path flavour is supported")
        else:
            self.assertRaises(pathlib.UnsupportedOperation, self.cls)

    def _test_cwd(self, p):
        q = self.cls(os.getcwd())
        self.assertEqual(p, q)
        self.assertEqualNormCase(str(p), str(q))
        self.assertIs(type(p), type(q))
        self.assertTrue(p.is_absolute())

    def test_cwd(self):
        p = self.cls.cwd()
        self._test_cwd(p)

    def test_absolute_common(self):
        P = self.cls

        with mock.patch("os.getcwd") as getcwd:
            getcwd.return_value = BASE

            # Simple relative paths.
            self.assertEqual(str(P().absolute()), BASE)
            self.assertEqual(str(P('.').absolute()), BASE)
            self.assertEqual(str(P('a').absolute()), os.path.join(BASE, 'a'))
            self.assertEqual(str(P('a', 'b', 'c').absolute()), os.path.join(BASE, 'a', 'b', 'c'))

            # Symlinks should not be resolved.
            self.assertEqual(str(P('linkB', 'fileB').absolute()), os.path.join(BASE, 'linkB', 'fileB'))
            self.assertEqual(str(P('brokenLink').absolute()), os.path.join(BASE, 'brokenLink'))
            self.assertEqual(str(P('brokenLinkLoop').absolute()), os.path.join(BASE, 'brokenLinkLoop'))

            # '..' entries should be preserved and not normalised.
            self.assertEqual(str(P('..').absolute()), os.path.join(BASE, '..'))
            self.assertEqual(str(P('a', '..').absolute()), os.path.join(BASE, 'a', '..'))
            self.assertEqual(str(P('..', 'b').absolute()), os.path.join(BASE, '..', 'b'))

    def _test_home(self, p):
        q = self.cls(os.path.expanduser('~'))
        self.assertEqual(p, q)
        self.assertEqualNormCase(str(p), str(q))
        self.assertIs(type(p), type(q))
        self.assertTrue(p.is_absolute())

    @unittest.skipIf(
        pwd is None, reason="Test requires pwd module to get homedir."
    )
    def test_home(self):
        with os_helper.EnvironmentVarGuard() as env:
            self._test_home(self.cls.home())

            env.clear()
            env['USERPROFILE'] = os.path.join(BASE, 'userprofile')
            self._test_home(self.cls.home())

            # bpo-38883: ignore `HOME` when set on windows
            env['HOME'] = os.path.join(BASE, 'home')
            self._test_home(self.cls.home())

    @unittest.skipIf(is_wasi, "WASI has no user accounts.")
    def test_expanduser_common(self):
        P = self.cls
        p = P('~')
        self.assertEqual(p.expanduser(), P(os.path.expanduser('~')))
        p = P('foo')
        self.assertEqual(p.expanduser(), p)
        p = P('/~')
        self.assertEqual(p.expanduser(), p)
        p = P('../~')
        self.assertEqual(p.expanduser(), p)
        p = P(P('').absolute().anchor) / '~'
        self.assertEqual(p.expanduser(), p)
        p = P('~/a:b')
        self.assertEqual(p.expanduser(), P(os.path.expanduser('~'), './a:b'))

    def test_with_segments(self):
        class P(self.cls):
            def __init__(self, *pathsegments, session_id):
                super().__init__(*pathsegments)
                self.session_id = session_id

            def with_segments(self, *pathsegments):
                return type(self)(*pathsegments, session_id=self.session_id)
        p = P(BASE, session_id=42)
        self.assertEqual(42, p.absolute().session_id)
        self.assertEqual(42, p.resolve().session_id)
        if not is_wasi:  # WASI has no user accounts.
            self.assertEqual(42, p.with_segments('~').expanduser().session_id)
        self.assertEqual(42, (p / 'fileA').rename(p / 'fileB').session_id)
        self.assertEqual(42, (p / 'fileB').replace(p / 'fileA').session_id)
        if self.can_symlink:
            self.assertEqual(42, (p / 'linkA').readlink().session_id)
        for path in p.iterdir():
            self.assertEqual(42, path.session_id)
        for path in p.glob('*'):
            self.assertEqual(42, path.session_id)
        for path in p.rglob('*'):
            self.assertEqual(42, path.session_id)
        for dirpath, dirnames, filenames in p.walk():
            self.assertEqual(42, dirpath.session_id)

    def test_open_unbuffered(self):
        p = self.cls(BASE)
        with (p / 'fileA').open('rb', buffering=0) as f:
            self.assertIsInstance(f, io.RawIOBase)
            self.assertEqual(f.read().strip(), b"this is file A")

    def test_resolve_nonexist_relative_issue38671(self):
        p = self.cls('non', 'exist')

        old_cwd = os.getcwd()
        os.chdir(BASE)
        try:
            self.assertEqual(p.resolve(), self.cls(BASE, p))
        finally:
            os.chdir(old_cwd)

    @os_helper.skip_unless_working_chmod
    def test_chmod(self):
        p = self.cls(BASE) / 'fileA'
        mode = p.stat().st_mode
        # Clear writable bit.
        new_mode = mode & ~0o222
        p.chmod(new_mode)
        self.assertEqual(p.stat().st_mode, new_mode)
        # Set writable bit.
        new_mode = mode | 0o222
        p.chmod(new_mode)
        self.assertEqual(p.stat().st_mode, new_mode)

    # On Windows, os.chmod does not follow symlinks (issue #15411)
    @only_posix
    @os_helper.skip_unless_working_chmod
    def test_chmod_follow_symlinks_true(self):
        p = self.cls(BASE) / 'linkA'
        q = p.resolve()
        mode = q.stat().st_mode
        # Clear writable bit.
        new_mode = mode & ~0o222
        p.chmod(new_mode, follow_symlinks=True)
        self.assertEqual(q.stat().st_mode, new_mode)
        # Set writable bit
        new_mode = mode | 0o222
        p.chmod(new_mode, follow_symlinks=True)
        self.assertEqual(q.stat().st_mode, new_mode)

    # XXX also need a test for lchmod.

    @unittest.skipUnless(pwd, "the pwd module is needed for this test")
    def test_owner(self):
        p = self.cls(BASE) / 'fileA'
        uid = p.stat().st_uid
        try:
            name = pwd.getpwuid(uid).pw_name
        except KeyError:
            self.skipTest(
                "user %d doesn't have an entry in the system database" % uid)
        self.assertEqual(name, p.owner())

    @unittest.skipUnless(grp, "the grp module is needed for this test")
    def test_group(self):
        p = self.cls(BASE) / 'fileA'
        gid = p.stat().st_gid
        try:
            name = grp.getgrgid(gid).gr_name
        except KeyError:
            self.skipTest(
                "group %d doesn't have an entry in the system database" % gid)
        self.assertEqual(name, p.group())

    def test_unlink(self):
        p = self.cls(BASE) / 'fileA'
        p.unlink()
        self.assertFileNotFound(p.stat)
        self.assertFileNotFound(p.unlink)

    def test_unlink_missing_ok(self):
        p = self.cls(BASE) / 'fileAAA'
        self.assertFileNotFound(p.unlink)
        p.unlink(missing_ok=True)

    def test_rmdir(self):
        p = self.cls(BASE) / 'dirA'
        for q in p.iterdir():
            q.unlink()
        p.rmdir()
        self.assertFileNotFound(p.stat)
        self.assertFileNotFound(p.unlink)

    @unittest.skipUnless(hasattr(os, "link"), "os.link() is not present")
    def test_hardlink_to(self):
        P = self.cls(BASE)
        target = P / 'fileA'
        size = target.stat().st_size
        # linking to another path.
        link = P / 'dirA' / 'fileAA'
        link.hardlink_to(target)
        self.assertEqual(link.stat().st_size, size)
        self.assertTrue(os.path.samefile(target, link))
        self.assertTrue(target.exists())
        # Linking to a str of a relative path.
        link2 = P / 'dirA' / 'fileAAA'
        target2 = rel_join('fileA')
        link2.hardlink_to(target2)
        self.assertEqual(os.stat(target2).st_size, size)
        self.assertTrue(link2.exists())

    @unittest.skipIf(hasattr(os, "link"), "os.link() is present")
    def test_hardlink_to_unsupported(self):
        P = self.cls(BASE)
        p = P / 'fileA'
        # linking to another path.
        q = P / 'dirA' / 'fileAA'
        with self.assertRaises(pathlib.UnsupportedOperation):
            q.hardlink_to(p)

    def test_rename(self):
        P = self.cls(BASE)
        p = P / 'fileA'
        size = p.stat().st_size
        # Renaming to another path.
        q = P / 'dirA' / 'fileAA'
        renamed_p = p.rename(q)
        self.assertEqual(renamed_p, q)
        self.assertEqual(q.stat().st_size, size)
        self.assertFileNotFound(p.stat)
        # Renaming to a str of a relative path.
        r = rel_join('fileAAA')
        renamed_q = q.rename(r)
        self.assertEqual(renamed_q, self.cls(r))
        self.assertEqual(os.stat(r).st_size, size)
        self.assertFileNotFound(q.stat)

    def test_replace(self):
        P = self.cls(BASE)
        p = P / 'fileA'
        size = p.stat().st_size
        # Replacing a non-existing path.
        q = P / 'dirA' / 'fileAA'
        replaced_p = p.replace(q)
        self.assertEqual(replaced_p, q)
        self.assertEqual(q.stat().st_size, size)
        self.assertFileNotFound(p.stat)
        # Replacing another (existing) path.
        r = rel_join('dirB', 'fileB')
        replaced_q = q.replace(r)
        self.assertEqual(replaced_q, self.cls(r))
        self.assertEqual(os.stat(r).st_size, size)
        self.assertFileNotFound(q.stat)

    def test_touch_common(self):
        P = self.cls(BASE)
        p = P / 'newfileA'
        self.assertFalse(p.exists())
        p.touch()
        self.assertTrue(p.exists())
        st = p.stat()
        old_mtime = st.st_mtime
        old_mtime_ns = st.st_mtime_ns
        # Rewind the mtime sufficiently far in the past to work around
        # filesystem-specific timestamp granularity.
        os.utime(str(p), (old_mtime - 10, old_mtime - 10))
        # The file mtime should be refreshed by calling touch() again.
        p.touch()
        st = p.stat()
        self.assertGreaterEqual(st.st_mtime_ns, old_mtime_ns)
        self.assertGreaterEqual(st.st_mtime, old_mtime)
        # Now with exist_ok=False.
        p = P / 'newfileB'
        self.assertFalse(p.exists())
        p.touch(mode=0o700, exist_ok=False)
        self.assertTrue(p.exists())
        self.assertRaises(OSError, p.touch, exist_ok=False)

    def test_touch_nochange(self):
        P = self.cls(BASE)
        p = P / 'fileA'
        p.touch()
        with p.open('rb') as f:
            self.assertEqual(f.read().strip(), b"this is file A")

    def test_mkdir(self):
        P = self.cls(BASE)
        p = P / 'newdirA'
        self.assertFalse(p.exists())
        p.mkdir()
        self.assertTrue(p.exists())
        self.assertTrue(p.is_dir())
        with self.assertRaises(OSError) as cm:
            p.mkdir()
        self.assertEqual(cm.exception.errno, errno.EEXIST)

    def test_mkdir_parents(self):
        # Creating a chain of directories.
        p = self.cls(BASE, 'newdirB', 'newdirC')
        self.assertFalse(p.exists())
        with self.assertRaises(OSError) as cm:
            p.mkdir()
        self.assertEqual(cm.exception.errno, errno.ENOENT)
        p.mkdir(parents=True)
        self.assertTrue(p.exists())
        self.assertTrue(p.is_dir())
        with self.assertRaises(OSError) as cm:
            p.mkdir(parents=True)
        self.assertEqual(cm.exception.errno, errno.EEXIST)
        # Test `mode` arg.
        mode = stat.S_IMODE(p.stat().st_mode)  # Default mode.
        p = self.cls(BASE, 'newdirD', 'newdirE')
        p.mkdir(0o555, parents=True)
        self.assertTrue(p.exists())
        self.assertTrue(p.is_dir())
        if os.name != 'nt':
            # The directory's permissions follow the mode argument.
            self.assertEqual(stat.S_IMODE(p.stat().st_mode), 0o7555 & mode)
        # The parent's permissions follow the default process settings.
        self.assertEqual(stat.S_IMODE(p.parent.stat().st_mode), mode)

    def test_mkdir_exist_ok(self):
        p = self.cls(BASE, 'dirB')
        st_ctime_first = p.stat().st_ctime
        self.assertTrue(p.exists())
        self.assertTrue(p.is_dir())
        with self.assertRaises(FileExistsError) as cm:
            p.mkdir()
        self.assertEqual(cm.exception.errno, errno.EEXIST)
        p.mkdir(exist_ok=True)
        self.assertTrue(p.exists())
        self.assertEqual(p.stat().st_ctime, st_ctime_first)

    def test_mkdir_exist_ok_with_parent(self):
        p = self.cls(BASE, 'dirC')
        self.assertTrue(p.exists())
        with self.assertRaises(FileExistsError) as cm:
            p.mkdir()
        self.assertEqual(cm.exception.errno, errno.EEXIST)
        p = p / 'newdirC'
        p.mkdir(parents=True)
        st_ctime_first = p.stat().st_ctime
        self.assertTrue(p.exists())
        with self.assertRaises(FileExistsError) as cm:
            p.mkdir(parents=True)
        self.assertEqual(cm.exception.errno, errno.EEXIST)
        p.mkdir(parents=True, exist_ok=True)
        self.assertTrue(p.exists())
        self.assertEqual(p.stat().st_ctime, st_ctime_first)

    @unittest.skipIf(is_emscripten, "FS root cannot be modified on Emscripten.")
    def test_mkdir_exist_ok_root(self):
        # Issue #25803: A drive root could raise PermissionError on Windows.
        self.cls('/').resolve().mkdir(exist_ok=True)
        self.cls('/').resolve().mkdir(parents=True, exist_ok=True)

    @only_nt  # XXX: not sure how to test this on POSIX.
    def test_mkdir_with_unknown_drive(self):
        for d in 'ZYXWVUTSRQPONMLKJIHGFEDCBA':
            p = self.cls(d + ':\\')
            if not p.is_dir():
                break
        else:
            self.skipTest("cannot find a drive that doesn't exist")
        with self.assertRaises(OSError):
            (p / 'child' / 'path').mkdir(parents=True)

    def test_mkdir_with_child_file(self):
        p = self.cls(BASE, 'dirB', 'fileB')
        self.assertTrue(p.exists())
        # An exception is raised when the last path component is an existing
        # regular file, regardless of whether exist_ok is true or not.
        with self.assertRaises(FileExistsError) as cm:
            p.mkdir(parents=True)
        self.assertEqual(cm.exception.errno, errno.EEXIST)
        with self.assertRaises(FileExistsError) as cm:
            p.mkdir(parents=True, exist_ok=True)
        self.assertEqual(cm.exception.errno, errno.EEXIST)

    def test_mkdir_no_parents_file(self):
        p = self.cls(BASE, 'fileA')
        self.assertTrue(p.exists())
        # An exception is raised when the last path component is an existing
        # regular file, regardless of whether exist_ok is true or not.
        with self.assertRaises(FileExistsError) as cm:
            p.mkdir()
        self.assertEqual(cm.exception.errno, errno.EEXIST)
        with self.assertRaises(FileExistsError) as cm:
            p.mkdir(exist_ok=True)
        self.assertEqual(cm.exception.errno, errno.EEXIST)

    def test_mkdir_concurrent_parent_creation(self):
        for pattern_num in range(32):
            p = self.cls(BASE, 'dirCPC%d' % pattern_num)
            self.assertFalse(p.exists())

            real_mkdir = os.mkdir
            def my_mkdir(path, mode=0o777):
                path = str(path)
                # Emulate another process that would create the directory
                # just before we try to create it ourselves.  We do it
                # in all possible pattern combinations, assuming that this
                # function is called at most 5 times (dirCPC/dir1/dir2,
                # dirCPC/dir1, dirCPC, dirCPC/dir1, dirCPC/dir1/dir2).
                if pattern.pop():
                    real_mkdir(path, mode)  # From another process.
                    concurrently_created.add(path)
                real_mkdir(path, mode)  # Our real call.

            pattern = [bool(pattern_num & (1 << n)) for n in range(5)]
            concurrently_created = set()
            p12 = p / 'dir1' / 'dir2'
            try:
                with mock.patch("os.mkdir", my_mkdir):
                    p12.mkdir(parents=True, exist_ok=False)
            except FileExistsError:
                self.assertIn(str(p12), concurrently_created)
            else:
                self.assertNotIn(str(p12), concurrently_created)
            self.assertTrue(p.exists())

    def test_symlink_to(self):
        if not self.can_symlink:
            self.skipTest("symlinks required")
        P = self.cls(BASE)
        target = P / 'fileA'
        # Symlinking a path target.
        link = P / 'dirA' / 'linkAA'
        link.symlink_to(target)
        self.assertEqual(link.stat(), target.stat())
        self.assertNotEqual(link.lstat(), target.stat())
        # Symlinking a str target.
        link = P / 'dirA' / 'linkAAA'
        link.symlink_to(str(target))
        self.assertEqual(link.stat(), target.stat())
        self.assertNotEqual(link.lstat(), target.stat())
        self.assertFalse(link.is_dir())
        # Symlinking to a directory.
        target = P / 'dirB'
        link = P / 'dirA' / 'linkAAAA'
        link.symlink_to(target, target_is_directory=True)
        self.assertEqual(link.stat(), target.stat())
        self.assertNotEqual(link.lstat(), target.stat())
        self.assertTrue(link.is_dir())
        self.assertTrue(list(link.iterdir()))

    @unittest.skipIf(hasattr(os, "symlink"), "os.symlink() is present")
    def test_symlink_to_unsupported(self):
        P = self.cls(BASE)
        p = P / 'fileA'
        # linking to another path.
        q = P / 'dirA' / 'fileAA'
        with self.assertRaises(pathlib.UnsupportedOperation):
            q.symlink_to(p)

    def test_is_junction(self):
        P = self.cls(BASE)

        with mock.patch.object(P._flavour, 'isjunction'):
            self.assertEqual(P.is_junction(), P._flavour.isjunction.return_value)
            P._flavour.isjunction.assert_called_once_with(P)

    @unittest.skipUnless(hasattr(os, "mkfifo"), "os.mkfifo() required")
    @unittest.skipIf(sys.platform == "vxworks",
                    "fifo requires special path on VxWorks")
    def test_is_fifo_true(self):
        P = self.cls(BASE, 'myfifo')
        try:
            os.mkfifo(str(P))
        except PermissionError as e:
            self.skipTest('os.mkfifo(): %s' % e)
        self.assertTrue(P.is_fifo())
        self.assertFalse(P.is_socket())
        self.assertFalse(P.is_file())
        self.assertIs(self.cls(BASE, 'myfifo\udfff').is_fifo(), False)
        self.assertIs(self.cls(BASE, 'myfifo\x00').is_fifo(), False)

    @unittest.skipUnless(hasattr(socket, "AF_UNIX"), "Unix sockets required")
    @unittest.skipIf(
        is_emscripten, "Unix sockets are not implemented on Emscripten."
    )
    @unittest.skipIf(
        is_wasi, "Cannot create socket on WASI."
    )
    def test_is_socket_true(self):
        P = self.cls(BASE, 'mysock')
        sock = socket.socket(socket.AF_UNIX, socket.SOCK_STREAM)
        self.addCleanup(sock.close)
        try:
            sock.bind(str(P))
        except OSError as e:
            if (isinstance(e, PermissionError) or
                    "AF_UNIX path too long" in str(e)):
                self.skipTest("cannot bind Unix socket: " + str(e))
        self.assertTrue(P.is_socket())
        self.assertFalse(P.is_fifo())
        self.assertFalse(P.is_file())
        self.assertIs(self.cls(BASE, 'mysock\udfff').is_socket(), False)
        self.assertIs(self.cls(BASE, 'mysock\x00').is_socket(), False)

    def test_is_char_device_true(self):
        # Under Unix, /dev/null should generally be a char device.
        P = self.cls('/dev/null')
        if not P.exists():
            self.skipTest("/dev/null required")
        self.assertTrue(P.is_char_device())
        self.assertFalse(P.is_block_device())
        self.assertFalse(P.is_file())
        self.assertIs(self.cls('/dev/null\udfff').is_char_device(), False)
        self.assertIs(self.cls('/dev/null\x00').is_char_device(), False)

    def test_is_mount_root(self):
        if os.name == 'nt':
            R = self.cls('c:\\')
        else:
            R = self.cls('/')
        self.assertTrue(R.is_mount())
        self.assertFalse((R / '\udfff').is_mount())

    def test_passing_kwargs_deprecated(self):
        with self.assertWarns(DeprecationWarning):
            self.cls(foo="bar")


class WalkTests(unittest.TestCase):

    def setUp(self):
        self.addCleanup(os_helper.rmtree, os_helper.TESTFN)

        # Build:
        #     TESTFN/
        #       TEST1/              a file kid and two directory kids
        #         tmp1
        #         SUB1/             a file kid and a directory kid
        #           tmp2
        #           SUB11/          no kids
        #         SUB2/             a file kid and a dirsymlink kid
        #           tmp3
        #           SUB21/          not readable
        #             tmp5
        #           link/           a symlink to TEST2
        #           broken_link
        #           broken_link2
        #           broken_link3
        #       TEST2/
        #         tmp4              a lone file
        self.walk_path = pathlib.Path(os_helper.TESTFN, "TEST1")
        self.sub1_path = self.walk_path / "SUB1"
        self.sub11_path = self.sub1_path / "SUB11"
        self.sub2_path = self.walk_path / "SUB2"
        sub21_path= self.sub2_path / "SUB21"
        tmp1_path = self.walk_path / "tmp1"
        tmp2_path = self.sub1_path / "tmp2"
        tmp3_path = self.sub2_path / "tmp3"
        tmp5_path = sub21_path / "tmp3"
        self.link_path = self.sub2_path / "link"
        t2_path = pathlib.Path(os_helper.TESTFN, "TEST2")
        tmp4_path = pathlib.Path(os_helper.TESTFN, "TEST2", "tmp4")
        broken_link_path = self.sub2_path / "broken_link"
        broken_link2_path = self.sub2_path / "broken_link2"
        broken_link3_path = self.sub2_path / "broken_link3"

        os.makedirs(self.sub11_path)
        os.makedirs(self.sub2_path)
        os.makedirs(sub21_path)
        os.makedirs(t2_path)

        for path in tmp1_path, tmp2_path, tmp3_path, tmp4_path, tmp5_path:
            with open(path, "x", encoding='utf-8') as f:
                f.write(f"I'm {path} and proud of it.  Blame test_pathlib.\n")

        if os_helper.can_symlink():
            os.symlink(os.path.abspath(t2_path), self.link_path)
            os.symlink('broken', broken_link_path, True)
            os.symlink(pathlib.Path('tmp3', 'broken'), broken_link2_path, True)
            os.symlink(pathlib.Path('SUB21', 'tmp5'), broken_link3_path, True)
            self.sub2_tree = (self.sub2_path, ["SUB21"],
                              ["broken_link", "broken_link2", "broken_link3",
                               "link", "tmp3"])
        else:
            self.sub2_tree = (self.sub2_path, ["SUB21"], ["tmp3"])

        if not is_emscripten:
            # Emscripten fails with inaccessible directories.
            os.chmod(sub21_path, 0)
        try:
            os.listdir(sub21_path)
        except PermissionError:
            self.addCleanup(os.chmod, sub21_path, stat.S_IRWXU)
        else:
            os.chmod(sub21_path, stat.S_IRWXU)
            os.unlink(tmp5_path)
            os.rmdir(sub21_path)
            del self.sub2_tree[1][:1]

    def test_walk_topdown(self):
        walker = self.walk_path.walk()
        entry = next(walker)
        entry[1].sort()  # Ensure we visit SUB1 before SUB2
        self.assertEqual(entry, (self.walk_path, ["SUB1", "SUB2"], ["tmp1"]))
        entry = next(walker)
        self.assertEqual(entry, (self.sub1_path, ["SUB11"], ["tmp2"]))
        entry = next(walker)
        self.assertEqual(entry, (self.sub11_path, [], []))
        entry = next(walker)
        entry[1].sort()
        entry[2].sort()
        self.assertEqual(entry, self.sub2_tree)
        with self.assertRaises(StopIteration):
            next(walker)

    def test_walk_prune(self, walk_path=None):
        if walk_path is None:
            walk_path = self.walk_path
        # Prune the search.
        all = []
        for root, dirs, files in walk_path.walk():
            all.append((root, dirs, files))
            if 'SUB1' in dirs:
                # Note that this also mutates the dirs we appended to all!
                dirs.remove('SUB1')

        self.assertEqual(len(all), 2)
        self.assertEqual(all[0], (self.walk_path, ["SUB2"], ["tmp1"]))

        all[1][-1].sort()
        all[1][1].sort()
        self.assertEqual(all[1], self.sub2_tree)

    def test_file_like_path(self):
        self.test_walk_prune(FakePath(self.walk_path).__fspath__())

    def test_walk_bottom_up(self):
        seen_testfn = seen_sub1 = seen_sub11 = seen_sub2 = False
        for path, dirnames, filenames in self.walk_path.walk(top_down=False):
            if path == self.walk_path:
                self.assertFalse(seen_testfn)
                self.assertTrue(seen_sub1)
                self.assertTrue(seen_sub2)
                self.assertEqual(sorted(dirnames), ["SUB1", "SUB2"])
                self.assertEqual(filenames, ["tmp1"])
                seen_testfn = True
            elif path == self.sub1_path:
                self.assertFalse(seen_testfn)
                self.assertFalse(seen_sub1)
                self.assertTrue(seen_sub11)
                self.assertEqual(dirnames, ["SUB11"])
                self.assertEqual(filenames, ["tmp2"])
                seen_sub1 = True
            elif path == self.sub11_path:
                self.assertFalse(seen_sub1)
                self.assertFalse(seen_sub11)
                self.assertEqual(dirnames, [])
                self.assertEqual(filenames, [])
                seen_sub11 = True
            elif path == self.sub2_path:
                self.assertFalse(seen_testfn)
                self.assertFalse(seen_sub2)
                self.assertEqual(sorted(dirnames), sorted(self.sub2_tree[1]))
                self.assertEqual(sorted(filenames), sorted(self.sub2_tree[2]))
                seen_sub2 = True
            else:
                raise AssertionError(f"Unexpected path: {path}")
        self.assertTrue(seen_testfn)

    @os_helper.skip_unless_symlink
    def test_walk_follow_symlinks(self):
        walk_it = self.walk_path.walk(follow_symlinks=True)
        for root, dirs, files in walk_it:
            if root == self.link_path:
                self.assertEqual(dirs, [])
                self.assertEqual(files, ["tmp4"])
                break
        else:
            self.fail("Didn't follow symlink with follow_symlinks=True")

    @os_helper.skip_unless_symlink
    def test_walk_symlink_location(self):
        # Tests whether symlinks end up in filenames or dirnames depending
        # on the `follow_symlinks` argument.
        walk_it = self.walk_path.walk(follow_symlinks=False)
        for root, dirs, files in walk_it:
            if root == self.sub2_path:
                self.assertIn("link", files)
                break
        else:
            self.fail("symlink not found")

        walk_it = self.walk_path.walk(follow_symlinks=True)
        for root, dirs, files in walk_it:
            if root == self.sub2_path:
                self.assertIn("link", dirs)
                break

    def test_walk_bad_dir(self):
        errors = []
        walk_it = self.walk_path.walk(on_error=errors.append)
        root, dirs, files = next(walk_it)
        self.assertEqual(errors, [])
        dir1 = 'SUB1'
        path1 = root / dir1
        path1new = (root / dir1).with_suffix(".new")
        path1.rename(path1new)
        try:
            roots = [r for r, _, _ in walk_it]
            self.assertTrue(errors)
            self.assertNotIn(path1, roots)
            self.assertNotIn(path1new, roots)
            for dir2 in dirs:
                if dir2 != dir1:
                    self.assertIn(root / dir2, roots)
        finally:
            path1new.rename(path1)

    def test_walk_many_open_files(self):
        depth = 30
        base = pathlib.Path(os_helper.TESTFN, 'deep')
        path = pathlib.Path(base, *(['d']*depth))
        path.mkdir(parents=True)

        iters = [base.walk(top_down=False) for _ in range(100)]
        for i in range(depth + 1):
            expected = (path, ['d'] if i else [], [])
            for it in iters:
                self.assertEqual(next(it), expected)
            path = path.parent

        iters = [base.walk(top_down=True) for _ in range(100)]
        path = base
        for i in range(depth + 1):
            expected = (path, ['d'] if i < depth else [], [])
            for it in iters:
                self.assertEqual(next(it), expected)
            path = path / 'd'

    def test_walk_above_recursion_limit(self):
        recursion_limit = 40
        # directory_depth > recursion_limit
        directory_depth = recursion_limit + 10
        base = pathlib.Path(os_helper.TESTFN, 'deep')
        path = pathlib.Path(base, *(['d'] * directory_depth))
        path.mkdir(parents=True)

        with set_recursion_limit(recursion_limit):
            list(base.walk())
            list(base.walk(top_down=False))


@only_posix
class PosixPathTest(PathTest):
    cls = pathlib.PosixPath

    def test_absolute(self):
        P = self.cls
        self.assertEqual(str(P('/').absolute()), '/')
        self.assertEqual(str(P('/a').absolute()), '/a')
        self.assertEqual(str(P('/a/b').absolute()), '/a/b')

        # '//'-prefixed absolute path (supported by POSIX).
        self.assertEqual(str(P('//').absolute()), '//')
        self.assertEqual(str(P('//a').absolute()), '//a')
        self.assertEqual(str(P('//a/b').absolute()), '//a/b')

    def _check_symlink_loop(self, *args, strict=True):
        path = self.cls(*args)
        with self.assertRaises(RuntimeError):
            print(path.resolve(strict))

    @unittest.skipIf(
        is_emscripten or is_wasi,
        "umask is not implemented on Emscripten/WASI."
    )
    def test_open_mode(self):
        old_mask = os.umask(0)
        self.addCleanup(os.umask, old_mask)
        p = self.cls(BASE)
        with (p / 'new_file').open('wb'):
            pass
        st = os.stat(join('new_file'))
        self.assertEqual(stat.S_IMODE(st.st_mode), 0o666)
        os.umask(0o022)
        with (p / 'other_new_file').open('wb'):
            pass
        st = os.stat(join('other_new_file'))
        self.assertEqual(stat.S_IMODE(st.st_mode), 0o644)

    def test_resolve_root(self):
        current_directory = os.getcwd()
        try:
            os.chdir('/')
            p = self.cls('spam')
            self.assertEqual(str(p.resolve()), '/spam')
        finally:
            os.chdir(current_directory)

    @unittest.skipIf(
        is_emscripten or is_wasi,
        "umask is not implemented on Emscripten/WASI."
    )
    def test_touch_mode(self):
        old_mask = os.umask(0)
        self.addCleanup(os.umask, old_mask)
        p = self.cls(BASE)
        (p / 'new_file').touch()
        st = os.stat(join('new_file'))
        self.assertEqual(stat.S_IMODE(st.st_mode), 0o666)
        os.umask(0o022)
        (p / 'other_new_file').touch()
        st = os.stat(join('other_new_file'))
        self.assertEqual(stat.S_IMODE(st.st_mode), 0o644)
        (p / 'masked_new_file').touch(mode=0o750)
        st = os.stat(join('masked_new_file'))
        self.assertEqual(stat.S_IMODE(st.st_mode), 0o750)

    def test_resolve_loop(self):
        if not self.can_symlink:
            self.skipTest("symlinks required")
        # Loops with relative symlinks.
        os.symlink('linkX/inside', join('linkX'))
        self._check_symlink_loop(BASE, 'linkX')
        os.symlink('linkY', join('linkY'))
        self._check_symlink_loop(BASE, 'linkY')
        os.symlink('linkZ/../linkZ', join('linkZ'))
        self._check_symlink_loop(BASE, 'linkZ')
        # Non-strict
        self._check_symlink_loop(BASE, 'linkZ', 'foo', strict=False)
        # Loops with absolute symlinks.
        os.symlink(join('linkU/inside'), join('linkU'))
        self._check_symlink_loop(BASE, 'linkU')
        os.symlink(join('linkV'), join('linkV'))
        self._check_symlink_loop(BASE, 'linkV')
        os.symlink(join('linkW/../linkW'), join('linkW'))
        self._check_symlink_loop(BASE, 'linkW')
        # Non-strict
        self._check_symlink_loop(BASE, 'linkW', 'foo', strict=False)

    def test_glob(self):
        P = self.cls
        p = P(BASE)
        given = set(p.glob("FILEa"))
        expect = set() if not os_helper.fs_is_case_insensitive(BASE) else given
        self.assertEqual(given, expect)
        self.assertEqual(set(p.glob("FILEa*")), set())

    def test_rglob(self):
        P = self.cls
        p = P(BASE, "dirC")
        given = set(p.rglob("FILEd"))
        expect = set() if not os_helper.fs_is_case_insensitive(BASE) else given
        self.assertEqual(given, expect)
        self.assertEqual(set(p.rglob("FILEd*")), set())

    @unittest.skipUnless(hasattr(pwd, 'getpwall'),
                         'pwd module does not expose getpwall()')
    @unittest.skipIf(sys.platform == "vxworks",
                     "no home directory on VxWorks")
    def test_expanduser(self):
        P = self.cls
        import_helper.import_module('pwd')
        import pwd
        pwdent = pwd.getpwuid(os.getuid())
        username = pwdent.pw_name
        userhome = pwdent.pw_dir.rstrip('/') or '/'
        # Find arbitrary different user (if exists).
        for pwdent in pwd.getpwall():
            othername = pwdent.pw_name
            otherhome = pwdent.pw_dir.rstrip('/')
            if othername != username and otherhome:
                break
        else:
            othername = username
            otherhome = userhome

        fakename = 'fakeuser'
        # This user can theoretically exist on a test runner. Create unique name:
        try:
            while pwd.getpwnam(fakename):
                fakename += '1'
        except KeyError:
            pass  # Non-existent name found

        p1 = P('~/Documents')
        p2 = P(f'~{username}/Documents')
        p3 = P(f'~{othername}/Documents')
        p4 = P(f'../~{username}/Documents')
        p5 = P(f'/~{username}/Documents')
        p6 = P('')
        p7 = P(f'~{fakename}/Documents')

        with os_helper.EnvironmentVarGuard() as env:
            env.pop('HOME', None)

            self.assertEqual(p1.expanduser(), P(userhome) / 'Documents')
            self.assertEqual(p2.expanduser(), P(userhome) / 'Documents')
            self.assertEqual(p3.expanduser(), P(otherhome) / 'Documents')
            self.assertEqual(p4.expanduser(), p4)
            self.assertEqual(p5.expanduser(), p5)
            self.assertEqual(p6.expanduser(), p6)
            self.assertRaises(RuntimeError, p7.expanduser)

            env['HOME'] = '/tmp'
            self.assertEqual(p1.expanduser(), P('/tmp/Documents'))
            self.assertEqual(p2.expanduser(), P(userhome) / 'Documents')
            self.assertEqual(p3.expanduser(), P(otherhome) / 'Documents')
            self.assertEqual(p4.expanduser(), p4)
            self.assertEqual(p5.expanduser(), p5)
            self.assertEqual(p6.expanduser(), p6)
            self.assertRaises(RuntimeError, p7.expanduser)

    @unittest.skipIf(sys.platform != "darwin",
                     "Bad file descriptor in /dev/fd affects only macOS")
    def test_handling_bad_descriptor(self):
        try:
            file_descriptors = list(pathlib.Path('/dev/fd').rglob("*"))[3:]
            if not file_descriptors:
                self.skipTest("no file descriptors - issue was not reproduced")
            # Checking all file descriptors because there is no guarantee
            # which one will fail.
            for f in file_descriptors:
                f.exists()
                f.is_dir()
                f.is_file()
                f.is_symlink()
                f.is_block_device()
                f.is_char_device()
                f.is_fifo()
                f.is_socket()
        except OSError as e:
            if e.errno == errno.EBADF:
                self.fail("Bad file descriptor not handled.")
            raise


@only_nt
class WindowsPathTest(PathTest):
    cls = pathlib.WindowsPath

    def test_absolute(self):
        P = self.cls

        # Simple absolute paths.
        self.assertEqual(str(P('c:\\').absolute()), 'c:\\')
        self.assertEqual(str(P('c:\\a').absolute()), 'c:\\a')
        self.assertEqual(str(P('c:\\a\\b').absolute()), 'c:\\a\\b')

        # UNC absolute paths.
        share = '\\\\server\\share\\'
        self.assertEqual(str(P(share).absolute()), share)
        self.assertEqual(str(P(share + 'a').absolute()), share + 'a')
        self.assertEqual(str(P(share + 'a\\b').absolute()), share + 'a\\b')

        # UNC relative paths.
        with mock.patch("os.getcwd") as getcwd:
            getcwd.return_value = share

            self.assertEqual(str(P().absolute()), share)
            self.assertEqual(str(P('.').absolute()), share)
            self.assertEqual(str(P('a').absolute()), os.path.join(share, 'a'))
            self.assertEqual(str(P('a', 'b', 'c').absolute()),
                             os.path.join(share, 'a', 'b', 'c'))

        drive = os.path.splitdrive(BASE)[0]
        with os_helper.change_cwd(BASE):
            # Relative path with root
            self.assertEqual(str(P('\\').absolute()), drive + '\\')
            self.assertEqual(str(P('\\foo').absolute()), drive + '\\foo')

            # Relative path on current drive
            self.assertEqual(str(P(drive).absolute()), BASE)
            self.assertEqual(str(P(drive + 'foo').absolute()), os.path.join(BASE, 'foo'))

        with os_helper.subst_drive(BASE) as other_drive:
            # Set the working directory on the substitute drive
            saved_cwd = os.getcwd()
            other_cwd = f'{other_drive}\\dirA'
            os.chdir(other_cwd)
            os.chdir(saved_cwd)

            # Relative path on another drive
            self.assertEqual(str(P(other_drive).absolute()), other_cwd)
            self.assertEqual(str(P(other_drive + 'foo').absolute()), other_cwd + '\\foo')

    def test_glob(self):
        P = self.cls
        p = P(BASE)
        self.assertEqual(set(p.glob("FILEa")), { P(BASE, "fileA") })
        self.assertEqual(set(p.glob("*a\\")), { P(BASE, "dirA") })
        self.assertEqual(set(p.glob("F*a")), { P(BASE, "fileA") })
        self.assertEqual(set(map(str, p.glob("FILEa"))), {f"{p}\\fileA"})
        self.assertEqual(set(map(str, p.glob("F*a"))), {f"{p}\\fileA"})

    def test_rglob(self):
        P = self.cls
        p = P(BASE, "dirC")
        self.assertEqual(set(p.rglob("FILEd")), { P(BASE, "dirC/dirD/fileD") })
        self.assertEqual(set(p.rglob("*\\")), { P(BASE, "dirC/dirD") })
        self.assertEqual(set(map(str, p.rglob("FILEd"))), {f"{p}\\dirD\\fileD"})

    def test_expanduser(self):
        P = self.cls
        with os_helper.EnvironmentVarGuard() as env:
            env.pop('HOME', None)
            env.pop('USERPROFILE', None)
            env.pop('HOMEPATH', None)
            env.pop('HOMEDRIVE', None)
            env['USERNAME'] = 'alice'

            # test that the path returns unchanged
            p1 = P('~/My Documents')
            p2 = P('~alice/My Documents')
            p3 = P('~bob/My Documents')
            p4 = P('/~/My Documents')
            p5 = P('d:~/My Documents')
            p6 = P('')
            self.assertRaises(RuntimeError, p1.expanduser)
            self.assertRaises(RuntimeError, p2.expanduser)
            self.assertRaises(RuntimeError, p3.expanduser)
            self.assertEqual(p4.expanduser(), p4)
            self.assertEqual(p5.expanduser(), p5)
            self.assertEqual(p6.expanduser(), p6)

            def check():
                env.pop('USERNAME', None)
                self.assertEqual(p1.expanduser(),
                                 P('C:/Users/alice/My Documents'))
                self.assertRaises(RuntimeError, p2.expanduser)
                env['USERNAME'] = 'alice'
                self.assertEqual(p2.expanduser(),
                                 P('C:/Users/alice/My Documents'))
                self.assertEqual(p3.expanduser(),
                                 P('C:/Users/bob/My Documents'))
                self.assertEqual(p4.expanduser(), p4)
                self.assertEqual(p5.expanduser(), p5)
                self.assertEqual(p6.expanduser(), p6)

            env['HOMEPATH'] = 'C:\\Users\\alice'
            check()

            env['HOMEDRIVE'] = 'C:\\'
            env['HOMEPATH'] = 'Users\\alice'
            check()

            env.pop('HOMEDRIVE', None)
            env.pop('HOMEPATH', None)
            env['USERPROFILE'] = 'C:\\Users\\alice'
            check()

            # bpo-38883: ignore `HOME` when set on windows
            env['HOME'] = 'C:\\Users\\eve'
            check()



class PathSubclassTest(PathTest):
    class cls(pathlib.Path):
        pass

    # repr() roundtripping is not supported in custom subclass.
    test_repr_roundtrips = None


class CompatiblePathTest(unittest.TestCase):
    """
    Test that a type can be made compatible with PurePath
    derivatives by implementing division operator overloads.
    """

    class CompatPath:
        """
        Minimum viable class to test PurePath compatibility.
        Simply uses the division operator to join a given
        string and the string value of another object with
        a forward slash.
        """
        def __init__(self, string):
            self.string = string

        def __truediv__(self, other):
            return type(self)(f"{self.string}/{other}")

        def __rtruediv__(self, other):
            return type(self)(f"{other}/{self.string}")

    def test_truediv(self):
        result = pathlib.PurePath("test") / self.CompatPath("right")
        self.assertIsInstance(result, self.CompatPath)
        self.assertEqual(result.string, "test/right")

        with self.assertRaises(TypeError):
            # Verify improper operations still raise a TypeError
            pathlib.PurePath("test") / 10

    def test_rtruediv(self):
        result = self.CompatPath("left") / pathlib.PurePath("test")
        self.assertIsInstance(result, self.CompatPath)
        self.assertEqual(result.string, "left/test")

        with self.assertRaises(TypeError):
            # Verify improper operations still raise a TypeError
            10 / pathlib.PurePath("test")


if __name__ == "__main__":
    unittest.main()<|MERGE_RESOLUTION|>--- conflicted
+++ resolved
@@ -1628,21 +1628,6 @@
             # Broken symlink (pointing to itself).
             os.symlink('brokenLinkLoop',  join('brokenLinkLoop'))
 
-<<<<<<< HEAD
-    if os.name == 'nt':
-        # Workaround for http://bugs.python.org/issue13772.
-        def dirlink(self, src, dest):
-            os.symlink(src, dest, target_is_directory=True)
-    else:
-        def dirlink(self, src, dest):
-            os.symlink(src, dest)
-=======
-    def assertSame(self, path_a, path_b):
-        self.assertTrue(os.path.samefile(str(path_a), str(path_b)),
-                        "%r and %r don't point to the same file" %
-                        (path_a, path_b))
->>>>>>> 6e01055e
-
     def assertFileNotFound(self, func, *args, **kwargs):
         with self.assertRaises(FileNotFoundError) as cm:
             func(*args, **kwargs)
@@ -2252,13 +2237,8 @@
         self.assertFalse((P / 'dirA').is_mount())
         self.assertFalse((P / 'non-existing').is_mount())
         self.assertFalse((P / 'fileA' / 'bah').is_mount())
-<<<<<<< HEAD
-=======
-        self.assertTrue(R.is_mount())
         if self.can_symlink:
             self.assertFalse((P / 'linkA').is_mount())
-        self.assertIs((R / '\udfff').is_mount(), False)
->>>>>>> 6e01055e
 
     def test_is_symlink(self):
         P = self.cls(BASE)
