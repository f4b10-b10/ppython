--- conflicted
+++ resolved
@@ -3373,7 +3373,7 @@
     static const char * const _keywords[] = {"a", NULL};
     static _PyArg_Parser _parser = {NULL, _keywords, "test_vararg", 0};
     PyObject *argsbuf[2];
-    Py_ssize_t noptargs = Py_MIN(nargs, 1) + (kwnames ? PyTuple_GET_SIZE(kwnames) : 0) - 1;
+    Py_ssize_t noptargs = 0 + (kwnames ? PyTuple_GET_SIZE(kwnames) : 0) - 1;
     PyObject *a;
     PyObject *__clinic_args = NULL;
 
@@ -3392,11 +3392,7 @@
 
 static PyObject *
 test_vararg_impl(PyObject *module, PyObject *a, PyObject *args)
-<<<<<<< HEAD
-/*[clinic end generated code: output=f0b24e19c9dc129b input=81d33815ad1bae6e]*/
-=======
 /*[clinic end generated code: output=a2baf8c1fade41d2 input=81d33815ad1bae6e]*/
->>>>>>> 5ed584cb
 
 /*[clinic input]
 test_vararg_with_default
@@ -3427,7 +3423,7 @@
     static const char * const _keywords[] = {"a", "b", NULL};
     static _PyArg_Parser _parser = {NULL, _keywords, "test_vararg_with_default", 0};
     PyObject *argsbuf[3];
-    Py_ssize_t noptargs = Py_MIN(nargs, 1) + (kwnames ? PyTuple_GET_SIZE(kwnames) : 0) - 1;
+    Py_ssize_t noptargs = 0 + (kwnames ? PyTuple_GET_SIZE(kwnames) : 0) - 1;
     PyObject *a;
     PyObject *__clinic_args = NULL;
     int b = 0;
@@ -3456,11 +3452,7 @@
 static PyObject *
 test_vararg_with_default_impl(PyObject *module, PyObject *a, PyObject *args,
                               int b)
-<<<<<<< HEAD
-/*[clinic end generated code: output=0065e7b11eeb4826 input=6e110b54acd9b22d]*/
-=======
 /*[clinic end generated code: output=3821d282c29f8616 input=6e110b54acd9b22d]*/
->>>>>>> 5ed584cb
 
 /*[clinic input]
 test_vararg_with_only_defaults
