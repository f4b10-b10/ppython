# Minimal tests for dis module

from test.support import captured_stdout
from test.support.bytecode_helper import BytecodeTestCase
import unittest
import sys
import dis
import io
import re
import types
import contextlib

def get_tb():
    def _error():
        try:
            1 / 0
        except Exception as e:
            tb = e.__traceback__
        return tb

    tb = _error()
    while tb.tb_next:
        tb = tb.tb_next
    return tb

TRACEBACK_CODE = get_tb().tb_frame.f_code

class _C:
    def __init__(self, x):
        self.x = x == 1

    @staticmethod
    def sm(x):
        x = x == 1

    @classmethod
    def cm(cls, x):
        cls.x = x == 1

dis_c_instance_method = """\
%3d           0 LOAD_FAST                1 (x)
              2 LOAD_CONST               1 (1)
              4 COMPARE_OP               2 (==)
              6 LOAD_FAST                0 (self)
              8 STORE_ATTR               0 (x)
             10 LOAD_CONST               0 (None)
             12 RETURN_VALUE
""" % (_C.__init__.__code__.co_firstlineno + 1,)

dis_c_instance_method_bytes = """\
          0 LOAD_FAST                1 (1)
          2 LOAD_CONST               1 (1)
          4 COMPARE_OP               2 (==)
          6 LOAD_FAST                0 (0)
          8 STORE_ATTR               0 (0)
         10 LOAD_CONST               0 (0)
         12 RETURN_VALUE
"""

dis_c_class_method = """\
%3d           0 LOAD_FAST                1 (x)
              2 LOAD_CONST               1 (1)
              4 COMPARE_OP               2 (==)
              6 LOAD_FAST                0 (cls)
              8 STORE_ATTR               0 (x)
             10 LOAD_CONST               0 (None)
             12 RETURN_VALUE
""" % (_C.cm.__code__.co_firstlineno + 2,)

dis_c_static_method = """\
%3d           0 LOAD_FAST                0 (x)
              2 LOAD_CONST               1 (1)
              4 COMPARE_OP               2 (==)
              6 STORE_FAST               0 (x)
              8 LOAD_CONST               0 (None)
             10 RETURN_VALUE
""" % (_C.sm.__code__.co_firstlineno + 2,)

# Class disassembling info has an extra newline at end.
dis_c = """\
Disassembly of %s:
%s
Disassembly of %s:
%s
Disassembly of %s:
%s
""" % (_C.__init__.__name__, dis_c_instance_method,
       _C.cm.__name__, dis_c_class_method,
       _C.sm.__name__, dis_c_static_method)

def _f(a):
    print(a)
    return 1

dis_f = """\
%3d           0 LOAD_GLOBAL              0 (print)
              2 LOAD_FAST                0 (a)
              4 CALL_FUNCTION            1
              6 POP_TOP

%3d           8 LOAD_CONST               1 (1)
             10 RETURN_VALUE
""" % (_f.__code__.co_firstlineno + 1,
       _f.__code__.co_firstlineno + 2)


dis_f_co_code = """\
          0 LOAD_GLOBAL              0 (0)
          2 LOAD_FAST                0 (0)
          4 CALL_FUNCTION            1
          6 POP_TOP
          8 LOAD_CONST               1 (1)
         10 RETURN_VALUE
"""


def bug708901():
    for res in range(1,
                     10):
        pass

dis_bug708901 = """\
%3d           0 LOAD_GLOBAL              0 (range)
              2 LOAD_CONST               1 (1)

%3d           4 LOAD_CONST               2 (10)

%3d           6 CALL_FUNCTION            2
              8 GET_ITER
        >>   10 FOR_ITER                 4 (to 16)
             12 STORE_FAST               0 (res)

%3d          14 JUMP_ABSOLUTE           10
        >>   16 LOAD_CONST               0 (None)
             18 RETURN_VALUE
""" % (bug708901.__code__.co_firstlineno + 1,
       bug708901.__code__.co_firstlineno + 2,
       bug708901.__code__.co_firstlineno + 1,
       bug708901.__code__.co_firstlineno + 3)


def bug1333982(x=[]):
    assert x, ([s for s in x] +
              1)
    pass

dis_bug1333982 = """\
%3d           0 LOAD_FAST                0 (x)
              2 POP_JUMP_IF_TRUE        26
<<<<<<< HEAD
              4 LOAD_GLOBAL              0 (AssertionError)
              6 LOAD_CONST               1 (<code object <listcomp> at 0x..., file "%s", line %d>)
              8 LOAD_CONST               2 ('bug1333982.<locals>.<listcomp>')
=======
              4 LOAD_ASSERTION_ERROR
              6 LOAD_CONST               2 (<code object <listcomp> at 0x..., file "%s", line %d>)
              8 LOAD_CONST               3 ('bug1333982.<locals>.<listcomp>')
>>>>>>> b33e5251
             10 MAKE_FUNCTION            0
             12 LOAD_FAST                0 (x)
             14 GET_ITER
             16 CALL_FUNCTION            1

%3d          18 LOAD_CONST               3 (1)

%3d          20 BINARY_ADD
             22 CALL_FUNCTION            1
             24 RAISE_VARARGS            1

%3d     >>   26 LOAD_CONST               0 (None)
             28 RETURN_VALUE
""" % (bug1333982.__code__.co_firstlineno + 1,
       __file__,
       bug1333982.__code__.co_firstlineno + 1,
       bug1333982.__code__.co_firstlineno + 2,
       bug1333982.__code__.co_firstlineno + 1,
       bug1333982.__code__.co_firstlineno + 3)

_BIG_LINENO_FORMAT = """\
%3d           0 LOAD_GLOBAL              0 (spam)
              2 POP_TOP
              4 LOAD_CONST               0 (None)
              6 RETURN_VALUE
"""

_BIG_LINENO_FORMAT2 = """\
%4d           0 LOAD_GLOBAL              0 (spam)
               2 POP_TOP
               4 LOAD_CONST               0 (None)
               6 RETURN_VALUE
"""

dis_module_expected_results = """\
Disassembly of f:
  4           0 LOAD_CONST               0 (None)
              2 RETURN_VALUE

Disassembly of g:
  5           0 LOAD_CONST               0 (None)
              2 RETURN_VALUE

"""

expr_str = "x + 1"

dis_expr_str = """\
  1           0 LOAD_NAME                0 (x)
              2 LOAD_CONST               0 (1)
              4 BINARY_ADD
              6 RETURN_VALUE
"""

simple_stmt_str = "x = x + 1"

dis_simple_stmt_str = """\
  1           0 LOAD_NAME                0 (x)
              2 LOAD_CONST               0 (1)
              4 BINARY_ADD
              6 STORE_NAME               0 (x)
              8 LOAD_CONST               1 (None)
             10 RETURN_VALUE
"""

annot_stmt_str = """\

x: int = 1
y: fun(1)
lst[fun(0)]: int = 1
"""
# leading newline is for a reason (tests lineno)

dis_annot_stmt_str = """\
  2           0 SETUP_ANNOTATIONS
              2 LOAD_CONST               0 (1)
              4 STORE_NAME               0 (x)
              6 LOAD_NAME                1 (int)
              8 LOAD_NAME                2 (__annotations__)
             10 LOAD_CONST               1 ('x')
             12 STORE_SUBSCR

  3          14 LOAD_NAME                3 (fun)
             16 LOAD_CONST               0 (1)
             18 CALL_FUNCTION            1
             20 LOAD_NAME                2 (__annotations__)
             22 LOAD_CONST               2 ('y')
             24 STORE_SUBSCR

  4          26 LOAD_CONST               0 (1)
             28 LOAD_NAME                4 (lst)
             30 LOAD_NAME                3 (fun)
             32 LOAD_CONST               3 (0)
             34 CALL_FUNCTION            1
             36 STORE_SUBSCR
             38 LOAD_NAME                1 (int)
             40 POP_TOP
             42 LOAD_CONST               4 (None)
             44 RETURN_VALUE
"""

compound_stmt_str = """\
x = 0
while 1:
    x += 1"""
# Trailing newline has been deliberately omitted

dis_compound_stmt_str = """\
  1           0 LOAD_CONST               0 (0)
              2 STORE_NAME               0 (x)

  3     >>    4 LOAD_NAME                0 (x)
              6 LOAD_CONST               1 (1)
              8 INPLACE_ADD
             10 STORE_NAME               0 (x)
             12 JUMP_ABSOLUTE            4
             14 LOAD_CONST               2 (None)
             16 RETURN_VALUE
"""

dis_traceback = """\
%3d           0 SETUP_FINALLY           12 (to 14)

%3d           2 LOAD_CONST               1 (1)
              4 LOAD_CONST               2 (0)
    -->       6 BINARY_TRUE_DIVIDE
              8 POP_TOP
             10 POP_BLOCK
             12 JUMP_FORWARD            42 (to 56)

%3d     >>   14 DUP_TOP
             16 LOAD_GLOBAL              0 (Exception)
             18 JUMP_IF_NOT_EXC_MATCH    54
             20 POP_TOP
             22 STORE_FAST               0 (e)
             24 POP_TOP
             26 SETUP_FINALLY           18 (to 46)

%3d          28 LOAD_FAST                0 (e)
             30 LOAD_ATTR                1 (__traceback__)
             32 STORE_FAST               1 (tb)
             34 POP_BLOCK
             36 POP_EXCEPT
             38 LOAD_CONST               0 (None)
             40 STORE_FAST               0 (e)
             42 DELETE_FAST              0 (e)
             44 JUMP_FORWARD            10 (to 56)
        >>   46 LOAD_CONST               0 (None)
             48 STORE_FAST               0 (e)
             50 DELETE_FAST              0 (e)
             52 RERAISE
        >>   54 RERAISE

%3d     >>   56 LOAD_FAST                1 (tb)
             58 RETURN_VALUE
""" % (TRACEBACK_CODE.co_firstlineno + 1,
       TRACEBACK_CODE.co_firstlineno + 2,
       TRACEBACK_CODE.co_firstlineno + 3,
       TRACEBACK_CODE.co_firstlineno + 4,
       TRACEBACK_CODE.co_firstlineno + 5)

def _fstring(a, b, c, d):
    return f'{a} {b:4} {c!r} {d!r:4}'

dis_fstring = """\
%3d           0 LOAD_FAST                0 (a)
              2 FORMAT_VALUE             0
              4 LOAD_CONST               1 (' ')
              6 LOAD_FAST                1 (b)
              8 LOAD_CONST               2 ('4')
             10 FORMAT_VALUE             4 (with format)
             12 LOAD_CONST               1 (' ')
             14 LOAD_FAST                2 (c)
             16 FORMAT_VALUE             2 (repr)
             18 LOAD_CONST               1 (' ')
             20 LOAD_FAST                3 (d)
             22 LOAD_CONST               2 ('4')
             24 FORMAT_VALUE             6 (repr, with format)
             26 BUILD_STRING             7
             28 RETURN_VALUE
""" % (_fstring.__code__.co_firstlineno + 1,)

def _tryfinally(a, b):
    try:
        return a
    finally:
        b()

def _tryfinallyconst(b):
    try:
        return 1
    finally:
        b()

dis_tryfinally = """\
%3d           0 SETUP_FINALLY           12 (to 14)

%3d           2 LOAD_FAST                0 (a)
              4 POP_BLOCK

%3d           6 LOAD_FAST                1 (b)
              8 CALL_FUNCTION            0
             10 POP_TOP

%3d          12 RETURN_VALUE

%3d     >>   14 LOAD_FAST                1 (b)
             16 CALL_FUNCTION            0
             18 POP_TOP
             20 RERAISE
             22 LOAD_CONST               0 (None)
             24 RETURN_VALUE
""" % (_tryfinally.__code__.co_firstlineno + 1,
       _tryfinally.__code__.co_firstlineno + 2,
       _tryfinally.__code__.co_firstlineno + 4,
       _tryfinally.__code__.co_firstlineno + 2,
       _tryfinally.__code__.co_firstlineno + 4,
       )

dis_tryfinallyconst = """\
%3d           0 SETUP_FINALLY           12 (to 14)

%3d           2 POP_BLOCK

%3d           4 LOAD_FAST                0 (b)
              6 CALL_FUNCTION            0
              8 POP_TOP

%3d          10 LOAD_CONST               1 (1)
             12 RETURN_VALUE

%3d     >>   14 LOAD_FAST                0 (b)
             16 CALL_FUNCTION            0
             18 POP_TOP
             20 RERAISE
             22 LOAD_CONST               0 (None)
             24 RETURN_VALUE
""" % (_tryfinallyconst.__code__.co_firstlineno + 1,
       _tryfinallyconst.__code__.co_firstlineno + 2,
       _tryfinallyconst.__code__.co_firstlineno + 4,
       _tryfinallyconst.__code__.co_firstlineno + 2,
       _tryfinallyconst.__code__.co_firstlineno + 4,
       )

def _g(x):
    yield x

async def _ag(x):
    yield x

async def _co(x):
    async for item in _ag(x):
        pass

def _h(y):
    def foo(x):
        '''funcdoc'''
        return [x + z for z in y]
    return foo

dis_nested_0 = """\
%3d           0 LOAD_CLOSURE             0 (y)
              2 BUILD_TUPLE              1
              4 LOAD_CONST               1 (<code object foo at 0x..., file "%s", line %d>)
              6 LOAD_CONST               2 ('_h.<locals>.foo')
              8 MAKE_FUNCTION            8 (closure)
             10 STORE_FAST               1 (foo)

%3d          12 LOAD_FAST                1 (foo)
             14 RETURN_VALUE
""" % (_h.__code__.co_firstlineno + 1,
       __file__,
       _h.__code__.co_firstlineno + 1,
       _h.__code__.co_firstlineno + 4,
)

dis_nested_1 = """%s
Disassembly of <code object foo at 0x..., file "%s", line %d>:
%3d           0 LOAD_CLOSURE             0 (x)
              2 BUILD_TUPLE              1
              4 LOAD_CONST               1 (<code object <listcomp> at 0x..., file "%s", line %d>)
              6 LOAD_CONST               2 ('_h.<locals>.foo.<locals>.<listcomp>')
              8 MAKE_FUNCTION            8 (closure)
             10 LOAD_DEREF               1 (y)
             12 GET_ITER
             14 CALL_FUNCTION            1
             16 RETURN_VALUE
""" % (dis_nested_0,
       __file__,
       _h.__code__.co_firstlineno + 1,
       _h.__code__.co_firstlineno + 3,
       __file__,
       _h.__code__.co_firstlineno + 3,
)

dis_nested_2 = """%s
Disassembly of <code object <listcomp> at 0x..., file "%s", line %d>:
%3d           0 BUILD_LIST               0
              2 LOAD_FAST                0 (.0)
        >>    4 FOR_ITER                12 (to 18)
              6 STORE_FAST               1 (z)
              8 LOAD_DEREF               0 (x)
             10 LOAD_FAST                1 (z)
             12 BINARY_ADD
             14 LIST_APPEND              2
             16 JUMP_ABSOLUTE            4
        >>   18 RETURN_VALUE
""" % (dis_nested_1,
       __file__,
       _h.__code__.co_firstlineno + 3,
       _h.__code__.co_firstlineno + 3,
)


class DisTests(unittest.TestCase):

    maxDiff = None

    def get_disassembly(self, func, lasti=-1, wrapper=True, **kwargs):
        # We want to test the default printing behaviour, not the file arg
        output = io.StringIO()
        with contextlib.redirect_stdout(output):
            if wrapper:
                dis.dis(func, **kwargs)
            else:
                dis.disassemble(func, lasti, **kwargs)
        return output.getvalue()

    def get_disassemble_as_string(self, func, lasti=-1):
        return self.get_disassembly(func, lasti, False)

    def strip_addresses(self, text):
        return re.sub(r'\b0x[0-9A-Fa-f]+\b', '0x...', text)

    def do_disassembly_test(self, func, expected):
        got = self.get_disassembly(func, depth=0)
        if got != expected:
            got = self.strip_addresses(got)
        self.assertEqual(got, expected)

    def test_opmap(self):
        self.assertEqual(dis.opmap["NOP"], 9)
        self.assertIn(dis.opmap["LOAD_CONST"], dis.hasconst)
        self.assertIn(dis.opmap["STORE_NAME"], dis.hasname)

    def test_opname(self):
        self.assertEqual(dis.opname[dis.opmap["LOAD_FAST"]], "LOAD_FAST")

    def test_boundaries(self):
        self.assertEqual(dis.opmap["EXTENDED_ARG"], dis.EXTENDED_ARG)
        self.assertEqual(dis.opmap["STORE_NAME"], dis.HAVE_ARGUMENT)

    def test_widths(self):
        for opcode, opname in enumerate(dis.opname):
            if opname in ('BUILD_MAP_UNPACK_WITH_CALL',
                          'BUILD_TUPLE_UNPACK_WITH_CALL',
                          'JUMP_IF_NOT_EXC_MATCH'):
                continue
            with self.subTest(opname=opname):
                width = dis._OPNAME_WIDTH
                if opcode < dis.HAVE_ARGUMENT:
                    width += 1 + dis._OPARG_WIDTH
                self.assertLessEqual(len(opname), width)

    def test_dis(self):
        self.do_disassembly_test(_f, dis_f)

    def test_bug_708901(self):
        self.do_disassembly_test(bug708901, dis_bug708901)

    def test_bug_1333982(self):
        # This one is checking bytecodes generated for an `assert` statement,
        # so fails if the tests are run with -O.  Skip this test then.
        if not __debug__:
            self.skipTest('need asserts, run without -O')

        self.do_disassembly_test(bug1333982, dis_bug1333982)

    def test_big_linenos(self):
        def func(count):
            namespace = {}
            func = "def foo():\n " + "".join(["\n "] * count + ["spam\n"])
            exec(func, namespace)
            return namespace['foo']

        # Test all small ranges
        for i in range(1, 300):
            expected = _BIG_LINENO_FORMAT % (i + 2)
            self.do_disassembly_test(func(i), expected)

        # Test some larger ranges too
        for i in range(300, 1000, 10):
            expected = _BIG_LINENO_FORMAT % (i + 2)
            self.do_disassembly_test(func(i), expected)

        for i in range(1000, 5000, 10):
            expected = _BIG_LINENO_FORMAT2 % (i + 2)
            self.do_disassembly_test(func(i), expected)

        from test import dis_module
        self.do_disassembly_test(dis_module, dis_module_expected_results)

    def test_big_offsets(self):
        def func(count):
            namespace = {}
            func = "def foo(x):\n " + ";".join(["x = x + 1"] * count) + "\n return x"
            exec(func, namespace)
            return namespace['foo']

        def expected(count, w):
            s = ['''\
           %*d LOAD_FAST                0 (x)
           %*d LOAD_CONST               1 (1)
           %*d BINARY_ADD
           %*d STORE_FAST               0 (x)
''' % (w, 8*i, w, 8*i + 2, w, 8*i + 4, w, 8*i + 6)
                 for i in range(count)]
            s += ['''\

  3        %*d LOAD_FAST                0 (x)
           %*d RETURN_VALUE
''' % (w, 8*count, w, 8*count + 2)]
            s[0] = '  2' + s[0][3:]
            return ''.join(s)

        for i in range(1, 5):
            self.do_disassembly_test(func(i), expected(i, 4))
        self.do_disassembly_test(func(1249), expected(1249, 4))
        self.do_disassembly_test(func(1250), expected(1250, 5))

    def test_disassemble_str(self):
        self.do_disassembly_test(expr_str, dis_expr_str)
        self.do_disassembly_test(simple_stmt_str, dis_simple_stmt_str)
        self.do_disassembly_test(annot_stmt_str, dis_annot_stmt_str)
        self.do_disassembly_test(compound_stmt_str, dis_compound_stmt_str)

    def test_disassemble_bytes(self):
        self.do_disassembly_test(_f.__code__.co_code, dis_f_co_code)

    def test_disassemble_class(self):
        self.do_disassembly_test(_C, dis_c)

    def test_disassemble_instance_method(self):
        self.do_disassembly_test(_C(1).__init__, dis_c_instance_method)

    def test_disassemble_instance_method_bytes(self):
        method_bytecode = _C(1).__init__.__code__.co_code
        self.do_disassembly_test(method_bytecode, dis_c_instance_method_bytes)

    def test_disassemble_static_method(self):
        self.do_disassembly_test(_C.sm, dis_c_static_method)

    def test_disassemble_class_method(self):
        self.do_disassembly_test(_C.cm, dis_c_class_method)

    def test_disassemble_generator(self):
        gen_func_disas = self.get_disassembly(_g)  # Generator function
        gen_disas = self.get_disassembly(_g(1))  # Generator iterator
        self.assertEqual(gen_disas, gen_func_disas)

    def test_disassemble_async_generator(self):
        agen_func_disas = self.get_disassembly(_ag)  # Async generator function
        agen_disas = self.get_disassembly(_ag(1))  # Async generator iterator
        self.assertEqual(agen_disas, agen_func_disas)

    def test_disassemble_coroutine(self):
        coro_func_disas = self.get_disassembly(_co)  # Coroutine function
        coro = _co(1)  # Coroutine object
        coro.close()  # Avoid a RuntimeWarning (never awaited)
        coro_disas = self.get_disassembly(coro)
        self.assertEqual(coro_disas, coro_func_disas)

    def test_disassemble_fstring(self):
        self.do_disassembly_test(_fstring, dis_fstring)

    def test_disassemble_try_finally(self):
        self.do_disassembly_test(_tryfinally, dis_tryfinally)
        self.do_disassembly_test(_tryfinallyconst, dis_tryfinallyconst)

    def test_dis_none(self):
        try:
            del sys.last_traceback
        except AttributeError:
            pass
        self.assertRaises(RuntimeError, dis.dis, None)

    def test_dis_traceback(self):
        try:
            del sys.last_traceback
        except AttributeError:
            pass

        try:
            1/0
        except Exception as e:
            tb = e.__traceback__
            sys.last_traceback = tb

        tb_dis = self.get_disassemble_as_string(tb.tb_frame.f_code, tb.tb_lasti)
        self.do_disassembly_test(None, tb_dis)

    def test_dis_object(self):
        self.assertRaises(TypeError, dis.dis, object())

    def test_disassemble_recursive(self):
        def check(expected, **kwargs):
            dis = self.get_disassembly(_h, **kwargs)
            dis = self.strip_addresses(dis)
            self.assertEqual(dis, expected)

        check(dis_nested_0, depth=0)
        check(dis_nested_1, depth=1)
        check(dis_nested_2, depth=2)
        check(dis_nested_2, depth=3)
        check(dis_nested_2, depth=None)
        check(dis_nested_2)


class DisWithFileTests(DisTests):

    # Run the tests again, using the file arg instead of print
    def get_disassembly(self, func, lasti=-1, wrapper=True, **kwargs):
        output = io.StringIO()
        if wrapper:
            dis.dis(func, file=output, **kwargs)
        else:
            dis.disassemble(func, lasti, file=output, **kwargs)
        return output.getvalue()



code_info_code_info = """\
Name:              code_info
Filename:          (.*)
Argument count:    1
Positional-only arguments: 0
Kw-only arguments: 0
Number of locals:  1
Stack size:        3
Flags:             OPTIMIZED, NEWLOCALS, NOFREE
Constants:
   0: %r
Names:
   0: _format_code_info
   1: _get_code_object
Variable names:
   0: x""" % (('Formatted details of methods, functions, or code.',)
              if sys.flags.optimize < 2 else (None,))

@staticmethod
def tricky(a, b, /, x, y, z=True, *args, c, d, e=[], **kwds):
    def f(c=c):
        print(a, b, x, y, z, c, d, e, f)
    yield a, b, x, y, z, c, d, e, f

code_info_tricky = """\
Name:              tricky
Filename:          (.*)
Argument count:    5
Positional-only arguments: 2
Kw-only arguments: 3
Number of locals:  10
Stack size:        9
Flags:             OPTIMIZED, NEWLOCALS, VARARGS, VARKEYWORDS, GENERATOR
Constants:
   0: None
   1: <code object f at (.*), file "(.*)", line (.*)>
   2: 'tricky.<locals>.f'
Variable names:
   0: a
   1: b
   2: x
   3: y
   4: z
   5: c
   6: d
   7: e
   8: args
   9: kwds
Cell variables:
   0: [abedfxyz]
   1: [abedfxyz]
   2: [abedfxyz]
   3: [abedfxyz]
   4: [abedfxyz]
   5: [abedfxyz]"""
# NOTE: the order of the cell variables above depends on dictionary order!

co_tricky_nested_f = tricky.__func__.__code__.co_consts[1]

code_info_tricky_nested_f = """\
Filename:          (.*)
Argument count:    1
Positional-only arguments: 0
Kw-only arguments: 0
Number of locals:  1
Stack size:        10
Flags:             OPTIMIZED, NEWLOCALS, NESTED
Constants:
   0: None
Names:
   0: print
Variable names:
   0: c
Free variables:
   0: [abedfxyz]
   1: [abedfxyz]
   2: [abedfxyz]
   3: [abedfxyz]
   4: [abedfxyz]
   5: [abedfxyz]"""

code_info_expr_str = """\
Name:              <module>
Filename:          <disassembly>
Argument count:    0
Positional-only arguments: 0
Kw-only arguments: 0
Number of locals:  0
Stack size:        2
Flags:             NOFREE
Constants:
   0: 1
Names:
   0: x"""

code_info_simple_stmt_str = """\
Name:              <module>
Filename:          <disassembly>
Argument count:    0
Positional-only arguments: 0
Kw-only arguments: 0
Number of locals:  0
Stack size:        2
Flags:             NOFREE
Constants:
   0: 1
   1: None
Names:
   0: x"""

code_info_compound_stmt_str = """\
Name:              <module>
Filename:          <disassembly>
Argument count:    0
Positional-only arguments: 0
Kw-only arguments: 0
Number of locals:  0
Stack size:        2
Flags:             NOFREE
Constants:
   0: 0
   1: 1
   2: None
Names:
   0: x"""


async def async_def():
    await 1
    async for a in b: pass
    async with c as d: pass

code_info_async_def = """\
Name:              async_def
Filename:          (.*)
Argument count:    0
Positional-only arguments: 0
Kw-only arguments: 0
Number of locals:  2
Stack size:        9
Flags:             OPTIMIZED, NEWLOCALS, NOFREE, COROUTINE
Constants:
   0: None
   1: 1
Names:
   0: b
   1: c
Variable names:
   0: a
   1: d"""

class CodeInfoTests(unittest.TestCase):
    test_pairs = [
      (dis.code_info, code_info_code_info),
      (tricky, code_info_tricky),
      (co_tricky_nested_f, code_info_tricky_nested_f),
      (expr_str, code_info_expr_str),
      (simple_stmt_str, code_info_simple_stmt_str),
      (compound_stmt_str, code_info_compound_stmt_str),
      (async_def, code_info_async_def)
    ]

    def test_code_info(self):
        self.maxDiff = 1000
        for x, expected in self.test_pairs:
            self.assertRegex(dis.code_info(x), expected)

    def test_show_code(self):
        self.maxDiff = 1000
        for x, expected in self.test_pairs:
            with captured_stdout() as output:
                dis.show_code(x)
            self.assertRegex(output.getvalue(), expected+"\n")
            output = io.StringIO()
            dis.show_code(x, file=output)
            self.assertRegex(output.getvalue(), expected)

    def test_code_info_object(self):
        self.assertRaises(TypeError, dis.code_info, object())

    def test_pretty_flags_no_flags(self):
        self.assertEqual(dis.pretty_flags(0), '0x0')


# Fodder for instruction introspection tests
#   Editing any of these may require recalculating the expected output
def outer(a=1, b=2):
    def f(c=3, d=4):
        def inner(e=5, f=6):
            print(a, b, c, d, e, f)
        print(a, b, c, d)
        return inner
    print(a, b, '', 1, [], {}, "Hello world!")
    return f

def jumpy():
    # This won't actually run (but that's OK, we only disassemble it)
    for i in range(10):
        print(i)
        if i < 4:
            continue
        if i > 6:
            break
    else:
        print("I can haz else clause?")
    while i:
        print(i)
        i -= 1
        if i > 6:
            continue
        if i < 4:
            break
    else:
        print("Who let lolcatz into this test suite?")
    try:
        1 / 0
    except ZeroDivisionError:
        print("Here we go, here we go, here we go...")
    else:
        with i as dodgy:
            print("Never reach this")
    finally:
        print("OK, now we're done")

# End fodder for opinfo generation tests
expected_outer_line = 1
_line_offset = outer.__code__.co_firstlineno - 1
code_object_f = outer.__code__.co_consts[3]
expected_f_line = code_object_f.co_firstlineno - _line_offset
code_object_inner = code_object_f.co_consts[3]
expected_inner_line = code_object_inner.co_firstlineno - _line_offset
expected_jumpy_line = 1

# The following lines are useful to regenerate the expected results after
# either the fodder is modified or the bytecode generation changes
# After regeneration, update the references to code_object_f and
# code_object_inner before rerunning the tests

#_instructions = dis.get_instructions(outer, first_line=expected_outer_line)
#print('expected_opinfo_outer = [\n  ',
      #',\n  '.join(map(str, _instructions)), ',\n]', sep='')
#_instructions = dis.get_instructions(outer(), first_line=expected_f_line)
#print('expected_opinfo_f = [\n  ',
      #',\n  '.join(map(str, _instructions)), ',\n]', sep='')
#_instructions = dis.get_instructions(outer()(), first_line=expected_inner_line)
#print('expected_opinfo_inner = [\n  ',
      #',\n  '.join(map(str, _instructions)), ',\n]', sep='')
#_instructions = dis.get_instructions(jumpy, first_line=expected_jumpy_line)
#print('expected_opinfo_jumpy = [\n  ',
      #',\n  '.join(map(str, _instructions)), ',\n]', sep='')


Instruction = dis.Instruction
expected_opinfo_outer = [
  Instruction(opname='LOAD_CONST', opcode=100, arg=8, argval=(3, 4), argrepr='(3, 4)', offset=0, starts_line=2, is_jump_target=False),
  Instruction(opname='LOAD_CLOSURE', opcode=135, arg=0, argval='a', argrepr='a', offset=2, starts_line=None, is_jump_target=False),
  Instruction(opname='LOAD_CLOSURE', opcode=135, arg=1, argval='b', argrepr='b', offset=4, starts_line=None, is_jump_target=False),
  Instruction(opname='BUILD_TUPLE', opcode=102, arg=2, argval=2, argrepr='', offset=6, starts_line=None, is_jump_target=False),
  Instruction(opname='LOAD_CONST', opcode=100, arg=3, argval=code_object_f, argrepr=repr(code_object_f), offset=8, starts_line=None, is_jump_target=False),
  Instruction(opname='LOAD_CONST', opcode=100, arg=4, argval='outer.<locals>.f', argrepr="'outer.<locals>.f'", offset=10, starts_line=None, is_jump_target=False),
  Instruction(opname='MAKE_FUNCTION', opcode=132, arg=9, argval=9, argrepr='defaults, closure', offset=12, starts_line=None, is_jump_target=False),
  Instruction(opname='STORE_FAST', opcode=125, arg=2, argval='f', argrepr='f', offset=14, starts_line=None, is_jump_target=False),
  Instruction(opname='LOAD_GLOBAL', opcode=116, arg=0, argval='print', argrepr='print', offset=16, starts_line=7, is_jump_target=False),
  Instruction(opname='LOAD_DEREF', opcode=136, arg=0, argval='a', argrepr='a', offset=18, starts_line=None, is_jump_target=False),
  Instruction(opname='LOAD_DEREF', opcode=136, arg=1, argval='b', argrepr='b', offset=20, starts_line=None, is_jump_target=False),
  Instruction(opname='LOAD_CONST', opcode=100, arg=5, argval='', argrepr="''", offset=22, starts_line=None, is_jump_target=False),
  Instruction(opname='LOAD_CONST', opcode=100, arg=6, argval=1, argrepr='1', offset=24, starts_line=None, is_jump_target=False),
  Instruction(opname='BUILD_LIST', opcode=103, arg=0, argval=0, argrepr='', offset=26, starts_line=None, is_jump_target=False),
  Instruction(opname='BUILD_MAP', opcode=105, arg=0, argval=0, argrepr='', offset=28, starts_line=None, is_jump_target=False),
  Instruction(opname='LOAD_CONST', opcode=100, arg=7, argval='Hello world!', argrepr="'Hello world!'", offset=30, starts_line=None, is_jump_target=False),
  Instruction(opname='CALL_FUNCTION', opcode=131, arg=7, argval=7, argrepr='', offset=32, starts_line=None, is_jump_target=False),
  Instruction(opname='POP_TOP', opcode=1, arg=None, argval=None, argrepr='', offset=34, starts_line=None, is_jump_target=False),
  Instruction(opname='LOAD_FAST', opcode=124, arg=2, argval='f', argrepr='f', offset=36, starts_line=8, is_jump_target=False),
  Instruction(opname='RETURN_VALUE', opcode=83, arg=None, argval=None, argrepr='', offset=38, starts_line=None, is_jump_target=False),
]

expected_opinfo_f = [
  Instruction(opname='LOAD_CONST', opcode=100, arg=5, argval=(5, 6), argrepr='(5, 6)', offset=0, starts_line=3, is_jump_target=False),
  Instruction(opname='LOAD_CLOSURE', opcode=135, arg=2, argval='a', argrepr='a', offset=2, starts_line=None, is_jump_target=False),
  Instruction(opname='LOAD_CLOSURE', opcode=135, arg=3, argval='b', argrepr='b', offset=4, starts_line=None, is_jump_target=False),
  Instruction(opname='LOAD_CLOSURE', opcode=135, arg=0, argval='c', argrepr='c', offset=6, starts_line=None, is_jump_target=False),
  Instruction(opname='LOAD_CLOSURE', opcode=135, arg=1, argval='d', argrepr='d', offset=8, starts_line=None, is_jump_target=False),
  Instruction(opname='BUILD_TUPLE', opcode=102, arg=4, argval=4, argrepr='', offset=10, starts_line=None, is_jump_target=False),
  Instruction(opname='LOAD_CONST', opcode=100, arg=3, argval=code_object_inner, argrepr=repr(code_object_inner), offset=12, starts_line=None, is_jump_target=False),
  Instruction(opname='LOAD_CONST', opcode=100, arg=4, argval='outer.<locals>.f.<locals>.inner', argrepr="'outer.<locals>.f.<locals>.inner'", offset=14, starts_line=None, is_jump_target=False),
  Instruction(opname='MAKE_FUNCTION', opcode=132, arg=9, argval=9, argrepr='defaults, closure', offset=16, starts_line=None, is_jump_target=False),
  Instruction(opname='STORE_FAST', opcode=125, arg=2, argval='inner', argrepr='inner', offset=18, starts_line=None, is_jump_target=False),
  Instruction(opname='LOAD_GLOBAL', opcode=116, arg=0, argval='print', argrepr='print', offset=20, starts_line=5, is_jump_target=False),
  Instruction(opname='LOAD_DEREF', opcode=136, arg=2, argval='a', argrepr='a', offset=22, starts_line=None, is_jump_target=False),
  Instruction(opname='LOAD_DEREF', opcode=136, arg=3, argval='b', argrepr='b', offset=24, starts_line=None, is_jump_target=False),
  Instruction(opname='LOAD_DEREF', opcode=136, arg=0, argval='c', argrepr='c', offset=26, starts_line=None, is_jump_target=False),
  Instruction(opname='LOAD_DEREF', opcode=136, arg=1, argval='d', argrepr='d', offset=28, starts_line=None, is_jump_target=False),
  Instruction(opname='CALL_FUNCTION', opcode=131, arg=4, argval=4, argrepr='', offset=30, starts_line=None, is_jump_target=False),
  Instruction(opname='POP_TOP', opcode=1, arg=None, argval=None, argrepr='', offset=32, starts_line=None, is_jump_target=False),
  Instruction(opname='LOAD_FAST', opcode=124, arg=2, argval='inner', argrepr='inner', offset=34, starts_line=6, is_jump_target=False),
  Instruction(opname='RETURN_VALUE', opcode=83, arg=None, argval=None, argrepr='', offset=36, starts_line=None, is_jump_target=False),
]

expected_opinfo_inner = [
  Instruction(opname='LOAD_GLOBAL', opcode=116, arg=0, argval='print', argrepr='print', offset=0, starts_line=4, is_jump_target=False),
  Instruction(opname='LOAD_DEREF', opcode=136, arg=0, argval='a', argrepr='a', offset=2, starts_line=None, is_jump_target=False),
  Instruction(opname='LOAD_DEREF', opcode=136, arg=1, argval='b', argrepr='b', offset=4, starts_line=None, is_jump_target=False),
  Instruction(opname='LOAD_DEREF', opcode=136, arg=2, argval='c', argrepr='c', offset=6, starts_line=None, is_jump_target=False),
  Instruction(opname='LOAD_DEREF', opcode=136, arg=3, argval='d', argrepr='d', offset=8, starts_line=None, is_jump_target=False),
  Instruction(opname='LOAD_FAST', opcode=124, arg=0, argval='e', argrepr='e', offset=10, starts_line=None, is_jump_target=False),
  Instruction(opname='LOAD_FAST', opcode=124, arg=1, argval='f', argrepr='f', offset=12, starts_line=None, is_jump_target=False),
  Instruction(opname='CALL_FUNCTION', opcode=131, arg=6, argval=6, argrepr='', offset=14, starts_line=None, is_jump_target=False),
  Instruction(opname='POP_TOP', opcode=1, arg=None, argval=None, argrepr='', offset=16, starts_line=None, is_jump_target=False),
  Instruction(opname='LOAD_CONST', opcode=100, arg=0, argval=None, argrepr='None', offset=18, starts_line=None, is_jump_target=False),
  Instruction(opname='RETURN_VALUE', opcode=83, arg=None, argval=None, argrepr='', offset=20, starts_line=None, is_jump_target=False),
]

expected_opinfo_jumpy = [
  Instruction(opname='LOAD_GLOBAL', opcode=116, arg=0, argval='range', argrepr='range', offset=0, starts_line=3, is_jump_target=False),
  Instruction(opname='LOAD_CONST', opcode=100, arg=1, argval=10, argrepr='10', offset=2, starts_line=None, is_jump_target=False),
  Instruction(opname='CALL_FUNCTION', opcode=131, arg=1, argval=1, argrepr='', offset=4, starts_line=None, is_jump_target=False),
  Instruction(opname='GET_ITER', opcode=68, arg=None, argval=None, argrepr='', offset=6, starts_line=None, is_jump_target=False),
  Instruction(opname='FOR_ITER', opcode=93, arg=34, argval=44, argrepr='to 44', offset=8, starts_line=None, is_jump_target=True),
  Instruction(opname='STORE_FAST', opcode=125, arg=0, argval='i', argrepr='i', offset=10, starts_line=None, is_jump_target=False),
  Instruction(opname='LOAD_GLOBAL', opcode=116, arg=1, argval='print', argrepr='print', offset=12, starts_line=4, is_jump_target=False),
  Instruction(opname='LOAD_FAST', opcode=124, arg=0, argval='i', argrepr='i', offset=14, starts_line=None, is_jump_target=False),
  Instruction(opname='CALL_FUNCTION', opcode=131, arg=1, argval=1, argrepr='', offset=16, starts_line=None, is_jump_target=False),
  Instruction(opname='POP_TOP', opcode=1, arg=None, argval=None, argrepr='', offset=18, starts_line=None, is_jump_target=False),
  Instruction(opname='LOAD_FAST', opcode=124, arg=0, argval='i', argrepr='i', offset=20, starts_line=5, is_jump_target=False),
  Instruction(opname='LOAD_CONST', opcode=100, arg=2, argval=4, argrepr='4', offset=22, starts_line=None, is_jump_target=False),
  Instruction(opname='COMPARE_OP', opcode=107, arg=0, argval='<', argrepr='<', offset=24, starts_line=None, is_jump_target=False),
  Instruction(opname='POP_JUMP_IF_FALSE', opcode=114, arg=30, argval=30, argrepr='', offset=26, starts_line=None, is_jump_target=False),
  Instruction(opname='JUMP_ABSOLUTE', opcode=113, arg=8, argval=8, argrepr='', offset=28, starts_line=6, is_jump_target=False),
  Instruction(opname='LOAD_FAST', opcode=124, arg=0, argval='i', argrepr='i', offset=30, starts_line=7, is_jump_target=True),
  Instruction(opname='LOAD_CONST', opcode=100, arg=3, argval=6, argrepr='6', offset=32, starts_line=None, is_jump_target=False),
  Instruction(opname='COMPARE_OP', opcode=107, arg=4, argval='>', argrepr='>', offset=34, starts_line=None, is_jump_target=False),
  Instruction(opname='POP_JUMP_IF_FALSE', opcode=114, arg=8, argval=8, argrepr='', offset=36, starts_line=None, is_jump_target=False),
  Instruction(opname='POP_TOP', opcode=1, arg=None, argval=None, argrepr='', offset=38, starts_line=8, is_jump_target=False),
  Instruction(opname='JUMP_ABSOLUTE', opcode=113, arg=52, argval=52, argrepr='', offset=40, starts_line=None, is_jump_target=False),
  Instruction(opname='JUMP_ABSOLUTE', opcode=113, arg=8, argval=8, argrepr='', offset=42, starts_line=None, is_jump_target=False),
  Instruction(opname='LOAD_GLOBAL', opcode=116, arg=1, argval='print', argrepr='print', offset=44, starts_line=10, is_jump_target=True),
  Instruction(opname='LOAD_CONST', opcode=100, arg=4, argval='I can haz else clause?', argrepr="'I can haz else clause?'", offset=46, starts_line=None, is_jump_target=False),
  Instruction(opname='CALL_FUNCTION', opcode=131, arg=1, argval=1, argrepr='', offset=48, starts_line=None, is_jump_target=False),
  Instruction(opname='POP_TOP', opcode=1, arg=None, argval=None, argrepr='', offset=50, starts_line=None, is_jump_target=False),
  Instruction(opname='LOAD_FAST', opcode=124, arg=0, argval='i', argrepr='i', offset=52, starts_line=11, is_jump_target=True),
  Instruction(opname='POP_JUMP_IF_FALSE', opcode=114, arg=94, argval=94, argrepr='', offset=54, starts_line=None, is_jump_target=False),
  Instruction(opname='LOAD_GLOBAL', opcode=116, arg=1, argval='print', argrepr='print', offset=56, starts_line=12, is_jump_target=False),
  Instruction(opname='LOAD_FAST', opcode=124, arg=0, argval='i', argrepr='i', offset=58, starts_line=None, is_jump_target=False),
  Instruction(opname='CALL_FUNCTION', opcode=131, arg=1, argval=1, argrepr='', offset=60, starts_line=None, is_jump_target=False),
  Instruction(opname='POP_TOP', opcode=1, arg=None, argval=None, argrepr='', offset=62, starts_line=None, is_jump_target=False),
  Instruction(opname='LOAD_FAST', opcode=124, arg=0, argval='i', argrepr='i', offset=64, starts_line=13, is_jump_target=False),
  Instruction(opname='LOAD_CONST', opcode=100, arg=5, argval=1, argrepr='1', offset=66, starts_line=None, is_jump_target=False),
  Instruction(opname='INPLACE_SUBTRACT', opcode=56, arg=None, argval=None, argrepr='', offset=68, starts_line=None, is_jump_target=False),
  Instruction(opname='STORE_FAST', opcode=125, arg=0, argval='i', argrepr='i', offset=70, starts_line=None, is_jump_target=False),
  Instruction(opname='LOAD_FAST', opcode=124, arg=0, argval='i', argrepr='i', offset=72, starts_line=14, is_jump_target=False),
  Instruction(opname='LOAD_CONST', opcode=100, arg=3, argval=6, argrepr='6', offset=74, starts_line=None, is_jump_target=False),
  Instruction(opname='COMPARE_OP', opcode=107, arg=4, argval='>', argrepr='>', offset=76, starts_line=None, is_jump_target=False),
  Instruction(opname='POP_JUMP_IF_FALSE', opcode=114, arg=82, argval=82, argrepr='', offset=78, starts_line=None, is_jump_target=False),
  Instruction(opname='JUMP_ABSOLUTE', opcode=113, arg=52, argval=52, argrepr='', offset=80, starts_line=15, is_jump_target=False),
  Instruction(opname='LOAD_FAST', opcode=124, arg=0, argval='i', argrepr='i', offset=82, starts_line=16, is_jump_target=True),
  Instruction(opname='LOAD_CONST', opcode=100, arg=2, argval=4, argrepr='4', offset=84, starts_line=None, is_jump_target=False),
  Instruction(opname='COMPARE_OP', opcode=107, arg=0, argval='<', argrepr='<', offset=86, starts_line=None, is_jump_target=False),
  Instruction(opname='POP_JUMP_IF_FALSE', opcode=114, arg=52, argval=52, argrepr='', offset=88, starts_line=None, is_jump_target=False),
  Instruction(opname='JUMP_ABSOLUTE', opcode=113, arg=102, argval=102, argrepr='', offset=90, starts_line=17, is_jump_target=False),
  Instruction(opname='JUMP_ABSOLUTE', opcode=113, arg=52, argval=52, argrepr='', offset=92, starts_line=None, is_jump_target=False),
  Instruction(opname='LOAD_GLOBAL', opcode=116, arg=1, argval='print', argrepr='print', offset=94, starts_line=19, is_jump_target=True),
  Instruction(opname='LOAD_CONST', opcode=100, arg=6, argval='Who let lolcatz into this test suite?', argrepr="'Who let lolcatz into this test suite?'", offset=96, starts_line=None, is_jump_target=False),
  Instruction(opname='CALL_FUNCTION', opcode=131, arg=1, argval=1, argrepr='', offset=98, starts_line=None, is_jump_target=False),
  Instruction(opname='POP_TOP', opcode=1, arg=None, argval=None, argrepr='', offset=100, starts_line=None, is_jump_target=False),
  Instruction(opname='SETUP_FINALLY', opcode=122, arg=96, argval=200, argrepr='to 200', offset=102, starts_line=20, is_jump_target=True),
  Instruction(opname='SETUP_FINALLY', opcode=122, arg=12, argval=118, argrepr='to 118', offset=104, starts_line=None, is_jump_target=False),
  Instruction(opname='LOAD_CONST', opcode=100, arg=5, argval=1, argrepr='1', offset=106, starts_line=21, is_jump_target=False),
  Instruction(opname='LOAD_CONST', opcode=100, arg=7, argval=0, argrepr='0', offset=108, starts_line=None, is_jump_target=False),
  Instruction(opname='BINARY_TRUE_DIVIDE', opcode=27, arg=None, argval=None, argrepr='', offset=110, starts_line=None, is_jump_target=False),
  Instruction(opname='POP_TOP', opcode=1, arg=None, argval=None, argrepr='', offset=112, starts_line=None, is_jump_target=False),
  Instruction(opname='POP_BLOCK', opcode=87, arg=None, argval=None, argrepr='', offset=114, starts_line=None, is_jump_target=False),
  Instruction(opname='JUMP_FORWARD', opcode=110, arg=26, argval=144, argrepr='to 144', offset=116, starts_line=None, is_jump_target=False),
  Instruction(opname='DUP_TOP', opcode=4, arg=None, argval=None, argrepr='', offset=118, starts_line=22, is_jump_target=True),
  Instruction(opname='LOAD_GLOBAL', opcode=116, arg=2, argval='ZeroDivisionError', argrepr='ZeroDivisionError', offset=120, starts_line=None, is_jump_target=False),
  Instruction(opname='JUMP_IF_NOT_EXC_MATCH', opcode=121, arg=142, argval=142, argrepr='', offset=122, starts_line=None, is_jump_target=False),
  Instruction(opname='POP_TOP', opcode=1, arg=None, argval=None, argrepr='', offset=124, starts_line=None, is_jump_target=False),
  Instruction(opname='POP_TOP', opcode=1, arg=None, argval=None, argrepr='', offset=126, starts_line=None, is_jump_target=False),
  Instruction(opname='POP_TOP', opcode=1, arg=None, argval=None, argrepr='', offset=128, starts_line=None, is_jump_target=False),
  Instruction(opname='LOAD_GLOBAL', opcode=116, arg=1, argval='print', argrepr='print', offset=130, starts_line=23, is_jump_target=False),
  Instruction(opname='LOAD_CONST', opcode=100, arg=8, argval='Here we go, here we go, here we go...', argrepr="'Here we go, here we go, here we go...'", offset=132, starts_line=None, is_jump_target=False),
  Instruction(opname='CALL_FUNCTION', opcode=131, arg=1, argval=1, argrepr='', offset=134, starts_line=None, is_jump_target=False),
  Instruction(opname='POP_TOP', opcode=1, arg=None, argval=None, argrepr='', offset=136, starts_line=None, is_jump_target=False),
  Instruction(opname='POP_EXCEPT', opcode=89, arg=None, argval=None, argrepr='', offset=138, starts_line=None, is_jump_target=False),
  Instruction(opname='JUMP_FORWARD', opcode=110, arg=46, argval=188, argrepr='to 188', offset=140, starts_line=None, is_jump_target=False),
  Instruction(opname='RERAISE', opcode=48, arg=None, argval=None, argrepr='', offset=142, starts_line=None, is_jump_target=True),
  Instruction(opname='LOAD_FAST', opcode=124, arg=0, argval='i', argrepr='i', offset=144, starts_line=25, is_jump_target=True),
  Instruction(opname='SETUP_WITH', opcode=143, arg=24, argval=172, argrepr='to 172', offset=146, starts_line=None, is_jump_target=False),
  Instruction(opname='STORE_FAST', opcode=125, arg=1, argval='dodgy', argrepr='dodgy', offset=148, starts_line=None, is_jump_target=False),
  Instruction(opname='LOAD_GLOBAL', opcode=116, arg=1, argval='print', argrepr='print', offset=150, starts_line=26, is_jump_target=False),
  Instruction(opname='LOAD_CONST', opcode=100, arg=9, argval='Never reach this', argrepr="'Never reach this'", offset=152, starts_line=None, is_jump_target=False),
  Instruction(opname='CALL_FUNCTION', opcode=131, arg=1, argval=1, argrepr='', offset=154, starts_line=None, is_jump_target=False),
  Instruction(opname='POP_TOP', opcode=1, arg=None, argval=None, argrepr='', offset=156, starts_line=None, is_jump_target=False),
  Instruction(opname='POP_BLOCK', opcode=87, arg=None, argval=None, argrepr='', offset=158, starts_line=None, is_jump_target=False),
  Instruction(opname='LOAD_CONST', opcode=100, arg=0, argval=None, argrepr='None', offset=160, starts_line=None, is_jump_target=False),
  Instruction(opname='DUP_TOP', opcode=4, arg=None, argval=None, argrepr='', offset=162, starts_line=None, is_jump_target=False),
  Instruction(opname='DUP_TOP', opcode=4, arg=None, argval=None, argrepr='', offset=164, starts_line=None, is_jump_target=False),
  Instruction(opname='CALL_FUNCTION', opcode=131, arg=3, argval=3, argrepr='', offset=166, starts_line=None, is_jump_target=False),
  Instruction(opname='POP_TOP', opcode=1, arg=None, argval=None, argrepr='', offset=168, starts_line=None, is_jump_target=False),
  Instruction(opname='JUMP_FORWARD', opcode=110, arg=16, argval=188, argrepr='to 188', offset=170, starts_line=None, is_jump_target=False),
  Instruction(opname='WITH_EXCEPT_START', opcode=49, arg=None, argval=None, argrepr='', offset=172, starts_line=None, is_jump_target=True),
  Instruction(opname='POP_JUMP_IF_TRUE', opcode=115, arg=178, argval=178, argrepr='', offset=174, starts_line=None, is_jump_target=False),
  Instruction(opname='RERAISE', opcode=48, arg=None, argval=None, argrepr='', offset=176, starts_line=None, is_jump_target=False),
  Instruction(opname='POP_TOP', opcode=1, arg=None, argval=None, argrepr='', offset=178, starts_line=None, is_jump_target=True),
  Instruction(opname='POP_TOP', opcode=1, arg=None, argval=None, argrepr='', offset=180, starts_line=None, is_jump_target=False),
  Instruction(opname='POP_TOP', opcode=1, arg=None, argval=None, argrepr='', offset=182, starts_line=None, is_jump_target=False),
  Instruction(opname='POP_EXCEPT', opcode=89, arg=None, argval=None, argrepr='', offset=184, starts_line=None, is_jump_target=False),
  Instruction(opname='POP_TOP', opcode=1, arg=None, argval=None, argrepr='', offset=186, starts_line=None, is_jump_target=False),
  Instruction(opname='POP_BLOCK', opcode=87, arg=None, argval=None, argrepr='', offset=188, starts_line=None, is_jump_target=True),
  Instruction(opname='LOAD_GLOBAL', opcode=116, arg=1, argval='print', argrepr='print', offset=190, starts_line=28, is_jump_target=False),
  Instruction(opname='LOAD_CONST', opcode=100, arg=10, argval="OK, now we're done", argrepr='"OK, now we\'re done"', offset=192, starts_line=None, is_jump_target=False),
  Instruction(opname='CALL_FUNCTION', opcode=131, arg=1, argval=1, argrepr='', offset=194, starts_line=None, is_jump_target=False),
  Instruction(opname='POP_TOP', opcode=1, arg=None, argval=None, argrepr='', offset=196, starts_line=None, is_jump_target=False),
  Instruction(opname='JUMP_FORWARD', opcode=110, arg=10, argval=210, argrepr='to 210', offset=198, starts_line=None, is_jump_target=False),
  Instruction(opname='LOAD_GLOBAL', opcode=116, arg=1, argval='print', argrepr='print', offset=200, starts_line=None, is_jump_target=True),
  Instruction(opname='LOAD_CONST', opcode=100, arg=10, argval="OK, now we're done", argrepr='"OK, now we\'re done"', offset=202, starts_line=None, is_jump_target=False),
  Instruction(opname='CALL_FUNCTION', opcode=131, arg=1, argval=1, argrepr='', offset=204, starts_line=None, is_jump_target=False),
  Instruction(opname='POP_TOP', opcode=1, arg=None, argval=None, argrepr='', offset=206, starts_line=None, is_jump_target=False),
  Instruction(opname='RERAISE', opcode=48, arg=None, argval=None, argrepr='', offset=208, starts_line=None, is_jump_target=False),
  Instruction(opname='LOAD_CONST', opcode=100, arg=0, argval=None, argrepr='None', offset=210, starts_line=None, is_jump_target=True),
  Instruction(opname='RETURN_VALUE', opcode=83, arg=None, argval=None, argrepr='', offset=212, starts_line=None, is_jump_target=False),
]

# One last piece of inspect fodder to check the default line number handling
def simple(): pass
expected_opinfo_simple = [
  Instruction(opname='LOAD_CONST', opcode=100, arg=0, argval=None, argrepr='None', offset=0, starts_line=simple.__code__.co_firstlineno, is_jump_target=False),
  Instruction(opname='RETURN_VALUE', opcode=83, arg=None, argval=None, argrepr='', offset=2, starts_line=None, is_jump_target=False)
]


class InstructionTests(BytecodeTestCase):

    def __init__(self, *args):
        super().__init__(*args)
        self.maxDiff = None

    def test_default_first_line(self):
        actual = dis.get_instructions(simple)
        self.assertEqual(list(actual), expected_opinfo_simple)

    def test_first_line_set_to_None(self):
        actual = dis.get_instructions(simple, first_line=None)
        self.assertEqual(list(actual), expected_opinfo_simple)

    def test_outer(self):
        actual = dis.get_instructions(outer, first_line=expected_outer_line)
        self.assertEqual(list(actual), expected_opinfo_outer)

    def test_nested(self):
        with captured_stdout():
            f = outer()
        actual = dis.get_instructions(f, first_line=expected_f_line)
        self.assertEqual(list(actual), expected_opinfo_f)

    def test_doubly_nested(self):
        with captured_stdout():
            inner = outer()()
        actual = dis.get_instructions(inner, first_line=expected_inner_line)
        self.assertEqual(list(actual), expected_opinfo_inner)

    def test_jumpy(self):
        actual = dis.get_instructions(jumpy, first_line=expected_jumpy_line)
        self.assertEqual(list(actual), expected_opinfo_jumpy)

# get_instructions has its own tests above, so can rely on it to validate
# the object oriented API
class BytecodeTests(unittest.TestCase):

    def test_instantiation(self):
        # Test with function, method, code string and code object
        for obj in [_f, _C(1).__init__, "a=1", _f.__code__]:
            with self.subTest(obj=obj):
                b = dis.Bytecode(obj)
                self.assertIsInstance(b.codeobj, types.CodeType)

        self.assertRaises(TypeError, dis.Bytecode, object())

    def test_iteration(self):
        for obj in [_f, _C(1).__init__, "a=1", _f.__code__]:
            with self.subTest(obj=obj):
                via_object = list(dis.Bytecode(obj))
                via_generator = list(dis.get_instructions(obj))
                self.assertEqual(via_object, via_generator)

    def test_explicit_first_line(self):
        actual = dis.Bytecode(outer, first_line=expected_outer_line)
        self.assertEqual(list(actual), expected_opinfo_outer)

    def test_source_line_in_disassembly(self):
        # Use the line in the source code
        actual = dis.Bytecode(simple).dis()
        actual = actual.strip().partition(" ")[0]  # extract the line no
        expected = str(simple.__code__.co_firstlineno)
        self.assertEqual(actual, expected)
        # Use an explicit first line number
        actual = dis.Bytecode(simple, first_line=350).dis()
        actual = actual.strip().partition(" ")[0]  # extract the line no
        self.assertEqual(actual, "350")

    def test_info(self):
        self.maxDiff = 1000
        for x, expected in CodeInfoTests.test_pairs:
            b = dis.Bytecode(x)
            self.assertRegex(b.info(), expected)

    def test_disassembled(self):
        actual = dis.Bytecode(_f).dis()
        self.assertEqual(actual, dis_f)

    def test_from_traceback(self):
        tb = get_tb()
        b = dis.Bytecode.from_traceback(tb)
        while tb.tb_next: tb = tb.tb_next

        self.assertEqual(b.current_offset, tb.tb_lasti)

    def test_from_traceback_dis(self):
        tb = get_tb()
        b = dis.Bytecode.from_traceback(tb)
        self.assertEqual(b.dis(), dis_traceback)

if __name__ == "__main__":
    unittest.main()<|MERGE_RESOLUTION|>--- conflicted
+++ resolved
@@ -147,15 +147,9 @@
 dis_bug1333982 = """\
 %3d           0 LOAD_FAST                0 (x)
               2 POP_JUMP_IF_TRUE        26
-<<<<<<< HEAD
-              4 LOAD_GLOBAL              0 (AssertionError)
+              4 LOAD_ASSERTION_ERROR
               6 LOAD_CONST               1 (<code object <listcomp> at 0x..., file "%s", line %d>)
               8 LOAD_CONST               2 ('bug1333982.<locals>.<listcomp>')
-=======
-              4 LOAD_ASSERTION_ERROR
-              6 LOAD_CONST               2 (<code object <listcomp> at 0x..., file "%s", line %d>)
-              8 LOAD_CONST               3 ('bug1333982.<locals>.<listcomp>')
->>>>>>> b33e5251
              10 MAKE_FUNCTION            0
              12 LOAD_FAST                0 (x)
              14 GET_ITER
