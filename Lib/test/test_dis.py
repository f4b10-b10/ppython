--- conflicted
+++ resolved
@@ -179,7 +179,6 @@
           2 RETURN_VALUE
 """
 
-<<<<<<< HEAD
 
 def bug45191():
     obj \
@@ -198,7 +197,8 @@
              14 RETURN_VALUE
 """ % (bug45191.__code__.co_firstlineno + 1,
        bug45191.__code__.co_firstlineno + 2)
-=======
+
+
 # Extended arg followed by NOP
 code_bug_45757 = bytes([
         0x90, 0x01,  # EXTENDED_ARG 0x01
@@ -215,7 +215,6 @@
           6 LOAD_CONST             297
           8 RETURN_VALUE
 """
->>>>>>> 9130a4d6
 
 _BIG_LINENO_FORMAT = """\
 %3d           0 LOAD_GLOBAL              0 (spam)
@@ -587,14 +586,12 @@
     def test_bug_42562(self):
         self.do_disassembly_test(bug42562, dis_bug42562)
 
-<<<<<<< HEAD
     def test_bug_45191(self):
         self.do_disassembly_test(bug45191, dis_bug45191)
-=======
+
     def test_bug_45757(self):
         # Extended arg followed by NOP
         self.do_disassembly_test(code_bug_45757, dis_bug_45757)
->>>>>>> 9130a4d6
 
     def test_big_linenos(self):
         def func(count):
