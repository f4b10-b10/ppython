# Minimal tests for dis module

from test.support import captured_stdout
from test.bytecode_helper import BytecodeTestCase
import unittest
import sys
import dis
import io
import re
import types
import contextlib

def get_tb():
    def _error():
        try:
            1 / 0
        except Exception as e:
            tb = e.__traceback__
        return tb

    tb = _error()
    while tb.tb_next:
        tb = tb.tb_next
    return tb

TRACEBACK_CODE = get_tb().tb_frame.f_code

class _C:
    def __init__(self, x):
        self.x = x == 1

    @staticmethod
    def sm(x):
        x = x == 1

    @classmethod
    def cm(cls, x):
        cls.x = x == 1

dis_c_instance_method = """\
%3d           0 LOAD_FAST                1 (x)
              2 LOAD_CONST               1 (1)
              4 COMPARE_OP               2 (==)
              6 LOAD_FAST                0 (self)
              8 STORE_ATTR               0 (x)
             10 LOAD_CONST               0 (None)
             12 RETURN_VALUE
""" % (_C.__init__.__code__.co_firstlineno + 1,)

dis_c_instance_method_bytes = """\
          0 LOAD_FAST                1 (1)
          2 LOAD_CONST               1 (1)
          4 COMPARE_OP               2 (==)
          6 LOAD_FAST                0 (0)
          8 STORE_ATTR               0 (0)
         10 LOAD_CONST               0 (0)
         12 RETURN_VALUE
"""

dis_c_class_method = """\
%3d           0 LOAD_FAST                1 (x)
              2 LOAD_CONST               1 (1)
              4 COMPARE_OP               2 (==)
              6 LOAD_FAST                0 (cls)
              8 STORE_ATTR               0 (x)
             10 LOAD_CONST               0 (None)
             12 RETURN_VALUE
""" % (_C.cm.__code__.co_firstlineno + 2,)

dis_c_static_method = """\
%3d           0 LOAD_FAST                0 (x)
              2 LOAD_CONST               1 (1)
              4 COMPARE_OP               2 (==)
              6 STORE_FAST               0 (x)
              8 LOAD_CONST               0 (None)
             10 RETURN_VALUE
""" % (_C.sm.__code__.co_firstlineno + 2,)

# Class disassembling info has an extra newline at end.
dis_c = """\
Disassembly of %s:
%s
Disassembly of %s:
%s
Disassembly of %s:
%s
""" % (_C.__init__.__name__, dis_c_instance_method,
       _C.cm.__name__, dis_c_class_method,
       _C.sm.__name__, dis_c_static_method)

def _f(a):
    print(a)
    return 1

dis_f = """\
%3d           0 LOAD_GLOBAL              0 (print)
              2 LOAD_FAST                0 (a)
              4 CALL_FUNCTION            1
              6 POP_TOP

%3d           8 LOAD_CONST               1 (1)
             10 RETURN_VALUE
""" % (_f.__code__.co_firstlineno + 1,
       _f.__code__.co_firstlineno + 2)


dis_f_co_code = """\
          0 LOAD_GLOBAL              0 (0)
          2 LOAD_FAST                0 (0)
          4 CALL_FUNCTION            1
          6 POP_TOP
          8 LOAD_CONST               1 (1)
         10 RETURN_VALUE
"""


def bug708901():
    for res in range(1,
                     10):
        pass

dis_bug708901 = """\
%3d           0 LOAD_GLOBAL              0 (range)
              2 LOAD_CONST               1 (1)

%3d           4 LOAD_CONST               2 (10)
              6 CALL_FUNCTION            2
              8 GET_ITER
        >>   10 FOR_ITER                 4 (to 16)
             12 STORE_FAST               0 (res)

%3d          14 JUMP_ABSOLUTE           10
        >>   16 LOAD_CONST               0 (None)
             18 RETURN_VALUE
""" % (bug708901.__code__.co_firstlineno + 1,
       bug708901.__code__.co_firstlineno + 2,
       bug708901.__code__.co_firstlineno + 3)


def bug1333982(x=[]):
    assert 0, ([s for s in x] +
              1)
    pass

dis_bug1333982 = """\
%3d           0 LOAD_CONST               1 (0)
              2 POP_JUMP_IF_TRUE        26
              4 LOAD_GLOBAL              0 (AssertionError)
              6 LOAD_CONST               2 (<code object <listcomp> at 0x..., file "%s", line %d>)
              8 LOAD_CONST               3 ('bug1333982.<locals>.<listcomp>')
             10 MAKE_FUNCTION            0
             12 LOAD_FAST                0 (x)
             14 GET_ITER
             16 CALL_FUNCTION            1

%3d          18 LOAD_CONST               4 (1)
             20 BINARY_ADD
             22 CALL_FUNCTION            1
             24 RAISE_VARARGS            1

%3d     >>   26 LOAD_CONST               0 (None)
             28 RETURN_VALUE
""" % (bug1333982.__code__.co_firstlineno + 1,
       __file__,
       bug1333982.__code__.co_firstlineno + 1,
       bug1333982.__code__.co_firstlineno + 2,
       bug1333982.__code__.co_firstlineno + 3)

_BIG_LINENO_FORMAT = """\
%3d           0 LOAD_GLOBAL              0 (spam)
              2 POP_TOP
              4 LOAD_CONST               0 (None)
              6 RETURN_VALUE
"""

_BIG_LINENO_FORMAT2 = """\
%4d           0 LOAD_GLOBAL              0 (spam)
               2 POP_TOP
               4 LOAD_CONST               0 (None)
               6 RETURN_VALUE
"""

dis_module_expected_results = """\
Disassembly of f:
  4           0 LOAD_CONST               0 (None)
              2 RETURN_VALUE

Disassembly of g:
  5           0 LOAD_CONST               0 (None)
              2 RETURN_VALUE

"""

expr_str = "x + 1"

dis_expr_str = """\
  1           0 LOAD_NAME                0 (x)
              2 LOAD_CONST               0 (1)
              4 BINARY_ADD
              6 RETURN_VALUE
"""

simple_stmt_str = "x = x + 1"

dis_simple_stmt_str = """\
  1           0 LOAD_NAME                0 (x)
              2 LOAD_CONST               0 (1)
              4 BINARY_ADD
              6 STORE_NAME               0 (x)
              8 LOAD_CONST               1 (None)
             10 RETURN_VALUE
"""

annot_stmt_str = """\

x: int = 1
y: fun(1)
lst[fun(0)]: int = 1
"""
# leading newline is for a reason (tests lineno)

dis_annot_stmt_str = """\
  2           0 SETUP_ANNOTATIONS
              2 LOAD_CONST               0 (1)
              4 STORE_NAME               0 (x)
              6 LOAD_NAME                1 (int)
              8 STORE_ANNOTATION         0 (x)

  3          10 LOAD_NAME                2 (fun)
             12 LOAD_CONST               0 (1)
             14 CALL_FUNCTION            1
             16 STORE_ANNOTATION         3 (y)

  4          18 LOAD_CONST               0 (1)
             20 LOAD_NAME                4 (lst)
             22 LOAD_NAME                2 (fun)
             24 LOAD_CONST               1 (0)
             26 CALL_FUNCTION            1
             28 STORE_SUBSCR
             30 LOAD_NAME                1 (int)
             32 POP_TOP
             34 LOAD_CONST               2 (None)
             36 RETURN_VALUE
"""

compound_stmt_str = """\
x = 0
while 1:
    x += 1"""
# Trailing newline has been deliberately omitted

dis_compound_stmt_str = """\
  1           0 LOAD_CONST               0 (0)
              2 STORE_NAME               0 (x)

  3     >>    4 LOAD_NAME                0 (x)
              6 LOAD_CONST               1 (1)
              8 INPLACE_ADD
             10 STORE_NAME               0 (x)
             12 JUMP_ABSOLUTE            4
             14 LOAD_CONST               2 (None)
             16 RETURN_VALUE
"""

dis_traceback = """\
%3d           0 SETUP_FINALLY           12 (to 14)

%3d           2 LOAD_CONST               1 (1)
              4 LOAD_CONST               2 (0)
    -->       6 BINARY_TRUE_DIVIDE
              8 POP_TOP
             10 POP_BLOCK
             12 JUMP_FORWARD            40 (to 54)

%3d     >>   14 DUP_TOP
             16 LOAD_GLOBAL              0 (Exception)
             18 COMPARE_OP              10 (exception match)
             20 POP_JUMP_IF_FALSE       52
             22 POP_TOP
             24 STORE_FAST               0 (e)
             26 POP_TOP
             28 SETUP_FINALLY           10 (to 40)

%3d          30 LOAD_FAST                0 (e)
             32 LOAD_ATTR                1 (__traceback__)
             34 STORE_FAST               1 (tb)
             36 POP_BLOCK
<<<<<<< HEAD
             38 POP_EXCEPT
             40 BEGIN_FINALLY
        >>   42 LOAD_CONST               0 (None)
             44 STORE_FAST               0 (e)
             46 DELETE_FAST              0 (e)
             48 END_FINALLY
=======
             38 LOAD_CONST               0 (None)
        >>   40 LOAD_CONST               0 (None)
             42 STORE_FAST               0 (e)
             44 DELETE_FAST              0 (e)
             46 END_FINALLY
             48 POP_EXCEPT
>>>>>>> dc25d14b
             50 JUMP_FORWARD             2 (to 54)
        >>   52 END_FINALLY

%3d     >>   54 LOAD_FAST                1 (tb)
             56 RETURN_VALUE
""" % (TRACEBACK_CODE.co_firstlineno + 1,
       TRACEBACK_CODE.co_firstlineno + 2,
       TRACEBACK_CODE.co_firstlineno + 3,
       TRACEBACK_CODE.co_firstlineno + 4,
       TRACEBACK_CODE.co_firstlineno + 5)

def _fstring(a, b, c, d):
    return f'{a} {b:4} {c!r} {d!r:4}'

dis_fstring = """\
%3d           0 LOAD_FAST                0 (a)
              2 FORMAT_VALUE             0
              4 LOAD_CONST               1 (' ')
              6 LOAD_FAST                1 (b)
              8 LOAD_CONST               2 ('4')
             10 FORMAT_VALUE             4 (with format)
             12 LOAD_CONST               1 (' ')
             14 LOAD_FAST                2 (c)
             16 FORMAT_VALUE             2 (repr)
             18 LOAD_CONST               1 (' ')
             20 LOAD_FAST                3 (d)
             22 LOAD_CONST               2 ('4')
             24 FORMAT_VALUE             6 (repr, with format)
             26 BUILD_STRING             7
             28 RETURN_VALUE
""" % (_fstring.__code__.co_firstlineno + 1,)

def _g(x):
    yield x

async def _ag(x):
    yield x

async def _co(x):
    async for item in _ag(x):
        pass

def _h(y):
    def foo(x):
        '''funcdoc'''
        return [x + z for z in y]
    return foo

dis_nested_0 = """\
%3d           0 LOAD_CLOSURE             0 (y)
              2 BUILD_TUPLE              1
              4 LOAD_CONST               1 (<code object foo at 0x..., file "%s", line %d>)
              6 LOAD_CONST               2 ('_h.<locals>.foo')
              8 MAKE_FUNCTION            8
             10 STORE_FAST               1 (foo)

%3d          12 LOAD_FAST                1 (foo)
             14 RETURN_VALUE
""" % (_h.__code__.co_firstlineno + 1,
       __file__,
       _h.__code__.co_firstlineno + 1,
       _h.__code__.co_firstlineno + 4,
)

dis_nested_1 = """%s
Disassembly of <code object foo at 0x..., file "%s", line %d>:
%3d           0 LOAD_CLOSURE             0 (x)
              2 BUILD_TUPLE              1
              4 LOAD_CONST               1 (<code object <listcomp> at 0x..., file "%s", line %d>)
              6 LOAD_CONST               2 ('_h.<locals>.foo.<locals>.<listcomp>')
              8 MAKE_FUNCTION            8
             10 LOAD_DEREF               1 (y)
             12 GET_ITER
             14 CALL_FUNCTION            1
             16 RETURN_VALUE
""" % (dis_nested_0,
       __file__,
       _h.__code__.co_firstlineno + 1,
       _h.__code__.co_firstlineno + 3,
       __file__,
       _h.__code__.co_firstlineno + 3,
)

dis_nested_2 = """%s
Disassembly of <code object <listcomp> at 0x..., file "%s", line %d>:
%3d           0 BUILD_LIST               0
              2 LOAD_FAST                0 (.0)
        >>    4 FOR_ITER                12 (to 18)
              6 STORE_FAST               1 (z)
              8 LOAD_DEREF               0 (x)
             10 LOAD_FAST                1 (z)
             12 BINARY_ADD
             14 LIST_APPEND              2
             16 JUMP_ABSOLUTE            4
        >>   18 RETURN_VALUE
""" % (dis_nested_1,
       __file__,
       _h.__code__.co_firstlineno + 3,
       _h.__code__.co_firstlineno + 3,
)


class DisTests(unittest.TestCase):

    maxDiff = None

    def get_disassembly(self, func, lasti=-1, wrapper=True, **kwargs):
        # We want to test the default printing behaviour, not the file arg
        output = io.StringIO()
        with contextlib.redirect_stdout(output):
            if wrapper:
                dis.dis(func, **kwargs)
            else:
                dis.disassemble(func, lasti, **kwargs)
        return output.getvalue()

    def get_disassemble_as_string(self, func, lasti=-1):
        return self.get_disassembly(func, lasti, False)

    def strip_addresses(self, text):
        return re.sub(r'\b0x[0-9A-Fa-f]+\b', '0x...', text)

    def do_disassembly_test(self, func, expected):
        got = self.get_disassembly(func, depth=0)
        if got != expected:
            got = self.strip_addresses(got)
        self.assertEqual(got, expected)

    def test_opmap(self):
        self.assertEqual(dis.opmap["NOP"], 9)
        self.assertIn(dis.opmap["LOAD_CONST"], dis.hasconst)
        self.assertIn(dis.opmap["STORE_NAME"], dis.hasname)

    def test_opname(self):
        self.assertEqual(dis.opname[dis.opmap["LOAD_FAST"]], "LOAD_FAST")

    def test_boundaries(self):
        self.assertEqual(dis.opmap["EXTENDED_ARG"], dis.EXTENDED_ARG)
        self.assertEqual(dis.opmap["STORE_NAME"], dis.HAVE_ARGUMENT)

    def test_widths(self):
        for opcode, opname in enumerate(dis.opname):
            if opname in ('BUILD_MAP_UNPACK_WITH_CALL',
                          'BUILD_TUPLE_UNPACK_WITH_CALL'):
                continue
            with self.subTest(opname=opname):
                width = dis._OPNAME_WIDTH
                if opcode < dis.HAVE_ARGUMENT:
                    width += 1 + dis._OPARG_WIDTH
                self.assertLessEqual(len(opname), width)

    def test_dis(self):
        self.do_disassembly_test(_f, dis_f)

    def test_bug_708901(self):
        self.do_disassembly_test(bug708901, dis_bug708901)

    def test_bug_1333982(self):
        # This one is checking bytecodes generated for an `assert` statement,
        # so fails if the tests are run with -O.  Skip this test then.
        if not __debug__:
            self.skipTest('need asserts, run without -O')

        self.do_disassembly_test(bug1333982, dis_bug1333982)

    def test_big_linenos(self):
        def func(count):
            namespace = {}
            func = "def foo():\n " + "".join(["\n "] * count + ["spam\n"])
            exec(func, namespace)
            return namespace['foo']

        # Test all small ranges
        for i in range(1, 300):
            expected = _BIG_LINENO_FORMAT % (i + 2)
            self.do_disassembly_test(func(i), expected)

        # Test some larger ranges too
        for i in range(300, 1000, 10):
            expected = _BIG_LINENO_FORMAT % (i + 2)
            self.do_disassembly_test(func(i), expected)

        for i in range(1000, 5000, 10):
            expected = _BIG_LINENO_FORMAT2 % (i + 2)
            self.do_disassembly_test(func(i), expected)

        from test import dis_module
        self.do_disassembly_test(dis_module, dis_module_expected_results)

    def test_big_offsets(self):
        def func(count):
            namespace = {}
            func = "def foo(x):\n " + ";".join(["x = x + 1"] * count) + "\n return x"
            exec(func, namespace)
            return namespace['foo']

        def expected(count, w):
            s = ['''\
           %*d LOAD_FAST                0 (x)
           %*d LOAD_CONST               1 (1)
           %*d BINARY_ADD
           %*d STORE_FAST               0 (x)
''' % (w, 8*i, w, 8*i + 2, w, 8*i + 4, w, 8*i + 6)
                 for i in range(count)]
            s += ['''\

  3        %*d LOAD_FAST                0 (x)
           %*d RETURN_VALUE
''' % (w, 8*count, w, 8*count + 2)]
            s[0] = '  2' + s[0][3:]
            return ''.join(s)

        for i in range(1, 5):
            self.do_disassembly_test(func(i), expected(i, 4))
        self.do_disassembly_test(func(1249), expected(1249, 4))
        self.do_disassembly_test(func(1250), expected(1250, 5))

    def test_disassemble_str(self):
        self.do_disassembly_test(expr_str, dis_expr_str)
        self.do_disassembly_test(simple_stmt_str, dis_simple_stmt_str)
        self.do_disassembly_test(annot_stmt_str, dis_annot_stmt_str)
        self.do_disassembly_test(compound_stmt_str, dis_compound_stmt_str)

    def test_disassemble_bytes(self):
        self.do_disassembly_test(_f.__code__.co_code, dis_f_co_code)

    def test_disassemble_class(self):
        self.do_disassembly_test(_C, dis_c)

    def test_disassemble_instance_method(self):
        self.do_disassembly_test(_C(1).__init__, dis_c_instance_method)

    def test_disassemble_instance_method_bytes(self):
        method_bytecode = _C(1).__init__.__code__.co_code
        self.do_disassembly_test(method_bytecode, dis_c_instance_method_bytes)

    def test_disassemble_static_method(self):
        self.do_disassembly_test(_C.sm, dis_c_static_method)

    def test_disassemble_class_method(self):
        self.do_disassembly_test(_C.cm, dis_c_class_method)

    def test_disassemble_generator(self):
        gen_func_disas = self.get_disassembly(_g)  # Generator function
        gen_disas = self.get_disassembly(_g(1))  # Generator iterator
        self.assertEqual(gen_disas, gen_func_disas)

    def test_disassemble_async_generator(self):
        agen_func_disas = self.get_disassembly(_ag)  # Async generator function
        agen_disas = self.get_disassembly(_ag(1))  # Async generator iterator
        self.assertEqual(agen_disas, agen_func_disas)

    def test_disassemble_coroutine(self):
        coro_func_disas = self.get_disassembly(_co)  # Coroutine function
        coro = _co(1)  # Coroutine object
        coro.close()  # Avoid a RuntimeWarning (never awaited)
        coro_disas = self.get_disassembly(coro)
        self.assertEqual(coro_disas, coro_func_disas)

    def test_disassemble_fstring(self):
        self.do_disassembly_test(_fstring, dis_fstring)

    def test_dis_none(self):
        try:
            del sys.last_traceback
        except AttributeError:
            pass
        self.assertRaises(RuntimeError, dis.dis, None)

    def test_dis_traceback(self):
        try:
            del sys.last_traceback
        except AttributeError:
            pass

        try:
            1/0
        except Exception as e:
            tb = e.__traceback__
            sys.last_traceback = tb

        tb_dis = self.get_disassemble_as_string(tb.tb_frame.f_code, tb.tb_lasti)
        self.do_disassembly_test(None, tb_dis)

    def test_dis_object(self):
        self.assertRaises(TypeError, dis.dis, object())

    def test_disassemble_recursive(self):
        def check(expected, **kwargs):
            dis = self.get_disassembly(_h, **kwargs)
            dis = self.strip_addresses(dis)
            self.assertEqual(dis, expected)

        check(dis_nested_0, depth=0)
        check(dis_nested_1, depth=1)
        check(dis_nested_2, depth=2)
        check(dis_nested_2, depth=3)
        check(dis_nested_2, depth=None)
        check(dis_nested_2)


class DisWithFileTests(DisTests):

    # Run the tests again, using the file arg instead of print
    def get_disassembly(self, func, lasti=-1, wrapper=True, **kwargs):
        output = io.StringIO()
        if wrapper:
            dis.dis(func, file=output, **kwargs)
        else:
            dis.disassemble(func, lasti, file=output, **kwargs)
        return output.getvalue()



code_info_code_info = """\
Name:              code_info
Filename:          (.*)
Argument count:    1
Kw-only arguments: 0
Number of locals:  1
Stack size:        3
Flags:             OPTIMIZED, NEWLOCALS, NOFREE
Constants:
   0: %r
Names:
   0: _format_code_info
   1: _get_code_object
Variable names:
   0: x""" % (('Formatted details of methods, functions, or code.',)
              if sys.flags.optimize < 2 else (None,))

@staticmethod
def tricky(x, y, z=True, *args, c, d, e=[], **kwds):
    def f(c=c):
        print(x, y, z, c, d, e, f)
    yield x, y, z, c, d, e, f

code_info_tricky = """\
Name:              tricky
Filename:          (.*)
Argument count:    3
Kw-only arguments: 3
Number of locals:  8
Stack size:        7
Flags:             OPTIMIZED, NEWLOCALS, VARARGS, VARKEYWORDS, GENERATOR
Constants:
   0: None
   1: <code object f at (.*), file "(.*)", line (.*)>
   2: 'tricky.<locals>.f'
Variable names:
   0: x
   1: y
   2: z
   3: c
   4: d
   5: e
   6: args
   7: kwds
Cell variables:
   0: [edfxyz]
   1: [edfxyz]
   2: [edfxyz]
   3: [edfxyz]
   4: [edfxyz]
   5: [edfxyz]"""
# NOTE: the order of the cell variables above depends on dictionary order!

co_tricky_nested_f = tricky.__func__.__code__.co_consts[1]

code_info_tricky_nested_f = """\
Name:              f
Filename:          (.*)
Argument count:    1
Kw-only arguments: 0
Number of locals:  1
Stack size:        8
Flags:             OPTIMIZED, NEWLOCALS, NESTED
Constants:
   0: None
Names:
   0: print
Variable names:
   0: c
Free variables:
   0: [edfxyz]
   1: [edfxyz]
   2: [edfxyz]
   3: [edfxyz]
   4: [edfxyz]
   5: [edfxyz]"""

code_info_expr_str = """\
Name:              <module>
Filename:          <disassembly>
Argument count:    0
Kw-only arguments: 0
Number of locals:  0
Stack size:        2
Flags:             NOFREE
Constants:
   0: 1
Names:
   0: x"""

code_info_simple_stmt_str = """\
Name:              <module>
Filename:          <disassembly>
Argument count:    0
Kw-only arguments: 0
Number of locals:  0
Stack size:        2
Flags:             NOFREE
Constants:
   0: 1
   1: None
Names:
   0: x"""

code_info_compound_stmt_str = """\
Name:              <module>
Filename:          <disassembly>
Argument count:    0
Kw-only arguments: 0
Number of locals:  0
Stack size:        2
Flags:             NOFREE
Constants:
   0: 0
   1: 1
   2: None
Names:
   0: x"""


async def async_def():
    await 1
    async for a in b: pass
    async with c as d: pass

code_info_async_def = """\
Name:              async_def
Filename:          (.*)
Argument count:    0
Kw-only arguments: 0
Number of locals:  2
Stack size:        10
Flags:             OPTIMIZED, NEWLOCALS, NOFREE, COROUTINE
Constants:
   0: None
   1: 1
Names:
   0: b
   1: StopAsyncIteration
   2: c
Variable names:
   0: a
   1: d"""

class CodeInfoTests(unittest.TestCase):
    test_pairs = [
      (dis.code_info, code_info_code_info),
      (tricky, code_info_tricky),
      (co_tricky_nested_f, code_info_tricky_nested_f),
      (expr_str, code_info_expr_str),
      (simple_stmt_str, code_info_simple_stmt_str),
      (compound_stmt_str, code_info_compound_stmt_str),
      (async_def, code_info_async_def)
    ]

    def test_code_info(self):
        self.maxDiff = 1000
        for x, expected in self.test_pairs:
            self.assertRegex(dis.code_info(x), expected)

    def test_show_code(self):
        self.maxDiff = 1000
        for x, expected in self.test_pairs:
            with captured_stdout() as output:
                dis.show_code(x)
            self.assertRegex(output.getvalue(), expected+"\n")
            output = io.StringIO()
            dis.show_code(x, file=output)
            self.assertRegex(output.getvalue(), expected)

    def test_code_info_object(self):
        self.assertRaises(TypeError, dis.code_info, object())

    def test_pretty_flags_no_flags(self):
        self.assertEqual(dis.pretty_flags(0), '0x0')


# Fodder for instruction introspection tests
#   Editing any of these may require recalculating the expected output
def outer(a=1, b=2):
    def f(c=3, d=4):
        def inner(e=5, f=6):
            print(a, b, c, d, e, f)
        print(a, b, c, d)
        return inner
    print(a, b, '', 1, [], {}, "Hello world!")
    return f

def jumpy():
    # This won't actually run (but that's OK, we only disassemble it)
    for i in range(10):
        print(i)
        if i < 4:
            continue
        if i > 6:
            break
    else:
        print("I can haz else clause?")
    while i:
        print(i)
        i -= 1
        if i > 6:
            continue
        if i < 4:
            break
    else:
        print("Who let lolcatz into this test suite?")
    try:
        1 / 0
    except ZeroDivisionError:
        print("Here we go, here we go, here we go...")
    else:
        with i as dodgy:
            print("Never reach this")
    finally:
        print("OK, now we're done")

# End fodder for opinfo generation tests
expected_outer_line = 1
_line_offset = outer.__code__.co_firstlineno - 1
code_object_f = outer.__code__.co_consts[3]
expected_f_line = code_object_f.co_firstlineno - _line_offset
code_object_inner = code_object_f.co_consts[3]
expected_inner_line = code_object_inner.co_firstlineno - _line_offset
expected_jumpy_line = 1

# The following lines are useful to regenerate the expected results after
# either the fodder is modified or the bytecode generation changes
# After regeneration, update the references to code_object_f and
# code_object_inner before rerunning the tests

#_instructions = dis.get_instructions(outer, first_line=expected_outer_line)
#print('expected_opinfo_outer = [\n  ',
      #',\n  '.join(map(str, _instructions)), ',\n]', sep='')
#_instructions = dis.get_instructions(outer(), first_line=expected_f_line)
#print('expected_opinfo_f = [\n  ',
      #',\n  '.join(map(str, _instructions)), ',\n]', sep='')
#_instructions = dis.get_instructions(outer()(), first_line=expected_inner_line)
#print('expected_opinfo_inner = [\n  ',
      #',\n  '.join(map(str, _instructions)), ',\n]', sep='')
#_instructions = dis.get_instructions(jumpy, first_line=expected_jumpy_line)
#print('expected_opinfo_jumpy = [\n  ',
      #',\n  '.join(map(str, _instructions)), ',\n]', sep='')


Instruction = dis.Instruction
expected_opinfo_outer = [
  Instruction(opname='LOAD_CONST', opcode=100, arg=8, argval=(3, 4), argrepr='(3, 4)', offset=0, starts_line=2, is_jump_target=False),
  Instruction(opname='LOAD_CLOSURE', opcode=135, arg=0, argval='a', argrepr='a', offset=2, starts_line=None, is_jump_target=False),
  Instruction(opname='LOAD_CLOSURE', opcode=135, arg=1, argval='b', argrepr='b', offset=4, starts_line=None, is_jump_target=False),
  Instruction(opname='BUILD_TUPLE', opcode=102, arg=2, argval=2, argrepr='', offset=6, starts_line=None, is_jump_target=False),
  Instruction(opname='LOAD_CONST', opcode=100, arg=3, argval=code_object_f, argrepr=repr(code_object_f), offset=8, starts_line=None, is_jump_target=False),
  Instruction(opname='LOAD_CONST', opcode=100, arg=4, argval='outer.<locals>.f', argrepr="'outer.<locals>.f'", offset=10, starts_line=None, is_jump_target=False),
  Instruction(opname='MAKE_FUNCTION', opcode=132, arg=9, argval=9, argrepr='', offset=12, starts_line=None, is_jump_target=False),
  Instruction(opname='STORE_FAST', opcode=125, arg=2, argval='f', argrepr='f', offset=14, starts_line=None, is_jump_target=False),
  Instruction(opname='LOAD_GLOBAL', opcode=116, arg=0, argval='print', argrepr='print', offset=16, starts_line=7, is_jump_target=False),
  Instruction(opname='LOAD_DEREF', opcode=136, arg=0, argval='a', argrepr='a', offset=18, starts_line=None, is_jump_target=False),
  Instruction(opname='LOAD_DEREF', opcode=136, arg=1, argval='b', argrepr='b', offset=20, starts_line=None, is_jump_target=False),
  Instruction(opname='LOAD_CONST', opcode=100, arg=5, argval='', argrepr="''", offset=22, starts_line=None, is_jump_target=False),
  Instruction(opname='LOAD_CONST', opcode=100, arg=6, argval=1, argrepr='1', offset=24, starts_line=None, is_jump_target=False),
  Instruction(opname='BUILD_LIST', opcode=103, arg=0, argval=0, argrepr='', offset=26, starts_line=None, is_jump_target=False),
  Instruction(opname='BUILD_MAP', opcode=105, arg=0, argval=0, argrepr='', offset=28, starts_line=None, is_jump_target=False),
  Instruction(opname='LOAD_CONST', opcode=100, arg=7, argval='Hello world!', argrepr="'Hello world!'", offset=30, starts_line=None, is_jump_target=False),
  Instruction(opname='CALL_FUNCTION', opcode=131, arg=7, argval=7, argrepr='', offset=32, starts_line=None, is_jump_target=False),
  Instruction(opname='POP_TOP', opcode=1, arg=None, argval=None, argrepr='', offset=34, starts_line=None, is_jump_target=False),
  Instruction(opname='LOAD_FAST', opcode=124, arg=2, argval='f', argrepr='f', offset=36, starts_line=8, is_jump_target=False),
  Instruction(opname='RETURN_VALUE', opcode=83, arg=None, argval=None, argrepr='', offset=38, starts_line=None, is_jump_target=False),
]

expected_opinfo_f = [
  Instruction(opname='LOAD_CONST', opcode=100, arg=5, argval=(5, 6), argrepr='(5, 6)', offset=0, starts_line=3, is_jump_target=False),
  Instruction(opname='LOAD_CLOSURE', opcode=135, arg=2, argval='a', argrepr='a', offset=2, starts_line=None, is_jump_target=False),
  Instruction(opname='LOAD_CLOSURE', opcode=135, arg=3, argval='b', argrepr='b', offset=4, starts_line=None, is_jump_target=False),
  Instruction(opname='LOAD_CLOSURE', opcode=135, arg=0, argval='c', argrepr='c', offset=6, starts_line=None, is_jump_target=False),
  Instruction(opname='LOAD_CLOSURE', opcode=135, arg=1, argval='d', argrepr='d', offset=8, starts_line=None, is_jump_target=False),
  Instruction(opname='BUILD_TUPLE', opcode=102, arg=4, argval=4, argrepr='', offset=10, starts_line=None, is_jump_target=False),
  Instruction(opname='LOAD_CONST', opcode=100, arg=3, argval=code_object_inner, argrepr=repr(code_object_inner), offset=12, starts_line=None, is_jump_target=False),
  Instruction(opname='LOAD_CONST', opcode=100, arg=4, argval='outer.<locals>.f.<locals>.inner', argrepr="'outer.<locals>.f.<locals>.inner'", offset=14, starts_line=None, is_jump_target=False),
  Instruction(opname='MAKE_FUNCTION', opcode=132, arg=9, argval=9, argrepr='', offset=16, starts_line=None, is_jump_target=False),
  Instruction(opname='STORE_FAST', opcode=125, arg=2, argval='inner', argrepr='inner', offset=18, starts_line=None, is_jump_target=False),
  Instruction(opname='LOAD_GLOBAL', opcode=116, arg=0, argval='print', argrepr='print', offset=20, starts_line=5, is_jump_target=False),
  Instruction(opname='LOAD_DEREF', opcode=136, arg=2, argval='a', argrepr='a', offset=22, starts_line=None, is_jump_target=False),
  Instruction(opname='LOAD_DEREF', opcode=136, arg=3, argval='b', argrepr='b', offset=24, starts_line=None, is_jump_target=False),
  Instruction(opname='LOAD_DEREF', opcode=136, arg=0, argval='c', argrepr='c', offset=26, starts_line=None, is_jump_target=False),
  Instruction(opname='LOAD_DEREF', opcode=136, arg=1, argval='d', argrepr='d', offset=28, starts_line=None, is_jump_target=False),
  Instruction(opname='CALL_FUNCTION', opcode=131, arg=4, argval=4, argrepr='', offset=30, starts_line=None, is_jump_target=False),
  Instruction(opname='POP_TOP', opcode=1, arg=None, argval=None, argrepr='', offset=32, starts_line=None, is_jump_target=False),
  Instruction(opname='LOAD_FAST', opcode=124, arg=2, argval='inner', argrepr='inner', offset=34, starts_line=6, is_jump_target=False),
  Instruction(opname='RETURN_VALUE', opcode=83, arg=None, argval=None, argrepr='', offset=36, starts_line=None, is_jump_target=False),
]

expected_opinfo_inner = [
  Instruction(opname='LOAD_GLOBAL', opcode=116, arg=0, argval='print', argrepr='print', offset=0, starts_line=4, is_jump_target=False),
  Instruction(opname='LOAD_DEREF', opcode=136, arg=0, argval='a', argrepr='a', offset=2, starts_line=None, is_jump_target=False),
  Instruction(opname='LOAD_DEREF', opcode=136, arg=1, argval='b', argrepr='b', offset=4, starts_line=None, is_jump_target=False),
  Instruction(opname='LOAD_DEREF', opcode=136, arg=2, argval='c', argrepr='c', offset=6, starts_line=None, is_jump_target=False),
  Instruction(opname='LOAD_DEREF', opcode=136, arg=3, argval='d', argrepr='d', offset=8, starts_line=None, is_jump_target=False),
  Instruction(opname='LOAD_FAST', opcode=124, arg=0, argval='e', argrepr='e', offset=10, starts_line=None, is_jump_target=False),
  Instruction(opname='LOAD_FAST', opcode=124, arg=1, argval='f', argrepr='f', offset=12, starts_line=None, is_jump_target=False),
  Instruction(opname='CALL_FUNCTION', opcode=131, arg=6, argval=6, argrepr='', offset=14, starts_line=None, is_jump_target=False),
  Instruction(opname='POP_TOP', opcode=1, arg=None, argval=None, argrepr='', offset=16, starts_line=None, is_jump_target=False),
  Instruction(opname='LOAD_CONST', opcode=100, arg=0, argval=None, argrepr='None', offset=18, starts_line=None, is_jump_target=False),
  Instruction(opname='RETURN_VALUE', opcode=83, arg=None, argval=None, argrepr='', offset=20, starts_line=None, is_jump_target=False),
]

expected_opinfo_jumpy = [
  Instruction(opname='LOAD_GLOBAL', opcode=116, arg=0, argval='range', argrepr='range', offset=0, starts_line=3, is_jump_target=False),
  Instruction(opname='LOAD_CONST', opcode=100, arg=1, argval=10, argrepr='10', offset=2, starts_line=None, is_jump_target=False),
  Instruction(opname='CALL_FUNCTION', opcode=131, arg=1, argval=1, argrepr='', offset=4, starts_line=None, is_jump_target=False),
  Instruction(opname='GET_ITER', opcode=68, arg=None, argval=None, argrepr='', offset=6, starts_line=None, is_jump_target=False),
  Instruction(opname='FOR_ITER', opcode=93, arg=34, argval=44, argrepr='to 44', offset=8, starts_line=None, is_jump_target=True),
  Instruction(opname='STORE_FAST', opcode=125, arg=0, argval='i', argrepr='i', offset=10, starts_line=None, is_jump_target=False),
  Instruction(opname='LOAD_GLOBAL', opcode=116, arg=1, argval='print', argrepr='print', offset=12, starts_line=4, is_jump_target=False),
  Instruction(opname='LOAD_FAST', opcode=124, arg=0, argval='i', argrepr='i', offset=14, starts_line=None, is_jump_target=False),
  Instruction(opname='CALL_FUNCTION', opcode=131, arg=1, argval=1, argrepr='', offset=16, starts_line=None, is_jump_target=False),
  Instruction(opname='POP_TOP', opcode=1, arg=None, argval=None, argrepr='', offset=18, starts_line=None, is_jump_target=False),
  Instruction(opname='LOAD_FAST', opcode=124, arg=0, argval='i', argrepr='i', offset=20, starts_line=5, is_jump_target=False),
  Instruction(opname='LOAD_CONST', opcode=100, arg=2, argval=4, argrepr='4', offset=22, starts_line=None, is_jump_target=False),
  Instruction(opname='COMPARE_OP', opcode=107, arg=0, argval='<', argrepr='<', offset=24, starts_line=None, is_jump_target=False),
  Instruction(opname='POP_JUMP_IF_FALSE', opcode=114, arg=30, argval=30, argrepr='', offset=26, starts_line=None, is_jump_target=False),
  Instruction(opname='JUMP_ABSOLUTE', opcode=113, arg=8, argval=8, argrepr='', offset=28, starts_line=6, is_jump_target=False),
  Instruction(opname='LOAD_FAST', opcode=124, arg=0, argval='i', argrepr='i', offset=30, starts_line=7, is_jump_target=True),
  Instruction(opname='LOAD_CONST', opcode=100, arg=3, argval=6, argrepr='6', offset=32, starts_line=None, is_jump_target=False),
  Instruction(opname='COMPARE_OP', opcode=107, arg=4, argval='>', argrepr='>', offset=34, starts_line=None, is_jump_target=False),
  Instruction(opname='POP_JUMP_IF_FALSE', opcode=114, arg=8, argval=8, argrepr='', offset=36, starts_line=None, is_jump_target=False),
  Instruction(opname='POP_TOP', opcode=1, arg=None, argval=None, argrepr='', offset=38, starts_line=8, is_jump_target=False),
  Instruction(opname='JUMP_ABSOLUTE', opcode=113, arg=52, argval=52, argrepr='', offset=40, starts_line=None, is_jump_target=False),
  Instruction(opname='JUMP_ABSOLUTE', opcode=113, arg=8, argval=8, argrepr='', offset=42, starts_line=None, is_jump_target=False),
  Instruction(opname='LOAD_GLOBAL', opcode=116, arg=1, argval='print', argrepr='print', offset=44, starts_line=10, is_jump_target=True),
  Instruction(opname='LOAD_CONST', opcode=100, arg=4, argval='I can haz else clause?', argrepr="'I can haz else clause?'", offset=46, starts_line=None, is_jump_target=False),
  Instruction(opname='CALL_FUNCTION', opcode=131, arg=1, argval=1, argrepr='', offset=48, starts_line=None, is_jump_target=False),
  Instruction(opname='POP_TOP', opcode=1, arg=None, argval=None, argrepr='', offset=50, starts_line=None, is_jump_target=False),
  Instruction(opname='LOAD_FAST', opcode=124, arg=0, argval='i', argrepr='i', offset=52, starts_line=11, is_jump_target=True),
  Instruction(opname='POP_JUMP_IF_FALSE', opcode=114, arg=94, argval=94, argrepr='', offset=54, starts_line=None, is_jump_target=False),
  Instruction(opname='LOAD_GLOBAL', opcode=116, arg=1, argval='print', argrepr='print', offset=56, starts_line=12, is_jump_target=False),
  Instruction(opname='LOAD_FAST', opcode=124, arg=0, argval='i', argrepr='i', offset=58, starts_line=None, is_jump_target=False),
  Instruction(opname='CALL_FUNCTION', opcode=131, arg=1, argval=1, argrepr='', offset=60, starts_line=None, is_jump_target=False),
  Instruction(opname='POP_TOP', opcode=1, arg=None, argval=None, argrepr='', offset=62, starts_line=None, is_jump_target=False),
  Instruction(opname='LOAD_FAST', opcode=124, arg=0, argval='i', argrepr='i', offset=64, starts_line=13, is_jump_target=False),
  Instruction(opname='LOAD_CONST', opcode=100, arg=5, argval=1, argrepr='1', offset=66, starts_line=None, is_jump_target=False),
  Instruction(opname='INPLACE_SUBTRACT', opcode=56, arg=None, argval=None, argrepr='', offset=68, starts_line=None, is_jump_target=False),
  Instruction(opname='STORE_FAST', opcode=125, arg=0, argval='i', argrepr='i', offset=70, starts_line=None, is_jump_target=False),
  Instruction(opname='LOAD_FAST', opcode=124, arg=0, argval='i', argrepr='i', offset=72, starts_line=14, is_jump_target=False),
  Instruction(opname='LOAD_CONST', opcode=100, arg=3, argval=6, argrepr='6', offset=74, starts_line=None, is_jump_target=False),
  Instruction(opname='COMPARE_OP', opcode=107, arg=4, argval='>', argrepr='>', offset=76, starts_line=None, is_jump_target=False),
  Instruction(opname='POP_JUMP_IF_FALSE', opcode=114, arg=82, argval=82, argrepr='', offset=78, starts_line=None, is_jump_target=False),
  Instruction(opname='JUMP_ABSOLUTE', opcode=113, arg=52, argval=52, argrepr='', offset=80, starts_line=15, is_jump_target=False),
  Instruction(opname='LOAD_FAST', opcode=124, arg=0, argval='i', argrepr='i', offset=82, starts_line=16, is_jump_target=True),
  Instruction(opname='LOAD_CONST', opcode=100, arg=2, argval=4, argrepr='4', offset=84, starts_line=None, is_jump_target=False),
  Instruction(opname='COMPARE_OP', opcode=107, arg=0, argval='<', argrepr='<', offset=86, starts_line=None, is_jump_target=False),
  Instruction(opname='POP_JUMP_IF_FALSE', opcode=114, arg=52, argval=52, argrepr='', offset=88, starts_line=None, is_jump_target=False),
  Instruction(opname='JUMP_ABSOLUTE', opcode=113, arg=102, argval=102, argrepr='', offset=90, starts_line=17, is_jump_target=False),
  Instruction(opname='JUMP_ABSOLUTE', opcode=113, arg=52, argval=52, argrepr='', offset=92, starts_line=None, is_jump_target=False),
  Instruction(opname='LOAD_GLOBAL', opcode=116, arg=1, argval='print', argrepr='print', offset=94, starts_line=19, is_jump_target=True),
  Instruction(opname='LOAD_CONST', opcode=100, arg=6, argval='Who let lolcatz into this test suite?', argrepr="'Who let lolcatz into this test suite?'", offset=96, starts_line=None, is_jump_target=False),
  Instruction(opname='CALL_FUNCTION', opcode=131, arg=1, argval=1, argrepr='', offset=98, starts_line=None, is_jump_target=False),
  Instruction(opname='POP_TOP', opcode=1, arg=None, argval=None, argrepr='', offset=100, starts_line=None, is_jump_target=False),
  Instruction(opname='SETUP_FINALLY', opcode=122, arg=70, argval=174, argrepr='to 174', offset=102, starts_line=20, is_jump_target=True),
  Instruction(opname='SETUP_FINALLY', opcode=122, arg=12, argval=118, argrepr='to 118', offset=104, starts_line=None, is_jump_target=False),
  Instruction(opname='LOAD_CONST', opcode=100, arg=5, argval=1, argrepr='1', offset=106, starts_line=21, is_jump_target=False),
  Instruction(opname='LOAD_CONST', opcode=100, arg=7, argval=0, argrepr='0', offset=108, starts_line=None, is_jump_target=False),
  Instruction(opname='BINARY_TRUE_DIVIDE', opcode=27, arg=None, argval=None, argrepr='', offset=110, starts_line=None, is_jump_target=False),
  Instruction(opname='POP_TOP', opcode=1, arg=None, argval=None, argrepr='', offset=112, starts_line=None, is_jump_target=False),
  Instruction(opname='POP_BLOCK', opcode=87, arg=None, argval=None, argrepr='', offset=114, starts_line=None, is_jump_target=False),
  Instruction(opname='JUMP_FORWARD', opcode=110, arg=28, argval=146, argrepr='to 146', offset=116, starts_line=None, is_jump_target=False),
  Instruction(opname='DUP_TOP', opcode=4, arg=None, argval=None, argrepr='', offset=118, starts_line=22, is_jump_target=True),
  Instruction(opname='LOAD_GLOBAL', opcode=116, arg=2, argval='ZeroDivisionError', argrepr='ZeroDivisionError', offset=120, starts_line=None, is_jump_target=False),
  Instruction(opname='COMPARE_OP', opcode=107, arg=10, argval='exception match', argrepr='exception match', offset=122, starts_line=None, is_jump_target=False),
  Instruction(opname='POP_JUMP_IF_FALSE', opcode=114, arg=144, argval=144, argrepr='', offset=124, starts_line=None, is_jump_target=False),
  Instruction(opname='POP_TOP', opcode=1, arg=None, argval=None, argrepr='', offset=126, starts_line=None, is_jump_target=False),
  Instruction(opname='POP_TOP', opcode=1, arg=None, argval=None, argrepr='', offset=128, starts_line=None, is_jump_target=False),
  Instruction(opname='POP_TOP', opcode=1, arg=None, argval=None, argrepr='', offset=130, starts_line=None, is_jump_target=False),
  Instruction(opname='LOAD_GLOBAL', opcode=116, arg=1, argval='print', argrepr='print', offset=132, starts_line=23, is_jump_target=False),
  Instruction(opname='LOAD_CONST', opcode=100, arg=8, argval='Here we go, here we go, here we go...', argrepr="'Here we go, here we go, here we go...'", offset=134, starts_line=None, is_jump_target=False),
  Instruction(opname='CALL_FUNCTION', opcode=131, arg=1, argval=1, argrepr='', offset=136, starts_line=None, is_jump_target=False),
  Instruction(opname='POP_TOP', opcode=1, arg=None, argval=None, argrepr='', offset=138, starts_line=None, is_jump_target=False),
  Instruction(opname='POP_EXCEPT', opcode=89, arg=None, argval=None, argrepr='', offset=140, starts_line=None, is_jump_target=False),
  Instruction(opname='JUMP_FORWARD', opcode=110, arg=26, argval=170, argrepr='to 170', offset=142, starts_line=None, is_jump_target=False),
  Instruction(opname='END_FINALLY', opcode=88, arg=None, argval=None, argrepr='', offset=144, starts_line=None, is_jump_target=True),
  Instruction(opname='LOAD_FAST', opcode=124, arg=0, argval='i', argrepr='i', offset=146, starts_line=25, is_jump_target=True),
  Instruction(opname='SETUP_WITH', opcode=143, arg=14, argval=164, argrepr='to 164', offset=148, starts_line=None, is_jump_target=False),
  Instruction(opname='STORE_FAST', opcode=125, arg=1, argval='dodgy', argrepr='dodgy', offset=150, starts_line=None, is_jump_target=False),
  Instruction(opname='LOAD_GLOBAL', opcode=116, arg=1, argval='print', argrepr='print', offset=152, starts_line=26, is_jump_target=False),
  Instruction(opname='LOAD_CONST', opcode=100, arg=9, argval='Never reach this', argrepr="'Never reach this'", offset=154, starts_line=None, is_jump_target=False),
  Instruction(opname='CALL_FUNCTION', opcode=131, arg=1, argval=1, argrepr='', offset=156, starts_line=None, is_jump_target=False),
  Instruction(opname='POP_TOP', opcode=1, arg=None, argval=None, argrepr='', offset=158, starts_line=None, is_jump_target=False),
  Instruction(opname='POP_BLOCK', opcode=87, arg=None, argval=None, argrepr='', offset=160, starts_line=None, is_jump_target=False),
  Instruction(opname='BEGIN_FINALLY', opcode=53, arg=None, argval=None, argrepr='', offset=162, starts_line=None, is_jump_target=False),
  Instruction(opname='WITH_CLEANUP_START', opcode=81, arg=None, argval=None, argrepr='', offset=164, starts_line=None, is_jump_target=True),
  Instruction(opname='WITH_CLEANUP_FINISH', opcode=82, arg=None, argval=None, argrepr='', offset=166, starts_line=None, is_jump_target=False),
  Instruction(opname='END_FINALLY', opcode=88, arg=None, argval=None, argrepr='', offset=168, starts_line=None, is_jump_target=False),
  Instruction(opname='POP_BLOCK', opcode=87, arg=None, argval=None, argrepr='', offset=170, starts_line=None, is_jump_target=True),
  Instruction(opname='BEGIN_FINALLY', opcode=53, arg=None, argval=None, argrepr='', offset=172, starts_line=None, is_jump_target=False),
  Instruction(opname='LOAD_GLOBAL', opcode=116, arg=1, argval='print', argrepr='print', offset=174, starts_line=28, is_jump_target=True),
  Instruction(opname='LOAD_CONST', opcode=100, arg=10, argval="OK, now we're done", argrepr='"OK, now we\'re done"', offset=176, starts_line=None, is_jump_target=False),
  Instruction(opname='CALL_FUNCTION', opcode=131, arg=1, argval=1, argrepr='', offset=178, starts_line=None, is_jump_target=False),
  Instruction(opname='POP_TOP', opcode=1, arg=None, argval=None, argrepr='', offset=180, starts_line=None, is_jump_target=False),
  Instruction(opname='END_FINALLY', opcode=88, arg=None, argval=None, argrepr='', offset=182, starts_line=None, is_jump_target=False),
  Instruction(opname='LOAD_CONST', opcode=100, arg=0, argval=None, argrepr='None', offset=184, starts_line=None, is_jump_target=False),
  Instruction(opname='RETURN_VALUE', opcode=83, arg=None, argval=None, argrepr='', offset=186, starts_line=None, is_jump_target=False),
]

# One last piece of inspect fodder to check the default line number handling
def simple(): pass
expected_opinfo_simple = [
  Instruction(opname='LOAD_CONST', opcode=100, arg=0, argval=None, argrepr='None', offset=0, starts_line=simple.__code__.co_firstlineno, is_jump_target=False),
  Instruction(opname='RETURN_VALUE', opcode=83, arg=None, argval=None, argrepr='', offset=2, starts_line=None, is_jump_target=False)
]


class InstructionTests(BytecodeTestCase):

    def test_default_first_line(self):
        actual = dis.get_instructions(simple)
        self.assertEqual(list(actual), expected_opinfo_simple)

    def test_first_line_set_to_None(self):
        actual = dis.get_instructions(simple, first_line=None)
        self.assertEqual(list(actual), expected_opinfo_simple)

    def test_outer(self):
        actual = dis.get_instructions(outer, first_line=expected_outer_line)
        self.assertEqual(list(actual), expected_opinfo_outer)

    def test_nested(self):
        with captured_stdout():
            f = outer()
        actual = dis.get_instructions(f, first_line=expected_f_line)
        self.assertEqual(list(actual), expected_opinfo_f)

    def test_doubly_nested(self):
        with captured_stdout():
            inner = outer()()
        actual = dis.get_instructions(inner, first_line=expected_inner_line)
        self.assertEqual(list(actual), expected_opinfo_inner)

    def test_jumpy(self):
        actual = dis.get_instructions(jumpy, first_line=expected_jumpy_line)
        self.assertEqual(list(actual), expected_opinfo_jumpy)

# get_instructions has its own tests above, so can rely on it to validate
# the object oriented API
class BytecodeTests(unittest.TestCase):
    def test_instantiation(self):
        # Test with function, method, code string and code object
        for obj in [_f, _C(1).__init__, "a=1", _f.__code__]:
            with self.subTest(obj=obj):
                b = dis.Bytecode(obj)
                self.assertIsInstance(b.codeobj, types.CodeType)

        self.assertRaises(TypeError, dis.Bytecode, object())

    def test_iteration(self):
        for obj in [_f, _C(1).__init__, "a=1", _f.__code__]:
            with self.subTest(obj=obj):
                via_object = list(dis.Bytecode(obj))
                via_generator = list(dis.get_instructions(obj))
                self.assertEqual(via_object, via_generator)

    def test_explicit_first_line(self):
        actual = dis.Bytecode(outer, first_line=expected_outer_line)
        self.assertEqual(list(actual), expected_opinfo_outer)

    def test_source_line_in_disassembly(self):
        # Use the line in the source code
        actual = dis.Bytecode(simple).dis()
        actual = actual.strip().partition(" ")[0]  # extract the line no
        expected = str(simple.__code__.co_firstlineno)
        self.assertEqual(actual, expected)
        # Use an explicit first line number
        actual = dis.Bytecode(simple, first_line=350).dis()
        actual = actual.strip().partition(" ")[0]  # extract the line no
        self.assertEqual(actual, "350")

    def test_info(self):
        self.maxDiff = 1000
        for x, expected in CodeInfoTests.test_pairs:
            b = dis.Bytecode(x)
            self.assertRegex(b.info(), expected)

    def test_disassembled(self):
        actual = dis.Bytecode(_f).dis()
        self.assertEqual(actual, dis_f)

    def test_from_traceback(self):
        tb = get_tb()
        b = dis.Bytecode.from_traceback(tb)
        while tb.tb_next: tb = tb.tb_next

        self.assertEqual(b.current_offset, tb.tb_lasti)

    def test_from_traceback_dis(self):
        tb = get_tb()
        b = dis.Bytecode.from_traceback(tb)
        self.assertEqual(b.dis(), dis_traceback)

if __name__ == "__main__":
    unittest.main()<|MERGE_RESOLUTION|>--- conflicted
+++ resolved
@@ -285,21 +285,12 @@
              32 LOAD_ATTR                1 (__traceback__)
              34 STORE_FAST               1 (tb)
              36 POP_BLOCK
-<<<<<<< HEAD
-             38 POP_EXCEPT
-             40 BEGIN_FINALLY
-        >>   42 LOAD_CONST               0 (None)
-             44 STORE_FAST               0 (e)
-             46 DELETE_FAST              0 (e)
-             48 END_FINALLY
-=======
-             38 LOAD_CONST               0 (None)
+             38 BEGIN_FINALLY
         >>   40 LOAD_CONST               0 (None)
              42 STORE_FAST               0 (e)
              44 DELETE_FAST              0 (e)
              46 END_FINALLY
              48 POP_EXCEPT
->>>>>>> dc25d14b
              50 JUMP_FORWARD             2 (to 54)
         >>   52 END_FINALLY
 
