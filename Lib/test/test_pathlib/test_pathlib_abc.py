--- conflicted
+++ resolved
@@ -1501,16 +1501,9 @@
             raise FileNotFoundError(errno.ENOENT, "File not found", path)
 
     def mkdir(self, mode=0o777, parents=False, exist_ok=False):
-<<<<<<< HEAD
-        path = str(self.resolve())
-        if path in self._files:
-            raise NotADirectoryError(errno.ENOTDIR, "Not a directory", path)
-        elif path in self._directories:
-=======
         path = str(self.parent.resolve() / self.name)
         parent = str(self.parent.resolve())
         if path in self._directories or path in self._symlinks:
->>>>>>> d7ae4dc5
             if exist_ok:
                 return
             else:
