import collections.abc
import io
import os
import errno
import stat
import unittest

from pathlib._abc import UnsupportedOperation, PurePathBase, PathBase
import posixpath

from test.support.os_helper import TESTFN


class UnsupportedOperationTest(unittest.TestCase):
    def test_is_notimplemented(self):
        self.assertTrue(issubclass(UnsupportedOperation, NotImplementedError))
        self.assertTrue(isinstance(UnsupportedOperation(), NotImplementedError))


#
# Tests for the pure classes.
#


class PurePathBaseTest(unittest.TestCase):
    cls = PurePathBase

    def test_magic_methods(self):
        P = self.cls
        self.assertFalse(hasattr(P, '__fspath__'))
        self.assertFalse(hasattr(P, '__bytes__'))
        self.assertIs(P.__reduce__, object.__reduce__)
        self.assertIs(P.__repr__, object.__repr__)
        self.assertIs(P.__hash__, object.__hash__)
        self.assertIs(P.__eq__, object.__eq__)
        self.assertIs(P.__lt__, object.__lt__)
        self.assertIs(P.__le__, object.__le__)
        self.assertIs(P.__gt__, object.__gt__)
        self.assertIs(P.__ge__, object.__ge__)

    def test_pathmod(self):
        self.assertIs(self.cls.pathmod, posixpath)


class DummyPurePath(PurePathBase):
    def __eq__(self, other):
        if not isinstance(other, DummyPurePath):
            return NotImplemented
        return str(self) == str(other)

    def __hash__(self):
        return hash(str(self))

    def __repr__(self):
        return "{}({!r})".format(self.__class__.__name__, self.as_posix())


class DummyPurePathTest(unittest.TestCase):
    cls = DummyPurePath

    # Use a base path that's unrelated to any real filesystem path.
    base = f'/this/path/kills/fascists/{TESTFN}'

    def setUp(self):
        p = self.cls('a')
        self.pathmod = p.pathmod
        self.sep = self.pathmod.sep
        self.altsep = self.pathmod.altsep

    def test_constructor_common(self):
        P = self.cls
        p = P('a')
        self.assertIsInstance(p, P)
        P('a', 'b', 'c')
        P('/a', 'b', 'c')
        P('a/b/c')
        P('/a/b/c')

    def _check_str_subclass(self, *args):
        # Issue #21127: it should be possible to construct a PurePath object
        # from a str subclass instance, and it then gets converted to
        # a pure str object.
        class StrSubclass(str):
            pass
        P = self.cls
        p = P(*(StrSubclass(x) for x in args))
        self.assertEqual(p, P(*args))
        for part in p.parts:
            self.assertIs(type(part), str)

    def test_str_subclass_common(self):
        self._check_str_subclass('')
        self._check_str_subclass('.')
        self._check_str_subclass('a')
        self._check_str_subclass('a/b.txt')
        self._check_str_subclass('/a/b.txt')

    def test_with_segments_common(self):
        class P(self.cls):
            def __init__(self, *pathsegments, session_id):
                super().__init__(*pathsegments)
                self.session_id = session_id

            def with_segments(self, *pathsegments):
                return type(self)(*pathsegments, session_id=self.session_id)
        p = P('foo', 'bar', session_id=42)
        self.assertEqual(42, (p / 'foo').session_id)
        self.assertEqual(42, ('foo' / p).session_id)
        self.assertEqual(42, p.joinpath('foo').session_id)
        self.assertEqual(42, p.with_name('foo').session_id)
        self.assertEqual(42, p.with_stem('foo').session_id)
        self.assertEqual(42, p.with_suffix('.foo').session_id)
        self.assertEqual(42, p.with_segments('foo').session_id)
        self.assertEqual(42, p.relative_to('foo').session_id)
        self.assertEqual(42, p.parent.session_id)
        for parent in p.parents:
            self.assertEqual(42, parent.session_id)

    def test_join_common(self):
        P = self.cls
        p = P('a/b')
        pp = p.joinpath('c')
        self.assertEqual(pp, P('a/b/c'))
        self.assertIs(type(pp), type(p))
        pp = p.joinpath('c', 'd')
        self.assertEqual(pp, P('a/b/c/d'))
        pp = p.joinpath('/c')
        self.assertEqual(pp, P('/c'))

    def test_div_common(self):
        # Basically the same as joinpath().
        P = self.cls
        p = P('a/b')
        pp = p / 'c'
        self.assertEqual(pp, P('a/b/c'))
        self.assertIs(type(pp), type(p))
        pp = p / 'c/d'
        self.assertEqual(pp, P('a/b/c/d'))
        pp = p / 'c' / 'd'
        self.assertEqual(pp, P('a/b/c/d'))
        pp = 'c' / p / 'd'
        self.assertEqual(pp, P('c/a/b/d'))
        pp = p/ '/c'
        self.assertEqual(pp, P('/c'))

    def _check_str(self, expected, args):
        p = self.cls(*args)
        self.assertEqual(str(p), expected.replace('/', self.sep))

    def test_str_common(self):
        # Canonicalized paths roundtrip.
        for pathstr in ('a', 'a/b', 'a/b/c', '/', '/a/b', '/a/b/c'):
            self._check_str(pathstr, (pathstr,))
        # Special case for the empty path.
        self._check_str('.', ('',))
        # Other tests for str() are in test_equivalences().

    def test_as_posix_common(self):
        P = self.cls
        for pathstr in ('a', 'a/b', 'a/b/c', '/', '/a/b', '/a/b/c'):
            self.assertEqual(P(pathstr).as_posix(), pathstr)
        # Other tests for as_posix() are in test_equivalences().

<<<<<<< HEAD
    def test_match_common(self):
=======
    def test_eq_common(self):
        P = self.cls
        self.assertEqual(P('a/b'), P('a/b'))
        self.assertEqual(P('a/b'), P('a', 'b'))
        self.assertNotEqual(P('a/b'), P('a'))
        self.assertNotEqual(P('a/b'), P('/a/b'))
        self.assertNotEqual(P('a/b'), P())
        self.assertNotEqual(P('/a/b'), P('/'))
        self.assertNotEqual(P(), P('/'))
        self.assertNotEqual(P(), "")
        self.assertNotEqual(P(), {})
        self.assertNotEqual(P(), int)

    def test_match_empty(self):
>>>>>>> 35fa13d4
        P = self.cls
        self.assertRaises(ValueError, P('a').match, '')
        self.assertRaises(ValueError, P('a').match, '.')

    def test_match_common(self):
        P = self.cls
        # Simple relative pattern.
        self.assertTrue(P('b.py').match('b.py'))
        self.assertTrue(P('a/b.py').match('b.py'))
        self.assertTrue(P('/a/b.py').match('b.py'))
        self.assertFalse(P('a.py').match('b.py'))
        self.assertFalse(P('b/py').match('b.py'))
        self.assertFalse(P('/a.py').match('b.py'))
        self.assertFalse(P('b.py/c').match('b.py'))
        # Wildcard relative pattern.
        self.assertTrue(P('b.py').match('*.py'))
        self.assertTrue(P('a/b.py').match('*.py'))
        self.assertTrue(P('/a/b.py').match('*.py'))
        self.assertFalse(P('b.pyc').match('*.py'))
        self.assertFalse(P('b./py').match('*.py'))
        self.assertFalse(P('b.py/c').match('*.py'))
        # Multi-part relative pattern.
        self.assertTrue(P('ab/c.py').match('a*/*.py'))
        self.assertTrue(P('/d/ab/c.py').match('a*/*.py'))
        self.assertFalse(P('a.py').match('a*/*.py'))
        self.assertFalse(P('/dab/c.py').match('a*/*.py'))
        self.assertFalse(P('ab/c.py/d').match('a*/*.py'))
        # Absolute pattern.
        self.assertTrue(P('/b.py').match('/*.py'))
        self.assertFalse(P('b.py').match('/*.py'))
        self.assertFalse(P('a/b.py').match('/*.py'))
        self.assertFalse(P('/a/b.py').match('/*.py'))
        # Multi-part absolute pattern.
        self.assertTrue(P('/a/b.py').match('/a/*.py'))
        self.assertFalse(P('/ab.py').match('/a/*.py'))
        self.assertFalse(P('/a/b/c.py').match('/a/*.py'))
        # Multi-part glob-style pattern.
        self.assertTrue(P('a').match('**'))
        self.assertTrue(P('c.py').match('**'))
        self.assertTrue(P('a/b/c.py').match('**'))
        self.assertTrue(P('/a/b/c.py').match('**'))
        self.assertTrue(P('/a/b/c.py').match('/**'))
        self.assertTrue(P('/a/b/c.py').match('**/'))
        self.assertTrue(P('/a/b/c.py').match('/a/**'))
        self.assertTrue(P('/a/b/c.py').match('**/*.py'))
        self.assertTrue(P('/a/b/c.py').match('/**/*.py'))
        self.assertTrue(P('/a/b/c.py').match('/a/**/*.py'))
        self.assertTrue(P('/a/b/c.py').match('/a/b/**/*.py'))
        self.assertTrue(P('/a/b/c.py').match('/**/**/**/**/*.py'))
        self.assertFalse(P('c.py').match('**/a.py'))
        self.assertFalse(P('c.py').match('c/**'))
        self.assertFalse(P('a/b/c.py').match('**/a'))
        self.assertFalse(P('a/b/c.py').match('**/a/b'))
        self.assertFalse(P('a/b/c.py').match('**/a/b/c'))
        self.assertFalse(P('a/b/c.py').match('**/a/b/c.'))
        self.assertFalse(P('a/b/c.py').match('**/a/b/c./**'))
        self.assertFalse(P('a/b/c.py').match('**/a/b/c./**'))
        self.assertFalse(P('a/b/c.py').match('/a/b/c.py/**'))
        self.assertFalse(P('a/b/c.py').match('/**/a/b/c.py'))
        self.assertRaises(ValueError, P('a').match, '**a/b/c')
        self.assertRaises(ValueError, P('a').match, 'a/b/c**')
        # Case-sensitive flag
        self.assertFalse(P('A.py').match('a.PY', case_sensitive=True))
        self.assertTrue(P('A.py').match('a.PY', case_sensitive=False))
        self.assertFalse(P('c:/a/B.Py').match('C:/A/*.pY', case_sensitive=True))
        self.assertTrue(P('/a/b/c.py').match('/A/*/*.Py', case_sensitive=False))
        # Matching against empty path
        self.assertFalse(P().match('*'))
        self.assertTrue(P().match('**'))
        self.assertFalse(P().match('**/*'))

    def test_parts_common(self):
        # `parts` returns a tuple.
        sep = self.sep
        P = self.cls
        p = P('a/b')
        parts = p.parts
        self.assertEqual(parts, ('a', 'b'))
        # When the path is absolute, the anchor is a separate part.
        p = P('/a/b')
        parts = p.parts
        self.assertEqual(parts, (sep, 'a', 'b'))

    def test_parent_common(self):
        # Relative
        P = self.cls
        p = P('a/b/c')
        self.assertEqual(p.parent, P('a/b'))
        self.assertEqual(p.parent.parent, P('a'))
        self.assertEqual(p.parent.parent.parent, P())
        self.assertEqual(p.parent.parent.parent.parent, P())
        # Anchored
        p = P('/a/b/c')
        self.assertEqual(p.parent, P('/a/b'))
        self.assertEqual(p.parent.parent, P('/a'))
        self.assertEqual(p.parent.parent.parent, P('/'))
        self.assertEqual(p.parent.parent.parent.parent, P('/'))

    def test_parents_common(self):
        # Relative
        P = self.cls
        p = P('a/b/c')
        par = p.parents
        self.assertEqual(len(par), 3)
        self.assertEqual(par[0], P('a/b'))
        self.assertEqual(par[1], P('a'))
        self.assertEqual(par[2], P('.'))
        self.assertEqual(par[-1], P('.'))
        self.assertEqual(par[-2], P('a'))
        self.assertEqual(par[-3], P('a/b'))
        self.assertEqual(par[0:1], (P('a/b'),))
        self.assertEqual(par[:2], (P('a/b'), P('a')))
        self.assertEqual(par[:-1], (P('a/b'), P('a')))
        self.assertEqual(par[1:], (P('a'), P('.')))
        self.assertEqual(par[::2], (P('a/b'), P('.')))
        self.assertEqual(par[::-1], (P('.'), P('a'), P('a/b')))
        self.assertEqual(list(par), [P('a/b'), P('a'), P('.')])
        with self.assertRaises(IndexError):
            par[-4]
        with self.assertRaises(IndexError):
            par[3]
        with self.assertRaises(TypeError):
            par[0] = p
        # Anchored
        p = P('/a/b/c')
        par = p.parents
        self.assertEqual(len(par), 3)
        self.assertEqual(par[0], P('/a/b'))
        self.assertEqual(par[1], P('/a'))
        self.assertEqual(par[2], P('/'))
        self.assertEqual(par[-1], P('/'))
        self.assertEqual(par[-2], P('/a'))
        self.assertEqual(par[-3], P('/a/b'))
        self.assertEqual(par[0:1], (P('/a/b'),))
        self.assertEqual(par[:2], (P('/a/b'), P('/a')))
        self.assertEqual(par[:-1], (P('/a/b'), P('/a')))
        self.assertEqual(par[1:], (P('/a'), P('/')))
        self.assertEqual(par[::2], (P('/a/b'), P('/')))
        self.assertEqual(par[::-1], (P('/'), P('/a'), P('/a/b')))
        self.assertEqual(list(par), [P('/a/b'), P('/a'), P('/')])
        with self.assertRaises(IndexError):
            par[-4]
        with self.assertRaises(IndexError):
            par[3]

    def test_drive_common(self):
        P = self.cls
        self.assertEqual(P('a/b').drive, '')
        self.assertEqual(P('/a/b').drive, '')
        self.assertEqual(P('').drive, '')

    def test_root_common(self):
        P = self.cls
        sep = self.sep
        self.assertEqual(P('').root, '')
        self.assertEqual(P('a/b').root, '')
        self.assertEqual(P('/').root, sep)
        self.assertEqual(P('/a/b').root, sep)

    def test_anchor_common(self):
        P = self.cls
        sep = self.sep
        self.assertEqual(P('').anchor, '')
        self.assertEqual(P('a/b').anchor, '')
        self.assertEqual(P('/').anchor, sep)
        self.assertEqual(P('/a/b').anchor, sep)

    def test_name_empty(self):
        P = self.cls
        self.assertEqual(P('').name, '')
        self.assertEqual(P('.').name, '')
        self.assertEqual(P('/a/b/.').name, 'b')

    def test_name_common(self):
        P = self.cls
        self.assertEqual(P('/').name, '')
        self.assertEqual(P('a/b').name, 'b')
        self.assertEqual(P('/a/b').name, 'b')
        self.assertEqual(P('a/b.py').name, 'b.py')
        self.assertEqual(P('/a/b.py').name, 'b.py')

    def test_suffix_common(self):
        P = self.cls
        self.assertEqual(P('').suffix, '')
        self.assertEqual(P('.').suffix, '')
        self.assertEqual(P('..').suffix, '')
        self.assertEqual(P('/').suffix, '')
        self.assertEqual(P('a/b').suffix, '')
        self.assertEqual(P('/a/b').suffix, '')
        self.assertEqual(P('/a/b/.').suffix, '')
        self.assertEqual(P('a/b.py').suffix, '.py')
        self.assertEqual(P('/a/b.py').suffix, '.py')
        self.assertEqual(P('a/.hgrc').suffix, '')
        self.assertEqual(P('/a/.hgrc').suffix, '')
        self.assertEqual(P('a/.hg.rc').suffix, '.rc')
        self.assertEqual(P('/a/.hg.rc').suffix, '.rc')
        self.assertEqual(P('a/b.tar.gz').suffix, '.gz')
        self.assertEqual(P('/a/b.tar.gz').suffix, '.gz')
        self.assertEqual(P('a/Some name. Ending with a dot.').suffix, '')
        self.assertEqual(P('/a/Some name. Ending with a dot.').suffix, '')

    def test_suffixes_common(self):
        P = self.cls
        self.assertEqual(P('').suffixes, [])
        self.assertEqual(P('.').suffixes, [])
        self.assertEqual(P('/').suffixes, [])
        self.assertEqual(P('a/b').suffixes, [])
        self.assertEqual(P('/a/b').suffixes, [])
        self.assertEqual(P('/a/b/.').suffixes, [])
        self.assertEqual(P('a/b.py').suffixes, ['.py'])
        self.assertEqual(P('/a/b.py').suffixes, ['.py'])
        self.assertEqual(P('a/.hgrc').suffixes, [])
        self.assertEqual(P('/a/.hgrc').suffixes, [])
        self.assertEqual(P('a/.hg.rc').suffixes, ['.rc'])
        self.assertEqual(P('/a/.hg.rc').suffixes, ['.rc'])
        self.assertEqual(P('a/b.tar.gz').suffixes, ['.tar', '.gz'])
        self.assertEqual(P('/a/b.tar.gz').suffixes, ['.tar', '.gz'])
        self.assertEqual(P('a/Some name. Ending with a dot.').suffixes, [])
        self.assertEqual(P('/a/Some name. Ending with a dot.').suffixes, [])

    def test_stem_empty(self):
        P = self.cls
        self.assertEqual(P('').stem, '')
        self.assertEqual(P('.').stem, '')

    def test_stem_common(self):
        P = self.cls
        self.assertEqual(P('..').stem, '..')
        self.assertEqual(P('/').stem, '')
        self.assertEqual(P('a/b').stem, 'b')
        self.assertEqual(P('a/b.py').stem, 'b')
        self.assertEqual(P('a/.hgrc').stem, '.hgrc')
        self.assertEqual(P('a/.hg.rc').stem, '.hg')
        self.assertEqual(P('a/b.tar.gz').stem, 'b.tar')
        self.assertEqual(P('a/Some name. Ending with a dot.').stem,
                         'Some name. Ending with a dot.')

    def test_with_name_common(self):
        P = self.cls
        self.assertEqual(P('a/b').with_name('d.xml'), P('a/d.xml'))
        self.assertEqual(P('/a/b').with_name('d.xml'), P('/a/d.xml'))
        self.assertEqual(P('a/b.py').with_name('d.xml'), P('a/d.xml'))
        self.assertEqual(P('/a/b.py').with_name('d.xml'), P('/a/d.xml'))
        self.assertEqual(P('a/Dot ending.').with_name('d.xml'), P('a/d.xml'))
        self.assertEqual(P('/a/Dot ending.').with_name('d.xml'), P('/a/d.xml'))

    def test_with_name_empty(self):
        P = self.cls
        self.assertRaises(ValueError, P('').with_name, 'd.xml')
        self.assertRaises(ValueError, P('.').with_name, 'd.xml')
        self.assertRaises(ValueError, P('/').with_name, 'd.xml')
        self.assertRaises(ValueError, P('a/b').with_name, '')
        self.assertRaises(ValueError, P('a/b').with_name, '.')

    def test_with_name_seps(self):
        P = self.cls
        self.assertRaises(ValueError, P('a/b').with_name, '/c')
        self.assertRaises(ValueError, P('a/b').with_name, 'c/')
        self.assertRaises(ValueError, P('a/b').with_name, 'c/d')

    def test_with_stem_common(self):
        P = self.cls
        self.assertEqual(P('a/b').with_stem('d'), P('a/d'))
        self.assertEqual(P('/a/b').with_stem('d'), P('/a/d'))
        self.assertEqual(P('a/b.py').with_stem('d'), P('a/d.py'))
        self.assertEqual(P('/a/b.py').with_stem('d'), P('/a/d.py'))
        self.assertEqual(P('/a/b.tar.gz').with_stem('d'), P('/a/d.gz'))
        self.assertEqual(P('a/Dot ending.').with_stem('d'), P('a/d'))
        self.assertEqual(P('/a/Dot ending.').with_stem('d'), P('/a/d'))

    def test_with_stem_empty(self):
        P = self.cls
        self.assertRaises(ValueError, P('').with_stem, 'd')
        self.assertRaises(ValueError, P('.').with_stem, 'd')
        self.assertRaises(ValueError, P('/').with_stem, 'd')
        self.assertRaises(ValueError, P('a/b').with_stem, '')
        self.assertRaises(ValueError, P('a/b').with_stem, '.')

    def test_with_stem_seps(self):
        P = self.cls
        self.assertRaises(ValueError, P('a/b').with_stem, '/c')
        self.assertRaises(ValueError, P('a/b').with_stem, 'c/')
        self.assertRaises(ValueError, P('a/b').with_stem, 'c/d')

    def test_with_suffix_common(self):
        P = self.cls
        self.assertEqual(P('a/b').with_suffix('.gz'), P('a/b.gz'))
        self.assertEqual(P('/a/b').with_suffix('.gz'), P('/a/b.gz'))
        self.assertEqual(P('a/b.py').with_suffix('.gz'), P('a/b.gz'))
        self.assertEqual(P('/a/b.py').with_suffix('.gz'), P('/a/b.gz'))
        # Stripping suffix.
        self.assertEqual(P('a/b.py').with_suffix(''), P('a/b'))
        self.assertEqual(P('/a/b').with_suffix(''), P('/a/b'))

    def test_with_suffix_empty(self):
        P = self.cls
        # Path doesn't have a "filename" component.
        self.assertRaises(ValueError, P('').with_suffix, '.gz')
        self.assertRaises(ValueError, P('.').with_suffix, '.gz')
        self.assertRaises(ValueError, P('/').with_suffix, '.gz')

    def test_with_suffix_seps(self):
        P = self.cls
        # Invalid suffix.
        self.assertRaises(ValueError, P('a/b').with_suffix, 'gz')
        self.assertRaises(ValueError, P('a/b').with_suffix, '/')
        self.assertRaises(ValueError, P('a/b').with_suffix, '.')
        self.assertRaises(ValueError, P('a/b').with_suffix, '/.gz')
        self.assertRaises(ValueError, P('a/b').with_suffix, 'c/d')
        self.assertRaises(ValueError, P('a/b').with_suffix, '.c/.d')
        self.assertRaises(ValueError, P('a/b').with_suffix, './.d')
        self.assertRaises(ValueError, P('a/b').with_suffix, '.d/.')

    def test_relative_to_common(self):
        P = self.cls
        p = P('a/b')
        self.assertRaises(TypeError, p.relative_to)
        self.assertRaises(TypeError, p.relative_to, b'a')
        self.assertEqual(p.relative_to(P()), P('a/b'))
        self.assertEqual(p.relative_to(''), P('a/b'))
        self.assertEqual(p.relative_to(P('a')), P('b'))
        self.assertEqual(p.relative_to('a'), P('b'))
        self.assertEqual(p.relative_to('a/'), P('b'))
        self.assertEqual(p.relative_to(P('a/b')), P())
        self.assertEqual(p.relative_to('a/b'), P())
        self.assertEqual(p.relative_to(P(), walk_up=True), P('a/b'))
        self.assertEqual(p.relative_to('', walk_up=True), P('a/b'))
        self.assertEqual(p.relative_to(P('a'), walk_up=True), P('b'))
        self.assertEqual(p.relative_to('a', walk_up=True), P('b'))
        self.assertEqual(p.relative_to('a/', walk_up=True), P('b'))
        self.assertEqual(p.relative_to(P('a/b'), walk_up=True), P())
        self.assertEqual(p.relative_to('a/b', walk_up=True), P())
        self.assertEqual(p.relative_to(P('a/c'), walk_up=True), P('../b'))
        self.assertEqual(p.relative_to('a/c', walk_up=True), P('../b'))
        self.assertEqual(p.relative_to(P('a/b/c'), walk_up=True), P('..'))
        self.assertEqual(p.relative_to('a/b/c', walk_up=True), P('..'))
        self.assertEqual(p.relative_to(P('c'), walk_up=True), P('../a/b'))
        self.assertEqual(p.relative_to('c', walk_up=True), P('../a/b'))
        # Unrelated paths.
        self.assertRaises(ValueError, p.relative_to, P('c'))
        self.assertRaises(ValueError, p.relative_to, P('a/b/c'))
        self.assertRaises(ValueError, p.relative_to, P('a/c'))
        self.assertRaises(ValueError, p.relative_to, P('/a'))
        self.assertRaises(ValueError, p.relative_to, P("../a"))
        self.assertRaises(ValueError, p.relative_to, P("a/.."))
        self.assertRaises(ValueError, p.relative_to, P("/a/.."))
        self.assertRaises(ValueError, p.relative_to, P('/'), walk_up=True)
        self.assertRaises(ValueError, p.relative_to, P('/a'), walk_up=True)
        self.assertRaises(ValueError, p.relative_to, P("../a"), walk_up=True)
        self.assertRaises(ValueError, p.relative_to, P("a/.."), walk_up=True)
        self.assertRaises(ValueError, p.relative_to, P("/a/.."), walk_up=True)
        p = P('/a/b')
        self.assertEqual(p.relative_to(P('/')), P('a/b'))
        self.assertEqual(p.relative_to('/'), P('a/b'))
        self.assertEqual(p.relative_to(P('/a')), P('b'))
        self.assertEqual(p.relative_to('/a'), P('b'))
        self.assertEqual(p.relative_to('/a/'), P('b'))
        self.assertEqual(p.relative_to(P('/a/b')), P())
        self.assertEqual(p.relative_to('/a/b'), P())
        self.assertEqual(p.relative_to(P('/'), walk_up=True), P('a/b'))
        self.assertEqual(p.relative_to('/', walk_up=True), P('a/b'))
        self.assertEqual(p.relative_to(P('/a'), walk_up=True), P('b'))
        self.assertEqual(p.relative_to('/a', walk_up=True), P('b'))
        self.assertEqual(p.relative_to('/a/', walk_up=True), P('b'))
        self.assertEqual(p.relative_to(P('/a/b'), walk_up=True), P())
        self.assertEqual(p.relative_to('/a/b', walk_up=True), P())
        self.assertEqual(p.relative_to(P('/a/c'), walk_up=True), P('../b'))
        self.assertEqual(p.relative_to('/a/c', walk_up=True), P('../b'))
        self.assertEqual(p.relative_to(P('/a/b/c'), walk_up=True), P('..'))
        self.assertEqual(p.relative_to('/a/b/c', walk_up=True), P('..'))
        self.assertEqual(p.relative_to(P('/c'), walk_up=True), P('../a/b'))
        self.assertEqual(p.relative_to('/c', walk_up=True), P('../a/b'))
        # Unrelated paths.
        self.assertRaises(ValueError, p.relative_to, P('/c'))
        self.assertRaises(ValueError, p.relative_to, P('/a/b/c'))
        self.assertRaises(ValueError, p.relative_to, P('/a/c'))
        self.assertRaises(ValueError, p.relative_to, P())
        self.assertRaises(ValueError, p.relative_to, '')
        self.assertRaises(ValueError, p.relative_to, P('a'))
        self.assertRaises(ValueError, p.relative_to, P("../a"))
        self.assertRaises(ValueError, p.relative_to, P("a/.."))
        self.assertRaises(ValueError, p.relative_to, P("/a/.."))
        self.assertRaises(ValueError, p.relative_to, P(''), walk_up=True)
        self.assertRaises(ValueError, p.relative_to, P('a'), walk_up=True)
        self.assertRaises(ValueError, p.relative_to, P("../a"), walk_up=True)
        self.assertRaises(ValueError, p.relative_to, P("a/.."), walk_up=True)
        self.assertRaises(ValueError, p.relative_to, P("/a/.."), walk_up=True)

    def test_is_relative_to_common(self):
        P = self.cls
        p = P('a/b')
        self.assertRaises(TypeError, p.is_relative_to)
        self.assertRaises(TypeError, p.is_relative_to, b'a')
        self.assertTrue(p.is_relative_to(P()))
        self.assertTrue(p.is_relative_to(''))
        self.assertTrue(p.is_relative_to(P('a')))
        self.assertTrue(p.is_relative_to('a/'))
        self.assertTrue(p.is_relative_to(P('a/b')))
        self.assertTrue(p.is_relative_to('a/b'))
        # Unrelated paths.
        self.assertFalse(p.is_relative_to(P('c')))
        self.assertFalse(p.is_relative_to(P('a/b/c')))
        self.assertFalse(p.is_relative_to(P('a/c')))
        self.assertFalse(p.is_relative_to(P('/a')))
        p = P('/a/b')
        self.assertTrue(p.is_relative_to(P('/')))
        self.assertTrue(p.is_relative_to('/'))
        self.assertTrue(p.is_relative_to(P('/a')))
        self.assertTrue(p.is_relative_to('/a'))
        self.assertTrue(p.is_relative_to('/a/'))
        self.assertTrue(p.is_relative_to(P('/a/b')))
        self.assertTrue(p.is_relative_to('/a/b'))
        # Unrelated paths.
        self.assertFalse(p.is_relative_to(P('/c')))
        self.assertFalse(p.is_relative_to(P('/a/b/c')))
        self.assertFalse(p.is_relative_to(P('/a/c')))
        self.assertFalse(p.is_relative_to(P()))
        self.assertFalse(p.is_relative_to(''))
        self.assertFalse(p.is_relative_to(P('a')))


#
# Tests for the virtual classes.
#

class PathBaseTest(PurePathBaseTest):
    cls = PathBase

    def test_unsupported_operation(self):
        P = self.cls
        p = self.cls()
        e = UnsupportedOperation
        self.assertRaises(e, p.stat)
        self.assertRaises(e, p.lstat)
        self.assertRaises(e, p.exists)
        self.assertRaises(e, p.samefile, 'foo')
        self.assertRaises(e, p.is_dir)
        self.assertRaises(e, p.is_file)
        self.assertRaises(e, p.is_mount)
        self.assertRaises(e, p.is_symlink)
        self.assertRaises(e, p.is_block_device)
        self.assertRaises(e, p.is_char_device)
        self.assertRaises(e, p.is_fifo)
        self.assertRaises(e, p.is_socket)
        self.assertRaises(e, p.open)
        self.assertRaises(e, p.read_bytes)
        self.assertRaises(e, p.read_text)
        self.assertRaises(e, p.write_bytes, b'foo')
        self.assertRaises(e, p.write_text, 'foo')
        self.assertRaises(e, p.iterdir)
        self.assertRaises(e, p.glob, '*')
        self.assertRaises(e, p.rglob, '*')
        self.assertRaises(e, lambda: list(p.walk()))
        self.assertRaises(e, p.absolute)
        self.assertRaises(e, P.cwd)
        self.assertRaises(e, p.expanduser)
        self.assertRaises(e, p.home)
        self.assertRaises(e, p.readlink)
        self.assertRaises(e, p.symlink_to, 'foo')
        self.assertRaises(e, p.hardlink_to, 'foo')
        self.assertRaises(e, p.mkdir)
        self.assertRaises(e, p.touch)
        self.assertRaises(e, p.rename, 'foo')
        self.assertRaises(e, p.replace, 'foo')
        self.assertRaises(e, p.chmod, 0o755)
        self.assertRaises(e, p.lchmod, 0o755)
        self.assertRaises(e, p.unlink)
        self.assertRaises(e, p.rmdir)
        self.assertRaises(e, p.owner)
        self.assertRaises(e, p.group)
        self.assertRaises(e, p.as_uri)

    def test_as_uri_common(self):
        e = UnsupportedOperation
        self.assertRaises(e, self.cls().as_uri)

    def test_fspath_common(self):
        self.assertRaises(TypeError, os.fspath, self.cls())

    def test_as_bytes_common(self):
        self.assertRaises(TypeError, bytes, self.cls())


class DummyPathIO(io.BytesIO):
    """
    Used by DummyPath to implement `open('w')`
    """

    def __init__(self, files, path):
        super().__init__()
        self.files = files
        self.path = path

    def close(self):
        self.files[self.path] = self.getvalue()
        super().close()


class DummyPath(PathBase):
    """
    Simple implementation of PathBase that keeps files and directories in
    memory.
    """
    _files = {}
    _directories = {}
    _symlinks = {}

    def __eq__(self, other):
        if not isinstance(other, DummyPath):
            return NotImplemented
        return str(self) == str(other)

    def __hash__(self):
        return hash(str(self))

    def __repr__(self):
        return "{}({!r})".format(self.__class__.__name__, self.as_posix())

    def stat(self, *, follow_symlinks=True):
        if follow_symlinks:
            path = str(self.resolve())
        else:
            path = str(self.parent.resolve() / self.name)
        if path in self._files:
            st_mode = stat.S_IFREG
        elif path in self._directories:
            st_mode = stat.S_IFDIR
        elif path in self._symlinks:
            st_mode = stat.S_IFLNK
        else:
            raise FileNotFoundError(errno.ENOENT, "Not found", str(self))
        return os.stat_result((st_mode, hash(str(self)), 0, 0, 0, 0, 0, 0, 0, 0))

    def open(self, mode='r', buffering=-1, encoding=None,
             errors=None, newline=None):
        if buffering != -1:
            raise NotImplementedError
        path_obj = self.resolve()
        path = str(path_obj)
        name = path_obj.name
        parent = str(path_obj.parent)
        if path in self._directories:
            raise IsADirectoryError(errno.EISDIR, "Is a directory", path)

        text = 'b' not in mode
        mode = ''.join(c for c in mode if c not in 'btU')
        if mode == 'r':
            if path not in self._files:
                raise FileNotFoundError(errno.ENOENT, "File not found", path)
            stream = io.BytesIO(self._files[path])
        elif mode == 'w':
            if parent not in self._directories:
                raise FileNotFoundError(errno.ENOENT, "File not found", parent)
            stream = DummyPathIO(self._files, path)
            self._files[path] = b''
            self._directories[parent].add(name)
        else:
            raise NotImplementedError
        if text:
            stream = io.TextIOWrapper(stream, encoding=encoding, errors=errors, newline=newline)
        return stream

    def iterdir(self):
        path = str(self.resolve())
        if path in self._files:
            raise NotADirectoryError(errno.ENOTDIR, "Not a directory", path)
        elif path in self._directories:
            return (self / name for name in self._directories[path])
        else:
            raise FileNotFoundError(errno.ENOENT, "File not found", path)

    def mkdir(self, mode=0o777, parents=False, exist_ok=False):
        path = str(self.resolve())
        if path in self._directories:
            if exist_ok:
                return
            else:
                raise FileExistsError(errno.EEXIST, "File exists", path)
        try:
            if self.name:
                self._directories[str(self.parent)].add(self.name)
            self._directories[path] = set()
        except KeyError:
            if not parents:
                raise FileNotFoundError(errno.ENOENT, "File not found", str(self.parent)) from None
            self.parent.mkdir(parents=True, exist_ok=True)
            self.mkdir(mode, parents=False, exist_ok=exist_ok)


class DummyPathTest(DummyPurePathTest):
    """Tests for PathBase methods that use stat(), open() and iterdir()."""

    cls = DummyPath
    can_symlink = False

    # (self.base)
    #  |
    #  |-- brokenLink -> non-existing
    #  |-- dirA
    #  |   `-- linkC -> ../dirB
    #  |-- dirB
    #  |   |-- fileB
    #  |   `-- linkD -> ../dirB
    #  |-- dirC
    #  |   |-- dirD
    #  |   |   `-- fileD
    #  |   `-- fileC
    #  |   `-- novel.txt
    #  |-- dirE  # No permissions
    #  |-- fileA
    #  |-- linkA -> fileA
    #  |-- linkB -> dirB
    #  `-- brokenLinkLoop -> brokenLinkLoop
    #

    def setUp(self):
        super().setUp()
        pathmod = self.cls.pathmod
        p = self.cls(self.base)
        p.mkdir(parents=True)
        p.joinpath('dirA').mkdir()
        p.joinpath('dirB').mkdir()
        p.joinpath('dirC').mkdir()
        p.joinpath('dirC', 'dirD').mkdir()
        p.joinpath('dirE').mkdir()
        with p.joinpath('fileA').open('wb') as f:
            f.write(b"this is file A\n")
        with p.joinpath('dirB', 'fileB').open('wb') as f:
            f.write(b"this is file B\n")
        with p.joinpath('dirC', 'fileC').open('wb') as f:
            f.write(b"this is file C\n")
        with p.joinpath('dirC', 'novel.txt').open('wb') as f:
            f.write(b"this is a novel\n")
        with p.joinpath('dirC', 'dirD', 'fileD').open('wb') as f:
            f.write(b"this is file D\n")
        if self.can_symlink:
            p.joinpath('linkA').symlink_to('fileA')
            p.joinpath('brokenLink').symlink_to('non-existing')
            p.joinpath('linkB').symlink_to('dirB')
            p.joinpath('dirA', 'linkC').symlink_to(pathmod.join('..', 'dirB'))
            p.joinpath('dirB', 'linkD').symlink_to(pathmod.join('..', 'dirB'))
            p.joinpath('brokenLinkLoop').symlink_to('brokenLinkLoop')

    def tearDown(self):
        cls = self.cls
        cls._files.clear()
        cls._directories.clear()
        cls._symlinks.clear()

    def tempdir(self):
        path = self.cls(self.base).with_name('tmp-dirD')
        path.mkdir()
        return path

    def assertFileNotFound(self, func, *args, **kwargs):
        with self.assertRaises(FileNotFoundError) as cm:
            func(*args, **kwargs)
        self.assertEqual(cm.exception.errno, errno.ENOENT)

    def assertEqualNormCase(self, path_a, path_b):
        normcase = self.pathmod.normcase
        self.assertEqual(normcase(path_a), normcase(path_b))

    def test_samefile(self):
        pathmod = self.pathmod
        fileA_path = pathmod.join(self.base, 'fileA')
        fileB_path = pathmod.join(self.base, 'dirB', 'fileB')
        p = self.cls(fileA_path)
        pp = self.cls(fileA_path)
        q = self.cls(fileB_path)
        self.assertTrue(p.samefile(fileA_path))
        self.assertTrue(p.samefile(pp))
        self.assertFalse(p.samefile(fileB_path))
        self.assertFalse(p.samefile(q))
        # Test the non-existent file case
        non_existent = pathmod.join(self.base, 'foo')
        r = self.cls(non_existent)
        self.assertRaises(FileNotFoundError, p.samefile, r)
        self.assertRaises(FileNotFoundError, p.samefile, non_existent)
        self.assertRaises(FileNotFoundError, r.samefile, p)
        self.assertRaises(FileNotFoundError, r.samefile, non_existent)
        self.assertRaises(FileNotFoundError, r.samefile, r)
        self.assertRaises(FileNotFoundError, r.samefile, non_existent)

    def test_exists(self):
        P = self.cls
        p = P(self.base)
        self.assertIs(True, p.exists())
        self.assertIs(True, (p / 'dirA').exists())
        self.assertIs(True, (p / 'fileA').exists())
        self.assertIs(False, (p / 'fileA' / 'bah').exists())
        if self.can_symlink:
            self.assertIs(True, (p / 'linkA').exists())
            self.assertIs(True, (p / 'linkB').exists())
            self.assertIs(True, (p / 'linkB' / 'fileB').exists())
            self.assertIs(False, (p / 'linkA' / 'bah').exists())
            self.assertIs(False, (p / 'brokenLink').exists())
            self.assertIs(True, (p / 'brokenLink').exists(follow_symlinks=False))
        self.assertIs(False, (p / 'foo').exists())
        self.assertIs(False, P('/xyzzy').exists())
        self.assertIs(False, P(self.base + '\udfff').exists())
        self.assertIs(False, P(self.base + '\x00').exists())

    def test_open_common(self):
        p = self.cls(self.base)
        with (p / 'fileA').open('r') as f:
            self.assertIsInstance(f, io.TextIOBase)
            self.assertEqual(f.read(), "this is file A\n")
        with (p / 'fileA').open('rb') as f:
            self.assertIsInstance(f, io.BufferedIOBase)
            self.assertEqual(f.read().strip(), b"this is file A")

    def test_read_write_bytes(self):
        p = self.cls(self.base)
        (p / 'fileA').write_bytes(b'abcdefg')
        self.assertEqual((p / 'fileA').read_bytes(), b'abcdefg')
        # Check that trying to write str does not truncate the file.
        self.assertRaises(TypeError, (p / 'fileA').write_bytes, 'somestr')
        self.assertEqual((p / 'fileA').read_bytes(), b'abcdefg')

    def test_read_write_text(self):
        p = self.cls(self.base)
        (p / 'fileA').write_text('äbcdefg', encoding='latin-1')
        self.assertEqual((p / 'fileA').read_text(
            encoding='utf-8', errors='ignore'), 'bcdefg')
        # Check that trying to write bytes does not truncate the file.
        self.assertRaises(TypeError, (p / 'fileA').write_text, b'somebytes')
        self.assertEqual((p / 'fileA').read_text(encoding='latin-1'), 'äbcdefg')

    def test_read_text_with_newlines(self):
        p = self.cls(self.base)
        # Check that `\n` character change nothing
        (p / 'fileA').write_bytes(b'abcde\r\nfghlk\n\rmnopq')
        self.assertEqual((p / 'fileA').read_text(newline='\n'),
                         'abcde\r\nfghlk\n\rmnopq')
        # Check that `\r` character replaces `\n`
        (p / 'fileA').write_bytes(b'abcde\r\nfghlk\n\rmnopq')
        self.assertEqual((p / 'fileA').read_text(newline='\r'),
                         'abcde\r\nfghlk\n\rmnopq')
        # Check that `\r\n` character replaces `\n`
        (p / 'fileA').write_bytes(b'abcde\r\nfghlk\n\rmnopq')
        self.assertEqual((p / 'fileA').read_text(newline='\r\n'),
                             'abcde\r\nfghlk\n\rmnopq')

    def test_write_text_with_newlines(self):
        p = self.cls(self.base)
        # Check that `\n` character change nothing
        (p / 'fileA').write_text('abcde\r\nfghlk\n\rmnopq', newline='\n')
        self.assertEqual((p / 'fileA').read_bytes(),
                         b'abcde\r\nfghlk\n\rmnopq')
        # Check that `\r` character replaces `\n`
        (p / 'fileA').write_text('abcde\r\nfghlk\n\rmnopq', newline='\r')
        self.assertEqual((p / 'fileA').read_bytes(),
                         b'abcde\r\rfghlk\r\rmnopq')
        # Check that `\r\n` character replaces `\n`
        (p / 'fileA').write_text('abcde\r\nfghlk\n\rmnopq', newline='\r\n')
        self.assertEqual((p / 'fileA').read_bytes(),
                         b'abcde\r\r\nfghlk\r\n\rmnopq')
        # Check that no argument passed will change `\n` to `os.linesep`
        os_linesep_byte = bytes(os.linesep, encoding='ascii')
        (p / 'fileA').write_text('abcde\nfghlk\n\rmnopq')
        self.assertEqual((p / 'fileA').read_bytes(),
                          b'abcde' + os_linesep_byte + b'fghlk' + os_linesep_byte + b'\rmnopq')

    def test_iterdir(self):
        P = self.cls
        p = P(self.base)
        it = p.iterdir()
        paths = set(it)
        expected = ['dirA', 'dirB', 'dirC', 'dirE', 'fileA']
        if self.can_symlink:
            expected += ['linkA', 'linkB', 'brokenLink', 'brokenLinkLoop']
        self.assertEqual(paths, { P(self.base, q) for q in expected })

    def test_iterdir_symlink(self):
        if not self.can_symlink:
            self.skipTest("symlinks required")
        # __iter__ on a symlink to a directory.
        P = self.cls
        p = P(self.base, 'linkB')
        paths = set(p.iterdir())
        expected = { P(self.base, 'linkB', q) for q in ['fileB', 'linkD'] }
        self.assertEqual(paths, expected)

    def test_iterdir_nodir(self):
        # __iter__ on something that is not a directory.
        p = self.cls(self.base, 'fileA')
        with self.assertRaises(OSError) as cm:
            p.iterdir()
        # ENOENT or EINVAL under Windows, ENOTDIR otherwise
        # (see issue #12802).
        self.assertIn(cm.exception.errno, (errno.ENOTDIR,
                                           errno.ENOENT, errno.EINVAL))

    def test_glob_common(self):
        def _check(glob, expected):
            self.assertEqual(set(glob), { P(self.base, q) for q in expected })
        P = self.cls
        p = P(self.base)
        it = p.glob("fileA")
        self.assertIsInstance(it, collections.abc.Iterator)
        _check(it, ["fileA"])
        _check(p.glob("fileB"), [])
        _check(p.glob("dir*/file*"), ["dirB/fileB", "dirC/fileC"])
        if not self.can_symlink:
            _check(p.glob("*A"), ['dirA', 'fileA'])
        else:
            _check(p.glob("*A"), ['dirA', 'fileA', 'linkA'])
        if not self.can_symlink:
            _check(p.glob("*B/*"), ['dirB/fileB'])
        else:
            _check(p.glob("*B/*"), ['dirB/fileB', 'dirB/linkD',
                                    'linkB/fileB', 'linkB/linkD'])
        if not self.can_symlink:
            _check(p.glob("*/fileB"), ['dirB/fileB'])
        else:
            _check(p.glob("*/fileB"), ['dirB/fileB', 'linkB/fileB'])
        if self.can_symlink:
            _check(p.glob("brokenLink"), ['brokenLink'])

        if not self.can_symlink:
            _check(p.glob("*/"), ["dirA/", "dirB/", "dirC/", "dirE/"])
        else:
            _check(p.glob("*/"), ["dirA/", "dirB/", "dirC/", "dirE/", "linkB/"])

    def test_glob_empty_pattern(self):
        p = self.cls()
        with self.assertRaisesRegex(ValueError, 'Unacceptable pattern'):
            list(p.glob(''))

    def test_glob_case_sensitive(self):
        P = self.cls
        def _check(path, pattern, case_sensitive, expected):
            actual = {str(q) for q in path.glob(pattern, case_sensitive=case_sensitive)}
            expected = {str(P(self.base, q)) for q in expected}
            self.assertEqual(actual, expected)
        path = P(self.base)
        _check(path, "DIRB/FILE*", True, [])
        _check(path, "DIRB/FILE*", False, ["dirB/fileB"])
        _check(path, "dirb/file*", True, [])
        _check(path, "dirb/file*", False, ["dirB/fileB"])

    def test_glob_follow_symlinks_common(self):
        if not self.can_symlink:
            self.skipTest("symlinks required")
        def _check(path, glob, expected):
            actual = {path for path in path.glob(glob, follow_symlinks=True)
                      if path.parts.count("linkD") <= 1}  # exclude symlink loop.
            self.assertEqual(actual, { P(self.base, q) for q in expected })
        P = self.cls
        p = P(self.base)
        _check(p, "fileB", [])
        _check(p, "dir*/file*", ["dirB/fileB", "dirC/fileC"])
        _check(p, "*A", ["dirA", "fileA", "linkA"])
        _check(p, "*B/*", ["dirB/fileB", "dirB/linkD", "linkB/fileB", "linkB/linkD"])
        _check(p, "*/fileB", ["dirB/fileB", "linkB/fileB"])
        _check(p, "*/", ["dirA/", "dirB/", "dirC/", "dirE/", "linkB/"])
        _check(p, "dir*/*/..", ["dirC/dirD/..", "dirA/linkC/..", "dirB/linkD/.."])
        _check(p, "dir*/**/", ["dirA/", "dirA/linkC/", "dirA/linkC/linkD/", "dirB/", "dirB/linkD/",
                               "dirC/", "dirC/dirD/", "dirE/"])
        _check(p, "dir*/**/..", ["dirA/..", "dirA/linkC/..", "dirB/..",
                                 "dirB/linkD/..", "dirA/linkC/linkD/..",
                                 "dirC/..", "dirC/dirD/..", "dirE/.."])
        _check(p, "dir*/*/**/", ["dirA/linkC/", "dirA/linkC/linkD/", "dirB/linkD/", "dirC/dirD/"])
        _check(p, "dir*/*/**/..", ["dirA/linkC/..", "dirA/linkC/linkD/..",
                                   "dirB/linkD/..", "dirC/dirD/.."])
        _check(p, "dir*/**/fileC", ["dirC/fileC"])
        _check(p, "dir*/*/../dirD/**/", ["dirC/dirD/../dirD/"])
        _check(p, "*/dirD/**/", ["dirC/dirD/"])

    def test_glob_no_follow_symlinks_common(self):
        if not self.can_symlink:
            self.skipTest("symlinks required")
        def _check(path, glob, expected):
            actual = {path for path in path.glob(glob, follow_symlinks=False)}
            self.assertEqual(actual, { P(self.base, q) for q in expected })
        P = self.cls
        p = P(self.base)
        _check(p, "fileB", [])
        _check(p, "dir*/file*", ["dirB/fileB", "dirC/fileC"])
        _check(p, "*A", ["dirA", "fileA", "linkA"])
        _check(p, "*B/*", ["dirB/fileB", "dirB/linkD"])
        _check(p, "*/fileB", ["dirB/fileB"])
        _check(p, "*/", ["dirA/", "dirB/", "dirC/", "dirE/"])
        _check(p, "dir*/*/..", ["dirC/dirD/.."])
        _check(p, "dir*/**/", ["dirA/", "dirB/", "dirC/", "dirC/dirD/", "dirE/"])
        _check(p, "dir*/**/..", ["dirA/..", "dirB/..", "dirC/..", "dirC/dirD/..", "dirE/.."])
        _check(p, "dir*/*/**/", ["dirC/dirD/"])
        _check(p, "dir*/*/**/..", ["dirC/dirD/.."])
        _check(p, "dir*/**/fileC", ["dirC/fileC"])
        _check(p, "dir*/*/../dirD/**/", ["dirC/dirD/../dirD/"])
        _check(p, "*/dirD/**/", ["dirC/dirD/"])

    def test_rglob_common(self):
        def _check(glob, expected):
            self.assertEqual(set(glob), {P(self.base, q) for q in expected})
        P = self.cls
        p = P(self.base)
        it = p.rglob("fileA")
        self.assertIsInstance(it, collections.abc.Iterator)
        _check(it, ["fileA"])
        _check(p.rglob("fileB"), ["dirB/fileB"])
        _check(p.rglob("**/fileB"), ["dirB/fileB"])
        _check(p.rglob("*/fileA"), [])
        if not self.can_symlink:
            _check(p.rglob("*/fileB"), ["dirB/fileB"])
        else:
            _check(p.rglob("*/fileB"), ["dirB/fileB", "dirB/linkD/fileB",
                                        "linkB/fileB", "dirA/linkC/fileB"])
        _check(p.rglob("file*"), ["fileA", "dirB/fileB",
                                  "dirC/fileC", "dirC/dirD/fileD"])
        if not self.can_symlink:
            _check(p.rglob("*/"), [
                "dirA/", "dirB/", "dirC/", "dirC/dirD/", "dirE/",
            ])
        else:
            _check(p.rglob("*/"), [
                "dirA/", "dirA/linkC/", "dirB/", "dirB/linkD/", "dirC/",
                "dirC/dirD/", "dirE/", "linkB/",
            ])
        _check(p.rglob(""), ["", "dirA/", "dirB/", "dirC/", "dirE/", "dirC/dirD/"])

        p = P(self.base, "dirC")
        _check(p.rglob("*"), ["dirC/fileC", "dirC/novel.txt",
                              "dirC/dirD", "dirC/dirD/fileD"])
        _check(p.rglob("file*"), ["dirC/fileC", "dirC/dirD/fileD"])
        _check(p.rglob("**/file*"), ["dirC/fileC", "dirC/dirD/fileD"])
        _check(p.rglob("dir*/**/"), ["dirC/dirD/"])
        _check(p.rglob("*/*"), ["dirC/dirD/fileD"])
        _check(p.rglob("*/"), ["dirC/dirD/"])
        _check(p.rglob(""), ["dirC/", "dirC/dirD/"])
        _check(p.rglob("**/"), ["dirC/", "dirC/dirD/"])
        # gh-91616, a re module regression
        _check(p.rglob("*.txt"), ["dirC/novel.txt"])
        _check(p.rglob("*.*"), ["dirC/novel.txt"])

    def test_rglob_follow_symlinks_common(self):
        if not self.can_symlink:
            self.skipTest("symlinks required")
        def _check(path, glob, expected):
            actual = {path for path in path.rglob(glob, follow_symlinks=True)
                      if path.parts.count("linkD") <= 1}  # exclude symlink loop.
            self.assertEqual(actual, { P(self.base, q) for q in expected })
        P = self.cls
        p = P(self.base)
        _check(p, "fileB", ["dirB/fileB", "dirA/linkC/fileB", "linkB/fileB",
                            "dirA/linkC/linkD/fileB", "dirB/linkD/fileB", "linkB/linkD/fileB"])
        _check(p, "*/fileA", [])
        _check(p, "*/fileB", ["dirB/fileB", "dirA/linkC/fileB", "linkB/fileB",
                              "dirA/linkC/linkD/fileB", "dirB/linkD/fileB", "linkB/linkD/fileB"])
        _check(p, "file*", ["fileA", "dirA/linkC/fileB", "dirB/fileB",
                            "dirA/linkC/linkD/fileB", "dirB/linkD/fileB", "linkB/linkD/fileB",
                            "dirC/fileC", "dirC/dirD/fileD", "linkB/fileB"])
        _check(p, "*/", ["dirA/", "dirA/linkC/", "dirA/linkC/linkD/", "dirB/", "dirB/linkD/",
                         "dirC/", "dirC/dirD/", "dirE/", "linkB/", "linkB/linkD/"])
        _check(p, "", ["", "dirA/", "dirA/linkC/", "dirA/linkC/linkD/", "dirB/", "dirB/linkD/",
                       "dirC/", "dirE/", "dirC/dirD/", "linkB/", "linkB/linkD/"])

        p = P(self.base, "dirC")
        _check(p, "*", ["dirC/fileC", "dirC/novel.txt",
                        "dirC/dirD", "dirC/dirD/fileD"])
        _check(p, "file*", ["dirC/fileC", "dirC/dirD/fileD"])
        _check(p, "*/*", ["dirC/dirD/fileD"])
        _check(p, "*/", ["dirC/dirD/"])
        _check(p, "", ["dirC/", "dirC/dirD/"])
        # gh-91616, a re module regression
        _check(p, "*.txt", ["dirC/novel.txt"])
        _check(p, "*.*", ["dirC/novel.txt"])

    def test_rglob_no_follow_symlinks_common(self):
        if not self.can_symlink:
            self.skipTest("symlinks required")
        def _check(path, glob, expected):
            actual = {path for path in path.rglob(glob, follow_symlinks=False)}
            self.assertEqual(actual, { P(self.base, q) for q in expected })
        P = self.cls
        p = P(self.base)
        _check(p, "fileB", ["dirB/fileB"])
        _check(p, "*/fileA", [])
        _check(p, "*/fileB", ["dirB/fileB"])
        _check(p, "file*", ["fileA", "dirB/fileB", "dirC/fileC", "dirC/dirD/fileD", ])
        _check(p, "*/", ["dirA/", "dirB/", "dirC/", "dirC/dirD/", "dirE/"])
        _check(p, "", ["", "dirA/", "dirB/", "dirC/", "dirE/", "dirC/dirD/"])

        p = P(self.base, "dirC")
        _check(p, "*", ["dirC/fileC", "dirC/novel.txt",
                        "dirC/dirD", "dirC/dirD/fileD"])
        _check(p, "file*", ["dirC/fileC", "dirC/dirD/fileD"])
        _check(p, "*/*", ["dirC/dirD/fileD"])
        _check(p, "*/", ["dirC/dirD/"])
        _check(p, "", ["dirC/", "dirC/dirD/"])
        # gh-91616, a re module regression
        _check(p, "*.txt", ["dirC/novel.txt"])
        _check(p, "*.*", ["dirC/novel.txt"])

    def test_rglob_symlink_loop(self):
        # Don't get fooled by symlink loops (Issue #26012).
        if not self.can_symlink:
            self.skipTest("symlinks required")
        P = self.cls
        p = P(self.base)
        given = set(p.rglob('*'))
        expect = {'brokenLink',
                  'dirA', 'dirA/linkC',
                  'dirB', 'dirB/fileB', 'dirB/linkD',
                  'dirC', 'dirC/dirD', 'dirC/dirD/fileD',
                  'dirC/fileC', 'dirC/novel.txt',
                  'dirE',
                  'fileA',
                  'linkA',
                  'linkB',
                  'brokenLinkLoop',
                  }
        self.assertEqual(given, {p / x for x in expect})

    def test_glob_dotdot(self):
        # ".." is not special in globs.
        P = self.cls
        p = P(self.base)
        self.assertEqual(set(p.glob("..")), { P(self.base, "..") })
        self.assertEqual(set(p.glob("../..")), { P(self.base, "..", "..") })
        self.assertEqual(set(p.glob("dirA/..")), { P(self.base, "dirA", "..") })
        self.assertEqual(set(p.glob("dirA/../file*")), { P(self.base, "dirA/../fileA") })
        self.assertEqual(set(p.glob("dirA/../file*/..")), set())
        self.assertEqual(set(p.glob("../xyzzy")), set())
        self.assertEqual(set(p.glob("xyzzy/..")), set())
        self.assertEqual(set(p.glob("/".join([".."] * 50))), { P(self.base, *[".."] * 50)})

    def test_glob_permissions(self):
        # See bpo-38894
        if not self.can_symlink:
            self.skipTest("symlinks required")
        P = self.cls
        base = P(self.base) / 'permissions'
        base.mkdir()

        for i in range(100):
            link = base / f"link{i}"
            if i % 2:
                link.symlink_to(P(self.base, "dirE", "nonexistent"))
            else:
                link.symlink_to(P(self.base, "dirC"))

        self.assertEqual(len(set(base.glob("*"))), 100)
        self.assertEqual(len(set(base.glob("*/"))), 50)
        self.assertEqual(len(set(base.glob("*/fileC"))), 50)
        self.assertEqual(len(set(base.glob("*/file*"))), 50)

    def test_glob_long_symlink(self):
        # See gh-87695
        if not self.can_symlink:
            self.skipTest("symlinks required")
        base = self.cls(self.base) / 'long_symlink'
        base.mkdir()
        bad_link = base / 'bad_link'
        bad_link.symlink_to("bad" * 200)
        self.assertEqual(sorted(base.glob('**/*')), [bad_link])

    def test_readlink(self):
        if not self.can_symlink:
            self.skipTest("symlinks required")
        P = self.cls(self.base)
        self.assertEqual((P / 'linkA').readlink(), self.cls('fileA'))
        self.assertEqual((P / 'brokenLink').readlink(),
                         self.cls('non-existing'))
        self.assertEqual((P / 'linkB').readlink(), self.cls('dirB'))
        self.assertEqual((P / 'linkB' / 'linkD').readlink(), self.cls('../dirB'))
        with self.assertRaises(OSError):
            (P / 'fileA').readlink()

    @unittest.skipIf(hasattr(os, "readlink"), "os.readlink() is present")
    def test_readlink_unsupported(self):
        P = self.cls(self.base)
        p = P / 'fileA'
        with self.assertRaises(UnsupportedOperation):
            q.readlink(p)

    def _check_resolve(self, p, expected, strict=True):
        q = p.resolve(strict)
        self.assertEqual(q, expected)

    # This can be used to check both relative and absolute resolutions.
    _check_resolve_relative = _check_resolve_absolute = _check_resolve

    def test_resolve_common(self):
        if not self.can_symlink:
            self.skipTest("symlinks required")
        P = self.cls
        p = P(self.base, 'foo')
        with self.assertRaises(OSError) as cm:
            p.resolve(strict=True)
        self.assertEqual(cm.exception.errno, errno.ENOENT)
        # Non-strict
        pathmod = self.pathmod
        self.assertEqualNormCase(str(p.resolve(strict=False)),
                                 pathmod.join(self.base, 'foo'))
        p = P(self.base, 'foo', 'in', 'spam')
        self.assertEqualNormCase(str(p.resolve(strict=False)),
                                 pathmod.join(self.base, 'foo', 'in', 'spam'))
        p = P(self.base, '..', 'foo', 'in', 'spam')
        self.assertEqualNormCase(str(p.resolve(strict=False)),
                                 pathmod.join(pathmod.dirname(self.base), 'foo', 'in', 'spam'))
        # These are all relative symlinks.
        p = P(self.base, 'dirB', 'fileB')
        self._check_resolve_relative(p, p)
        p = P(self.base, 'linkA')
        self._check_resolve_relative(p, P(self.base, 'fileA'))
        p = P(self.base, 'dirA', 'linkC', 'fileB')
        self._check_resolve_relative(p, P(self.base, 'dirB', 'fileB'))
        p = P(self.base, 'dirB', 'linkD', 'fileB')
        self._check_resolve_relative(p, P(self.base, 'dirB', 'fileB'))
        # Non-strict
        p = P(self.base, 'dirA', 'linkC', 'fileB', 'foo', 'in', 'spam')
        self._check_resolve_relative(p, P(self.base, 'dirB', 'fileB', 'foo', 'in',
                                          'spam'), False)
        p = P(self.base, 'dirA', 'linkC', '..', 'foo', 'in', 'spam')
        if self.cls.pathmod is not posixpath:
            # In Windows, if linkY points to dirB, 'dirA\linkY\..'
            # resolves to 'dirA' without resolving linkY first.
            self._check_resolve_relative(p, P(self.base, 'dirA', 'foo', 'in',
                                              'spam'), False)
        else:
            # In Posix, if linkY points to dirB, 'dirA/linkY/..'
            # resolves to 'dirB/..' first before resolving to parent of dirB.
            self._check_resolve_relative(p, P(self.base, 'foo', 'in', 'spam'), False)
        # Now create absolute symlinks.
        d = self.tempdir()
        P(self.base, 'dirA', 'linkX').symlink_to(d)
        P(self.base, str(d), 'linkY').symlink_to(self.pathmod.join(self.base, 'dirB'))
        p = P(self.base, 'dirA', 'linkX', 'linkY', 'fileB')
        self._check_resolve_absolute(p, P(self.base, 'dirB', 'fileB'))
        # Non-strict
        p = P(self.base, 'dirA', 'linkX', 'linkY', 'foo', 'in', 'spam')
        self._check_resolve_relative(p, P(self.base, 'dirB', 'foo', 'in', 'spam'),
                                     False)
        p = P(self.base, 'dirA', 'linkX', 'linkY', '..', 'foo', 'in', 'spam')
        if self.cls.pathmod is not posixpath:
            # In Windows, if linkY points to dirB, 'dirA\linkY\..'
            # resolves to 'dirA' without resolving linkY first.
            self._check_resolve_relative(p, P(d, 'foo', 'in', 'spam'), False)
        else:
            # In Posix, if linkY points to dirB, 'dirA/linkY/..'
            # resolves to 'dirB/..' first before resolving to parent of dirB.
            self._check_resolve_relative(p, P(self.base, 'foo', 'in', 'spam'), False)

    def test_resolve_dot(self):
        # See http://web.archive.org/web/20200623062557/https://bitbucket.org/pitrou/pathlib/issues/9/
        if not self.can_symlink:
            self.skipTest("symlinks required")
        pathmod = self.pathmod
        p = self.cls(self.base)
        p.joinpath('0').symlink_to('.', target_is_directory=True)
        p.joinpath('1').symlink_to(pathmod.join('0', '0'), target_is_directory=True)
        p.joinpath('2').symlink_to(pathmod.join('1', '1'), target_is_directory=True)
        q = p / '2'
        self.assertEqual(q.resolve(strict=True), p)
        r = q / '3' / '4'
        self.assertRaises(FileNotFoundError, r.resolve, strict=True)
        # Non-strict
        self.assertEqual(r.resolve(strict=False), p / '3' / '4')

    def _check_symlink_loop(self, *args):
        path = self.cls(*args)
        with self.assertRaises(OSError) as cm:
            path.resolve(strict=True)
        self.assertEqual(cm.exception.errno, errno.ELOOP)

    def test_resolve_loop(self):
        if not self.can_symlink:
            self.skipTest("symlinks required")
        if self.cls.pathmod is not posixpath:
            self.skipTest("symlink loops work differently with concrete Windows paths")
        # Loops with relative symlinks.
        self.cls(self.base, 'linkX').symlink_to('linkX/inside')
        self._check_symlink_loop(self.base, 'linkX')
        self.cls(self.base, 'linkY').symlink_to('linkY')
        self._check_symlink_loop(self.base, 'linkY')
        self.cls(self.base, 'linkZ').symlink_to('linkZ/../linkZ')
        self._check_symlink_loop(self.base, 'linkZ')
        # Non-strict
        p = self.cls(self.base, 'linkZ', 'foo')
        self.assertEqual(p.resolve(strict=False), p)
        # Loops with absolute symlinks.
        self.cls(self.base, 'linkU').symlink_to(self.pathmod.join(self.base, 'linkU/inside'))
        self._check_symlink_loop(self.base, 'linkU')
        self.cls(self.base, 'linkV').symlink_to(self.pathmod.join(self.base, 'linkV'))
        self._check_symlink_loop(self.base, 'linkV')
        self.cls(self.base, 'linkW').symlink_to(self.pathmod.join(self.base, 'linkW/../linkW'))
        self._check_symlink_loop(self.base, 'linkW')
        # Non-strict
        q = self.cls(self.base, 'linkW', 'foo')
        self.assertEqual(q.resolve(strict=False), q)

    def test_stat(self):
        statA = self.cls(self.base).joinpath('fileA').stat()
        statB = self.cls(self.base).joinpath('dirB', 'fileB').stat()
        statC = self.cls(self.base).joinpath('dirC').stat()
        # st_mode: files are the same, directory differs.
        self.assertIsInstance(statA.st_mode, int)
        self.assertEqual(statA.st_mode, statB.st_mode)
        self.assertNotEqual(statA.st_mode, statC.st_mode)
        self.assertNotEqual(statB.st_mode, statC.st_mode)
        # st_ino: all different,
        self.assertIsInstance(statA.st_ino, int)
        self.assertNotEqual(statA.st_ino, statB.st_ino)
        self.assertNotEqual(statA.st_ino, statC.st_ino)
        self.assertNotEqual(statB.st_ino, statC.st_ino)
        # st_dev: all the same.
        self.assertIsInstance(statA.st_dev, int)
        self.assertEqual(statA.st_dev, statB.st_dev)
        self.assertEqual(statA.st_dev, statC.st_dev)
        # other attributes not used by pathlib.

    def test_stat_no_follow_symlinks(self):
        if not self.can_symlink:
            self.skipTest("symlinks required")
        p = self.cls(self.base) / 'linkA'
        st = p.stat()
        self.assertNotEqual(st, p.stat(follow_symlinks=False))

    def test_stat_no_follow_symlinks_nosymlink(self):
        p = self.cls(self.base) / 'fileA'
        st = p.stat()
        self.assertEqual(st, p.stat(follow_symlinks=False))

    def test_lstat(self):
        if not self.can_symlink:
            self.skipTest("symlinks required")
        p = self.cls(self.base)/ 'linkA'
        st = p.stat()
        self.assertNotEqual(st, p.lstat())

    def test_lstat_nosymlink(self):
        p = self.cls(self.base) / 'fileA'
        st = p.stat()
        self.assertEqual(st, p.lstat())

    def test_is_dir(self):
        P = self.cls(self.base)
        self.assertTrue((P / 'dirA').is_dir())
        self.assertFalse((P / 'fileA').is_dir())
        self.assertFalse((P / 'non-existing').is_dir())
        self.assertFalse((P / 'fileA' / 'bah').is_dir())
        if self.can_symlink:
            self.assertFalse((P / 'linkA').is_dir())
            self.assertTrue((P / 'linkB').is_dir())
            self.assertFalse((P/ 'brokenLink').is_dir())
        self.assertFalse((P / 'dirA\udfff').is_dir())
        self.assertFalse((P / 'dirA\x00').is_dir())

    def test_is_dir_no_follow_symlinks(self):
        P = self.cls(self.base)
        self.assertTrue((P / 'dirA').is_dir(follow_symlinks=False))
        self.assertFalse((P / 'fileA').is_dir(follow_symlinks=False))
        self.assertFalse((P / 'non-existing').is_dir(follow_symlinks=False))
        self.assertFalse((P / 'fileA' / 'bah').is_dir(follow_symlinks=False))
        if self.can_symlink:
            self.assertFalse((P / 'linkA').is_dir(follow_symlinks=False))
            self.assertFalse((P / 'linkB').is_dir(follow_symlinks=False))
            self.assertFalse((P/ 'brokenLink').is_dir(follow_symlinks=False))
        self.assertFalse((P / 'dirA\udfff').is_dir(follow_symlinks=False))
        self.assertFalse((P / 'dirA\x00').is_dir(follow_symlinks=False))

    def test_is_file(self):
        P = self.cls(self.base)
        self.assertTrue((P / 'fileA').is_file())
        self.assertFalse((P / 'dirA').is_file())
        self.assertFalse((P / 'non-existing').is_file())
        self.assertFalse((P / 'fileA' / 'bah').is_file())
        if self.can_symlink:
            self.assertTrue((P / 'linkA').is_file())
            self.assertFalse((P / 'linkB').is_file())
            self.assertFalse((P/ 'brokenLink').is_file())
        self.assertFalse((P / 'fileA\udfff').is_file())
        self.assertFalse((P / 'fileA\x00').is_file())

    def test_is_file_no_follow_symlinks(self):
        P = self.cls(self.base)
        self.assertTrue((P / 'fileA').is_file(follow_symlinks=False))
        self.assertFalse((P / 'dirA').is_file(follow_symlinks=False))
        self.assertFalse((P / 'non-existing').is_file(follow_symlinks=False))
        self.assertFalse((P / 'fileA' / 'bah').is_file(follow_symlinks=False))
        if self.can_symlink:
            self.assertFalse((P / 'linkA').is_file(follow_symlinks=False))
            self.assertFalse((P / 'linkB').is_file(follow_symlinks=False))
            self.assertFalse((P/ 'brokenLink').is_file(follow_symlinks=False))
        self.assertFalse((P / 'fileA\udfff').is_file(follow_symlinks=False))
        self.assertFalse((P / 'fileA\x00').is_file(follow_symlinks=False))

    def test_is_mount(self):
        P = self.cls(self.base)
        self.assertFalse((P / 'fileA').is_mount())
        self.assertFalse((P / 'dirA').is_mount())
        self.assertFalse((P / 'non-existing').is_mount())
        self.assertFalse((P / 'fileA' / 'bah').is_mount())
        if self.can_symlink:
            self.assertFalse((P / 'linkA').is_mount())

    def test_is_symlink(self):
        P = self.cls(self.base)
        self.assertFalse((P / 'fileA').is_symlink())
        self.assertFalse((P / 'dirA').is_symlink())
        self.assertFalse((P / 'non-existing').is_symlink())
        self.assertFalse((P / 'fileA' / 'bah').is_symlink())
        if self.can_symlink:
            self.assertTrue((P / 'linkA').is_symlink())
            self.assertTrue((P / 'linkB').is_symlink())
            self.assertTrue((P/ 'brokenLink').is_symlink())
        self.assertIs((P / 'fileA\udfff').is_file(), False)
        self.assertIs((P / 'fileA\x00').is_file(), False)
        if self.can_symlink:
            self.assertIs((P / 'linkA\udfff').is_file(), False)
            self.assertIs((P / 'linkA\x00').is_file(), False)

    def test_is_junction_false(self):
        P = self.cls(self.base)
        self.assertFalse((P / 'fileA').is_junction())
        self.assertFalse((P / 'dirA').is_junction())
        self.assertFalse((P / 'non-existing').is_junction())
        self.assertFalse((P / 'fileA' / 'bah').is_junction())
        self.assertFalse((P / 'fileA\udfff').is_junction())
        self.assertFalse((P / 'fileA\x00').is_junction())

    def test_is_fifo_false(self):
        P = self.cls(self.base)
        self.assertFalse((P / 'fileA').is_fifo())
        self.assertFalse((P / 'dirA').is_fifo())
        self.assertFalse((P / 'non-existing').is_fifo())
        self.assertFalse((P / 'fileA' / 'bah').is_fifo())
        self.assertIs((P / 'fileA\udfff').is_fifo(), False)
        self.assertIs((P / 'fileA\x00').is_fifo(), False)

    def test_is_socket_false(self):
        P = self.cls(self.base)
        self.assertFalse((P / 'fileA').is_socket())
        self.assertFalse((P / 'dirA').is_socket())
        self.assertFalse((P / 'non-existing').is_socket())
        self.assertFalse((P / 'fileA' / 'bah').is_socket())
        self.assertIs((P / 'fileA\udfff').is_socket(), False)
        self.assertIs((P / 'fileA\x00').is_socket(), False)

    def test_is_block_device_false(self):
        P = self.cls(self.base)
        self.assertFalse((P / 'fileA').is_block_device())
        self.assertFalse((P / 'dirA').is_block_device())
        self.assertFalse((P / 'non-existing').is_block_device())
        self.assertFalse((P / 'fileA' / 'bah').is_block_device())
        self.assertIs((P / 'fileA\udfff').is_block_device(), False)
        self.assertIs((P / 'fileA\x00').is_block_device(), False)

    def test_is_char_device_false(self):
        P = self.cls(self.base)
        self.assertFalse((P / 'fileA').is_char_device())
        self.assertFalse((P / 'dirA').is_char_device())
        self.assertFalse((P / 'non-existing').is_char_device())
        self.assertFalse((P / 'fileA' / 'bah').is_char_device())
        self.assertIs((P / 'fileA\udfff').is_char_device(), False)
        self.assertIs((P / 'fileA\x00').is_char_device(), False)

    def _check_complex_symlinks(self, link0_target):
        if not self.can_symlink:
            self.skipTest("symlinks required")

        # Test solving a non-looping chain of symlinks (issue #19887).
        pathmod = self.pathmod
        P = self.cls(self.base)
        P.joinpath('link1').symlink_to(pathmod.join('link0', 'link0'), target_is_directory=True)
        P.joinpath('link2').symlink_to(pathmod.join('link1', 'link1'), target_is_directory=True)
        P.joinpath('link3').symlink_to(pathmod.join('link2', 'link2'), target_is_directory=True)
        P.joinpath('link0').symlink_to(link0_target, target_is_directory=True)

        # Resolve absolute paths.
        p = (P / 'link0').resolve()
        self.assertEqual(p, P)
        self.assertEqualNormCase(str(p), self.base)
        p = (P / 'link1').resolve()
        self.assertEqual(p, P)
        self.assertEqualNormCase(str(p), self.base)
        p = (P / 'link2').resolve()
        self.assertEqual(p, P)
        self.assertEqualNormCase(str(p), self.base)
        p = (P / 'link3').resolve()
        self.assertEqual(p, P)
        self.assertEqualNormCase(str(p), self.base)

        # Resolve relative paths.
        try:
            self.cls().absolute()
        except UnsupportedOperation:
            return
        old_path = os.getcwd()
        os.chdir(self.base)
        try:
            p = self.cls('link0').resolve()
            self.assertEqual(p, P)
            self.assertEqualNormCase(str(p), self.base)
            p = self.cls('link1').resolve()
            self.assertEqual(p, P)
            self.assertEqualNormCase(str(p), self.base)
            p = self.cls('link2').resolve()
            self.assertEqual(p, P)
            self.assertEqualNormCase(str(p), self.base)
            p = self.cls('link3').resolve()
            self.assertEqual(p, P)
            self.assertEqualNormCase(str(p), self.base)
        finally:
            os.chdir(old_path)

    def test_complex_symlinks_absolute(self):
        self._check_complex_symlinks(self.base)

    def test_complex_symlinks_relative(self):
        self._check_complex_symlinks('.')

    def test_complex_symlinks_relative_dot_dot(self):
        self._check_complex_symlinks(self.pathmod.join('dirA', '..'))

    def setUpWalk(self):
        # Build:
        #     TESTFN/
        #       TEST1/              a file kid and two directory kids
        #         tmp1
        #         SUB1/             a file kid and a directory kid
        #           tmp2
        #           SUB11/          no kids
        #         SUB2/             a file kid and a dirsymlink kid
        #           tmp3
        #           link/           a symlink to TEST2
        #           broken_link
        #           broken_link2
        #       TEST2/
        #         tmp4              a lone file
        self.walk_path = self.cls(self.base, "TEST1")
        self.sub1_path = self.walk_path / "SUB1"
        self.sub11_path = self.sub1_path / "SUB11"
        self.sub2_path = self.walk_path / "SUB2"
        tmp1_path = self.walk_path / "tmp1"
        tmp2_path = self.sub1_path / "tmp2"
        tmp3_path = self.sub2_path / "tmp3"
        self.link_path = self.sub2_path / "link"
        t2_path = self.cls(self.base, "TEST2")
        tmp4_path = self.cls(self.base, "TEST2", "tmp4")
        broken_link_path = self.sub2_path / "broken_link"
        broken_link2_path = self.sub2_path / "broken_link2"

        self.sub11_path.mkdir(parents=True)
        self.sub2_path.mkdir(parents=True)
        t2_path.mkdir(parents=True)

        for path in tmp1_path, tmp2_path, tmp3_path, tmp4_path:
            with path.open("w", encoding='utf-8') as f:
                f.write(f"I'm {path} and proud of it.  Blame test_pathlib.\n")

        if self.can_symlink:
            self.link_path.symlink_to(t2_path)
            broken_link_path.symlink_to('broken')
            broken_link2_path.symlink_to(self.cls('tmp3', 'broken'))
            self.sub2_tree = (self.sub2_path, [], ["broken_link", "broken_link2", "link", "tmp3"])
        else:
            self.sub2_tree = (self.sub2_path, [], ["tmp3"])

    def test_walk_topdown(self):
        self.setUpWalk()
        walker = self.walk_path.walk()
        entry = next(walker)
        entry[1].sort()  # Ensure we visit SUB1 before SUB2
        self.assertEqual(entry, (self.walk_path, ["SUB1", "SUB2"], ["tmp1"]))
        entry = next(walker)
        self.assertEqual(entry, (self.sub1_path, ["SUB11"], ["tmp2"]))
        entry = next(walker)
        self.assertEqual(entry, (self.sub11_path, [], []))
        entry = next(walker)
        entry[1].sort()
        entry[2].sort()
        self.assertEqual(entry, self.sub2_tree)
        with self.assertRaises(StopIteration):
            next(walker)

    def test_walk_prune(self):
        self.setUpWalk()
        # Prune the search.
        all = []
        for root, dirs, files in self.walk_path.walk():
            all.append((root, dirs, files))
            if 'SUB1' in dirs:
                # Note that this also mutates the dirs we appended to all!
                dirs.remove('SUB1')

        self.assertEqual(len(all), 2)
        self.assertEqual(all[0], (self.walk_path, ["SUB2"], ["tmp1"]))

        all[1][-1].sort()
        all[1][1].sort()
        self.assertEqual(all[1], self.sub2_tree)

    def test_walk_bottom_up(self):
        self.setUpWalk()
        seen_testfn = seen_sub1 = seen_sub11 = seen_sub2 = False
        for path, dirnames, filenames in self.walk_path.walk(top_down=False):
            if path == self.walk_path:
                self.assertFalse(seen_testfn)
                self.assertTrue(seen_sub1)
                self.assertTrue(seen_sub2)
                self.assertEqual(sorted(dirnames), ["SUB1", "SUB2"])
                self.assertEqual(filenames, ["tmp1"])
                seen_testfn = True
            elif path == self.sub1_path:
                self.assertFalse(seen_testfn)
                self.assertFalse(seen_sub1)
                self.assertTrue(seen_sub11)
                self.assertEqual(dirnames, ["SUB11"])
                self.assertEqual(filenames, ["tmp2"])
                seen_sub1 = True
            elif path == self.sub11_path:
                self.assertFalse(seen_sub1)
                self.assertFalse(seen_sub11)
                self.assertEqual(dirnames, [])
                self.assertEqual(filenames, [])
                seen_sub11 = True
            elif path == self.sub2_path:
                self.assertFalse(seen_testfn)
                self.assertFalse(seen_sub2)
                self.assertEqual(sorted(dirnames), sorted(self.sub2_tree[1]))
                self.assertEqual(sorted(filenames), sorted(self.sub2_tree[2]))
                seen_sub2 = True
            else:
                raise AssertionError(f"Unexpected path: {path}")
        self.assertTrue(seen_testfn)

    def test_walk_follow_symlinks(self):
        if not self.can_symlink:
            self.skipTest("symlinks required")
        self.setUpWalk()
        walk_it = self.walk_path.walk(follow_symlinks=True)
        for root, dirs, files in walk_it:
            if root == self.link_path:
                self.assertEqual(dirs, [])
                self.assertEqual(files, ["tmp4"])
                break
        else:
            self.fail("Didn't follow symlink with follow_symlinks=True")

    def test_walk_symlink_location(self):
        if not self.can_symlink:
            self.skipTest("symlinks required")
        self.setUpWalk()
        # Tests whether symlinks end up in filenames or dirnames depending
        # on the `follow_symlinks` argument.
        walk_it = self.walk_path.walk(follow_symlinks=False)
        for root, dirs, files in walk_it:
            if root == self.sub2_path:
                self.assertIn("link", files)
                break
        else:
            self.fail("symlink not found")

        walk_it = self.walk_path.walk(follow_symlinks=True)
        for root, dirs, files in walk_it:
            if root == self.sub2_path:
                self.assertIn("link", dirs)
                break
        else:
            self.fail("symlink not found")


class DummyPathWithSymlinks(DummyPath):
    def readlink(self):
        path = str(self.parent.resolve() / self.name)
        if path in self._symlinks:
            return self.with_segments(self._symlinks[path])
        elif path in self._files or path in self._directories:
            raise OSError(errno.EINVAL, "Not a symlink", path)
        else:
            raise FileNotFoundError(errno.ENOENT, "File not found", path)

    def symlink_to(self, target, target_is_directory=False):
        self._directories[str(self.parent)].add(self.name)
        self._symlinks[str(self)] = str(target)


class DummyPathWithSymlinksTest(DummyPathTest):
    cls = DummyPathWithSymlinks
    can_symlink = True


if __name__ == "__main__":
    unittest.main()<|MERGE_RESOLUTION|>--- conflicted
+++ resolved
@@ -161,24 +161,7 @@
             self.assertEqual(P(pathstr).as_posix(), pathstr)
         # Other tests for as_posix() are in test_equivalences().
 
-<<<<<<< HEAD
-    def test_match_common(self):
-=======
-    def test_eq_common(self):
-        P = self.cls
-        self.assertEqual(P('a/b'), P('a/b'))
-        self.assertEqual(P('a/b'), P('a', 'b'))
-        self.assertNotEqual(P('a/b'), P('a'))
-        self.assertNotEqual(P('a/b'), P('/a/b'))
-        self.assertNotEqual(P('a/b'), P())
-        self.assertNotEqual(P('/a/b'), P('/'))
-        self.assertNotEqual(P(), P('/'))
-        self.assertNotEqual(P(), "")
-        self.assertNotEqual(P(), {})
-        self.assertNotEqual(P(), int)
-
     def test_match_empty(self):
->>>>>>> 35fa13d4
         P = self.cls
         self.assertRaises(ValueError, P('a').match, '')
         self.assertRaises(ValueError, P('a').match, '.')
