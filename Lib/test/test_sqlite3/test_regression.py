# pysqlite2/test/regression.py: pysqlite regression tests
#
# Copyright (C) 2006-2010 Gerhard Häring <gh@ghaering.de>
#
# This file is part of pysqlite.
#
# This software is provided 'as-is', without any express or implied
# warranty.  In no event will the authors be held liable for any damages
# arising from the use of this software.
#
# Permission is granted to anyone to use this software for any purpose,
# including commercial applications, and to alter it and redistribute it
# freely, subject to the following restrictions:
#
# 1. The origin of this software must not be misrepresented; you must not
#    claim that you wrote the original software. If you use this software
#    in a product, an acknowledgment in the product documentation would be
#    appreciated but is not required.
# 2. Altered source versions must be plainly marked as such, and must not be
#    misrepresented as being the original software.
# 3. This notice may not be removed or altered from any source distribution.

import datetime
import unittest
import sqlite3 as sqlite
import weakref
import functools

from test import support
<<<<<<< HEAD
from unittest.mock import patch
from .test_dbapi import memory_database, managed_connect, cx_limit
=======
from test.test_sqlite3.test_dbapi import memory_database, managed_connect, cx_limit
>>>>>>> 1f8014c5


class RegressionTests(unittest.TestCase):
    def setUp(self):
        self.con = sqlite.connect(":memory:")

    def tearDown(self):
        self.con.close()

    def test_pragma_user_version(self):
        # This used to crash pysqlite because this pragma command returns NULL for the column name
        cur = self.con.cursor()
        cur.execute("pragma user_version")

    def test_pragma_schema_version(self):
        # This still crashed pysqlite <= 2.2.1
        con = sqlite.connect(":memory:", detect_types=sqlite.PARSE_COLNAMES)
        try:
            cur = self.con.cursor()
            cur.execute("pragma schema_version")
        finally:
            cur.close()
            con.close()

    def test_statement_reset(self):
        # pysqlite 2.1.0 to 2.2.0 have the problem that not all statements are
        # reset before a rollback, but only those that are still in the
        # statement cache. The others are not accessible from the connection object.
        con = sqlite.connect(":memory:", cached_statements=5)
        cursors = [con.cursor() for x in range(5)]
        cursors[0].execute("create table test(x)")
        for i in range(10):
            cursors[0].executemany("insert into test(x) values (?)", [(x,) for x in range(10)])

        for i in range(5):
            cursors[i].execute(" " * i + "select x from test")

        con.rollback()

    def test_column_name_with_spaces(self):
        cur = self.con.cursor()
        cur.execute('select 1 as "foo bar [datetime]"')
        self.assertEqual(cur.description[0][0], "foo bar [datetime]")

        cur.execute('select 1 as "foo baz"')
        self.assertEqual(cur.description[0][0], "foo baz")

    def test_statement_finalization_on_close_db(self):
        # pysqlite versions <= 2.3.3 only finalized statements in the statement
        # cache when closing the database. statements that were still
        # referenced in cursors weren't closed and could provoke "
        # "OperationalError: Unable to close due to unfinalised statements".
        con = sqlite.connect(":memory:")
        cursors = []
        # default statement cache size is 100
        for i in range(105):
            cur = con.cursor()
            cursors.append(cur)
            cur.execute("select 1 x union select " + str(i))
        con.close()

    def test_on_conflict_rollback(self):
        con = sqlite.connect(":memory:")
        con.execute("create table foo(x, unique(x) on conflict rollback)")
        con.execute("insert into foo(x) values (1)")
        try:
            con.execute("insert into foo(x) values (1)")
        except sqlite.DatabaseError:
            pass
        con.execute("insert into foo(x) values (2)")
        try:
            con.commit()
        except sqlite.OperationalError:
            self.fail("pysqlite knew nothing about the implicit ROLLBACK")

    def test_workaround_for_buggy_sqlite_transfer_bindings(self):
        """
        pysqlite would crash with older SQLite versions unless
        a workaround is implemented.
        """
        self.con.execute("create table foo(bar)")
        self.con.execute("drop table foo")
        self.con.execute("create table foo(bar)")

    def test_empty_statement(self):
        """
        pysqlite used to segfault with SQLite versions 3.5.x. These return NULL
        for "no-operation" statements
        """
        self.con.execute("")

    def test_type_map_usage(self):
        """
        pysqlite until 2.4.1 did not rebuild the row_cast_map when recompiling
        a statement. This test exhibits the problem.
        """
        SELECT = "select * from foo"
        con = sqlite.connect(":memory:",detect_types=sqlite.PARSE_DECLTYPES)
        cur = con.cursor()
        cur.execute("create table foo(bar timestamp)")
        cur.execute("insert into foo(bar) values (?)", (datetime.datetime.now(),))
        cur.execute(SELECT)
        cur.execute("drop table foo")
        cur.execute("create table foo(bar integer)")
        cur.execute("insert into foo(bar) values (5)")
        cur.execute(SELECT)

    def test_bind_mutating_list(self):
        # Issue41662: Crash when mutate a list of parameters during iteration.
        class X:
            def __conform__(self, protocol):
                parameters.clear()
                return "..."
        parameters = [X(), 0]
        con = sqlite.connect(":memory:",detect_types=sqlite.PARSE_DECLTYPES)
        con.execute("create table foo(bar X, baz integer)")
        # Should not crash
        with self.assertRaises(IndexError):
            con.execute("insert into foo(bar, baz) values (?, ?)", parameters)

    def test_error_msg_decode_error(self):
        # When porting the module to Python 3.0, the error message about
        # decoding errors disappeared. This verifies they're back again.
        with self.assertRaises(sqlite.OperationalError) as cm:
            self.con.execute("select 'xxx' || ? || 'yyy' colname",
                             (bytes(bytearray([250])),)).fetchone()
        msg = "Could not decode to UTF-8 column 'colname' with text 'xxx"
        self.assertIn(msg, str(cm.exception))

    def test_register_adapter(self):
        """
        See issue 3312.
        """
        self.assertRaises(TypeError, sqlite.register_adapter, {}, None)

    def test_set_isolation_level(self):
        # See issue 27881.
        class CustomStr(str):
            def upper(self):
                return None
            def __del__(self):
                con.isolation_level = ""

        con = sqlite.connect(":memory:")
        con.isolation_level = None
        for level in "", "DEFERRED", "IMMEDIATE", "EXCLUSIVE":
            with self.subTest(level=level):
                con.isolation_level = level
                con.isolation_level = level.lower()
                con.isolation_level = level.capitalize()
                con.isolation_level = CustomStr(level)

        # setting isolation_level failure should not alter previous state
        con.isolation_level = None
        con.isolation_level = "DEFERRED"
        pairs = [
            (1, TypeError), (b'', TypeError), ("abc", ValueError),
            ("IMMEDIATE\0EXCLUSIVE", ValueError), ("\xe9", ValueError),
        ]
        for value, exc in pairs:
            with self.subTest(level=value):
                with self.assertRaises(exc):
                    con.isolation_level = value
                self.assertEqual(con.isolation_level, "DEFERRED")

    def test_cursor_constructor_call_check(self):
        """
        Verifies that cursor methods check whether base class __init__ was
        called.
        """
        class Cursor(sqlite.Cursor):
            def __init__(self, con):
                pass

        con = sqlite.connect(":memory:")
        cur = Cursor(con)
        with self.assertRaises(sqlite.ProgrammingError):
            cur.execute("select 4+5").fetchall()
        with self.assertRaisesRegex(sqlite.ProgrammingError,
                                    r'^Base Cursor\.__init__ not called\.$'):
            cur.close()

    def test_str_subclass(self):
        """
        The Python 3.0 port of the module didn't cope with values of subclasses of str.
        """
        class MyStr(str): pass
        self.con.execute("select ?", (MyStr("abc"),))

    def test_connection_constructor_call_check(self):
        """
        Verifies that connection methods check whether base class __init__ was
        called.
        """
        class Connection(sqlite.Connection):
            def __init__(self, name):
                pass

        con = Connection(":memory:")
        with self.assertRaises(sqlite.ProgrammingError):
            cur = con.cursor()

    def test_auto_commit(self):
        """
        Verifies that creating a connection in autocommit mode works.
        2.5.3 introduced a regression so that these could no longer
        be created.
        """
        con = sqlite.connect(":memory:", isolation_level=None)

    def test_pragma_autocommit(self):
        """
        Verifies that running a PRAGMA statement that does an autocommit does
        work. This did not work in 2.5.3/2.5.4.
        """
        cur = self.con.cursor()
        cur.execute("create table foo(bar)")
        cur.execute("insert into foo(bar) values (5)")

        cur.execute("pragma page_size")
        row = cur.fetchone()

    def test_connection_call(self):
        """
        Call a connection with a non-string SQL request: check error handling
        of the statement constructor.
        """
        self.assertRaises(TypeError, self.con, b"select 1")

    def test_collation(self):
        def collation_cb(a, b):
            return 1
        self.assertRaises(UnicodeEncodeError, self.con.create_collation,
            # Lone surrogate cannot be encoded to the default encoding (utf8)
            "\uDC80", collation_cb)

    def test_recursive_cursor_use(self):
        """
        http://bugs.python.org/issue10811

        Recursively using a cursor, such as when reusing it from a generator led to segfaults.
        Now we catch recursive cursor usage and raise a ProgrammingError.
        """
        con = sqlite.connect(":memory:")

        cur = con.cursor()
        cur.execute("create table a (bar)")
        cur.execute("create table b (baz)")

        def foo():
            cur.execute("insert into a (bar) values (?)", (1,))
            yield 1

        with self.assertRaises(sqlite.ProgrammingError):
            cur.executemany("insert into b (baz) values (?)",
                            ((i,) for i in foo()))

    def test_convert_timestamp_microsecond_padding(self):
        """
        http://bugs.python.org/issue14720

        The microsecond parsing of convert_timestamp() should pad with zeros,
        since the microsecond string "456" actually represents "456000".
        """

        con = sqlite.connect(":memory:", detect_types=sqlite.PARSE_DECLTYPES)
        cur = con.cursor()
        cur.execute("CREATE TABLE t (x TIMESTAMP)")

        # Microseconds should be 456000
        cur.execute("INSERT INTO t (x) VALUES ('2012-04-04 15:06:00.456')")

        # Microseconds should be truncated to 123456
        cur.execute("INSERT INTO t (x) VALUES ('2012-04-04 15:06:00.123456789')")

        cur.execute("SELECT * FROM t")
        values = [x[0] for x in cur.fetchall()]

        self.assertEqual(values, [
            datetime.datetime(2012, 4, 4, 15, 6, 0, 456000),
            datetime.datetime(2012, 4, 4, 15, 6, 0, 123456),
        ])

    def test_invalid_isolation_level_type(self):
        # isolation level is a string, not an integer
        self.assertRaises(TypeError,
                          sqlite.connect, ":memory:", isolation_level=123)


    def test_null_character(self):
        # Issue #21147
        con = sqlite.connect(":memory:")
        self.assertRaises(ValueError, con, "\0select 1")
        self.assertRaises(ValueError, con, "select 1\0")
        cur = con.cursor()
        self.assertRaises(ValueError, cur.execute, " \0select 2")
        self.assertRaises(ValueError, cur.execute, "select 2\0")

    def test_surrogates(self):
        con = sqlite.connect(":memory:")
        self.assertRaises(UnicodeEncodeError, con, "select '\ud8ff'")
        self.assertRaises(UnicodeEncodeError, con, "select '\udcff'")
        cur = con.cursor()
        self.assertRaises(UnicodeEncodeError, cur.execute, "select '\ud8ff'")
        self.assertRaises(UnicodeEncodeError, cur.execute, "select '\udcff'")

    def test_large_sql(self):
        msg = "query string is too large"
        with memory_database() as cx, cx_limit(cx) as lim:
            cu = cx.cursor()

            cx("select 1".ljust(lim))
            # use a different SQL statement; don't reuse from the LRU cache
            cu.execute("select 2".ljust(lim))

            sql = "select 3".ljust(lim+1)
            self.assertRaisesRegex(sqlite.DataError, msg, cx, sql)
            self.assertRaisesRegex(sqlite.DataError, msg, cu.execute, sql)

    def test_commit_cursor_reset(self):
        """
        Connection.commit() did reset cursors, which made sqlite3
        to return rows multiple times when fetched from cursors
        after commit. See issues 10513 and 23129 for details.
        """
        con = sqlite.connect(":memory:")
        con.executescript("""
        create table t(c);
        create table t2(c);
        insert into t values(0);
        insert into t values(1);
        insert into t values(2);
        """)

        self.assertEqual(con.isolation_level, "")

        counter = 0
        for i, row in enumerate(con.execute("select c from t")):
            with self.subTest(i=i, row=row):
                con.execute("insert into t2(c) values (?)", (i,))
                con.commit()
                if counter == 0:
                    self.assertEqual(row[0], 0)
                elif counter == 1:
                    self.assertEqual(row[0], 1)
                elif counter == 2:
                    self.assertEqual(row[0], 2)
                counter += 1
        self.assertEqual(counter, 3, "should have returned exactly three rows")

    def test_bpo31770(self):
        """
        The interpreter shouldn't crash in case Cursor.__init__() is called
        more than once.
        """
        def callback(*args):
            pass
        con = sqlite.connect(":memory:")
        cur = sqlite.Cursor(con)
        ref = weakref.ref(cur, callback)
        cur.__init__(con)
        del cur
        # The interpreter shouldn't crash when ref is collected.
        del ref
        support.gc_collect()

    def test_del_isolation_level_segfault(self):
        with self.assertRaises(AttributeError):
            del self.con.isolation_level

    def test_bpo37347(self):
        class Printer:
            def log(self, *args):
                return sqlite.SQLITE_OK

        for method in [self.con.set_trace_callback,
                       functools.partial(self.con.set_progress_handler, n=1),
                       self.con.set_authorizer]:
            printer_instance = Printer()
            method(printer_instance.log)
            method(printer_instance.log)
            self.con.execute("select 1")  # trigger seg fault
            method(None)

    def test_return_empty_bytestring(self):
        cur = self.con.execute("select X''")
        val = cur.fetchone()[0]
        self.assertEqual(val, b'')

    def test_table_lock_cursor_replace_stmt(self):
        with managed_connect(":memory:", in_mem=True) as con:
            cur = con.cursor()
            cur.execute("create table t(t)")
            cur.executemany("insert into t values(?)",
                            ((v,) for v in range(5)))
            con.commit()
            cur.execute("select t from t")
            cur.execute("drop table t")
            con.commit()

    def test_table_lock_cursor_dealloc(self):
        with managed_connect(":memory:", in_mem=True) as con:
            con.execute("create table t(t)")
            con.executemany("insert into t values(?)",
                            ((v,) for v in range(5)))
            con.commit()
            cur = con.execute("select t from t")
            del cur
            con.execute("drop table t")
            con.commit()

    def test_table_lock_cursor_non_readonly_select(self):
        with managed_connect(":memory:", in_mem=True) as con:
            con.execute("create table t(t)")
            con.executemany("insert into t values(?)",
                            ((v,) for v in range(5)))
            con.commit()
            def dup(v):
                con.execute("insert into t values(?)", (v,))
                return
            con.create_function("dup", 1, dup)
            cur = con.execute("select dup(t) from t")
            del cur
            con.execute("drop table t")
            con.commit()

    def test_executescript_step_through_select(self):
        with managed_connect(":memory:", in_mem=True) as con:
            values = [(v,) for v in range(5)]
            with con:
                con.execute("create table t(t)")
                con.executemany("insert into t values(?)", values)
            steps = []
            con.create_function("step", 1, lambda x: steps.append((x,)))
            con.executescript("select step(t) from t")
            self.assertEqual(steps, values)


class ConverterProgrammingErrorTestCase(unittest.TestCase):
    msg = "Recursive use of cursors not allowed"

    def setUp(self):
        self.con = sqlite.connect(":memory:",
                                  detect_types=sqlite.PARSE_COLNAMES)
        self.cur = self.con.cursor()
        self.cur.execute("create table test(x foo)")
        self.cur.executemany("insert into test(x) values (?)",
                             [("foo",), ("bar",)])

    def tearDown(self):
        self.cur.close()
        self.con.close()

    def test_recursive_cursor_init(self):
        conv = lambda x: self.cur.__init__(self.con)
        with patch.dict(sqlite.converters, {"INIT": conv}):
            self.cur.execute(f'select x as "x [INIT]", x from test')
            self.assertRaisesRegex(sqlite.ProgrammingError, self.msg,
                                   self.cur.fetchall)

    def test_recursive_cursor_close(self):
        conv = lambda x: self.cur.close()
        with patch.dict(sqlite.converters, {"CLOSE": conv}):
            self.cur.execute(f'select x as "x [CLOSE]", x from test')
            self.assertRaisesRegex(sqlite.ProgrammingError, self.msg,
                                   self.cur.fetchall)

    def test_recursive_cursor_iter(self):
        conv = lambda x, l=[]: self.cur.fetchone() if l else l.append(None)
        with patch.dict(sqlite.converters, {"ITER": conv}):
            self.cur.execute(f'select x as "x [ITER]", x from test')
            self.assertRaisesRegex(sqlite.ProgrammingError, self.msg,
                                   self.cur.fetchall)


if __name__ == "__main__":
    unittest.main()<|MERGE_RESOLUTION|>--- conflicted
+++ resolved
@@ -27,12 +27,8 @@
 import functools
 
 from test import support
-<<<<<<< HEAD
 from unittest.mock import patch
-from .test_dbapi import memory_database, managed_connect, cx_limit
-=======
 from test.test_sqlite3.test_dbapi import memory_database, managed_connect, cx_limit
->>>>>>> 1f8014c5
 
 
 class RegressionTests(unittest.TestCase):
