--- conflicted
+++ resolved
@@ -85,130 +85,70 @@
         return out, err
 
     def test_interact(self):
-<<<<<<< HEAD
-        with self.start_cli() as proc:
-            out, err = proc.communicate(timeout=self.TIMEOUT)
-            self.assertIn(self.MEMORY_DB_MSG, err)
-            self.assertTrue(out.endswith(self.PS1))
-            self.assertEqual(out.count(self.PS1), 1)
-            self.assertEqual(out.count(self.PS2), 0)
-            self.expect_success(proc)
-
-    def test_interact_quit(self):
-        with self.start_cli() as proc:
-            out, err = proc.communicate(input=".quit", timeout=self.TIMEOUT)
-            self.assertIn(self.MEMORY_DB_MSG, err)
-            self.assertTrue(out.endswith(self.PS1))
-            self.assertEqual(out.count(self.PS1), 1)
-            self.assertEqual(out.count(self.PS2), 0)
-            self.expect_success(proc)
-
-    def test_interact_version(self):
-        with self.start_cli() as proc:
-            out, err = proc.communicate(input=".version", timeout=self.TIMEOUT)
-            self.assertIn(self.MEMORY_DB_MSG, err)
-            self.assertIn(sqlite.sqlite_version + "\n", out)
-            self.assertTrue(out.endswith(self.PS1))
-            self.assertEqual(out.count(self.PS1), 2)
-            self.assertEqual(out.count(self.PS2), 0)
-            self.expect_success(proc)
-
-    def test_interact_valid_sql(self):
-        with self.start_cli() as proc:
-            out, err = proc.communicate(input="select 1;",
-                                        timeout=self.TIMEOUT)
-            self.assertIn(self.MEMORY_DB_MSG, err)
-            self.assertIn("(1,)\n", out)
-            self.assertTrue(out.endswith(self.PS1))
-            self.assertEqual(out.count(self.PS1), 2)
-            self.assertEqual(out.count(self.PS2), 0)
-            self.expect_success(proc)
-
-    def test_interact_incomplete_multiline_sql(self):
-        with self.start_cli() as proc:
-            out, err = proc.communicate(input="select 1",
-                                        timeout=self.TIMEOUT)
-            self.assertIn(self.MEMORY_DB_MSG, err)
-            self.assertTrue(out.endswith(self.PS2))
-            self.assertEqual(out.count(self.PS1), 1)
-            self.assertEqual(out.count(self.PS2), 1)
-            self.expect_success(proc)
-
-    def test_interact_valid_multiline_sql(self):
-        with self.start_cli() as proc:
-            out, err = proc.communicate(input="select 1\n;",
-                                        timeout=self.TIMEOUT)
-            self.assertIn(self.MEMORY_DB_MSG, err)
-            self.assertIn(self.PS2, out)
-            self.assertIn("(1,)\n", out)
-            self.assertTrue(out.endswith(self.PS1))
-            self.assertEqual(out.count(self.PS1), 2)
-            self.assertEqual(out.count(self.PS2), 1)
-            self.expect_success(proc)
-
-    def test_interact_invalid_sql(self):
-        with self.start_cli() as proc:
-            out, err = proc.communicate(input="sel;", timeout=self.TIMEOUT)
-            self.assertIn(self.MEMORY_DB_MSG, err)
-            self.assertIn("OperationalError (SQLITE_ERROR)", err)
-            self.assertTrue(out.endswith(self.PS1))
-            self.assertEqual(out.count(self.PS1), 2)
-            self.assertEqual(out.count(self.PS2), 0)
-            self.expect_success(proc)
-
-    def test_interact_on_disk_file(self):
-        self.addCleanup(unlink, TESTFN)
-        with self.start_cli(TESTFN) as proc:
-            out, err = proc.communicate(input="create table t(t);",
-                                        timeout=self.TIMEOUT)
-            self.assertIn(TESTFN, err)
-            self.assertTrue(out.endswith(self.PS1))
-            self.expect_success(proc)
-        with self.start_cli(TESTFN, "select count(t) from t") as proc:
-            out = proc.stdout.read()
-            err = proc.stderr.read()
-            self.assertIn("(0,)\n", out)
-            self.expect_success(proc)
-=======
         out, err = self.run_cli()
         self.assertIn(self.MEMORY_DB_MSG, err)
-        self.assertIn(self.PS1, out)
+        self.assertIn(self.MEMORY_DB_MSG, err)
+        self.assertTrue(out.endswith(self.PS1))
+        self.assertEqual(out.count(self.PS1), 1)
+        self.assertEqual(out.count(self.PS2), 0)
 
     def test_interact_quit(self):
         out, err = self.run_cli(commands=(".quit",))
-        self.assertIn(self.PS1, out)
+        self.assertIn(self.MEMORY_DB_MSG, err)
+        self.assertTrue(out.endswith(self.PS1))
+        self.assertEqual(out.count(self.PS1), 1)
+        self.assertEqual(out.count(self.PS2), 0)
 
     def test_interact_version(self):
         out, err = self.run_cli(commands=(".version",))
         self.assertIn(self.MEMORY_DB_MSG, err)
+        self.assertIn(sqlite3.sqlite_version + "\n", out)
+        self.assertTrue(out.endswith(self.PS1))
+        self.assertEqual(out.count(self.PS1), 2)
+        self.assertEqual(out.count(self.PS2), 0)
         self.assertIn(sqlite3.sqlite_version, out)
 
     def test_interact_valid_sql(self):
         out, err = self.run_cli(commands=("SELECT 1;",))
         self.assertIn(self.MEMORY_DB_MSG, err)
-        self.assertIn("(1,)", out)
+        self.assertIn("(1,)\n", out)
+        self.assertTrue(out.endswith(self.PS1))
+        self.assertEqual(out.count(self.PS1), 2)
+        self.assertEqual(out.count(self.PS2), 0)
+
+    def test_interact_incomplete_multiline_sql(self):
+        out, err = self.run_cli(commands=("SELECT 1",))
+        self.assertIn(self.MEMORY_DB_MSG, err)
+        self.assertTrue(out.endswith(self.PS2))
+        self.assertEqual(out.count(self.PS1), 1)
+        self.assertEqual(out.count(self.PS2), 1)
 
     def test_interact_valid_multiline_sql(self):
         out, err = self.run_cli(commands=("SELECT 1\n;",))
         self.assertIn(self.MEMORY_DB_MSG, err)
         self.assertIn(self.PS2, out)
-        self.assertIn("(1,)", out)
+        self.assertIn("(1,)\n", out)
+        self.assertTrue(out.endswith(self.PS1))
+        self.assertEqual(out.count(self.PS1), 2)
+        self.assertEqual(out.count(self.PS2), 1)
 
     def test_interact_invalid_sql(self):
         out, err = self.run_cli(commands=("sel;",))
         self.assertIn(self.MEMORY_DB_MSG, err)
         self.assertIn("OperationalError (SQLITE_ERROR)", err)
+        self.assertTrue(out.endswith(self.PS1))
+        self.assertEqual(out.count(self.PS1), 2)
+        self.assertEqual(out.count(self.PS2), 0)
 
     def test_interact_on_disk_file(self):
         self.addCleanup(unlink, TESTFN)
 
         out, err = self.run_cli(TESTFN, commands=("CREATE TABLE t(t);",))
         self.assertIn(TESTFN, err)
-        self.assertIn(self.PS1, out)
+        self.assertTrue(out.endswith(self.PS1))
 
         out, _ = self.run_cli(TESTFN, commands=("SELECT count(t) FROM t;",))
-        self.assertIn("(0,)", out)
->>>>>>> d9097334
+        self.assertIn("(0,)\n", out)
 
 
 if __name__ == "__main__":
