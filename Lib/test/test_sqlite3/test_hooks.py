# pysqlite2/test/hooks.py: tests for various SQLite-specific hooks
#
# Copyright (C) 2006-2007 Gerhard Häring <gh@ghaering.de>
#
# This file is part of pysqlite.
#
# This software is provided 'as-is', without any express or implied
# warranty.  In no event will the authors be held liable for any damages
# arising from the use of this software.
#
# Permission is granted to anyone to use this software for any purpose,
# including commercial applications, and to alter it and redistribute it
# freely, subject to the following restrictions:
#
# 1. The origin of this software must not be misrepresented; you must not
#    claim that you wrote the original software. If you use this software
#    in a product, an acknowledgment in the product documentation would be
#    appreciated but is not required.
# 2. Altered source versions must be plainly marked as such, and must not be
#    misrepresented as being the original software.
# 3. This notice may not be removed or altered from any source distribution.

import contextlib
import sqlite3 as sqlite
import unittest

from test.support.os_helper import TESTFN, unlink

from .util import memory_database, cx_limit, with_tracebacks
from .util import MemoryDatabaseMixin


<<<<<<< HEAD
class CollationTests(unittest.TestCase):
    def setUp(self):
        self.con = sqlite.connect(":memory:")

    def tearDown(self):
        self.con.close()
=======
class CollationTests(MemoryDatabaseMixin, unittest.TestCase):
>>>>>>> 1344cfac

    def test_create_collation_not_string(self):
        with self.assertRaises(TypeError):
            self.con.create_collation(None, lambda x, y: (x > y) - (x < y))

    def test_create_collation_not_callable(self):
        with self.assertRaises(TypeError) as cm:
            self.con.create_collation("X", 42)
        self.assertEqual(str(cm.exception), 'parameter must be callable')

    def test_create_collation_not_ascii(self):
        self.con.create_collation("collä", lambda x, y: (x > y) - (x < y))

    def test_create_collation_bad_upper(self):
        class BadUpperStr(str):
            def upper(self):
                return None
        mycoll = lambda x, y: -((x > y) - (x < y))
        self.con.create_collation(BadUpperStr("mycoll"), mycoll)
        result = self.con.execute("""
            select x from (
            select 'a' as x
            union
            select 'b' as x
            ) order by x collate mycoll
            """).fetchall()
        self.assertEqual(result[0][0], 'b')
        self.assertEqual(result[1][0], 'a')

    def test_collation_is_used(self):
        def mycoll(x, y):
            # reverse order
            return -((x > y) - (x < y))

        self.con.create_collation("mycoll", mycoll)
        sql = """
            select x from (
            select 'a' as x
            union
            select 'b' as x
            union
            select 'c' as x
            ) order by x collate mycoll
            """
        result = self.con.execute(sql).fetchall()
        self.assertEqual(result, [('c',), ('b',), ('a',)],
                         msg='the expected order was not returned')

        self.con.create_collation("mycoll", None)
        with self.assertRaises(sqlite.OperationalError) as cm:
            result = self.con.execute(sql).fetchall()
        self.assertEqual(str(cm.exception), 'no such collation sequence: mycoll')

    def test_collation_returns_large_integer(self):
        def mycoll(x, y):
            # reverse order
            return -((x > y) - (x < y)) * 2**32
        self.con.create_collation("mycoll", mycoll)
        sql = """
            select x from (
            select 'a' as x
            union
            select 'b' as x
            union
            select 'c' as x
            ) order by x collate mycoll
            """
        result = self.con.execute(sql).fetchall()
        self.assertEqual(result, [('c',), ('b',), ('a',)],
                         msg="the expected order was not returned")

    def test_collation_register_twice(self):
        """
        Register two different collation functions under the same name.
        Verify that the last one is actually used.
        """
        con = self.con
        con.create_collation("mycoll", lambda x, y: (x > y) - (x < y))
        con.create_collation("mycoll", lambda x, y: -((x > y) - (x < y)))
        result = con.execute("""
            select x from (select 'a' as x union select 'b' as x) order by x collate mycoll
            """).fetchall()
        self.assertEqual(result[0][0], 'b')
        self.assertEqual(result[1][0], 'a')

    def test_deregister_collation(self):
        """
        Register a collation, then deregister it. Make sure an error is raised if we try
        to use it.
        """
        con = self.con
        con.create_collation("mycoll", lambda x, y: (x > y) - (x < y))
        con.create_collation("mycoll", None)
        with self.assertRaises(sqlite.OperationalError) as cm:
            con.execute("select 'a' as x union select 'b' as x order by x collate mycoll")
        self.assertEqual(str(cm.exception), 'no such collation sequence: mycoll')

<<<<<<< HEAD
class ProgressTests(unittest.TestCase):
    def setUp(self):
        self.con = sqlite.connect(":memory:")

    def tearDown(self):
        self.con.close()
=======

class ProgressTests(MemoryDatabaseMixin, unittest.TestCase):
>>>>>>> 1344cfac

    def test_progress_handler_used(self):
        """
        Test that the progress handler is invoked once it is set.
        """
        progress_calls = []
        def progress():
            progress_calls.append(None)
            return 0
        self.con.set_progress_handler(progress, 1)
        self.con.execute("""
            create table foo(a, b)
            """)
        self.assertTrue(progress_calls)

    def test_opcode_count(self):
        """
        Test that the opcode argument is respected.
        """
        con = self.con
        progress_calls = []
        def progress():
            progress_calls.append(None)
            return 0
        con.set_progress_handler(progress, 1)
        curs = con.cursor()
        curs.execute("""
            create table foo (a, b)
            """)
        first_count = len(progress_calls)
        progress_calls = []
        con.set_progress_handler(progress, 2)
        curs.execute("""
            create table bar (a, b)
            """)
        second_count = len(progress_calls)
        self.assertGreaterEqual(first_count, second_count)

    def test_cancel_operation(self):
        """
        Test that returning a non-zero value stops the operation in progress.
        """
        def progress():
            return 1
        self.con.set_progress_handler(progress, 1)
        curs = self.con.cursor()
        self.assertRaises(
            sqlite.OperationalError,
            curs.execute,
            "create table bar (a, b)")

    def test_clear_handler(self):
        """
        Test that setting the progress handler to None clears the previously set handler.
        """
        con = self.con
        action = 0
        def progress():
            nonlocal action
            action = 1
            return 0
        con.set_progress_handler(progress, 1)
        con.set_progress_handler(None, 1)
        con.execute("select 1 union select 2 union select 3").fetchall()
        self.assertEqual(action, 0, "progress handler was not cleared")

    @with_tracebacks(ZeroDivisionError, name="bad_progress")
    def test_error_in_progress_handler(self):
        def bad_progress():
            1 / 0
        self.con.set_progress_handler(bad_progress, 1)
        with self.assertRaises(sqlite.OperationalError):
            self.con.execute("""
                create table foo(a, b)
                """)

    @with_tracebacks(ZeroDivisionError, name="bad_progress")
    def test_error_in_progress_handler_result(self):
        class BadBool:
            def __bool__(self):
                1 / 0
        def bad_progress():
            return BadBool()
        self.con.set_progress_handler(bad_progress, 1)
        with self.assertRaises(sqlite.OperationalError):
            self.con.execute("""
                create table foo(a, b)
                """)


<<<<<<< HEAD
class TraceCallbackTests(unittest.TestCase):
    def setUp(self):
        self.con = sqlite.connect(":memory:")

    def tearDown(self):
        self.con.close()
=======
class TraceCallbackTests(MemoryDatabaseMixin, unittest.TestCase):
>>>>>>> 1344cfac

    @contextlib.contextmanager
    def check_stmt_trace(self, cx, expected):
        try:
            traced = []
            cx.set_trace_callback(lambda stmt: traced.append(stmt))
            yield
        finally:
            self.assertEqual(traced, expected)
            cx.set_trace_callback(None)

    def test_trace_callback_used(self):
        """
        Test that the trace callback is invoked once it is set.
        """
        traced_statements = []
        def trace(statement):
            traced_statements.append(statement)
        self.con.set_trace_callback(trace)
        self.con.execute("create table foo(a, b)")
        self.assertTrue(traced_statements)
        self.assertTrue(any("create table foo" in stmt for stmt in traced_statements))

    def test_clear_trace_callback(self):
        """
        Test that setting the trace callback to None clears the previously set callback.
        """
        con = self.con
        traced_statements = []
        def trace(statement):
            traced_statements.append(statement)
        con.set_trace_callback(trace)
        con.set_trace_callback(None)
        con.execute("create table foo(a, b)")
        self.assertFalse(traced_statements, "trace callback was not cleared")

    def test_unicode_content(self):
        """
        Test that the statement can contain unicode literals.
        """
        unicode_value = '\xf6\xe4\xfc\xd6\xc4\xdc\xdf\u20ac'
        con = self.con
        traced_statements = []
        def trace(statement):
            traced_statements.append(statement)
        con.set_trace_callback(trace)
        con.execute("create table foo(x)")
        con.execute("insert into foo(x) values ('%s')" % unicode_value)
        con.commit()
        self.assertTrue(any(unicode_value in stmt for stmt in traced_statements),
                        "Unicode data %s garbled in trace callback: %s"
                        % (ascii(unicode_value), ', '.join(map(ascii, traced_statements))))

    def test_trace_callback_content(self):
        # set_trace_callback() shouldn't produce duplicate content (bpo-26187)
        traced_statements = []
        def trace(statement):
            traced_statements.append(statement)

        queries = ["create table foo(x)",
                   "insert into foo(x) values(1)"]
        self.addCleanup(unlink, TESTFN)
        con1 = sqlite.connect(TESTFN, isolation_level=None)
        con2 = sqlite.connect(TESTFN)
        try:
            con1.set_trace_callback(trace)
            cur = con1.cursor()
            cur.execute(queries[0])
            con2.execute("create table bar(x)")
            cur.execute(queries[1])
        finally:
            con1.close()
            con2.close()
        self.assertEqual(traced_statements, queries)

    def test_trace_expanded_sql(self):
        expected = [
            "create table t(t)",
            "BEGIN ",
            "insert into t values(0)",
            "insert into t values(1)",
            "insert into t values(2)",
            "COMMIT",
        ]
        with memory_database() as cx, self.check_stmt_trace(cx, expected):
            with cx:
                cx.execute("create table t(t)")
                cx.executemany("insert into t values(?)", ((v,) for v in range(3)))

    @with_tracebacks(
        sqlite.DataError,
        regex="Expanded SQL string exceeds the maximum string length"
    )
    def test_trace_too_much_expanded_sql(self):
        # If the expanded string is too large, we'll fall back to the
        # unexpanded SQL statement.
        # The resulting string length is limited by the runtime limit
        # SQLITE_LIMIT_LENGTH.
        template = "select 1 as a where a="
        category = sqlite.SQLITE_LIMIT_LENGTH
        with memory_database() as cx, cx_limit(cx, category=category) as lim:
            ok_param = "a"
            bad_param = "a" * lim

            unexpanded_query = template + "?"
            expected = [unexpanded_query]
            with self.check_stmt_trace(cx, expected):
                cx.execute(unexpanded_query, (bad_param,))

            expanded_query = f"{template}'{ok_param}'"
            with self.check_stmt_trace(cx, [expanded_query]):
                cx.execute(unexpanded_query, (ok_param,))

    @with_tracebacks(ZeroDivisionError, regex="division by zero")
    def test_trace_bad_handler(self):
        with memory_database() as cx:
            cx.set_trace_callback(lambda stmt: 5/0)
            cx.execute("select 1")


if __name__ == "__main__":
    unittest.main()<|MERGE_RESOLUTION|>--- conflicted
+++ resolved
@@ -30,16 +30,7 @@
 from .util import MemoryDatabaseMixin
 
 
-<<<<<<< HEAD
-class CollationTests(unittest.TestCase):
-    def setUp(self):
-        self.con = sqlite.connect(":memory:")
-
-    def tearDown(self):
-        self.con.close()
-=======
 class CollationTests(MemoryDatabaseMixin, unittest.TestCase):
->>>>>>> 1344cfac
 
     def test_create_collation_not_string(self):
         with self.assertRaises(TypeError):
@@ -137,17 +128,8 @@
             con.execute("select 'a' as x union select 'b' as x order by x collate mycoll")
         self.assertEqual(str(cm.exception), 'no such collation sequence: mycoll')
 
-<<<<<<< HEAD
-class ProgressTests(unittest.TestCase):
-    def setUp(self):
-        self.con = sqlite.connect(":memory:")
-
-    def tearDown(self):
-        self.con.close()
-=======
 
 class ProgressTests(MemoryDatabaseMixin, unittest.TestCase):
->>>>>>> 1344cfac
 
     def test_progress_handler_used(self):
         """
@@ -238,16 +220,7 @@
                 """)
 
 
-<<<<<<< HEAD
-class TraceCallbackTests(unittest.TestCase):
-    def setUp(self):
-        self.con = sqlite.connect(":memory:")
-
-    def tearDown(self):
-        self.con.close()
-=======
 class TraceCallbackTests(MemoryDatabaseMixin, unittest.TestCase):
->>>>>>> 1344cfac
 
     @contextlib.contextmanager
     def check_stmt_trace(self, cx, expected):
