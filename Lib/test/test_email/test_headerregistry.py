import datetime
import textwrap
import unittest
from email import errors
from email import policy
from email.message import Message
from test.test_email import TestEmailBase, parameterize
from email import headerregistry
from email.headerregistry import Address, Group
<<<<<<< HEAD
from email.header import decode_header
from test.support import ALWAYS_EQ, is_wasi, Py_DEBUG
=======
from test.support import ALWAYS_EQ
>>>>>>> ac37a806


DITTO = object()


class TestHeaderRegistry(TestEmailBase):

    def test_arbitrary_name_unstructured(self):
        factory = headerregistry.HeaderRegistry()
        h = factory('foobar', 'test')
        self.assertIsInstance(h, headerregistry.BaseHeader)
        self.assertIsInstance(h, headerregistry.UnstructuredHeader)

    def test_name_case_ignored(self):
        factory = headerregistry.HeaderRegistry()
        # Whitebox check that test is valid
        self.assertNotIn('Subject', factory.registry)
        h = factory('Subject', 'test')
        self.assertIsInstance(h, headerregistry.BaseHeader)
        self.assertIsInstance(h, headerregistry.UniqueUnstructuredHeader)

    class FooBase:
        def __init__(self, *args, **kw):
            pass

    def test_override_default_base_class(self):
        factory = headerregistry.HeaderRegistry(base_class=self.FooBase)
        h = factory('foobar', 'test')
        self.assertIsInstance(h, self.FooBase)
        self.assertIsInstance(h, headerregistry.UnstructuredHeader)

    class FooDefault:
        parse = headerregistry.UnstructuredHeader.parse

    def test_override_default_class(self):
        factory = headerregistry.HeaderRegistry(default_class=self.FooDefault)
        h = factory('foobar', 'test')
        self.assertIsInstance(h, headerregistry.BaseHeader)
        self.assertIsInstance(h, self.FooDefault)

    def test_override_default_class_only_overrides_default(self):
        factory = headerregistry.HeaderRegistry(default_class=self.FooDefault)
        h = factory('subject', 'test')
        self.assertIsInstance(h, headerregistry.BaseHeader)
        self.assertIsInstance(h, headerregistry.UniqueUnstructuredHeader)

    def test_dont_use_default_map(self):
        factory = headerregistry.HeaderRegistry(use_default_map=False)
        h = factory('subject', 'test')
        self.assertIsInstance(h, headerregistry.BaseHeader)
        self.assertIsInstance(h, headerregistry.UnstructuredHeader)

    def test_map_to_type(self):
        factory = headerregistry.HeaderRegistry()
        h1 = factory('foobar', 'test')
        factory.map_to_type('foobar', headerregistry.UniqueUnstructuredHeader)
        h2 = factory('foobar', 'test')
        self.assertIsInstance(h1, headerregistry.BaseHeader)
        self.assertIsInstance(h1, headerregistry.UnstructuredHeader)
        self.assertIsInstance(h2, headerregistry.BaseHeader)
        self.assertIsInstance(h2, headerregistry.UniqueUnstructuredHeader)


class TestHeaderBase(TestEmailBase):

    factory = headerregistry.HeaderRegistry()

    def make_header(self, name, value):
        return self.factory(name, value)


class TestBaseHeaderFeatures(TestHeaderBase):

    def test_str(self):
        h = self.make_header('subject', 'this is a test')
        self.assertIsInstance(h, str)
        self.assertEqual(h, 'this is a test')
        self.assertEqual(str(h), 'this is a test')

    def test_substr(self):
        h = self.make_header('subject', 'this is a test')
        self.assertEqual(h[5:7], 'is')

    def test_has_name(self):
        h = self.make_header('subject', 'this is a test')
        self.assertEqual(h.name, 'subject')

    def _test_attr_ro(self, attr):
        h = self.make_header('subject', 'this is a test')
        with self.assertRaises(AttributeError):
            setattr(h, attr, 'foo')

    def test_name_read_only(self):
        self._test_attr_ro('name')

    def test_defects_read_only(self):
        self._test_attr_ro('defects')

    def test_defects_is_tuple(self):
        h = self.make_header('subject', 'this is a test')
        self.assertEqual(len(h.defects), 0)
        self.assertIsInstance(h.defects, tuple)
        # Make sure it is still true when there are defects.
        h = self.make_header('date', '')
        self.assertEqual(len(h.defects), 1)
        self.assertIsInstance(h.defects, tuple)

    # XXX: FIXME
    #def test_CR_in_value(self):
    #    # XXX: this also re-raises the issue of embedded headers,
    #    # need test and solution for that.
    #    value = '\r'.join(['this is', ' a test'])
    #    h = self.make_header('subject', value)
    #    self.assertEqual(h, value)
    #    self.assertDefectsEqual(h.defects, [errors.ObsoleteHeaderDefect])


@parameterize
class TestUnstructuredHeader(TestHeaderBase):

    def string_as_value(self,
                        source,
                        decoded,
                        *args):
        l = len(args)
        defects = args[0] if l>0 else []
        header = 'Subject:' + (' ' if source else '')
        folded = header + (args[1] if l>1 else source) + '\n'
        h = self.make_header('Subject', source)
        self.assertEqual(h, decoded)
        self.assertDefectsEqual(h.defects, defects)
        self.assertEqual(h.fold(policy=policy.default), folded)

    string_params = {

        'rfc2047_simple_quopri': (
            '=?utf-8?q?this_is_a_test?=',
            'this is a test',
            [],
            'this is a test'),

        'rfc2047_gb2312_base64': (
            '=?gb2312?b?1eLKx9bQzsSy4srUo6E=?=',
            '\u8fd9\u662f\u4e2d\u6587\u6d4b\u8bd5\uff01',
            [],
            '=?utf-8?b?6L+Z5piv5Lit5paH5rWL6K+V77yB?='),

        'rfc2047_simple_nonascii_quopri': (
            '=?utf-8?q?=C3=89ric?=',
            'Éric'),

        'rfc2047_quopri_with_regular_text': (
            'The =?utf-8?q?=C3=89ric=2C?= Himself',
            'The Éric, Himself'),

    }


@parameterize
class TestDateHeader(TestHeaderBase):

    datestring = 'Sun, 23 Sep 2001 20:10:55 -0700'
    utcoffset = datetime.timedelta(hours=-7)
    tz = datetime.timezone(utcoffset)
    dt = datetime.datetime(2001, 9, 23, 20, 10, 55, tzinfo=tz)

    def test_parse_date(self):
        h = self.make_header('date', self.datestring)
        self.assertEqual(h, self.datestring)
        self.assertEqual(h.datetime, self.dt)
        self.assertEqual(h.datetime.utcoffset(), self.utcoffset)
        self.assertEqual(h.defects, ())

    def test_set_from_datetime(self):
        h = self.make_header('date', self.dt)
        self.assertEqual(h, self.datestring)
        self.assertEqual(h.datetime, self.dt)
        self.assertEqual(h.defects, ())

    def test_date_header_properties(self):
        h = self.make_header('date', self.datestring)
        self.assertIsInstance(h, headerregistry.UniqueDateHeader)
        self.assertEqual(h.max_count, 1)
        self.assertEqual(h.defects, ())

    def test_resent_date_header_properties(self):
        h = self.make_header('resent-date', self.datestring)
        self.assertIsInstance(h, headerregistry.DateHeader)
        self.assertEqual(h.max_count, None)
        self.assertEqual(h.defects, ())

    def test_no_value_is_defect(self):
        h = self.make_header('date', '')
        self.assertEqual(len(h.defects), 1)
        self.assertIsInstance(h.defects[0], errors.HeaderMissingRequiredValue)

    def test_invalid_date_format(self):
        s = 'Not a date header'
        h = self.make_header('date', s)
        self.assertEqual(h, s)
        self.assertIsNone(h.datetime)
        self.assertEqual(len(h.defects), 1)
        self.assertIsInstance(h.defects[0], errors.InvalidDateDefect)

    def test_invalid_date_value(self):
        s = 'Tue, 06 Jun 2017 27:39:33 +0600'
        h = self.make_header('date', s)
        self.assertEqual(h, s)
        self.assertIsNone(h.datetime)
        self.assertEqual(len(h.defects), 1)
        self.assertIsInstance(h.defects[0], errors.InvalidDateDefect)

    def test_datetime_read_only(self):
        h = self.make_header('date', self.datestring)
        with self.assertRaises(AttributeError):
            h.datetime = 'foo'

    def test_set_date_header_from_datetime(self):
        m = Message(policy=policy.default)
        m['Date'] = self.dt
        self.assertEqual(m['Date'], self.datestring)
        self.assertEqual(m['Date'].datetime, self.dt)


@parameterize
class TestContentTypeHeader(TestHeaderBase):

    def content_type_as_value(self,
                              source,
                              content_type,
                              maintype,
                              subtype,
                              *args):
        l = len(args)
        parmdict = args[0] if l>0 else {}
        defects =  args[1] if l>1 else []
        decoded =  args[2] if l>2 and args[2] is not DITTO else source
        header = 'Content-Type:' + ' ' if source else ''
        folded = args[3] if l>3 else header + decoded + '\n'
        h = self.make_header('Content-Type', source)
        self.assertEqual(h.content_type, content_type)
        self.assertEqual(h.maintype, maintype)
        self.assertEqual(h.subtype, subtype)
        self.assertEqual(h.params, parmdict)
        with self.assertRaises(TypeError):
            h.params['abc'] = 'xyz'   # make sure params is read-only.
        self.assertDefectsEqual(h.defects, defects)
        self.assertEqual(h, decoded)
        self.assertEqual(h.fold(policy=policy.default), folded)

    content_type_params = {

        # Examples from RFC 2045.

        'RFC_2045_1': (
            'text/plain; charset=us-ascii (Plain text)',
            'text/plain',
            'text',
            'plain',
            {'charset': 'us-ascii'},
            [],
            'text/plain; charset="us-ascii"'),

        'RFC_2045_2': (
            'text/plain; charset=us-ascii',
            'text/plain',
            'text',
            'plain',
            {'charset': 'us-ascii'},
            [],
            'text/plain; charset="us-ascii"'),

        'RFC_2045_3': (
            'text/plain; charset="us-ascii"',
            'text/plain',
            'text',
            'plain',
            {'charset': 'us-ascii'}),

        # RFC 2045 5.2 says syntactically invalid values are to be treated as
        # text/plain.

        'no_subtype_in_content_type': (
            'text/',
            'text/plain',
            'text',
            'plain',
            {},
            [errors.InvalidHeaderDefect]),

        'no_slash_in_content_type': (
            'foo',
            'text/plain',
            'text',
            'plain',
            {},
            [errors.InvalidHeaderDefect]),

        'junk_text_in_content_type': (
            '<crazy "stuff">',
            'text/plain',
            'text',
            'plain',
            {},
            [errors.InvalidHeaderDefect]),

        'too_many_slashes_in_content_type': (
            'image/jpeg/foo',
            'text/plain',
            'text',
            'plain',
            {},
            [errors.InvalidHeaderDefect]),

        # But unknown names are OK.  We could make non-IANA names a defect, but
        # by not doing so we make ourselves future proof.  The fact that they
        # are unknown will be detectable by the fact that they don't appear in
        # the mime_registry...and the application is free to extend that list
        # to handle them even if the core library doesn't.

        'unknown_content_type': (
            'bad/names',
            'bad/names',
            'bad',
            'names'),

        # The content type is case insensitive, and CFWS is ignored.

        'mixed_case_content_type': (
            'ImAge/JPeg',
            'image/jpeg',
            'image',
            'jpeg'),

        'spaces_in_content_type': (
            '  text  /  plain  ',
            'text/plain',
            'text',
            'plain'),

        'cfws_in_content_type': (
            '(foo) text (bar)/(baz)plain(stuff)',
            'text/plain',
            'text',
            'plain'),

        # test some parameters (more tests could be added for parameters
        # associated with other content types, but since parameter parsing is
        # generic they would be redundant for the current implementation).

        'charset_param': (
            'text/plain; charset="utf-8"',
            'text/plain',
            'text',
            'plain',
            {'charset': 'utf-8'}),

        'capitalized_charset': (
            'text/plain; charset="US-ASCII"',
            'text/plain',
            'text',
            'plain',
            {'charset': 'US-ASCII'}),

        'unknown_charset': (
            'text/plain; charset="fOo"',
            'text/plain',
            'text',
            'plain',
            {'charset': 'fOo'}),

        'capitalized_charset_param_name_and_comment': (
            'text/plain; (interjection) Charset="utf-8"',
            'text/plain',
            'text',
            'plain',
            {'charset': 'utf-8'},
            [],
            # Should the parameter name be lowercased here?
            'text/plain; Charset="utf-8"'),

        # Since this is pretty much the ur-mimeheader, we'll put all the tests
        # that exercise the parameter parsing and formatting here.  Note that
        # when we refold we may canonicalize, so things like whitespace,
        # quoting, and rfc2231 encoding may change from what was in the input
        # header.

        'unquoted_param_value': (
            'text/plain; title=foo',
            'text/plain',
            'text',
            'plain',
            {'title': 'foo'},
            [],
            'text/plain; title="foo"',
            ),

        'param_value_with_tspecials': (
            'text/plain; title="(bar)foo blue"',
            'text/plain',
            'text',
            'plain',
            {'title': '(bar)foo blue'}),

        'param_with_extra_quoted_whitespace': (
            'text/plain; title="  a     loong  way \t home   "',
            'text/plain',
            'text',
            'plain',
            {'title': '  a     loong  way \t home   '}),

        'bad_params': (
            'blarg; baz; boo',
            'text/plain',
            'text',
            'plain',
            {'baz': '', 'boo': ''},
            [errors.InvalidHeaderDefect]*3),

        'spaces_around_param_equals': (
            'Multipart/mixed; boundary = "CPIMSSMTPC06p5f3tG"',
            'multipart/mixed',
            'multipart',
            'mixed',
            {'boundary': 'CPIMSSMTPC06p5f3tG'},
            [],
            'Multipart/mixed; boundary="CPIMSSMTPC06p5f3tG"',
            ),

        'spaces_around_semis': (
            ('image/jpeg; name="wibble.JPG" ; x-mac-type="4A504547" ; '
                'x-mac-creator="474B4F4E"'),
            'image/jpeg',
            'image',
            'jpeg',
            {'name': 'wibble.JPG',
             'x-mac-type': '4A504547',
             'x-mac-creator': '474B4F4E'},
            [],
            ('image/jpeg; name="wibble.JPG"; x-mac-type="4A504547"; '
                'x-mac-creator="474B4F4E"'),
            ('Content-Type: image/jpeg; name="wibble.JPG";'
                ' x-mac-type="4A504547";\n'
             ' x-mac-creator="474B4F4E"\n'),
            ),

        'lots_of_mime_params': (
            ('image/jpeg; name="wibble.JPG"; x-mac-type="4A504547"; '
                'x-mac-creator="474B4F4E"; x-extrastuff="make it longer"'),
            'image/jpeg',
            'image',
            'jpeg',
            {'name': 'wibble.JPG',
             'x-mac-type': '4A504547',
             'x-mac-creator': '474B4F4E',
             'x-extrastuff': 'make it longer'},
            [],
            ('image/jpeg; name="wibble.JPG"; x-mac-type="4A504547"; '
                'x-mac-creator="474B4F4E"; x-extrastuff="make it longer"'),
            # In this case the whole of the MimeParameters does *not* fit
            # one one line, so we break at a lower syntactic level.
            ('Content-Type: image/jpeg; name="wibble.JPG";'
                ' x-mac-type="4A504547";\n'
             ' x-mac-creator="474B4F4E"; x-extrastuff="make it longer"\n'),
            ),

        'semis_inside_quotes': (
            'image/jpeg; name="Jim&amp;&amp;Jill"',
            'image/jpeg',
            'image',
            'jpeg',
            {'name': 'Jim&amp;&amp;Jill'}),

        'single_quotes_inside_quotes': (
            'image/jpeg; name="Jim \'Bob\' Jill"',
            'image/jpeg',
            'image',
            'jpeg',
            {'name': "Jim 'Bob' Jill"}),

        'double_quotes_inside_quotes': (
            r'image/jpeg; name="Jim \"Bob\" Jill"',
            'image/jpeg',
            'image',
            'jpeg',
            {'name': 'Jim "Bob" Jill'},
            [],
            r'image/jpeg; name="Jim \"Bob\" Jill"'),

        'non_ascii_in_params': (
            ('foo\xa7/bar; b\xa7r=two; '
                'baz=thr\xa7e'.encode('latin-1').decode('us-ascii',
                                                        'surrogateescape')),
            'foo\uFFFD/bar',
            'foo\uFFFD',
            'bar',
            {'b\uFFFDr': 'two', 'baz': 'thr\uFFFDe'},
            [errors.UndecodableBytesDefect]*3,
            'foo�/bar; b�r="two"; baz="thr�e"',
            # XXX Two bugs here: the mime type is not allowed to be an encoded
            # word, and we shouldn't be emitting surrogates in the parameter
            # names.  But I don't know what the behavior should be here, so I'm
            # punting for now.  In practice this is unlikely to be encountered
            # since headers with binary in them only come from a binary source
            # and are almost certain to be re-emitted without refolding.
            'Content-Type: =?unknown-8bit?q?foo=A7?=/bar; b\udca7r="two";\n'
            " baz*=unknown-8bit''thr%A7e\n",
            ),

        # RFC 2231 parameter tests.

        'rfc2231_segmented_normal_values': (
            'image/jpeg; name*0="abc"; name*1=".html"',
            'image/jpeg',
            'image',
            'jpeg',
            {'name': "abc.html"},
            [],
            'image/jpeg; name="abc.html"'),

        'quotes_inside_rfc2231_value': (
            r'image/jpeg; bar*0="baz\"foobar"; bar*1="\"baz"',
            'image/jpeg',
            'image',
            'jpeg',
            {'bar': 'baz"foobar"baz'},
            [],
            r'image/jpeg; bar="baz\"foobar\"baz"'),

        'non_ascii_rfc2231_value': (
            ('text/plain; charset=us-ascii; '
             "title*=us-ascii'en'This%20is%20"
             'not%20f\xa7n').encode('latin-1').decode('us-ascii',
                                                     'surrogateescape'),
            'text/plain',
            'text',
            'plain',
            {'charset': 'us-ascii', 'title': 'This is not f\uFFFDn'},
             [errors.UndecodableBytesDefect],
             'text/plain; charset="us-ascii"; title="This is not f�n"',
            'Content-Type: text/plain; charset="us-ascii";\n'
            " title*=unknown-8bit''This%20is%20not%20f%A7n\n",
            ),

        'rfc2231_encoded_charset': (
            'text/plain; charset*=ansi-x3.4-1968\'\'us-ascii',
            'text/plain',
            'text',
            'plain',
            {'charset': 'us-ascii'},
            [],
            'text/plain; charset="us-ascii"'),

        # This follows the RFC: no double quotes around encoded values.
        'rfc2231_encoded_no_double_quotes': (
            ("text/plain;"
                "\tname*0*=''This%20is%20;"
                "\tname*1*=%2A%2A%2Afun%2A%2A%2A%20;"
                '\tname*2="is it not.pdf"'),
            'text/plain',
            'text',
            'plain',
            {'name': 'This is ***fun*** is it not.pdf'},
            [],
            'text/plain; name="This is ***fun*** is it not.pdf"',
            ),

        # Make sure we also handle it if there are spurious double quotes.
        'rfc2231_encoded_with_double_quotes': (
            ("text/plain;"
                '\tname*0*="us-ascii\'\'This%20is%20even%20more%20";'
                '\tname*1*="%2A%2A%2Afun%2A%2A%2A%20";'
                '\tname*2="is it not.pdf"'),
            'text/plain',
            'text',
            'plain',
            {'name': 'This is even more ***fun*** is it not.pdf'},
            [errors.InvalidHeaderDefect]*2,
            'text/plain; name="This is even more ***fun*** is it not.pdf"',
            ),

        'rfc2231_single_quote_inside_double_quotes': (
            ('text/plain; charset=us-ascii;'
               '\ttitle*0*="us-ascii\'en\'This%20is%20really%20";'
               '\ttitle*1*="%2A%2A%2Afun%2A%2A%2A%20";'
               '\ttitle*2="isn\'t it!"'),
            'text/plain',
            'text',
            'plain',
            {'charset': 'us-ascii', 'title': "This is really ***fun*** isn't it!"},
            [errors.InvalidHeaderDefect]*2,
            ('text/plain; charset="us-ascii"; '
               'title="This is really ***fun*** isn\'t it!"'),
            ('Content-Type: text/plain; charset="us-ascii";\n'
                ' title="This is really ***fun*** isn\'t it!"\n'),
            ),

        'rfc2231_single_quote_in_value_with_charset_and_lang': (
            ('application/x-foo;'
                "\tname*0*=\"us-ascii'en-us'Frank's\"; name*1*=\" Document\""),
            'application/x-foo',
            'application',
            'x-foo',
            {'name': "Frank's Document"},
            [errors.InvalidHeaderDefect]*2,
            'application/x-foo; name="Frank\'s Document"',
            ),

        'rfc2231_single_quote_in_non_encoded_value': (
            ('application/x-foo;'
                "\tname*0=\"us-ascii'en-us'Frank's\"; name*1=\" Document\""),
            'application/x-foo',
            'application',
            'x-foo',
            {'name': "us-ascii'en-us'Frank's Document"},
            [],
            'application/x-foo; name="us-ascii\'en-us\'Frank\'s Document"',
             ),

        'rfc2231_no_language_or_charset': (
            'text/plain; NAME*0*=english_is_the_default.html',
            'text/plain',
            'text',
            'plain',
            {'name': 'english_is_the_default.html'},
            [errors.InvalidHeaderDefect],
            'text/plain; NAME="english_is_the_default.html"'),

        'rfc2231_encoded_no_charset': (
            ("text/plain;"
                '\tname*0*="\'\'This%20is%20even%20more%20";'
                '\tname*1*="%2A%2A%2Afun%2A%2A%2A%20";'
                '\tname*2="is it.pdf"'),
            'text/plain',
            'text',
            'plain',
            {'name': 'This is even more ***fun*** is it.pdf'},
            [errors.InvalidHeaderDefect]*2,
            'text/plain; name="This is even more ***fun*** is it.pdf"',
            ),

        'rfc2231_partly_encoded': (
            ("text/plain;"
                '\tname*0*="\'\'This%20is%20even%20more%20";'
                '\tname*1*="%2A%2A%2Afun%2A%2A%2A%20";'
                '\tname*2="is it.pdf"'),
            'text/plain',
            'text',
            'plain',
            {'name': 'This is even more ***fun*** is it.pdf'},
            [errors.InvalidHeaderDefect]*2,
            'text/plain; name="This is even more ***fun*** is it.pdf"',
            ),

        'rfc2231_partly_encoded_2': (
            ("text/plain;"
                '\tname*0*="\'\'This%20is%20even%20more%20";'
                '\tname*1="%2A%2A%2Afun%2A%2A%2A%20";'
                '\tname*2="is it.pdf"'),
            'text/plain',
            'text',
            'plain',
            {'name': 'This is even more %2A%2A%2Afun%2A%2A%2A%20is it.pdf'},
            [errors.InvalidHeaderDefect],
            ('text/plain;'
             ' name="This is even more %2A%2A%2Afun%2A%2A%2A%20is it.pdf"'),
            ('Content-Type: text/plain;\n'
             ' name="This is even more %2A%2A%2Afun%2A%2A%2A%20is'
                ' it.pdf"\n'),
            ),

        'rfc2231_unknown_charset_treated_as_ascii': (
            "text/plain; name*0*=bogus'xx'ascii_is_the_default",
            'text/plain',
            'text',
            'plain',
            {'name': 'ascii_is_the_default'},
            [],
            'text/plain; name="ascii_is_the_default"'),

        'rfc2231_bad_character_in_charset_parameter_value': (
            "text/plain; charset*=ascii''utf-8%F1%F2%F3",
            'text/plain',
            'text',
            'plain',
            {'charset': 'utf-8\uFFFD\uFFFD\uFFFD'},
            [errors.UndecodableBytesDefect],
            'text/plain; charset="utf-8\uFFFD\uFFFD\uFFFD"',
            "Content-Type: text/plain;"
            " charset*=unknown-8bit''utf-8%F1%F2%F3\n",
            ),

        'rfc2231_utf8_in_supposedly_ascii_charset_parameter_value': (
            "text/plain; charset*=ascii''utf-8%E2%80%9D",
            'text/plain',
            'text',
            'plain',
            {'charset': 'utf-8”'},
            [errors.UndecodableBytesDefect],
            'text/plain; charset="utf-8”"',
            # XXX Should folding change the charset to utf8?  Currently it just
            # reproduces the original, which is arguably fine.
            "Content-Type: text/plain;"
            " charset*=unknown-8bit''utf-8%E2%80%9D\n",
            ),

        'rfc2231_nonascii_in_charset_of_charset_parameter_value': (
            "text/plain; charset*=utf-8”''utf-8%E2%80%9D",
            'text/plain',
            'text',
            'plain',
            {'charset': 'utf-8”'},
            [],
            'text/plain; charset="utf-8”"',
            "Content-Type: text/plain;"
            " charset*=utf-8''utf-8%E2%80%9D\n",
            ),

        'rfc2231_encoded_then_unencoded_segments': (
            ('application/x-foo;'
                '\tname*0*="us-ascii\'en-us\'My";'
                '\tname*1=" Document";'
                '\tname*2=" For You"'),
            'application/x-foo',
            'application',
            'x-foo',
            {'name': 'My Document For You'},
            [errors.InvalidHeaderDefect],
            'application/x-foo; name="My Document For You"',
            ),

        # My reading of the RFC is that this is an invalid header.  The RFC
        # says that if charset and language information is given, the first
        # segment *must* be encoded.
        'rfc2231_unencoded_then_encoded_segments': (
            ('application/x-foo;'
                '\tname*0=us-ascii\'en-us\'My;'
                '\tname*1*=" Document";'
                '\tname*2*=" For You"'),
            'application/x-foo',
            'application',
            'x-foo',
            {'name': 'My Document For You'},
            [errors.InvalidHeaderDefect]*3,
            'application/x-foo; name="My Document For You"',
            ),

        # XXX: I would say this one should default to ascii/en for the
        # "encoded" segment, since the first segment is not encoded and is
        # in double quotes, making the value a valid non-encoded string.  The
        # old parser decodes this just like the previous case, which may be the
        # better Postel rule, but could equally result in borking headers that
        # intentionally have quoted quotes in them.  We could get this 98%
        # right if we treat it as a quoted string *unless* it matches the
        # charset'lang'value pattern exactly *and* there is at least one
        # encoded segment.  Implementing that algorithm will require some
        # refactoring, so I haven't done it (yet).
        'rfc2231_quoted_unencoded_then_encoded_segments': (
            ('application/x-foo;'
                '\tname*0="us-ascii\'en-us\'My";'
                '\tname*1*=" Document";'
                '\tname*2*=" For You"'),
            'application/x-foo',
            'application',
            'x-foo',
            {'name': "us-ascii'en-us'My Document For You"},
            [errors.InvalidHeaderDefect]*2,
            'application/x-foo; name="us-ascii\'en-us\'My Document For You"',
            ),

        # Make sure our folding algorithm produces multiple sections correctly.
        # We could mix encoded and non-encoded segments, but we don't, we just
        # make them all encoded.  It might be worth fixing that, since the
        # sections can get used for wrapping ascii text.
        'rfc2231_folded_segments_correctly_formatted': (
            ('application/x-foo;'
                '\tname="' + "with spaces"*8 + '"'),
            'application/x-foo',
            'application',
            'x-foo',
            {'name': "with spaces"*8},
            [],
            'application/x-foo; name="' + "with spaces"*8 + '"',
            "Content-Type: application/x-foo;\n"
            " name*0*=us-ascii''with%20spaceswith%20spaceswith%20spaceswith"
                "%20spaceswith;\n"
            " name*1*=%20spaceswith%20spaceswith%20spaceswith%20spaces\n"
            ),

    }


@parameterize
class TestContentTransferEncoding(TestHeaderBase):

    def cte_as_value(self,
                     source,
                     cte,
                     *args):
        l = len(args)
        defects =  args[0] if l>0 else []
        decoded =  args[1] if l>1 and args[1] is not DITTO else source
        header = 'Content-Transfer-Encoding:' + ' ' if source else ''
        folded = args[2] if l>2 else header + source + '\n'
        h = self.make_header('Content-Transfer-Encoding', source)
        self.assertEqual(h.cte, cte)
        self.assertDefectsEqual(h.defects, defects)
        self.assertEqual(h, decoded)
        self.assertEqual(h.fold(policy=policy.default), folded)

    cte_params = {

        'RFC_2183_1': (
            'base64',
            'base64',),

        'no_value': (
            '',
            '7bit',
            [errors.HeaderMissingRequiredValue],
            '',
            'Content-Transfer-Encoding:\n',
            ),

        'junk_after_cte': (
            '7bit and a bunch more',
            '7bit',
            [errors.InvalidHeaderDefect]),

    }


@parameterize
class TestContentDisposition(TestHeaderBase):

    def content_disp_as_value(self,
                              source,
                              content_disposition,
                              *args):
        l = len(args)
        parmdict = args[0] if l>0 else {}
        defects =  args[1] if l>1 else []
        decoded =  args[2] if l>2 and args[2] is not DITTO else source
        header = 'Content-Disposition:' + ' ' if source else ''
        folded = args[3] if l>3 else header + source + '\n'
        h = self.make_header('Content-Disposition', source)
        self.assertEqual(h.content_disposition, content_disposition)
        self.assertEqual(h.params, parmdict)
        self.assertDefectsEqual(h.defects, defects)
        self.assertEqual(h, decoded)
        self.assertEqual(h.fold(policy=policy.default), folded)

    content_disp_params = {

        # Examples from RFC 2183.

        'RFC_2183_1': (
            'inline',
            'inline',),

        'RFC_2183_2': (
            ('attachment; filename=genome.jpeg;'
             '  modification-date="Wed, 12 Feb 1997 16:29:51 -0500";'),
            'attachment',
            {'filename': 'genome.jpeg',
             'modification-date': 'Wed, 12 Feb 1997 16:29:51 -0500'},
            [],
            ('attachment; filename="genome.jpeg"; '
                 'modification-date="Wed, 12 Feb 1997 16:29:51 -0500"'),
            ('Content-Disposition: attachment; filename="genome.jpeg";\n'
             ' modification-date="Wed, 12 Feb 1997 16:29:51 -0500"\n'),
            ),

        'no_value': (
            '',
            None,
            {},
            [errors.HeaderMissingRequiredValue],
            '',
            'Content-Disposition:\n'),

        'invalid_value': (
            'ab./k',
            'ab.',
            {},
            [errors.InvalidHeaderDefect]),

        'invalid_value_with_params': (
            'ab./k; filename="foo"',
            'ab.',
            {'filename': 'foo'},
            [errors.InvalidHeaderDefect]),

        'invalid_parameter_value_with_fws_between_ew': (
            'attachment; filename="=?UTF-8?Q?Schulbesuchsbest=C3=A4ttigung=2E?='
            '               =?UTF-8?Q?pdf?="',
            'attachment',
            {'filename': 'Schulbesuchsbestättigung.pdf'},
            [errors.InvalidHeaderDefect]*3,
            ('attachment; filename="Schulbesuchsbestättigung.pdf"'),
            ('Content-Disposition: attachment;\n'
             ' filename*=utf-8\'\'Schulbesuchsbest%C3%A4ttigung.pdf\n'),
            ),

        'parameter_value_with_fws_between_tokens': (
            'attachment; filename="File =?utf-8?q?Name?= With Spaces.pdf"',
            'attachment',
            {'filename': 'File Name With Spaces.pdf'},
            [errors.InvalidHeaderDefect],
            'attachment; filename="File Name With Spaces.pdf"',
            ('Content-Disposition: attachment; filename="File Name With Spaces.pdf"\n'),
            )
    }


@parameterize
class TestMIMEVersionHeader(TestHeaderBase):

    def version_string_as_MIME_Version(self,
                                       source,
                                       decoded,
                                       version,
                                       major,
                                       minor,
                                       defects):
        h = self.make_header('MIME-Version', source)
        self.assertEqual(h, decoded)
        self.assertEqual(h.version, version)
        self.assertEqual(h.major, major)
        self.assertEqual(h.minor, minor)
        self.assertDefectsEqual(h.defects, defects)
        if source:
            source = ' ' + source
        self.assertEqual(h.fold(policy=policy.default),
                         'MIME-Version:' + source + '\n')

    version_string_params = {

        # Examples from the RFC.

        'RFC_2045_1': (
            '1.0',
            '1.0',
            '1.0',
            1,
            0,
            []),

        'RFC_2045_2': (
            '1.0 (produced by MetaSend Vx.x)',
            '1.0 (produced by MetaSend Vx.x)',
            '1.0',
            1,
            0,
            []),

        'RFC_2045_3': (
            '(produced by MetaSend Vx.x) 1.0',
            '(produced by MetaSend Vx.x) 1.0',
            '1.0',
            1,
            0,
            []),

        'RFC_2045_4': (
            '1.(produced by MetaSend Vx.x)0',
            '1.(produced by MetaSend Vx.x)0',
            '1.0',
            1,
            0,
            []),

        # Other valid values.

        '1_1': (
            '1.1',
            '1.1',
            '1.1',
            1,
            1,
            []),

        '2_1': (
            '2.1',
            '2.1',
            '2.1',
            2,
            1,
            []),

        'whitespace': (
            '1 .0',
            '1 .0',
            '1.0',
            1,
            0,
            []),

        'leading_trailing_whitespace_ignored': (
            '  1.0  ',
            '  1.0  ',
            '1.0',
            1,
            0,
            []),

        # Recoverable invalid values.  We can recover here only because we
        # already have a valid value by the time we encounter the garbage.
        # Anywhere else, and we don't know where the garbage ends.

        'non_comment_garbage_after': (
            '1.0 <abc>',
            '1.0 <abc>',
            '1.0',
            1,
            0,
            [errors.InvalidHeaderDefect]),

        # Unrecoverable invalid values.  We *could* apply more heuristics to
        # get something out of the first two, but doing so is not worth the
        # effort.

        'non_comment_garbage_before': (
            '<abc> 1.0',
            '<abc> 1.0',
            None,
            None,
            None,
            [errors.InvalidHeaderDefect]),

        'non_comment_garbage_inside': (
            '1.<abc>0',
            '1.<abc>0',
            None,
            None,
            None,
            [errors.InvalidHeaderDefect]),

        'two_periods': (
            '1..0',
            '1..0',
            None,
            None,
            None,
            [errors.InvalidHeaderDefect]),

        '2_x': (
            '2.x',
            '2.x',
            None,  # This could be 2, but it seems safer to make it None.
            None,
            None,
            [errors.InvalidHeaderDefect]),

        'foo': (
            'foo',
            'foo',
            None,
            None,
            None,
            [errors.InvalidHeaderDefect]),

        'missing': (
            '',
            '',
            None,
            None,
            None,
            [errors.HeaderMissingRequiredValue]),

        }


@parameterize
class TestAddressHeader(TestHeaderBase):

    example_params = {

        'empty':
            ('<>',
             [errors.InvalidHeaderDefect],
             '<>',
             '',
             '<>',
             '',
             '',
             None),

        'address_only':
            ('zippy@pinhead.com',
             [],
             'zippy@pinhead.com',
             '',
             'zippy@pinhead.com',
             'zippy',
             'pinhead.com',
             None),

        'name_and_address':
            ('Zaphrod Beblebrux <zippy@pinhead.com>',
             [],
             'Zaphrod Beblebrux <zippy@pinhead.com>',
             'Zaphrod Beblebrux',
             'zippy@pinhead.com',
             'zippy',
             'pinhead.com',
             None),

        'quoted_local_part':
            ('Zaphrod Beblebrux <"foo bar"@pinhead.com>',
             [],
             'Zaphrod Beblebrux <"foo bar"@pinhead.com>',
             'Zaphrod Beblebrux',
             '"foo bar"@pinhead.com',
             'foo bar',
             'pinhead.com',
             None),

        'quoted_parens_in_name':
            (r'"A \(Special\) Person" <person@dom.ain>',
             [],
             '"A (Special) Person" <person@dom.ain>',
             'A (Special) Person',
             'person@dom.ain',
             'person',
             'dom.ain',
             None),

        'quoted_backslashes_in_name':
            (r'"Arthur \\Backslash\\ Foobar" <person@dom.ain>',
             [],
             r'"Arthur \\Backslash\\ Foobar" <person@dom.ain>',
             r'Arthur \Backslash\ Foobar',
             'person@dom.ain',
             'person',
             'dom.ain',
             None),

        'name_with_dot':
            ('John X. Doe <jxd@example.com>',
             [errors.ObsoleteHeaderDefect],
             '"John X. Doe" <jxd@example.com>',
             'John X. Doe',
             'jxd@example.com',
             'jxd',
             'example.com',
             None),

        'quoted_strings_in_local_part':
            ('""example" example"@example.com',
             [errors.InvalidHeaderDefect]*3,
             '"example example"@example.com',
             '',
             '"example example"@example.com',
             'example example',
             'example.com',
             None),

        'escaped_quoted_strings_in_local_part':
            (r'"\"example\" example"@example.com',
             [],
             r'"\"example\" example"@example.com',
             '',
             r'"\"example\" example"@example.com',
             r'"example" example',
             'example.com',
            None),

        'escaped_escapes_in_local_part':
            (r'"\\"example\\" example"@example.com',
             [errors.InvalidHeaderDefect]*5,
             r'"\\example\\\\ example"@example.com',
             '',
             r'"\\example\\\\ example"@example.com',
             r'\example\\ example',
             'example.com',
            None),

        'spaces_in_unquoted_local_part_collapsed':
            ('merwok  wok  @example.com',
             [errors.InvalidHeaderDefect]*2,
             '"merwok wok"@example.com',
             '',
             '"merwok wok"@example.com',
             'merwok wok',
             'example.com',
             None),

        'spaces_around_dots_in_local_part_removed':
            ('merwok. wok .  wok@example.com',
             [errors.ObsoleteHeaderDefect],
             'merwok.wok.wok@example.com',
             '',
             'merwok.wok.wok@example.com',
             'merwok.wok.wok',
             'example.com',
             None),

        'rfc2047_atom_is_decoded':
            ('=?utf-8?q?=C3=89ric?= <foo@example.com>',
            [],
            'Éric <foo@example.com>',
            'Éric',
            'foo@example.com',
            'foo',
            'example.com',
            None),

        'rfc2047_atom_in_phrase_is_decoded':
            ('The =?utf-8?q?=C3=89ric=2C?= Himself <foo@example.com>',
            [],
            '"The Éric, Himself" <foo@example.com>',
            'The Éric, Himself',
            'foo@example.com',
            'foo',
            'example.com',
            None),

        'rfc2047_atom_in_quoted_string_is_decoded':
            ('"=?utf-8?q?=C3=89ric?=" <foo@example.com>',
            [errors.InvalidHeaderDefect,
            errors.InvalidHeaderDefect],
            'Éric <foo@example.com>',
            'Éric',
            'foo@example.com',
            'foo',
            'example.com',
            None),

        'name_ending_with_dot_without_space':
            ('John X.<jxd@example.com>',
             [errors.ObsoleteHeaderDefect],
             '"John X." <jxd@example.com>',
             'John X.',
             'jxd@example.com',
             'jxd',
             'example.com',
             None),

        'name_starting_with_dot':
            ('. Doe <jxd@example.com>',
             [errors.InvalidHeaderDefect, errors.ObsoleteHeaderDefect],
             '". Doe" <jxd@example.com>',
             '. Doe',
             'jxd@example.com',
             'jxd',
             'example.com',
             None),

        }

        # XXX: Need many more examples, and in particular some with names in
        # trailing comments, which aren't currently handled.  comments in
        # general are not handled yet.

    def example_as_address(self, source, defects, decoded, display_name,
                           addr_spec, username, domain, comment):
        h = self.make_header('sender', source)
        self.assertEqual(h, decoded)
        self.assertDefectsEqual(h.defects, defects)
        a = h.address
        self.assertEqual(str(a), decoded)
        self.assertEqual(len(h.groups), 1)
        self.assertEqual([a], list(h.groups[0].addresses))
        self.assertEqual([a], list(h.addresses))
        self.assertEqual(a.display_name, display_name)
        self.assertEqual(a.addr_spec, addr_spec)
        self.assertEqual(a.username, username)
        self.assertEqual(a.domain, domain)
        # XXX: we have no comment support yet.
        #self.assertEqual(a.comment, comment)

    @unittest.skipIf(is_wasi and Py_DEBUG, "stack depth too shallow in pydebug WASI")
    def example_as_group(self, source, defects, decoded, display_name,
                         addr_spec, username, domain, comment):
        source = 'foo: {};'.format(source)
        gdecoded = 'foo: {};'.format(decoded) if decoded else 'foo:;'
        h = self.make_header('to', source)
        self.assertEqual(h, gdecoded)
        self.assertDefectsEqual(h.defects, defects)
        self.assertEqual(h.groups[0].addresses, h.addresses)
        self.assertEqual(len(h.groups), 1)
        self.assertEqual(len(h.addresses), 1)
        a = h.addresses[0]
        self.assertEqual(str(a), decoded)
        self.assertEqual(a.display_name, display_name)
        self.assertEqual(a.addr_spec, addr_spec)
        self.assertEqual(a.username, username)
        self.assertEqual(a.domain, domain)

    def test_simple_address_list(self):
        value = ('Fred <dinsdale@python.org>, foo@example.com, '
                    '"Harry W. Hastings" <hasty@example.com>')
        h = self.make_header('to', value)
        self.assertEqual(h, value)
        self.assertEqual(len(h.groups), 3)
        self.assertEqual(len(h.addresses), 3)
        for i in range(3):
            self.assertEqual(h.groups[i].addresses[0], h.addresses[i])
        self.assertEqual(str(h.addresses[0]), 'Fred <dinsdale@python.org>')
        self.assertEqual(str(h.addresses[1]), 'foo@example.com')
        self.assertEqual(str(h.addresses[2]),
            '"Harry W. Hastings" <hasty@example.com>')
        self.assertEqual(h.addresses[2].display_name,
            'Harry W. Hastings')

    def test_complex_address_list(self):
        examples = list(self.example_params.values())
        source = ('dummy list:;, another: (empty);,' +
                 ', '.join([x[0] for x in examples[:4]]) + ', ' +
                 r'"A \"list\"": ' +
                    ', '.join([x[0] for x in examples[4:6]]) + ';,' +
                 ', '.join([x[0] for x in examples[6:]])
            )
        # XXX: the fact that (empty) disappears here is a potential API design
        # bug.  We don't currently have a way to preserve comments.
        expected = ('dummy list:;, another:;, ' +
                 ', '.join([x[2] for x in examples[:4]]) + ', ' +
                 r'"A \"list\"": ' +
                    ', '.join([x[2] for x in examples[4:6]]) + ';, ' +
                 ', '.join([x[2] for x in examples[6:]])
            )

        h = self.make_header('to', source)
        self.assertEqual(h.split(','), expected.split(','))
        self.assertEqual(h, expected)
        self.assertEqual(len(h.groups), 7 + len(examples) - 6)
        self.assertEqual(h.groups[0].display_name, 'dummy list')
        self.assertEqual(h.groups[1].display_name, 'another')
        self.assertEqual(h.groups[6].display_name, 'A "list"')
        self.assertEqual(len(h.addresses), len(examples))
        for i in range(4):
            self.assertIsNone(h.groups[i+2].display_name)
            self.assertEqual(str(h.groups[i+2].addresses[0]), examples[i][2])
        for i in range(7, 7 + len(examples) - 6):
            self.assertIsNone(h.groups[i].display_name)
            self.assertEqual(str(h.groups[i].addresses[0]), examples[i-1][2])
        for i in range(len(examples)):
            self.assertEqual(str(h.addresses[i]), examples[i][2])
            self.assertEqual(h.addresses[i].addr_spec, examples[i][4])

    def test_address_read_only(self):
        h = self.make_header('sender', 'abc@xyz.com')
        with self.assertRaises(AttributeError):
            h.address = 'foo'

    def test_addresses_read_only(self):
        h = self.make_header('sender', 'abc@xyz.com')
        with self.assertRaises(AttributeError):
            h.addresses = 'foo'

    def test_groups_read_only(self):
        h = self.make_header('sender', 'abc@xyz.com')
        with self.assertRaises(AttributeError):
            h.groups = 'foo'

    def test_addresses_types(self):
        source = 'me <who@example.com>'
        h = self.make_header('to', source)
        self.assertIsInstance(h.addresses, tuple)
        self.assertIsInstance(h.addresses[0], Address)

    def test_groups_types(self):
        source = 'me <who@example.com>'
        h = self.make_header('to', source)
        self.assertIsInstance(h.groups, tuple)
        self.assertIsInstance(h.groups[0], Group)

    def test_set_from_Address(self):
        h = self.make_header('to', Address('me', 'foo', 'example.com'))
        self.assertEqual(h, 'me <foo@example.com>')

    def test_set_from_Address_list(self):
        h = self.make_header('to', [Address('me', 'foo', 'example.com'),
                                    Address('you', 'bar', 'example.com')])
        self.assertEqual(h, 'me <foo@example.com>, you <bar@example.com>')

    def test_set_from_Address_and_Group_list(self):
        h = self.make_header('to', [Address('me', 'foo', 'example.com'),
                                    Group('bing', [Address('fiz', 'z', 'b.com'),
                                                   Address('zif', 'f', 'c.com')]),
                                    Address('you', 'bar', 'example.com')])
        self.assertEqual(h, 'me <foo@example.com>, bing: fiz <z@b.com>, '
                            'zif <f@c.com>;, you <bar@example.com>')
        self.assertEqual(h.fold(policy=policy.default.clone(max_line_length=40)),
                        'to: me <foo@example.com>,\n'
                        ' bing: fiz <z@b.com>, zif <f@c.com>;,\n'
                        ' you <bar@example.com>\n')

    def test_set_from_Group_list(self):
        h = self.make_header('to', [Group('bing', [Address('fiz', 'z', 'b.com'),
                                                   Address('zif', 'f', 'c.com')])])
        self.assertEqual(h, 'bing: fiz <z@b.com>, zif <f@c.com>;')


class TestAddressAndGroup(TestEmailBase):

    def _test_attr_ro(self, obj, attr):
        with self.assertRaises(AttributeError):
            setattr(obj, attr, 'foo')

    def test_address_display_name_ro(self):
        self._test_attr_ro(Address('foo', 'bar', 'baz'), 'display_name')

    def test_address_username_ro(self):
        self._test_attr_ro(Address('foo', 'bar', 'baz'), 'username')

    def test_address_domain_ro(self):
        self._test_attr_ro(Address('foo', 'bar', 'baz'), 'domain')

    def test_group_display_name_ro(self):
        self._test_attr_ro(Group('foo'), 'display_name')

    def test_group_addresses_ro(self):
        self._test_attr_ro(Group('foo'), 'addresses')

    def test_address_from_username_domain(self):
        a = Address('foo', 'bar', 'baz')
        self.assertEqual(a.display_name, 'foo')
        self.assertEqual(a.username, 'bar')
        self.assertEqual(a.domain, 'baz')
        self.assertEqual(a.addr_spec, 'bar@baz')
        self.assertEqual(str(a), 'foo <bar@baz>')

    def test_address_from_addr_spec(self):
        a = Address('foo', addr_spec='bar@baz')
        self.assertEqual(a.display_name, 'foo')
        self.assertEqual(a.username, 'bar')
        self.assertEqual(a.domain, 'baz')
        self.assertEqual(a.addr_spec, 'bar@baz')
        self.assertEqual(str(a), 'foo <bar@baz>')

    def test_address_with_no_display_name(self):
        a = Address(addr_spec='bar@baz')
        self.assertEqual(a.display_name, '')
        self.assertEqual(a.username, 'bar')
        self.assertEqual(a.domain, 'baz')
        self.assertEqual(a.addr_spec, 'bar@baz')
        self.assertEqual(str(a), 'bar@baz')

    def test_null_address(self):
        a = Address()
        self.assertEqual(a.display_name, '')
        self.assertEqual(a.username, '')
        self.assertEqual(a.domain, '')
        self.assertEqual(a.addr_spec, '<>')
        self.assertEqual(str(a), '<>')

    def test_domain_only(self):
        # This isn't really a valid address.
        a = Address(domain='buzz')
        self.assertEqual(a.display_name, '')
        self.assertEqual(a.username, '')
        self.assertEqual(a.domain, 'buzz')
        self.assertEqual(a.addr_spec, '@buzz')
        self.assertEqual(str(a), '@buzz')

    def test_username_only(self):
        # This isn't really a valid address.
        a = Address(username='buzz')
        self.assertEqual(a.display_name, '')
        self.assertEqual(a.username, 'buzz')
        self.assertEqual(a.domain, '')
        self.assertEqual(a.addr_spec, 'buzz')
        self.assertEqual(str(a), 'buzz')

    def test_display_name_only(self):
        a = Address('buzz')
        self.assertEqual(a.display_name, 'buzz')
        self.assertEqual(a.username, '')
        self.assertEqual(a.domain, '')
        self.assertEqual(a.addr_spec, '<>')
        self.assertEqual(str(a), 'buzz <>')

    def test_quoting(self):
        # Ideally we'd check every special individually, but I'm not up for
        # writing that many tests.
        a = Address('Sara J.', 'bad name', 'example.com')
        self.assertEqual(a.display_name, 'Sara J.')
        self.assertEqual(a.username, 'bad name')
        self.assertEqual(a.domain, 'example.com')
        self.assertEqual(a.addr_spec, '"bad name"@example.com')
        self.assertEqual(str(a), '"Sara J." <"bad name"@example.com>')

    def test_il8n(self):
        a = Address('Éric', 'wok', 'exàmple.com')
        self.assertEqual(a.display_name, 'Éric')
        self.assertEqual(a.username, 'wok')
        self.assertEqual(a.domain, 'exàmple.com')
        self.assertEqual(a.addr_spec, 'wok@exàmple.com')
        self.assertEqual(str(a), 'Éric <wok@exàmple.com>')

    # XXX: there is an API design issue that needs to be solved here.
    #def test_non_ascii_username_raises(self):
    #    with self.assertRaises(ValueError):
    #        Address('foo', 'wők', 'example.com')

    def test_crlf_in_constructor_args_raises(self):
        cases = (
            dict(display_name='foo\r'),
            dict(display_name='foo\n'),
            dict(display_name='foo\r\n'),
            dict(domain='example.com\r'),
            dict(domain='example.com\n'),
            dict(domain='example.com\r\n'),
            dict(username='wok\r'),
            dict(username='wok\n'),
            dict(username='wok\r\n'),
            dict(addr_spec='wok@example.com\r'),
            dict(addr_spec='wok@example.com\n'),
            dict(addr_spec='wok@example.com\r\n')
        )
        for kwargs in cases:
            with self.subTest(kwargs=kwargs), self.assertRaisesRegex(ValueError, "invalid arguments"):
                Address(**kwargs)

    def test_non_ascii_username_in_addr_spec_raises(self):
        with self.assertRaises(ValueError):
            Address('foo', addr_spec='wők@example.com')

    def test_address_addr_spec_and_username_raises(self):
        with self.assertRaises(TypeError):
            Address('foo', username='bing', addr_spec='bar@baz')

    def test_address_addr_spec_and_domain_raises(self):
        with self.assertRaises(TypeError):
            Address('foo', domain='bing', addr_spec='bar@baz')

    def test_address_addr_spec_and_username_and_domain_raises(self):
        with self.assertRaises(TypeError):
            Address('foo', username='bong', domain='bing', addr_spec='bar@baz')

    def test_space_in_addr_spec_username_raises(self):
        with self.assertRaises(ValueError):
            Address('foo', addr_spec="bad name@example.com")

    def test_bad_addr_sepc_raises(self):
        with self.assertRaises(ValueError):
            Address('foo', addr_spec="name@ex[]ample.com")

    def test_empty_group(self):
        g = Group('foo')
        self.assertEqual(g.display_name, 'foo')
        self.assertEqual(g.addresses, tuple())
        self.assertEqual(str(g), 'foo:;')

    def test_empty_group_list(self):
        g = Group('foo', addresses=[])
        self.assertEqual(g.display_name, 'foo')
        self.assertEqual(g.addresses, tuple())
        self.assertEqual(str(g), 'foo:;')

    def test_null_group(self):
        g = Group()
        self.assertIsNone(g.display_name)
        self.assertEqual(g.addresses, tuple())
        self.assertEqual(str(g), 'None:;')

    def test_group_with_addresses(self):
        addrs = [Address('b', 'b', 'c'), Address('a', 'b','c')]
        g = Group('foo', addrs)
        self.assertEqual(g.display_name, 'foo')
        self.assertEqual(g.addresses, tuple(addrs))
        self.assertEqual(str(g), 'foo: b <b@c>, a <b@c>;')

    def test_group_with_addresses_no_display_name(self):
        addrs = [Address('b', 'b', 'c'), Address('a', 'b','c')]
        g = Group(addresses=addrs)
        self.assertIsNone(g.display_name)
        self.assertEqual(g.addresses, tuple(addrs))
        self.assertEqual(str(g), 'None: b <b@c>, a <b@c>;')

    def test_group_with_one_address_no_display_name(self):
        addrs = [Address('b', 'b', 'c')]
        g = Group(addresses=addrs)
        self.assertIsNone(g.display_name)
        self.assertEqual(g.addresses, tuple(addrs))
        self.assertEqual(str(g), 'b <b@c>')

    def test_display_name_quoting(self):
        g = Group('foo.bar')
        self.assertEqual(g.display_name, 'foo.bar')
        self.assertEqual(g.addresses, tuple())
        self.assertEqual(str(g), '"foo.bar":;')

    def test_display_name_blanks_not_quoted(self):
        g = Group('foo bar')
        self.assertEqual(g.display_name, 'foo bar')
        self.assertEqual(g.addresses, tuple())
        self.assertEqual(str(g), 'foo bar:;')

    def test_set_message_header_from_address(self):
        a = Address('foo', 'bar', 'example.com')
        m = Message(policy=policy.default)
        m['To'] = a
        self.assertEqual(m['to'], 'foo <bar@example.com>')
        self.assertEqual(m['to'].addresses, (a,))

    def test_set_message_header_from_group(self):
        g = Group('foo bar')
        m = Message(policy=policy.default)
        m['To'] = g
        self.assertEqual(m['to'], 'foo bar:;')
        self.assertEqual(m['to'].addresses, g.addresses)

    def test_address_comparison(self):
        a = Address('foo', 'bar', 'example.com')
        self.assertEqual(Address('foo', 'bar', 'example.com'), a)
        self.assertNotEqual(Address('baz', 'bar', 'example.com'), a)
        self.assertNotEqual(Address('foo', 'baz', 'example.com'), a)
        self.assertNotEqual(Address('foo', 'bar', 'baz'), a)
        self.assertFalse(a == object())
        self.assertTrue(a == ALWAYS_EQ)

    def test_group_comparison(self):
        a = Address('foo', 'bar', 'example.com')
        g = Group('foo bar', [a])
        self.assertEqual(Group('foo bar', (a,)), g)
        self.assertNotEqual(Group('baz', [a]), g)
        self.assertNotEqual(Group('foo bar', []), g)
        self.assertFalse(g == object())
        self.assertTrue(g == ALWAYS_EQ)


class TestFolding(TestHeaderBase):

    def test_address_display_names(self):
        """Test the folding and encoding of address headers."""
        for name, result in (
                ('Foo Bar, France', '"Foo Bar, France"'),
                ('Foo Bar (France)', '"Foo Bar (France)"'),
                ('Foo Bar, España', 'Foo =?utf-8?q?Bar=2C_Espa=C3=B1a?='),
                ('Foo Bar (España)', 'Foo Bar =?utf-8?b?KEVzcGHDsWEp?='),
                ('Foo, Bar España', '=?utf-8?q?Foo=2C_Bar_Espa=C3=B1a?='),
                ('Foo, Bar [España]', '=?utf-8?q?Foo=2C_Bar_=5BEspa=C3=B1a=5D?='),
                ('Foo Bär, France', 'Foo =?utf-8?q?B=C3=A4r=2C?= France'),
                ('Foo Bär <France>', 'Foo =?utf-8?q?B=C3=A4r_=3CFrance=3E?='),
                (
                    'Lôrem ipsum dôlôr sit amet, cônsectetuer adipiscing. '
                    'Suspendisse pôtenti. Aliquam nibh. Suspendisse pôtenti.',
                    '=?utf-8?q?L=C3=B4rem_ipsum_d=C3=B4l=C3=B4r_sit_amet=2C_c'
                    '=C3=B4nsectetuer?=\n =?utf-8?q?_adipiscing=2E_Suspendisse'
                    '_p=C3=B4tenti=2E_Aliquam_nibh=2E?=\n Suspendisse =?utf-8'
                    '?q?p=C3=B4tenti=2E?=',
                    ),
                ):
            h = self.make_header('To', Address(name, addr_spec='a@b.com'))
            self.assertEqual(h.fold(policy=policy.default),
                                    'To: %s <a@b.com>\n' % result)

    def test_short_unstructured(self):
        h = self.make_header('subject', 'this is a test')
        self.assertEqual(h.fold(policy=policy.default),
                         'subject: this is a test\n')

    def test_long_unstructured(self):
        h = self.make_header('Subject', 'This is a long header '
            'line that will need to be folded into two lines '
            'and will demonstrate basic folding')
        self.assertEqual(h.fold(policy=policy.default),
                        'Subject: This is a long header line that will '
                            'need to be folded into two lines\n'
                        ' and will demonstrate basic folding\n')

    def test_unstructured_short_max_line_length(self):
        h = self.make_header('Subject', 'this is a short header '
            'that will be folded anyway')
        self.assertEqual(
            h.fold(policy=policy.default.clone(max_line_length=20)),
            textwrap.dedent("""\
                Subject: this is a
                 short header that
                 will be folded
                 anyway
                """))

    def test_fold_unstructured_single_word(self):
        h = self.make_header('Subject', 'test')
        self.assertEqual(h.fold(policy=policy.default), 'Subject: test\n')

    def test_fold_unstructured_short(self):
        h = self.make_header('Subject', 'test test test')
        self.assertEqual(h.fold(policy=policy.default),
                        'Subject: test test test\n')

    def test_fold_unstructured_with_overlong_word(self):
        h = self.make_header('Subject', 'thisisaverylonglineconsistingofa'
            'singlewordthatwontfit')
        self.assertEqual(
            h.fold(policy=policy.default.clone(max_line_length=20)),
            'Subject: \n'
            ' =?utf-8?q?thisisa?=\n'
            ' =?utf-8?q?verylon?=\n'
            ' =?utf-8?q?glineco?=\n'
            ' =?utf-8?q?nsistin?=\n'
            ' =?utf-8?q?gofasin?=\n'
            ' =?utf-8?q?gleword?=\n'
            ' =?utf-8?q?thatwon?=\n'
            ' =?utf-8?q?tfit?=\n'
            )

    def test_fold_unstructured_with_two_overlong_words(self):
        h = self.make_header('Subject', 'thisisaverylonglineconsistingofa'
            'singlewordthatwontfit plusanotherverylongwordthatwontfit')
        self.assertEqual(
            h.fold(policy=policy.default.clone(max_line_length=20)),
            'Subject: \n'
            ' =?utf-8?q?thisisa?=\n'
            ' =?utf-8?q?verylon?=\n'
            ' =?utf-8?q?glineco?=\n'
            ' =?utf-8?q?nsistin?=\n'
            ' =?utf-8?q?gofasin?=\n'
            ' =?utf-8?q?gleword?=\n'
            ' =?utf-8?q?thatwon?=\n'
            ' =?utf-8?q?tfit_pl?=\n'
            ' =?utf-8?q?usanoth?=\n'
            ' =?utf-8?q?erveryl?=\n'
            ' =?utf-8?q?ongword?=\n'
            ' =?utf-8?q?thatwon?=\n'
            ' =?utf-8?q?tfit?=\n'
            )

    # XXX Need test for when max_line_length is less than the chrome size.

    def test_fold_unstructured_with_slightly_long_word(self):
        h = self.make_header('Subject', 'thislongwordislessthanmaxlinelen')
        self.assertEqual(
            h.fold(policy=policy.default.clone(max_line_length=35)),
            'Subject:\n thislongwordislessthanmaxlinelen\n')

    def test_fold_unstructured_with_commas(self):
        # The old wrapper would fold this at the commas.
        h = self.make_header('Subject', "This header is intended to "
            "demonstrate, in a fairly succinct way, that we now do "
            "not give a , special treatment in unstructured headers.")
        self.assertEqual(
            h.fold(policy=policy.default.clone(max_line_length=60)),
            textwrap.dedent("""\
                Subject: This header is intended to demonstrate, in a fairly
                 succinct way, that we now do not give a , special treatment
                 in unstructured headers.
                 """))

    def test_fold_address_list(self):
        h = self.make_header('To', '"Theodore H. Perfect" <yes@man.com>, '
            '"My address is very long because my name is long" <foo@bar.com>, '
            '"Only A. Friend" <no@yes.com>')
        self.assertEqual(h.fold(policy=policy.default), textwrap.dedent("""\
            To: "Theodore H. Perfect" <yes@man.com>,
             "My address is very long because my name is long" <foo@bar.com>,
             "Only A. Friend" <no@yes.com>
             """))

    def test_fold_date_header(self):
        h = self.make_header('Date', 'Sat, 2 Feb 2002 17:00:06 -0800')
        self.assertEqual(h.fold(policy=policy.default),
                        'Date: Sat, 02 Feb 2002 17:00:06 -0800\n')

    def test_fold_overlong_words_using_RFC2047(self):
        h = self.make_header(
            'X-Report-Abuse',
            '<https://www.mailitapp.com/report_abuse.php?'
              'mid=xxx-xxx-xxxxxxxxxxxxxxxxxxxxxxxx==-xxx-xx-xx>')
        self.assertEqual(
            h.fold(policy=policy.default),
            'X-Report-Abuse: =?utf-8?q?=3Chttps=3A//www=2Emailitapp=2E'
                'com/report=5Fabuse?=\n'
            ' =?utf-8?q?=2Ephp=3Fmid=3Dxxx-xxx-xxxx'
                'xxxxxxxxxxxxxxxxxxxx=3D=3D-xxx-xx-xx?=\n'
            ' =?utf-8?q?=3E?=\n')

    def test_message_id_header_is_not_folded(self):
        h = self.make_header(
            'Message-ID',
            '<somemessageidlongerthan@maxlinelength.com>')
        self.assertEqual(
            h.fold(policy=policy.default.clone(max_line_length=20)),
            'Message-ID: <somemessageidlongerthan@maxlinelength.com>\n')

        # Test message-id isn't folded when id-right is no-fold-literal.
        h = self.make_header(
            'Message-ID',
            '<somemessageidlongerthan@[127.0.0.0.0.0.0.0.0.1]>')
        self.assertEqual(
            h.fold(policy=policy.default.clone(max_line_length=20)),
            'Message-ID: <somemessageidlongerthan@[127.0.0.0.0.0.0.0.0.1]>\n')

        # Test message-id isn't folded when id-right is non-ascii characters.
        h = self.make_header('Message-ID', '<ईमेल@wők.com>')
        self.assertEqual(
            h.fold(policy=policy.default.clone(max_line_length=30)),
            'Message-ID: <ईमेल@wők.com>\n')

        # Test message-id is folded without breaking the msg-id token into
        # encoded words, *even* if they don't fit into max_line_length.
        h = self.make_header('Message-ID', '<ईमेलfromMessage@wők.com>')
        self.assertEqual(
            h.fold(policy=policy.default.clone(max_line_length=20)),
            'Message-ID:\n <ईमेलfromMessage@wők.com>\n')

if __name__ == '__main__':
    unittest.main()<|MERGE_RESOLUTION|>--- conflicted
+++ resolved
@@ -7,12 +7,7 @@
 from test.test_email import TestEmailBase, parameterize
 from email import headerregistry
 from email.headerregistry import Address, Group
-<<<<<<< HEAD
-from email.header import decode_header
 from test.support import ALWAYS_EQ, is_wasi, Py_DEBUG
-=======
-from test.support import ALWAYS_EQ
->>>>>>> ac37a806
 
 
 DITTO = object()
