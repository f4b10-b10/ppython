# Python test set -- built-in functions

import ast
import asyncio
import builtins
import collections
import decimal
import fractions
import gc
import io
import locale
import os
import pickle
import platform
import random
import re
import sys
import traceback
import types
import unittest
import warnings
from contextlib import ExitStack
from functools import partial
from inspect import CO_COROUTINE
from itertools import product
from textwrap import dedent
from types import AsyncGeneratorType, FunctionType, CellType
from operator import neg
from test import support
from test.support import (swap_attr, maybe_get_event_loop_policy)
from test.support.os_helper import (EnvironmentVarGuard, TESTFN, unlink)
from test.support.script_helper import assert_python_ok
from test.support.warnings_helper import check_warnings
from unittest.mock import MagicMock, patch
try:
    import pty, signal
except ImportError:
    pty = signal = None


class Squares:

    def __init__(self, max):
        self.max = max
        self.sofar = []

    def __len__(self): return len(self.sofar)

    def __getitem__(self, i):
        if not 0 <= i < self.max: raise IndexError
        n = len(self.sofar)
        while n <= i:
            self.sofar.append(n*n)
            n += 1
        return self.sofar[i]

class StrSquares:

    def __init__(self, max):
        self.max = max
        self.sofar = []

    def __len__(self):
        return len(self.sofar)

    def __getitem__(self, i):
        if not 0 <= i < self.max:
            raise IndexError
        n = len(self.sofar)
        while n <= i:
            self.sofar.append(str(n*n))
            n += 1
        return self.sofar[i]

class BitBucket:
    def write(self, line):
        pass

test_conv_no_sign = [
        ('0', 0),
        ('1', 1),
        ('9', 9),
        ('10', 10),
        ('99', 99),
        ('100', 100),
        ('314', 314),
        (' 314', 314),
        ('314 ', 314),
        ('  \t\t  314  \t\t  ', 314),
        (repr(sys.maxsize), sys.maxsize),
        ('  1x', ValueError),
        ('  1  ', 1),
        ('  1\02  ', ValueError),
        ('', ValueError),
        (' ', ValueError),
        ('  \t\t  ', ValueError),
        (str(br'\u0663\u0661\u0664 ','raw-unicode-escape'), 314),
        (chr(0x200), ValueError),
]

test_conv_sign = [
        ('0', 0),
        ('1', 1),
        ('9', 9),
        ('10', 10),
        ('99', 99),
        ('100', 100),
        ('314', 314),
        (' 314', ValueError),
        ('314 ', 314),
        ('  \t\t  314  \t\t  ', ValueError),
        (repr(sys.maxsize), sys.maxsize),
        ('  1x', ValueError),
        ('  1  ', ValueError),
        ('  1\02  ', ValueError),
        ('', ValueError),
        (' ', ValueError),
        ('  \t\t  ', ValueError),
        (str(br'\u0663\u0661\u0664 ','raw-unicode-escape'), 314),
        (chr(0x200), ValueError),
]

class TestFailingBool:
    def __bool__(self):
        raise RuntimeError

class TestFailingIter:
    def __iter__(self):
        raise RuntimeError

def filter_char(arg):
    return ord(arg) > ord("d")

def map_char(arg):
    return chr(ord(arg)+1)

class BuiltinTest(unittest.TestCase):
    # Helper to check picklability
    def check_iter_pickle(self, it, seq, proto):
        itorg = it
        d = pickle.dumps(it, proto)
        it = pickle.loads(d)
        self.assertEqual(type(itorg), type(it))
        self.assertEqual(list(it), seq)

        #test the iterator after dropping one from it
        it = pickle.loads(d)
        try:
            next(it)
        except StopIteration:
            return
        d = pickle.dumps(it, proto)
        it = pickle.loads(d)
        self.assertEqual(list(it), seq[1:])

    def test_import(self):
        __import__('sys')
        __import__('time')
        __import__('string')
        __import__(name='sys')
        __import__(name='time', level=0)
        self.assertRaises(ModuleNotFoundError, __import__, 'spamspam')
        self.assertRaises(TypeError, __import__, 1, 2, 3, 4)
        self.assertRaises(ValueError, __import__, '')
        self.assertRaises(TypeError, __import__, 'sys', name='sys')
        # Relative import outside of a package with no __package__ or __spec__ (bpo-37409).
        with self.assertWarns(ImportWarning):
            self.assertRaises(ImportError, __import__, '',
                              {'__package__': None, '__spec__': None, '__name__': '__main__'},
                              locals={}, fromlist=('foo',), level=1)
        # embedded null character
        self.assertRaises(ModuleNotFoundError, __import__, 'string\x00')

    def test_abs(self):
        # int
        self.assertEqual(abs(0), 0)
        self.assertEqual(abs(1234), 1234)
        self.assertEqual(abs(-1234), 1234)
        self.assertTrue(abs(-sys.maxsize-1) > 0)
        # float
        self.assertEqual(abs(0.0), 0.0)
        self.assertEqual(abs(3.14), 3.14)
        self.assertEqual(abs(-3.14), 3.14)
        # str
        self.assertRaises(TypeError, abs, 'a')
        # bool
        self.assertEqual(abs(True), 1)
        self.assertEqual(abs(False), 0)
        # other
        self.assertRaises(TypeError, abs)
        self.assertRaises(TypeError, abs, None)
        class AbsClass(object):
            def __abs__(self):
                return -5
        self.assertEqual(abs(AbsClass()), -5)

    def test_all(self):
        self.assertEqual(all([2, 4, 6]), True)
        self.assertEqual(all([2, None, 6]), False)
        self.assertRaises(RuntimeError, all, [2, TestFailingBool(), 6])
        self.assertRaises(RuntimeError, all, TestFailingIter())
        self.assertRaises(TypeError, all, 10)               # Non-iterable
        self.assertRaises(TypeError, all)                   # No args
        self.assertRaises(TypeError, all, [2, 4, 6], [])    # Too many args
        self.assertEqual(all([]), True)                     # Empty iterator
        self.assertEqual(all([0, TestFailingBool()]), False)# Short-circuit
        S = [50, 60]
        self.assertEqual(all(x > 42 for x in S), True)
        S = [50, 40, 60]
        self.assertEqual(all(x > 42 for x in S), False)

    def test_any(self):
        self.assertEqual(any([None, None, None]), False)
        self.assertEqual(any([None, 4, None]), True)
        self.assertRaises(RuntimeError, any, [None, TestFailingBool(), 6])
        self.assertRaises(RuntimeError, any, TestFailingIter())
        self.assertRaises(TypeError, any, 10)               # Non-iterable
        self.assertRaises(TypeError, any)                   # No args
        self.assertRaises(TypeError, any, [2, 4, 6], [])    # Too many args
        self.assertEqual(any([]), False)                    # Empty iterator
        self.assertEqual(any([1, TestFailingBool()]), True) # Short-circuit
        S = [40, 60, 30]
        self.assertEqual(any(x > 42 for x in S), True)
        S = [10, 20, 30]
        self.assertEqual(any(x > 42 for x in S), False)

    def test_ascii(self):
        self.assertEqual(ascii(''), '\'\'')
        self.assertEqual(ascii(0), '0')
        self.assertEqual(ascii(()), '()')
        self.assertEqual(ascii([]), '[]')
        self.assertEqual(ascii({}), '{}')
        a = []
        a.append(a)
        self.assertEqual(ascii(a), '[[...]]')
        a = {}
        a[0] = a
        self.assertEqual(ascii(a), '{0: {...}}')
        # Advanced checks for unicode strings
        def _check_uni(s):
            self.assertEqual(ascii(s), repr(s))
        _check_uni("'")
        _check_uni('"')
        _check_uni('"\'')
        _check_uni('\0')
        _check_uni('\r\n\t .')
        # Unprintable non-ASCII characters
        _check_uni('\x85')
        _check_uni('\u1fff')
        _check_uni('\U00012fff')
        # Lone surrogates
        _check_uni('\ud800')
        _check_uni('\udfff')
        # Issue #9804: surrogates should be joined even for printable
        # wide characters (UCS-2 builds).
        self.assertEqual(ascii('\U0001d121'), "'\\U0001d121'")
        # All together
        s = "'\0\"\n\r\t abcd\x85é\U00012fff\uD800\U0001D121xxx."
        self.assertEqual(ascii(s),
            r"""'\'\x00"\n\r\t abcd\x85\xe9\U00012fff\ud800\U0001d121xxx.'""")

    def test_neg(self):
        x = -sys.maxsize-1
        self.assertTrue(isinstance(x, int))
        self.assertEqual(-x, sys.maxsize+1)

    def test_callable(self):
        self.assertTrue(callable(len))
        self.assertFalse(callable("a"))
        self.assertTrue(callable(callable))
        self.assertTrue(callable(lambda x, y: x + y))
        self.assertFalse(callable(__builtins__))
        def f(): pass
        self.assertTrue(callable(f))

        class C1:
            def meth(self): pass
        self.assertTrue(callable(C1))
        c = C1()
        self.assertTrue(callable(c.meth))
        self.assertFalse(callable(c))

        # __call__ is looked up on the class, not the instance
        c.__call__ = None
        self.assertFalse(callable(c))
        c.__call__ = lambda self: 0
        self.assertFalse(callable(c))
        del c.__call__
        self.assertFalse(callable(c))

        class C2(object):
            def __call__(self): pass
        c2 = C2()
        self.assertTrue(callable(c2))
        c2.__call__ = None
        self.assertTrue(callable(c2))
        class C3(C2): pass
        c3 = C3()
        self.assertTrue(callable(c3))

    def test_chr(self):
        self.assertEqual(chr(32), ' ')
        self.assertEqual(chr(65), 'A')
        self.assertEqual(chr(97), 'a')
        self.assertEqual(chr(0xff), '\xff')
        self.assertRaises(ValueError, chr, 1<<24)
        self.assertEqual(chr(sys.maxunicode),
                         str('\\U0010ffff'.encode("ascii"), 'unicode-escape'))
        self.assertRaises(TypeError, chr)
        self.assertEqual(chr(0x0000FFFF), "\U0000FFFF")
        self.assertEqual(chr(0x00010000), "\U00010000")
        self.assertEqual(chr(0x00010001), "\U00010001")
        self.assertEqual(chr(0x000FFFFE), "\U000FFFFE")
        self.assertEqual(chr(0x000FFFFF), "\U000FFFFF")
        self.assertEqual(chr(0x00100000), "\U00100000")
        self.assertEqual(chr(0x00100001), "\U00100001")
        self.assertEqual(chr(0x0010FFFE), "\U0010FFFE")
        self.assertEqual(chr(0x0010FFFF), "\U0010FFFF")
        self.assertRaises(ValueError, chr, -1)
        self.assertRaises(ValueError, chr, 0x00110000)
        self.assertRaises((OverflowError, ValueError), chr, 2**32)

    def test_cmp(self):
        self.assertTrue(not hasattr(builtins, "cmp"))

    def test_compile(self):
        compile('print(1)\n', '', 'exec')
        bom = b'\xef\xbb\xbf'
        compile(bom + b'print(1)\n', '', 'exec')
        compile(source='pass', filename='?', mode='exec')
<<<<<<< HEAD
        compile(dont_inherit=0, filename='tmp', source='0', mode='eval')
        compile('pass', '?', dont_inherit=1, mode='exec')
        with self.assertWarns(DeprecationWarning):
            compile(memoryview(b"text"), "name", "exec")
=======
        compile(dont_inherit=False, filename='tmp', source='0', mode='eval')
        compile('pass', '?', dont_inherit=True, mode='exec')
        compile(memoryview(b"text"), "name", "exec")
>>>>>>> ee601565
        self.assertRaises(TypeError, compile)
        self.assertRaises(ValueError, compile, 'print(42)\n', '<string>', 'badmode')
        self.assertRaises(ValueError, compile, 'print(42)\n', '<string>', 'single', 0xff)
        self.assertRaises(TypeError, compile, 'pass', '?', 'exec',
                          mode='eval', source='0', filename='tmp')
        compile('print("\xe5")\n', '', 'exec')
        self.assertRaises(SyntaxError, compile, chr(0), 'f', 'exec')
        self.assertRaises(ValueError, compile, str('a = 1'), 'f', 'bad')

        # test the optimize argument

        codestr = '''def f():
        """doc"""
        debug_enabled = False
        if __debug__:
            debug_enabled = True
        try:
            assert False
        except AssertionError:
            return (True, f.__doc__, debug_enabled, __debug__)
        else:
            return (False, f.__doc__, debug_enabled, __debug__)
        '''
        def f(): """doc"""
        values = [(-1, __debug__, f.__doc__, __debug__, __debug__),
                  (0, True, 'doc', True, True),
                  (1, False, 'doc', False, False),
                  (2, False, None, False, False)]
        for optval, *expected in values:
            # test both direct compilation and compilation via AST
            codeobjs = []
            codeobjs.append(compile(codestr, "<test>", "exec", optimize=optval))
            tree = ast.parse(codestr)
            codeobjs.append(compile(tree, "<test>", "exec", optimize=optval))
            for code in codeobjs:
                ns = {}
                exec(code, ns)
                rv = ns['f']()
                self.assertEqual(rv, tuple(expected))

    def test_compile_top_level_await_no_coro(self):
        """Make sure top level non-await codes get the correct coroutine flags"""
        modes = ('single', 'exec')
        code_samples = [
            '''def f():pass\n''',
            '''[x for x in l]''',
            '''{x for x in l}''',
            '''(x for x in l)''',
            '''{x:x for x in l}''',
        ]
        for mode, code_sample in product(modes, code_samples):
            source = dedent(code_sample)
            co = compile(source,
                            '?',
                            mode,
                            flags=ast.PyCF_ALLOW_TOP_LEVEL_AWAIT)

            self.assertNotEqual(co.co_flags & CO_COROUTINE, CO_COROUTINE,
                                msg=f"source={source} mode={mode}")


    @unittest.skipIf(
        support.is_emscripten or support.is_wasi,
        "socket.accept is broken"
    )
    def test_compile_top_level_await(self):
        """Test whether code some top level await can be compiled.

        Make sure it compiles only with the PyCF_ALLOW_TOP_LEVEL_AWAIT flag
        set, and make sure the generated code object has the CO_COROUTINE flag
        set in order to execute it with  `await eval(.....)` instead of exec,
        or via a FunctionType.
        """

        # helper function just to check we can run top=level async-for
        async def arange(n):
            for i in range(n):
                yield i

        modes = ('single', 'exec')
        code_samples = [
            '''a = await asyncio.sleep(0, result=1)''',
            '''async for i in arange(1):
                   a = 1''',
            '''async with asyncio.Lock() as l:
                   a = 1''',
            '''a = [x async for x in arange(2)][1]''',
            '''a = 1 in {x async for x in arange(2)}''',
            '''a = {x:1 async for x in arange(1)}[0]''',
            '''a = [x async for x in arange(2) async for x in arange(2)][1]''',
            '''a = [x async for x in (x async for x in arange(5))][1]''',
            '''a, = [1 for x in {x async for x in arange(1)}]''',
            '''a = [await asyncio.sleep(0, x) async for x in arange(2)][1]'''
        ]
        policy = maybe_get_event_loop_policy()
        try:
            for mode, code_sample in product(modes, code_samples):
                source = dedent(code_sample)
                with self.assertRaises(
                        SyntaxError, msg=f"source={source} mode={mode}"):
                    compile(source, '?', mode)

                co = compile(source,
                             '?',
                             mode,
                             flags=ast.PyCF_ALLOW_TOP_LEVEL_AWAIT)

                self.assertEqual(co.co_flags & CO_COROUTINE, CO_COROUTINE,
                                 msg=f"source={source} mode={mode}")

                # test we can create and  advance a function type
                globals_ = {'asyncio': asyncio, 'a': 0, 'arange': arange}
                async_f = FunctionType(co, globals_)
                asyncio.run(async_f())
                self.assertEqual(globals_['a'], 1)

                # test we can await-eval,
                globals_ = {'asyncio': asyncio, 'a': 0, 'arange': arange}
                asyncio.run(eval(co, globals_))
                self.assertEqual(globals_['a'], 1)
        finally:
            asyncio.set_event_loop_policy(policy)

    def test_compile_top_level_await_invalid_cases(self):
         # helper function just to check we can run top=level async-for
        async def arange(n):
            for i in range(n):
                yield i

        modes = ('single', 'exec')
        code_samples = [
            '''def f():  await arange(10)\n''',
            '''def f():  [x async for x in arange(10)]\n''',
            '''def f():  [await x async for x in arange(10)]\n''',
            '''def f():
                   async for i in arange(1):
                       a = 1
            ''',
            '''def f():
                   async with asyncio.Lock() as l:
                       a = 1
            '''
        ]
        policy = maybe_get_event_loop_policy()
        try:
            for mode, code_sample in product(modes, code_samples):
                source = dedent(code_sample)
                with self.assertRaises(
                        SyntaxError, msg=f"source={source} mode={mode}"):
                    compile(source, '?', mode)

                with self.assertRaises(
                        SyntaxError, msg=f"source={source} mode={mode}"):
                    co = compile(source,
                             '?',
                             mode,
                             flags=ast.PyCF_ALLOW_TOP_LEVEL_AWAIT)
        finally:
            asyncio.set_event_loop_policy(policy)


    def test_compile_async_generator(self):
        """
        With the PyCF_ALLOW_TOP_LEVEL_AWAIT flag added in 3.8, we want to
        make sure AsyncGenerators are still properly not marked with the
        CO_COROUTINE flag.
        """
        code = dedent("""async def ticker():
                for i in range(10):
                    yield i
                    await asyncio.sleep(0)""")

        co = compile(code, '?', 'exec', flags=ast.PyCF_ALLOW_TOP_LEVEL_AWAIT)
        glob = {}
        exec(co, glob)
        self.assertEqual(type(glob['ticker']()), AsyncGeneratorType)

    def test_delattr(self):
        sys.spam = 1
        delattr(sys, 'spam')
        self.assertRaises(TypeError, delattr)
        self.assertRaises(TypeError, delattr, sys)
        msg = r"^attribute name must be string, not 'int'$"
        self.assertRaisesRegex(TypeError, msg, delattr, sys, 1)

    def test_dir(self):
        # dir(wrong number of arguments)
        self.assertRaises(TypeError, dir, 42, 42)

        # dir() - local scope
        local_var = 1
        self.assertIn('local_var', dir())

        # dir(module)
        self.assertIn('exit', dir(sys))

        # dir(module_with_invalid__dict__)
        class Foo(types.ModuleType):
            __dict__ = 8
        f = Foo("foo")
        self.assertRaises(TypeError, dir, f)

        # dir(type)
        self.assertIn("strip", dir(str))
        self.assertNotIn("__mro__", dir(str))

        # dir(obj)
        class Foo(object):
            def __init__(self):
                self.x = 7
                self.y = 8
                self.z = 9
        f = Foo()
        self.assertIn("y", dir(f))

        # dir(obj_no__dict__)
        class Foo(object):
            __slots__ = []
        f = Foo()
        self.assertIn("__repr__", dir(f))

        # dir(obj_no__class__with__dict__)
        # (an ugly trick to cause getattr(f, "__class__") to fail)
        class Foo(object):
            __slots__ = ["__class__", "__dict__"]
            def __init__(self):
                self.bar = "wow"
        f = Foo()
        self.assertNotIn("__repr__", dir(f))
        self.assertIn("bar", dir(f))

        # dir(obj_using __dir__)
        class Foo(object):
            def __dir__(self):
                return ["kan", "ga", "roo"]
        f = Foo()
        self.assertTrue(dir(f) == ["ga", "kan", "roo"])

        # dir(obj__dir__tuple)
        class Foo(object):
            def __dir__(self):
                return ("b", "c", "a")
        res = dir(Foo())
        self.assertIsInstance(res, list)
        self.assertTrue(res == ["a", "b", "c"])

        # dir(obj__dir__not_sequence)
        class Foo(object):
            def __dir__(self):
                return 7
        f = Foo()
        self.assertRaises(TypeError, dir, f)

        # dir(traceback)
        try:
            raise IndexError
        except IndexError as e:
            self.assertEqual(len(dir(e.__traceback__)), 4)

        # test that object has a __dir__()
        self.assertEqual(sorted([].__dir__()), dir([]))

    def test_divmod(self):
        self.assertEqual(divmod(12, 7), (1, 5))
        self.assertEqual(divmod(-12, 7), (-2, 2))
        self.assertEqual(divmod(12, -7), (-2, -2))
        self.assertEqual(divmod(-12, -7), (1, -5))

        self.assertEqual(divmod(-sys.maxsize-1, -1), (sys.maxsize+1, 0))

        for num, denom, exp_result in [ (3.25, 1.0, (3.0, 0.25)),
                                        (-3.25, 1.0, (-4.0, 0.75)),
                                        (3.25, -1.0, (-4.0, -0.75)),
                                        (-3.25, -1.0, (3.0, -0.25))]:
            result = divmod(num, denom)
            self.assertAlmostEqual(result[0], exp_result[0])
            self.assertAlmostEqual(result[1], exp_result[1])

        self.assertRaises(TypeError, divmod)

    def test_eval(self):
        self.assertEqual(eval('1+1'), 2)
        self.assertEqual(eval(' 1+1\n'), 2)
        globals = {'a': 1, 'b': 2}
        locals = {'b': 200, 'c': 300}
        self.assertEqual(eval('a', globals) , 1)
        self.assertEqual(eval('a', globals, locals), 1)
        self.assertEqual(eval('b', globals, locals), 200)
        self.assertEqual(eval('c', globals, locals), 300)
        globals = {'a': 1, 'b': 2}
        locals = {'b': 200, 'c': 300}
        bom = b'\xef\xbb\xbf'
        self.assertEqual(eval(bom + b'a', globals, locals), 1)
        self.assertEqual(eval('"\xe5"', globals), "\xe5")
        self.assertRaises(TypeError, eval)
        self.assertRaises(TypeError, eval, ())
        self.assertRaises(SyntaxError, eval, bom[:2] + b'a')

        class X:
            def __getitem__(self, key):
                raise ValueError
        self.assertRaises(ValueError, eval, "foo", {}, X())

    def test_general_eval(self):
        # Tests that general mappings can be used for the locals argument

        class M:
            "Test mapping interface versus possible calls from eval()."
            def __getitem__(self, key):
                if key == 'a':
                    return 12
                raise KeyError
            def keys(self):
                return list('xyz')

        m = M()
        g = globals()
        self.assertEqual(eval('a', g, m), 12)
        self.assertRaises(NameError, eval, 'b', g, m)
        self.assertEqual(eval('dir()', g, m), list('xyz'))
        self.assertEqual(eval('globals()', g, m), g)
        self.assertEqual(eval('locals()', g, m), m)
        self.assertRaises(TypeError, eval, 'a', m)
        class A:
            "Non-mapping"
            pass
        m = A()
        self.assertRaises(TypeError, eval, 'a', g, m)

        # Verify that dict subclasses work as well
        class D(dict):
            def __getitem__(self, key):
                if key == 'a':
                    return 12
                return dict.__getitem__(self, key)
            def keys(self):
                return list('xyz')

        d = D()
        self.assertEqual(eval('a', g, d), 12)
        self.assertRaises(NameError, eval, 'b', g, d)
        self.assertEqual(eval('dir()', g, d), list('xyz'))
        self.assertEqual(eval('globals()', g, d), g)
        self.assertEqual(eval('locals()', g, d), d)

        # Verify locals stores (used by list comps)
        eval('[locals() for i in (2,3)]', g, d)
        eval('[locals() for i in (2,3)]', g, collections.UserDict())

        class SpreadSheet:
            "Sample application showing nested, calculated lookups."
            _cells = {}
            def __setitem__(self, key, formula):
                self._cells[key] = formula
            def __getitem__(self, key):
                return eval(self._cells[key], globals(), self)

        ss = SpreadSheet()
        ss['a1'] = '5'
        ss['a2'] = 'a1*6'
        ss['a3'] = 'a2*7'
        self.assertEqual(ss['a3'], 210)

        # Verify that dir() catches a non-list returned by eval
        # SF bug #1004669
        class C:
            def __getitem__(self, item):
                raise KeyError(item)
            def keys(self):
                return 1 # used to be 'a' but that's no longer an error
        self.assertRaises(TypeError, eval, 'dir()', globals(), C())

    def test_exec(self):
        g = {}
        exec('z = 1', g)
        if '__builtins__' in g:
            del g['__builtins__']
        self.assertEqual(g, {'z': 1})

        exec('z = 1+1', g)
        if '__builtins__' in g:
            del g['__builtins__']
        self.assertEqual(g, {'z': 2})
        g = {}
        l = {}

        with check_warnings():
            warnings.filterwarnings("ignore", "global statement",
                    module="<string>")
            exec('global a; a = 1; b = 2', g, l)
        if '__builtins__' in g:
            del g['__builtins__']
        if '__builtins__' in l:
            del l['__builtins__']
        self.assertEqual((g, l), ({'a': 1}, {'b': 2}))

    def test_exec_globals(self):
        code = compile("print('Hello World!')", "", "exec")
        # no builtin function
        self.assertRaisesRegex(NameError, "name 'print' is not defined",
                               exec, code, {'__builtins__': {}})
        # __builtins__ must be a mapping type
        self.assertRaises(TypeError,
                          exec, code, {'__builtins__': 123})

    def test_exec_globals_frozen(self):
        class frozendict_error(Exception):
            pass

        class frozendict(dict):
            def __setitem__(self, key, value):
                raise frozendict_error("frozendict is readonly")

        # read-only builtins
        if isinstance(__builtins__, types.ModuleType):
            frozen_builtins = frozendict(__builtins__.__dict__)
        else:
            frozen_builtins = frozendict(__builtins__)
        code = compile("__builtins__['superglobal']=2; print(superglobal)", "test", "exec")
        self.assertRaises(frozendict_error,
                          exec, code, {'__builtins__': frozen_builtins})

        # no __build_class__ function
        code = compile("class A: pass", "", "exec")
        self.assertRaisesRegex(NameError, "__build_class__ not found",
                               exec, code, {'__builtins__': {}})
        # __build_class__ in a custom __builtins__
        exec(code, {'__builtins__': frozen_builtins})
        self.assertRaisesRegex(NameError, "__build_class__ not found",
                               exec, code, {'__builtins__': frozendict()})

        # read-only globals
        namespace = frozendict({})
        code = compile("x=1", "test", "exec")
        self.assertRaises(frozendict_error,
                          exec, code, namespace)

    def test_exec_globals_error_on_get(self):
        # custom `globals` or `builtins` can raise errors on item access
        class setonlyerror(Exception):
            pass

        class setonlydict(dict):
            def __getitem__(self, key):
                raise setonlyerror

        # globals' `__getitem__` raises
        code = compile("globalname", "test", "exec")
        self.assertRaises(setonlyerror,
                          exec, code, setonlydict({'globalname': 1}))

        # builtins' `__getitem__` raises
        code = compile("superglobal", "test", "exec")
        self.assertRaises(setonlyerror, exec, code,
                          {'__builtins__': setonlydict({'superglobal': 1})})

    def test_exec_globals_dict_subclass(self):
        class customdict(dict):  # this one should not do anything fancy
            pass

        code = compile("superglobal", "test", "exec")
        # works correctly
        exec(code, {'__builtins__': customdict({'superglobal': 1})})
        # custom builtins dict subclass is missing key
        self.assertRaisesRegex(NameError, "name 'superglobal' is not defined",
                               exec, code, {'__builtins__': customdict()})

    def test_exec_redirected(self):
        savestdout = sys.stdout
        sys.stdout = None # Whatever that cannot flush()
        try:
            # Used to raise SystemError('error return without exception set')
            exec('a')
        except NameError:
            pass
        finally:
            sys.stdout = savestdout

    def test_exec_closure(self):
        def function_without_closures():
            return 3 * 5

        result = 0
        def make_closure_functions():
            a = 2
            b = 3
            c = 5
            def three_freevars():
                nonlocal result
                nonlocal a
                nonlocal b
                result = a*b
            def four_freevars():
                nonlocal result
                nonlocal a
                nonlocal b
                nonlocal c
                result = a*b*c
            return three_freevars, four_freevars
        three_freevars, four_freevars = make_closure_functions()

        # "smoke" test
        result = 0
        exec(three_freevars.__code__,
            three_freevars.__globals__,
            closure=three_freevars.__closure__)
        self.assertEqual(result, 6)

        # should also work with a manually created closure
        result = 0
        my_closure = (CellType(35), CellType(72), three_freevars.__closure__[2])
        exec(three_freevars.__code__,
            three_freevars.__globals__,
            closure=my_closure)
        self.assertEqual(result, 2520)

        # should fail: closure isn't allowed
        # for functions without free vars
        self.assertRaises(TypeError,
            exec,
            function_without_closures.__code__,
            function_without_closures.__globals__,
            closure=my_closure)

        # should fail: closure required but wasn't specified
        self.assertRaises(TypeError,
            exec,
            three_freevars.__code__,
            three_freevars.__globals__,
            closure=None)

        # should fail: closure of wrong length
        self.assertRaises(TypeError,
            exec,
            three_freevars.__code__,
            three_freevars.__globals__,
            closure=four_freevars.__closure__)

        # should fail: closure using a list instead of a tuple
        my_closure = list(my_closure)
        self.assertRaises(TypeError,
            exec,
            three_freevars.__code__,
            three_freevars.__globals__,
            closure=my_closure)

        # should fail: closure tuple with one non-cell-var
        my_closure[0] = int
        my_closure = tuple(my_closure)
        self.assertRaises(TypeError,
            exec,
            three_freevars.__code__,
            three_freevars.__globals__,
            closure=my_closure)


    def test_filter(self):
        self.assertEqual(list(filter(lambda c: 'a' <= c <= 'z', 'Hello World')), list('elloorld'))
        self.assertEqual(list(filter(None, [1, 'hello', [], [3], '', None, 9, 0])), [1, 'hello', [3], 9])
        self.assertEqual(list(filter(lambda x: x > 0, [1, -3, 9, 0, 2])), [1, 9, 2])
        self.assertEqual(list(filter(None, Squares(10))), [1, 4, 9, 16, 25, 36, 49, 64, 81])
        self.assertEqual(list(filter(lambda x: x%2, Squares(10))), [1, 9, 25, 49, 81])
        def identity(item):
            return 1
        filter(identity, Squares(5))
        self.assertRaises(TypeError, filter)
        class BadSeq(object):
            def __getitem__(self, index):
                if index<4:
                    return 42
                raise ValueError
        self.assertRaises(ValueError, list, filter(lambda x: x, BadSeq()))
        def badfunc():
            pass
        self.assertRaises(TypeError, list, filter(badfunc, range(5)))

        # test bltinmodule.c::filtertuple()
        self.assertEqual(list(filter(None, (1, 2))), [1, 2])
        self.assertEqual(list(filter(lambda x: x>=3, (1, 2, 3, 4))), [3, 4])
        self.assertRaises(TypeError, list, filter(42, (1, 2)))

    def test_filter_pickle(self):
        for proto in range(pickle.HIGHEST_PROTOCOL + 1):
            f1 = filter(filter_char, "abcdeabcde")
            f2 = filter(filter_char, "abcdeabcde")
            self.check_iter_pickle(f1, list(f2), proto)

    def test_getattr(self):
        self.assertTrue(getattr(sys, 'stdout') is sys.stdout)
        self.assertRaises(TypeError, getattr)
        self.assertRaises(TypeError, getattr, sys)
        msg = r"^attribute name must be string, not 'int'$"
        self.assertRaisesRegex(TypeError, msg, getattr, sys, 1)
        self.assertRaisesRegex(TypeError, msg, getattr, sys, 1, 'spam')
        self.assertRaises(AttributeError, getattr, sys, chr(sys.maxunicode))
        # unicode surrogates are not encodable to the default encoding (utf8)
        self.assertRaises(AttributeError, getattr, 1, "\uDAD1\uD51E")

    def test_hasattr(self):
        self.assertTrue(hasattr(sys, 'stdout'))
        self.assertRaises(TypeError, hasattr)
        self.assertRaises(TypeError, hasattr, sys)
        msg = r"^attribute name must be string, not 'int'$"
        self.assertRaisesRegex(TypeError, msg, hasattr, sys, 1)
        self.assertEqual(False, hasattr(sys, chr(sys.maxunicode)))

        # Check that hasattr propagates all exceptions outside of
        # AttributeError.
        class A:
            def __getattr__(self, what):
                raise SystemExit
        self.assertRaises(SystemExit, hasattr, A(), "b")
        class B:
            def __getattr__(self, what):
                raise ValueError
        self.assertRaises(ValueError, hasattr, B(), "b")

    def test_hash(self):
        hash(None)
        self.assertEqual(hash(1), hash(1))
        self.assertEqual(hash(1), hash(1.0))
        hash('spam')
        self.assertEqual(hash('spam'), hash(b'spam'))
        hash((0,1,2,3))
        def f(): pass
        hash(f)
        self.assertRaises(TypeError, hash, [])
        self.assertRaises(TypeError, hash, {})
        # Bug 1536021: Allow hash to return long objects
        class X:
            def __hash__(self):
                return 2**100
        self.assertEqual(type(hash(X())), int)
        class Z(int):
            def __hash__(self):
                return self
        self.assertEqual(hash(Z(42)), hash(42))

    def test_hex(self):
        self.assertEqual(hex(16), '0x10')
        self.assertEqual(hex(-16), '-0x10')
        self.assertRaises(TypeError, hex, {})

    def test_id(self):
        id(None)
        id(1)
        id(1.0)
        id('spam')
        id((0,1,2,3))
        id([0,1,2,3])
        id({'spam': 1, 'eggs': 2, 'ham': 3})

    # Test input() later, alphabetized as if it were raw_input

    def test_iter(self):
        self.assertRaises(TypeError, iter)
        self.assertRaises(TypeError, iter, 42, 42)
        lists = [("1", "2"), ["1", "2"], "12"]
        for l in lists:
            i = iter(l)
            self.assertEqual(next(i), '1')
            self.assertEqual(next(i), '2')
            self.assertRaises(StopIteration, next, i)

    def test_isinstance(self):
        class C:
            pass
        class D(C):
            pass
        class E:
            pass
        c = C()
        d = D()
        e = E()
        self.assertTrue(isinstance(c, C))
        self.assertTrue(isinstance(d, C))
        self.assertTrue(not isinstance(e, C))
        self.assertTrue(not isinstance(c, D))
        self.assertTrue(not isinstance('foo', E))
        self.assertRaises(TypeError, isinstance, E, 'foo')
        self.assertRaises(TypeError, isinstance)

    def test_issubclass(self):
        class C:
            pass
        class D(C):
            pass
        class E:
            pass
        c = C()
        d = D()
        e = E()
        self.assertTrue(issubclass(D, C))
        self.assertTrue(issubclass(C, C))
        self.assertTrue(not issubclass(C, D))
        self.assertRaises(TypeError, issubclass, 'foo', E)
        self.assertRaises(TypeError, issubclass, E, 'foo')
        self.assertRaises(TypeError, issubclass)

    def test_len(self):
        self.assertEqual(len('123'), 3)
        self.assertEqual(len(()), 0)
        self.assertEqual(len((1, 2, 3, 4)), 4)
        self.assertEqual(len([1, 2, 3, 4]), 4)
        self.assertEqual(len({}), 0)
        self.assertEqual(len({'a':1, 'b': 2}), 2)
        class BadSeq:
            def __len__(self):
                raise ValueError
        self.assertRaises(ValueError, len, BadSeq())
        class InvalidLen:
            def __len__(self):
                return None
        self.assertRaises(TypeError, len, InvalidLen())
        class FloatLen:
            def __len__(self):
                return 4.5
        self.assertRaises(TypeError, len, FloatLen())
        class NegativeLen:
            def __len__(self):
                return -10
        self.assertRaises(ValueError, len, NegativeLen())
        class HugeLen:
            def __len__(self):
                return sys.maxsize + 1
        self.assertRaises(OverflowError, len, HugeLen())
        class HugeNegativeLen:
            def __len__(self):
                return -sys.maxsize-10
        self.assertRaises(ValueError, len, HugeNegativeLen())
        class NoLenMethod(object): pass
        self.assertRaises(TypeError, len, NoLenMethod())

    def test_map(self):
        self.assertEqual(
            list(map(lambda x: x*x, range(1,4))),
            [1, 4, 9]
        )
        try:
            from math import sqrt
        except ImportError:
            def sqrt(x):
                return pow(x, 0.5)
        self.assertEqual(
            list(map(lambda x: list(map(sqrt, x)), [[16, 4], [81, 9]])),
            [[4.0, 2.0], [9.0, 3.0]]
        )
        self.assertEqual(
            list(map(lambda x, y: x+y, [1,3,2], [9,1,4])),
            [10, 4, 6]
        )

        def plus(*v):
            accu = 0
            for i in v: accu = accu + i
            return accu
        self.assertEqual(
            list(map(plus, [1, 3, 7])),
            [1, 3, 7]
        )
        self.assertEqual(
            list(map(plus, [1, 3, 7], [4, 9, 2])),
            [1+4, 3+9, 7+2]
        )
        self.assertEqual(
            list(map(plus, [1, 3, 7], [4, 9, 2], [1, 1, 0])),
            [1+4+1, 3+9+1, 7+2+0]
        )
        self.assertEqual(
            list(map(int, Squares(10))),
            [0, 1, 4, 9, 16, 25, 36, 49, 64, 81]
        )
        def Max(a, b):
            if a is None:
                return b
            if b is None:
                return a
            return max(a, b)
        self.assertEqual(
            list(map(Max, Squares(3), Squares(2))),
            [0, 1]
        )
        self.assertRaises(TypeError, map)
        self.assertRaises(TypeError, map, lambda x: x, 42)
        class BadSeq:
            def __iter__(self):
                raise ValueError
                yield None
        self.assertRaises(ValueError, list, map(lambda x: x, BadSeq()))
        def badfunc(x):
            raise RuntimeError
        self.assertRaises(RuntimeError, list, map(badfunc, range(5)))

    def test_map_pickle(self):
        for proto in range(pickle.HIGHEST_PROTOCOL + 1):
            m1 = map(map_char, "Is this the real life?")
            m2 = map(map_char, "Is this the real life?")
            self.check_iter_pickle(m1, list(m2), proto)

    def test_max(self):
        self.assertEqual(max('123123'), '3')
        self.assertEqual(max(1, 2, 3), 3)
        self.assertEqual(max((1, 2, 3, 1, 2, 3)), 3)
        self.assertEqual(max([1, 2, 3, 1, 2, 3]), 3)

        self.assertEqual(max(1, 2, 3.0), 3.0)
        self.assertEqual(max(1, 2.0, 3), 3)
        self.assertEqual(max(1.0, 2, 3), 3)

        with self.assertRaisesRegex(
            TypeError,
            'max expected at least 1 argument, got 0'
        ):
            max()

        self.assertRaises(TypeError, max, 42)
        self.assertRaises(ValueError, max, ())
        class BadSeq:
            def __getitem__(self, index):
                raise ValueError
        self.assertRaises(ValueError, max, BadSeq())

        for stmt in (
            "max(key=int)",                 # no args
            "max(default=None)",
            "max(1, 2, default=None)",      # require container for default
            "max(default=None, key=int)",
            "max(1, key=int)",              # single arg not iterable
            "max(1, 2, keystone=int)",      # wrong keyword
            "max(1, 2, key=int, abc=int)",  # two many keywords
            "max(1, 2, key=1)",             # keyfunc is not callable
            ):
            try:
                exec(stmt, globals())
            except TypeError:
                pass
            else:
                self.fail(stmt)

        self.assertEqual(max((1,), key=neg), 1)     # one elem iterable
        self.assertEqual(max((1,2), key=neg), 1)    # two elem iterable
        self.assertEqual(max(1, 2, key=neg), 1)     # two elems

        self.assertEqual(max((), default=None), None)    # zero elem iterable
        self.assertEqual(max((1,), default=None), 1)     # one elem iterable
        self.assertEqual(max((1,2), default=None), 2)    # two elem iterable

        self.assertEqual(max((), default=1, key=neg), 1)
        self.assertEqual(max((1, 2), default=3, key=neg), 1)

        self.assertEqual(max((1, 2), key=None), 2)

        data = [random.randrange(200) for i in range(100)]
        keys = dict((elem, random.randrange(50)) for elem in data)
        f = keys.__getitem__
        self.assertEqual(max(data, key=f),
                         sorted(reversed(data), key=f)[-1])

    def test_min(self):
        self.assertEqual(min('123123'), '1')
        self.assertEqual(min(1, 2, 3), 1)
        self.assertEqual(min((1, 2, 3, 1, 2, 3)), 1)
        self.assertEqual(min([1, 2, 3, 1, 2, 3]), 1)

        self.assertEqual(min(1, 2, 3.0), 1)
        self.assertEqual(min(1, 2.0, 3), 1)
        self.assertEqual(min(1.0, 2, 3), 1.0)

        with self.assertRaisesRegex(
            TypeError,
            'min expected at least 1 argument, got 0'
        ):
            min()

        self.assertRaises(TypeError, min, 42)
        self.assertRaises(ValueError, min, ())
        class BadSeq:
            def __getitem__(self, index):
                raise ValueError
        self.assertRaises(ValueError, min, BadSeq())

        for stmt in (
            "min(key=int)",                 # no args
            "min(default=None)",
            "min(1, 2, default=None)",      # require container for default
            "min(default=None, key=int)",
            "min(1, key=int)",              # single arg not iterable
            "min(1, 2, keystone=int)",      # wrong keyword
            "min(1, 2, key=int, abc=int)",  # two many keywords
            "min(1, 2, key=1)",             # keyfunc is not callable
            ):
            try:
                exec(stmt, globals())
            except TypeError:
                pass
            else:
                self.fail(stmt)

        self.assertEqual(min((1,), key=neg), 1)     # one elem iterable
        self.assertEqual(min((1,2), key=neg), 2)    # two elem iterable
        self.assertEqual(min(1, 2, key=neg), 2)     # two elems

        self.assertEqual(min((), default=None), None)    # zero elem iterable
        self.assertEqual(min((1,), default=None), 1)     # one elem iterable
        self.assertEqual(min((1,2), default=None), 1)    # two elem iterable

        self.assertEqual(min((), default=1, key=neg), 1)
        self.assertEqual(min((1, 2), default=1, key=neg), 2)

        self.assertEqual(min((1, 2), key=None), 1)

        data = [random.randrange(200) for i in range(100)]
        keys = dict((elem, random.randrange(50)) for elem in data)
        f = keys.__getitem__
        self.assertEqual(min(data, key=f),
                         sorted(data, key=f)[0])

    def test_next(self):
        it = iter(range(2))
        self.assertEqual(next(it), 0)
        self.assertEqual(next(it), 1)
        self.assertRaises(StopIteration, next, it)
        self.assertRaises(StopIteration, next, it)
        self.assertEqual(next(it, 42), 42)

        class Iter(object):
            def __iter__(self):
                return self
            def __next__(self):
                raise StopIteration

        it = iter(Iter())
        self.assertEqual(next(it, 42), 42)
        self.assertRaises(StopIteration, next, it)

        def gen():
            yield 1
            return

        it = gen()
        self.assertEqual(next(it), 1)
        self.assertRaises(StopIteration, next, it)
        self.assertEqual(next(it, 42), 42)

    def test_oct(self):
        self.assertEqual(oct(100), '0o144')
        self.assertEqual(oct(-100), '-0o144')
        self.assertRaises(TypeError, oct, ())

    def write_testfile(self):
        # NB the first 4 lines are also used to test input, below
        fp = open(TESTFN, 'w', encoding="utf-8")
        self.addCleanup(unlink, TESTFN)
        with fp:
            fp.write('1+1\n')
            fp.write('The quick brown fox jumps over the lazy dog')
            fp.write('.\n')
            fp.write('Dear John\n')
            fp.write('XXX'*100)
            fp.write('YYY'*100)

    def test_open(self):
        self.write_testfile()
        fp = open(TESTFN, encoding="utf-8")
        with fp:
            self.assertEqual(fp.readline(4), '1+1\n')
            self.assertEqual(fp.readline(), 'The quick brown fox jumps over the lazy dog.\n')
            self.assertEqual(fp.readline(4), 'Dear')
            self.assertEqual(fp.readline(100), ' John\n')
            self.assertEqual(fp.read(300), 'XXX'*100)
            self.assertEqual(fp.read(1000), 'YYY'*100)

        # embedded null bytes and characters
        self.assertRaises(ValueError, open, 'a\x00b')
        self.assertRaises(ValueError, open, b'a\x00b')

    @unittest.skipIf(sys.flags.utf8_mode, "utf-8 mode is enabled")
    def test_open_default_encoding(self):
        old_environ = dict(os.environ)
        try:
            # try to get a user preferred encoding different than the current
            # locale encoding to check that open() uses the current locale
            # encoding and not the user preferred encoding
            for key in ('LC_ALL', 'LANG', 'LC_CTYPE'):
                if key in os.environ:
                    del os.environ[key]

            self.write_testfile()
            current_locale_encoding = locale.getencoding()
            with warnings.catch_warnings():
                warnings.simplefilter("ignore", EncodingWarning)
                fp = open(TESTFN, 'w')
            with fp:
                self.assertEqual(fp.encoding, current_locale_encoding)
        finally:
            os.environ.clear()
            os.environ.update(old_environ)

    @support.requires_subprocess()
    def test_open_non_inheritable(self):
        fileobj = open(__file__, encoding="utf-8")
        with fileobj:
            self.assertFalse(os.get_inheritable(fileobj.fileno()))

    def test_ord(self):
        self.assertEqual(ord(' '), 32)
        self.assertEqual(ord('A'), 65)
        self.assertEqual(ord('a'), 97)
        self.assertEqual(ord('\x80'), 128)
        self.assertEqual(ord('\xff'), 255)

        self.assertEqual(ord(b' '), 32)
        self.assertEqual(ord(b'A'), 65)
        self.assertEqual(ord(b'a'), 97)
        self.assertEqual(ord(b'\x80'), 128)
        self.assertEqual(ord(b'\xff'), 255)

        self.assertEqual(ord(chr(sys.maxunicode)), sys.maxunicode)
        self.assertRaises(TypeError, ord, 42)

        self.assertEqual(ord(chr(0x10FFFF)), 0x10FFFF)
        self.assertEqual(ord("\U0000FFFF"), 0x0000FFFF)
        self.assertEqual(ord("\U00010000"), 0x00010000)
        self.assertEqual(ord("\U00010001"), 0x00010001)
        self.assertEqual(ord("\U000FFFFE"), 0x000FFFFE)
        self.assertEqual(ord("\U000FFFFF"), 0x000FFFFF)
        self.assertEqual(ord("\U00100000"), 0x00100000)
        self.assertEqual(ord("\U00100001"), 0x00100001)
        self.assertEqual(ord("\U0010FFFE"), 0x0010FFFE)
        self.assertEqual(ord("\U0010FFFF"), 0x0010FFFF)

    def test_pow(self):
        self.assertEqual(pow(0,0), 1)
        self.assertEqual(pow(0,1), 0)
        self.assertEqual(pow(1,0), 1)
        self.assertEqual(pow(1,1), 1)

        self.assertEqual(pow(2,0), 1)
        self.assertEqual(pow(2,10), 1024)
        self.assertEqual(pow(2,20), 1024*1024)
        self.assertEqual(pow(2,30), 1024*1024*1024)

        self.assertEqual(pow(-2,0), 1)
        self.assertEqual(pow(-2,1), -2)
        self.assertEqual(pow(-2,2), 4)
        self.assertEqual(pow(-2,3), -8)

        self.assertAlmostEqual(pow(0.,0), 1.)
        self.assertAlmostEqual(pow(0.,1), 0.)
        self.assertAlmostEqual(pow(1.,0), 1.)
        self.assertAlmostEqual(pow(1.,1), 1.)

        self.assertAlmostEqual(pow(2.,0), 1.)
        self.assertAlmostEqual(pow(2.,10), 1024.)
        self.assertAlmostEqual(pow(2.,20), 1024.*1024.)
        self.assertAlmostEqual(pow(2.,30), 1024.*1024.*1024.)

        self.assertAlmostEqual(pow(-2.,0), 1.)
        self.assertAlmostEqual(pow(-2.,1), -2.)
        self.assertAlmostEqual(pow(-2.,2), 4.)
        self.assertAlmostEqual(pow(-2.,3), -8.)

        for x in 2, 2.0:
            for y in 10, 10.0:
                for z in 1000, 1000.0:
                    if isinstance(x, float) or \
                       isinstance(y, float) or \
                       isinstance(z, float):
                        self.assertRaises(TypeError, pow, x, y, z)
                    else:
                        self.assertAlmostEqual(pow(x, y, z), 24.0)

        self.assertAlmostEqual(pow(-1, 0.5), 1j)
        self.assertAlmostEqual(pow(-1, 1/3), 0.5 + 0.8660254037844386j)

        # See test_pow for additional tests for three-argument pow.
        self.assertEqual(pow(-1, -2, 3), 1)
        self.assertRaises(ValueError, pow, 1, 2, 0)

        self.assertRaises(TypeError, pow)

        # Test passing in arguments as keywords.
        self.assertEqual(pow(0, exp=0), 1)
        self.assertEqual(pow(base=2, exp=4), 16)
        self.assertEqual(pow(base=5, exp=2, mod=14), 11)
        twopow = partial(pow, base=2)
        self.assertEqual(twopow(exp=5), 32)
        fifth_power = partial(pow, exp=5)
        self.assertEqual(fifth_power(2), 32)
        mod10 = partial(pow, mod=10)
        self.assertEqual(mod10(2, 6), 4)
        self.assertEqual(mod10(exp=6, base=2), 4)

    def test_input(self):
        self.write_testfile()
        fp = open(TESTFN, encoding="utf-8")
        savestdin = sys.stdin
        savestdout = sys.stdout # Eats the echo
        try:
            sys.stdin = fp
            sys.stdout = BitBucket()
            self.assertEqual(input(), "1+1")
            self.assertEqual(input(), 'The quick brown fox jumps over the lazy dog.')
            self.assertEqual(input('testing\n'), 'Dear John')

            # SF 1535165: don't segfault on closed stdin
            # sys.stdout must be a regular file for triggering
            sys.stdout = savestdout
            sys.stdin.close()
            self.assertRaises(ValueError, input)

            sys.stdout = BitBucket()
            sys.stdin = io.StringIO("NULL\0")
            self.assertRaises(TypeError, input, 42, 42)
            sys.stdin = io.StringIO("    'whitespace'")
            self.assertEqual(input(), "    'whitespace'")
            sys.stdin = io.StringIO()
            self.assertRaises(EOFError, input)

            del sys.stdout
            self.assertRaises(RuntimeError, input, 'prompt')
            del sys.stdin
            self.assertRaises(RuntimeError, input, 'prompt')
        finally:
            sys.stdin = savestdin
            sys.stdout = savestdout
            fp.close()

    # test_int(): see test_int.py for tests of built-in function int().

    def test_repr(self):
        self.assertEqual(repr(''), '\'\'')
        self.assertEqual(repr(0), '0')
        self.assertEqual(repr(()), '()')
        self.assertEqual(repr([]), '[]')
        self.assertEqual(repr({}), '{}')
        a = []
        a.append(a)
        self.assertEqual(repr(a), '[[...]]')
        a = {}
        a[0] = a
        self.assertEqual(repr(a), '{0: {...}}')

    def test_round(self):
        self.assertEqual(round(0.0), 0.0)
        self.assertEqual(type(round(0.0)), int)
        self.assertEqual(round(1.0), 1.0)
        self.assertEqual(round(10.0), 10.0)
        self.assertEqual(round(1000000000.0), 1000000000.0)
        self.assertEqual(round(1e20), 1e20)

        self.assertEqual(round(-1.0), -1.0)
        self.assertEqual(round(-10.0), -10.0)
        self.assertEqual(round(-1000000000.0), -1000000000.0)
        self.assertEqual(round(-1e20), -1e20)

        self.assertEqual(round(0.1), 0.0)
        self.assertEqual(round(1.1), 1.0)
        self.assertEqual(round(10.1), 10.0)
        self.assertEqual(round(1000000000.1), 1000000000.0)

        self.assertEqual(round(-1.1), -1.0)
        self.assertEqual(round(-10.1), -10.0)
        self.assertEqual(round(-1000000000.1), -1000000000.0)

        self.assertEqual(round(0.9), 1.0)
        self.assertEqual(round(9.9), 10.0)
        self.assertEqual(round(999999999.9), 1000000000.0)

        self.assertEqual(round(-0.9), -1.0)
        self.assertEqual(round(-9.9), -10.0)
        self.assertEqual(round(-999999999.9), -1000000000.0)

        self.assertEqual(round(-8.0, -1), -10.0)
        self.assertEqual(type(round(-8.0, -1)), float)

        self.assertEqual(type(round(-8.0, 0)), float)
        self.assertEqual(type(round(-8.0, 1)), float)

        # Check even / odd rounding behaviour
        self.assertEqual(round(5.5), 6)
        self.assertEqual(round(6.5), 6)
        self.assertEqual(round(-5.5), -6)
        self.assertEqual(round(-6.5), -6)

        # Check behavior on ints
        self.assertEqual(round(0), 0)
        self.assertEqual(round(8), 8)
        self.assertEqual(round(-8), -8)
        self.assertEqual(type(round(0)), int)
        self.assertEqual(type(round(-8, -1)), int)
        self.assertEqual(type(round(-8, 0)), int)
        self.assertEqual(type(round(-8, 1)), int)

        # test new kwargs
        self.assertEqual(round(number=-8.0, ndigits=-1), -10.0)

        self.assertRaises(TypeError, round)

        # test generic rounding delegation for reals
        class TestRound:
            def __round__(self):
                return 23

        class TestNoRound:
            pass

        self.assertEqual(round(TestRound()), 23)

        self.assertRaises(TypeError, round, 1, 2, 3)
        self.assertRaises(TypeError, round, TestNoRound())

        t = TestNoRound()
        t.__round__ = lambda *args: args
        self.assertRaises(TypeError, round, t)
        self.assertRaises(TypeError, round, t, 0)

    # Some versions of glibc for alpha have a bug that affects
    # float -> integer rounding (floor, ceil, rint, round) for
    # values in the range [2**52, 2**53).  See:
    #
    #   http://sources.redhat.com/bugzilla/show_bug.cgi?id=5350
    #
    # We skip this test on Linux/alpha if it would fail.
    linux_alpha = (platform.system().startswith('Linux') and
                   platform.machine().startswith('alpha'))
    system_round_bug = round(5e15+1) != 5e15+1
    @unittest.skipIf(linux_alpha and system_round_bug,
                     "test will fail;  failure is probably due to a "
                     "buggy system round function")
    def test_round_large(self):
        # Issue #1869: integral floats should remain unchanged
        self.assertEqual(round(5e15-1), 5e15-1)
        self.assertEqual(round(5e15), 5e15)
        self.assertEqual(round(5e15+1), 5e15+1)
        self.assertEqual(round(5e15+2), 5e15+2)
        self.assertEqual(round(5e15+3), 5e15+3)

    def test_bug_27936(self):
        # Verify that ndigits=None means the same as passing in no argument
        for x in [1234,
                  1234.56,
                  decimal.Decimal('1234.56'),
                  fractions.Fraction(123456, 100)]:
            self.assertEqual(round(x, None), round(x))
            self.assertEqual(type(round(x, None)), type(round(x)))

    def test_setattr(self):
        setattr(sys, 'spam', 1)
        self.assertEqual(sys.spam, 1)
        self.assertRaises(TypeError, setattr)
        self.assertRaises(TypeError, setattr, sys)
        self.assertRaises(TypeError, setattr, sys, 'spam')
        msg = r"^attribute name must be string, not 'int'$"
        self.assertRaisesRegex(TypeError, msg, setattr, sys, 1, 'spam')

    # test_str(): see test_unicode.py and test_bytes.py for str() tests.

    def test_sum(self):
        self.assertEqual(sum([]), 0)
        self.assertEqual(sum(list(range(2,8))), 27)
        self.assertEqual(sum(iter(list(range(2,8)))), 27)
        self.assertEqual(sum(Squares(10)), 285)
        self.assertEqual(sum(iter(Squares(10))), 285)
        self.assertEqual(sum([[1], [2], [3]], []), [1, 2, 3])

        self.assertEqual(sum(range(10), 1000), 1045)
        self.assertEqual(sum(range(10), start=1000), 1045)
        self.assertEqual(sum(range(10), 2**31-5), 2**31+40)
        self.assertEqual(sum(range(10), 2**63-5), 2**63+40)

        self.assertEqual(sum(i % 2 != 0 for i in range(10)), 5)
        self.assertEqual(sum((i % 2 != 0 for i in range(10)), 2**31-3),
                         2**31+2)
        self.assertEqual(sum((i % 2 != 0 for i in range(10)), 2**63-3),
                         2**63+2)
        self.assertIs(sum([], False), False)

        self.assertEqual(sum(i / 2 for i in range(10)), 22.5)
        self.assertEqual(sum((i / 2 for i in range(10)), 1000), 1022.5)
        self.assertEqual(sum((i / 2 for i in range(10)), 1000.25), 1022.75)
        self.assertEqual(sum([0.5, 1]), 1.5)
        self.assertEqual(sum([1, 0.5]), 1.5)
        self.assertEqual(repr(sum([-0.0])), '0.0')
        self.assertEqual(repr(sum([-0.0], -0.0)), '-0.0')
        self.assertEqual(repr(sum([], -0.0)), '-0.0')

        self.assertRaises(TypeError, sum)
        self.assertRaises(TypeError, sum, 42)
        self.assertRaises(TypeError, sum, ['a', 'b', 'c'])
        self.assertRaises(TypeError, sum, ['a', 'b', 'c'], '')
        self.assertRaises(TypeError, sum, [b'a', b'c'], b'')
        values = [bytearray(b'a'), bytearray(b'b')]
        self.assertRaises(TypeError, sum, values, bytearray(b''))
        self.assertRaises(TypeError, sum, [[1], [2], [3]])
        self.assertRaises(TypeError, sum, [{2:3}])
        self.assertRaises(TypeError, sum, [{2:3}]*2, {2:3})
        self.assertRaises(TypeError, sum, [], '')
        self.assertRaises(TypeError, sum, [], b'')
        self.assertRaises(TypeError, sum, [], bytearray())

        class BadSeq:
            def __getitem__(self, index):
                raise ValueError
        self.assertRaises(ValueError, sum, BadSeq())

        empty = []
        sum(([x] for x in range(10)), empty)
        self.assertEqual(empty, [])

    def test_type(self):
        self.assertEqual(type(''),  type('123'))
        self.assertNotEqual(type(''), type(()))

    # We don't want self in vars(), so these are static methods

    @staticmethod
    def get_vars_f0():
        return vars()

    @staticmethod
    def get_vars_f2():
        BuiltinTest.get_vars_f0()
        a = 1
        b = 2
        return vars()

    class C_get_vars(object):
        def getDict(self):
            return {'a':2}
        __dict__ = property(fget=getDict)

    def test_vars(self):
        self.assertEqual(set(vars()), set(dir()))
        self.assertEqual(set(vars(sys)), set(dir(sys)))
        self.assertEqual(self.get_vars_f0(), {})
        self.assertEqual(self.get_vars_f2(), {'a': 1, 'b': 2})
        self.assertRaises(TypeError, vars, 42, 42)
        self.assertRaises(TypeError, vars, 42)
        self.assertEqual(vars(self.C_get_vars()), {'a':2})

    def iter_error(self, iterable, error):
        """Collect `iterable` into a list, catching an expected `error`."""
        items = []
        with self.assertRaises(error):
            for item in iterable:
                items.append(item)
        return items

    def test_zip(self):
        a = (1, 2, 3)
        b = (4, 5, 6)
        t = [(1, 4), (2, 5), (3, 6)]
        self.assertEqual(list(zip(a, b)), t)
        b = [4, 5, 6]
        self.assertEqual(list(zip(a, b)), t)
        b = (4, 5, 6, 7)
        self.assertEqual(list(zip(a, b)), t)
        class I:
            def __getitem__(self, i):
                if i < 0 or i > 2: raise IndexError
                return i + 4
        self.assertEqual(list(zip(a, I())), t)
        self.assertEqual(list(zip()), [])
        self.assertEqual(list(zip(*[])), [])
        self.assertRaises(TypeError, zip, None)
        class G:
            pass
        self.assertRaises(TypeError, zip, a, G())
        self.assertRaises(RuntimeError, zip, a, TestFailingIter())

        # Make sure zip doesn't try to allocate a billion elements for the
        # result list when one of its arguments doesn't say how long it is.
        # A MemoryError is the most likely failure mode.
        class SequenceWithoutALength:
            def __getitem__(self, i):
                if i == 5:
                    raise IndexError
                else:
                    return i
        self.assertEqual(
            list(zip(SequenceWithoutALength(), range(2**30))),
            list(enumerate(range(5)))
        )

        class BadSeq:
            def __getitem__(self, i):
                if i == 5:
                    raise ValueError
                else:
                    return i
        self.assertRaises(ValueError, list, zip(BadSeq(), BadSeq()))

    def test_zip_pickle(self):
        a = (1, 2, 3)
        b = (4, 5, 6)
        t = [(1, 4), (2, 5), (3, 6)]
        for proto in range(pickle.HIGHEST_PROTOCOL + 1):
            z1 = zip(a, b)
            self.check_iter_pickle(z1, t, proto)

    def test_zip_pickle_strict(self):
        a = (1, 2, 3)
        b = (4, 5, 6)
        t = [(1, 4), (2, 5), (3, 6)]
        for proto in range(pickle.HIGHEST_PROTOCOL + 1):
            z1 = zip(a, b, strict=True)
            self.check_iter_pickle(z1, t, proto)

    def test_zip_pickle_strict_fail(self):
        a = (1, 2, 3)
        b = (4, 5, 6, 7)
        t = [(1, 4), (2, 5), (3, 6)]
        for proto in range(pickle.HIGHEST_PROTOCOL + 1):
            z1 = zip(a, b, strict=True)
            z2 = pickle.loads(pickle.dumps(z1, proto))
            self.assertEqual(self.iter_error(z1, ValueError), t)
            self.assertEqual(self.iter_error(z2, ValueError), t)

    def test_zip_bad_iterable(self):
        exception = TypeError()

        class BadIterable:
            def __iter__(self):
                raise exception

        with self.assertRaises(TypeError) as cm:
            zip(BadIterable())

        self.assertIs(cm.exception, exception)

    def test_zip_strict(self):
        self.assertEqual(tuple(zip((1, 2, 3), 'abc', strict=True)),
                         ((1, 'a'), (2, 'b'), (3, 'c')))
        self.assertRaises(ValueError, tuple,
                          zip((1, 2, 3, 4), 'abc', strict=True))
        self.assertRaises(ValueError, tuple,
                          zip((1, 2), 'abc', strict=True))
        self.assertRaises(ValueError, tuple,
                          zip((1, 2), (1, 2), 'abc', strict=True))

    def test_zip_strict_iterators(self):
        x = iter(range(5))
        y = [0]
        z = iter(range(5))
        self.assertRaises(ValueError, list,
                          (zip(x, y, z, strict=True)))
        self.assertEqual(next(x), 2)
        self.assertEqual(next(z), 1)

    def test_zip_strict_error_handling(self):

        class Error(Exception):
            pass

        class Iter:
            def __init__(self, size):
                self.size = size
            def __iter__(self):
                return self
            def __next__(self):
                self.size -= 1
                if self.size < 0:
                    raise Error
                return self.size

        l1 = self.iter_error(zip("AB", Iter(1), strict=True), Error)
        self.assertEqual(l1, [("A", 0)])
        l2 = self.iter_error(zip("AB", Iter(2), "A", strict=True), ValueError)
        self.assertEqual(l2, [("A", 1, "A")])
        l3 = self.iter_error(zip("AB", Iter(2), "ABC", strict=True), Error)
        self.assertEqual(l3, [("A", 1, "A"), ("B", 0, "B")])
        l4 = self.iter_error(zip("AB", Iter(3), strict=True), ValueError)
        self.assertEqual(l4, [("A", 2), ("B", 1)])
        l5 = self.iter_error(zip(Iter(1), "AB", strict=True), Error)
        self.assertEqual(l5, [(0, "A")])
        l6 = self.iter_error(zip(Iter(2), "A", strict=True), ValueError)
        self.assertEqual(l6, [(1, "A")])
        l7 = self.iter_error(zip(Iter(2), "ABC", strict=True), Error)
        self.assertEqual(l7, [(1, "A"), (0, "B")])
        l8 = self.iter_error(zip(Iter(3), "AB", strict=True), ValueError)
        self.assertEqual(l8, [(2, "A"), (1, "B")])

    def test_zip_strict_error_handling_stopiteration(self):

        class Iter:
            def __init__(self, size):
                self.size = size
            def __iter__(self):
                return self
            def __next__(self):
                self.size -= 1
                if self.size < 0:
                    raise StopIteration
                return self.size

        l1 = self.iter_error(zip("AB", Iter(1), strict=True), ValueError)
        self.assertEqual(l1, [("A", 0)])
        l2 = self.iter_error(zip("AB", Iter(2), "A", strict=True), ValueError)
        self.assertEqual(l2, [("A", 1, "A")])
        l3 = self.iter_error(zip("AB", Iter(2), "ABC", strict=True), ValueError)
        self.assertEqual(l3, [("A", 1, "A"), ("B", 0, "B")])
        l4 = self.iter_error(zip("AB", Iter(3), strict=True), ValueError)
        self.assertEqual(l4, [("A", 2), ("B", 1)])
        l5 = self.iter_error(zip(Iter(1), "AB", strict=True), ValueError)
        self.assertEqual(l5, [(0, "A")])
        l6 = self.iter_error(zip(Iter(2), "A", strict=True), ValueError)
        self.assertEqual(l6, [(1, "A")])
        l7 = self.iter_error(zip(Iter(2), "ABC", strict=True), ValueError)
        self.assertEqual(l7, [(1, "A"), (0, "B")])
        l8 = self.iter_error(zip(Iter(3), "AB", strict=True), ValueError)
        self.assertEqual(l8, [(2, "A"), (1, "B")])

    @support.cpython_only
    def test_zip_result_gc(self):
        # bpo-42536: zip's tuple-reuse speed trick breaks the GC's assumptions
        # about what can be untracked. Make sure we re-track result tuples
        # whenever we reuse them.
        it = zip([[]])
        gc.collect()
        # That GC collection probably untracked the recycled internal result
        # tuple, which is initialized to (None,). Make sure it's re-tracked when
        # it's mutated and returned from __next__:
        self.assertTrue(gc.is_tracked(next(it)))

    def test_format(self):
        # Test the basic machinery of the format() builtin.  Don't test
        #  the specifics of the various formatters
        self.assertEqual(format(3, ''), '3')

        # Returns some classes to use for various tests.  There's
        #  an old-style version, and a new-style version
        def classes_new():
            class A(object):
                def __init__(self, x):
                    self.x = x
                def __format__(self, format_spec):
                    return str(self.x) + format_spec
            class DerivedFromA(A):
                pass

            class Simple(object): pass
            class DerivedFromSimple(Simple):
                def __init__(self, x):
                    self.x = x
                def __format__(self, format_spec):
                    return str(self.x) + format_spec
            class DerivedFromSimple2(DerivedFromSimple): pass
            return A, DerivedFromA, DerivedFromSimple, DerivedFromSimple2

        def class_test(A, DerivedFromA, DerivedFromSimple, DerivedFromSimple2):
            self.assertEqual(format(A(3), 'spec'), '3spec')
            self.assertEqual(format(DerivedFromA(4), 'spec'), '4spec')
            self.assertEqual(format(DerivedFromSimple(5), 'abc'), '5abc')
            self.assertEqual(format(DerivedFromSimple2(10), 'abcdef'),
                             '10abcdef')

        class_test(*classes_new())

        def empty_format_spec(value):
            # test that:
            #  format(x, '') == str(x)
            #  format(x) == str(x)
            self.assertEqual(format(value, ""), str(value))
            self.assertEqual(format(value), str(value))

        # for builtin types, format(x, "") == str(x)
        empty_format_spec(17**13)
        empty_format_spec(1.0)
        empty_format_spec(3.1415e104)
        empty_format_spec(-3.1415e104)
        empty_format_spec(3.1415e-104)
        empty_format_spec(-3.1415e-104)
        empty_format_spec(object)
        empty_format_spec(None)

        # TypeError because self.__format__ returns the wrong type
        class BadFormatResult:
            def __format__(self, format_spec):
                return 1.0
        self.assertRaises(TypeError, format, BadFormatResult(), "")

        # TypeError because format_spec is not unicode or str
        self.assertRaises(TypeError, format, object(), 4)
        self.assertRaises(TypeError, format, object(), object())

        # tests for object.__format__ really belong elsewhere, but
        #  there's no good place to put them
        x = object().__format__('')
        self.assertTrue(x.startswith('<object object at'))

        # first argument to object.__format__ must be string
        self.assertRaises(TypeError, object().__format__, 3)
        self.assertRaises(TypeError, object().__format__, object())
        self.assertRaises(TypeError, object().__format__, None)

        # --------------------------------------------------------------------
        # Issue #7994: object.__format__ with a non-empty format string is
        # disallowed
        class A:
            def __format__(self, fmt_str):
                return format('', fmt_str)

        self.assertEqual(format(A()), '')
        self.assertEqual(format(A(), ''), '')
        self.assertEqual(format(A(), 's'), '')

        class B:
            pass

        class C(object):
            pass

        for cls in [object, B, C]:
            obj = cls()
            self.assertEqual(format(obj), str(obj))
            self.assertEqual(format(obj, ''), str(obj))
            with self.assertRaisesRegex(TypeError,
                                        r'\b%s\b' % re.escape(cls.__name__)):
                format(obj, 's')
        # --------------------------------------------------------------------

        # make sure we can take a subclass of str as a format spec
        class DerivedFromStr(str): pass
        self.assertEqual(format(0, DerivedFromStr('10')), '         0')

    def test_bin(self):
        self.assertEqual(bin(0), '0b0')
        self.assertEqual(bin(1), '0b1')
        self.assertEqual(bin(-1), '-0b1')
        self.assertEqual(bin(2**65), '0b1' + '0' * 65)
        self.assertEqual(bin(2**65-1), '0b' + '1' * 65)
        self.assertEqual(bin(-(2**65)), '-0b1' + '0' * 65)
        self.assertEqual(bin(-(2**65-1)), '-0b' + '1' * 65)

    def test_bytearray_translate(self):
        x = bytearray(b"abc")
        self.assertRaises(ValueError, x.translate, b"1", 1)
        self.assertRaises(TypeError, x.translate, b"1"*256, 1)

    def test_bytearray_extend_error(self):
        array = bytearray()
        bad_iter = map(int, "X")
        self.assertRaises(ValueError, array.extend, bad_iter)

    def test_construct_singletons(self):
        for const in None, Ellipsis, NotImplemented:
            tp = type(const)
            self.assertIs(tp(), const)
            self.assertRaises(TypeError, tp, 1, 2)
            self.assertRaises(TypeError, tp, a=1, b=2)

    def test_warning_notimplemented(self):
        # Issue #35712: NotImplemented is a sentinel value that should never
        # be evaluated in a boolean context (virtually all such use cases
        # are a result of accidental misuse implementing rich comparison
        # operations in terms of one another).
        # For the time being, it will continue to evaluate as a true value, but
        # issue a deprecation warning (with the eventual intent to make it
        # a TypeError).
        self.assertWarns(DeprecationWarning, bool, NotImplemented)
        with self.assertWarns(DeprecationWarning):
            self.assertTrue(NotImplemented)
        with self.assertWarns(DeprecationWarning):
            self.assertFalse(not NotImplemented)


class TestBreakpoint(unittest.TestCase):
    def setUp(self):
        # These tests require a clean slate environment.  For example, if the
        # test suite is run with $PYTHONBREAKPOINT set to something else, it
        # will mess up these tests.  Similarly for sys.breakpointhook.
        # Cleaning the slate here means you can't use breakpoint() to debug
        # these tests, but I think that's okay.  Just use pdb.set_trace() if
        # you must.
        self.resources = ExitStack()
        self.addCleanup(self.resources.close)
        self.env = self.resources.enter_context(EnvironmentVarGuard())
        del self.env['PYTHONBREAKPOINT']
        self.resources.enter_context(
            swap_attr(sys, 'breakpointhook', sys.__breakpointhook__))

    def test_breakpoint(self):
        with patch('pdb.set_trace') as mock:
            breakpoint()
        mock.assert_called_once()

    def test_breakpoint_with_breakpointhook_set(self):
        my_breakpointhook = MagicMock()
        sys.breakpointhook = my_breakpointhook
        breakpoint()
        my_breakpointhook.assert_called_once_with()

    def test_breakpoint_with_breakpointhook_reset(self):
        my_breakpointhook = MagicMock()
        sys.breakpointhook = my_breakpointhook
        breakpoint()
        my_breakpointhook.assert_called_once_with()
        # Reset the hook and it will not be called again.
        sys.breakpointhook = sys.__breakpointhook__
        with patch('pdb.set_trace') as mock:
            breakpoint()
            mock.assert_called_once_with()
        my_breakpointhook.assert_called_once_with()

    def test_breakpoint_with_args_and_keywords(self):
        my_breakpointhook = MagicMock()
        sys.breakpointhook = my_breakpointhook
        breakpoint(1, 2, 3, four=4, five=5)
        my_breakpointhook.assert_called_once_with(1, 2, 3, four=4, five=5)

    def test_breakpoint_with_passthru_error(self):
        def my_breakpointhook():
            pass
        sys.breakpointhook = my_breakpointhook
        self.assertRaises(TypeError, breakpoint, 1, 2, 3, four=4, five=5)

    @unittest.skipIf(sys.flags.ignore_environment, '-E was given')
    def test_envar_good_path_builtin(self):
        self.env['PYTHONBREAKPOINT'] = 'int'
        with patch('builtins.int') as mock:
            breakpoint('7')
            mock.assert_called_once_with('7')

    @unittest.skipIf(sys.flags.ignore_environment, '-E was given')
    def test_envar_good_path_other(self):
        self.env['PYTHONBREAKPOINT'] = 'sys.exit'
        with patch('sys.exit') as mock:
            breakpoint()
            mock.assert_called_once_with()

    @unittest.skipIf(sys.flags.ignore_environment, '-E was given')
    def test_envar_good_path_noop_0(self):
        self.env['PYTHONBREAKPOINT'] = '0'
        with patch('pdb.set_trace') as mock:
            breakpoint()
            mock.assert_not_called()

    def test_envar_good_path_empty_string(self):
        # PYTHONBREAKPOINT='' is the same as it not being set.
        self.env['PYTHONBREAKPOINT'] = ''
        with patch('pdb.set_trace') as mock:
            breakpoint()
            mock.assert_called_once_with()

    @unittest.skipIf(sys.flags.ignore_environment, '-E was given')
    def test_envar_unimportable(self):
        for envar in (
                '.', '..', '.foo', 'foo.', '.int', 'int.',
                '.foo.bar', '..foo.bar', '/./',
                'nosuchbuiltin',
                'nosuchmodule.nosuchcallable',
                ):
            with self.subTest(envar=envar):
                self.env['PYTHONBREAKPOINT'] = envar
                mock = self.resources.enter_context(patch('pdb.set_trace'))
                w = self.resources.enter_context(check_warnings(quiet=True))
                breakpoint()
                self.assertEqual(
                    str(w.message),
                    f'Ignoring unimportable $PYTHONBREAKPOINT: "{envar}"')
                self.assertEqual(w.category, RuntimeWarning)
                mock.assert_not_called()

    def test_envar_ignored_when_hook_is_set(self):
        self.env['PYTHONBREAKPOINT'] = 'sys.exit'
        with patch('sys.exit') as mock:
            sys.breakpointhook = int
            breakpoint()
            mock.assert_not_called()

    def test_runtime_error_when_hook_is_lost(self):
        del sys.breakpointhook
        with self.assertRaises(RuntimeError):
            breakpoint()


@unittest.skipUnless(pty, "the pty and signal modules must be available")
class PtyTests(unittest.TestCase):
    """Tests that use a pseudo terminal to guarantee stdin and stdout are
    terminals in the test environment"""

    @staticmethod
    def handle_sighup(signum, frame):
        # bpo-40140: if the process is the session leader, os.close(fd)
        # of "pid, fd = pty.fork()" can raise SIGHUP signal:
        # just ignore the signal.
        pass

    def run_child(self, child, terminal_input):
        old_sighup = signal.signal(signal.SIGHUP, self.handle_sighup)
        try:
            return self._run_child(child, terminal_input)
        finally:
            signal.signal(signal.SIGHUP, old_sighup)

    def _run_child(self, child, terminal_input):
        r, w = os.pipe()  # Pipe test results from child back to parent
        try:
            pid, fd = pty.fork()
        except (OSError, AttributeError) as e:
            os.close(r)
            os.close(w)
            self.skipTest("pty.fork() raised {}".format(e))
            raise

        if pid == 0:
            # Child
            try:
                # Make sure we don't get stuck if there's a problem
                signal.alarm(2)
                os.close(r)
                with open(w, "w") as wpipe:
                    child(wpipe)
            except:
                traceback.print_exc()
            finally:
                # We don't want to return to unittest...
                os._exit(0)

        # Parent
        os.close(w)
        os.write(fd, terminal_input)

        # Get results from the pipe
        with open(r, encoding="utf-8") as rpipe:
            lines = []
            while True:
                line = rpipe.readline().strip()
                if line == "":
                    # The other end was closed => the child exited
                    break
                lines.append(line)

        # Check the result was got and corresponds to the user's terminal input
        if len(lines) != 2:
            # Something went wrong, try to get at stderr
            # Beware of Linux raising EIO when the slave is closed
            child_output = bytearray()
            while True:
                try:
                    chunk = os.read(fd, 3000)
                except OSError:  # Assume EIO
                    break
                if not chunk:
                    break
                child_output.extend(chunk)
            os.close(fd)
            child_output = child_output.decode("ascii", "ignore")
            self.fail("got %d lines in pipe but expected 2, child output was:\n%s"
                      % (len(lines), child_output))

        # bpo-40155: Close the PTY before waiting for the child process
        # completion, otherwise the child process hangs on AIX.
        os.close(fd)

        support.wait_process(pid, exitcode=0)

        return lines

    def check_input_tty(self, prompt, terminal_input, stdio_encoding=None):
        if not sys.stdin.isatty() or not sys.stdout.isatty():
            self.skipTest("stdin and stdout must be ttys")
        def child(wpipe):
            # Check the error handlers are accounted for
            if stdio_encoding:
                sys.stdin = io.TextIOWrapper(sys.stdin.detach(),
                                             encoding=stdio_encoding,
                                             errors='surrogateescape')
                sys.stdout = io.TextIOWrapper(sys.stdout.detach(),
                                              encoding=stdio_encoding,
                                              errors='replace')
            print("tty =", sys.stdin.isatty() and sys.stdout.isatty(), file=wpipe)
            print(ascii(input(prompt)), file=wpipe)
        lines = self.run_child(child, terminal_input + b"\r\n")
        # Check we did exercise the GNU readline path
        self.assertIn(lines[0], {'tty = True', 'tty = False'})
        if lines[0] != 'tty = True':
            self.skipTest("standard IO in should have been a tty")
        input_result = eval(lines[1])   # ascii() -> eval() roundtrip
        if stdio_encoding:
            expected = terminal_input.decode(stdio_encoding, 'surrogateescape')
        else:
            expected = terminal_input.decode(sys.stdin.encoding)  # what else?
        self.assertEqual(input_result, expected)

    def test_input_tty(self):
        # Test input() functionality when wired to a tty (the code path
        # is different and invokes GNU readline if available).
        self.check_input_tty("prompt", b"quux")

    def skip_if_readline(self):
        # bpo-13886: When the readline module is loaded, PyOS_Readline() uses
        # the readline implementation. In some cases, the Python readline
        # callback rlhandler() is called by readline with a string without
        # non-ASCII characters. Skip tests on non-ASCII characters if the
        # readline module is loaded, since test_builtin is not intended to test
        # the readline module, but the builtins module.
        if 'readline' in sys.modules:
            self.skipTest("the readline module is loaded")

    def test_input_tty_non_ascii(self):
        self.skip_if_readline()
        # Check stdin/stdout encoding is used when invoking PyOS_Readline()
        self.check_input_tty("prompté", b"quux\xe9", "utf-8")

    def test_input_tty_non_ascii_unicode_errors(self):
        self.skip_if_readline()
        # Check stdin/stdout error handler is used when invoking PyOS_Readline()
        self.check_input_tty("prompté", b"quux\xe9", "ascii")

    def test_input_no_stdout_fileno(self):
        # Issue #24402: If stdin is the original terminal but stdout.fileno()
        # fails, do not use the original stdout file descriptor
        def child(wpipe):
            print("stdin.isatty():", sys.stdin.isatty(), file=wpipe)
            sys.stdout = io.StringIO()  # Does not support fileno()
            input("prompt")
            print("captured:", ascii(sys.stdout.getvalue()), file=wpipe)
        lines = self.run_child(child, b"quux\r")
        expected = (
            "stdin.isatty(): True",
            "captured: 'prompt'",
        )
        self.assertSequenceEqual(lines, expected)

class TestSorted(unittest.TestCase):

    def test_basic(self):
        data = list(range(100))
        copy = data[:]
        random.shuffle(copy)
        self.assertEqual(data, sorted(copy))
        self.assertNotEqual(data, copy)

        data.reverse()
        random.shuffle(copy)
        self.assertEqual(data, sorted(copy, key=lambda x: -x))
        self.assertNotEqual(data, copy)
        random.shuffle(copy)
        self.assertEqual(data, sorted(copy, reverse=True))
        self.assertNotEqual(data, copy)

    def test_bad_arguments(self):
        # Issue #29327: The first argument is positional-only.
        sorted([])
        with self.assertRaises(TypeError):
            sorted(iterable=[])
        # Other arguments are keyword-only
        sorted([], key=None)
        with self.assertRaises(TypeError):
            sorted([], None)

    def test_inputtypes(self):
        s = 'abracadabra'
        types = [list, tuple, str]
        for T in types:
            self.assertEqual(sorted(s), sorted(T(s)))

        s = ''.join(set(s))  # unique letters only
        types = [str, set, frozenset, list, tuple, dict.fromkeys]
        for T in types:
            self.assertEqual(sorted(s), sorted(T(s)))

    def test_baddecorator(self):
        data = 'The quick Brown fox Jumped over The lazy Dog'.split()
        self.assertRaises(TypeError, sorted, data, None, lambda x,y: 0)


class ShutdownTest(unittest.TestCase):

    def test_cleanup(self):
        # Issue #19255: builtins are still available at shutdown
        code = """if 1:
            import builtins
            import sys

            class C:
                def __del__(self):
                    print("before")
                    # Check that builtins still exist
                    len(())
                    print("after")

            c = C()
            # Make this module survive until builtins and sys are cleaned
            builtins.here = sys.modules[__name__]
            sys.here = sys.modules[__name__]
            # Create a reference loop so that this module needs to go
            # through a GC phase.
            here = sys.modules[__name__]
            """
        # Issue #20599: Force ASCII encoding to get a codec implemented in C,
        # otherwise the codec may be unloaded before C.__del__() is called, and
        # so print("before") fails because the codec cannot be used to encode
        # "before" to sys.stdout.encoding. For example, on Windows,
        # sys.stdout.encoding is the OEM code page and these code pages are
        # implemented in Python
        rc, out, err = assert_python_ok("-c", code,
                                        PYTHONIOENCODING="ascii")
        self.assertEqual(["before", "after"], out.decode().splitlines())


class TestType(unittest.TestCase):
    def test_new_type(self):
        A = type('A', (), {})
        self.assertEqual(A.__name__, 'A')
        self.assertEqual(A.__qualname__, 'A')
        self.assertEqual(A.__module__, __name__)
        self.assertEqual(A.__bases__, (object,))
        self.assertIs(A.__base__, object)
        x = A()
        self.assertIs(type(x), A)
        self.assertIs(x.__class__, A)

        class B:
            def ham(self):
                return 'ham%d' % self
        C = type('C', (B, int), {'spam': lambda self: 'spam%s' % self})
        self.assertEqual(C.__name__, 'C')
        self.assertEqual(C.__qualname__, 'C')
        self.assertEqual(C.__module__, __name__)
        self.assertEqual(C.__bases__, (B, int))
        self.assertIs(C.__base__, int)
        self.assertIn('spam', C.__dict__)
        self.assertNotIn('ham', C.__dict__)
        x = C(42)
        self.assertEqual(x, 42)
        self.assertIs(type(x), C)
        self.assertIs(x.__class__, C)
        self.assertEqual(x.ham(), 'ham42')
        self.assertEqual(x.spam(), 'spam42')
        self.assertEqual(x.to_bytes(2, 'little'), b'\x2a\x00')

    def test_type_nokwargs(self):
        with self.assertRaises(TypeError):
            type('a', (), {}, x=5)
        with self.assertRaises(TypeError):
            type('a', (), dict={})

    def test_type_name(self):
        for name in 'A', '\xc4', '\U0001f40d', 'B.A', '42', '':
            with self.subTest(name=name):
                A = type(name, (), {})
                self.assertEqual(A.__name__, name)
                self.assertEqual(A.__qualname__, name)
                self.assertEqual(A.__module__, __name__)
        with self.assertRaises(ValueError):
            type('A\x00B', (), {})
        with self.assertRaises(UnicodeEncodeError):
            type('A\udcdcB', (), {})
        with self.assertRaises(TypeError):
            type(b'A', (), {})

        C = type('C', (), {})
        for name in 'A', '\xc4', '\U0001f40d', 'B.A', '42', '':
            with self.subTest(name=name):
                C.__name__ = name
                self.assertEqual(C.__name__, name)
                self.assertEqual(C.__qualname__, 'C')
                self.assertEqual(C.__module__, __name__)

        A = type('C', (), {})
        with self.assertRaises(ValueError):
            A.__name__ = 'A\x00B'
        self.assertEqual(A.__name__, 'C')
        with self.assertRaises(UnicodeEncodeError):
            A.__name__ = 'A\udcdcB'
        self.assertEqual(A.__name__, 'C')
        with self.assertRaises(TypeError):
            A.__name__ = b'A'
        self.assertEqual(A.__name__, 'C')

    def test_type_qualname(self):
        A = type('A', (), {'__qualname__': 'B.C'})
        self.assertEqual(A.__name__, 'A')
        self.assertEqual(A.__qualname__, 'B.C')
        self.assertEqual(A.__module__, __name__)
        with self.assertRaises(TypeError):
            type('A', (), {'__qualname__': b'B'})
        self.assertEqual(A.__qualname__, 'B.C')

        A.__qualname__ = 'D.E'
        self.assertEqual(A.__name__, 'A')
        self.assertEqual(A.__qualname__, 'D.E')
        with self.assertRaises(TypeError):
            A.__qualname__ = b'B'
        self.assertEqual(A.__qualname__, 'D.E')

    def test_type_doc(self):
        for doc in 'x', '\xc4', '\U0001f40d', 'x\x00y', b'x', 42, None:
            A = type('A', (), {'__doc__': doc})
            self.assertEqual(A.__doc__, doc)
        with self.assertRaises(UnicodeEncodeError):
            type('A', (), {'__doc__': 'x\udcdcy'})

        A = type('A', (), {})
        self.assertEqual(A.__doc__, None)
        for doc in 'x', '\xc4', '\U0001f40d', 'x\x00y', 'x\udcdcy', b'x', 42, None:
            A.__doc__ = doc
            self.assertEqual(A.__doc__, doc)

    def test_bad_args(self):
        with self.assertRaises(TypeError):
            type()
        with self.assertRaises(TypeError):
            type('A', ())
        with self.assertRaises(TypeError):
            type('A', (), {}, ())
        with self.assertRaises(TypeError):
            type('A', (), dict={})
        with self.assertRaises(TypeError):
            type('A', [], {})
        with self.assertRaises(TypeError):
            type('A', (), types.MappingProxyType({}))
        with self.assertRaises(TypeError):
            type('A', (None,), {})
        with self.assertRaises(TypeError):
            type('A', (bool,), {})
        with self.assertRaises(TypeError):
            type('A', (int, str), {})

    def test_bad_slots(self):
        with self.assertRaises(TypeError):
            type('A', (), {'__slots__': b'x'})
        with self.assertRaises(TypeError):
            type('A', (int,), {'__slots__': 'x'})
        with self.assertRaises(TypeError):
            type('A', (), {'__slots__': ''})
        with self.assertRaises(TypeError):
            type('A', (), {'__slots__': '42'})
        with self.assertRaises(TypeError):
            type('A', (), {'__slots__': 'x\x00y'})
        with self.assertRaises(ValueError):
            type('A', (), {'__slots__': 'x', 'x': 0})
        with self.assertRaises(TypeError):
            type('A', (), {'__slots__': ('__dict__', '__dict__')})
        with self.assertRaises(TypeError):
            type('A', (), {'__slots__': ('__weakref__', '__weakref__')})

        class B:
            pass
        with self.assertRaises(TypeError):
            type('A', (B,), {'__slots__': '__dict__'})
        with self.assertRaises(TypeError):
            type('A', (B,), {'__slots__': '__weakref__'})

    def test_namespace_order(self):
        # bpo-34320: namespace should preserve order
        od = collections.OrderedDict([('a', 1), ('b', 2)])
        od.move_to_end('a')
        expected = list(od.items())

        C = type('C', (), od)
        self.assertEqual(list(C.__dict__.items())[:2], [('b', 2), ('a', 1)])


def load_tests(loader, tests, pattern):
    from doctest import DocTestSuite
    tests.addTest(DocTestSuite(builtins))
    return tests

if __name__ == "__main__":
    unittest.main()<|MERGE_RESOLUTION|>--- conflicted
+++ resolved
@@ -328,16 +328,10 @@
         bom = b'\xef\xbb\xbf'
         compile(bom + b'print(1)\n', '', 'exec')
         compile(source='pass', filename='?', mode='exec')
-<<<<<<< HEAD
-        compile(dont_inherit=0, filename='tmp', source='0', mode='eval')
-        compile('pass', '?', dont_inherit=1, mode='exec')
+        compile(dont_inherit=False, filename='tmp', source='0', mode='eval')
+        compile('pass', '?', dont_inherit=True, mode='exec')
         with self.assertWarns(DeprecationWarning):
             compile(memoryview(b"text"), "name", "exec")
-=======
-        compile(dont_inherit=False, filename='tmp', source='0', mode='eval')
-        compile('pass', '?', dont_inherit=True, mode='exec')
-        compile(memoryview(b"text"), "name", "exec")
->>>>>>> ee601565
         self.assertRaises(TypeError, compile)
         self.assertRaises(ValueError, compile, 'print(42)\n', '<string>', 'badmode')
         self.assertRaises(ValueError, compile, 'print(42)\n', '<string>', 'single', 0xff)
