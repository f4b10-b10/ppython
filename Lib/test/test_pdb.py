# A test suite for pdb; not very comprehensive at the moment.

import doctest
import os
import pdb
import sys
import types
import codecs
import unittest
import subprocess
import textwrap
import linecache

from contextlib import ExitStack, redirect_stdout
from io import StringIO
from test import support
from test.support import os_helper
# This little helper class is essential for testing pdb under doctest.
from test.test_doctest import _FakeInput
from unittest.mock import patch


class PdbTestInput(object):
    """Context manager that makes testing Pdb in doctests easier."""

    def __init__(self, input):
        self.input = input

    def __enter__(self):
        self.real_stdin = sys.stdin
        sys.stdin = _FakeInput(self.input)
        self.orig_trace = sys.gettrace() if hasattr(sys, 'gettrace') else None

    def __exit__(self, *exc):
        sys.stdin = self.real_stdin
        if self.orig_trace:
            sys.settrace(self.orig_trace)


def test_pdb_displayhook():
    """This tests the custom displayhook for pdb.

    >>> def test_function(foo, bar):
    ...     import pdb; pdb.Pdb(nosigint=True, readrc=False).set_trace()
    ...     pass

    >>> with PdbTestInput([
    ...     'foo',
    ...     'bar',
    ...     'for i in range(5): print(i)',
    ...     'continue',
    ... ]):
    ...     test_function(1, None)
    > <doctest test.test_pdb.test_pdb_displayhook[0]>(3)test_function()
    -> pass
    (Pdb) foo
    1
    (Pdb) bar
    (Pdb) for i in range(5): print(i)
    0
    1
    2
    3
    4
    (Pdb) continue
    """


def test_pdb_basic_commands():
    """Test the basic commands of pdb.

    >>> def test_function_2(foo, bar='default'):
    ...     print(foo)
    ...     for i in range(5):
    ...         print(i)
    ...     print(bar)
    ...     for i in range(10):
    ...         never_executed
    ...     print('after for')
    ...     print('...')
    ...     return foo.upper()

    >>> def test_function3(arg=None, *, kwonly=None):
    ...     pass

    >>> def test_function4(a, b, c, /):
    ...     pass

    >>> def test_function():
    ...     import pdb; pdb.Pdb(nosigint=True, readrc=False).set_trace()
    ...     ret = test_function_2('baz')
    ...     test_function3(kwonly=True)
    ...     test_function4(1, 2, 3)
    ...     print(ret)

    >>> with PdbTestInput([  # doctest: +ELLIPSIS, +NORMALIZE_WHITESPACE
    ...     'step',       # entering the function call
    ...     'args',       # display function args
    ...     'list',       # list function source
    ...     'bt',         # display backtrace
    ...     'up',         # step up to test_function()
    ...     'down',       # step down to test_function_2() again
    ...     'next',       # stepping to print(foo)
    ...     'next',       # stepping to the for loop
    ...     'step',       # stepping into the for loop
    ...     'until',      # continuing until out of the for loop
    ...     'next',       # executing the print(bar)
    ...     'jump 8',     # jump over second for loop
    ...     'return',     # return out of function
    ...     'retval',     # display return value
    ...     'next',       # step to test_function3()
    ...     'step',       # stepping into test_function3()
    ...     'args',       # display function args
    ...     'return',     # return out of function
    ...     'next',       # step to test_function4()
    ...     'step',       # stepping to test_function4()
    ...     'args',       # display function args
    ...     'continue',
    ... ]):
    ...    test_function()
    > <doctest test.test_pdb.test_pdb_basic_commands[3]>(3)test_function()
    -> ret = test_function_2('baz')
    (Pdb) step
    --Call--
    > <doctest test.test_pdb.test_pdb_basic_commands[0]>(1)test_function_2()
    -> def test_function_2(foo, bar='default'):
    (Pdb) args
    foo = 'baz'
    bar = 'default'
    (Pdb) list
      1  ->     def test_function_2(foo, bar='default'):
      2             print(foo)
      3             for i in range(5):
      4                 print(i)
      5             print(bar)
      6             for i in range(10):
      7                 never_executed
      8             print('after for')
      9             print('...')
     10             return foo.upper()
    [EOF]
    (Pdb) bt
    ...
      <doctest test.test_pdb.test_pdb_basic_commands[4]>(25)<module>()
    -> test_function()
      <doctest test.test_pdb.test_pdb_basic_commands[3]>(3)test_function()
    -> ret = test_function_2('baz')
    > <doctest test.test_pdb.test_pdb_basic_commands[0]>(1)test_function_2()
    -> def test_function_2(foo, bar='default'):
    (Pdb) up
    > <doctest test.test_pdb.test_pdb_basic_commands[3]>(3)test_function()
    -> ret = test_function_2('baz')
    (Pdb) down
    > <doctest test.test_pdb.test_pdb_basic_commands[0]>(1)test_function_2()
    -> def test_function_2(foo, bar='default'):
    (Pdb) next
    > <doctest test.test_pdb.test_pdb_basic_commands[0]>(2)test_function_2()
    -> print(foo)
    (Pdb) next
    baz
    > <doctest test.test_pdb.test_pdb_basic_commands[0]>(3)test_function_2()
    -> for i in range(5):
    (Pdb) step
    > <doctest test.test_pdb.test_pdb_basic_commands[0]>(4)test_function_2()
    -> print(i)
    (Pdb) until
    0
    1
    2
    3
    4
    > <doctest test.test_pdb.test_pdb_basic_commands[0]>(5)test_function_2()
    -> print(bar)
    (Pdb) next
    default
    > <doctest test.test_pdb.test_pdb_basic_commands[0]>(6)test_function_2()
    -> for i in range(10):
    (Pdb) jump 8
    > <doctest test.test_pdb.test_pdb_basic_commands[0]>(8)test_function_2()
    -> print('after for')
    (Pdb) return
    after for
    ...
    --Return--
    > <doctest test.test_pdb.test_pdb_basic_commands[0]>(10)test_function_2()->'BAZ'
    -> return foo.upper()
    (Pdb) retval
    'BAZ'
    (Pdb) next
    > <doctest test.test_pdb.test_pdb_basic_commands[3]>(4)test_function()
    -> test_function3(kwonly=True)
    (Pdb) step
    --Call--
    > <doctest test.test_pdb.test_pdb_basic_commands[1]>(1)test_function3()
    -> def test_function3(arg=None, *, kwonly=None):
    (Pdb) args
    arg = None
    kwonly = True
    (Pdb) return
    --Return--
    > <doctest test.test_pdb.test_pdb_basic_commands[1]>(2)test_function3()->None
    -> pass
    (Pdb) next
    > <doctest test.test_pdb.test_pdb_basic_commands[3]>(5)test_function()
    -> test_function4(1, 2, 3)
    (Pdb) step
    --Call--
    > <doctest test.test_pdb.test_pdb_basic_commands[2]>(1)test_function4()
    -> def test_function4(a, b, c, /):
    (Pdb) args
    a = 1
    b = 2
    c = 3
    (Pdb) continue
    BAZ
    """

def reset_Breakpoint():
    import bdb
    bdb.Breakpoint.clearBreakpoints()

def test_pdb_breakpoint_commands():
    """Test basic commands related to breakpoints.

    >>> def test_function():
    ...     import pdb; pdb.Pdb(nosigint=True, readrc=False).set_trace()
    ...     print(1)
    ...     print(2)
    ...     print(3)
    ...     print(4)

    First, need to clear bdb state that might be left over from previous tests.
    Otherwise, the new breakpoints might get assigned different numbers.

    >>> reset_Breakpoint()

    Now test the breakpoint commands.  NORMALIZE_WHITESPACE is needed because
    the breakpoint list outputs a tab for the "stop only" and "ignore next"
    lines, which we don't want to put in here.

    >>> with PdbTestInput([  # doctest: +NORMALIZE_WHITESPACE
    ...     'break 3',
    ...     'break 4, +',
    ...     'disable 1',
    ...     'ignore 1 10',
    ...     'condition 1 1 < 2',
    ...     'condition 1 1 <',
    ...     'break 4',
    ...     'break 4',
    ...     'break',
    ...     'clear 3',
    ...     'break',
    ...     'condition 1',
    ...     'enable 1',
    ...     'clear 1',
    ...     'commands 2',
    ...     'p "42"',
    ...     'print("42", 7*6)',     # Issue 18764 (not about breakpoints)
    ...     'end',
    ...     'continue',  # will stop at breakpoint 2 (line 4)
    ...     'clear',     # clear all!
    ...     'y',
    ...     'tbreak 5',
    ...     'continue',  # will stop at temporary breakpoint
    ...     'break',     # make sure breakpoint is gone
    ...     'commands 10',  # out of range
    ...     'commands a',   # display help
    ...     'commands 4',   # already deleted
    ...     'break 6, undefined', # condition causing `NameError` during evaluation
    ...     'continue', # will stop, ignoring runtime error
    ...     'continue',
    ... ]):
    ...    test_function()
    > <doctest test.test_pdb.test_pdb_breakpoint_commands[0]>(3)test_function()
    -> print(1)
    (Pdb) break 3
    Breakpoint 1 at <doctest test.test_pdb.test_pdb_breakpoint_commands[0]>:3
    (Pdb) break 4, +
    *** Invalid condition +: SyntaxError: invalid syntax
    (Pdb) disable 1
    Disabled breakpoint 1 at <doctest test.test_pdb.test_pdb_breakpoint_commands[0]>:3
    (Pdb) ignore 1 10
    Will ignore next 10 crossings of breakpoint 1.
    (Pdb) condition 1 1 < 2
    New condition set for breakpoint 1.
    (Pdb) condition 1 1 <
    *** Invalid condition 1 <: SyntaxError: invalid syntax
    (Pdb) break 4
    Breakpoint 2 at <doctest test.test_pdb.test_pdb_breakpoint_commands[0]>:4
    (Pdb) break 4
    Breakpoint 3 at <doctest test.test_pdb.test_pdb_breakpoint_commands[0]>:4
    (Pdb) break
    Num Type                     Disp Enb   Where
    1   breakpoint               keep no    at <doctest test.test_pdb.test_pdb_breakpoint_commands[0]>:3
            stop only if 1 < 2
            ignore next 10 hits
    2   breakpoint               keep yes   at <doctest test.test_pdb.test_pdb_breakpoint_commands[0]>:4
    3   breakpoint               keep yes   at <doctest test.test_pdb.test_pdb_breakpoint_commands[0]>:4
    (Pdb) clear 3
    Deleted breakpoint 3 at <doctest test.test_pdb.test_pdb_breakpoint_commands[0]>:4
    (Pdb) break
    Num Type                     Disp Enb   Where
    1   breakpoint               keep no    at <doctest test.test_pdb.test_pdb_breakpoint_commands[0]>:3
            stop only if 1 < 2
            ignore next 10 hits
    2   breakpoint               keep yes   at <doctest test.test_pdb.test_pdb_breakpoint_commands[0]>:4
    (Pdb) condition 1
    Breakpoint 1 is now unconditional.
    (Pdb) enable 1
    Enabled breakpoint 1 at <doctest test.test_pdb.test_pdb_breakpoint_commands[0]>:3
    (Pdb) clear 1
    Deleted breakpoint 1 at <doctest test.test_pdb.test_pdb_breakpoint_commands[0]>:3
    (Pdb) commands 2
    (com) p "42"
    (com) print("42", 7*6)
    (com) end
    (Pdb) continue
    1
    '42'
    42 42
    > <doctest test.test_pdb.test_pdb_breakpoint_commands[0]>(4)test_function()
    -> print(2)
    (Pdb) clear
    Clear all breaks? y
    Deleted breakpoint 2 at <doctest test.test_pdb.test_pdb_breakpoint_commands[0]>:4
    (Pdb) tbreak 5
    Breakpoint 4 at <doctest test.test_pdb.test_pdb_breakpoint_commands[0]>:5
    (Pdb) continue
    2
    Deleted breakpoint 4 at <doctest test.test_pdb.test_pdb_breakpoint_commands[0]>:5
    > <doctest test.test_pdb.test_pdb_breakpoint_commands[0]>(5)test_function()
    -> print(3)
    (Pdb) break
    (Pdb) commands 10
    *** cannot set commands: Breakpoint number 10 out of range
    (Pdb) commands a
    *** Usage: commands [bnum]
            ...
            end
    (Pdb) commands 4
    *** cannot set commands: Breakpoint 4 already deleted
    (Pdb) break 6, undefined
    Breakpoint 5 at <doctest test.test_pdb.test_pdb_breakpoint_commands[0]>:6
    (Pdb) continue
    3
    > <doctest test.test_pdb.test_pdb_breakpoint_commands[0]>(6)test_function()
    -> print(4)
    (Pdb) continue
    4
    """

def test_pdb_breakpoints_preserved_across_interactive_sessions():
    """Breakpoints are remembered between interactive sessions

    >>> reset_Breakpoint()
    >>> with PdbTestInput([  # doctest: +ELLIPSIS, +NORMALIZE_WHITESPACE
    ...    'import test.test_pdb',
    ...    'break test.test_pdb.do_something',
    ...    'break test.test_pdb.do_nothing',
    ...    'break',
    ...    'continue',
    ... ]):
    ...    pdb.run('print()')
    > <string>(1)<module>()...
    (Pdb) import test.test_pdb
    (Pdb) break test.test_pdb.do_something
    Breakpoint 1 at ...test_pdb.py:...
    (Pdb) break test.test_pdb.do_nothing
    Breakpoint 2 at ...test_pdb.py:...
    (Pdb) break
    Num Type         Disp Enb   Where
    1   breakpoint   keep yes   at ...test_pdb.py:...
    2   breakpoint   keep yes   at ...test_pdb.py:...
    (Pdb) continue

    >>> with PdbTestInput([  # doctest: +ELLIPSIS, +NORMALIZE_WHITESPACE
    ...    'break',
    ...    'break pdb.find_function',
    ...    'break',
    ...    'clear 1',
    ...    'continue',
    ... ]):
    ...    pdb.run('print()')
    > <string>(1)<module>()...
    (Pdb) break
    Num Type         Disp Enb   Where
    1   breakpoint   keep yes   at ...test_pdb.py:...
    2   breakpoint   keep yes   at ...test_pdb.py:...
    (Pdb) break pdb.find_function
    Breakpoint 3 at ...pdb.py:97
    (Pdb) break
    Num Type         Disp Enb   Where
    1   breakpoint   keep yes   at ...test_pdb.py:...
    2   breakpoint   keep yes   at ...test_pdb.py:...
    3   breakpoint   keep yes   at ...pdb.py:...
    (Pdb) clear 1
    Deleted breakpoint 1 at ...test_pdb.py:...
    (Pdb) continue

    >>> with PdbTestInput([  # doctest: +ELLIPSIS, +NORMALIZE_WHITESPACE
    ...    'break',
    ...    'clear 2',
    ...    'clear 3',
    ...    'continue',
    ... ]):
    ...    pdb.run('print()')
    > <string>(1)<module>()...
    (Pdb) break
    Num Type         Disp Enb   Where
    2   breakpoint   keep yes   at ...test_pdb.py:...
    3   breakpoint   keep yes   at ...pdb.py:...
    (Pdb) clear 2
    Deleted breakpoint 2 at ...test_pdb.py:...
    (Pdb) clear 3
    Deleted breakpoint 3 at ...pdb.py:...
    (Pdb) continue
    """

def test_pdb_pp_repr_exc():
    """Test that do_p/do_pp do not swallow exceptions.

    >>> class BadRepr:
    ...     def __repr__(self):
    ...         raise Exception('repr_exc')
    >>> obj = BadRepr()

    >>> def test_function():
    ...     import pdb; pdb.Pdb(nosigint=True, readrc=False).set_trace()

    >>> with PdbTestInput([  # doctest: +NORMALIZE_WHITESPACE
    ...     'p obj',
    ...     'pp obj',
    ...     'continue',
    ... ]):
    ...    test_function()
    --Return--
    > <doctest test.test_pdb.test_pdb_pp_repr_exc[2]>(2)test_function()->None
    -> import pdb; pdb.Pdb(nosigint=True, readrc=False).set_trace()
    (Pdb) p obj
    *** Exception: repr_exc
    (Pdb) pp obj
    *** Exception: repr_exc
    (Pdb) continue
    """


def do_nothing():
    pass

def do_something():
    print(42)

def test_list_commands():
    """Test the list and source commands of pdb.

    >>> def test_function_2(foo):
    ...     import test.test_pdb
    ...     test.test_pdb.do_nothing()
    ...     'some...'
    ...     'more...'
    ...     'code...'
    ...     'to...'
    ...     'make...'
    ...     'a...'
    ...     'long...'
    ...     'listing...'
    ...     'useful...'
    ...     '...'
    ...     '...'
    ...     return foo

    >>> def test_function():
    ...     import pdb; pdb.Pdb(nosigint=True, readrc=False).set_trace()
    ...     ret = test_function_2('baz')

    >>> with PdbTestInput([  # doctest: +ELLIPSIS, +NORMALIZE_WHITESPACE
    ...     'list',      # list first function
    ...     'step',      # step into second function
    ...     'list',      # list second function
    ...     'list',      # continue listing to EOF
    ...     'list 1,3',  # list specific lines
    ...     'list x',    # invalid argument
    ...     'next',      # step to import
    ...     'next',      # step over import
    ...     'step',      # step into do_nothing
    ...     'longlist',  # list all lines
    ...     'source do_something',  # list all lines of function
    ...     'source fooxxx',        # something that doesn't exit
    ...     'continue',
    ... ]):
    ...    test_function()
    > <doctest test.test_pdb.test_list_commands[1]>(3)test_function()
    -> ret = test_function_2('baz')
    (Pdb) list
      1         def test_function():
      2             import pdb; pdb.Pdb(nosigint=True, readrc=False).set_trace()
      3  ->         ret = test_function_2('baz')
    [EOF]
    (Pdb) step
    --Call--
    > <doctest test.test_pdb.test_list_commands[0]>(1)test_function_2()
    -> def test_function_2(foo):
    (Pdb) list
      1  ->     def test_function_2(foo):
      2             import test.test_pdb
      3             test.test_pdb.do_nothing()
      4             'some...'
      5             'more...'
      6             'code...'
      7             'to...'
      8             'make...'
      9             'a...'
     10             'long...'
     11             'listing...'
    (Pdb) list
     12             'useful...'
     13             '...'
     14             '...'
     15             return foo
    [EOF]
    (Pdb) list 1,3
      1  ->     def test_function_2(foo):
      2             import test.test_pdb
      3             test.test_pdb.do_nothing()
    (Pdb) list x
    *** ...
    (Pdb) next
    > <doctest test.test_pdb.test_list_commands[0]>(2)test_function_2()
    -> import test.test_pdb
    (Pdb) next
    > <doctest test.test_pdb.test_list_commands[0]>(3)test_function_2()
    -> test.test_pdb.do_nothing()
    (Pdb) step
    --Call--
    > ...test_pdb.py(...)do_nothing()
    -> def do_nothing():
    (Pdb) longlist
    ...  ->     def do_nothing():
    ...             pass
    (Pdb) source do_something
    ...         def do_something():
    ...             print(42)
    (Pdb) source fooxxx
    *** ...
    (Pdb) continue
    """

def test_pdb_whatis_command():
    """Test the whatis command

    >>> myvar = (1,2)
    >>> def myfunc():
    ...     pass

    >>> class MyClass:
    ...    def mymethod(self):
    ...        pass

    >>> def test_function():
    ...   import pdb; pdb.Pdb(nosigint=True, readrc=False).set_trace()

    >>> with PdbTestInput([  # doctest: +ELLIPSIS, +NORMALIZE_WHITESPACE
    ...    'whatis myvar',
    ...    'whatis myfunc',
    ...    'whatis MyClass',
    ...    'whatis MyClass()',
    ...    'whatis MyClass.mymethod',
    ...    'whatis MyClass().mymethod',
    ...    'continue',
    ... ]):
    ...    test_function()
    --Return--
    > <doctest test.test_pdb.test_pdb_whatis_command[3]>(2)test_function()->None
    -> import pdb; pdb.Pdb(nosigint=True, readrc=False).set_trace()
    (Pdb) whatis myvar
    <class 'tuple'>
    (Pdb) whatis myfunc
    Function myfunc
    (Pdb) whatis MyClass
    Class test.test_pdb.MyClass
    (Pdb) whatis MyClass()
    <class 'test.test_pdb.MyClass'>
    (Pdb) whatis MyClass.mymethod
    Function mymethod
    (Pdb) whatis MyClass().mymethod
    Method mymethod
    (Pdb) continue
    """

def test_pdb_display_command():
    """Test display command

    >>> def test_function():
    ...     a = 0
    ...     import pdb; pdb.Pdb(nosigint=True, readrc=False).set_trace()
    ...     a = 1
    ...     a = 2
    ...     a = 3
    ...     a = 4

    >>> with PdbTestInput([  # doctest: +ELLIPSIS
    ...     'display +',
    ...     'display',
    ...     'display a',
    ...     'n',
    ...     'display',
    ...     'undisplay a',
    ...     'n',
    ...     'display a',
    ...     'undisplay',
    ...     'display a < 1',
    ...     'n',
    ...     'display undefined',
    ...     'continue',
    ... ]):
    ...    test_function()
    > <doctest test.test_pdb.test_pdb_display_command[0]>(4)test_function()
    -> a = 1
    (Pdb) display +
    *** Unable to display +: SyntaxError: invalid syntax
    (Pdb) display
    No expression is being displayed
    (Pdb) display a
    display a: 0
    (Pdb) n
    > <doctest test.test_pdb.test_pdb_display_command[0]>(5)test_function()
    -> a = 2
    display a: 1  [old: 0]
    (Pdb) display
    Currently displaying:
    a: 1
    (Pdb) undisplay a
    (Pdb) n
    > <doctest test.test_pdb.test_pdb_display_command[0]>(6)test_function()
    -> a = 3
    (Pdb) display a
    display a: 2
    (Pdb) undisplay
    (Pdb) display a < 1
    display a < 1: False
    (Pdb) n
    > <doctest test.test_pdb.test_pdb_display_command[0]>(7)test_function()
    -> a = 4
    (Pdb) display undefined
    display undefined: ** raised NameError: name 'undefined' is not defined **
    (Pdb) continue
    """

def test_pdb_alias_command():
    """Test alias command

    >>> class A:
    ...     def __init__(self):
    ...         self.attr1 = 10
    ...         self.attr2 = 'str'
    ...     def method(self):
    ...         pass

    >>> def test_function():
    ...     o = A()
    ...     import pdb; pdb.Pdb(nosigint=True, readrc=False).set_trace()
    ...     o.method()

    >>> with PdbTestInput([  # doctest: +ELLIPSIS
    ...     'alias pi for k in %1.__dict__.keys(): print(f"%1.{k} = {%1.__dict__[k]}")',
    ...     'alias ps pi self',
    ...     'pi o',
    ...     's',
    ...     'ps',
    ...     'continue',
    ... ]):
    ...    test_function()
    > <doctest test.test_pdb.test_pdb_alias_command[1]>(4)test_function()
    -> o.method()
    (Pdb) alias pi for k in %1.__dict__.keys(): print(f"%1.{k} = {%1.__dict__[k]}")
    (Pdb) alias ps pi self
    (Pdb) pi o
    o.attr1 = 10
    o.attr2 = str
    (Pdb) s
    --Call--
    > <doctest test.test_pdb.test_pdb_alias_command[0]>(5)method()
    -> def method(self):
    (Pdb) ps
    self.attr1 = 10
    self.attr2 = str
    (Pdb) continue
    """

def test_pdb_where_command():
    """Test where command

    >>> def g():
    ...     import pdb; pdb.Pdb(nosigint=True, readrc=False).set_trace()

    >>> def f():
    ...     g();

    >>> def test_function():
    ...     f()

    >>> with PdbTestInput([  # doctest: +ELLIPSIS
    ...     'w',
    ...     'where',
    ...     'u',
    ...     'w',
    ...     'continue',
    ... ]):
    ...    test_function()
    --Return--
    > <doctest test.test_pdb.test_pdb_where_command[0]>(2)g()->None
    -> import pdb; pdb.Pdb(nosigint=True, readrc=False).set_trace()
    (Pdb) w
    ...
      <doctest test.test_pdb.test_pdb_where_command[3]>(8)<module>()
    -> test_function()
      <doctest test.test_pdb.test_pdb_where_command[2]>(2)test_function()
    -> f()
      <doctest test.test_pdb.test_pdb_where_command[1]>(2)f()
    -> g();
    > <doctest test.test_pdb.test_pdb_where_command[0]>(2)g()->None
    -> import pdb; pdb.Pdb(nosigint=True, readrc=False).set_trace()
    (Pdb) where
    ...
      <doctest test.test_pdb.test_pdb_where_command[3]>(8)<module>()
    -> test_function()
      <doctest test.test_pdb.test_pdb_where_command[2]>(2)test_function()
    -> f()
      <doctest test.test_pdb.test_pdb_where_command[1]>(2)f()
    -> g();
    > <doctest test.test_pdb.test_pdb_where_command[0]>(2)g()->None
    -> import pdb; pdb.Pdb(nosigint=True, readrc=False).set_trace()
    (Pdb) u
    > <doctest test.test_pdb.test_pdb_where_command[1]>(2)f()
    -> g();
    (Pdb) w
    ...
      <doctest test.test_pdb.test_pdb_where_command[3]>(8)<module>()
    -> test_function()
      <doctest test.test_pdb.test_pdb_where_command[2]>(2)test_function()
    -> f()
    > <doctest test.test_pdb.test_pdb_where_command[1]>(2)f()
    -> g();
      <doctest test.test_pdb.test_pdb_where_command[0]>(2)g()->None
    -> import pdb; pdb.Pdb(nosigint=True, readrc=False).set_trace()
    (Pdb) continue
    """

def test_post_mortem():
    """Test post mortem traceback debugging.

    >>> def test_function_2():
    ...     try:
    ...         1/0
    ...     finally:
    ...         print('Exception!')

    >>> def test_function():
    ...     import pdb; pdb.Pdb(nosigint=True, readrc=False).set_trace()
    ...     test_function_2()
    ...     print('Not reached.')

    >>> with PdbTestInput([  # doctest: +ELLIPSIS, +NORMALIZE_WHITESPACE
    ...     'next',      # step over exception-raising call
    ...     'bt',        # get a backtrace
    ...     'list',      # list code of test_function()
    ...     'down',      # step into test_function_2()
    ...     'list',      # list code of test_function_2()
    ...     'continue',
    ... ]):
    ...    try:
    ...        test_function()
    ...    except ZeroDivisionError:
    ...        print('Correctly reraised.')
    > <doctest test.test_pdb.test_post_mortem[1]>(3)test_function()
    -> test_function_2()
    (Pdb) next
    Exception!
    ZeroDivisionError: division by zero
    > <doctest test.test_pdb.test_post_mortem[1]>(3)test_function()
    -> test_function_2()
    (Pdb) bt
    ...
      <doctest test.test_pdb.test_post_mortem[2]>(10)<module>()
    -> test_function()
    > <doctest test.test_pdb.test_post_mortem[1]>(3)test_function()
    -> test_function_2()
      <doctest test.test_pdb.test_post_mortem[0]>(3)test_function_2()
    -> 1/0
    (Pdb) list
      1         def test_function():
      2             import pdb; pdb.Pdb(nosigint=True, readrc=False).set_trace()
      3  ->         test_function_2()
      4             print('Not reached.')
    [EOF]
    (Pdb) down
    > <doctest test.test_pdb.test_post_mortem[0]>(3)test_function_2()
    -> 1/0
    (Pdb) list
      1         def test_function_2():
      2             try:
      3  >>             1/0
      4             finally:
      5  ->             print('Exception!')
    [EOF]
    (Pdb) continue
    Correctly reraised.
    """


def test_pdb_skip_modules():
    """This illustrates the simple case of module skipping.

    >>> def skip_module():
    ...     import string
    ...     import pdb; pdb.Pdb(skip=['stri*'], nosigint=True, readrc=False).set_trace()
    ...     string.capwords('FOO')

    >>> with PdbTestInput([
    ...     'step',
    ...     'continue',
    ... ]):
    ...     skip_module()
    > <doctest test.test_pdb.test_pdb_skip_modules[0]>(4)skip_module()
    -> string.capwords('FOO')
    (Pdb) step
    --Return--
    > <doctest test.test_pdb.test_pdb_skip_modules[0]>(4)skip_module()->None
    -> string.capwords('FOO')
    (Pdb) continue
    """


# Module for testing skipping of module that makes a callback
mod = types.ModuleType('module_to_skip')
exec('def foo_pony(callback): x = 1; callback(); return None', mod.__dict__)


def test_pdb_skip_modules_with_callback():
    """This illustrates skipping of modules that call into other code.

    >>> def skip_module():
    ...     def callback():
    ...         return None
    ...     import pdb; pdb.Pdb(skip=['module_to_skip*'], nosigint=True, readrc=False).set_trace()
    ...     mod.foo_pony(callback)

    >>> with PdbTestInput([
    ...     'step',
    ...     'step',
    ...     'step',
    ...     'step',
    ...     'step',
    ...     'continue',
    ... ]):
    ...     skip_module()
    ...     pass  # provides something to "step" to
    > <doctest test.test_pdb.test_pdb_skip_modules_with_callback[0]>(5)skip_module()
    -> mod.foo_pony(callback)
    (Pdb) step
    --Call--
    > <doctest test.test_pdb.test_pdb_skip_modules_with_callback[0]>(2)callback()
    -> def callback():
    (Pdb) step
    > <doctest test.test_pdb.test_pdb_skip_modules_with_callback[0]>(3)callback()
    -> return None
    (Pdb) step
    --Return--
    > <doctest test.test_pdb.test_pdb_skip_modules_with_callback[0]>(3)callback()->None
    -> return None
    (Pdb) step
    --Return--
    > <doctest test.test_pdb.test_pdb_skip_modules_with_callback[0]>(5)skip_module()->None
    -> mod.foo_pony(callback)
    (Pdb) step
    > <doctest test.test_pdb.test_pdb_skip_modules_with_callback[1]>(10)<module>()
    -> pass  # provides something to "step" to
    (Pdb) continue
    """


def test_pdb_continue_in_bottomframe():
    """Test that "continue" and "next" work properly in bottom frame (issue #5294).

    >>> def test_function():
    ...     import pdb, sys; inst = pdb.Pdb(nosigint=True, readrc=False)
    ...     inst.set_trace()
    ...     inst.botframe = sys._getframe()  # hackery to get the right botframe
    ...     print(1)
    ...     print(2)
    ...     print(3)
    ...     print(4)

    >>> with PdbTestInput([  # doctest: +ELLIPSIS
    ...     'next',
    ...     'break 7',
    ...     'continue',
    ...     'next',
    ...     'continue',
    ...     'continue',
    ... ]):
    ...    test_function()
    > <doctest test.test_pdb.test_pdb_continue_in_bottomframe[0]>(4)test_function()
    -> inst.botframe = sys._getframe()  # hackery to get the right botframe
    (Pdb) next
    > <doctest test.test_pdb.test_pdb_continue_in_bottomframe[0]>(5)test_function()
    -> print(1)
    (Pdb) break 7
    Breakpoint ... at <doctest test.test_pdb.test_pdb_continue_in_bottomframe[0]>:7
    (Pdb) continue
    1
    2
    > <doctest test.test_pdb.test_pdb_continue_in_bottomframe[0]>(7)test_function()
    -> print(3)
    (Pdb) next
    3
    > <doctest test.test_pdb.test_pdb_continue_in_bottomframe[0]>(8)test_function()
    -> print(4)
    (Pdb) continue
    4
    """


def pdb_invoke(method, arg):
    """Run pdb.method(arg)."""
    getattr(pdb.Pdb(nosigint=True, readrc=False), method)(arg)


def test_pdb_run_with_incorrect_argument():
    """Testing run and runeval with incorrect first argument.

    >>> pti = PdbTestInput(['continue',])
    >>> with pti:
    ...     pdb_invoke('run', lambda x: x)
    Traceback (most recent call last):
    TypeError: exec() arg 1 must be a string, bytes or code object

    >>> with pti:
    ...     pdb_invoke('runeval', lambda x: x)
    Traceback (most recent call last):
    TypeError: eval() arg 1 must be a string, bytes or code object
    """


def test_pdb_run_with_code_object():
    """Testing run and runeval with code object as a first argument.

    >>> with PdbTestInput(['step','x', 'continue']):  # doctest: +ELLIPSIS
    ...     pdb_invoke('run', compile('x=1', '<string>', 'exec'))
    > <string>(1)<module>()...
    (Pdb) step
    --Return--
    > <string>(1)<module>()->None
    (Pdb) x
    1
    (Pdb) continue

    >>> with PdbTestInput(['x', 'continue']):
    ...     x=0
    ...     pdb_invoke('runeval', compile('x+1', '<string>', 'eval'))
    > <string>(1)<module>()->None
    (Pdb) x
    1
    (Pdb) continue
    """

def test_next_until_return_at_return_event():
    """Test that pdb stops after a next/until/return issued at a return debug event.

    >>> def test_function_2():
    ...     x = 1
    ...     x = 2

    >>> def test_function():
    ...     import pdb; pdb.Pdb(nosigint=True, readrc=False).set_trace()
    ...     test_function_2()
    ...     test_function_2()
    ...     test_function_2()
    ...     end = 1

    >>> reset_Breakpoint()
    >>> with PdbTestInput(['break test_function_2',
    ...                    'continue',
    ...                    'return',
    ...                    'next',
    ...                    'continue',
    ...                    'return',
    ...                    'until',
    ...                    'continue',
    ...                    'return',
    ...                    'return',
    ...                    'continue']):
    ...     test_function()
    > <doctest test.test_pdb.test_next_until_return_at_return_event[1]>(3)test_function()
    -> test_function_2()
    (Pdb) break test_function_2
    Breakpoint 1 at <doctest test.test_pdb.test_next_until_return_at_return_event[0]>:1
    (Pdb) continue
    > <doctest test.test_pdb.test_next_until_return_at_return_event[0]>(2)test_function_2()
    -> x = 1
    (Pdb) return
    --Return--
    > <doctest test.test_pdb.test_next_until_return_at_return_event[0]>(3)test_function_2()->None
    -> x = 2
    (Pdb) next
    > <doctest test.test_pdb.test_next_until_return_at_return_event[1]>(4)test_function()
    -> test_function_2()
    (Pdb) continue
    > <doctest test.test_pdb.test_next_until_return_at_return_event[0]>(2)test_function_2()
    -> x = 1
    (Pdb) return
    --Return--
    > <doctest test.test_pdb.test_next_until_return_at_return_event[0]>(3)test_function_2()->None
    -> x = 2
    (Pdb) until
    > <doctest test.test_pdb.test_next_until_return_at_return_event[1]>(5)test_function()
    -> test_function_2()
    (Pdb) continue
    > <doctest test.test_pdb.test_next_until_return_at_return_event[0]>(2)test_function_2()
    -> x = 1
    (Pdb) return
    --Return--
    > <doctest test.test_pdb.test_next_until_return_at_return_event[0]>(3)test_function_2()->None
    -> x = 2
    (Pdb) return
    > <doctest test.test_pdb.test_next_until_return_at_return_event[1]>(6)test_function()
    -> end = 1
    (Pdb) continue
    """

def test_pdb_next_command_for_generator():
    """Testing skip unwindng stack on yield for generators for "next" command

    >>> def test_gen():
    ...     yield 0
    ...     return 1
    ...     yield 2

    >>> def test_function():
    ...     import pdb; pdb.Pdb(nosigint=True, readrc=False).set_trace()
    ...     it = test_gen()
    ...     try:
    ...         if next(it) != 0:
    ...             raise AssertionError
    ...         next(it)
    ...     except StopIteration as ex:
    ...         if ex.value != 1:
    ...             raise AssertionError
    ...     print("finished")

    >>> with PdbTestInput(['step',
    ...                    'step',
    ...                    'step',
    ...                    'next',
    ...                    'next',
    ...                    'step',
    ...                    'step',
    ...                    'continue']):
    ...     test_function()
    > <doctest test.test_pdb.test_pdb_next_command_for_generator[1]>(3)test_function()
    -> it = test_gen()
    (Pdb) step
    > <doctest test.test_pdb.test_pdb_next_command_for_generator[1]>(4)test_function()
    -> try:
    (Pdb) step
    > <doctest test.test_pdb.test_pdb_next_command_for_generator[1]>(5)test_function()
    -> if next(it) != 0:
    (Pdb) step
    --Call--
    > <doctest test.test_pdb.test_pdb_next_command_for_generator[0]>(1)test_gen()
    -> def test_gen():
    (Pdb) next
    > <doctest test.test_pdb.test_pdb_next_command_for_generator[0]>(2)test_gen()
    -> yield 0
    (Pdb) next
    > <doctest test.test_pdb.test_pdb_next_command_for_generator[0]>(3)test_gen()
    -> return 1
    (Pdb) step
    --Return--
    > <doctest test.test_pdb.test_pdb_next_command_for_generator[0]>(3)test_gen()->1
    -> return 1
    (Pdb) step
    StopIteration: 1
    > <doctest test.test_pdb.test_pdb_next_command_for_generator[1]>(7)test_function()
    -> next(it)
    (Pdb) continue
    finished
    """

def test_pdb_next_command_for_coroutine():
    """Testing skip unwindng stack on yield for coroutines for "next" command

    >>> import asyncio

    >>> async def test_coro():
    ...     await asyncio.sleep(0)
    ...     await asyncio.sleep(0)
    ...     await asyncio.sleep(0)

    >>> async def test_main():
    ...     import pdb; pdb.Pdb(nosigint=True, readrc=False).set_trace()
    ...     await test_coro()

    >>> def test_function():
    ...     loop = asyncio.new_event_loop()
    ...     loop.run_until_complete(test_main())
    ...     loop.close()
    ...     asyncio.set_event_loop_policy(None)
    ...     print("finished")

    >>> with PdbTestInput(['step',
    ...                    'step',
    ...                    'next',
    ...                    'next',
    ...                    'next',
    ...                    'step',
    ...                    'continue']):
    ...     test_function()
    > <doctest test.test_pdb.test_pdb_next_command_for_coroutine[2]>(3)test_main()
    -> await test_coro()
    (Pdb) step
    --Call--
    > <doctest test.test_pdb.test_pdb_next_command_for_coroutine[1]>(1)test_coro()
    -> async def test_coro():
    (Pdb) step
    > <doctest test.test_pdb.test_pdb_next_command_for_coroutine[1]>(2)test_coro()
    -> await asyncio.sleep(0)
    (Pdb) next
    > <doctest test.test_pdb.test_pdb_next_command_for_coroutine[1]>(3)test_coro()
    -> await asyncio.sleep(0)
    (Pdb) next
    > <doctest test.test_pdb.test_pdb_next_command_for_coroutine[1]>(4)test_coro()
    -> await asyncio.sleep(0)
    (Pdb) next
    Internal StopIteration
    > <doctest test.test_pdb.test_pdb_next_command_for_coroutine[2]>(3)test_main()
    -> await test_coro()
    (Pdb) step
    --Return--
    > <doctest test.test_pdb.test_pdb_next_command_for_coroutine[2]>(3)test_main()->None
    -> await test_coro()
    (Pdb) continue
    finished
    """

def test_pdb_next_command_for_asyncgen():
    """Testing skip unwindng stack on yield for coroutines for "next" command

    >>> import asyncio

    >>> async def agen():
    ...     yield 1
    ...     await asyncio.sleep(0)
    ...     yield 2

    >>> async def test_coro():
    ...     async for x in agen():
    ...         print(x)

    >>> async def test_main():
    ...     import pdb; pdb.Pdb(nosigint=True, readrc=False).set_trace()
    ...     await test_coro()

    >>> def test_function():
    ...     loop = asyncio.new_event_loop()
    ...     loop.run_until_complete(test_main())
    ...     loop.close()
    ...     asyncio.set_event_loop_policy(None)
    ...     print("finished")

    >>> with PdbTestInput(['step',
    ...                    'step',
    ...                    'next',
    ...                    'next',
    ...                    'step',
    ...                    'next',
    ...                    'continue']):
    ...     test_function()
    > <doctest test.test_pdb.test_pdb_next_command_for_asyncgen[3]>(3)test_main()
    -> await test_coro()
    (Pdb) step
    --Call--
    > <doctest test.test_pdb.test_pdb_next_command_for_asyncgen[2]>(1)test_coro()
    -> async def test_coro():
    (Pdb) step
    > <doctest test.test_pdb.test_pdb_next_command_for_asyncgen[2]>(2)test_coro()
    -> async for x in agen():
    (Pdb) next
    > <doctest test.test_pdb.test_pdb_next_command_for_asyncgen[2]>(3)test_coro()
    -> print(x)
    (Pdb) next
    1
    > <doctest test.test_pdb.test_pdb_next_command_for_asyncgen[2]>(2)test_coro()
    -> async for x in agen():
    (Pdb) step
    --Call--
    > <doctest test.test_pdb.test_pdb_next_command_for_asyncgen[1]>(2)agen()
    -> yield 1
    (Pdb) next
    > <doctest test.test_pdb.test_pdb_next_command_for_asyncgen[1]>(3)agen()
    -> await asyncio.sleep(0)
    (Pdb) continue
    2
    finished
    """

def test_pdb_return_command_for_generator():
    """Testing no unwindng stack on yield for generators
       for "return" command

    >>> def test_gen():
    ...     yield 0
    ...     return 1
    ...     yield 2

    >>> def test_function():
    ...     import pdb; pdb.Pdb(nosigint=True, readrc=False).set_trace()
    ...     it = test_gen()
    ...     try:
    ...         if next(it) != 0:
    ...             raise AssertionError
    ...         next(it)
    ...     except StopIteration as ex:
    ...         if ex.value != 1:
    ...             raise AssertionError
    ...     print("finished")

    >>> with PdbTestInput(['step',
    ...                    'step',
    ...                    'step',
    ...                    'return',
    ...                    'step',
    ...                    'step',
    ...                    'continue']):
    ...     test_function()
    > <doctest test.test_pdb.test_pdb_return_command_for_generator[1]>(3)test_function()
    -> it = test_gen()
    (Pdb) step
    > <doctest test.test_pdb.test_pdb_return_command_for_generator[1]>(4)test_function()
    -> try:
    (Pdb) step
    > <doctest test.test_pdb.test_pdb_return_command_for_generator[1]>(5)test_function()
    -> if next(it) != 0:
    (Pdb) step
    --Call--
    > <doctest test.test_pdb.test_pdb_return_command_for_generator[0]>(1)test_gen()
    -> def test_gen():
    (Pdb) return
    StopIteration: 1
    > <doctest test.test_pdb.test_pdb_return_command_for_generator[1]>(7)test_function()
    -> next(it)
    (Pdb) step
    > <doctest test.test_pdb.test_pdb_return_command_for_generator[1]>(8)test_function()
    -> except StopIteration as ex:
    (Pdb) step
    > <doctest test.test_pdb.test_pdb_return_command_for_generator[1]>(9)test_function()
    -> if ex.value != 1:
    (Pdb) continue
    finished
    """

def test_pdb_return_command_for_coroutine():
    """Testing no unwindng stack on yield for coroutines for "return" command

    >>> import asyncio

    >>> async def test_coro():
    ...     await asyncio.sleep(0)
    ...     await asyncio.sleep(0)
    ...     await asyncio.sleep(0)

    >>> async def test_main():
    ...     import pdb; pdb.Pdb(nosigint=True, readrc=False).set_trace()
    ...     await test_coro()

    >>> def test_function():
    ...     loop = asyncio.new_event_loop()
    ...     loop.run_until_complete(test_main())
    ...     loop.close()
    ...     asyncio.set_event_loop_policy(None)
    ...     print("finished")

    >>> with PdbTestInput(['step',
    ...                    'step',
    ...                    'next',
    ...                    'continue']):
    ...     test_function()
    > <doctest test.test_pdb.test_pdb_return_command_for_coroutine[2]>(3)test_main()
    -> await test_coro()
    (Pdb) step
    --Call--
    > <doctest test.test_pdb.test_pdb_return_command_for_coroutine[1]>(1)test_coro()
    -> async def test_coro():
    (Pdb) step
    > <doctest test.test_pdb.test_pdb_return_command_for_coroutine[1]>(2)test_coro()
    -> await asyncio.sleep(0)
    (Pdb) next
    > <doctest test.test_pdb.test_pdb_return_command_for_coroutine[1]>(3)test_coro()
    -> await asyncio.sleep(0)
    (Pdb) continue
    finished
    """

def test_pdb_until_command_for_generator():
    """Testing no unwindng stack on yield for generators
       for "until" command if target breakpoint is not reached

    >>> def test_gen():
    ...     yield 0
    ...     yield 1
    ...     yield 2

    >>> def test_function():
    ...     import pdb; pdb.Pdb(nosigint=True, readrc=False).set_trace()
    ...     for i in test_gen():
    ...         print(i)
    ...     print("finished")

    >>> with PdbTestInput(['step',
    ...                    'until 4',
    ...                    'step',
    ...                    'step',
    ...                    'continue']):
    ...     test_function()
    > <doctest test.test_pdb.test_pdb_until_command_for_generator[1]>(3)test_function()
    -> for i in test_gen():
    (Pdb) step
    --Call--
    > <doctest test.test_pdb.test_pdb_until_command_for_generator[0]>(1)test_gen()
    -> def test_gen():
    (Pdb) until 4
    0
    1
    > <doctest test.test_pdb.test_pdb_until_command_for_generator[0]>(4)test_gen()
    -> yield 2
    (Pdb) step
    --Return--
    > <doctest test.test_pdb.test_pdb_until_command_for_generator[0]>(4)test_gen()->2
    -> yield 2
    (Pdb) step
    > <doctest test.test_pdb.test_pdb_until_command_for_generator[1]>(4)test_function()
    -> print(i)
    (Pdb) continue
    2
    finished
    """

def test_pdb_until_command_for_coroutine():
    """Testing no unwindng stack for coroutines
       for "until" command if target breakpoint is not reached

    >>> import asyncio

    >>> async def test_coro():
    ...     print(0)
    ...     await asyncio.sleep(0)
    ...     print(1)
    ...     await asyncio.sleep(0)
    ...     print(2)
    ...     await asyncio.sleep(0)
    ...     print(3)

    >>> async def test_main():
    ...     import pdb; pdb.Pdb(nosigint=True, readrc=False).set_trace()
    ...     await test_coro()

    >>> def test_function():
    ...     loop = asyncio.new_event_loop()
    ...     loop.run_until_complete(test_main())
    ...     loop.close()
    ...     asyncio.set_event_loop_policy(None)
    ...     print("finished")

    >>> with PdbTestInput(['step',
    ...                    'until 8',
    ...                    'continue']):
    ...     test_function()
    > <doctest test.test_pdb.test_pdb_until_command_for_coroutine[2]>(3)test_main()
    -> await test_coro()
    (Pdb) step
    --Call--
    > <doctest test.test_pdb.test_pdb_until_command_for_coroutine[1]>(1)test_coro()
    -> async def test_coro():
    (Pdb) until 8
    0
    1
    2
    > <doctest test.test_pdb.test_pdb_until_command_for_coroutine[1]>(8)test_coro()
    -> print(3)
    (Pdb) continue
    3
    finished
    """

def test_pdb_next_command_in_generator_for_loop():
    """The next command on returning from a generator controlled by a for loop.

    >>> def test_gen():
    ...     yield 0
    ...     return 1

    >>> def test_function():
    ...     import pdb; pdb.Pdb(nosigint=True, readrc=False).set_trace()
    ...     for i in test_gen():
    ...         print('value', i)
    ...     x = 123

    >>> reset_Breakpoint()
    >>> with PdbTestInput(['break test_gen',
    ...                    'continue',
    ...                    'next',
    ...                    'next',
    ...                    'next',
    ...                    'continue']):
    ...     test_function()
    > <doctest test.test_pdb.test_pdb_next_command_in_generator_for_loop[1]>(3)test_function()
    -> for i in test_gen():
    (Pdb) break test_gen
    Breakpoint 1 at <doctest test.test_pdb.test_pdb_next_command_in_generator_for_loop[0]>:1
    (Pdb) continue
    > <doctest test.test_pdb.test_pdb_next_command_in_generator_for_loop[0]>(2)test_gen()
    -> yield 0
    (Pdb) next
    value 0
    > <doctest test.test_pdb.test_pdb_next_command_in_generator_for_loop[0]>(3)test_gen()
    -> return 1
    (Pdb) next
    Internal StopIteration: 1
    > <doctest test.test_pdb.test_pdb_next_command_in_generator_for_loop[1]>(3)test_function()
    -> for i in test_gen():
    (Pdb) next
    > <doctest test.test_pdb.test_pdb_next_command_in_generator_for_loop[1]>(5)test_function()
    -> x = 123
    (Pdb) continue
    """

def test_pdb_next_command_subiterator():
    """The next command in a generator with a subiterator.

    >>> def test_subgenerator():
    ...     yield 0
    ...     return 1

    >>> def test_gen():
    ...     x = yield from test_subgenerator()
    ...     return x

    >>> def test_function():
    ...     import pdb; pdb.Pdb(nosigint=True, readrc=False).set_trace()
    ...     for i in test_gen():
    ...         print('value', i)
    ...     x = 123

    >>> with PdbTestInput(['step',
    ...                    'step',
    ...                    'next',
    ...                    'next',
    ...                    'next',
    ...                    'continue']):
    ...     test_function()
    > <doctest test.test_pdb.test_pdb_next_command_subiterator[2]>(3)test_function()
    -> for i in test_gen():
    (Pdb) step
    --Call--
    > <doctest test.test_pdb.test_pdb_next_command_subiterator[1]>(1)test_gen()
    -> def test_gen():
    (Pdb) step
    > <doctest test.test_pdb.test_pdb_next_command_subiterator[1]>(2)test_gen()
    -> x = yield from test_subgenerator()
    (Pdb) next
    value 0
    > <doctest test.test_pdb.test_pdb_next_command_subiterator[1]>(3)test_gen()
    -> return x
    (Pdb) next
    Internal StopIteration: 1
    > <doctest test.test_pdb.test_pdb_next_command_subiterator[2]>(3)test_function()
    -> for i in test_gen():
    (Pdb) next
    > <doctest test.test_pdb.test_pdb_next_command_subiterator[2]>(5)test_function()
    -> x = 123
    (Pdb) continue
    """

def test_pdb_issue_20766():
    """Test for reference leaks when the SIGINT handler is set.

    >>> def test_function():
    ...     i = 1
    ...     while i <= 2:
    ...         sess = pdb.Pdb()
    ...         sess.set_trace(sys._getframe())
    ...         print('pdb %d: %s' % (i, sess._previous_sigint_handler))
    ...         i += 1

    >>> reset_Breakpoint()
    >>> with PdbTestInput(['continue',
    ...                    'continue']):
    ...     test_function()
    > <doctest test.test_pdb.test_pdb_issue_20766[0]>(6)test_function()
    -> print('pdb %d: %s' % (i, sess._previous_sigint_handler))
    (Pdb) continue
    pdb 1: <built-in function default_int_handler>
    > <doctest test.test_pdb.test_pdb_issue_20766[0]>(6)test_function()
    -> print('pdb %d: %s' % (i, sess._previous_sigint_handler))
    (Pdb) continue
    pdb 2: <built-in function default_int_handler>
    """

<<<<<<< HEAD
def test_pdb_watch_command():
    """Test for watch command

    >>> def test_function():
    ...     import pdb; pdb.Pdb(nosigint=True, readrc=False).set_trace()
    ...     x = 10
    ...     y = 20
    ...     x += y
    ...     x = 20

    >>> with PdbTestInput(['next',
    ...                    'watch x',
    ...                    'continue',
    ...                    'continue',
    ...                    'continue']):
    ...     test_function()
    > <doctest test.test_pdb.test_pdb_watch_command[0]>(3)test_function()
    -> x = 10
    (Pdb) next
    > <doctest test.test_pdb.test_pdb_watch_command[0]>(4)test_function()
    -> y = 20
    (Pdb) watch x
    (Pdb) continue
    <BLANKLINE>
    watchpoint 7:x
    <BLANKLINE>
    Old value = 10
    New value = 30
    > <doctest test.test_pdb.test_pdb_watch_command[0]>(6)test_function()
    -> x = 20
    (Pdb) continue
    <BLANKLINE>
    watchpoint 7:x
    <BLANKLINE>
    Old value = 30
    New value = 20
    > <doctest test.test_pdb.test_pdb_watch_command[0]>(6)test_function()
    -> x = 20
    (Pdb) continue
    *** Watchpoint 7 deleted because the program has left the scope in which its expression is valid.
    """

def test_pdb_watch_command_in_class_instnace():
    """Test for watch command in class instance

    >>> def test_function():
    ...     import pdb; pdb.Pdb(nosigint=True, readrc=False).set_trace()
    ...     class Bar():
    ...         x = [1, 2, 3]
    ...     class Foo():
    ...         x = 10
    ...         y = Bar()
    ...     f = Foo()
    ...     z = [7, 8, 9]
    ...     f.y.x += [4, 5, 6]
    ...     f.y.x += z
    ...     len(f.y.x)
    ...     f.y.x += f.y.x
    ...     f.y.x = 120
    ...     foo = 10
    ...     bar = 20
    ...     f.x = 20
    ...     f.x = 30
    ...     str(f.x)

    >>> with PdbTestInput(['next',
    ...                    'next',
    ...                    'next',
    ...                    'watch f.y.x',
    ...                    'watch f.x',
    ...                    'continue',
    ...                    'continue',
    ...                    'continue',
    ...                    'continue',
    ...                    'continue',
    ...                    'continue',
    ...                    'continue',
    ...                    'continue',
    ...                    'continue']):
    ...     test_function()
    > <doctest test.test_pdb.test_pdb_watch_command_in_class_instnace[0]>(3)test_function()
    -> class Bar():
    (Pdb) next
    > <doctest test.test_pdb.test_pdb_watch_command_in_class_instnace[0]>(5)test_function()
    -> class Foo():
    (Pdb) next
    > <doctest test.test_pdb.test_pdb_watch_command_in_class_instnace[0]>(8)test_function()
    -> f = Foo()
    (Pdb) next
    > <doctest test.test_pdb.test_pdb_watch_command_in_class_instnace[0]>(9)test_function()
    -> z = [7, 8, 9]
    (Pdb) watch f.y.x
    (Pdb) watch f.x
    (Pdb) continue
    <BLANKLINE>
    watchpoint 8:f.y.x
    <BLANKLINE>
    Old value = [1, 2, 3]
    New value = [1, 2, 3, 4, 5, 6]
    > <doctest test.test_pdb.test_pdb_watch_command_in_class_instnace[0]>(11)test_function()
    -> f.y.x += z
    (Pdb) continue
    <BLANKLINE>
    watchpoint 8:f.y.x
    <BLANKLINE>
    Old value = [1, 2, 3, 4, 5, 6]
    New value = [1, 2, 3, 4, 5, 6, 7, 8, 9]
    > <doctest test.test_pdb.test_pdb_watch_command_in_class_instnace[0]>(12)test_function()
    -> len(f.y.x)
    (Pdb) continue
    <BLANKLINE>
    watchpoint 8:f.y.x
    <BLANKLINE>
    Old value = [1, 2, 3, 4, 5, 6, 7, 8, 9]
    New value = [1, 2, 3, 4, 5, 6, 7, 8, 9, 1, 2, 3, 4, 5, 6, 7, 8, 9]
    > <doctest test.test_pdb.test_pdb_watch_command_in_class_instnace[0]>(14)test_function()
    -> f.y.x = 120
    (Pdb) continue
    <BLANKLINE>
    watchpoint 8:f.y.x
    <BLANKLINE>
    Old value = [1, 2, 3, 4, 5, 6, 7, 8, 9, 1, 2, 3, 4, 5, 6, 7, 8, 9]
    New value = 120
    > <doctest test.test_pdb.test_pdb_watch_command_in_class_instnace[0]>(15)test_function()
    -> foo = 10
    (Pdb) continue
    <BLANKLINE>
    watchpoint 9:f.x
    <BLANKLINE>
    Old value = 10
    New value = 20
    > <doctest test.test_pdb.test_pdb_watch_command_in_class_instnace[0]>(18)test_function()
    -> f.x = 30
    (Pdb) continue
    <BLANKLINE>
    watchpoint 9:f.x
    <BLANKLINE>
    Old value = 20
    New value = 30
    > <doctest test.test_pdb.test_pdb_watch_command_in_class_instnace[0]>(19)test_function()
    -> str(f.x)
    (Pdb) continue
    *** Watchpoint 8 deleted because the program has left the scope in which its expression is valid.
    *** Watchpoint 9 deleted because the program has left the scope in which its expression is valid.
    """

def test_rwatch_command():
    """Test for rwatch command

    >>> def test_function():
    ...     import pdb; pdb.Pdb(nosigint=True, readrc=False).set_trace()
    ...     foo = 10
    ...     type(foo)
    ...     x = 10
    ...     y = x + foo
    ...     z = x + y
    ...     z += foo
    ...     foo = 100
    ...     str(foo)

    >>> with PdbTestInput(['next',
    ...                    'rwatch foo',
    ...                    'continue',
    ...                    'continue',
    ...                    'continue',
    ...                    'continue',
    ...                    'continue',
    ...                    'continue',
    ...                    'continue',
    ...                    'continue']):
    ...     test_function()
    > <doctest test.test_pdb.test_rwatch_command[0]>(3)test_function()
    -> foo = 10
    (Pdb) next
    > <doctest test.test_pdb.test_rwatch_command[0]>(4)test_function()
    -> type(foo)
    (Pdb) rwatch foo
    (Pdb) continue
    <BLANKLINE>
    read watchpoint 10:foo
    <BLANKLINE>
    Value = 10
    > <doctest test.test_pdb.test_rwatch_command[0]>(6)test_function()
    -> y = x + foo
    (Pdb) continue
    <BLANKLINE>
    read watchpoint 10:foo
    <BLANKLINE>
    Value = 10
    > <doctest test.test_pdb.test_rwatch_command[0]>(8)test_function()
    -> z += foo
    (Pdb) continue
    <BLANKLINE>
    read watchpoint 10:foo
    <BLANKLINE>
    Value = 10
    > <doctest test.test_pdb.test_rwatch_command[0]>(9)test_function()
    -> foo = 100
    (Pdb) continue
    <BLANKLINE>
    read watchpoint 10:foo
    <BLANKLINE>
    Value = 100
    > <doctest test.test_pdb.test_rwatch_command[0]>(10)test_function()
    -> str(foo)
    (Pdb) continue
    <BLANKLINE>
    read watchpoint 10:foo
    <BLANKLINE>
    Value = 100
    > <doctest test.test_pdb.test_rwatch_command[0]>(10)test_function()
    -> str(foo)
    (Pdb) continue
    *** Watchpoint 10 deleted because the program has left the scope in which its expression is valid.
    """

def test_awatch_command():
    """Test for awatch command

    >>> def test_function():
    ...     import pdb; pdb.Pdb(nosigint=True, readrc=False).set_trace()
    ...     foo = 10
    ...     type(foo)
    ...     foo = 100
    ...     str(foo)
    ...     foo = 10
    ...     foo = 10
    ...     bar = foo

    >>> with PdbTestInput(['next',
    ...                    'awatch foo',
    ...                    'break',
    ...                    'continue',
    ...                    'continue',
    ...                    'continue',
    ...                    'continue',
    ...                    'continue',
    ...                    'continue',
    ...                    'continue']):
    ...     test_function()
    > <doctest test.test_pdb.test_awatch_command[0]>(3)test_function()
    -> foo = 10
    (Pdb) next
    > <doctest test.test_pdb.test_awatch_command[0]>(4)test_function()
    -> type(foo)
    (Pdb) awatch foo
    (Pdb) break
    Num Type                     Disp Enb   Where
    1   read/write watchpoint    keep yes   foo
    (Pdb) continue
    <BLANKLINE>
    read/write watchpoint 1:foo
    <BLANKLINE>
    Value = 10
    > <doctest test.test_pdb.test_awatch_command[0]>(5)test_function()
    -> foo = 100
    (Pdb) continue
    <BLANKLINE>
    read/write watchpoint 1:foo
    <BLANKLINE>
    Old value = 10
    New value = 100
    > <doctest test.test_pdb.test_awatch_command[0]>(6)test_function()
    -> str(foo)
    (Pdb) continue
    <BLANKLINE>
    read/write watchpoint 1:foo
    <BLANKLINE>
    Value = 100
    > <doctest test.test_pdb.test_awatch_command[0]>(7)test_function()
    -> foo = 10
    (Pdb) continue
    <BLANKLINE>
    read/write watchpoint 1:foo
    <BLANKLINE>
    Old value = 100
    New value = 10
    > <doctest test.test_pdb.test_awatch_command[0]>(8)test_function()
    -> foo = 10
    (Pdb) continue
    <BLANKLINE>
    read/write watchpoint 1:foo
    <BLANKLINE>
    Value = 10
    > <doctest test.test_pdb.test_awatch_command[0]>(9)test_function()
    -> bar = foo
    (Pdb) continue
    <BLANKLINE>
    read/write watchpoint 1:foo
    <BLANKLINE>
    Value = 10
    > <doctest test.test_pdb.test_awatch_command[0]>(9)test_function()
    -> bar = foo
    (Pdb) continue
    *** Watchpoint 1 deleted because the program has left the scope in which its expression is valid.
    """

def test_multiple_watch_command():
    """Test for multiple watch command combined

    >>> def test_function():
    ...     import pdb; pdb.Pdb(nosigint=True, readrc=False).set_trace()
    ...     foo = 10
    ...     type(foo)
    ...     foo = 100
    ...     str(foo)
    ...     foo = 10
    ...     foo = 10
    ...     bar = foo

    >>> with PdbTestInput(['next',
    ...                    'awatch foo',
    ...                    'rwatch foo',
    ...                    'watch foo',
    ...                    'break',
    ...                    'continue',
    ...                    'continue',
    ...                    'continue',
    ...                    'continue',
    ...                    'continue',
    ...                    'continue',
    ...                    'continue']):
    ...     test_function()
    > <doctest test.test_pdb.test_multiple_watch_command[0]>(3)test_function()
    -> foo = 10
    (Pdb) next
    > <doctest test.test_pdb.test_multiple_watch_command[0]>(4)test_function()
    -> type(foo)
    (Pdb) awatch foo
    (Pdb) rwatch foo
    (Pdb) watch foo
    (Pdb) break
    Num Type                     Disp Enb   Where
    2   read/write watchpoint    keep yes   foo
    3   read watchpoint          keep yes   foo
    4   watchpoint               keep yes   foo
    (Pdb) continue
    <BLANKLINE>
    read/write watchpoint 2:foo
    <BLANKLINE>
    Value = 10
    <BLANKLINE>
    read watchpoint 3:foo
    <BLANKLINE>
    Value = 10
    > <doctest test.test_pdb.test_multiple_watch_command[0]>(5)test_function()
    -> foo = 100
    (Pdb) continue
    <BLANKLINE>
    read/write watchpoint 2:foo
    <BLANKLINE>
    Old value = 10
    New value = 100
    <BLANKLINE>
    read watchpoint 3:foo
    <BLANKLINE>
    Value = 100
    <BLANKLINE>
    watchpoint 4:foo
    <BLANKLINE>
    Old value = 10
    New value = 100
    > <doctest test.test_pdb.test_multiple_watch_command[0]>(6)test_function()
    -> str(foo)
    (Pdb) continue
    <BLANKLINE>
    read/write watchpoint 2:foo
    <BLANKLINE>
    Value = 100
    <BLANKLINE>
    read watchpoint 3:foo
    <BLANKLINE>
    Value = 100
    > <doctest test.test_pdb.test_multiple_watch_command[0]>(7)test_function()
    -> foo = 10
    (Pdb) continue
    <BLANKLINE>
    read/write watchpoint 2:foo
    <BLANKLINE>
    Old value = 100
    New value = 10
    <BLANKLINE>
    read watchpoint 3:foo
    <BLANKLINE>
    Value = 10
    <BLANKLINE>
    watchpoint 4:foo
    <BLANKLINE>
    Old value = 100
    New value = 10
    > <doctest test.test_pdb.test_multiple_watch_command[0]>(8)test_function()
    -> foo = 10
    (Pdb) continue
    <BLANKLINE>
    read/write watchpoint 2:foo
    <BLANKLINE>
    Value = 10
    <BLANKLINE>
    read watchpoint 3:foo
    <BLANKLINE>
    Value = 10
    > <doctest test.test_pdb.test_multiple_watch_command[0]>(9)test_function()
    -> bar = foo
    (Pdb) continue
    <BLANKLINE>
    read/write watchpoint 2:foo
    <BLANKLINE>
    Value = 10
    <BLANKLINE>
    read watchpoint 3:foo
    <BLANKLINE>
    Value = 10
    > <doctest test.test_pdb.test_multiple_watch_command[0]>(9)test_function()
    -> bar = foo
    (Pdb) continue
    *** Watchpoint 2 deleted because the program has left the scope in which its expression is valid.
    *** Watchpoint 3 deleted because the program has left the scope in which its expression is valid.
    *** Watchpoint 4 deleted because the program has left the scope in which its expression is valid.
    """


=======
def test_pdb_issue_43318():
    """echo breakpoints cleared with filename:lineno

    >>> def test_function():
    ...     import pdb; pdb.Pdb(nosigint=True, readrc=False).set_trace()
    ...     print(1)
    ...     print(2)
    ...     print(3)
    ...     print(4)
    >>> reset_Breakpoint()
    >>> with PdbTestInput([  # doctest: +NORMALIZE_WHITESPACE
    ...     'break 3',
    ...     'clear <doctest test.test_pdb.test_pdb_issue_43318[0]>:3',
    ...     'continue'
    ... ]):
    ...     test_function()
    > <doctest test.test_pdb.test_pdb_issue_43318[0]>(3)test_function()
    -> print(1)
    (Pdb) break 3
    Breakpoint 1 at <doctest test.test_pdb.test_pdb_issue_43318[0]>:3
    (Pdb) clear <doctest test.test_pdb.test_pdb_issue_43318[0]>:3
    Deleted breakpoint 1 at <doctest test.test_pdb.test_pdb_issue_43318[0]>:3
    (Pdb) continue
    1
    2
    3
    4
    """

def test_pdb_issue_gh_91742():
    """See GH-91742

    >>> def test_function():
    ...    __author__ = "pi"
    ...    __version__ = "3.14"
    ...
    ...    def about():
    ...        '''About'''
    ...        print(f"Author: {__author__!r}",
    ...            f"Version: {__version__!r}",
    ...            sep=" ")
    ...
    ...    import pdb; pdb.Pdb(nosigint=True, readrc=False).set_trace()
    ...    about()


    >>> reset_Breakpoint()
    >>> with PdbTestInput([  # doctest: +NORMALIZE_WHITESPACE
    ...     'step',
    ...     'next',
    ...     'next',
    ...     'jump 5',
    ...     'continue'
    ... ]):
    ...     test_function()
    > <doctest test.test_pdb.test_pdb_issue_gh_91742[0]>(12)test_function()
    -> about()
    (Pdb) step
    --Call--
    > <doctest test.test_pdb.test_pdb_issue_gh_91742[0]>(5)about()
    -> def about():
    (Pdb) next
    > <doctest test.test_pdb.test_pdb_issue_gh_91742[0]>(7)about()
    -> print(f"Author: {__author__!r}",
    (Pdb) next
    > <doctest test.test_pdb.test_pdb_issue_gh_91742[0]>(8)about()
    -> f"Version: {__version__!r}",
    (Pdb) jump 5
    > <doctest test.test_pdb.test_pdb_issue_gh_91742[0]>(5)about()
    -> def about():
    (Pdb) continue
    Author: 'pi' Version: '3.14'
    """

def test_pdb_issue_gh_94215():
    """See GH-94215

    Check that frame_setlineno() does not leak references.

    >>> def test_function():
    ...    def func():
    ...        def inner(v): pass
    ...        inner(
    ...             42
    ...        )
    ...
    ...    import pdb; pdb.Pdb(nosigint=True, readrc=False).set_trace()
    ...    func()

    >>> reset_Breakpoint()
    >>> with PdbTestInput([  # doctest: +NORMALIZE_WHITESPACE
    ...     'step',
    ...     'next',
    ...     'next',
    ...     'jump 3',
    ...     'next',
    ...     'next',
    ...     'jump 3',
    ...     'next',
    ...     'next',
    ...     'jump 3',
    ...     'continue'
    ... ]):
    ...     test_function()
    > <doctest test.test_pdb.test_pdb_issue_gh_94215[0]>(9)test_function()
    -> func()
    (Pdb) step
    --Call--
    > <doctest test.test_pdb.test_pdb_issue_gh_94215[0]>(2)func()
    -> def func():
    (Pdb) next
    > <doctest test.test_pdb.test_pdb_issue_gh_94215[0]>(3)func()
    -> def inner(v): pass
    (Pdb) next
    > <doctest test.test_pdb.test_pdb_issue_gh_94215[0]>(4)func()
    -> inner(
    (Pdb) jump 3
    > <doctest test.test_pdb.test_pdb_issue_gh_94215[0]>(3)func()
    -> def inner(v): pass
    (Pdb) next
    > <doctest test.test_pdb.test_pdb_issue_gh_94215[0]>(4)func()
    -> inner(
    (Pdb) next
    > <doctest test.test_pdb.test_pdb_issue_gh_94215[0]>(5)func()
    -> 42
    (Pdb) jump 3
    > <doctest test.test_pdb.test_pdb_issue_gh_94215[0]>(3)func()
    -> def inner(v): pass
    (Pdb) next
    > <doctest test.test_pdb.test_pdb_issue_gh_94215[0]>(4)func()
    -> inner(
    (Pdb) next
    > <doctest test.test_pdb.test_pdb_issue_gh_94215[0]>(5)func()
    -> 42
    (Pdb) jump 3
    > <doctest test.test_pdb.test_pdb_issue_gh_94215[0]>(3)func()
    -> def inner(v): pass
    (Pdb) continue
    """

def test_pdb_issue_gh_101673():
    """See GH-101673

    Make sure ll won't revert local variable assignment

    >>> def test_function():
    ...    a = 1
    ...    import pdb; pdb.Pdb(nosigint=True, readrc=False).set_trace()

    >>> with PdbTestInput([  # doctest: +NORMALIZE_WHITESPACE
    ...     '!a = 2',
    ...     'll',
    ...     'p a',
    ...     'continue'
    ... ]):
    ...     test_function()
    --Return--
    > <doctest test.test_pdb.test_pdb_issue_gh_101673[0]>(3)test_function()->None
    -> import pdb; pdb.Pdb(nosigint=True, readrc=False).set_trace()
    (Pdb) !a = 2
    (Pdb) ll
      1         def test_function():
      2            a = 1
      3  ->        import pdb; pdb.Pdb(nosigint=True, readrc=False).set_trace()
    (Pdb) p a
    2
    (Pdb) continue
    """

def test_pdb_issue_gh_103225():
    """See GH-103225

    Make sure longlist uses 1-based line numbers in frames that correspond to a module

    >>> with PdbTestInput([  # doctest: +NORMALIZE_WHITESPACE
    ...     'longlist',
    ...     'continue'
    ... ]):
    ...     a = 1
    ...     import pdb; pdb.Pdb(nosigint=True, readrc=False).set_trace()
    ...     b = 2
    > <doctest test.test_pdb.test_pdb_issue_gh_103225[0]>(7)<module>()
    -> b = 2
    (Pdb) longlist
      1     with PdbTestInput([  # doctest: +NORMALIZE_WHITESPACE
      2         'longlist',
      3         'continue'
      4     ]):
      5         a = 1
      6         import pdb; pdb.Pdb(nosigint=True, readrc=False).set_trace()
      7  ->     b = 2
    (Pdb) continue
    """

def test_pdb_issue_gh_101517():
    """See GH-101517

    Make sure pdb doesn't crash when the exception is caught in a try/except* block

    >>> def test_function():
    ...     try:
    ...         raise KeyError
    ...     except* Exception as e:
    ...         import pdb; pdb.Pdb(nosigint=True, readrc=False).set_trace()

    >>> with PdbTestInput([  # doctest: +NORMALIZE_WHITESPACE
    ...     'continue'
    ... ]):
    ...    test_function()
    --Return--
    > <doctest test.test_pdb.test_pdb_issue_gh_101517[0]>(None)test_function()->None
    (Pdb) continue
    """


@support.requires_subprocess()
>>>>>>> 0097c36e
class PdbTestCase(unittest.TestCase):
    def tearDown(self):
        os_helper.unlink(os_helper.TESTFN)

    @unittest.skipIf(sys.flags.safe_path,
                     'PYTHONSAFEPATH changes default sys.path')
    def _run_pdb(self, pdb_args, commands, expected_returncode=0):
        self.addCleanup(os_helper.rmtree, '__pycache__')
        cmd = [sys.executable, '-m', 'pdb'] + pdb_args
        with subprocess.Popen(
                cmd,
                stdout=subprocess.PIPE,
                stdin=subprocess.PIPE,
                stderr=subprocess.STDOUT,
                env = {**os.environ, 'PYTHONIOENCODING': 'utf-8'}
        ) as proc:
            stdout, stderr = proc.communicate(str.encode(commands))
        stdout = stdout and bytes.decode(stdout)
        stderr = stderr and bytes.decode(stderr)
        self.assertEqual(
            proc.returncode,
            expected_returncode,
            f"Unexpected return code\nstdout: {stdout}\nstderr: {stderr}"
        )
        return stdout, stderr

    def run_pdb_script(self, script, commands, expected_returncode=0):
        """Run 'script' lines with pdb and the pdb 'commands'."""
        filename = 'main.py'
        with open(filename, 'w') as f:
            f.write(textwrap.dedent(script))
        self.addCleanup(os_helper.unlink, filename)
        return self._run_pdb([filename], commands, expected_returncode)

    def run_pdb_module(self, script, commands):
        """Runs the script code as part of a module"""
        self.module_name = 't_main'
        os_helper.rmtree(self.module_name)
        main_file = self.module_name + '/__main__.py'
        init_file = self.module_name + '/__init__.py'
        os.mkdir(self.module_name)
        with open(init_file, 'w') as f:
            pass
        with open(main_file, 'w') as f:
            f.write(textwrap.dedent(script))
        self.addCleanup(os_helper.rmtree, self.module_name)
        return self._run_pdb(['-m', self.module_name], commands)

    def _assert_find_function(self, file_content, func_name, expected):
        with open(os_helper.TESTFN, 'wb') as f:
            f.write(file_content)

        expected = None if not expected else (
            expected[0], os_helper.TESTFN, expected[1])
        self.assertEqual(
            expected, pdb.find_function(func_name, os_helper.TESTFN))

    def test_find_function_empty_file(self):
        self._assert_find_function(b'', 'foo', None)

    def test_find_function_found(self):
        self._assert_find_function(
            """\
def foo():
    pass

def bœr():
    pass

def quux():
    pass
""".encode(),
            'bœr',
            ('bœr', 4),
        )

    def test_find_function_found_with_encoding_cookie(self):
        self._assert_find_function(
            """\
# coding: iso-8859-15
def foo():
    pass

def bœr():
    pass

def quux():
    pass
""".encode('iso-8859-15'),
            'bœr',
            ('bœr', 5),
        )

    def test_find_function_found_with_bom(self):
        self._assert_find_function(
            codecs.BOM_UTF8 + """\
def bœr():
    pass
""".encode(),
            'bœr',
            ('bœr', 1),
        )

    def test_issue7964(self):
        # open the file as binary so we can force \r\n newline
        with open(os_helper.TESTFN, 'wb') as f:
            f.write(b'print("testing my pdb")\r\n')
        cmd = [sys.executable, '-m', 'pdb', os_helper.TESTFN]
        proc = subprocess.Popen(cmd,
            stdout=subprocess.PIPE,
            stdin=subprocess.PIPE,
            stderr=subprocess.STDOUT,
            )
        self.addCleanup(proc.stdout.close)
        stdout, stderr = proc.communicate(b'quit\n')
        self.assertNotIn(b'SyntaxError', stdout,
                         "Got a syntax error running test script under PDB")

    def test_issue46434(self):
        # Temporarily patch in an extra help command which doesn't have a
        # docstring to emulate what happens in an embeddable distribution
        script = """
            def do_testcmdwithnodocs(self, arg):
                pass

            import pdb
            pdb.Pdb.do_testcmdwithnodocs = do_testcmdwithnodocs
        """
        commands = """
            continue
            help testcmdwithnodocs
        """
        stdout, stderr = self.run_pdb_script(script, commands)
        output = (stdout or '') + (stderr or '')
        self.assertNotIn('AttributeError', output,
                         'Calling help on a command with no docs should be handled gracefully')
        self.assertIn("*** No help for 'testcmdwithnodocs'; __doc__ string missing", output,
                      'Calling help on a command with no docs should print an error')

    def test_issue13183(self):
        script = """
            from bar import bar

            def foo():
                bar()

            def nope():
                pass

            def foobar():
                foo()
                nope()

            foobar()
        """
        commands = """
            from bar import bar
            break bar
            continue
            step
            step
            quit
        """
        bar = """
            def bar():
                pass
        """
        with open('bar.py', 'w') as f:
            f.write(textwrap.dedent(bar))
        self.addCleanup(os_helper.unlink, 'bar.py')
        stdout, stderr = self.run_pdb_script(script, commands)
        self.assertTrue(
            any('main.py(5)foo()->None' in l for l in stdout.splitlines()),
            'Fail to step into the caller after a return')

    def test_issue13120(self):
        # Invoking "continue" on a non-main thread triggered an exception
        # inside signal.signal.

        with open(os_helper.TESTFN, 'wb') as f:
            f.write(textwrap.dedent("""
                import threading
                import pdb

                def start_pdb():
                    pdb.Pdb(readrc=False).set_trace()
                    x = 1
                    y = 1

                t = threading.Thread(target=start_pdb)
                t.start()""").encode('ascii'))
        cmd = [sys.executable, '-u', os_helper.TESTFN]
        proc = subprocess.Popen(cmd,
            stdout=subprocess.PIPE,
            stdin=subprocess.PIPE,
            stderr=subprocess.STDOUT,
            env={**os.environ, 'PYTHONIOENCODING': 'utf-8'}
            )
        self.addCleanup(proc.stdout.close)
        stdout, stderr = proc.communicate(b'cont\n')
        self.assertNotIn(b'Error', stdout,
                         "Got an error running test script under PDB")

    def test_issue36250(self):

        with open(os_helper.TESTFN, 'wb') as f:
            f.write(textwrap.dedent("""
                import threading
                import pdb

                evt = threading.Event()

                def start_pdb():
                    evt.wait()
                    pdb.Pdb(readrc=False).set_trace()

                t = threading.Thread(target=start_pdb)
                t.start()
                pdb.Pdb(readrc=False).set_trace()
                evt.set()
                t.join()""").encode('ascii'))
        cmd = [sys.executable, '-u', os_helper.TESTFN]
        proc = subprocess.Popen(cmd,
            stdout=subprocess.PIPE,
            stdin=subprocess.PIPE,
            stderr=subprocess.STDOUT,
            env = {**os.environ, 'PYTHONIOENCODING': 'utf-8'}
            )
        self.addCleanup(proc.stdout.close)
        stdout, stderr = proc.communicate(b'cont\ncont\n')
        self.assertNotIn(b'Error', stdout,
                         "Got an error running test script under PDB")

    def test_issue16180(self):
        # A syntax error in the debuggee.
        script = "def f: pass\n"
        commands = ''
        expected = "SyntaxError:"
        stdout, stderr = self.run_pdb_script(
            script, commands, expected_returncode=1
        )
        self.assertIn(expected, stdout,
            '\n\nExpected:\n{}\nGot:\n{}\n'
            'Fail to handle a syntax error in the debuggee.'
            .format(expected, stdout))

    def test_issue26053(self):
        # run command of pdb prompt echoes the correct args
        script = "print('hello')"
        commands = """
            continue
            run a b c
            run d e f
            quit
        """
        stdout, stderr = self.run_pdb_script(script, commands)
        res = '\n'.join([x.strip() for x in stdout.splitlines()])
        self.assertRegex(res, "Restarting .* with arguments:\na b c")
        self.assertRegex(res, "Restarting .* with arguments:\nd e f")

    def test_readrc_kwarg(self):
        script = textwrap.dedent("""
            import pdb; pdb.Pdb(readrc=False).set_trace()

            print('hello')
        """)

        save_home = os.environ.pop('HOME', None)
        try:
            with os_helper.temp_cwd():
                with open('.pdbrc', 'w') as f:
                    f.write("invalid\n")

                with open('main.py', 'w') as f:
                    f.write(script)

                cmd = [sys.executable, 'main.py']
                proc = subprocess.Popen(
                    cmd,
                    stdout=subprocess.PIPE,
                    stdin=subprocess.PIPE,
                    stderr=subprocess.PIPE,
                )
                with proc:
                    stdout, stderr = proc.communicate(b'q\n')
                    self.assertNotIn(b"NameError: name 'invalid' is not defined",
                                  stdout)

        finally:
            if save_home is not None:
                os.environ['HOME'] = save_home

    def test_readrc_homedir(self):
        save_home = os.environ.pop("HOME", None)
        with os_helper.temp_dir() as temp_dir, patch("os.path.expanduser"):
            rc_path = os.path.join(temp_dir, ".pdbrc")
            os.path.expanduser.return_value = rc_path
            try:
                with open(rc_path, "w") as f:
                    f.write("invalid")
                self.assertEqual(pdb.Pdb().rcLines[0], "invalid")
            finally:
                if save_home is not None:
                    os.environ["HOME"] = save_home

    def test_read_pdbrc_with_ascii_encoding(self):
        script = textwrap.dedent("""
            import pdb; pdb.Pdb().set_trace()
            print('hello')
        """)
        save_home = os.environ.pop('HOME', None)
        try:
            with os_helper.temp_cwd():
                with open('.pdbrc', 'w', encoding='utf-8') as f:
                    f.write("Fran\u00E7ais")

                with open('main.py', 'w', encoding='utf-8') as f:
                    f.write(script)

                cmd = [sys.executable, 'main.py']
                env = {'PYTHONIOENCODING': 'ascii'}
                if sys.platform == 'win32':
                    env['PYTHONLEGACYWINDOWSSTDIO'] = 'non-empty-string'
                proc = subprocess.Popen(
                    cmd,
                    stdout=subprocess.PIPE,
                    stdin=subprocess.PIPE,
                    stderr=subprocess.PIPE,
                    env={**os.environ, **env}
                )
                with proc:
                    stdout, stderr = proc.communicate(b'c\n')
                    self.assertIn(b"UnicodeEncodeError: \'ascii\' codec can\'t encode character "
                                  b"\'\\xe7\' in position 21: ordinal not in range(128)", stderr)

        finally:
            if save_home is not None:
                os.environ['HOME'] = save_home

    def test_header(self):
        stdout = StringIO()
        header = 'Nobody expects... blah, blah, blah'
        with ExitStack() as resources:
            resources.enter_context(patch('sys.stdout', stdout))
            resources.enter_context(patch.object(pdb.Pdb, 'set_trace'))
            pdb.set_trace(header=header)
        self.assertEqual(stdout.getvalue(), header + '\n')

    def test_run_module(self):
        script = """print("SUCCESS")"""
        commands = """
            continue
            quit
        """
        stdout, stderr = self.run_pdb_module(script, commands)
        self.assertTrue(any("SUCCESS" in l for l in stdout.splitlines()), stdout)

    def test_module_is_run_as_main(self):
        script = """
            if __name__ == '__main__':
                print("SUCCESS")
        """
        commands = """
            continue
            quit
        """
        stdout, stderr = self.run_pdb_module(script, commands)
        self.assertTrue(any("SUCCESS" in l for l in stdout.splitlines()), stdout)

    def test_breakpoint(self):
        script = """
            if __name__ == '__main__':
                pass
                print("SUCCESS")
                pass
        """
        commands = """
            b 3
            quit
        """
        stdout, stderr = self.run_pdb_module(script, commands)
        self.assertTrue(any("Breakpoint 1 at" in l for l in stdout.splitlines()), stdout)
        self.assertTrue(all("SUCCESS" not in l for l in stdout.splitlines()), stdout)

    def test_run_pdb_with_pdb(self):
        commands = """
            c
            quit
        """
        stdout, stderr = self._run_pdb(["-m", "pdb"], commands)
        self.assertIn(
            pdb._usage,
            stdout.replace('\r', '')  # remove \r for windows
        )

    def test_module_without_a_main(self):
        module_name = 't_main'
        os_helper.rmtree(module_name)
        init_file = module_name + '/__init__.py'
        os.mkdir(module_name)
        with open(init_file, 'w'):
            pass
        self.addCleanup(os_helper.rmtree, module_name)
        stdout, stderr = self._run_pdb(
            ['-m', module_name], "", expected_returncode=1
        )
        self.assertIn("ImportError: No module named t_main.__main__",
                      stdout.splitlines())

    def test_package_without_a_main(self):
        pkg_name = 't_pkg'
        module_name = 't_main'
        os_helper.rmtree(pkg_name)
        modpath = pkg_name + '/' + module_name
        os.makedirs(modpath)
        with open(modpath + '/__init__.py', 'w'):
            pass
        self.addCleanup(os_helper.rmtree, pkg_name)
        stdout, stderr = self._run_pdb(
            ['-m', modpath.replace('/', '.')], "", expected_returncode=1
        )
        self.assertIn(
            "'t_pkg.t_main' is a package and cannot be directly executed",
            stdout)

    def test_blocks_at_first_code_line(self):
        script = """
                #This is a comment, on line 2

                print("SUCCESS")
        """
        commands = """
            quit
        """
        stdout, stderr = self.run_pdb_module(script, commands)
        self.assertTrue(any("__main__.py(4)<module>()"
                            in l for l in stdout.splitlines()), stdout)

    def test_relative_imports(self):
        self.module_name = 't_main'
        os_helper.rmtree(self.module_name)
        main_file = self.module_name + '/__main__.py'
        init_file = self.module_name + '/__init__.py'
        module_file = self.module_name + '/module.py'
        self.addCleanup(os_helper.rmtree, self.module_name)
        os.mkdir(self.module_name)
        with open(init_file, 'w') as f:
            f.write(textwrap.dedent("""
                top_var = "VAR from top"
            """))
        with open(main_file, 'w') as f:
            f.write(textwrap.dedent("""
                from . import top_var
                from .module import var
                from . import module
                pass # We'll stop here and print the vars
            """))
        with open(module_file, 'w') as f:
            f.write(textwrap.dedent("""
                var = "VAR from module"
                var2 = "second var"
            """))
        commands = """
            b 5
            c
            p top_var
            p var
            p module.var2
            quit
        """
        stdout, _ = self._run_pdb(['-m', self.module_name], commands)
        self.assertTrue(any("VAR from module" in l for l in stdout.splitlines()), stdout)
        self.assertTrue(any("VAR from top" in l for l in stdout.splitlines()))
        self.assertTrue(any("second var" in l for l in stdout.splitlines()))

    def test_relative_imports_on_plain_module(self):
        # Validates running a plain module. See bpo32691
        self.module_name = 't_main'
        os_helper.rmtree(self.module_name)
        main_file = self.module_name + '/runme.py'
        init_file = self.module_name + '/__init__.py'
        module_file = self.module_name + '/module.py'
        self.addCleanup(os_helper.rmtree, self.module_name)
        os.mkdir(self.module_name)
        with open(init_file, 'w') as f:
            f.write(textwrap.dedent("""
                top_var = "VAR from top"
            """))
        with open(main_file, 'w') as f:
            f.write(textwrap.dedent("""
                from . import module
                pass # We'll stop here and print the vars
            """))
        with open(module_file, 'w') as f:
            f.write(textwrap.dedent("""
                var = "VAR from module"
            """))
        commands = """
            b 3
            c
            p module.var
            quit
        """
        stdout, _ = self._run_pdb(['-m', self.module_name + '.runme'], commands)
        self.assertTrue(any("VAR from module" in l for l in stdout.splitlines()), stdout)

    def test_errors_in_command(self):
        commands = "\n".join([
            'print(',
            'debug print(',
            'debug doesnotexist',
            'c',
        ])
        stdout, _ = self.run_pdb_script('pass', commands + '\n')

        self.assertEqual(stdout.splitlines()[1:], [
            '-> pass',
            '(Pdb) *** SyntaxError: \'(\' was never closed',

            '(Pdb) ENTERING RECURSIVE DEBUGGER',
            '*** SyntaxError: \'(\' was never closed',
            'LEAVING RECURSIVE DEBUGGER',

            '(Pdb) ENTERING RECURSIVE DEBUGGER',
            '> <string>(1)<module>()',
            "((Pdb)) *** NameError: name 'doesnotexist' is not defined",
            'LEAVING RECURSIVE DEBUGGER',
            '(Pdb) ',
        ])

    def test_issue34266(self):
        '''do_run handles exceptions from parsing its arg'''
        def check(bad_arg, msg):
            commands = "\n".join([
                f'run {bad_arg}',
                'q',
            ])
            stdout, _ = self.run_pdb_script('pass', commands + '\n')
            self.assertEqual(stdout.splitlines()[1:], [
                '-> pass',
                f'(Pdb) *** Cannot run {bad_arg}: {msg}',
                '(Pdb) ',
            ])
        check('\\', 'No escaped character')
        check('"', 'No closing quotation')

    def test_issue42384(self):
        '''When running `python foo.py` sys.path[0] is an absolute path. `python -m pdb foo.py` should behave the same'''
        script = textwrap.dedent("""
            import sys
            print('sys.path[0] is', sys.path[0])
        """)
        commands = 'c\nq'

        with os_helper.temp_cwd() as cwd:
            expected = f'(Pdb) sys.path[0] is {os.path.realpath(cwd)}'

            stdout, stderr = self.run_pdb_script(script, commands)

            self.assertEqual(stdout.split('\n')[2].rstrip('\r'), expected)

    @os_helper.skip_unless_symlink
    def test_issue42384_symlink(self):
        '''When running `python foo.py` sys.path[0] resolves symlinks. `python -m pdb foo.py` should behave the same'''
        script = textwrap.dedent("""
            import sys
            print('sys.path[0] is', sys.path[0])
        """)
        commands = 'c\nq'

        with os_helper.temp_cwd() as cwd:
            cwd = os.path.realpath(cwd)
            dir_one = os.path.join(cwd, 'dir_one')
            dir_two = os.path.join(cwd, 'dir_two')
            expected = f'(Pdb) sys.path[0] is {dir_one}'

            os.mkdir(dir_one)
            with open(os.path.join(dir_one, 'foo.py'), 'w') as f:
                f.write(script)
            os.mkdir(dir_two)
            os.symlink(os.path.join(dir_one, 'foo.py'), os.path.join(dir_two, 'foo.py'))

            stdout, stderr = self._run_pdb([os.path.join('dir_two', 'foo.py')], commands)

            self.assertEqual(stdout.split('\n')[2].rstrip('\r'), expected)

    def test_issue42383(self):
        with os_helper.temp_cwd() as cwd:
            with open('foo.py', 'w') as f:
                s = textwrap.dedent("""
                    print('The correct file was executed')

                    import os
                    os.chdir("subdir")
                """)
                f.write(s)

            subdir = os.path.join(cwd, 'subdir')
            os.mkdir(subdir)
            os.mkdir(os.path.join(subdir, 'subdir'))
            wrong_file = os.path.join(subdir, 'foo.py')

            with open(wrong_file, 'w') as f:
                f.write('print("The wrong file was executed")')

            stdout, stderr = self._run_pdb(['foo.py'], 'c\nc\nq')
            expected = '(Pdb) The correct file was executed'
            self.assertEqual(stdout.split('\n')[6].rstrip('\r'), expected)

    def test_gh_94215_crash(self):
        script = """\
            def func():
                def inner(v): pass
                inner(
                    42
                )
            func()
        """
        commands = textwrap.dedent("""
            break func
            continue
            next
            next
            jump 2
        """)
        stdout, stderr = self.run_pdb_script(script, commands)
        self.assertFalse(stderr)

    def test_gh_93696_frozen_list(self):
        frozen_src = """
        def func():
            x = "Sentinel string for gh-93696"
            print(x)
        """
        host_program = """
        import os
        import sys

        def _create_fake_frozen_module():
            with open('gh93696.py') as f:
                src = f.read()

            # this function has a co_filename as if it were in a frozen module
            dummy_mod = compile(src, "<frozen gh93696>", "exec")
            func_code = dummy_mod.co_consts[0]

            mod = type(sys)("gh93696")
            mod.func = type(lambda: None)(func_code, mod.__dict__)
            mod.__file__ = 'gh93696.py'

            return mod

        mod = _create_fake_frozen_module()
        mod.func()
        """
        commands = """
            break 20
            continue
            step
            list
            quit
        """
        with open('gh93696.py', 'w') as f:
            f.write(textwrap.dedent(frozen_src))

        with open('gh93696_host.py', 'w') as f:
            f.write(textwrap.dedent(host_program))

        self.addCleanup(os_helper.unlink, 'gh93696.py')
        self.addCleanup(os_helper.unlink, 'gh93696_host.py')
        stdout, stderr = self._run_pdb(["gh93696_host.py"], commands)
        # verify that pdb found the source of the "frozen" function
        self.assertIn('x = "Sentinel string for gh-93696"', stdout, "Sentinel statement not found")

class ChecklineTests(unittest.TestCase):
    def setUp(self):
        linecache.clearcache()  # Pdb.checkline() uses linecache.getline()

    def tearDown(self):
        os_helper.unlink(os_helper.TESTFN)

    def test_checkline_before_debugging(self):
        with open(os_helper.TESTFN, "w") as f:
            f.write("print(123)")
        db = pdb.Pdb()
        self.assertEqual(db.checkline(os_helper.TESTFN, 1), 1)

    def test_checkline_after_reset(self):
        with open(os_helper.TESTFN, "w") as f:
            f.write("print(123)")
        db = pdb.Pdb()
        db.reset()
        self.assertEqual(db.checkline(os_helper.TESTFN, 1), 1)

    def test_checkline_is_not_executable(self):
        # Test for comments, docstrings and empty lines
        s = textwrap.dedent("""
            # Comment
            \"\"\" docstring \"\"\"
            ''' docstring '''

        """)
        with open(os_helper.TESTFN, "w") as f:
            f.write(s)
        num_lines = len(s.splitlines()) + 2  # Test for EOF
        with redirect_stdout(StringIO()):
            db = pdb.Pdb()
            for lineno in range(num_lines):
                self.assertFalse(db.checkline(os_helper.TESTFN, lineno))


def load_tests(loader, tests, pattern):
    from test import test_pdb
    tests.addTest(doctest.DocTestSuite(test_pdb))
    return tests


if __name__ == '__main__':
    unittest.main()<|MERGE_RESOLUTION|>--- conflicted
+++ resolved
@@ -1506,7 +1506,6 @@
     pdb 2: <built-in function default_int_handler>
     """
 
-<<<<<<< HEAD
 def test_pdb_watch_command():
     """Test for watch command
 
@@ -1927,8 +1926,6 @@
     *** Watchpoint 4 deleted because the program has left the scope in which its expression is valid.
     """
 
-
-=======
 def test_pdb_issue_43318():
     """echo breakpoints cleared with filename:lineno
 
@@ -2145,7 +2142,6 @@
 
 
 @support.requires_subprocess()
->>>>>>> 0097c36e
 class PdbTestCase(unittest.TestCase):
     def tearDown(self):
         os_helper.unlink(os_helper.TESTFN)
