--- conflicted
+++ resolved
@@ -3274,26 +3274,20 @@
     def test_basic_completion(self):
         script = textwrap.dedent("""
             import pdb; pdb.Pdb().set_trace()
-<<<<<<< HEAD
-            print('hello')
-        """)
-
-=======
             # Concatenate strings so that the output doesn't appear in the source
             print('hello' + '!')
         """)
 
         # List everything starting with 'co', there should be multiple matches
         # then add ntin and complete 'contin' to 'continue'
->>>>>>> 1c7ed7e9
         input = b"co\t\tntin\t\n"
 
         output = run_pty(script, input)
 
-<<<<<<< HEAD
-        self.assertIn(b'cont', output)
+        self.assertIn(b'commands', output)
         self.assertIn(b'condition', output)
         self.assertIn(b'continue', output)
+        self.assertIn(b'hello!', output)
 
     def test_expression_completion(self):
         script = textwrap.dedent("""
@@ -3311,12 +3305,6 @@
         self.assertIn(b'special', output)
         self.assertIn(b'species', output)
         self.assertIn(b'$_frame', output)
-=======
-        self.assertIn(b'commands', output)
-        self.assertIn(b'condition', output)
-        self.assertIn(b'continue', output)
-        self.assertIn(b'hello!', output)
->>>>>>> 1c7ed7e9
 
 
 def load_tests(loader, tests, pattern):
