# A test suite for pdb; not very comprehensive at the moment.

import doctest
import os
import pdb
import sys
import types
import codecs
import unittest
import subprocess
import textwrap
import linecache
import zipapp

from contextlib import ExitStack, redirect_stdout
from io import StringIO
from test import support
from test.support import force_not_colorized, os_helper
from test.support.import_helper import import_module
from test.support.pty_helper import run_pty, FakeInput
from unittest.mock import patch

# gh-114275: WASI fails to run asyncio tests, similar skip than test_asyncio.
SKIP_ASYNCIO_TESTS = (not support.has_socket_support)


class PdbTestInput(object):
    """Context manager that makes testing Pdb in doctests easier."""

    def __init__(self, input):
        self.input = input

    def __enter__(self):
        self.real_stdin = sys.stdin
        sys.stdin = FakeInput(self.input)
        self.orig_trace = sys.gettrace() if hasattr(sys, 'gettrace') else None

    def __exit__(self, *exc):
        sys.stdin = self.real_stdin
        if self.orig_trace:
            sys.settrace(self.orig_trace)


def test_pdb_displayhook():
    """This tests the custom displayhook for pdb.

    >>> def test_function(foo, bar):
    ...     import pdb; pdb.Pdb(nosigint=True, readrc=False).set_trace()

    >>> with PdbTestInput([
    ...     'foo',
    ...     'bar',
    ...     'for i in range(5): print(i)',
    ...     'continue',
    ... ]):
    ...     test_function(1, None)
    > <doctest test.test_pdb.test_pdb_displayhook[0]>(2)test_function()
    -> import pdb; pdb.Pdb(nosigint=True, readrc=False).set_trace()
    (Pdb) foo
    1
    (Pdb) bar
    (Pdb) for i in range(5): print(i)
    0
    1
    2
    3
    4
    (Pdb) continue
    """


def test_pdb_basic_commands():
    """Test the basic commands of pdb.

    >>> def test_function_2(foo, bar='default'):
    ...     print(foo)
    ...     for i in range(5):
    ...         print(i)
    ...     print(bar)
    ...     for i in range(10):
    ...         never_executed
    ...     print('after for')
    ...     print('...')
    ...     return foo.upper()

    >>> def test_function3(arg=None, *, kwonly=None):
    ...     pass

    >>> def test_function4(a, b, c, /):
    ...     pass

    >>> def test_function():
    ...     import pdb; pdb.Pdb(nosigint=True, readrc=False).set_trace()
    ...     ret = test_function_2('baz')
    ...     test_function3(kwonly=True)
    ...     test_function4(1, 2, 3)
    ...     print(ret)

    >>> with PdbTestInput([  # doctest: +ELLIPSIS, +NORMALIZE_WHITESPACE
    ...     'step',       # go to line ret = test_function_2('baz')
    ...     'step',       # entering the function call
    ...     'args',       # display function args
    ...     'list',       # list function source
    ...     'bt',         # display backtrace
    ...     'up',         # step up to test_function()
    ...     'down',       # step down to test_function_2() again
    ...     'next',       # stepping to print(foo)
    ...     'next',       # stepping to the for loop
    ...     'step',       # stepping into the for loop
    ...     'until',      # continuing until out of the for loop
    ...     'next',       # executing the print(bar)
    ...     'jump 8',     # jump over second for loop
    ...     'return',     # return out of function
    ...     'retval',     # display return value
    ...     'next',       # step to test_function3()
    ...     'step',       # stepping into test_function3()
    ...     'args',       # display function args
    ...     'return',     # return out of function
    ...     'next',       # step to test_function4()
    ...     'step',       # stepping to test_function4()
    ...     'args',       # display function args
    ...     'continue',
    ... ]):
    ...    test_function()
    > <doctest test.test_pdb.test_pdb_basic_commands[3]>(2)test_function()
    -> import pdb; pdb.Pdb(nosigint=True, readrc=False).set_trace()
    (Pdb) step
    > <doctest test.test_pdb.test_pdb_basic_commands[3]>(3)test_function()
    -> ret = test_function_2('baz')
    (Pdb) step
    --Call--
    > <doctest test.test_pdb.test_pdb_basic_commands[0]>(1)test_function_2()
    -> def test_function_2(foo, bar='default'):
    (Pdb) args
    foo = 'baz'
    bar = 'default'
    (Pdb) list
      1  ->     def test_function_2(foo, bar='default'):
      2             print(foo)
      3             for i in range(5):
      4                 print(i)
      5             print(bar)
      6             for i in range(10):
      7                 never_executed
      8             print('after for')
      9             print('...')
     10             return foo.upper()
    [EOF]
    (Pdb) bt
    ...
      <doctest test.test_pdb.test_pdb_basic_commands[4]>(26)<module>()
    -> test_function()
      <doctest test.test_pdb.test_pdb_basic_commands[3]>(3)test_function()
    -> ret = test_function_2('baz')
    > <doctest test.test_pdb.test_pdb_basic_commands[0]>(1)test_function_2()
    -> def test_function_2(foo, bar='default'):
    (Pdb) up
    > <doctest test.test_pdb.test_pdb_basic_commands[3]>(3)test_function()
    -> ret = test_function_2('baz')
    (Pdb) down
    > <doctest test.test_pdb.test_pdb_basic_commands[0]>(1)test_function_2()
    -> def test_function_2(foo, bar='default'):
    (Pdb) next
    > <doctest test.test_pdb.test_pdb_basic_commands[0]>(2)test_function_2()
    -> print(foo)
    (Pdb) next
    baz
    > <doctest test.test_pdb.test_pdb_basic_commands[0]>(3)test_function_2()
    -> for i in range(5):
    (Pdb) step
    > <doctest test.test_pdb.test_pdb_basic_commands[0]>(4)test_function_2()
    -> print(i)
    (Pdb) until
    0
    1
    2
    3
    4
    > <doctest test.test_pdb.test_pdb_basic_commands[0]>(5)test_function_2()
    -> print(bar)
    (Pdb) next
    default
    > <doctest test.test_pdb.test_pdb_basic_commands[0]>(6)test_function_2()
    -> for i in range(10):
    (Pdb) jump 8
    > <doctest test.test_pdb.test_pdb_basic_commands[0]>(8)test_function_2()
    -> print('after for')
    (Pdb) return
    after for
    ...
    --Return--
    > <doctest test.test_pdb.test_pdb_basic_commands[0]>(10)test_function_2()->'BAZ'
    -> return foo.upper()
    (Pdb) retval
    'BAZ'
    (Pdb) next
    > <doctest test.test_pdb.test_pdb_basic_commands[3]>(4)test_function()
    -> test_function3(kwonly=True)
    (Pdb) step
    --Call--
    > <doctest test.test_pdb.test_pdb_basic_commands[1]>(1)test_function3()
    -> def test_function3(arg=None, *, kwonly=None):
    (Pdb) args
    arg = None
    kwonly = True
    (Pdb) return
    --Return--
    > <doctest test.test_pdb.test_pdb_basic_commands[1]>(2)test_function3()->None
    -> pass
    (Pdb) next
    > <doctest test.test_pdb.test_pdb_basic_commands[3]>(5)test_function()
    -> test_function4(1, 2, 3)
    (Pdb) step
    --Call--
    > <doctest test.test_pdb.test_pdb_basic_commands[2]>(1)test_function4()
    -> def test_function4(a, b, c, /):
    (Pdb) args
    a = 1
    b = 2
    c = 3
    (Pdb) continue
    BAZ
    """

def reset_Breakpoint():
    import bdb
    bdb.Breakpoint.clearBreakpoints()

def test_pdb_breakpoint_commands():
    """Test basic commands related to breakpoints.

    >>> def test_function():
    ...     import pdb; pdb.Pdb(nosigint=True, readrc=False).set_trace()
    ...     print(1)
    ...     print(2)
    ...     print(3)
    ...     print(4)

    First, need to clear bdb state that might be left over from previous tests.
    Otherwise, the new breakpoints might get assigned different numbers.

    >>> reset_Breakpoint()

    Now test the breakpoint commands.  NORMALIZE_WHITESPACE is needed because
    the breakpoint list outputs a tab for the "stop only" and "ignore next"
    lines, which we don't want to put in here.

    >>> with PdbTestInput([  # doctest: +NORMALIZE_WHITESPACE
    ...     'break 3',
    ...     'break 4, +',
    ...     'disable 1',
    ...     'ignore 1 10',
    ...     'condition 1 1 < 2',
    ...     'condition 1 1 <',
    ...     'break 4',
    ...     'break 4',
    ...     'break',
    ...     'clear 3',
    ...     'break',
    ...     'condition 1',
    ...     'commands 1',
    ...     'EOF',       # Simulate Ctrl-D/Ctrl-Z from user, should end input
    ...     'enable 1',
    ...     'clear 1',
    ...     'commands 2',
    ...     'p "42"',
    ...     'print("42", 7*6)',     # Issue 18764 (not about breakpoints)
    ...     'end',
    ...     'continue',  # will stop at breakpoint 2 (line 4)
    ...     'clear',     # clear all!
    ...     'y',
    ...     'tbreak 5',
    ...     'continue',  # will stop at temporary breakpoint
    ...     'break',     # make sure breakpoint is gone
    ...     'commands 10',  # out of range
    ...     'commands a',   # display help
    ...     'commands 4',   # already deleted
    ...     'break 6, undefined', # condition causing `NameError` during evaluation
    ...     'continue', # will stop, ignoring runtime error
    ...     'continue',
    ... ]):
    ...    test_function()
    > <doctest test.test_pdb.test_pdb_breakpoint_commands[0]>(2)test_function()
    -> import pdb; pdb.Pdb(nosigint=True, readrc=False).set_trace()
    (Pdb) break 3
    Breakpoint 1 at <doctest test.test_pdb.test_pdb_breakpoint_commands[0]>:3
    (Pdb) break 4, +
    *** Invalid condition +: SyntaxError: invalid syntax
    (Pdb) disable 1
    Disabled breakpoint 1 at <doctest test.test_pdb.test_pdb_breakpoint_commands[0]>:3
    (Pdb) ignore 1 10
    Will ignore next 10 crossings of breakpoint 1.
    (Pdb) condition 1 1 < 2
    New condition set for breakpoint 1.
    (Pdb) condition 1 1 <
    *** Invalid condition 1 <: SyntaxError: invalid syntax
    (Pdb) break 4
    Breakpoint 2 at <doctest test.test_pdb.test_pdb_breakpoint_commands[0]>:4
    (Pdb) break 4
    Breakpoint 3 at <doctest test.test_pdb.test_pdb_breakpoint_commands[0]>:4
    (Pdb) break
    Num Type         Disp Enb   Where
    1   breakpoint   keep no    at <doctest test.test_pdb.test_pdb_breakpoint_commands[0]>:3
            stop only if 1 < 2
            ignore next 10 hits
    2   breakpoint   keep yes   at <doctest test.test_pdb.test_pdb_breakpoint_commands[0]>:4
    3   breakpoint   keep yes   at <doctest test.test_pdb.test_pdb_breakpoint_commands[0]>:4
    (Pdb) clear 3
    Deleted breakpoint 3 at <doctest test.test_pdb.test_pdb_breakpoint_commands[0]>:4
    (Pdb) break
    Num Type         Disp Enb   Where
    1   breakpoint   keep no    at <doctest test.test_pdb.test_pdb_breakpoint_commands[0]>:3
            stop only if 1 < 2
            ignore next 10 hits
    2   breakpoint   keep yes   at <doctest test.test_pdb.test_pdb_breakpoint_commands[0]>:4
    (Pdb) condition 1
    Breakpoint 1 is now unconditional.
    (Pdb) commands 1
    (com) EOF
    <BLANKLINE>
    (Pdb) enable 1
    Enabled breakpoint 1 at <doctest test.test_pdb.test_pdb_breakpoint_commands[0]>:3
    (Pdb) clear 1
    Deleted breakpoint 1 at <doctest test.test_pdb.test_pdb_breakpoint_commands[0]>:3
    (Pdb) commands 2
    (com) p "42"
    (com) print("42", 7*6)
    (com) end
    (Pdb) continue
    1
    '42'
    42 42
    > <doctest test.test_pdb.test_pdb_breakpoint_commands[0]>(4)test_function()
    -> print(2)
    (Pdb) clear
    Clear all breaks? y
    Deleted breakpoint 2 at <doctest test.test_pdb.test_pdb_breakpoint_commands[0]>:4
    (Pdb) tbreak 5
    Breakpoint 4 at <doctest test.test_pdb.test_pdb_breakpoint_commands[0]>:5
    (Pdb) continue
    2
    Deleted breakpoint 4 at <doctest test.test_pdb.test_pdb_breakpoint_commands[0]>:5
    > <doctest test.test_pdb.test_pdb_breakpoint_commands[0]>(5)test_function()
    -> print(3)
    (Pdb) break
    (Pdb) commands 10
    *** cannot set commands: Breakpoint number 10 out of range
    (Pdb) commands a
    *** Invalid argument: a
          Usage: (Pdb) commands [bpnumber]
                 (com) ...
                 (com) end
                 (Pdb)
    (Pdb) commands 4
    *** cannot set commands: Breakpoint 4 already deleted
    (Pdb) break 6, undefined
    Breakpoint 5 at <doctest test.test_pdb.test_pdb_breakpoint_commands[0]>:6
    (Pdb) continue
    3
    > <doctest test.test_pdb.test_pdb_breakpoint_commands[0]>(6)test_function()
    -> print(4)
    (Pdb) continue
    4
    """

def test_pdb_breakpoint_with_filename():
    """Breakpoints with filename:lineno

    >>> def test_function():
    ...     # inspect_fodder2 is a great module as the line number is stable
    ...     from test.test_inspect import inspect_fodder2 as mod2
    ...     import pdb; pdb.Pdb(nosigint=True, readrc=False).set_trace()
    ...     mod2.func88()
    ...     mod2.func114()
    ...     # Be a good citizen and clean up the mess
    ...     reset_Breakpoint()

    First, need to clear bdb state that might be left over from previous tests.
    Otherwise, the new breakpoints might get assigned different numbers.

    >>> reset_Breakpoint()

    >>> with PdbTestInput([  # doctest: +NORMALIZE_WHITESPACE +ELLIPSIS
    ...     'break test.test_inspect.inspect_fodder2:90',
    ...     'continue', # will stop at func88
    ...     'break test/test_inspect/inspect_fodder2.py:115',
    ...     'continue', # will stop at func114
    ...     'continue',
    ... ]):
    ...    test_function()
    > <doctest test.test_pdb.test_pdb_breakpoint_with_filename[0]>(4)test_function()
    -> import pdb; pdb.Pdb(nosigint=True, readrc=False).set_trace()
    (Pdb) break test.test_inspect.inspect_fodder2:90
    Breakpoint 1 at ...inspect_fodder2.py:90
    (Pdb) continue
    > ...inspect_fodder2.py(90)func88()
    -> return 90
    (Pdb) break test/test_inspect/inspect_fodder2.py:115
    Breakpoint 2 at ...inspect_fodder2.py:115
    (Pdb) continue
    > ...inspect_fodder2.py(115)func114()
    -> return 115
    (Pdb) continue
    """

def test_pdb_breakpoints_preserved_across_interactive_sessions():
    """Breakpoints are remembered between interactive sessions

    >>> reset_Breakpoint()
    >>> with PdbTestInput([  # doctest: +ELLIPSIS, +NORMALIZE_WHITESPACE
    ...    'import test.test_pdb',
    ...    'break test.test_pdb.do_something',
    ...    'break test.test_pdb.do_nothing',
    ...    'break',
    ...    'continue',
    ... ]):
    ...    pdb.run('print()')
    > <string>(1)<module>()...
    (Pdb) import test.test_pdb
    (Pdb) break test.test_pdb.do_something
    Breakpoint 1 at ...test_pdb.py:...
    (Pdb) break test.test_pdb.do_nothing
    Breakpoint 2 at ...test_pdb.py:...
    (Pdb) break
    Num Type         Disp Enb   Where
    1   breakpoint   keep yes   at ...test_pdb.py:...
    2   breakpoint   keep yes   at ...test_pdb.py:...
    (Pdb) continue

    >>> with PdbTestInput([  # doctest: +ELLIPSIS, +NORMALIZE_WHITESPACE
    ...    'break',
    ...    'break pdb.find_function',
    ...    'break',
    ...    'clear 1',
    ...    'continue',
    ... ]):
    ...    pdb.run('print()')
    > <string>(1)<module>()...
    (Pdb) break
    Num Type         Disp Enb   Where
    1   breakpoint   keep yes   at ...test_pdb.py:...
    2   breakpoint   keep yes   at ...test_pdb.py:...
    (Pdb) break pdb.find_function
    Breakpoint 3 at ...pdb.py:...
    (Pdb) break
    Num Type         Disp Enb   Where
    1   breakpoint   keep yes   at ...test_pdb.py:...
    2   breakpoint   keep yes   at ...test_pdb.py:...
    3   breakpoint   keep yes   at ...pdb.py:...
    (Pdb) clear 1
    Deleted breakpoint 1 at ...test_pdb.py:...
    (Pdb) continue

    >>> with PdbTestInput([  # doctest: +ELLIPSIS, +NORMALIZE_WHITESPACE
    ...    'break',
    ...    'clear 2',
    ...    'clear 3',
    ...    'continue',
    ... ]):
    ...    pdb.run('print()')
    > <string>(1)<module>()...
    (Pdb) break
    Num Type         Disp Enb   Where
    2   breakpoint   keep yes   at ...test_pdb.py:...
    3   breakpoint   keep yes   at ...pdb.py:...
    (Pdb) clear 2
    Deleted breakpoint 2 at ...test_pdb.py:...
    (Pdb) clear 3
    Deleted breakpoint 3 at ...pdb.py:...
    (Pdb) continue
    """

def test_pdb_pp_repr_exc():
    """Test that do_p/do_pp do not swallow exceptions.

    >>> class BadRepr:
    ...     def __repr__(self):
    ...         raise Exception('repr_exc')
    >>> obj = BadRepr()

    >>> def test_function():
    ...     import pdb; pdb.Pdb(nosigint=True, readrc=False).set_trace()

    >>> with PdbTestInput([  # doctest: +NORMALIZE_WHITESPACE
    ...     'p obj',
    ...     'pp obj',
    ...     'continue',
    ... ]):
    ...    test_function()
    > <doctest test.test_pdb.test_pdb_pp_repr_exc[2]>(2)test_function()
    -> import pdb; pdb.Pdb(nosigint=True, readrc=False).set_trace()
    (Pdb) p obj
    *** Exception: repr_exc
    (Pdb) pp obj
    *** Exception: repr_exc
    (Pdb) continue
    """

def test_pdb_empty_line():
    """Test that empty line repeats the last command.

    >>> def test_function():
    ...     x = 1
    ...     import pdb; pdb.Pdb(nosigint=True, readrc=False).set_trace()
    ...     y = 2

    >>> with PdbTestInput([  # doctest: +NORMALIZE_WHITESPACE
    ...     'p x',
    ...     '',  # Should repeat p x
    ...     'n ;; p 0 ;; p x',  # Fill cmdqueue with multiple commands
    ...     '',  # Should still repeat p x
    ...     'continue',
    ... ]):
    ...    test_function()
    > <doctest test.test_pdb.test_pdb_empty_line[0]>(3)test_function()
    -> import pdb; pdb.Pdb(nosigint=True, readrc=False).set_trace()
    (Pdb) p x
    1
    (Pdb)
    1
    (Pdb) n ;; p 0 ;; p x
    0
    1
    > <doctest test.test_pdb.test_pdb_empty_line[0]>(4)test_function()
    -> y = 2
    (Pdb)
    1
    (Pdb) continue
    """

def do_nothing():
    pass

def do_something():
    print(42)

def test_list_commands():
    """Test the list and source commands of pdb.

    >>> def test_function_2(foo):
    ...     import test.test_pdb
    ...     test.test_pdb.do_nothing()
    ...     'some...'
    ...     'more...'
    ...     'code...'
    ...     'to...'
    ...     'make...'
    ...     'a...'
    ...     'long...'
    ...     'listing...'
    ...     'useful...'
    ...     '...'
    ...     '...'
    ...     return foo

    >>> def test_function():
    ...     import pdb; pdb.Pdb(nosigint=True, readrc=False).set_trace()
    ...     ret = test_function_2('baz')

    >>> with PdbTestInput([  # doctest: +ELLIPSIS, +NORMALIZE_WHITESPACE
    ...     'step',      # go to the test function line
    ...     'list',      # list first function
    ...     'step',      # step into second function
    ...     'list',      # list second function
    ...     'list',      # continue listing to EOF
    ...     'list 1,3',  # list specific lines
    ...     'list x',    # invalid argument
    ...     'next',      # step to import
    ...     'next',      # step over import
    ...     'step',      # step into do_nothing
    ...     'longlist',  # list all lines
    ...     'source do_something',  # list all lines of function
    ...     'source fooxxx',        # something that doesn't exit
    ...     'continue',
    ... ]):
    ...    test_function()
    > <doctest test.test_pdb.test_list_commands[1]>(2)test_function()
    -> import pdb; pdb.Pdb(nosigint=True, readrc=False).set_trace()
    (Pdb) step
    > <doctest test.test_pdb.test_list_commands[1]>(3)test_function()
    -> ret = test_function_2('baz')
    (Pdb) list
      1         def test_function():
      2             import pdb; pdb.Pdb(nosigint=True, readrc=False).set_trace()
      3  ->         ret = test_function_2('baz')
    [EOF]
    (Pdb) step
    --Call--
    > <doctest test.test_pdb.test_list_commands[0]>(1)test_function_2()
    -> def test_function_2(foo):
    (Pdb) list
      1  ->     def test_function_2(foo):
      2             import test.test_pdb
      3             test.test_pdb.do_nothing()
      4             'some...'
      5             'more...'
      6             'code...'
      7             'to...'
      8             'make...'
      9             'a...'
     10             'long...'
     11             'listing...'
    (Pdb) list
     12             'useful...'
     13             '...'
     14             '...'
     15             return foo
    [EOF]
    (Pdb) list 1,3
      1  ->     def test_function_2(foo):
      2             import test.test_pdb
      3             test.test_pdb.do_nothing()
    (Pdb) list x
    *** ...
    (Pdb) next
    > <doctest test.test_pdb.test_list_commands[0]>(2)test_function_2()
    -> import test.test_pdb
    (Pdb) next
    > <doctest test.test_pdb.test_list_commands[0]>(3)test_function_2()
    -> test.test_pdb.do_nothing()
    (Pdb) step
    --Call--
    > ...test_pdb.py(...)do_nothing()
    -> def do_nothing():
    (Pdb) longlist
    ...  ->     def do_nothing():
    ...             pass
    (Pdb) source do_something
    ...         def do_something():
    ...             print(42)
    (Pdb) source fooxxx
    *** ...
    (Pdb) continue
    """

def test_pdb_whatis_command():
    """Test the whatis command

    >>> myvar = (1,2)
    >>> def myfunc():
    ...     pass

    >>> class MyClass:
    ...    def mymethod(self):
    ...        pass

    >>> def test_function():
    ...   import pdb; pdb.Pdb(nosigint=True, readrc=False).set_trace()

    >>> with PdbTestInput([  # doctest: +ELLIPSIS, +NORMALIZE_WHITESPACE
    ...    'whatis myvar',
    ...    'whatis myfunc',
    ...    'whatis MyClass',
    ...    'whatis MyClass()',
    ...    'whatis MyClass.mymethod',
    ...    'whatis MyClass().mymethod',
    ...    'continue',
    ... ]):
    ...    test_function()
    > <doctest test.test_pdb.test_pdb_whatis_command[3]>(2)test_function()
    -> import pdb; pdb.Pdb(nosigint=True, readrc=False).set_trace()
    (Pdb) whatis myvar
    <class 'tuple'>
    (Pdb) whatis myfunc
    Function myfunc
    (Pdb) whatis MyClass
    Class test.test_pdb.MyClass
    (Pdb) whatis MyClass()
    <class 'test.test_pdb.MyClass'>
    (Pdb) whatis MyClass.mymethod
    Function mymethod
    (Pdb) whatis MyClass().mymethod
    Method mymethod
    (Pdb) continue
    """

<<<<<<< HEAD
def test_pdb_display_command():
    """Test display command
=======
def test_debug_in_post_mortem():
    """Test debug command in post_mortem.

    pdb.Pdb.do_debug should not call settrace with no tracing being active.

    This test does not work when run with `python -m pdb`.

    >>> with PdbTestInput([  # doctest: +ELLIPSIS, +NORMALIZE_WHITESPACE
    ...     'debug 1',
    ...     'q',
    ...     'l',
    ...     'q',
    ... ]):
    ...    try:
    ...        raise Exception()
    ...    except Exception:
    ...        import pdb; pdb.post_mortem()
    > <doctest test.test_pdb.test_debug_in_post_mortem[0]>(8)<module>()
    -> raise Exception()
    (Pdb) debug 1
    ENTERING RECURSIVE DEBUGGER
    > <string>(1)<module>()
    ((Pdb)) q
    LEAVING RECURSIVE DEBUGGER
    (Pdb) l
      5             'q',
      6         ]):
      7            try:
      8  >>            raise Exception()
      9            except Exception:
     10  ->            import pdb; pdb.post_mortem()
    [EOF]
    (Pdb) q
    """

>>>>>>> 26aaf94b

    >>> def test_function():
    ...     a = 0
    ...     import pdb; pdb.Pdb(nosigint=True, readrc=False).set_trace()
    ...     a = 1
    ...     a = 2
    ...     a = 3
    ...     a = 4

    >>> with PdbTestInput([  # doctest: +ELLIPSIS
    ...     's',
    ...     'display +',
    ...     'display',
    ...     'display a',
    ...     'n',
    ...     'display',
    ...     'undisplay a',
    ...     'n',
    ...     'display a',
    ...     'undisplay',
    ...     'display a < 1',
    ...     'n',
    ...     'display undefined',
    ...     'continue',
    ... ]):
    ...    test_function()
    > <doctest test.test_pdb.test_pdb_display_command[0]>(3)test_function()
    -> import pdb; pdb.Pdb(nosigint=True, readrc=False).set_trace()
    (Pdb) s
    > <doctest test.test_pdb.test_pdb_display_command[0]>(4)test_function()
    -> a = 1
    (Pdb) display +
    *** Unable to display +: SyntaxError: invalid syntax
    (Pdb) display
    No expression is being displayed
    (Pdb) display a
    display a: 0
    (Pdb) n
    > <doctest test.test_pdb.test_pdb_display_command[0]>(5)test_function()
    -> a = 2
    display a: 1  [old: 0]
    (Pdb) display
    Currently displaying:
    a: 1
    (Pdb) undisplay a
    (Pdb) n
    > <doctest test.test_pdb.test_pdb_display_command[0]>(6)test_function()
    -> a = 3
    (Pdb) display a
    display a: 2
    (Pdb) undisplay
    (Pdb) display a < 1
    display a < 1: False
    (Pdb) n
    > <doctest test.test_pdb.test_pdb_display_command[0]>(7)test_function()
    -> a = 4
    (Pdb) display undefined
    display undefined: ** raised NameError: name 'undefined' is not defined **
    (Pdb) continue
    """

def test_pdb_alias_command():
    """Test alias command

    >>> class A:
    ...     def __init__(self):
    ...         self.attr1 = 10
    ...         self.attr2 = 'str'
    ...     def method(self):
    ...         pass

    >>> def test_function():
    ...     o = A()
    ...     import pdb; pdb.Pdb(nosigint=True, readrc=False).set_trace()
    ...     o.method()

    >>> with PdbTestInput([  # doctest: +ELLIPSIS
    ...     's',
    ...     'alias pi',
    ...     'alias pi for k in %1.__dict__.keys(): print(f"%1.{k} = {%1.__dict__[k]}")',
    ...     'alias ps pi self',
    ...     'alias ps',
    ...     'pi o',
    ...     's',
    ...     'ps',
    ...     'alias myp p %2',
    ...     'alias myp',
    ...     'alias myp p %1',
    ...     'myp',
    ...     'myp 1',
    ...     'myp 1 2',
    ...     'alias repeat_second_arg p "%* %2"',
    ...     'repeat_second_arg 1 2 3',
    ...     'continue',
    ... ]):
    ...    test_function()
    > <doctest test.test_pdb.test_pdb_alias_command[1]>(3)test_function()
    -> import pdb; pdb.Pdb(nosigint=True, readrc=False).set_trace()
    (Pdb) s
    > <doctest test.test_pdb.test_pdb_alias_command[1]>(4)test_function()
    -> o.method()
    (Pdb) alias pi
    *** Unknown alias 'pi'
    (Pdb) alias pi for k in %1.__dict__.keys(): print(f"%1.{k} = {%1.__dict__[k]}")
    (Pdb) alias ps pi self
    (Pdb) alias ps
    ps = pi self
    (Pdb) pi o
    o.attr1 = 10
    o.attr2 = str
    (Pdb) s
    --Call--
    > <doctest test.test_pdb.test_pdb_alias_command[0]>(5)method()
    -> def method(self):
    (Pdb) ps
    self.attr1 = 10
    self.attr2 = str
    (Pdb) alias myp p %2
    *** Replaceable parameters must be consecutive
    (Pdb) alias myp
    *** Unknown alias 'myp'
    (Pdb) alias myp p %1
    (Pdb) myp
    *** Not enough arguments for alias 'myp'
    (Pdb) myp 1
    1
    (Pdb) myp 1 2
    *** Too many arguments for alias 'myp'
    (Pdb) alias repeat_second_arg p "%* %2"
    (Pdb) repeat_second_arg 1 2 3
    '1 2 3 2'
    (Pdb) continue
    """

def test_pdb_where_command():
    """Test where command

    >>> def g():
    ...     import pdb; pdb.Pdb(nosigint=True, readrc=False).set_trace()

    >>> def f():
    ...     g()

    >>> def test_function():
    ...     f()

    >>> with PdbTestInput([  # doctest: +ELLIPSIS
    ...     'w',
    ...     'where',
    ...     'w 1',
    ...     'w invalid',
    ...     'u',
    ...     'w',
    ...     'w 0',
    ...     'w 100',
    ...     'w -100',
    ...     'continue',
    ... ]):
    ...    test_function()
    > <doctest test.test_pdb.test_pdb_where_command[0]>(2)g()
    -> import pdb; pdb.Pdb(nosigint=True, readrc=False).set_trace()
    (Pdb) w
    ...
      <doctest test.test_pdb.test_pdb_where_command[3]>(13)<module>()
    -> test_function()
      <doctest test.test_pdb.test_pdb_where_command[2]>(2)test_function()
    -> f()
      <doctest test.test_pdb.test_pdb_where_command[1]>(2)f()
    -> g()
    > <doctest test.test_pdb.test_pdb_where_command[0]>(2)g()
    -> import pdb; pdb.Pdb(nosigint=True, readrc=False).set_trace()
    (Pdb) where
    ...
      <doctest test.test_pdb.test_pdb_where_command[3]>(13)<module>()
    -> test_function()
      <doctest test.test_pdb.test_pdb_where_command[2]>(2)test_function()
    -> f()
      <doctest test.test_pdb.test_pdb_where_command[1]>(2)f()
    -> g()
    > <doctest test.test_pdb.test_pdb_where_command[0]>(2)g()
    -> import pdb; pdb.Pdb(nosigint=True, readrc=False).set_trace()
    (Pdb) w 1
    > <doctest test.test_pdb.test_pdb_where_command[0]>(2)g()
    -> import pdb; pdb.Pdb(nosigint=True, readrc=False).set_trace()
    (Pdb) w invalid
    *** Invalid count (invalid)
    (Pdb) u
    > <doctest test.test_pdb.test_pdb_where_command[1]>(2)f()
    -> g()
    (Pdb) w
    ...
      <doctest test.test_pdb.test_pdb_where_command[3]>(13)<module>()
    -> test_function()
      <doctest test.test_pdb.test_pdb_where_command[2]>(2)test_function()
    -> f()
    > <doctest test.test_pdb.test_pdb_where_command[1]>(2)f()
    -> g()
      <doctest test.test_pdb.test_pdb_where_command[0]>(2)g()
    -> import pdb; pdb.Pdb(nosigint=True, readrc=False).set_trace()
    (Pdb) w 0
    > <doctest test.test_pdb.test_pdb_where_command[1]>(2)f()
    -> g()
    (Pdb) w 100
    ...
      <doctest test.test_pdb.test_pdb_where_command[3]>(13)<module>()
    -> test_function()
      <doctest test.test_pdb.test_pdb_where_command[2]>(2)test_function()
    -> f()
    > <doctest test.test_pdb.test_pdb_where_command[1]>(2)f()
    -> g()
      <doctest test.test_pdb.test_pdb_where_command[0]>(2)g()
    -> import pdb; pdb.Pdb(nosigint=True, readrc=False).set_trace()
    (Pdb) w -100
    ...
      <doctest test.test_pdb.test_pdb_where_command[3]>(13)<module>()
    -> test_function()
      <doctest test.test_pdb.test_pdb_where_command[2]>(2)test_function()
    -> f()
    > <doctest test.test_pdb.test_pdb_where_command[1]>(2)f()
    -> g()
      <doctest test.test_pdb.test_pdb_where_command[0]>(2)g()
    -> import pdb; pdb.Pdb(nosigint=True, readrc=False).set_trace()
    (Pdb) continue
    """


# skip this test if sys.flags.no_site = True;
# exit() isn't defined unless there's a site module.
if not sys.flags.no_site:
    def test_pdb_interact_command():
        """Test interact command

        >>> g = 0
        >>> dict_g = {}

        >>> def test_function():
        ...     x = 1
        ...     lst_local = []
        ...     import pdb; pdb.Pdb(nosigint=True, readrc=False).set_trace()

        >>> with PdbTestInput([  # doctest: +ELLIPSIS, +NORMALIZE_WHITESPACE
        ...     'interact',
        ...     'x',
        ...     'g',
        ...     'x = 2',
        ...     'g = 3',
        ...     'dict_g["a"] = True',
        ...     'lst_local.append(x)',
        ...     'exit()',
        ...     'p x',
        ...     'p g',
        ...     'p dict_g',
        ...     'p lst_local',
        ...     'continue',
        ... ]):
        ...    test_function()
        > <doctest test.test_pdb.test_pdb_interact_command[2]>(4)test_function()
        -> import pdb; pdb.Pdb(nosigint=True, readrc=False).set_trace()
        (Pdb) interact
        *pdb interact start*
        ... x
        1
        ... g
        0
        ... x = 2
        ... g = 3
        ... dict_g["a"] = True
        ... lst_local.append(x)
        ... exit()
        *exit from pdb interact command*
        (Pdb) p x
        1
        (Pdb) p g
        0
        (Pdb) p dict_g
        {'a': True}
        (Pdb) p lst_local
        [2]
        (Pdb) continue
        """

def test_convenience_variables():
    """Test convenience variables

    >>> def util_function():
    ...     import pdb; pdb.Pdb(nosigint=True, readrc=False).set_trace()
    ...     try:
    ...         raise Exception('test')
    ...     except:
    ...         pass
    ...     return 1

    >>> def test_function():
    ...     util_function()

    >>> with PdbTestInput([  # doctest: +ELLIPSIS, +NORMALIZE_WHITESPACE
    ...     'step',             # Step to try statement
    ...     '$_frame.f_lineno', # Check frame convenience variable
    ...     '$ _frame',         # This should be a syntax error
    ...     '$a = 10',          # Set a convenience variable
    ...     '$a',               # Print its value
    ...     'p "$a"',           # Print the string $a
    ...     'p $a + 2',         # Do some calculation
    ...     'p f"$a = {$a}"',   # Make sure $ in string is not converted and f-string works
    ...     'u',                # Switch frame
    ...     '$_frame.f_lineno', # Make sure the frame changed
    ...     '$a',               # Make sure the value persists
    ...     'd',                # Go back to the original frame
    ...     'next',
    ...     '$a',               # The value should be gone
    ...     'next',
    ...     '$_exception',      # Check exception convenience variable
    ...     'next',
    ...     '$_exception',      # Exception should be gone
    ...     'return',
    ...     '$_retval',         # Check return convenience variable
    ...     'continue',
    ... ]):
    ...     test_function()
    > <doctest test.test_pdb.test_convenience_variables[0]>(2)util_function()
    -> import pdb; pdb.Pdb(nosigint=True, readrc=False).set_trace()
    (Pdb) step
    > <doctest test.test_pdb.test_convenience_variables[0]>(3)util_function()
    -> try:
    (Pdb) $_frame.f_lineno
    3
    (Pdb) $ _frame
    *** SyntaxError: invalid syntax
    (Pdb) $a = 10
    (Pdb) $a
    10
    (Pdb) p "$a"
    '$a'
    (Pdb) p $a + 2
    12
    (Pdb) p f"$a = {$a}"
    '$a = 10'
    (Pdb) u
    > <doctest test.test_pdb.test_convenience_variables[1]>(2)test_function()
    -> util_function()
    (Pdb) $_frame.f_lineno
    2
    (Pdb) $a
    10
    (Pdb) d
    > <doctest test.test_pdb.test_convenience_variables[0]>(3)util_function()
    -> try:
    (Pdb) next
    > <doctest test.test_pdb.test_convenience_variables[0]>(4)util_function()
    -> raise Exception('test')
    (Pdb) $a
    *** KeyError: 'a'
    (Pdb) next
    Exception: test
    > <doctest test.test_pdb.test_convenience_variables[0]>(4)util_function()
    -> raise Exception('test')
    (Pdb) $_exception
    Exception('test')
    (Pdb) next
    > <doctest test.test_pdb.test_convenience_variables[0]>(5)util_function()
    -> except:
    (Pdb) $_exception
    *** KeyError: '_exception'
    (Pdb) return
    --Return--
    > <doctest test.test_pdb.test_convenience_variables[0]>(7)util_function()->1
    -> return 1
    (Pdb) $_retval
    1
    (Pdb) continue
    """


def test_post_mortem_chained():
    """Test post mortem traceback debugging of chained exception

    >>> def test_function_2():
    ...     try:
    ...         1/0
    ...     finally:
    ...         print('Exception!')

    >>> def test_function_reraise():
    ...     try:
    ...         test_function_2()
    ...     except ZeroDivisionError as e:
    ...         raise ZeroDivisionError('reraised') from e

    >>> def test_function():
    ...     import pdb;
    ...     instance = pdb.Pdb(nosigint=True, readrc=False)
    ...     try:
    ...         test_function_reraise()
    ...     except Exception as e:
    ...         pdb._post_mortem(e, instance)

    >>> with PdbTestInput([  # doctest: +ELLIPSIS, +NORMALIZE_WHITESPACE
    ...     'exceptions',
    ...     'exceptions 0',
    ...     '$_exception',
    ...     'up',
    ...     'down',
    ...     'exceptions 1',
    ...     '$_exception',
    ...     'up',
    ...     'down',
    ...     'exceptions -1',
    ...     'exceptions 3',
    ...     'up',
    ...     'exit',
    ... ]):
    ...    try:
    ...        test_function()
    ...    except ZeroDivisionError:
    ...        print('Correctly reraised.')
    Exception!
    > <doctest test.test_pdb.test_post_mortem_chained[1]>(5)test_function_reraise()
    -> raise ZeroDivisionError('reraised') from e
    (Pdb) exceptions
      0 ZeroDivisionError('division by zero')
    > 1 ZeroDivisionError('reraised')
    (Pdb) exceptions 0
    > <doctest test.test_pdb.test_post_mortem_chained[0]>(3)test_function_2()
    -> 1/0
    (Pdb) $_exception
    ZeroDivisionError('division by zero')
    (Pdb) up
    > <doctest test.test_pdb.test_post_mortem_chained[1]>(3)test_function_reraise()
    -> test_function_2()
    (Pdb) down
    > <doctest test.test_pdb.test_post_mortem_chained[0]>(3)test_function_2()
    -> 1/0
    (Pdb) exceptions 1
    > <doctest test.test_pdb.test_post_mortem_chained[1]>(5)test_function_reraise()
    -> raise ZeroDivisionError('reraised') from e
    (Pdb) $_exception
    ZeroDivisionError('reraised')
    (Pdb) up
    > <doctest test.test_pdb.test_post_mortem_chained[2]>(5)test_function()
    -> test_function_reraise()
    (Pdb) down
    > <doctest test.test_pdb.test_post_mortem_chained[1]>(5)test_function_reraise()
    -> raise ZeroDivisionError('reraised') from e
    (Pdb) exceptions -1
    *** No exception with that number
    (Pdb) exceptions 3
    *** No exception with that number
    (Pdb) up
    > <doctest test.test_pdb.test_post_mortem_chained[2]>(5)test_function()
    -> test_function_reraise()
    (Pdb) exit
    """


def test_post_mortem_cause_no_context():
    """Test post mortem traceback debugging of chained exception

    >>> def make_exc_with_stack(type_, *content, from_=None):
    ...     try:
    ...         raise type_(*content) from from_
    ...     except Exception as out:
    ...         return out
    ...

    >>> def main():
    ...     try:
    ...         raise ValueError('Context Not Shown')
    ...     except Exception as e1:
    ...         raise ValueError("With Cause") from make_exc_with_stack(TypeError,'The Cause')

    >>> def test_function():
    ...     import pdb;
    ...     instance = pdb.Pdb(nosigint=True, readrc=False)
    ...     try:
    ...         main()
    ...     except Exception as e:
    ...         pdb._post_mortem(e, instance)

    >>> with PdbTestInput([  # doctest: +ELLIPSIS, +NORMALIZE_WHITESPACE
    ...     'exceptions',
    ...     'exceptions 0',
    ...     'exceptions 1',
    ...     'up',
    ...     'down',
    ...     'exit',
    ... ]):
    ...    try:
    ...        test_function()
    ...    except ValueError:
    ...        print('Ok.')
    > <doctest test.test_pdb.test_post_mortem_cause_no_context[1]>(5)main()
    -> raise ValueError("With Cause") from make_exc_with_stack(TypeError,'The Cause')
    (Pdb) exceptions
        0 TypeError('The Cause')
    >   1 ValueError('With Cause')
    (Pdb) exceptions 0
    > <doctest test.test_pdb.test_post_mortem_cause_no_context[0]>(3)make_exc_with_stack()
    -> raise type_(*content) from from_
    (Pdb) exceptions 1
    > <doctest test.test_pdb.test_post_mortem_cause_no_context[1]>(5)main()
    -> raise ValueError("With Cause") from make_exc_with_stack(TypeError,'The Cause')
    (Pdb) up
    > <doctest test.test_pdb.test_post_mortem_cause_no_context[2]>(5)test_function()
    -> main()
    (Pdb) down
    > <doctest test.test_pdb.test_post_mortem_cause_no_context[1]>(5)main()
    -> raise ValueError("With Cause") from make_exc_with_stack(TypeError,'The Cause')
    (Pdb) exit"""


def test_post_mortem_context_of_the_cause():
    """Test post mortem traceback debugging of chained exception


    >>> def main():
    ...     try:
    ...         raise TypeError('Context of the cause')
    ...     except Exception as e1:
    ...         try:
    ...             raise ValueError('Root Cause')
    ...         except Exception as e2:
    ...             ex = e2
    ...         raise ValueError("With Cause, and cause has context") from ex

    >>> def test_function():
    ...     import pdb;
    ...     instance = pdb.Pdb(nosigint=True, readrc=False)
    ...     try:
    ...         main()
    ...     except Exception as e:
    ...         pdb._post_mortem(e, instance)

    >>> with PdbTestInput([  # doctest: +ELLIPSIS, +NORMALIZE_WHITESPACE
    ...     'exceptions',
    ...     'exceptions 2',
    ...     'up',
    ...     'down',
    ...     'exceptions 3',
    ...     'up',
    ...     'down',
    ...     'exceptions 4',
    ...     'up',
    ...     'down',
    ...     'exit',
    ... ]):
    ...    try:
    ...        test_function()
    ...    except ValueError:
    ...        print('Correctly reraised.')
    > <doctest test.test_pdb.test_post_mortem_context_of_the_cause[0]>(9)main()
    -> raise ValueError("With Cause, and cause has context") from ex
    (Pdb) exceptions
      0 TypeError('Context of the cause')
      1 ValueError('Root Cause')
    > 2 ValueError('With Cause, and cause has context')
    (Pdb) exceptions 2
    > <doctest test.test_pdb.test_post_mortem_context_of_the_cause[0]>(9)main()
    -> raise ValueError("With Cause, and cause has context") from ex
    (Pdb) up
    > <doctest test.test_pdb.test_post_mortem_context_of_the_cause[1]>(5)test_function()
    -> main()
    (Pdb) down
    > <doctest test.test_pdb.test_post_mortem_context_of_the_cause[0]>(9)main()
    -> raise ValueError("With Cause, and cause has context") from ex
    (Pdb) exceptions 3
    *** No exception with that number
    (Pdb) up
    > <doctest test.test_pdb.test_post_mortem_context_of_the_cause[1]>(5)test_function()
    -> main()
    (Pdb) down
    > <doctest test.test_pdb.test_post_mortem_context_of_the_cause[0]>(9)main()
    -> raise ValueError("With Cause, and cause has context") from ex
    (Pdb) exceptions 4
    *** No exception with that number
    (Pdb) up
    > <doctest test.test_pdb.test_post_mortem_context_of_the_cause[1]>(5)test_function()
    -> main()
    (Pdb) down
    > <doctest test.test_pdb.test_post_mortem_context_of_the_cause[0]>(9)main()
    -> raise ValueError("With Cause, and cause has context") from ex
    (Pdb) exit
    """


def test_post_mortem_from_none():
    """Test post mortem traceback debugging of chained exception

    In particular that cause from None (which sets __supress_context__ to True)
    does not show context.


    >>> def main():
    ...     try:
    ...         raise TypeError('Context of the cause')
    ...     except Exception as e1:
    ...         raise ValueError("With Cause, and cause has context") from None

    >>> def test_function():
    ...     import pdb;
    ...     instance = pdb.Pdb(nosigint=True, readrc=False)
    ...     try:
    ...         main()
    ...     except Exception as e:
    ...         pdb._post_mortem(e, instance)

    >>> with PdbTestInput([  # doctest: +ELLIPSIS, +NORMALIZE_WHITESPACE
    ...     'exceptions',
    ...     'exit',
    ... ]):
    ...    try:
    ...        test_function()
    ...    except ValueError:
    ...        print('Correctly reraised.')
    > <doctest test.test_pdb.test_post_mortem_from_none[0]>(5)main()
    -> raise ValueError("With Cause, and cause has context") from None
    (Pdb) exceptions
    > 0 ValueError('With Cause, and cause has context')
    (Pdb) exit
    """


def test_post_mortem_from_no_stack():
    """Test post mortem traceback debugging of chained exception

    especially when one exception has no stack.

    >>> def main():
    ...     raise Exception() from Exception()


    >>> def test_function():
    ...     import pdb;
    ...     instance = pdb.Pdb(nosigint=True, readrc=False)
    ...     try:
    ...         main()
    ...     except Exception as e:
    ...         pdb._post_mortem(e, instance)

    >>> with PdbTestInput(  # doctest: +ELLIPSIS, +NORMALIZE_WHITESPACE
    ...     ["exceptions",
    ...      "exceptions 0",
    ...     "exit"],
    ... ):
    ...    try:
    ...        test_function()
    ...    except ValueError:
    ...        print('Correctly reraised.')
    > <doctest test.test_pdb.test_post_mortem_from_no_stack[0]>(2)main()
    -> raise Exception() from Exception()
    (Pdb) exceptions
        - Exception()
    >   1 Exception()
    (Pdb) exceptions 0
    *** This exception does not have a traceback, cannot jump to it
    (Pdb) exit
    """


def test_post_mortem_single_no_stack():
    """Test post mortem called when origin exception has no stack


    >>> def test_function():
    ...     import pdb;
    ...     instance = pdb.Pdb(nosigint=True, readrc=False)
    ...     import sys
    ...     sys.last_exc = Exception()
    ...     pdb._post_mortem(sys.last_exc, instance)

    >>> with PdbTestInput(  # doctest: +ELLIPSIS, +NORMALIZE_WHITESPACE
    ...     []
    ... ):
    ...    try:
    ...        test_function()
    ...    except ValueError as e:
    ...        print(e)
    A valid traceback must be passed if no exception is being handled
    """

def test_post_mortem_complex():
    """Test post mortem traceback debugging of chained exception

    Test with simple and complex cycles, exception groups,...

    >>> def make_ex_with_stack(type_, *content, from_=None):
    ...     try:
    ...         raise type_(*content) from from_
    ...     except Exception as out:
    ...         return out
    ...

    >>> def cycle():
    ...     try:
    ...         raise ValueError("Cycle Leaf")
    ...     except Exception as e:
    ...         raise e from e
    ...

    >>> def tri_cycle():
    ...     a = make_ex_with_stack(ValueError, "Cycle1")
    ...     b = make_ex_with_stack(ValueError, "Cycle2")
    ...     c = make_ex_with_stack(ValueError, "Cycle3")
    ...
    ...     a.__cause__ = b
    ...     b.__cause__ = c
    ...
    ...     raise c from a
    ...

    >>> def cause():
    ...     try:
    ...         raise ValueError("Cause Leaf")
    ...     except Exception as e:
    ...         raise e
    ...

    >>> def context(n=10):
    ...     try:
    ...         raise ValueError(f"Context Leaf {n}")
    ...     except Exception as e:
    ...         if n == 0:
    ...             raise ValueError(f"With Context {n}") from e
    ...         else:
    ...             context(n - 1)
    ...

    >>> def main():
    ...     try:
    ...         cycle()
    ...     except Exception as e1:
    ...         try:
    ...             tri_cycle()
    ...         except Exception as e2:
    ...             ex = e2
    ...         raise ValueError("With Context and With Cause") from ex


    >>> def test_function():
    ...     import pdb;
    ...     instance = pdb.Pdb(nosigint=True, readrc=False)
    ...     try:
    ...         main()
    ...     except Exception as e:
    ...         pdb._post_mortem(e, instance)

    >>> with PdbTestInput(  # doctest: +ELLIPSIS, +NORMALIZE_WHITESPACE
    ...     ["exceptions",
    ...     "exceptions 0",
    ...     "exceptions 1",
    ...     "exceptions 2",
    ...     "exceptions 3",
    ...     "exit"],
    ... ):
    ...    try:
    ...        test_function()
    ...    except ValueError:
    ...        print('Correctly reraised.')
        > <doctest test.test_pdb.test_post_mortem_complex[5]>(9)main()
    -> raise ValueError("With Context and With Cause") from ex
    (Pdb) exceptions
        0 ValueError('Cycle2')
        1 ValueError('Cycle1')
        2 ValueError('Cycle3')
    >   3 ValueError('With Context and With Cause')
    (Pdb) exceptions 0
    > <doctest test.test_pdb.test_post_mortem_complex[0]>(3)make_ex_with_stack()
    -> raise type_(*content) from from_
    (Pdb) exceptions 1
    > <doctest test.test_pdb.test_post_mortem_complex[0]>(3)make_ex_with_stack()
    -> raise type_(*content) from from_
    (Pdb) exceptions 2
    > <doctest test.test_pdb.test_post_mortem_complex[0]>(3)make_ex_with_stack()
    -> raise type_(*content) from from_
    (Pdb) exceptions 3
    > <doctest test.test_pdb.test_post_mortem_complex[5]>(9)main()
    -> raise ValueError("With Context and With Cause") from ex
    (Pdb) exit
    """


def test_post_mortem():
    """Test post mortem traceback debugging.

    >>> def test_function_2():
    ...     try:
    ...         1/0
    ...     finally:
    ...         print('Exception!')

    >>> def test_function():
    ...     import pdb; pdb.Pdb(nosigint=True, readrc=False).set_trace()
    ...     test_function_2()
    ...     print('Not reached.')

    >>> with PdbTestInput([  # doctest: +ELLIPSIS, +NORMALIZE_WHITESPACE
    ...     'step',      # step to test_function_2() line
    ...     'next',      # step over exception-raising call
    ...     'bt',        # get a backtrace
    ...     'list',      # list code of test_function()
    ...     'down',      # step into test_function_2()
    ...     'list',      # list code of test_function_2()
    ...     'continue',
    ... ]):
    ...    try:
    ...        test_function()
    ...    except ZeroDivisionError:
    ...        print('Correctly reraised.')
    > <doctest test.test_pdb.test_post_mortem[1]>(2)test_function()
    -> import pdb; pdb.Pdb(nosigint=True, readrc=False).set_trace()
    (Pdb) step
    > <doctest test.test_pdb.test_post_mortem[1]>(3)test_function()
    -> test_function_2()
    (Pdb) next
    Exception!
    ZeroDivisionError: division by zero
    > <doctest test.test_pdb.test_post_mortem[1]>(3)test_function()
    -> test_function_2()
    (Pdb) bt
    ...
      <doctest test.test_pdb.test_post_mortem[2]>(11)<module>()
    -> test_function()
    > <doctest test.test_pdb.test_post_mortem[1]>(3)test_function()
    -> test_function_2()
      <doctest test.test_pdb.test_post_mortem[0]>(3)test_function_2()
    -> 1/0
    (Pdb) list
      1         def test_function():
      2             import pdb; pdb.Pdb(nosigint=True, readrc=False).set_trace()
      3  ->         test_function_2()
      4             print('Not reached.')
    [EOF]
    (Pdb) down
    > <doctest test.test_pdb.test_post_mortem[0]>(3)test_function_2()
    -> 1/0
    (Pdb) list
      1         def test_function_2():
      2             try:
      3  >>             1/0
      4             finally:
      5  ->             print('Exception!')
    [EOF]
    (Pdb) continue
    Correctly reraised.
    """


def test_pdb_return_to_different_file():
    """When pdb returns to a different file, it should not skip if f_trace is
       not already set

    >>> import pprint

    >>> class A:
    ...    def __repr__(self):
    ...        return 'A'

    >>> def test_function():
    ...     import pdb; pdb.Pdb(nosigint=True, readrc=False).set_trace()
    ...     pprint.pprint(A())

    >>> reset_Breakpoint()
    >>> with PdbTestInput([  # doctest: +ELLIPSIS, +NORMALIZE_WHITESPACE
    ...     'b A.__repr__',
    ...     'continue',
    ...     'return',
    ...     'next',
    ...     'return',
    ...     'return',
    ...     'continue',
    ... ]):
    ...    test_function()
    > <doctest test.test_pdb.test_pdb_return_to_different_file[2]>(2)test_function()
    -> import pdb; pdb.Pdb(nosigint=True, readrc=False).set_trace()
    (Pdb) b A.__repr__
    Breakpoint 1 at <doctest test.test_pdb.test_pdb_return_to_different_file[1]>:3
    (Pdb) continue
    > <doctest test.test_pdb.test_pdb_return_to_different_file[1]>(3)__repr__()
    -> return 'A'
    (Pdb) return
    --Return--
    > <doctest test.test_pdb.test_pdb_return_to_different_file[1]>(3)__repr__()->'A'
    -> return 'A'
    (Pdb) next
    > ...pprint.py..._safe_repr()
    -> return rep,...
    (Pdb) return
    --Return--
    > ...pprint.py..._safe_repr()->('A'...)
    -> return rep,...
    (Pdb) return
    --Return--
    > ...pprint.py...format()->('A'...)
    -> return...
    (Pdb) continue
    A
    """


def test_pdb_skip_modules():
    """This illustrates the simple case of module skipping.

    >>> def skip_module():
    ...     import string
    ...     import pdb; pdb.Pdb(skip=['stri*'], nosigint=True, readrc=False).set_trace()
    ...     string.capwords('FOO')

    >>> with PdbTestInput([
    ...     'step',
    ...     'step',
    ...     'continue',
    ... ]):
    ...     skip_module()
    > <doctest test.test_pdb.test_pdb_skip_modules[0]>(3)skip_module()
    -> import pdb; pdb.Pdb(skip=['stri*'], nosigint=True, readrc=False).set_trace()
    (Pdb) step
    > <doctest test.test_pdb.test_pdb_skip_modules[0]>(4)skip_module()
    -> string.capwords('FOO')
    (Pdb) step
    --Return--
    > <doctest test.test_pdb.test_pdb_skip_modules[0]>(4)skip_module()->None
    -> string.capwords('FOO')
    (Pdb) continue
    """

def test_pdb_invalid_arg():
    """This tests pdb commands that have invalid arguments

    >>> def test_function():
    ...     import pdb; pdb.Pdb(nosigint=True, readrc=False).set_trace()

    >>> with PdbTestInput([
    ...     'a = 3',
    ...     'll 4',
    ...     'step 1',
    ...     'continue'
    ... ]):
    ...     test_function()
    > <doctest test.test_pdb.test_pdb_invalid_arg[0]>(2)test_function()
    -> import pdb; pdb.Pdb(nosigint=True, readrc=False).set_trace()
    (Pdb) a = 3
    *** Invalid argument: = 3
          Usage: a(rgs)
    (Pdb) ll 4
    *** Invalid argument: 4
          Usage: ll | longlist
    (Pdb) step 1
    *** Invalid argument: 1
          Usage: s(tep)
    (Pdb) continue
    """


# Module for testing skipping of module that makes a callback
mod = types.ModuleType('module_to_skip')
exec('def foo_pony(callback): x = 1; callback(); return None', mod.__dict__)


def test_pdb_skip_modules_with_callback():
    """This illustrates skipping of modules that call into other code.

    >>> def skip_module():
    ...     def callback():
    ...         return None
    ...     import pdb; pdb.Pdb(skip=['module_to_skip*'], nosigint=True, readrc=False).set_trace()
    ...     mod.foo_pony(callback)

    >>> with PdbTestInput([
    ...     'step',
    ...     'step',
    ...     'step',
    ...     'step',
    ...     'step',
    ...     'step',
    ...     'continue',
    ... ]):
    ...     skip_module()
    ...     pass  # provides something to "step" to
    > <doctest test.test_pdb.test_pdb_skip_modules_with_callback[0]>(4)skip_module()
    -> import pdb; pdb.Pdb(skip=['module_to_skip*'], nosigint=True, readrc=False).set_trace()
    (Pdb) step
    > <doctest test.test_pdb.test_pdb_skip_modules_with_callback[0]>(5)skip_module()
    -> mod.foo_pony(callback)
    (Pdb) step
    --Call--
    > <doctest test.test_pdb.test_pdb_skip_modules_with_callback[0]>(2)callback()
    -> def callback():
    (Pdb) step
    > <doctest test.test_pdb.test_pdb_skip_modules_with_callback[0]>(3)callback()
    -> return None
    (Pdb) step
    --Return--
    > <doctest test.test_pdb.test_pdb_skip_modules_with_callback[0]>(3)callback()->None
    -> return None
    (Pdb) step
    --Return--
    > <doctest test.test_pdb.test_pdb_skip_modules_with_callback[0]>(5)skip_module()->None
    -> mod.foo_pony(callback)
    (Pdb) step
    > <doctest test.test_pdb.test_pdb_skip_modules_with_callback[1]>(11)<module>()
    -> pass  # provides something to "step" to
    (Pdb) continue
    """


def test_pdb_continue_in_bottomframe():
    """Test that "continue" and "next" work properly in bottom frame (issue #5294).

    >>> def test_function():
    ...     import pdb, sys; inst = pdb.Pdb(nosigint=True, readrc=False)
    ...     inst.set_trace()
    ...     inst.botframe = sys._getframe()  # hackery to get the right botframe
    ...     print(1)
    ...     print(2)
    ...     print(3)
    ...     print(4)

    >>> with PdbTestInput([  # doctest: +ELLIPSIS
    ...     'step',
    ...     'next',
    ...     'break 7',
    ...     'continue',
    ...     'next',
    ...     'continue',
    ...     'continue',
    ... ]):
    ...    test_function()
    > <doctest test.test_pdb.test_pdb_continue_in_bottomframe[0]>(3)test_function()
    -> inst.set_trace()
    (Pdb) step
    > <doctest test.test_pdb.test_pdb_continue_in_bottomframe[0]>(4)test_function()
    -> inst.botframe = sys._getframe()  # hackery to get the right botframe
    (Pdb) next
    > <doctest test.test_pdb.test_pdb_continue_in_bottomframe[0]>(5)test_function()
    -> print(1)
    (Pdb) break 7
    Breakpoint ... at <doctest test.test_pdb.test_pdb_continue_in_bottomframe[0]>:7
    (Pdb) continue
    1
    2
    > <doctest test.test_pdb.test_pdb_continue_in_bottomframe[0]>(7)test_function()
    -> print(3)
    (Pdb) next
    3
    > <doctest test.test_pdb.test_pdb_continue_in_bottomframe[0]>(8)test_function()
    -> print(4)
    (Pdb) continue
    4
    """


def pdb_invoke(method, arg):
    """Run pdb.method(arg)."""
    getattr(pdb.Pdb(nosigint=True, readrc=False), method)(arg)


def test_pdb_run_with_incorrect_argument():
    """Testing run and runeval with incorrect first argument.

    >>> pti = PdbTestInput(['continue',])
    >>> with pti:
    ...     pdb_invoke('run', lambda x: x)
    Traceback (most recent call last):
    TypeError: exec() arg 1 must be a string, bytes or code object

    >>> with pti:
    ...     pdb_invoke('runeval', lambda x: x)
    Traceback (most recent call last):
    TypeError: eval() arg 1 must be a string, bytes or code object
    """


def test_pdb_run_with_code_object():
    """Testing run and runeval with code object as a first argument.

    >>> with PdbTestInput(['step','x', 'continue']):  # doctest: +ELLIPSIS
    ...     pdb_invoke('run', compile('x=1', '<string>', 'exec'))
    > <string>(1)<module>()...
    (Pdb) step
    --Return--
    > <string>(1)<module>()->None
    (Pdb) x
    1
    (Pdb) continue

    >>> with PdbTestInput(['x', 'continue']):
    ...     x=0
    ...     pdb_invoke('runeval', compile('x+1', '<string>', 'eval'))
    > <string>(1)<module>()->None
    (Pdb) x
    1
    (Pdb) continue
    """

def test_next_until_return_at_return_event():
    """Test that pdb stops after a next/until/return issued at a return debug event.

    >>> def test_function_2():
    ...     x = 1
    ...     x = 2

    >>> def test_function():
    ...     import pdb; pdb.Pdb(nosigint=True, readrc=False).set_trace()
    ...     test_function_2()
    ...     test_function_2()
    ...     test_function_2()
    ...     end = 1

    >>> reset_Breakpoint()
    >>> with PdbTestInput(['break test_function_2',
    ...                    'continue',
    ...                    'return',
    ...                    'next',
    ...                    'continue',
    ...                    'return',
    ...                    'until',
    ...                    'continue',
    ...                    'return',
    ...                    'return',
    ...                    'continue']):
    ...     test_function()
    > <doctest test.test_pdb.test_next_until_return_at_return_event[1]>(2)test_function()
    -> import pdb; pdb.Pdb(nosigint=True, readrc=False).set_trace()
    (Pdb) break test_function_2
    Breakpoint 1 at <doctest test.test_pdb.test_next_until_return_at_return_event[0]>:2
    (Pdb) continue
    > <doctest test.test_pdb.test_next_until_return_at_return_event[0]>(2)test_function_2()
    -> x = 1
    (Pdb) return
    --Return--
    > <doctest test.test_pdb.test_next_until_return_at_return_event[0]>(3)test_function_2()->None
    -> x = 2
    (Pdb) next
    > <doctest test.test_pdb.test_next_until_return_at_return_event[1]>(4)test_function()
    -> test_function_2()
    (Pdb) continue
    > <doctest test.test_pdb.test_next_until_return_at_return_event[0]>(2)test_function_2()
    -> x = 1
    (Pdb) return
    --Return--
    > <doctest test.test_pdb.test_next_until_return_at_return_event[0]>(3)test_function_2()->None
    -> x = 2
    (Pdb) until
    > <doctest test.test_pdb.test_next_until_return_at_return_event[1]>(5)test_function()
    -> test_function_2()
    (Pdb) continue
    > <doctest test.test_pdb.test_next_until_return_at_return_event[0]>(2)test_function_2()
    -> x = 1
    (Pdb) return
    --Return--
    > <doctest test.test_pdb.test_next_until_return_at_return_event[0]>(3)test_function_2()->None
    -> x = 2
    (Pdb) return
    > <doctest test.test_pdb.test_next_until_return_at_return_event[1]>(6)test_function()
    -> end = 1
    (Pdb) continue
    """

def test_pdb_next_command_for_generator():
    """Testing skip unwindng stack on yield for generators for "next" command

    >>> def test_gen():
    ...     yield 0
    ...     return 1
    ...     yield 2

    >>> def test_function():
    ...     import pdb; pdb.Pdb(nosigint=True, readrc=False).set_trace()
    ...     it = test_gen()
    ...     try:
    ...         if next(it) != 0:
    ...             raise AssertionError
    ...         next(it)
    ...     except StopIteration as ex:
    ...         if ex.value != 1:
    ...             raise AssertionError
    ...     print("finished")

    >>> with PdbTestInput(['step',
    ...                    'step',
    ...                    'step',
    ...                    'step',
    ...                    'next',
    ...                    'next',
    ...                    'step',
    ...                    'step',
    ...                    'continue']):
    ...     test_function()
    > <doctest test.test_pdb.test_pdb_next_command_for_generator[1]>(2)test_function()
    -> import pdb; pdb.Pdb(nosigint=True, readrc=False).set_trace()
    (Pdb) step
    > <doctest test.test_pdb.test_pdb_next_command_for_generator[1]>(3)test_function()
    -> it = test_gen()
    (Pdb) step
    > <doctest test.test_pdb.test_pdb_next_command_for_generator[1]>(4)test_function()
    -> try:
    (Pdb) step
    > <doctest test.test_pdb.test_pdb_next_command_for_generator[1]>(5)test_function()
    -> if next(it) != 0:
    (Pdb) step
    --Call--
    > <doctest test.test_pdb.test_pdb_next_command_for_generator[0]>(1)test_gen()
    -> def test_gen():
    (Pdb) next
    > <doctest test.test_pdb.test_pdb_next_command_for_generator[0]>(2)test_gen()
    -> yield 0
    (Pdb) next
    > <doctest test.test_pdb.test_pdb_next_command_for_generator[0]>(3)test_gen()
    -> return 1
    (Pdb) step
    --Return--
    > <doctest test.test_pdb.test_pdb_next_command_for_generator[0]>(3)test_gen()->1
    -> return 1
    (Pdb) step
    StopIteration: 1
    > <doctest test.test_pdb.test_pdb_next_command_for_generator[1]>(7)test_function()
    -> next(it)
    (Pdb) continue
    finished
    """

if not SKIP_ASYNCIO_TESTS:
    def test_pdb_next_command_for_coroutine():
        """Testing skip unwindng stack on yield for coroutines for "next" command

        >>> import asyncio

        >>> async def test_coro():
        ...     await asyncio.sleep(0)
        ...     await asyncio.sleep(0)
        ...     await asyncio.sleep(0)

        >>> async def test_main():
        ...     import pdb; pdb.Pdb(nosigint=True, readrc=False).set_trace()
        ...     await test_coro()

        >>> def test_function():
        ...     loop = asyncio.new_event_loop()
        ...     loop.run_until_complete(test_main())
        ...     loop.close()
        ...     asyncio.set_event_loop_policy(None)
        ...     print("finished")

        >>> with PdbTestInput(['step',
        ...                    'step',
        ...                    'step',
        ...                    'next',
        ...                    'next',
        ...                    'next',
        ...                    'step',
        ...                    'continue']):
        ...     test_function()
        > <doctest test.test_pdb.test_pdb_next_command_for_coroutine[2]>(2)test_main()
        -> import pdb; pdb.Pdb(nosigint=True, readrc=False).set_trace()
        (Pdb) step
        > <doctest test.test_pdb.test_pdb_next_command_for_coroutine[2]>(3)test_main()
        -> await test_coro()
        (Pdb) step
        --Call--
        > <doctest test.test_pdb.test_pdb_next_command_for_coroutine[1]>(1)test_coro()
        -> async def test_coro():
        (Pdb) step
        > <doctest test.test_pdb.test_pdb_next_command_for_coroutine[1]>(2)test_coro()
        -> await asyncio.sleep(0)
        (Pdb) next
        > <doctest test.test_pdb.test_pdb_next_command_for_coroutine[1]>(3)test_coro()
        -> await asyncio.sleep(0)
        (Pdb) next
        > <doctest test.test_pdb.test_pdb_next_command_for_coroutine[1]>(4)test_coro()
        -> await asyncio.sleep(0)
        (Pdb) next
        Internal StopIteration
        > <doctest test.test_pdb.test_pdb_next_command_for_coroutine[2]>(3)test_main()
        -> await test_coro()
        (Pdb) step
        --Return--
        > <doctest test.test_pdb.test_pdb_next_command_for_coroutine[2]>(3)test_main()->None
        -> await test_coro()
        (Pdb) continue
        finished
        """

    def test_pdb_next_command_for_asyncgen():
        """Testing skip unwindng stack on yield for coroutines for "next" command

        >>> import asyncio

        >>> async def agen():
        ...     yield 1
        ...     await asyncio.sleep(0)
        ...     yield 2

        >>> async def test_coro():
        ...     async for x in agen():
        ...         print(x)

        >>> async def test_main():
        ...     import pdb; pdb.Pdb(nosigint=True, readrc=False).set_trace()
        ...     await test_coro()

        >>> def test_function():
        ...     loop = asyncio.new_event_loop()
        ...     loop.run_until_complete(test_main())
        ...     loop.close()
        ...     asyncio.set_event_loop_policy(None)
        ...     print("finished")

        >>> with PdbTestInput(['step',
        ...                    'step',
        ...                    'step',
        ...                    'next',
        ...                    'next',
        ...                    'step',
        ...                    'next',
        ...                    'continue']):
        ...     test_function()
        > <doctest test.test_pdb.test_pdb_next_command_for_asyncgen[3]>(2)test_main()
        -> import pdb; pdb.Pdb(nosigint=True, readrc=False).set_trace()
        (Pdb) step
        > <doctest test.test_pdb.test_pdb_next_command_for_asyncgen[3]>(3)test_main()
        -> await test_coro()
        (Pdb) step
        --Call--
        > <doctest test.test_pdb.test_pdb_next_command_for_asyncgen[2]>(1)test_coro()
        -> async def test_coro():
        (Pdb) step
        > <doctest test.test_pdb.test_pdb_next_command_for_asyncgen[2]>(2)test_coro()
        -> async for x in agen():
        (Pdb) next
        > <doctest test.test_pdb.test_pdb_next_command_for_asyncgen[2]>(3)test_coro()
        -> print(x)
        (Pdb) next
        1
        > <doctest test.test_pdb.test_pdb_next_command_for_asyncgen[2]>(2)test_coro()
        -> async for x in agen():
        (Pdb) step
        --Call--
        > <doctest test.test_pdb.test_pdb_next_command_for_asyncgen[1]>(2)agen()
        -> yield 1
        (Pdb) next
        > <doctest test.test_pdb.test_pdb_next_command_for_asyncgen[1]>(3)agen()
        -> await asyncio.sleep(0)
        (Pdb) continue
        2
        finished
        """

def test_pdb_return_command_for_generator():
    """Testing no unwindng stack on yield for generators
       for "return" command

    >>> def test_gen():
    ...     yield 0
    ...     return 1
    ...     yield 2

    >>> def test_function():
    ...     import pdb; pdb.Pdb(nosigint=True, readrc=False).set_trace()
    ...     it = test_gen()
    ...     try:
    ...         if next(it) != 0:
    ...             raise AssertionError
    ...         next(it)
    ...     except StopIteration as ex:
    ...         if ex.value != 1:
    ...             raise AssertionError
    ...     print("finished")

    >>> with PdbTestInput(['step',
    ...                    'step',
    ...                    'step',
    ...                    'step',
    ...                    'return',
    ...                    'step',
    ...                    'step',
    ...                    'continue']):
    ...     test_function()
    > <doctest test.test_pdb.test_pdb_return_command_for_generator[1]>(2)test_function()
    -> import pdb; pdb.Pdb(nosigint=True, readrc=False).set_trace()
    (Pdb) step
    > <doctest test.test_pdb.test_pdb_return_command_for_generator[1]>(3)test_function()
    -> it = test_gen()
    (Pdb) step
    > <doctest test.test_pdb.test_pdb_return_command_for_generator[1]>(4)test_function()
    -> try:
    (Pdb) step
    > <doctest test.test_pdb.test_pdb_return_command_for_generator[1]>(5)test_function()
    -> if next(it) != 0:
    (Pdb) step
    --Call--
    > <doctest test.test_pdb.test_pdb_return_command_for_generator[0]>(1)test_gen()
    -> def test_gen():
    (Pdb) return
    StopIteration: 1
    > <doctest test.test_pdb.test_pdb_return_command_for_generator[1]>(7)test_function()
    -> next(it)
    (Pdb) step
    > <doctest test.test_pdb.test_pdb_return_command_for_generator[1]>(8)test_function()
    -> except StopIteration as ex:
    (Pdb) step
    > <doctest test.test_pdb.test_pdb_return_command_for_generator[1]>(9)test_function()
    -> if ex.value != 1:
    (Pdb) continue
    finished
    """

if not SKIP_ASYNCIO_TESTS:
    def test_pdb_return_command_for_coroutine():
        """Testing no unwindng stack on yield for coroutines for "return" command

        >>> import asyncio

        >>> async def test_coro():
        ...     await asyncio.sleep(0)
        ...     await asyncio.sleep(0)
        ...     await asyncio.sleep(0)

        >>> async def test_main():
        ...     import pdb; pdb.Pdb(nosigint=True, readrc=False).set_trace()
        ...     await test_coro()

        >>> def test_function():
        ...     loop = asyncio.new_event_loop()
        ...     loop.run_until_complete(test_main())
        ...     loop.close()
        ...     asyncio.set_event_loop_policy(None)
        ...     print("finished")

        >>> with PdbTestInput(['step',
        ...                    'step',
        ...                    'step',
        ...                    'next',
        ...                    'continue']):
        ...     test_function()
        > <doctest test.test_pdb.test_pdb_return_command_for_coroutine[2]>(2)test_main()
        -> import pdb; pdb.Pdb(nosigint=True, readrc=False).set_trace()
        (Pdb) step
        > <doctest test.test_pdb.test_pdb_return_command_for_coroutine[2]>(3)test_main()
        -> await test_coro()
        (Pdb) step
        --Call--
        > <doctest test.test_pdb.test_pdb_return_command_for_coroutine[1]>(1)test_coro()
        -> async def test_coro():
        (Pdb) step
        > <doctest test.test_pdb.test_pdb_return_command_for_coroutine[1]>(2)test_coro()
        -> await asyncio.sleep(0)
        (Pdb) next
        > <doctest test.test_pdb.test_pdb_return_command_for_coroutine[1]>(3)test_coro()
        -> await asyncio.sleep(0)
        (Pdb) continue
        finished
        """

def test_pdb_until_command_for_generator():
    """Testing no unwindng stack on yield for generators
       for "until" command if target breakpoint is not reached

    >>> def test_gen():
    ...     yield 0
    ...     yield 1
    ...     yield 2

    >>> def test_function():
    ...     import pdb; pdb.Pdb(nosigint=True, readrc=False).set_trace()
    ...     for i in test_gen():
    ...         print(i)
    ...     print("finished")

    >>> with PdbTestInput(['step',
    ...                    'step',
    ...                    'until 4',
    ...                    'step',
    ...                    'step',
    ...                    'continue']):
    ...     test_function()
    > <doctest test.test_pdb.test_pdb_until_command_for_generator[1]>(2)test_function()
    -> import pdb; pdb.Pdb(nosigint=True, readrc=False).set_trace()
    (Pdb) step
    > <doctest test.test_pdb.test_pdb_until_command_for_generator[1]>(3)test_function()
    -> for i in test_gen():
    (Pdb) step
    --Call--
    > <doctest test.test_pdb.test_pdb_until_command_for_generator[0]>(1)test_gen()
    -> def test_gen():
    (Pdb) until 4
    0
    1
    > <doctest test.test_pdb.test_pdb_until_command_for_generator[0]>(4)test_gen()
    -> yield 2
    (Pdb) step
    --Return--
    > <doctest test.test_pdb.test_pdb_until_command_for_generator[0]>(4)test_gen()->2
    -> yield 2
    (Pdb) step
    > <doctest test.test_pdb.test_pdb_until_command_for_generator[1]>(4)test_function()
    -> print(i)
    (Pdb) continue
    2
    finished
    """

if not SKIP_ASYNCIO_TESTS:
    def test_pdb_until_command_for_coroutine():
        """Testing no unwindng stack for coroutines
        for "until" command if target breakpoint is not reached

        >>> import asyncio

        >>> async def test_coro():
        ...     print(0)
        ...     await asyncio.sleep(0)
        ...     print(1)
        ...     await asyncio.sleep(0)
        ...     print(2)
        ...     await asyncio.sleep(0)
        ...     print(3)

        >>> async def test_main():
        ...     import pdb; pdb.Pdb(nosigint=True, readrc=False).set_trace()
        ...     await test_coro()

        >>> def test_function():
        ...     loop = asyncio.new_event_loop()
        ...     loop.run_until_complete(test_main())
        ...     loop.close()
        ...     asyncio.set_event_loop_policy(None)
        ...     print("finished")

        >>> with PdbTestInput(['step',
        ...                    'step',
        ...                    'until 8',
        ...                    'continue']):
        ...     test_function()
        > <doctest test.test_pdb.test_pdb_until_command_for_coroutine[2]>(2)test_main()
        -> import pdb; pdb.Pdb(nosigint=True, readrc=False).set_trace()
        (Pdb) step
        > <doctest test.test_pdb.test_pdb_until_command_for_coroutine[2]>(3)test_main()
        -> await test_coro()
        (Pdb) step
        --Call--
        > <doctest test.test_pdb.test_pdb_until_command_for_coroutine[1]>(1)test_coro()
        -> async def test_coro():
        (Pdb) until 8
        0
        1
        2
        > <doctest test.test_pdb.test_pdb_until_command_for_coroutine[1]>(8)test_coro()
        -> print(3)
        (Pdb) continue
        3
        finished
        """

def test_pdb_next_command_in_generator_for_loop():
    """The next command on returning from a generator controlled by a for loop.

    >>> def test_gen():
    ...     yield 0
    ...     return 1

    >>> def test_function():
    ...     import pdb; pdb.Pdb(nosigint=True, readrc=False).set_trace()
    ...     for i in test_gen():
    ...         print('value', i)
    ...     x = 123

    >>> reset_Breakpoint()
    >>> with PdbTestInput(['break test_gen',
    ...                    'continue',
    ...                    'next',
    ...                    'next',
    ...                    'next',
    ...                    'continue']):
    ...     test_function()
    > <doctest test.test_pdb.test_pdb_next_command_in_generator_for_loop[1]>(2)test_function()
    -> import pdb; pdb.Pdb(nosigint=True, readrc=False).set_trace()
    (Pdb) break test_gen
    Breakpoint 1 at <doctest test.test_pdb.test_pdb_next_command_in_generator_for_loop[0]>:2
    (Pdb) continue
    > <doctest test.test_pdb.test_pdb_next_command_in_generator_for_loop[0]>(2)test_gen()
    -> yield 0
    (Pdb) next
    value 0
    > <doctest test.test_pdb.test_pdb_next_command_in_generator_for_loop[0]>(3)test_gen()
    -> return 1
    (Pdb) next
    Internal StopIteration: 1
    > <doctest test.test_pdb.test_pdb_next_command_in_generator_for_loop[1]>(3)test_function()
    -> for i in test_gen():
    (Pdb) next
    > <doctest test.test_pdb.test_pdb_next_command_in_generator_for_loop[1]>(5)test_function()
    -> x = 123
    (Pdb) continue
    """

def test_pdb_next_command_subiterator():
    """The next command in a generator with a subiterator.

    >>> def test_subgenerator():
    ...     yield 0
    ...     return 1

    >>> def test_gen():
    ...     x = yield from test_subgenerator()
    ...     return x

    >>> def test_function():
    ...     import pdb; pdb.Pdb(nosigint=True, readrc=False).set_trace()
    ...     for i in test_gen():
    ...         print('value', i)
    ...     x = 123

    >>> with PdbTestInput(['step',
    ...                    'step',
    ...                    'step',
    ...                    'next',
    ...                    'next',
    ...                    'next',
    ...                    'continue']):
    ...     test_function()
    > <doctest test.test_pdb.test_pdb_next_command_subiterator[2]>(2)test_function()
    -> import pdb; pdb.Pdb(nosigint=True, readrc=False).set_trace()
    (Pdb) step
    > <doctest test.test_pdb.test_pdb_next_command_subiterator[2]>(3)test_function()
    -> for i in test_gen():
    (Pdb) step
    --Call--
    > <doctest test.test_pdb.test_pdb_next_command_subiterator[1]>(1)test_gen()
    -> def test_gen():
    (Pdb) step
    > <doctest test.test_pdb.test_pdb_next_command_subiterator[1]>(2)test_gen()
    -> x = yield from test_subgenerator()
    (Pdb) next
    value 0
    > <doctest test.test_pdb.test_pdb_next_command_subiterator[1]>(3)test_gen()
    -> return x
    (Pdb) next
    Internal StopIteration: 1
    > <doctest test.test_pdb.test_pdb_next_command_subiterator[2]>(3)test_function()
    -> for i in test_gen():
    (Pdb) next
    > <doctest test.test_pdb.test_pdb_next_command_subiterator[2]>(5)test_function()
    -> x = 123
    (Pdb) continue
    """

def test_pdb_multiline_statement():
    """Test for multiline statement

    >>> def test_function():
    ...     import pdb; pdb.Pdb(nosigint=True, readrc=False).set_trace()

    >>> with PdbTestInput([  # doctest: +NORMALIZE_WHITESPACE
    ...     'def f(x):',
    ...     '  return x * 2',
    ...     '',
    ...     'f(2)',
    ...     'c'
    ... ]):
    ...     test_function()
    > <doctest test.test_pdb.test_pdb_multiline_statement[0]>(2)test_function()
    -> import pdb; pdb.Pdb(nosigint=True, readrc=False).set_trace()
    (Pdb) def f(x):
    ...     return x * 2
    ...
    (Pdb) f(2)
    4
    (Pdb) c
    """

def test_pdb_closure():
    """Test for all expressions/statements that involve closure

    >>> k = 0
    >>> g = 1
    >>> def test_function():
    ...     x = 2
    ...     g = 3
    ...     import pdb; pdb.Pdb(nosigint=True, readrc=False).set_trace()

    >>> with PdbTestInput([  # doctest: +NORMALIZE_WHITESPACE
    ...     'k',
    ...     'g',
    ...     'y = y',
    ...     'global g; g',
    ...     'global g; (lambda: g)()',
    ...     '(lambda: x)()',
    ...     '(lambda: g)()',
    ...     'lst = [n for n in range(10) if (n % x) == 0]',
    ...     'lst',
    ...     'sum(n for n in lst if n > x)',
    ...     'x = 1; raise Exception()',
    ...     'x',
    ...     'def f():',
    ...     '  return x',
    ...     '',
    ...     'f()',
    ...     'c'
    ... ]):
    ...     test_function()
    > <doctest test.test_pdb.test_pdb_closure[2]>(4)test_function()
    -> import pdb; pdb.Pdb(nosigint=True, readrc=False).set_trace()
    (Pdb) k
    0
    (Pdb) g
    3
    (Pdb) y = y
    *** NameError: name 'y' is not defined
    (Pdb) global g; g
    1
    (Pdb) global g; (lambda: g)()
    1
    (Pdb) (lambda: x)()
    2
    (Pdb) (lambda: g)()
    3
    (Pdb) lst = [n for n in range(10) if (n % x) == 0]
    (Pdb) lst
    [0, 2, 4, 6, 8]
    (Pdb) sum(n for n in lst if n > x)
    18
    (Pdb) x = 1; raise Exception()
    *** Exception
    (Pdb) x
    1
    (Pdb) def f():
    ...     return x
    ...
    (Pdb) f()
    1
    (Pdb) c
    """

def test_pdb_show_attribute_and_item():
    """Test for expressions with command prefix

    >>> def test_function():
    ...     n = lambda x: x
    ...     c = {"a": 1}
    ...     import pdb; pdb.Pdb(nosigint=True, readrc=False).set_trace()

    >>> with PdbTestInput([  # doctest: +NORMALIZE_WHITESPACE
    ...     'c["a"]',
    ...     'c.get("a")',
    ...     'n(1)',
    ...     'j=1',
    ...     'j+1',
    ...     'r"a"',
    ...     'next(iter([1]))',
    ...     'list((0, 1))',
    ...     'c'
    ... ]):
    ...     test_function()
    > <doctest test.test_pdb.test_pdb_show_attribute_and_item[0]>(4)test_function()
    -> import pdb; pdb.Pdb(nosigint=True, readrc=False).set_trace()
    (Pdb) c["a"]
    1
    (Pdb) c.get("a")
    1
    (Pdb) n(1)
    1
    (Pdb) j=1
    (Pdb) j+1
    2
    (Pdb) r"a"
    'a'
    (Pdb) next(iter([1]))
    1
    (Pdb) list((0, 1))
    [0, 1]
    (Pdb) c
    """

# doctest will modify pdb.set_trace during the test, so we need to backup
# the original function to use it in the test
original_pdb_settrace = pdb.set_trace

def test_pdb_with_inline_breakpoint():
    """Hard-coded breakpoint() calls should invoke the same debugger instance

    >>> def test_function():
    ...     x = 1
    ...     import pdb; pdb.Pdb().set_trace()
    ...     original_pdb_settrace()
    ...     x = 2

    >>> with PdbTestInput(['display x',
    ...                    'n',
    ...                    'n',
    ...                    'n',
    ...                    'n',
    ...                    'undisplay',
    ...                    'c']):
    ...     test_function()
    > <doctest test.test_pdb.test_pdb_with_inline_breakpoint[0]>(3)test_function()
    -> import pdb; pdb.Pdb().set_trace()
    (Pdb) display x
    display x: 1
    (Pdb) n
    > <doctest test.test_pdb.test_pdb_with_inline_breakpoint[0]>(4)test_function()
    -> original_pdb_settrace()
    (Pdb) n
    > <doctest test.test_pdb.test_pdb_with_inline_breakpoint[0]>(4)test_function()
    -> original_pdb_settrace()
    (Pdb) n
    > <doctest test.test_pdb.test_pdb_with_inline_breakpoint[0]>(5)test_function()
    -> x = 2
    (Pdb) n
    --Return--
    > <doctest test.test_pdb.test_pdb_with_inline_breakpoint[0]>(5)test_function()->None
    -> x = 2
    display x: 2  [old: 1]
    (Pdb) undisplay
    (Pdb) c
    """

def test_pdb_issue_20766():
    """Test for reference leaks when the SIGINT handler is set.

    >>> def test_function():
    ...     i = 1
    ...     while i <= 2:
    ...         sess = pdb.Pdb()
    ...         sess.set_trace(sys._getframe())
    ...         print('pdb %d: %s' % (i, sess._previous_sigint_handler))
    ...         i += 1

    >>> reset_Breakpoint()
    >>> with PdbTestInput(['continue',
    ...                    'continue']):
    ...     test_function()
    > <doctest test.test_pdb.test_pdb_issue_20766[0]>(5)test_function()
    -> sess.set_trace(sys._getframe())
    (Pdb) continue
    pdb 1: <built-in function default_int_handler>
    > <doctest test.test_pdb.test_pdb_issue_20766[0]>(5)test_function()
    -> sess.set_trace(sys._getframe())
    (Pdb) continue
    pdb 2: <built-in function default_int_handler>
    """

def test_pdb_issue_43318():
    """echo breakpoints cleared with filename:lineno

    >>> def test_function():
    ...     import pdb; pdb.Pdb(nosigint=True, readrc=False).set_trace()
    ...     print(1)
    ...     print(2)
    ...     print(3)
    ...     print(4)
    >>> reset_Breakpoint()
    >>> with PdbTestInput([  # doctest: +NORMALIZE_WHITESPACE
    ...     'break 3',
    ...     'clear <doctest test.test_pdb.test_pdb_issue_43318[0]>:3',
    ...     'continue'
    ... ]):
    ...     test_function()
    > <doctest test.test_pdb.test_pdb_issue_43318[0]>(2)test_function()
    -> import pdb; pdb.Pdb(nosigint=True, readrc=False).set_trace()
    (Pdb) break 3
    Breakpoint 1 at <doctest test.test_pdb.test_pdb_issue_43318[0]>:3
    (Pdb) clear <doctest test.test_pdb.test_pdb_issue_43318[0]>:3
    Deleted breakpoint 1 at <doctest test.test_pdb.test_pdb_issue_43318[0]>:3
    (Pdb) continue
    1
    2
    3
    4
    """

def test_pdb_issue_gh_91742():
    """See GH-91742

    >>> def test_function():
    ...    __author__ = "pi"
    ...    __version__ = "3.14"
    ...
    ...    def about():
    ...        '''About'''
    ...        print(f"Author: {__author__!r}",
    ...            f"Version: {__version__!r}",
    ...            sep=" ")
    ...
    ...    import pdb; pdb.Pdb(nosigint=True, readrc=False).set_trace()
    ...    about()


    >>> reset_Breakpoint()
    >>> with PdbTestInput([  # doctest: +NORMALIZE_WHITESPACE
    ...     'step',
    ...     'step',
    ...     'next',
    ...     'next',
    ...     'jump 5',
    ...     'continue'
    ... ]):
    ...     test_function()
    > <doctest test.test_pdb.test_pdb_issue_gh_91742[0]>(11)test_function()
    -> import pdb; pdb.Pdb(nosigint=True, readrc=False).set_trace()
    (Pdb) step
    > <doctest test.test_pdb.test_pdb_issue_gh_91742[0]>(12)test_function()
    -> about()
    (Pdb) step
    --Call--
    > <doctest test.test_pdb.test_pdb_issue_gh_91742[0]>(5)about()
    -> def about():
    (Pdb) next
    > <doctest test.test_pdb.test_pdb_issue_gh_91742[0]>(7)about()
    -> print(f"Author: {__author__!r}",
    (Pdb) next
    > <doctest test.test_pdb.test_pdb_issue_gh_91742[0]>(8)about()
    -> f"Version: {__version__!r}",
    (Pdb) jump 5
    > <doctest test.test_pdb.test_pdb_issue_gh_91742[0]>(5)about()
    -> def about():
    (Pdb) continue
    Author: 'pi' Version: '3.14'
    """

def test_pdb_issue_gh_94215():
    """See GH-94215

    Check that frame_setlineno() does not leak references.

    >>> def test_function():
    ...    def func():
    ...        def inner(v): pass
    ...        inner(
    ...             42
    ...        )
    ...
    ...    import pdb; pdb.Pdb(nosigint=True, readrc=False).set_trace()
    ...    func()

    >>> reset_Breakpoint()
    >>> with PdbTestInput([  # doctest: +NORMALIZE_WHITESPACE
    ...     'step',
    ...     'step',
    ...     'next',
    ...     'next',
    ...     'jump 3',
    ...     'next',
    ...     'next',
    ...     'jump 3',
    ...     'next',
    ...     'next',
    ...     'jump 3',
    ...     'continue'
    ... ]):
    ...     test_function()
    > <doctest test.test_pdb.test_pdb_issue_gh_94215[0]>(8)test_function()
    -> import pdb; pdb.Pdb(nosigint=True, readrc=False).set_trace()
    (Pdb) step
    > <doctest test.test_pdb.test_pdb_issue_gh_94215[0]>(9)test_function()
    -> func()
    (Pdb) step
    --Call--
    > <doctest test.test_pdb.test_pdb_issue_gh_94215[0]>(2)func()
    -> def func():
    (Pdb) next
    > <doctest test.test_pdb.test_pdb_issue_gh_94215[0]>(3)func()
    -> def inner(v): pass
    (Pdb) next
    > <doctest test.test_pdb.test_pdb_issue_gh_94215[0]>(4)func()
    -> inner(
    (Pdb) jump 3
    > <doctest test.test_pdb.test_pdb_issue_gh_94215[0]>(3)func()
    -> def inner(v): pass
    (Pdb) next
    > <doctest test.test_pdb.test_pdb_issue_gh_94215[0]>(4)func()
    -> inner(
    (Pdb) next
    > <doctest test.test_pdb.test_pdb_issue_gh_94215[0]>(5)func()
    -> 42
    (Pdb) jump 3
    > <doctest test.test_pdb.test_pdb_issue_gh_94215[0]>(3)func()
    -> def inner(v): pass
    (Pdb) next
    > <doctest test.test_pdb.test_pdb_issue_gh_94215[0]>(4)func()
    -> inner(
    (Pdb) next
    > <doctest test.test_pdb.test_pdb_issue_gh_94215[0]>(5)func()
    -> 42
    (Pdb) jump 3
    > <doctest test.test_pdb.test_pdb_issue_gh_94215[0]>(3)func()
    -> def inner(v): pass
    (Pdb) continue
    """

def test_pdb_issue_gh_101673():
    """See GH-101673

    Make sure ll and switching frames won't revert local variable assignment

    >>> def test_function():
    ...    a = 1
    ...    import pdb; pdb.Pdb(nosigint=True, readrc=False).set_trace()

    >>> with PdbTestInput([  # doctest: +NORMALIZE_WHITESPACE
    ...     '!a = 2',
    ...     'll',
    ...     'p a',
    ...     'u',
    ...     'p a',
    ...     'd',
    ...     'p a',
    ...     'continue'
    ... ]):
    ...     test_function()
    > <doctest test.test_pdb.test_pdb_issue_gh_101673[0]>(3)test_function()
    -> import pdb; pdb.Pdb(nosigint=True, readrc=False).set_trace()
    (Pdb) !a = 2
    (Pdb) ll
      1         def test_function():
      2            a = 1
      3  ->        import pdb; pdb.Pdb(nosigint=True, readrc=False).set_trace()
    (Pdb) p a
    2
    (Pdb) u
    > <doctest test.test_pdb.test_pdb_issue_gh_101673[1]>(11)<module>()
    -> test_function()
    (Pdb) p a
    *** NameError: name 'a' is not defined
    (Pdb) d
    > <doctest test.test_pdb.test_pdb_issue_gh_101673[0]>(3)test_function()
    -> import pdb; pdb.Pdb(nosigint=True, readrc=False).set_trace()
    (Pdb) p a
    2
    (Pdb) continue
    """

def test_pdb_issue_gh_103225():
    """See GH-103225

    Make sure longlist uses 1-based line numbers in frames that correspond to a module

    >>> with PdbTestInput([  # doctest: +NORMALIZE_WHITESPACE
    ...     'longlist',
    ...     'continue'
    ... ]):
    ...     a = 1
    ...     import pdb; pdb.Pdb(nosigint=True, readrc=False).set_trace()
    ...     b = 2
    > <doctest test.test_pdb.test_pdb_issue_gh_103225[0]>(6)<module>()
    -> import pdb; pdb.Pdb(nosigint=True, readrc=False).set_trace()
    (Pdb) longlist
      1     with PdbTestInput([  # doctest: +NORMALIZE_WHITESPACE
      2         'longlist',
      3         'continue'
      4     ]):
      5         a = 1
      6 ->      import pdb; pdb.Pdb(nosigint=True, readrc=False).set_trace()
      7         b = 2
    (Pdb) continue
    """

def test_pdb_issue_gh_101517():
    """See GH-101517

    Make sure pdb doesn't crash when the exception is caught in a try/except* block

    >>> def test_function():
    ...     try:
    ...         raise KeyError
    ...     except* Exception as e:
    ...         import pdb; pdb.Pdb(nosigint=True, readrc=False).set_trace()

    >>> with PdbTestInput([  # doctest: +NORMALIZE_WHITESPACE
    ...     'continue'
    ... ]):
    ...    test_function()
    > <doctest test.test_pdb.test_pdb_issue_gh_101517[0]>(5)test_function()
    -> import pdb; pdb.Pdb(nosigint=True, readrc=False).set_trace()
    (Pdb) continue
    """

def test_pdb_issue_gh_108976():
    """See GH-108976
    Make sure setting f_trace_opcodes = True won't crash pdb
    >>> def test_function():
    ...     import sys
    ...     sys._getframe().f_trace_opcodes = True
    ...     import pdb; pdb.Pdb(nosigint=True, readrc=False).set_trace()
    ...     a = 1
    >>> with PdbTestInput([  # doctest: +NORMALIZE_WHITESPACE
    ...     'continue'
    ... ]):
    ...    test_function()
    > <doctest test.test_pdb.test_pdb_issue_gh_108976[0]>(4)test_function()
    -> import pdb; pdb.Pdb(nosigint=True, readrc=False).set_trace()
    (Pdb) continue
    """


def test_pdb_issue_gh_80731():
    """See GH-80731

    pdb should correctly print exception info if in an except block.

    >>> with PdbTestInput([  # doctest: +ELLIPSIS
    ...     'import sys',
    ...     'sys.exc_info()',
    ...     'continue'
    ... ]):
    ...     try:
    ...         raise ValueError('Correct')
    ...     except ValueError:
    ...         import pdb; pdb.Pdb(nosigint=True, readrc=False).set_trace()
    > <doctest test.test_pdb.test_pdb_issue_gh_80731[0]>(9)<module>()
    -> import pdb; pdb.Pdb(nosigint=True, readrc=False).set_trace()
    (Pdb) import sys
    (Pdb) sys.exc_info()
    (<class 'ValueError'>, ValueError('Correct'), <traceback object at ...>)
    (Pdb) continue
    """


def test_pdb_ambiguous_statements():
    """See GH-104301

    Make sure that ambiguous statements prefixed by '!' are properly disambiguated

    >>> with PdbTestInput([
    ...     's',         # step to the print line
    ...     '! n = 42',  # disambiguated statement: reassign the name n
    ...     'n',         # advance the debugger into the print()
    ...     'continue'
    ... ]):
    ...     n = -1
    ...     import pdb; pdb.Pdb(nosigint=True, readrc=False).set_trace()
    ...     print(f"The value of n is {n}")
    > <doctest test.test_pdb.test_pdb_ambiguous_statements[0]>(8)<module>()
    -> import pdb; pdb.Pdb(nosigint=True, readrc=False).set_trace()
    (Pdb) s
    > <doctest test.test_pdb.test_pdb_ambiguous_statements[0]>(9)<module>()
    -> print(f"The value of n is {n}")
    (Pdb) ! n = 42
    (Pdb) n
    The value of n is 42
    > <doctest test.test_pdb.test_pdb_ambiguous_statements[0]>(1)<module>()
    -> with PdbTestInput([
    (Pdb) continue
    """

def test_pdb_f_trace_lines():
    """GH-80675

    pdb should work even if f_trace_lines is set to False on some frames.

    >>> reset_Breakpoint()

    >>> def test_function():
    ...     import sys
    ...     frame = sys._getframe()
    ...     frame.f_trace_lines = False
    ...     import pdb; pdb.Pdb(nosigint=True, readrc=False).set_trace()
    ...     if frame.f_trace_lines != False:
    ...         print("f_trace_lines is not reset after continue!")

    >>> with PdbTestInput([  # doctest: +NORMALIZE_WHITESPACE
    ...     'continue'
    ... ]):
    ...    test_function()
    > <doctest test.test_pdb.test_pdb_f_trace_lines[1]>(5)test_function()
    -> import pdb; pdb.Pdb(nosigint=True, readrc=False).set_trace()
    (Pdb) continue
    """

def test_pdb_function_break():
    """Testing the line number of break on function

    >>> def foo(): pass

    >>> def bar():
    ...
    ...     pass

    >>> def boo():
    ...     # comments
    ...     global x
    ...     x = 1

    >>> def gen():
    ...     yield 42

    >>> def test_function():
    ...     import pdb; pdb.Pdb(nosigint=True, readrc=False).set_trace()

    >>> with PdbTestInput([  # doctest: +ELLIPSIS +NORMALIZE_WHITESPACE
    ...     'break foo',
    ...     'break bar',
    ...     'break boo',
    ...     'break gen',
    ...     'continue'
    ... ]):
    ...     test_function()
    > <doctest test.test_pdb.test_pdb_function_break[4]>(2)test_function()
    -> import pdb; pdb.Pdb(nosigint=True, readrc=False).set_trace()
    (Pdb) break foo
    Breakpoint ... at <doctest test.test_pdb.test_pdb_function_break[0]>:1
    (Pdb) break bar
    Breakpoint ... at <doctest test.test_pdb.test_pdb_function_break[1]>:3
    (Pdb) break boo
    Breakpoint ... at <doctest test.test_pdb.test_pdb_function_break[2]>:4
    (Pdb) break gen
    Breakpoint ... at <doctest test.test_pdb.test_pdb_function_break[3]>:2
    (Pdb) continue
    """

def test_pdb_issue_gh_65052():
    """See GH-65052

    args, retval and display should not crash if the object is not displayable
    >>> class A:
    ...     def __new__(cls):
    ...         import pdb; pdb.Pdb(nosigint=True, readrc=False).set_trace()
    ...         return object.__new__(cls)
    ...     def __init__(self):
    ...         import pdb; pdb.Pdb(nosigint=True, readrc=False).set_trace()
    ...         self.a = 1
    ...     def __repr__(self):
    ...         return self.a

    >>> def test_function():
    ...     A()
    >>> with PdbTestInput([  # doctest: +ELLIPSIS +NORMALIZE_WHITESPACE
    ...     's',
    ...     's',
    ...     'retval',
    ...     'continue',
    ...     'args',
    ...     'display self',
    ...     'display',
    ...     'continue',
    ... ]):
    ...    test_function()
    > <doctest test.test_pdb.test_pdb_issue_gh_65052[0]>(3)__new__()
    -> import pdb; pdb.Pdb(nosigint=True, readrc=False).set_trace()
    (Pdb) s
    > <doctest test.test_pdb.test_pdb_issue_gh_65052[0]>(4)__new__()
    -> return object.__new__(cls)
    (Pdb) s
    --Return--
    > <doctest test.test_pdb.test_pdb_issue_gh_65052[0]>(4)__new__()-><A instance at ...>
    -> return object.__new__(cls)
    (Pdb) retval
    *** repr(retval) failed: AttributeError: 'A' object has no attribute 'a' ***
    (Pdb) continue
    > <doctest test.test_pdb.test_pdb_issue_gh_65052[0]>(6)__init__()
    -> import pdb; pdb.Pdb(nosigint=True, readrc=False).set_trace()
    (Pdb) args
    self = *** repr(self) failed: AttributeError: 'A' object has no attribute 'a' ***
    (Pdb) display self
    display self: *** repr(self) failed: AttributeError: 'A' object has no attribute 'a' ***
    (Pdb) display
    Currently displaying:
    self: *** repr(self) failed: AttributeError: 'A' object has no attribute 'a' ***
    (Pdb) continue
    """


@support.requires_subprocess()
class PdbTestCase(unittest.TestCase):
    def tearDown(self):
        os_helper.unlink(os_helper.TESTFN)

    @unittest.skipIf(sys.flags.safe_path,
                     'PYTHONSAFEPATH changes default sys.path')
    def _run_pdb(self, pdb_args, commands,
                 expected_returncode=0,
                 extra_env=None):
        self.addCleanup(os_helper.rmtree, '__pycache__')
        cmd = [sys.executable, '-m', 'pdb'] + pdb_args
        if extra_env is not None:
            env = os.environ | extra_env
        else:
            env = os.environ
        with subprocess.Popen(
                cmd,
                stdout=subprocess.PIPE,
                stdin=subprocess.PIPE,
                stderr=subprocess.PIPE,
                env = {**env, 'PYTHONIOENCODING': 'utf-8'}
        ) as proc:
            stdout, stderr = proc.communicate(str.encode(commands))
        stdout = bytes.decode(stdout) if isinstance(stdout, bytes) else stdout
        stderr = bytes.decode(stderr) if isinstance(stderr, bytes) else stderr
        self.assertEqual(
            proc.returncode,
            expected_returncode,
            f"Unexpected return code\nstdout: {stdout}\nstderr: {stderr}"
        )
        return stdout, stderr

    def run_pdb_script(self, script, commands,
                       expected_returncode=0,
                       extra_env=None,
                       pdbrc=None,
                       remove_home=False):
        """Run 'script' lines with pdb and the pdb 'commands'."""
        filename = 'main.py'
        with open(filename, 'w') as f:
            f.write(textwrap.dedent(script))

        if pdbrc is not None:
            with open('.pdbrc', 'w') as f:
                f.write(textwrap.dedent(pdbrc))
            self.addCleanup(os_helper.unlink, '.pdbrc')
        self.addCleanup(os_helper.unlink, filename)

        homesave = None
        if remove_home:
            homesave = os.environ.pop('HOME', None)
        try:
            stdout, stderr = self._run_pdb([filename], commands, expected_returncode, extra_env)
        finally:
            if homesave is not None:
                os.environ['HOME'] = homesave
        return stdout, stderr

    def run_pdb_module(self, script, commands):
        """Runs the script code as part of a module"""
        self.module_name = 't_main'
        os_helper.rmtree(self.module_name)
        main_file = self.module_name + '/__main__.py'
        init_file = self.module_name + '/__init__.py'
        os.mkdir(self.module_name)
        with open(init_file, 'w') as f:
            pass
        with open(main_file, 'w') as f:
            f.write(textwrap.dedent(script))
        self.addCleanup(os_helper.rmtree, self.module_name)
        return self._run_pdb(['-m', self.module_name], commands)

    def _assert_find_function(self, file_content, func_name, expected):
        with open(os_helper.TESTFN, 'wb') as f:
            f.write(file_content)

        expected = None if not expected else (
            expected[0], os_helper.TESTFN, expected[1])
        self.assertEqual(
            expected, pdb.find_function(func_name, os_helper.TESTFN))

    def test_find_function_empty_file(self):
        self._assert_find_function(b'', 'foo', None)

    def test_find_function_found(self):
        self._assert_find_function(
            """\
def foo():
    pass

def bœr():
    pass

def quux():
    pass
""".encode(),
            'bœr',
            ('bœr', 5),
        )

    def test_find_function_found_with_encoding_cookie(self):
        self._assert_find_function(
            """\
# coding: iso-8859-15
def foo():
    pass

def bœr():
    pass

def quux():
    pass
""".encode('iso-8859-15'),
            'bœr',
            ('bœr', 6),
        )

    def test_find_function_found_with_bom(self):
        self._assert_find_function(
            codecs.BOM_UTF8 + """\
def bœr():
    pass
""".encode(),
            'bœr',
            ('bœr', 2),
        )

    def test_spec(self):
        # Test that __main__.__spec__ is set to None when running a script
        script = """
            import __main__
            print(__main__.__spec__)
        """

        commands = "continue"

        stdout, _ = self.run_pdb_script(script, commands)
        self.assertIn('None', stdout)

    def test_find_function_first_executable_line(self):
        code = textwrap.dedent("""\
            def foo(): pass

            def bar():
                pass  # line 4

            def baz():
                # comment
                pass  # line 8

            def mul():
                # code on multiple lines
                code = compile(   # line 12
                    'def f()',
                    '<string>',
                    'exec',
                )
        """).encode()

        self._assert_find_function(code, 'foo', ('foo', 1))
        self._assert_find_function(code, 'bar', ('bar', 4))
        self._assert_find_function(code, 'baz', ('baz', 8))
        self._assert_find_function(code, 'mul', ('mul', 12))

    def test_issue7964(self):
        # open the file as binary so we can force \r\n newline
        with open(os_helper.TESTFN, 'wb') as f:
            f.write(b'print("testing my pdb")\r\n')
        cmd = [sys.executable, '-m', 'pdb', os_helper.TESTFN]
        proc = subprocess.Popen(cmd,
            stdout=subprocess.PIPE,
            stdin=subprocess.PIPE,
            stderr=subprocess.PIPE,
            )
        self.addCleanup(proc.stdout.close)
        stdout, stderr = proc.communicate(b'quit\n')
        self.assertNotIn(b'SyntaxError', stdout,
                         "Got a syntax error running test script under PDB")

    def test_issue46434(self):
        # Temporarily patch in an extra help command which doesn't have a
        # docstring to emulate what happens in an embeddable distribution
        script = """
            def do_testcmdwithnodocs(self, arg):
                pass

            import pdb
            pdb.Pdb.do_testcmdwithnodocs = do_testcmdwithnodocs
        """
        commands = """
            continue
            help testcmdwithnodocs
        """
        stdout, stderr = self.run_pdb_script(script, commands)
        output = (stdout or '') + (stderr or '')
        self.assertNotIn('AttributeError', output,
                         'Calling help on a command with no docs should be handled gracefully')
        self.assertIn("*** No help for 'testcmdwithnodocs'; __doc__ string missing", output,
                      'Calling help on a command with no docs should print an error')

    def test_issue13183(self):
        script = """
            from bar import bar

            def foo():
                bar()

            def nope():
                pass

            def foobar():
                foo()
                nope()

            foobar()
        """
        commands = """
            from bar import bar
            break bar
            continue
            step
            step
            quit
        """
        bar = """
            def bar():
                pass
        """
        with open('bar.py', 'w') as f:
            f.write(textwrap.dedent(bar))
        self.addCleanup(os_helper.unlink, 'bar.py')
        stdout, stderr = self.run_pdb_script(script, commands)
        self.assertTrue(
            any('main.py(5)foo()->None' in l for l in stdout.splitlines()),
            'Fail to step into the caller after a return')

    def test_issue13120(self):
        # Invoking "continue" on a non-main thread triggered an exception
        # inside signal.signal.

        with open(os_helper.TESTFN, 'wb') as f:
            f.write(textwrap.dedent("""
                import threading
                import pdb

                def start_pdb():
                    pdb.Pdb(readrc=False).set_trace()
                    x = 1
                    y = 1

                t = threading.Thread(target=start_pdb)
                t.start()""").encode('ascii'))
        cmd = [sys.executable, '-u', os_helper.TESTFN]
        proc = subprocess.Popen(cmd,
            stdout=subprocess.PIPE,
            stdin=subprocess.PIPE,
            stderr=subprocess.PIPE,
            env={**os.environ, 'PYTHONIOENCODING': 'utf-8'}
            )
        self.addCleanup(proc.stdout.close)
        stdout, stderr = proc.communicate(b'cont\n')
        self.assertNotIn(b'Error', stdout,
                         "Got an error running test script under PDB")

    def test_issue36250(self):

        with open(os_helper.TESTFN, 'wb') as f:
            f.write(textwrap.dedent("""
                import threading
                import pdb

                evt = threading.Event()

                def start_pdb():
                    evt.wait()
                    pdb.Pdb(readrc=False).set_trace()

                t = threading.Thread(target=start_pdb)
                t.start()
                pdb.Pdb(readrc=False).set_trace()
                evt.set()
                t.join()""").encode('ascii'))
        cmd = [sys.executable, '-u', os_helper.TESTFN]
        proc = subprocess.Popen(cmd,
            stdout=subprocess.PIPE,
            stdin=subprocess.PIPE,
            stderr=subprocess.PIPE,
            env = {**os.environ, 'PYTHONIOENCODING': 'utf-8'}
            )
        self.addCleanup(proc.stdout.close)
        stdout, stderr = proc.communicate(b'cont\ncont\n')
        self.assertNotIn(b'Error', stdout,
                         "Got an error running test script under PDB")

    @force_not_colorized
    def test_issue16180(self):
        # A syntax error in the debuggee.
        script = "def f: pass\n"
        commands = ''
        expected = "SyntaxError:"
        stdout, stderr = self.run_pdb_script(
            script, commands
        )
        self.assertIn(expected, stderr,
            '\n\nExpected:\n{}\nGot:\n{}\n'
            'Fail to handle a syntax error in the debuggee.'
            .format(expected, stderr))

    @force_not_colorized
    def test_issue84583(self):
        # A syntax error from ast.literal_eval should not make pdb exit.
        script = "import ast; ast.literal_eval('')\n"
        commands = """
            continue
            where
            quit
        """
        stdout, stderr = self.run_pdb_script(script, commands)
        # The code should appear 3 times in the stdout/stderr:
        # 1. when pdb starts (stdout)
        # 2. when the exception is raised, in trackback (stderr)
        # 3. in where command (stdout)
        self.assertEqual(stdout.count("ast.literal_eval('')"), 2)
        self.assertEqual(stderr.count("ast.literal_eval('')"), 1)

    def test_issue26053(self):
        # run command of pdb prompt echoes the correct args
        script = "print('hello')"
        commands = """
            continue
            run a b c
            run d e f
            quit
        """
        stdout, stderr = self.run_pdb_script(script, commands)
        res = '\n'.join([x.strip() for x in stdout.splitlines()])
        self.assertRegex(res, "Restarting .* with arguments:\na b c")
        self.assertRegex(res, "Restarting .* with arguments:\nd e f")

    def test_pdbrc_basic(self):
        script = textwrap.dedent("""
            a = 1
            b = 2
        """)

        pdbrc = textwrap.dedent("""
            # Comments should be fine
            n
            p f"{a+8=}"
        """)

        stdout, stderr = self.run_pdb_script(script, 'q\n', pdbrc=pdbrc, remove_home=True)
        self.assertNotIn("SyntaxError", stdout)
        self.assertIn("a+8=9", stdout)
        self.assertIn("-> b = 2", stdout)

    def test_pdbrc_empty_line(self):
        """Test that empty lines in .pdbrc are ignored."""

        script = textwrap.dedent("""
            a = 1
            b = 2
            c = 3
        """)

        pdbrc = textwrap.dedent("""
            n

        """)

        stdout, stderr = self.run_pdb_script(script, 'q\n', pdbrc=pdbrc, remove_home=True)
        self.assertIn("b = 2", stdout)
        self.assertNotIn("c = 3", stdout)

    def test_pdbrc_alias(self):
        script = textwrap.dedent("""
            class A:
                def __init__(self):
                    self.attr = 1
            a = A()
            b = 2
        """)

        pdbrc = textwrap.dedent("""
            alias pi for k in %1.__dict__.keys(): print(f"%1.{k} = {%1.__dict__[k]}")
            until 6
            pi a
        """)

        stdout, stderr = self.run_pdb_script(script, 'q\n', pdbrc=pdbrc, remove_home=True)
        self.assertIn("a.attr = 1", stdout)

    def test_pdbrc_semicolon(self):
        script = textwrap.dedent("""
            class A:
                def __init__(self):
                    self.attr = 1
            a = A()
            b = 2
        """)

        pdbrc = textwrap.dedent("""
            b 5;;c;;n
        """)

        stdout, stderr = self.run_pdb_script(script, 'q\n', pdbrc=pdbrc, remove_home=True)
        self.assertIn("-> b = 2", stdout)

    def test_pdbrc_commands(self):
        script = textwrap.dedent("""
            class A:
                def __init__(self):
                    self.attr = 1
            a = A()
            b = 2
        """)

        pdbrc = textwrap.dedent("""
            b 6
            commands 1 ;; p a;; end
            c
        """)

        stdout, stderr = self.run_pdb_script(script, 'q\n', pdbrc=pdbrc, remove_home=True)
        self.assertIn("<__main__.A object at", stdout)

    def test_readrc_kwarg(self):
        script = textwrap.dedent("""
            print('hello')
        """)

        stdout, stderr = self.run_pdb_script(script, 'q\n', pdbrc='invalid', remove_home=True)
        self.assertIn("NameError: name 'invalid' is not defined", stdout)

    def test_readrc_homedir(self):
        save_home = os.environ.pop("HOME", None)
        with os_helper.temp_dir() as temp_dir, patch("os.path.expanduser"):
            rc_path = os.path.join(temp_dir, ".pdbrc")
            os.path.expanduser.return_value = rc_path
            try:
                with open(rc_path, "w") as f:
                    f.write("invalid")
                self.assertEqual(pdb.Pdb().rcLines[0], "invalid")
            finally:
                if save_home is not None:
                    os.environ["HOME"] = save_home

    def test_header(self):
        stdout = StringIO()
        header = 'Nobody expects... blah, blah, blah'
        with ExitStack() as resources:
            resources.enter_context(patch('sys.stdout', stdout))
            # patch pdb.Pdb.set_trace() to avoid entering the debugger
            resources.enter_context(patch.object(pdb.Pdb, 'set_trace'))
            # We need to manually clear pdb.Pdb._last_pdb_instance so a
            # new instance with stdout redirected could be created when
            # pdb.set_trace() is called.
            pdb.Pdb._last_pdb_instance = None
            pdb.set_trace(header=header)
        self.assertEqual(stdout.getvalue(), header + '\n')

    def test_run_module(self):
        script = """print("SUCCESS")"""
        commands = """
            continue
            quit
        """
        stdout, stderr = self.run_pdb_module(script, commands)
        self.assertTrue(any("SUCCESS" in l for l in stdout.splitlines()), stdout)

    def test_module_is_run_as_main(self):
        script = """
            if __name__ == '__main__':
                print("SUCCESS")
        """
        commands = """
            continue
            quit
        """
        stdout, stderr = self.run_pdb_module(script, commands)
        self.assertTrue(any("SUCCESS" in l for l in stdout.splitlines()), stdout)

    def test_run_module_with_args(self):
        commands = """
            continue
        """
        self._run_pdb(["calendar", "-m"], commands, expected_returncode=2)

        stdout, _ = self._run_pdb(["-m", "calendar", "1"], commands)
        self.assertIn("December", stdout)

    def test_breakpoint(self):
        script = """
            if __name__ == '__main__':
                pass
                print("SUCCESS")
                pass
        """
        commands = """
            b 3
            quit
        """
        stdout, stderr = self.run_pdb_module(script, commands)
        self.assertTrue(any("Breakpoint 1 at" in l for l in stdout.splitlines()), stdout)
        self.assertTrue(all("SUCCESS" not in l for l in stdout.splitlines()), stdout)

    def test_run_pdb_with_pdb(self):
        commands = """
            c
            quit
        """
        stdout, stderr = self._run_pdb(["-m", "pdb"], commands)
        self.assertIn(
            pdb._usage,
            stdout.replace('\r', '')  # remove \r for windows
        )

    def test_module_without_a_main(self):
        module_name = 't_main'
        os_helper.rmtree(module_name)
        init_file = module_name + '/__init__.py'
        os.mkdir(module_name)
        with open(init_file, 'w'):
            pass
        self.addCleanup(os_helper.rmtree, module_name)
        stdout, stderr = self._run_pdb(
            ['-m', module_name], "", expected_returncode=1
        )
        self.assertIn("ImportError: No module named t_main.__main__;", stdout)

    def test_package_without_a_main(self):
        pkg_name = 't_pkg'
        module_name = 't_main'
        os_helper.rmtree(pkg_name)
        modpath = pkg_name + '/' + module_name
        os.makedirs(modpath)
        with open(modpath + '/__init__.py', 'w'):
            pass
        self.addCleanup(os_helper.rmtree, pkg_name)
        stdout, stderr = self._run_pdb(
            ['-m', modpath.replace('/', '.')], "", expected_returncode=1
        )
        self.assertIn(
            "'t_pkg.t_main' is a package and cannot be directly executed",
            stdout)

    def test_nonexistent_module(self):
        assert not os.path.exists(os_helper.TESTFN)
        stdout, stderr = self._run_pdb(["-m", os_helper.TESTFN], "", expected_returncode=1)
        self.assertIn(f"ImportError: No module named {os_helper.TESTFN}", stdout)

    def test_dir_as_script(self):
        with os_helper.temp_dir() as temp_dir:
            stdout, stderr = self._run_pdb([temp_dir], "", expected_returncode=1)
            self.assertIn(f"Error: {temp_dir} is a directory", stdout)

    def test_invalid_cmd_line_options(self):
        stdout, stderr = self._run_pdb(["-c"], "", expected_returncode=2)
        self.assertIn(f"pdb: error: argument -c/--command: expected one argument", stderr.split('\n')[1])
        stdout, stderr = self._run_pdb(["--spam", "-m", "pdb"], "", expected_returncode=2)
        self.assertIn(f"pdb: error: unrecognized arguments: --spam", stderr.split('\n')[1])

    def test_blocks_at_first_code_line(self):
        script = """
                #This is a comment, on line 2

                print("SUCCESS")
        """
        commands = """
            quit
        """
        stdout, stderr = self.run_pdb_module(script, commands)
        self.assertTrue(any("__main__.py(4)<module>()"
                            in l for l in stdout.splitlines()), stdout)

    def test_file_modified_after_execution(self):
        script = """
            print("hello")
        """

        # the time.sleep is needed for low-resolution filesystems like HFS+
        commands = """
            filename = $_frame.f_code.co_filename
            f = open(filename, "w")
            f.write("print('goodbye')")
            import time; time.sleep(1)
            f.close()
            ll
        """

        stdout, stderr = self.run_pdb_script(script, commands)
        self.assertIn("WARNING:", stdout)
        self.assertIn("was edited", stdout)

    def test_file_modified_after_execution_with_multiple_instances(self):
        # the time.sleep is needed for low-resolution filesystems like HFS+
        script = """
            import pdb; pdb.Pdb().set_trace()
            with open(__file__, "w") as f:
                f.write("print('goodbye')\\n" * 5)
                import time; time.sleep(1)
            import pdb; pdb.Pdb().set_trace()
        """

        commands = """
            continue
            continue
        """

        filename = 'main.py'
        with open(filename, 'w') as f:
            f.write(textwrap.dedent(script))
        self.addCleanup(os_helper.unlink, filename)
        self.addCleanup(os_helper.rmtree, '__pycache__')
        cmd = [sys.executable, filename]
        with subprocess.Popen(
                cmd,
                stdout=subprocess.PIPE,
                stdin=subprocess.PIPE,
                stderr=subprocess.PIPE,
                env = {**os.environ, 'PYTHONIOENCODING': 'utf-8'},
        ) as proc:
            stdout, _ = proc.communicate(str.encode(commands))
        stdout = stdout and bytes.decode(stdout)

        self.assertEqual(proc.returncode, 0)
        self.assertIn("WARNING:", stdout)
        self.assertIn("was edited", stdout)

    def test_file_modified_after_execution_with_restart(self):
        script = """
            import random
            # Any code with a source to step into so this script is not checked
            # for changes when it's being changed
            random.randint(1, 4)
            print("hello")
        """

        commands = """
            ll
            n
            s
            filename = $_frame.f_back.f_code.co_filename
            def change_file(content, filename):
                with open(filename, "w") as f:
                    f.write(f"print({content})")

            change_file('world', filename)
            restart
            ll
        """

        stdout, stderr = self.run_pdb_script(script, commands)
        # Make sure the code is running correctly and the file is edited
        self.assertIn("hello", stdout)
        self.assertIn("world", stdout)
        # The file was edited, but restart should clear the state and consider
        # the file as up to date
        self.assertNotIn("WARNING:", stdout)

    def test_post_mortem_restart(self):
        script = """
            def foo():
                raise ValueError("foo")
            foo()
        """

        commands = """
            continue
            restart
            continue
            quit
        """

        stdout, stderr = self.run_pdb_script(script, commands)
        self.assertIn("Restarting", stdout)

    def test_relative_imports(self):
        self.module_name = 't_main'
        os_helper.rmtree(self.module_name)
        main_file = self.module_name + '/__main__.py'
        init_file = self.module_name + '/__init__.py'
        module_file = self.module_name + '/module.py'
        self.addCleanup(os_helper.rmtree, self.module_name)
        os.mkdir(self.module_name)
        with open(init_file, 'w') as f:
            f.write(textwrap.dedent("""
                top_var = "VAR from top"
            """))
        with open(main_file, 'w') as f:
            f.write(textwrap.dedent("""
                from . import top_var
                from .module import var
                from . import module
                pass # We'll stop here and print the vars
            """))
        with open(module_file, 'w') as f:
            f.write(textwrap.dedent("""
                var = "VAR from module"
                var2 = "second var"
            """))
        commands = """
            b 5
            c
            p top_var
            p var
            p module.var2
            quit
        """
        stdout, _ = self._run_pdb(['-m', self.module_name], commands)
        self.assertTrue(any("VAR from module" in l for l in stdout.splitlines()), stdout)
        self.assertTrue(any("VAR from top" in l for l in stdout.splitlines()))
        self.assertTrue(any("second var" in l for l in stdout.splitlines()))

    def test_relative_imports_on_plain_module(self):
        # Validates running a plain module. See bpo32691
        self.module_name = 't_main'
        os_helper.rmtree(self.module_name)
        main_file = self.module_name + '/runme.py'
        init_file = self.module_name + '/__init__.py'
        module_file = self.module_name + '/module.py'
        self.addCleanup(os_helper.rmtree, self.module_name)
        os.mkdir(self.module_name)
        with open(init_file, 'w') as f:
            f.write(textwrap.dedent("""
                top_var = "VAR from top"
            """))
        with open(main_file, 'w') as f:
            f.write(textwrap.dedent("""
                from . import module
                pass # We'll stop here and print the vars
            """))
        with open(module_file, 'w') as f:
            f.write(textwrap.dedent("""
                var = "VAR from module"
            """))
        commands = """
            b 3
            c
            p module.var
            quit
        """
        stdout, _ = self._run_pdb(['-m', self.module_name + '.runme'], commands)
        self.assertTrue(any("VAR from module" in l for l in stdout.splitlines()), stdout)

    def test_errors_in_command(self):
        commands = "\n".join([
            'print(]',
            'debug print(',
            'debug doesnotexist',
            'c',
        ])
        stdout, _ = self.run_pdb_script('pass', commands + '\n')

        self.assertEqual(stdout.splitlines()[1:], [
            '-> pass',
            "(Pdb) *** SyntaxError: closing parenthesis ']' does not match opening "
            "parenthesis '('",

            '(Pdb) ENTERING RECURSIVE DEBUGGER',
            '*** SyntaxError: \'(\' was never closed',
            'LEAVING RECURSIVE DEBUGGER',

            '(Pdb) ENTERING RECURSIVE DEBUGGER',
            '> <string>(1)<module>()',
            "((Pdb)) *** NameError: name 'doesnotexist' is not defined",
            'LEAVING RECURSIVE DEBUGGER',
            '(Pdb) ',
        ])

    def test_issue34266(self):
        '''do_run handles exceptions from parsing its arg'''
        def check(bad_arg, msg):
            commands = "\n".join([
                f'run {bad_arg}',
                'q',
            ])
            stdout, _ = self.run_pdb_script('pass', commands + '\n')
            self.assertEqual(stdout.splitlines()[1:], [
                '-> pass',
                f'(Pdb) *** Cannot run {bad_arg}: {msg}',
                '(Pdb) ',
            ])
        check('\\', 'No escaped character')
        check('"', 'No closing quotation')

    def test_issue42384(self):
        '''When running `python foo.py` sys.path[0] is an absolute path. `python -m pdb foo.py` should behave the same'''
        script = textwrap.dedent("""
            import sys
            print('sys.path[0] is', sys.path[0])
        """)
        commands = 'c\nq'

        with os_helper.temp_cwd() as cwd:
            expected = f'(Pdb) sys.path[0] is {os.path.realpath(cwd)}'

            stdout, stderr = self.run_pdb_script(script, commands)

            self.assertEqual(stdout.split('\n')[2].rstrip('\r'), expected)

    @os_helper.skip_unless_symlink
    def test_issue42384_symlink(self):
        '''When running `python foo.py` sys.path[0] resolves symlinks. `python -m pdb foo.py` should behave the same'''
        script = textwrap.dedent("""
            import sys
            print('sys.path[0] is', sys.path[0])
        """)
        commands = 'c\nq'

        with os_helper.temp_cwd() as cwd:
            cwd = os.path.realpath(cwd)
            dir_one = os.path.join(cwd, 'dir_one')
            dir_two = os.path.join(cwd, 'dir_two')
            expected = f'(Pdb) sys.path[0] is {dir_one}'

            os.mkdir(dir_one)
            with open(os.path.join(dir_one, 'foo.py'), 'w') as f:
                f.write(script)
            os.mkdir(dir_two)
            os.symlink(os.path.join(dir_one, 'foo.py'), os.path.join(dir_two, 'foo.py'))

            stdout, stderr = self._run_pdb([os.path.join('dir_two', 'foo.py')], commands)

            self.assertEqual(stdout.split('\n')[2].rstrip('\r'), expected)

    def test_safe_path(self):
        """ With safe_path set, pdb should not mangle sys.path[0]"""

        script = textwrap.dedent("""
            import sys
            import random
            print('sys.path[0] is', sys.path[0])
        """)
        commands = 'c\n'


        with os_helper.temp_cwd() as cwd:
            stdout, _ = self.run_pdb_script(script, commands, extra_env={'PYTHONSAFEPATH': '1'})

            unexpected = f'sys.path[0] is {os.path.realpath(cwd)}'
            self.assertNotIn(unexpected, stdout)

    def test_issue42383(self):
        with os_helper.temp_cwd() as cwd:
            with open('foo.py', 'w') as f:
                s = textwrap.dedent("""
                    print('The correct file was executed')

                    import os
                    os.chdir("subdir")
                """)
                f.write(s)

            subdir = os.path.join(cwd, 'subdir')
            os.mkdir(subdir)
            os.mkdir(os.path.join(subdir, 'subdir'))
            wrong_file = os.path.join(subdir, 'foo.py')

            with open(wrong_file, 'w') as f:
                f.write('print("The wrong file was executed")')

            stdout, stderr = self._run_pdb(['foo.py'], 'c\nc\nq')
            expected = '(Pdb) The correct file was executed'
            self.assertEqual(stdout.split('\n')[6].rstrip('\r'), expected)

    def test_gh_94215_crash(self):
        script = """\
            def func():
                def inner(v): pass
                inner(
                    42
                )
            func()
        """
        commands = textwrap.dedent("""
            break func
            continue
            next
            next
            jump 2
        """)
        stdout, stderr = self.run_pdb_script(script, commands)
        self.assertFalse(stderr)

    def test_gh_93696_frozen_list(self):
        frozen_src = """
        def func():
            x = "Sentinel string for gh-93696"
            print(x)
        """
        host_program = """
        import os
        import sys

        def _create_fake_frozen_module():
            with open('gh93696.py') as f:
                src = f.read()

            # this function has a co_filename as if it were in a frozen module
            dummy_mod = compile(src, "<frozen gh93696>", "exec")
            func_code = dummy_mod.co_consts[0]

            mod = type(sys)("gh93696")
            mod.func = type(lambda: None)(func_code, mod.__dict__)
            mod.__file__ = 'gh93696.py'

            return mod

        mod = _create_fake_frozen_module()
        mod.func()
        """
        commands = """
            break 20
            continue
            step
            list
            quit
        """
        with open('gh93696.py', 'w') as f:
            f.write(textwrap.dedent(frozen_src))

        with open('gh93696_host.py', 'w') as f:
            f.write(textwrap.dedent(host_program))

        self.addCleanup(os_helper.unlink, 'gh93696.py')
        self.addCleanup(os_helper.unlink, 'gh93696_host.py')
        stdout, stderr = self._run_pdb(["gh93696_host.py"], commands)
        # verify that pdb found the source of the "frozen" function
        self.assertIn('x = "Sentinel string for gh-93696"', stdout, "Sentinel statement not found")

    def test_non_utf8_encoding(self):
        script_dir = os.path.join(os.path.dirname(__file__), 'encoded_modules')
        for filename in os.listdir(script_dir):
            if filename.endswith(".py"):
                self._run_pdb([os.path.join(script_dir, filename)], 'q')

    def test_zipapp(self):
        with os_helper.temp_dir() as temp_dir:
            os.mkdir(os.path.join(temp_dir, 'source'))
            script = textwrap.dedent(
                """
                def f(x):
                    return x + 1
                f(21 + 21)
                """
            )
            with open(os.path.join(temp_dir, 'source', '__main__.py'), 'w') as f:
                f.write(script)
            zipapp.create_archive(os.path.join(temp_dir, 'source'),
                                  os.path.join(temp_dir, 'zipapp.pyz'))
            stdout, _ = self._run_pdb([os.path.join(temp_dir, 'zipapp.pyz')], '\n'.join([
                'b f',
                'c',
                'p x',
                'q'
            ]))
            self.assertIn('42', stdout)
            self.assertIn('return x + 1', stdout)


class ChecklineTests(unittest.TestCase):
    def setUp(self):
        linecache.clearcache()  # Pdb.checkline() uses linecache.getline()

    def tearDown(self):
        os_helper.unlink(os_helper.TESTFN)

    def test_checkline_before_debugging(self):
        with open(os_helper.TESTFN, "w") as f:
            f.write("print(123)")
        db = pdb.Pdb()
        self.assertEqual(db.checkline(os_helper.TESTFN, 1), 1)

    def test_checkline_after_reset(self):
        with open(os_helper.TESTFN, "w") as f:
            f.write("print(123)")
        db = pdb.Pdb()
        db.reset()
        self.assertEqual(db.checkline(os_helper.TESTFN, 1), 1)

    def test_checkline_is_not_executable(self):
        # Test for comments, docstrings and empty lines
        s = textwrap.dedent("""
            # Comment
            \"\"\" docstring \"\"\"
            ''' docstring '''

        """)
        with open(os_helper.TESTFN, "w") as f:
            f.write(s)
        num_lines = len(s.splitlines()) + 2  # Test for EOF
        with redirect_stdout(StringIO()):
            db = pdb.Pdb()
            for lineno in range(num_lines):
                self.assertFalse(db.checkline(os_helper.TESTFN, lineno))


@support.requires_subprocess()
class PdbTestReadline(unittest.TestCase):
    def setUpClass():
        # Ensure that the readline module is loaded
        # If this fails, the test is skipped because SkipTest will be raised
        readline = import_module('readline')
        if readline.backend == "editline":
            raise unittest.SkipTest("libedit readline is not supported for pdb")

    def test_basic_completion(self):
        script = textwrap.dedent("""
            import pdb; pdb.Pdb().set_trace()
            # Concatenate strings so that the output doesn't appear in the source
            print('hello' + '!')
        """)

        # List everything starting with 'co', there should be multiple matches
        # then add ntin and complete 'contin' to 'continue'
        input = b"co\t\tntin\t\n"

        output = run_pty(script, input)

        self.assertIn(b'commands', output)
        self.assertIn(b'condition', output)
        self.assertIn(b'continue', output)
        self.assertIn(b'hello!', output)

    def test_expression_completion(self):
        script = textwrap.dedent("""
            value = "speci"
            import pdb; pdb.Pdb().set_trace()
        """)

        # Complete: value + 'al'
        input = b"val\t + 'al'\n"
        # Complete: p value + 'es'
        input += b"p val\t + 'es'\n"
        # Complete: $_frame
        input += b"$_fra\t\n"
        # Continue
        input += b"c\n"

        output = run_pty(script, input)

        self.assertIn(b'special', output)
        self.assertIn(b'species', output)
        self.assertIn(b'$_frame', output)

    def test_builtin_completion(self):
        script = textwrap.dedent("""
            value = "speci"
            import pdb; pdb.Pdb().set_trace()
        """)

        # Complete: print(value + 'al')
        input = b"pri\tval\t + 'al')\n"

        # Continue
        input += b"c\n"

        output = run_pty(script, input)

        self.assertIn(b'special', output)

    def test_local_namespace(self):
        script = textwrap.dedent("""
            def f():
                original = "I live Pythin"
                import pdb; pdb.Pdb().set_trace()
            f()
        """)

        # Complete: original.replace('i', 'o')
        input = b"orig\t.repl\t('i', 'o')\n"

        # Continue
        input += b"c\n"

        output = run_pty(script, input)

        self.assertIn(b'I love Python', output)

    def test_multiline_completion(self):
        script = textwrap.dedent("""
            import pdb; pdb.Pdb().set_trace()
        """)

        input = b"def func():\n"
        # Complete: \treturn 40 + 2
        input += b"\tret\t 40 + 2\n"
        input += b"\n"
        # Complete: func()
        input += b"fun\t()\n"
        input += b"c\n"

        output = run_pty(script, input)

        self.assertIn(b'42', output)


def load_tests(loader, tests, pattern):
    from test import test_pdb
    tests.addTest(doctest.DocTestSuite(test_pdb))
    return tests


if __name__ == '__main__':
    unittest.main()<|MERGE_RESOLUTION|>--- conflicted
+++ resolved
@@ -674,46 +674,8 @@
     (Pdb) continue
     """
 
-<<<<<<< HEAD
 def test_pdb_display_command():
     """Test display command
-=======
-def test_debug_in_post_mortem():
-    """Test debug command in post_mortem.
-
-    pdb.Pdb.do_debug should not call settrace with no tracing being active.
-
-    This test does not work when run with `python -m pdb`.
-
-    >>> with PdbTestInput([  # doctest: +ELLIPSIS, +NORMALIZE_WHITESPACE
-    ...     'debug 1',
-    ...     'q',
-    ...     'l',
-    ...     'q',
-    ... ]):
-    ...    try:
-    ...        raise Exception()
-    ...    except Exception:
-    ...        import pdb; pdb.post_mortem()
-    > <doctest test.test_pdb.test_debug_in_post_mortem[0]>(8)<module>()
-    -> raise Exception()
-    (Pdb) debug 1
-    ENTERING RECURSIVE DEBUGGER
-    > <string>(1)<module>()
-    ((Pdb)) q
-    LEAVING RECURSIVE DEBUGGER
-    (Pdb) l
-      5             'q',
-      6         ]):
-      7            try:
-      8  >>            raise Exception()
-      9            except Exception:
-     10  ->            import pdb; pdb.post_mortem()
-    [EOF]
-    (Pdb) q
-    """
-
->>>>>>> 26aaf94b
 
     >>> def test_function():
     ...     a = 0
@@ -1559,6 +1521,41 @@
     Correctly reraised.
     """
 
+def test_debug_in_post_mortem():
+    """Test debug command in post_mortem.
+
+    pdb.Pdb.do_debug should not call settrace with no tracing being active.
+
+    This test does not work when run with `python -m pdb`.
+
+    >>> with PdbTestInput([  # doctest: +ELLIPSIS, +NORMALIZE_WHITESPACE
+    ...     'debug 1',
+    ...     'q',
+    ...     'l',
+    ...     'q',
+    ... ]):
+    ...    try:
+    ...        raise Exception()
+    ...    except Exception:
+    ...        import pdb; pdb.post_mortem()
+    > <doctest test.test_pdb.test_debug_in_post_mortem[0]>(8)<module>()
+    -> raise Exception()
+    (Pdb) debug 1
+    ENTERING RECURSIVE DEBUGGER
+    > <string>(1)<module>()
+    ((Pdb)) q
+    LEAVING RECURSIVE DEBUGGER
+    (Pdb) l
+      5             'q',
+      6         ]):
+      7            try:
+      8  >>            raise Exception()
+      9            except Exception:
+     10  ->            import pdb; pdb.post_mortem()
+    [EOF]
+    (Pdb) q
+    """
+
 
 def test_pdb_return_to_different_file():
     """When pdb returns to a different file, it should not skip if f_trace is
