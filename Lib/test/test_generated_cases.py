import contextlib
import os
import sys
import tempfile
import unittest

from test import support
from test import test_tools


def skip_if_different_mount_drives():
    if sys.platform != "win32":
        return
    ROOT = os.path.dirname(os.path.dirname(__file__))
    root_drive = os.path.splitroot(ROOT)[0]
    cwd_drive = os.path.splitroot(os.getcwd())[0]
    if root_drive != cwd_drive:
        # May raise ValueError if ROOT and the current working
        # different have different mount drives (on Windows).
        raise unittest.SkipTest(
            f"the current working directory and the Python source code "
            f"directory have different mount drives "
            f"({cwd_drive} and {root_drive})"
        )


skip_if_different_mount_drives()


test_tools.skip_if_missing("cases_generator")
with test_tools.imports_under_tool("cases_generator"):
    from analyzer import StackItem
    import parser
    from stack import Stack, StackError
    import tier1_generator
    import optimizer_generator


def handle_stderr():
    if support.verbose > 1:
        return contextlib.nullcontext()
    else:
        return support.captured_stderr()


class TestEffects(unittest.TestCase):
    def test_effect_sizes(self):
        stack = Stack()
        inputs = [
            x := StackItem("x", None, "", "1"),
            y := StackItem("y", None, "", "oparg"),
            z := StackItem("z", None, "", "oparg*2"),
        ]
        outputs = [
            StackItem("x", None, "", "1"),
            StackItem("b", None, "", "oparg*4"),
            StackItem("c", None, "", "1"),
        ]
        stack.pop(z)
        stack.pop(y)
        stack.pop(x)
        for out in outputs:
            stack.push(out)
        self.assertEqual(stack.base_offset.to_c(), "-1 - oparg*2 - oparg")
        self.assertEqual(stack.top_offset.to_c(), "1 - oparg*2 - oparg + oparg*4")


class TestGeneratedCases(unittest.TestCase):
    def setUp(self) -> None:
        super().setUp()
        self.maxDiff = None

        self.temp_dir = tempfile.gettempdir()
        self.temp_input_filename = os.path.join(self.temp_dir, "input.txt")
        self.temp_output_filename = os.path.join(self.temp_dir, "output.txt")
        self.temp_metadata_filename = os.path.join(self.temp_dir, "metadata.txt")
        self.temp_pymetadata_filename = os.path.join(self.temp_dir, "pymetadata.txt")
        self.temp_executor_filename = os.path.join(self.temp_dir, "executor.txt")

    def tearDown(self) -> None:
        for filename in [
            self.temp_input_filename,
            self.temp_output_filename,
            self.temp_metadata_filename,
            self.temp_pymetadata_filename,
            self.temp_executor_filename,
        ]:
            try:
                os.remove(filename)
            except:
                pass
        super().tearDown()

    def run_cases_test(self, input: str, expected: str):
        with open(self.temp_input_filename, "w+") as temp_input:
            temp_input.write(parser.BEGIN_MARKER)
            temp_input.write(input)
            temp_input.write(parser.END_MARKER)
            temp_input.flush()

        with handle_stderr():
            tier1_generator.generate_tier1_from_files(
                [self.temp_input_filename], self.temp_output_filename, False
            )

        with open(self.temp_output_filename) as temp_output:
            lines = temp_output.readlines()
            while lines and lines[0].startswith(("// ", "#", "    #", "\n")):
                lines.pop(0)
            while lines and lines[-1].startswith(("#", "\n")):
                lines.pop(-1)
        actual = "".join(lines)
        # if actual.strip() != expected.strip():
        #     print("Actual:")
        #     print(actual)
        #     print("Expected:")
        #     print(expected)
        #     print("End")

        self.assertEqual(actual.strip(), expected.strip())

    def test_inst_no_args(self):
        input = """
        inst(OP, (--)) {
            spam();
        }
    """
        output = """
        TARGET(OP) {
            frame->instr_ptr = next_instr;
            next_instr += 1;
            INSTRUCTION_STATS(OP);
            spam();
            DISPATCH();
        }
    """
        self.run_cases_test(input, output)

    def test_inst_one_pop(self):
        input = """
        inst(OP, (value --)) {
            spam();
        }
    """
        output = """
        TARGET(OP) {
            frame->instr_ptr = next_instr;
            next_instr += 1;
            INSTRUCTION_STATS(OP);
            _PyStackRef value;
            value = stack_pointer[-1];
            spam();
            stack_pointer += -1;
            assert(WITHIN_STACK_BOUNDS());
            DISPATCH();
        }
    """
        self.run_cases_test(input, output)

    def test_inst_one_push(self):
        input = """
        inst(OP, (-- res)) {
            spam();
        }
    """
        output = """
        TARGET(OP) {
            frame->instr_ptr = next_instr;
            next_instr += 1;
            INSTRUCTION_STATS(OP);
            _PyStackRef res;
            spam();
            stack_pointer[0] = res;
            stack_pointer += 1;
            assert(WITHIN_STACK_BOUNDS());
            DISPATCH();
        }
    """
        self.run_cases_test(input, output)

    def test_inst_one_push_one_pop(self):
        input = """
        inst(OP, (value -- res)) {
            spam();
        }
    """
        output = """
        TARGET(OP) {
            frame->instr_ptr = next_instr;
            next_instr += 1;
            INSTRUCTION_STATS(OP);
            _PyStackRef value;
            _PyStackRef res;
            value = stack_pointer[-1];
            spam();
            stack_pointer[-1] = res;
            DISPATCH();
        }
    """
        self.run_cases_test(input, output)

    def test_binary_op(self):
        input = """
        inst(OP, (left, right -- res)) {
            spam();
        }
    """
        output = """
        TARGET(OP) {
            frame->instr_ptr = next_instr;
            next_instr += 1;
            INSTRUCTION_STATS(OP);
            _PyStackRef right;
            _PyStackRef left;
            _PyStackRef res;
            right = stack_pointer[-1];
            left = stack_pointer[-2];
            spam();
            stack_pointer[-2] = res;
            stack_pointer += -1;
            assert(WITHIN_STACK_BOUNDS());
            DISPATCH();
        }
    """
        self.run_cases_test(input, output)

    def test_overlap(self):
        input = """
        inst(OP, (left, right -- left, result)) {
            spam();
        }
    """
        output = """
        TARGET(OP) {
            frame->instr_ptr = next_instr;
            next_instr += 1;
            INSTRUCTION_STATS(OP);
            _PyStackRef right;
            _PyStackRef left;
            _PyStackRef result;
            right = stack_pointer[-1];
            left = stack_pointer[-2];
            spam();
            stack_pointer[-1] = result;
            DISPATCH();
        }
    """
        self.run_cases_test(input, output)

    def test_predictions_and_eval_breaker(self):
        input = """
        inst(OP1, (arg -- rest)) {
        }
        inst(OP3, (arg -- res)) {
            DEOPT_IF(xxx);
            CHECK_EVAL_BREAKER();
        }
        family(OP1, INLINE_CACHE_ENTRIES_OP1) = { OP3 };
    """
        output = """
        TARGET(OP1) {
            frame->instr_ptr = next_instr;
            next_instr += 1;
            INSTRUCTION_STATS(OP1);
            PREDICTED(OP1);
            _PyStackRef arg;
            _PyStackRef rest;
            arg = stack_pointer[-1];
            stack_pointer[-1] = rest;
            DISPATCH();
        }

        TARGET(OP3) {
            frame->instr_ptr = next_instr;
            next_instr += 1;
            INSTRUCTION_STATS(OP3);
            static_assert(INLINE_CACHE_ENTRIES_OP1 == 0, "incorrect cache size");
            _PyStackRef arg;
            _PyStackRef res;
            arg = stack_pointer[-1];
            DEOPT_IF(xxx, OP1);
            stack_pointer[-1] = res;
            CHECK_EVAL_BREAKER();
            DISPATCH();
        }
    """
        self.run_cases_test(input, output)

    def test_error_if_plain(self):
        input = """
        inst(OP, (--)) {
            ERROR_IF(cond, label);
        }
    """
        output = """
        TARGET(OP) {
            frame->instr_ptr = next_instr;
            next_instr += 1;
            INSTRUCTION_STATS(OP);
            if (cond) goto label;
            DISPATCH();
        }
    """
        self.run_cases_test(input, output)

    def test_error_if_plain_with_comment(self):
        input = """
        inst(OP, (--)) {
            ERROR_IF(cond, label);  // Comment is ok
        }
    """
        output = """
        TARGET(OP) {
            frame->instr_ptr = next_instr;
            next_instr += 1;
            INSTRUCTION_STATS(OP);
            if (cond) goto label;
            // Comment is ok
            DISPATCH();
        }
    """
        self.run_cases_test(input, output)

    def test_error_if_pop(self):
        input = """
        inst(OP, (left, right -- res)) {
            ERROR_IF(cond, label);
        }
    """
        output = """
        TARGET(OP) {
            frame->instr_ptr = next_instr;
            next_instr += 1;
            INSTRUCTION_STATS(OP);
            _PyStackRef right;
            _PyStackRef left;
            _PyStackRef res;
            right = stack_pointer[-1];
            left = stack_pointer[-2];
            if (cond) goto pop_2_label;
            stack_pointer[-2] = res;
            stack_pointer += -1;
            assert(WITHIN_STACK_BOUNDS());
            DISPATCH();
        }
    """
        self.run_cases_test(input, output)

    def test_cache_effect(self):
        input = """
        inst(OP, (counter/1, extra/2, value --)) {
        }
    """
        output = """
        TARGET(OP) {
            _Py_CODEUNIT *this_instr = frame->instr_ptr = next_instr;
            (void)this_instr;
            next_instr += 4;
            INSTRUCTION_STATS(OP);
            _PyStackRef value;
            value = stack_pointer[-1];
            uint16_t counter = read_u16(&this_instr[1].cache);
            (void)counter;
            uint32_t extra = read_u32(&this_instr[2].cache);
            (void)extra;
            stack_pointer += -1;
            assert(WITHIN_STACK_BOUNDS());
            DISPATCH();
        }
    """
        self.run_cases_test(input, output)

    def test_suppress_dispatch(self):
        input = """
        inst(OP, (--)) {
            goto somewhere;
        }
    """
        output = """
        TARGET(OP) {
            frame->instr_ptr = next_instr;
            next_instr += 1;
            INSTRUCTION_STATS(OP);
            goto somewhere;
        }
    """
        self.run_cases_test(input, output)

    def test_macro_instruction(self):
        input = """
        inst(OP1, (counter/1, left, right -- left, right)) {
            op1(left, right);
        }
        op(OP2, (extra/2, arg2, left, right -- res)) {
            res = op2(arg2, left, right);
        }
        macro(OP) = OP1 + cache/2 + OP2;
        inst(OP3, (unused/5, arg2, left, right -- res)) {
            res = op3(arg2, left, right);
        }
        family(OP, INLINE_CACHE_ENTRIES_OP) = { OP3 };
    """
        output = """
        TARGET(OP) {
            frame->instr_ptr = next_instr;
            next_instr += 6;
            INSTRUCTION_STATS(OP);
            PREDICTED(OP);
            _Py_CODEUNIT *this_instr = next_instr - 6;
            (void)this_instr;
            _PyStackRef right;
            _PyStackRef left;
            _PyStackRef arg2;
            _PyStackRef res;
            // _OP1
            right = stack_pointer[-1];
            left = stack_pointer[-2];
            {
                uint16_t counter = read_u16(&this_instr[1].cache);
                (void)counter;
                op1(left, right);
            }
            /* Skip 2 cache entries */
            // OP2
            arg2 = stack_pointer[-3];
            {
                uint32_t extra = read_u32(&this_instr[4].cache);
                (void)extra;
                res = op2(arg2, left, right);
            }
            stack_pointer[-3] = res;
            stack_pointer += -2;
            assert(WITHIN_STACK_BOUNDS());
            DISPATCH();
        }

        TARGET(OP1) {
            _Py_CODEUNIT *this_instr = frame->instr_ptr = next_instr;
            (void)this_instr;
            next_instr += 2;
            INSTRUCTION_STATS(OP1);
            _PyStackRef right;
            _PyStackRef left;
            right = stack_pointer[-1];
            left = stack_pointer[-2];
            uint16_t counter = read_u16(&this_instr[1].cache);
            (void)counter;
            op1(left, right);
            DISPATCH();
        }

        TARGET(OP3) {
            frame->instr_ptr = next_instr;
            next_instr += 6;
            INSTRUCTION_STATS(OP3);
            static_assert(INLINE_CACHE_ENTRIES_OP == 5, "incorrect cache size");
            _PyStackRef right;
            _PyStackRef left;
            _PyStackRef arg2;
            _PyStackRef res;
            /* Skip 5 cache entries */
            right = stack_pointer[-1];
            left = stack_pointer[-2];
            arg2 = stack_pointer[-3];
            res = op3(arg2, left, right);
            stack_pointer[-3] = res;
            stack_pointer += -2;
            assert(WITHIN_STACK_BOUNDS());
            DISPATCH();
        }
    """
        self.run_cases_test(input, output)

    def test_unused_caches(self):
        input = """
        inst(OP, (unused/1, unused/2 --)) {
            body();
        }
    """
        output = """
        TARGET(OP) {
            frame->instr_ptr = next_instr;
            next_instr += 4;
            INSTRUCTION_STATS(OP);
            /* Skip 1 cache entry */
            /* Skip 2 cache entries */
            body();
            DISPATCH();
        }
    """
        self.run_cases_test(input, output)

    def test_pseudo_instruction_no_flags(self):
        input = """
        pseudo(OP, (in -- out1, out2)) = {
            OP1,
        };

        inst(OP1, (--)) {
        }
    """
        output = """
        TARGET(OP1) {
            frame->instr_ptr = next_instr;
            next_instr += 1;
            INSTRUCTION_STATS(OP1);
            DISPATCH();
        }
    """
        self.run_cases_test(input, output)

    def test_pseudo_instruction_with_flags(self):
        input = """
        pseudo(OP, (in1, in2 --), (HAS_ARG, HAS_JUMP)) = {
            OP1,
        };

        inst(OP1, (--)) {
        }
    """
        output = """
        TARGET(OP1) {
            frame->instr_ptr = next_instr;
            next_instr += 1;
            INSTRUCTION_STATS(OP1);
            DISPATCH();
        }
    """
        self.run_cases_test(input, output)

    def test_array_input(self):
        input = """
        inst(OP, (below, values[oparg*2], above --)) {
            spam();
        }
    """
        output = """
        TARGET(OP) {
            frame->instr_ptr = next_instr;
            next_instr += 1;
            INSTRUCTION_STATS(OP);
            _PyStackRef above;
            _PyStackRef *values;
            _PyStackRef below;
            above = stack_pointer[-1];
            values = &stack_pointer[-1 - oparg*2];
            below = stack_pointer[-2 - oparg*2];
            spam();
            stack_pointer += -2 - oparg*2;
            assert(WITHIN_STACK_BOUNDS());
            DISPATCH();
        }
    """
        self.run_cases_test(input, output)

    def test_array_output(self):
        input = """
        inst(OP, (unused, unused -- below, values[oparg*3], above)) {
            spam(values, oparg);
        }
    """
        output = """
        TARGET(OP) {
            frame->instr_ptr = next_instr;
            next_instr += 1;
            INSTRUCTION_STATS(OP);
            _PyStackRef below;
            _PyStackRef *values;
            _PyStackRef above;
            values = &stack_pointer[-1];
            spam(values, oparg);
            stack_pointer[-2] = below;
            stack_pointer[-1 + oparg*3] = above;
            stack_pointer += oparg*3;
            assert(WITHIN_STACK_BOUNDS());
            DISPATCH();
        }
    """
        self.run_cases_test(input, output)

    def test_array_input_output(self):
        input = """
        inst(OP, (values[oparg] -- values[oparg], above)) {
            spam(values, oparg);
        }
    """
        output = """
        TARGET(OP) {
            frame->instr_ptr = next_instr;
            next_instr += 1;
            INSTRUCTION_STATS(OP);
            _PyStackRef *values;
            _PyStackRef above;
            values = &stack_pointer[-oparg];
            spam(values, oparg);
            stack_pointer[0] = above;
            stack_pointer += 1;
            assert(WITHIN_STACK_BOUNDS());
            DISPATCH();
        }
    """
        self.run_cases_test(input, output)

    def test_array_error_if(self):
        input = """
        inst(OP, (extra, values[oparg] --)) {
            ERROR_IF(oparg == 0, somewhere);
        }
    """
        output = """
        TARGET(OP) {
            frame->instr_ptr = next_instr;
            next_instr += 1;
            INSTRUCTION_STATS(OP);
            _PyStackRef *values;
            _PyStackRef extra;
            values = &stack_pointer[-oparg];
            extra = stack_pointer[-1 - oparg];
            if (oparg == 0) { stack_pointer += -1 - oparg; goto somewhere; }
            stack_pointer += -1 - oparg;
            assert(WITHIN_STACK_BOUNDS());
            DISPATCH();
        }
    """
        self.run_cases_test(input, output)

    def test_cond_effect(self):
        input = """
        inst(OP, (aa, input if ((oparg & 1) == 1), cc -- xx, output if (oparg & 2), zz)) {
            output = spam(oparg, input);
        }
    """
        output = """
        TARGET(OP) {
            frame->instr_ptr = next_instr;
            next_instr += 1;
            INSTRUCTION_STATS(OP);
            _PyStackRef cc;
            _PyStackRef input = PyStackRef_NULL;
            _PyStackRef aa;
            _PyStackRef xx;
            _PyStackRef output = PyStackRef_NULL;
            _PyStackRef zz;
            cc = stack_pointer[-1];
            if ((oparg & 1) == 1) { input = stack_pointer[-1 - (((oparg & 1) == 1) ? 1 : 0)]; }
            aa = stack_pointer[-2 - (((oparg & 1) == 1) ? 1 : 0)];
            output = spam(oparg, input);
            stack_pointer[-2 - (((oparg & 1) == 1) ? 1 : 0)] = xx;
            if (oparg & 2) stack_pointer[-1 - (((oparg & 1) == 1) ? 1 : 0)] = output;
            stack_pointer[-1 - (((oparg & 1) == 1) ? 1 : 0) + ((oparg & 2) ? 1 : 0)] = zz;
            stack_pointer += -(((oparg & 1) == 1) ? 1 : 0) + ((oparg & 2) ? 1 : 0);
            assert(WITHIN_STACK_BOUNDS());
            DISPATCH();
        }
    """
        self.run_cases_test(input, output)

    def test_macro_cond_effect(self):
        input = """
        op(A, (left, middle, right --)) {
            # Body of A
        }
        op(B, (-- deep, extra if (oparg), res)) {
            # Body of B
        }
        macro(M) = A + B;
    """
        output = """
        TARGET(M) {
            frame->instr_ptr = next_instr;
            next_instr += 1;
            INSTRUCTION_STATS(M);
            _PyStackRef right;
            _PyStackRef middle;
            _PyStackRef left;
            _PyStackRef deep;
            _PyStackRef extra = PyStackRef_NULL;
            _PyStackRef res;
            // A
            right = stack_pointer[-1];
            middle = stack_pointer[-2];
            left = stack_pointer[-3];
            {
                # Body of A
            }
            // B
            {
                # Body of B
            }
            stack_pointer[-3] = deep;
            if (oparg) stack_pointer[-2] = extra;
            stack_pointer[-2 + ((oparg) ? 1 : 0)] = res;
            stack_pointer += -1 + ((oparg) ? 1 : 0);
            assert(WITHIN_STACK_BOUNDS());
            DISPATCH();
        }
    """
        self.run_cases_test(input, output)

    def test_macro_push_push(self):
        input = """
        op(A, (-- val1)) {
            val1 = spam();
        }
        op(B, (-- val2)) {
            val2 = spam();
        }
        macro(M) = A + B;
        """
        output = """
        TARGET(M) {
            frame->instr_ptr = next_instr;
            next_instr += 1;
            INSTRUCTION_STATS(M);
            _PyStackRef val1;
            _PyStackRef val2;
            // A
            {
                val1 = spam();
            }
            // B
            {
                val2 = spam();
            }
            stack_pointer[0] = val1;
            stack_pointer[1] = val2;
            stack_pointer += 2;
            assert(WITHIN_STACK_BOUNDS());
            DISPATCH();
        }
        """
        self.run_cases_test(input, output)

    def test_override_inst(self):
        input = """
        inst(OP, (--)) {
            spam();
        }
        override inst(OP, (--)) {
            ham();
        }
        """
        output = """
        TARGET(OP) {
            frame->instr_ptr = next_instr;
            next_instr += 1;
            INSTRUCTION_STATS(OP);
            ham();
            DISPATCH();
        }
        """
        self.run_cases_test(input, output)

    def test_override_op(self):
        input = """
        op(OP, (--)) {
            spam();
        }
        macro(M) = OP;
        override op(OP, (--)) {
            ham();
        }
        """
        output = """
        TARGET(M) {
            frame->instr_ptr = next_instr;
            next_instr += 1;
            INSTRUCTION_STATS(M);
            ham();
            DISPATCH();
        }
        """
        self.run_cases_test(input, output)

    def test_annotated_inst(self):
        input = """
        pure inst(OP, (--)) {
            ham();
        }
        """
        output = """
        TARGET(OP) {
            frame->instr_ptr = next_instr;
            next_instr += 1;
            INSTRUCTION_STATS(OP);
            ham();
            DISPATCH();
        }
        """
        self.run_cases_test(input, output)

    def test_annotated_op(self):
        input = """
        pure op(OP, (--)) {
            spam();
        }
        macro(M) = OP;
        """
        output = """
        TARGET(M) {
            frame->instr_ptr = next_instr;
            next_instr += 1;
            INSTRUCTION_STATS(M);
            spam();
            DISPATCH();
        }
        """
        self.run_cases_test(input, output)

        input = """
        pure register specializing op(OP, (--)) {
            spam();
        }
        macro(M) = OP;
        """
        self.run_cases_test(input, output)

    def test_deopt_and_exit(self):
        input = """
        pure op(OP, (arg1 -- out)) {
            DEOPT_IF(1);
            EXIT_IF(1);
        }
        """
        output = ""
        with self.assertRaises(Exception):
            self.run_cases_test(input, output)

<<<<<<< HEAD
    def test_unused_cached_value(self):

        input = """
        op(FIRST, (arg1 -- out)) {
            out = arg1;
        }

        op(SECOND, (unused -- unused)) {
        }

        macro(BOTH) = FIRST + SECOND;
        """
        output = """
        """
        with self.assertRaises(SyntaxError):
            self.run_cases_test(input, output)
=======
    def test_array_of_one(self):
        input = """
        inst(OP, (arg[1] -- out[1])) {
            out[0] = arg[0];
        }
        """
        output = """
        TARGET(OP) {
            frame->instr_ptr = next_instr;
            next_instr += 1;
            INSTRUCTION_STATS(OP);
            _PyStackRef *arg;
            _PyStackRef *out;
            arg = &stack_pointer[-1];
            out = &stack_pointer[-1];
            out[0] = arg[0];
            DISPATCH();
        }
        """
        self.run_cases_test(input, output)

    def test_pointer_to_stackref(self):
        input = """
        inst(OP, (arg: _PyStackRef * -- out)) {
            out = *arg;
        }
        """
        output = """
        TARGET(OP) {
            frame->instr_ptr = next_instr;
            next_instr += 1;
            INSTRUCTION_STATS(OP);
            _PyStackRef *arg;
            _PyStackRef out;
            arg = (_PyStackRef *)stack_pointer[-1].bits;
            out = *arg;
            stack_pointer[-1] = out;
            DISPATCH();
        }
        """
        self.run_cases_test(input, output)
>>>>>>> 8303d32f


class TestGeneratedAbstractCases(unittest.TestCase):
    def setUp(self) -> None:
        super().setUp()
        self.maxDiff = None

        self.temp_dir = tempfile.gettempdir()
        self.temp_input_filename = os.path.join(self.temp_dir, "input.txt")
        self.temp_input2_filename = os.path.join(self.temp_dir, "input2.txt")
        self.temp_output_filename = os.path.join(self.temp_dir, "output.txt")

    def tearDown(self) -> None:
        for filename in [
            self.temp_input_filename,
            self.temp_input2_filename,
            self.temp_output_filename,
        ]:
            try:
                os.remove(filename)
            except:
                pass
        super().tearDown()

    def run_cases_test(self, input: str, input2: str, expected: str):
        with open(self.temp_input_filename, "w+") as temp_input:
            temp_input.write(parser.BEGIN_MARKER)
            temp_input.write(input)
            temp_input.write(parser.END_MARKER)
            temp_input.flush()

        with open(self.temp_input2_filename, "w+") as temp_input:
            temp_input.write(parser.BEGIN_MARKER)
            temp_input.write(input2)
            temp_input.write(parser.END_MARKER)
            temp_input.flush()

        with handle_stderr():
            optimizer_generator.generate_tier2_abstract_from_files(
                [self.temp_input_filename, self.temp_input2_filename],
                self.temp_output_filename
            )

        with open(self.temp_output_filename) as temp_output:
            lines = temp_output.readlines()
            while lines and lines[0].startswith(("// ", "#", "    #", "\n")):
                lines.pop(0)
            while lines and lines[-1].startswith(("#", "\n")):
                lines.pop(-1)
        actual = "".join(lines)
        self.assertEqual(actual.strip(), expected.strip())

    def test_overridden_abstract(self):
        input = """
        pure op(OP, (--)) {
            spam();
        }
        """
        input2 = """
        pure op(OP, (--)) {
            eggs();
        }
        """
        output = """
        case OP: {
            eggs();
            break;
        }
        """
        self.run_cases_test(input, input2, output)

    def test_overridden_abstract_args(self):
        input = """
        pure op(OP, (arg1 -- out)) {
            spam();
        }
        op(OP2, (arg1 -- out)) {
            eggs();
        }
        """
        input2 = """
        op(OP, (arg1 -- out)) {
            eggs();
        }
        """
        output = """
        case OP: {
            _Py_UopsSymbol *arg1;
            _Py_UopsSymbol *out;
            arg1 = stack_pointer[-1];
            eggs();
            stack_pointer[-1] = out;
            break;
        }

        case OP2: {
            _Py_UopsSymbol *out;
            out = sym_new_not_null(ctx);
            stack_pointer[-1] = out;
            break;
        }
       """
        self.run_cases_test(input, input2, output)

    def test_no_overridden_case(self):
        input = """
        pure op(OP, (arg1 -- out)) {
            spam();
        }

        pure op(OP2, (arg1 -- out)) {
        }

        """
        input2 = """
        pure op(OP2, (arg1 -- out)) {
        }
        """
        output = """
        case OP: {
            _Py_UopsSymbol *out;
            out = sym_new_not_null(ctx);
            stack_pointer[-1] = out;
            break;
        }

        case OP2: {
            _Py_UopsSymbol *arg1;
            _Py_UopsSymbol *out;
            arg1 = stack_pointer[-1];
            stack_pointer[-1] = out;
            break;
        }
        """
        self.run_cases_test(input, input2, output)

    def test_missing_override_failure(self):
        input = """
        pure op(OP, (arg1 -- out)) {
            spam();
        }
        """
        input2 = """
        pure op(OTHER, (arg1 -- out)) {
        }
        """
        output = """
        """
        with self.assertRaisesRegex(AssertionError, "All abstract uops"):
            self.run_cases_test(input, input2, output)


if __name__ == "__main__":
    unittest.main()<|MERGE_RESOLUTION|>--- conflicted
+++ resolved
@@ -826,24 +826,6 @@
         with self.assertRaises(Exception):
             self.run_cases_test(input, output)
 
-<<<<<<< HEAD
-    def test_unused_cached_value(self):
-
-        input = """
-        op(FIRST, (arg1 -- out)) {
-            out = arg1;
-        }
-
-        op(SECOND, (unused -- unused)) {
-        }
-
-        macro(BOTH) = FIRST + SECOND;
-        """
-        output = """
-        """
-        with self.assertRaises(SyntaxError):
-            self.run_cases_test(input, output)
-=======
     def test_array_of_one(self):
         input = """
         inst(OP, (arg[1] -- out[1])) {
@@ -885,7 +867,23 @@
         }
         """
         self.run_cases_test(input, output)
->>>>>>> 8303d32f
+
+    def test_unused_cached_value(self):
+
+        input = """
+        op(FIRST, (arg1 -- out)) {
+            out = arg1;
+        }
+
+        op(SECOND, (unused -- unused)) {
+        }
+
+        macro(BOTH) = FIRST + SECOND;
+        """
+        output = """
+        """
+        with self.assertRaises(SyntaxError):
+            self.run_cases_test(input, output)
 
 
 class TestGeneratedAbstractCases(unittest.TestCase):
