--- conflicted
+++ resolved
@@ -1182,7 +1182,54 @@
         self.assertEqual(self._get_summary_line(os.stat),
             "stat(path, *, dir_fd=None, follow_symlinks=True)")
 
-<<<<<<< HEAD
+    def test_module_level_callable_noargs(self):
+        self.assertEqual(self._get_summary_line(time.time),
+            "time()")
+
+    def test_module_level_callable_o(self):
+        self.assertEqual(self._get_summary_line(stat.S_IMODE),
+            "S_IMODE(object, /)")
+
+    def test_unbound_builtin_method_noargs(self):
+        self.assertEqual(self._get_summary_line(str.lower),
+            "lower(self, /)")
+
+    def test_bound_builtin_method_noargs(self):
+        self.assertEqual(self._get_summary_line(''.lower),
+            "lower() method of builtins.str instance")
+
+    def test_unbound_builtin_method_o(self):
+        self.assertEqual(self._get_summary_line(set.add),
+            "add(self, object, /)")
+
+    def test_bound_builtin_method_o(self):
+        self.assertEqual(self._get_summary_line(set().add),
+            "add(object, /) method of builtins.set instance")
+
+    def test_unbound_builtin_method_coexist_o(self):
+        self.assertEqual(self._get_summary_line(set.__contains__),
+            "__contains__(self, object, /)")
+
+    def test_bound_builtin_method_coexist_o(self):
+        self.assertEqual(self._get_summary_line(set().__contains__),
+            "__contains__(object, /) method of builtins.set instance")
+
+    def test_unbound_builtin_classmethod_noargs(self):
+        self.assertEqual(self._get_summary_line(datetime.datetime.__dict__['utcnow']),
+            "utcnow(type, /)")
+
+    def test_bound_builtin_classmethod_noargs(self):
+        self.assertEqual(self._get_summary_line(datetime.datetime.utcnow),
+            "utcnow() method of builtins.type instance")
+
+    def test_unbound_builtin_classmethod_o(self):
+        self.assertEqual(self._get_summary_line(dict.__dict__['__class_getitem__']),
+            "__class_getitem__(type, object, /)")
+
+    def test_bound_builtin_classmethod_o(self):
+        self.assertEqual(self._get_summary_line(dict.__class_getitem__),
+            "__class_getitem__(object, /) method of builtins.type instance")
+
     def test_module_level_callable_unrepresentable_default(self):
         self.assertEqual(self._get_summary_line(getattr),
             "getattr(object, name, default=<unrepresentable>, /)")
@@ -1236,55 +1283,6 @@
                 C.smeth.__text_signature__ = text_signature
                 self.assertEqual(self._get_summary_line(C.smeth),
                         "smeth" + unbound)
-=======
-    def test_module_level_callable_noargs(self):
-        self.assertEqual(self._get_summary_line(time.time),
-            "time()")
-
-    def test_module_level_callable_o(self):
-        self.assertEqual(self._get_summary_line(stat.S_IMODE),
-            "S_IMODE(object, /)")
-
-    def test_unbound_builtin_method_noargs(self):
-        self.assertEqual(self._get_summary_line(str.lower),
-            "lower(self, /)")
-
-    def test_bound_builtin_method_noargs(self):
-        self.assertEqual(self._get_summary_line(''.lower),
-            "lower() method of builtins.str instance")
-
-    def test_unbound_builtin_method_o(self):
-        self.assertEqual(self._get_summary_line(set.add),
-            "add(self, object, /)")
-
-    def test_bound_builtin_method_o(self):
-        self.assertEqual(self._get_summary_line(set().add),
-            "add(object, /) method of builtins.set instance")
-
-    def test_unbound_builtin_method_coexist_o(self):
-        self.assertEqual(self._get_summary_line(set.__contains__),
-            "__contains__(self, object, /)")
-
-    def test_bound_builtin_method_coexist_o(self):
-        self.assertEqual(self._get_summary_line(set().__contains__),
-            "__contains__(object, /) method of builtins.set instance")
-
-    def test_unbound_builtin_classmethod_noargs(self):
-        self.assertEqual(self._get_summary_line(datetime.datetime.__dict__['utcnow']),
-            "utcnow(type, /)")
-
-    def test_bound_builtin_classmethod_noargs(self):
-        self.assertEqual(self._get_summary_line(datetime.datetime.utcnow),
-            "utcnow() method of builtins.type instance")
-
-    def test_unbound_builtin_classmethod_o(self):
-        self.assertEqual(self._get_summary_line(dict.__dict__['__class_getitem__']),
-            "__class_getitem__(type, object, /)")
-
-    def test_bound_builtin_classmethod_o(self):
-        self.assertEqual(self._get_summary_line(dict.__class_getitem__),
-            "__class_getitem__(object, /) method of builtins.type instance")
->>>>>>> caa41a4f
 
     @requires_docstrings
     def test_staticmethod(self):
