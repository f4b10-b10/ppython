"""Test date/time type.

See http://www.zope.org/Members/fdrake/DateTimeWiki/TestCases
"""
import itertools
import bisect
import copy
import decimal
import sys
import os
import pickle
import random
import re
import struct
import unittest
from unittest.mock import ANY

from array import array

from operator import lt, le, gt, ge, eq, ne, truediv, floordiv, mod

from test import support
<<<<<<< HEAD
from test.support import is_resource_enabled, LARGEST
=======
from test.support import is_resource_enabled, ALWAYS_EQ, LARGEST, SMALLEST
>>>>>>> 17e52649

import datetime as datetime_module
from datetime import MINYEAR, MAXYEAR
from datetime import timedelta
from datetime import tzinfo
from datetime import time
from datetime import timezone
from datetime import date, datetime
import time as _time

import _testcapi

# Needed by test_datetime
import _strptime
#

pickle_loads = {pickle.loads, pickle._loads}

pickle_choices = [(pickle, pickle, proto)
                  for proto in range(pickle.HIGHEST_PROTOCOL + 1)]
assert len(pickle_choices) == pickle.HIGHEST_PROTOCOL + 1

# An arbitrary collection of objects of non-datetime types, for testing
# mixed-type comparisons.
OTHERSTUFF = (10, 34.5, "abc", {}, [], ())


# XXX Copied from test_float.
INF = float("inf")
NAN = float("nan")


#############################################################################
# module tests

class TestModule(unittest.TestCase):

    def test_constants(self):
        datetime = datetime_module
        self.assertEqual(datetime.MINYEAR, 1)
        self.assertEqual(datetime.MAXYEAR, 9999)

    def test_name_cleanup(self):
        if '_Pure' in self.__class__.__name__:
            self.skipTest('Only run for Fast C implementation')

        datetime = datetime_module
        names = set(name for name in dir(datetime)
                    if not name.startswith('__') and not name.endswith('__'))
        allowed = set(['MAXYEAR', 'MINYEAR', 'date', 'datetime',
                       'datetime_CAPI', 'time', 'timedelta', 'timezone',
                       'tzinfo', 'sys'])
        self.assertEqual(names - allowed, set([]))

    def test_divide_and_round(self):
        if '_Fast' in self.__class__.__name__:
            self.skipTest('Only run for Pure Python implementation')

        dar = datetime_module._divide_and_round

        self.assertEqual(dar(-10, -3), 3)
        self.assertEqual(dar(5, -2), -2)

        # four cases: (2 signs of a) x (2 signs of b)
        self.assertEqual(dar(7, 3), 2)
        self.assertEqual(dar(-7, 3), -2)
        self.assertEqual(dar(7, -3), -2)
        self.assertEqual(dar(-7, -3), 2)

        # ties to even - eight cases:
        # (2 signs of a) x (2 signs of b) x (even / odd quotient)
        self.assertEqual(dar(10, 4), 2)
        self.assertEqual(dar(-10, 4), -2)
        self.assertEqual(dar(10, -4), -2)
        self.assertEqual(dar(-10, -4), 2)

        self.assertEqual(dar(6, 4), 2)
        self.assertEqual(dar(-6, 4), -2)
        self.assertEqual(dar(6, -4), -2)
        self.assertEqual(dar(-6, -4), 2)


#############################################################################
# tzinfo tests

class FixedOffset(tzinfo):

    def __init__(self, offset, name, dstoffset=42):
        if isinstance(offset, int):
            offset = timedelta(minutes=offset)
        if isinstance(dstoffset, int):
            dstoffset = timedelta(minutes=dstoffset)
        self.__offset = offset
        self.__name = name
        self.__dstoffset = dstoffset
    def __repr__(self):
        return self.__name.lower()
    def utcoffset(self, dt):
        return self.__offset
    def tzname(self, dt):
        return self.__name
    def dst(self, dt):
        return self.__dstoffset

class PicklableFixedOffset(FixedOffset):

    def __init__(self, offset=None, name=None, dstoffset=None):
        FixedOffset.__init__(self, offset, name, dstoffset)

    def __getstate__(self):
        return self.__dict__

class _TZInfo(tzinfo):
    def utcoffset(self, datetime_module):
        return random.random()

class TestTZInfo(unittest.TestCase):

    def test_refcnt_crash_bug_22044(self):
        tz1 = _TZInfo()
        dt1 = datetime(2014, 7, 21, 11, 32, 3, 0, tz1)
        with self.assertRaises(TypeError):
            dt1.utcoffset()

    def test_non_abstractness(self):
        # In order to allow subclasses to get pickled, the C implementation
        # wasn't able to get away with having __init__ raise
        # NotImplementedError.
        useless = tzinfo()
        dt = datetime.max
        self.assertRaises(NotImplementedError, useless.tzname, dt)
        self.assertRaises(NotImplementedError, useless.utcoffset, dt)
        self.assertRaises(NotImplementedError, useless.dst, dt)

    def test_subclass_must_override(self):
        class NotEnough(tzinfo):
            def __init__(self, offset, name):
                self.__offset = offset
                self.__name = name
        self.assertTrue(issubclass(NotEnough, tzinfo))
        ne = NotEnough(3, "NotByALongShot")
        self.assertIsInstance(ne, tzinfo)

        dt = datetime.now()
        self.assertRaises(NotImplementedError, ne.tzname, dt)
        self.assertRaises(NotImplementedError, ne.utcoffset, dt)
        self.assertRaises(NotImplementedError, ne.dst, dt)

    def test_normal(self):
        fo = FixedOffset(3, "Three")
        self.assertIsInstance(fo, tzinfo)
        for dt in datetime.now(), None:
            self.assertEqual(fo.utcoffset(dt), timedelta(minutes=3))
            self.assertEqual(fo.tzname(dt), "Three")
            self.assertEqual(fo.dst(dt), timedelta(minutes=42))

    def test_pickling_base(self):
        # There's no point to pickling tzinfo objects on their own (they
        # carry no data), but they need to be picklable anyway else
        # concrete subclasses can't be pickled.
        orig = tzinfo.__new__(tzinfo)
        self.assertIs(type(orig), tzinfo)
        for pickler, unpickler, proto in pickle_choices:
            green = pickler.dumps(orig, proto)
            derived = unpickler.loads(green)
            self.assertIs(type(derived), tzinfo)

    def test_pickling_subclass(self):
        # Make sure we can pickle/unpickle an instance of a subclass.
        offset = timedelta(minutes=-300)
        for otype, args in [
            (PicklableFixedOffset, (offset, 'cookie')),
            (timezone, (offset,)),
            (timezone, (offset, "EST"))]:
            orig = otype(*args)
            oname = orig.tzname(None)
            self.assertIsInstance(orig, tzinfo)
            self.assertIs(type(orig), otype)
            self.assertEqual(orig.utcoffset(None), offset)
            self.assertEqual(orig.tzname(None), oname)
            for pickler, unpickler, proto in pickle_choices:
                green = pickler.dumps(orig, proto)
                derived = unpickler.loads(green)
                self.assertIsInstance(derived, tzinfo)
                self.assertIs(type(derived), otype)
                self.assertEqual(derived.utcoffset(None), offset)
                self.assertEqual(derived.tzname(None), oname)

    def test_issue23600(self):
        DSTDIFF = DSTOFFSET = timedelta(hours=1)

        class UKSummerTime(tzinfo):
            """Simple time zone which pretends to always be in summer time, since
                that's what shows the failure.
            """

            def utcoffset(self, dt):
                return DSTOFFSET

            def dst(self, dt):
                return DSTDIFF

            def tzname(self, dt):
                return 'UKSummerTime'

        tz = UKSummerTime()
        u = datetime(2014, 4, 26, 12, 1, tzinfo=tz)
        t = tz.fromutc(u)
        self.assertEqual(t - t.utcoffset(), u)


class TestTimeZone(unittest.TestCase):

    def setUp(self):
        self.ACDT = timezone(timedelta(hours=9.5), 'ACDT')
        self.EST = timezone(-timedelta(hours=5), 'EST')
        self.DT = datetime(2010, 1, 1)

    def test_str(self):
        for tz in [self.ACDT, self.EST, timezone.utc,
                   timezone.min, timezone.max]:
            self.assertEqual(str(tz), tz.tzname(None))

    def test_repr(self):
        datetime = datetime_module
        for tz in [self.ACDT, self.EST, timezone.utc,
                   timezone.min, timezone.max]:
            # test round-trip
            tzrep = repr(tz)
            self.assertEqual(tz, eval(tzrep))

    def test_class_members(self):
        limit = timedelta(hours=23, minutes=59)
        self.assertEqual(timezone.utc.utcoffset(None), ZERO)
        self.assertEqual(timezone.min.utcoffset(None), -limit)
        self.assertEqual(timezone.max.utcoffset(None), limit)

    def test_constructor(self):
        self.assertIs(timezone.utc, timezone(timedelta(0)))
        self.assertIsNot(timezone.utc, timezone(timedelta(0), 'UTC'))
        self.assertEqual(timezone.utc, timezone(timedelta(0), 'UTC'))
        for subminute in [timedelta(microseconds=1), timedelta(seconds=1)]:
            tz = timezone(subminute)
            self.assertNotEqual(tz.utcoffset(None) % timedelta(minutes=1), 0)
        # invalid offsets
        for invalid in [timedelta(1, 1), timedelta(1)]:
            self.assertRaises(ValueError, timezone, invalid)
            self.assertRaises(ValueError, timezone, -invalid)

        with self.assertRaises(TypeError): timezone(None)
        with self.assertRaises(TypeError): timezone(42)
        with self.assertRaises(TypeError): timezone(ZERO, None)
        with self.assertRaises(TypeError): timezone(ZERO, 42)
        with self.assertRaises(TypeError): timezone(ZERO, 'ABC', 'extra')

    def test_inheritance(self):
        self.assertIsInstance(timezone.utc, tzinfo)
        self.assertIsInstance(self.EST, tzinfo)

    def test_utcoffset(self):
        dummy = self.DT
        for h in [0, 1.5, 12]:
            offset = h * HOUR
            self.assertEqual(offset, timezone(offset).utcoffset(dummy))
            self.assertEqual(-offset, timezone(-offset).utcoffset(dummy))

        with self.assertRaises(TypeError): self.EST.utcoffset('')
        with self.assertRaises(TypeError): self.EST.utcoffset(5)


    def test_dst(self):
        self.assertIsNone(timezone.utc.dst(self.DT))

        with self.assertRaises(TypeError): self.EST.dst('')
        with self.assertRaises(TypeError): self.EST.dst(5)

    def test_tzname(self):
        self.assertEqual('UTC', timezone.utc.tzname(None))
        self.assertEqual('UTC', timezone(ZERO).tzname(None))
        self.assertEqual('UTC-05:00', timezone(-5 * HOUR).tzname(None))
        self.assertEqual('UTC+09:30', timezone(9.5 * HOUR).tzname(None))
        self.assertEqual('UTC-00:01', timezone(timedelta(minutes=-1)).tzname(None))
        self.assertEqual('XYZ', timezone(-5 * HOUR, 'XYZ').tzname(None))
        # bpo-34482: Check that surrogates are handled properly.
        self.assertEqual('\ud800', timezone(ZERO, '\ud800').tzname(None))

        # Sub-minute offsets:
        self.assertEqual('UTC+01:06:40', timezone(timedelta(0, 4000)).tzname(None))
        self.assertEqual('UTC-01:06:40',
                         timezone(-timedelta(0, 4000)).tzname(None))
        self.assertEqual('UTC+01:06:40.000001',
                         timezone(timedelta(0, 4000, 1)).tzname(None))
        self.assertEqual('UTC-01:06:40.000001',
                         timezone(-timedelta(0, 4000, 1)).tzname(None))

        with self.assertRaises(TypeError): self.EST.tzname('')
        with self.assertRaises(TypeError): self.EST.tzname(5)

    def test_fromutc(self):
        with self.assertRaises(ValueError):
            timezone.utc.fromutc(self.DT)
        with self.assertRaises(TypeError):
            timezone.utc.fromutc('not datetime')
        for tz in [self.EST, self.ACDT, Eastern]:
            utctime = self.DT.replace(tzinfo=tz)
            local = tz.fromutc(utctime)
            self.assertEqual(local - utctime, tz.utcoffset(local))
            self.assertEqual(local,
                             self.DT.replace(tzinfo=timezone.utc))

    def test_comparison(self):
        self.assertNotEqual(timezone(ZERO), timezone(HOUR))
        self.assertEqual(timezone(HOUR), timezone(HOUR))
        self.assertEqual(timezone(-5 * HOUR), timezone(-5 * HOUR, 'EST'))
        with self.assertRaises(TypeError): timezone(ZERO) < timezone(ZERO)
        self.assertIn(timezone(ZERO), {timezone(ZERO)})
        self.assertTrue(timezone(ZERO) != None)
        self.assertFalse(timezone(ZERO) ==  None)

        tz = timezone(ZERO)
<<<<<<< HEAD
=======
        self.assertTrue(tz == ALWAYS_EQ)
        self.assertFalse(tz != ALWAYS_EQ)
>>>>>>> 17e52649
        self.assertTrue(tz < LARGEST)
        self.assertFalse(tz > LARGEST)
        self.assertTrue(tz <= LARGEST)
        self.assertFalse(tz >= LARGEST)
<<<<<<< HEAD
        self.assertFalse(tz == LARGEST)
        self.assertTrue(tz != LARGEST)

        self.assertTrue(tz == ANY)
        self.assertFalse(tz != ANY)
=======
        self.assertFalse(tz < SMALLEST)
        self.assertTrue(tz > SMALLEST)
        self.assertFalse(tz <= SMALLEST)
        self.assertTrue(tz >= SMALLEST)
>>>>>>> 17e52649

    def test_aware_datetime(self):
        # test that timezone instances can be used by datetime
        t = datetime(1, 1, 1)
        for tz in [timezone.min, timezone.max, timezone.utc]:
            self.assertEqual(tz.tzname(t),
                             t.replace(tzinfo=tz).tzname())
            self.assertEqual(tz.utcoffset(t),
                             t.replace(tzinfo=tz).utcoffset())
            self.assertEqual(tz.dst(t),
                             t.replace(tzinfo=tz).dst())

    def test_pickle(self):
        for tz in self.ACDT, self.EST, timezone.min, timezone.max:
            for pickler, unpickler, proto in pickle_choices:
                tz_copy = unpickler.loads(pickler.dumps(tz, proto))
                self.assertEqual(tz_copy, tz)
        tz = timezone.utc
        for pickler, unpickler, proto in pickle_choices:
            tz_copy = unpickler.loads(pickler.dumps(tz, proto))
            self.assertIs(tz_copy, tz)

    def test_copy(self):
        for tz in self.ACDT, self.EST, timezone.min, timezone.max:
            tz_copy = copy.copy(tz)
            self.assertEqual(tz_copy, tz)
        tz = timezone.utc
        tz_copy = copy.copy(tz)
        self.assertIs(tz_copy, tz)

    def test_deepcopy(self):
        for tz in self.ACDT, self.EST, timezone.min, timezone.max:
            tz_copy = copy.deepcopy(tz)
            self.assertEqual(tz_copy, tz)
        tz = timezone.utc
        tz_copy = copy.deepcopy(tz)
        self.assertIs(tz_copy, tz)


#############################################################################
# Base class for testing a particular aspect of timedelta, time, date and
# datetime comparisons.

class HarmlessMixedComparison:
    # Test that __eq__ and __ne__ don't complain for mixed-type comparisons.

    # Subclasses must define 'theclass', and theclass(1, 1, 1) must be a
    # legit constructor.

    def test_harmless_mixed_comparison(self):
        me = self.theclass(1, 1, 1)

        self.assertFalse(me == ())
        self.assertTrue(me != ())
        self.assertFalse(() == me)
        self.assertTrue(() != me)

        self.assertIn(me, [1, 20, [], me])
        self.assertIn([], [me, 1, 20, []])

        # Comparison to objects of unsupported types should return
        # NotImplemented which falls back to the right hand side's __eq__
<<<<<<< HEAD
        # method. In this case, ANY.__eq__ always returns True.
        # ANY.__ne__ always returns False.
        self.assertTrue(me == ANY)
        self.assertFalse(me != ANY)
=======
        # method. In this case, ALWAYS_EQ.__eq__ always returns True.
        # ALWAYS_EQ.__ne__ always returns False.
        self.assertTrue(me == ALWAYS_EQ)
        self.assertFalse(me != ALWAYS_EQ)
>>>>>>> 17e52649

        # If the other class explicitly defines ordering
        # relative to our class, it is allowed to do so
        self.assertTrue(me < LARGEST)
        self.assertFalse(me > LARGEST)
        self.assertTrue(me <= LARGEST)
        self.assertFalse(me >= LARGEST)
<<<<<<< HEAD
        self.assertFalse(me == LARGEST)
        self.assertTrue(me != LARGEST)
=======
        self.assertFalse(me < SMALLEST)
        self.assertTrue(me > SMALLEST)
        self.assertFalse(me <= SMALLEST)
        self.assertTrue(me >= SMALLEST)
>>>>>>> 17e52649

    def test_harmful_mixed_comparison(self):
        me = self.theclass(1, 1, 1)

        self.assertRaises(TypeError, lambda: me < ())
        self.assertRaises(TypeError, lambda: me <= ())
        self.assertRaises(TypeError, lambda: me > ())
        self.assertRaises(TypeError, lambda: me >= ())

        self.assertRaises(TypeError, lambda: () < me)
        self.assertRaises(TypeError, lambda: () <= me)
        self.assertRaises(TypeError, lambda: () > me)
        self.assertRaises(TypeError, lambda: () >= me)

#############################################################################
# timedelta tests

class TestTimeDelta(HarmlessMixedComparison, unittest.TestCase):

    theclass = timedelta

    def test_constructor(self):
        eq = self.assertEqual
        td = timedelta

        # Check keyword args to constructor
        eq(td(), td(weeks=0, days=0, hours=0, minutes=0, seconds=0,
                    milliseconds=0, microseconds=0))
        eq(td(1), td(days=1))
        eq(td(0, 1), td(seconds=1))
        eq(td(0, 0, 1), td(microseconds=1))
        eq(td(weeks=1), td(days=7))
        eq(td(days=1), td(hours=24))
        eq(td(hours=1), td(minutes=60))
        eq(td(minutes=1), td(seconds=60))
        eq(td(seconds=1), td(milliseconds=1000))
        eq(td(milliseconds=1), td(microseconds=1000))

        # Check float args to constructor
        eq(td(weeks=1.0/7), td(days=1))
        eq(td(days=1.0/24), td(hours=1))
        eq(td(hours=1.0/60), td(minutes=1))
        eq(td(minutes=1.0/60), td(seconds=1))
        eq(td(seconds=0.001), td(milliseconds=1))
        eq(td(milliseconds=0.001), td(microseconds=1))

    def test_computations(self):
        eq = self.assertEqual
        td = timedelta

        a = td(7) # One week
        b = td(0, 60) # One minute
        c = td(0, 0, 1000) # One millisecond
        eq(a+b+c, td(7, 60, 1000))
        eq(a-b, td(6, 24*3600 - 60))
        eq(b.__rsub__(a), td(6, 24*3600 - 60))
        eq(-a, td(-7))
        eq(+a, td(7))
        eq(-b, td(-1, 24*3600 - 60))
        eq(-c, td(-1, 24*3600 - 1, 999000))
        eq(abs(a), a)
        eq(abs(-a), a)
        eq(td(6, 24*3600), a)
        eq(td(0, 0, 60*1000000), b)
        eq(a*10, td(70))
        eq(a*10, 10*a)
        eq(a*10, 10*a)
        eq(b*10, td(0, 600))
        eq(10*b, td(0, 600))
        eq(b*10, td(0, 600))
        eq(c*10, td(0, 0, 10000))
        eq(10*c, td(0, 0, 10000))
        eq(c*10, td(0, 0, 10000))
        eq(a*-1, -a)
        eq(b*-2, -b-b)
        eq(c*-2, -c+-c)
        eq(b*(60*24), (b*60)*24)
        eq(b*(60*24), (60*b)*24)
        eq(c*1000, td(0, 1))
        eq(1000*c, td(0, 1))
        eq(a//7, td(1))
        eq(b//10, td(0, 6))
        eq(c//1000, td(0, 0, 1))
        eq(a//10, td(0, 7*24*360))
        eq(a//3600000, td(0, 0, 7*24*1000))
        eq(a/0.5, td(14))
        eq(b/0.5, td(0, 120))
        eq(a/7, td(1))
        eq(b/10, td(0, 6))
        eq(c/1000, td(0, 0, 1))
        eq(a/10, td(0, 7*24*360))
        eq(a/3600000, td(0, 0, 7*24*1000))

        # Multiplication by float
        us = td(microseconds=1)
        eq((3*us) * 0.5, 2*us)
        eq((5*us) * 0.5, 2*us)
        eq(0.5 * (3*us), 2*us)
        eq(0.5 * (5*us), 2*us)
        eq((-3*us) * 0.5, -2*us)
        eq((-5*us) * 0.5, -2*us)

        # Issue #23521
        eq(td(seconds=1) * 0.123456, td(microseconds=123456))
        eq(td(seconds=1) * 0.6112295, td(microseconds=611229))

        # Division by int and float
        eq((3*us) / 2, 2*us)
        eq((5*us) / 2, 2*us)
        eq((-3*us) / 2.0, -2*us)
        eq((-5*us) / 2.0, -2*us)
        eq((3*us) / -2, -2*us)
        eq((5*us) / -2, -2*us)
        eq((3*us) / -2.0, -2*us)
        eq((5*us) / -2.0, -2*us)
        for i in range(-10, 10):
            eq((i*us/3)//us, round(i/3))
        for i in range(-10, 10):
            eq((i*us/-3)//us, round(i/-3))

        # Issue #23521
        eq(td(seconds=1) / (1 / 0.6112295), td(microseconds=611229))

        # Issue #11576
        eq(td(999999999, 86399, 999999) - td(999999999, 86399, 999998),
           td(0, 0, 1))
        eq(td(999999999, 1, 1) - td(999999999, 1, 0),
           td(0, 0, 1))

    def test_disallowed_computations(self):
        a = timedelta(42)

        # Add/sub ints or floats should be illegal
        for i in 1, 1.0:
            self.assertRaises(TypeError, lambda: a+i)
            self.assertRaises(TypeError, lambda: a-i)
            self.assertRaises(TypeError, lambda: i+a)
            self.assertRaises(TypeError, lambda: i-a)

        # Division of int by timedelta doesn't make sense.
        # Division by zero doesn't make sense.
        zero = 0
        self.assertRaises(TypeError, lambda: zero // a)
        self.assertRaises(ZeroDivisionError, lambda: a // zero)
        self.assertRaises(ZeroDivisionError, lambda: a / zero)
        self.assertRaises(ZeroDivisionError, lambda: a / 0.0)
        self.assertRaises(TypeError, lambda: a / '')

    @support.requires_IEEE_754
    def test_disallowed_special(self):
        a = timedelta(42)
        self.assertRaises(ValueError, a.__mul__, NAN)
        self.assertRaises(ValueError, a.__truediv__, NAN)

    def test_basic_attributes(self):
        days, seconds, us = 1, 7, 31
        td = timedelta(days, seconds, us)
        self.assertEqual(td.days, days)
        self.assertEqual(td.seconds, seconds)
        self.assertEqual(td.microseconds, us)

    def test_total_seconds(self):
        td = timedelta(days=365)
        self.assertEqual(td.total_seconds(), 31536000.0)
        for total_seconds in [123456.789012, -123456.789012, 0.123456, 0, 1e6]:
            td = timedelta(seconds=total_seconds)
            self.assertEqual(td.total_seconds(), total_seconds)
        # Issue8644: Test that td.total_seconds() has the same
        # accuracy as td / timedelta(seconds=1).
        for ms in [-1, -2, -123]:
            td = timedelta(microseconds=ms)
            self.assertEqual(td.total_seconds(), td / timedelta(seconds=1))

    def test_carries(self):
        t1 = timedelta(days=100,
                       weeks=-7,
                       hours=-24*(100-49),
                       minutes=-3,
                       seconds=12,
                       microseconds=(3*60 - 12) * 1e6 + 1)
        t2 = timedelta(microseconds=1)
        self.assertEqual(t1, t2)

    def test_hash_equality(self):
        t1 = timedelta(days=100,
                       weeks=-7,
                       hours=-24*(100-49),
                       minutes=-3,
                       seconds=12,
                       microseconds=(3*60 - 12) * 1000000)
        t2 = timedelta()
        self.assertEqual(hash(t1), hash(t2))

        t1 += timedelta(weeks=7)
        t2 += timedelta(days=7*7)
        self.assertEqual(t1, t2)
        self.assertEqual(hash(t1), hash(t2))

        d = {t1: 1}
        d[t2] = 2
        self.assertEqual(len(d), 1)
        self.assertEqual(d[t1], 2)

    def test_pickling(self):
        args = 12, 34, 56
        orig = timedelta(*args)
        for pickler, unpickler, proto in pickle_choices:
            green = pickler.dumps(orig, proto)
            derived = unpickler.loads(green)
            self.assertEqual(orig, derived)

    def test_compare(self):
        t1 = timedelta(2, 3, 4)
        t2 = timedelta(2, 3, 4)
        self.assertEqual(t1, t2)
        self.assertTrue(t1 <= t2)
        self.assertTrue(t1 >= t2)
        self.assertFalse(t1 != t2)
        self.assertFalse(t1 < t2)
        self.assertFalse(t1 > t2)

        for args in (3, 3, 3), (2, 4, 4), (2, 3, 5):
            t2 = timedelta(*args)   # this is larger than t1
            self.assertTrue(t1 < t2)
            self.assertTrue(t2 > t1)
            self.assertTrue(t1 <= t2)
            self.assertTrue(t2 >= t1)
            self.assertTrue(t1 != t2)
            self.assertTrue(t2 != t1)
            self.assertFalse(t1 == t2)
            self.assertFalse(t2 == t1)
            self.assertFalse(t1 > t2)
            self.assertFalse(t2 < t1)
            self.assertFalse(t1 >= t2)
            self.assertFalse(t2 <= t1)

        for badarg in OTHERSTUFF:
            self.assertEqual(t1 == badarg, False)
            self.assertEqual(t1 != badarg, True)
            self.assertEqual(badarg == t1, False)
            self.assertEqual(badarg != t1, True)

            self.assertRaises(TypeError, lambda: t1 <= badarg)
            self.assertRaises(TypeError, lambda: t1 < badarg)
            self.assertRaises(TypeError, lambda: t1 > badarg)
            self.assertRaises(TypeError, lambda: t1 >= badarg)
            self.assertRaises(TypeError, lambda: badarg <= t1)
            self.assertRaises(TypeError, lambda: badarg < t1)
            self.assertRaises(TypeError, lambda: badarg > t1)
            self.assertRaises(TypeError, lambda: badarg >= t1)

    def test_str(self):
        td = timedelta
        eq = self.assertEqual

        eq(str(td(1)), "1 day, 0:00:00")
        eq(str(td(-1)), "-1 day, 0:00:00")
        eq(str(td(2)), "2 days, 0:00:00")
        eq(str(td(-2)), "-2 days, 0:00:00")

        eq(str(td(hours=12, minutes=58, seconds=59)), "12:58:59")
        eq(str(td(hours=2, minutes=3, seconds=4)), "2:03:04")
        eq(str(td(weeks=-30, hours=23, minutes=12, seconds=34)),
           "-210 days, 23:12:34")

        eq(str(td(milliseconds=1)), "0:00:00.001000")
        eq(str(td(microseconds=3)), "0:00:00.000003")

        eq(str(td(days=999999999, hours=23, minutes=59, seconds=59,
                   microseconds=999999)),
           "999999999 days, 23:59:59.999999")

    def test_repr(self):
        name = 'datetime.' + self.theclass.__name__
        self.assertEqual(repr(self.theclass(1)),
                         "%s(days=1)" % name)
        self.assertEqual(repr(self.theclass(10, 2)),
                         "%s(days=10, seconds=2)" % name)
        self.assertEqual(repr(self.theclass(-10, 2, 400000)),
                         "%s(days=-10, seconds=2, microseconds=400000)" % name)
        self.assertEqual(repr(self.theclass(seconds=60)),
                         "%s(seconds=60)" % name)
        self.assertEqual(repr(self.theclass()),
                         "%s(0)" % name)
        self.assertEqual(repr(self.theclass(microseconds=100)),
                         "%s(microseconds=100)" % name)
        self.assertEqual(repr(self.theclass(days=1, microseconds=100)),
                         "%s(days=1, microseconds=100)" % name)
        self.assertEqual(repr(self.theclass(seconds=1, microseconds=100)),
                         "%s(seconds=1, microseconds=100)" % name)

    def test_roundtrip(self):
        for td in (timedelta(days=999999999, hours=23, minutes=59,
                             seconds=59, microseconds=999999),
                   timedelta(days=-999999999),
                   timedelta(days=-999999999, seconds=1),
                   timedelta(days=1, seconds=2, microseconds=3)):

            # Verify td -> string -> td identity.
            s = repr(td)
            self.assertTrue(s.startswith('datetime.'))
            s = s[9:]
            td2 = eval(s)
            self.assertEqual(td, td2)

            # Verify identity via reconstructing from pieces.
            td2 = timedelta(td.days, td.seconds, td.microseconds)
            self.assertEqual(td, td2)

    def test_resolution_info(self):
        self.assertIsInstance(timedelta.min, timedelta)
        self.assertIsInstance(timedelta.max, timedelta)
        self.assertIsInstance(timedelta.resolution, timedelta)
        self.assertTrue(timedelta.max > timedelta.min)
        self.assertEqual(timedelta.min, timedelta(-999999999))
        self.assertEqual(timedelta.max, timedelta(999999999, 24*3600-1, 1e6-1))
        self.assertEqual(timedelta.resolution, timedelta(0, 0, 1))

    def test_overflow(self):
        tiny = timedelta.resolution

        td = timedelta.min + tiny
        td -= tiny  # no problem
        self.assertRaises(OverflowError, td.__sub__, tiny)
        self.assertRaises(OverflowError, td.__add__, -tiny)

        td = timedelta.max - tiny
        td += tiny  # no problem
        self.assertRaises(OverflowError, td.__add__, tiny)
        self.assertRaises(OverflowError, td.__sub__, -tiny)

        self.assertRaises(OverflowError, lambda: -timedelta.max)

        day = timedelta(1)
        self.assertRaises(OverflowError, day.__mul__, 10**9)
        self.assertRaises(OverflowError, day.__mul__, 1e9)
        self.assertRaises(OverflowError, day.__truediv__, 1e-20)
        self.assertRaises(OverflowError, day.__truediv__, 1e-10)
        self.assertRaises(OverflowError, day.__truediv__, 9e-10)

    @support.requires_IEEE_754
    def _test_overflow_special(self):
        day = timedelta(1)
        self.assertRaises(OverflowError, day.__mul__, INF)
        self.assertRaises(OverflowError, day.__mul__, -INF)

    def test_microsecond_rounding(self):
        td = timedelta
        eq = self.assertEqual

        # Single-field rounding.
        eq(td(milliseconds=0.4/1000), td(0))    # rounds to 0
        eq(td(milliseconds=-0.4/1000), td(0))    # rounds to 0
        eq(td(milliseconds=0.5/1000), td(microseconds=0))
        eq(td(milliseconds=-0.5/1000), td(microseconds=-0))
        eq(td(milliseconds=0.6/1000), td(microseconds=1))
        eq(td(milliseconds=-0.6/1000), td(microseconds=-1))
        eq(td(milliseconds=1.5/1000), td(microseconds=2))
        eq(td(milliseconds=-1.5/1000), td(microseconds=-2))
        eq(td(seconds=0.5/10**6), td(microseconds=0))
        eq(td(seconds=-0.5/10**6), td(microseconds=-0))
        eq(td(seconds=1/2**7), td(microseconds=7812))
        eq(td(seconds=-1/2**7), td(microseconds=-7812))

        # Rounding due to contributions from more than one field.
        us_per_hour = 3600e6
        us_per_day = us_per_hour * 24
        eq(td(days=.4/us_per_day), td(0))
        eq(td(hours=.2/us_per_hour), td(0))
        eq(td(days=.4/us_per_day, hours=.2/us_per_hour), td(microseconds=1))

        eq(td(days=-.4/us_per_day), td(0))
        eq(td(hours=-.2/us_per_hour), td(0))
        eq(td(days=-.4/us_per_day, hours=-.2/us_per_hour), td(microseconds=-1))

        # Test for a patch in Issue 8860
        eq(td(microseconds=0.5), 0.5*td(microseconds=1.0))
        eq(td(microseconds=0.5)//td.resolution, 0.5*td.resolution//td.resolution)

    def test_massive_normalization(self):
        td = timedelta(microseconds=-1)
        self.assertEqual((td.days, td.seconds, td.microseconds),
                         (-1, 24*3600-1, 999999))

    def test_bool(self):
        self.assertTrue(timedelta(1))
        self.assertTrue(timedelta(0, 1))
        self.assertTrue(timedelta(0, 0, 1))
        self.assertTrue(timedelta(microseconds=1))
        self.assertFalse(timedelta(0))

    def test_subclass_timedelta(self):

        class T(timedelta):
            @staticmethod
            def from_td(td):
                return T(td.days, td.seconds, td.microseconds)

            def as_hours(self):
                sum = (self.days * 24 +
                       self.seconds / 3600.0 +
                       self.microseconds / 3600e6)
                return round(sum)

        t1 = T(days=1)
        self.assertIs(type(t1), T)
        self.assertEqual(t1.as_hours(), 24)

        t2 = T(days=-1, seconds=-3600)
        self.assertIs(type(t2), T)
        self.assertEqual(t2.as_hours(), -25)

        t3 = t1 + t2
        self.assertIs(type(t3), timedelta)
        t4 = T.from_td(t3)
        self.assertIs(type(t4), T)
        self.assertEqual(t3.days, t4.days)
        self.assertEqual(t3.seconds, t4.seconds)
        self.assertEqual(t3.microseconds, t4.microseconds)
        self.assertEqual(str(t3), str(t4))
        self.assertEqual(t4.as_hours(), -1)

    def test_subclass_date(self):
        class DateSubclass(date):
            pass

        d1 = DateSubclass(2018, 1, 5)
        td = timedelta(days=1)

        tests = [
            ('add', lambda d, t: d + t, DateSubclass(2018, 1, 6)),
            ('radd', lambda d, t: t + d, DateSubclass(2018, 1, 6)),
            ('sub', lambda d, t: d - t, DateSubclass(2018, 1, 4)),
        ]

        for name, func, expected in tests:
            with self.subTest(name):
                act = func(d1, td)
                self.assertEqual(act, expected)
                self.assertIsInstance(act, DateSubclass)

    def test_subclass_datetime(self):
        class DateTimeSubclass(datetime):
            pass

        d1 = DateTimeSubclass(2018, 1, 5, 12, 30)
        td = timedelta(days=1, minutes=30)

        tests = [
            ('add', lambda d, t: d + t, DateTimeSubclass(2018, 1, 6, 13)),
            ('radd', lambda d, t: t + d, DateTimeSubclass(2018, 1, 6, 13)),
            ('sub', lambda d, t: d - t, DateTimeSubclass(2018, 1, 4, 12)),
        ]

        for name, func, expected in tests:
            with self.subTest(name):
                act = func(d1, td)
                self.assertEqual(act, expected)
                self.assertIsInstance(act, DateTimeSubclass)

    def test_division(self):
        t = timedelta(hours=1, minutes=24, seconds=19)
        second = timedelta(seconds=1)
        self.assertEqual(t / second, 5059.0)
        self.assertEqual(t // second, 5059)

        t = timedelta(minutes=2, seconds=30)
        minute = timedelta(minutes=1)
        self.assertEqual(t / minute, 2.5)
        self.assertEqual(t // minute, 2)

        zerotd = timedelta(0)
        self.assertRaises(ZeroDivisionError, truediv, t, zerotd)
        self.assertRaises(ZeroDivisionError, floordiv, t, zerotd)

        # self.assertRaises(TypeError, truediv, t, 2)
        # note: floor division of a timedelta by an integer *is*
        # currently permitted.

    def test_remainder(self):
        t = timedelta(minutes=2, seconds=30)
        minute = timedelta(minutes=1)
        r = t % minute
        self.assertEqual(r, timedelta(seconds=30))

        t = timedelta(minutes=-2, seconds=30)
        r = t %  minute
        self.assertEqual(r, timedelta(seconds=30))

        zerotd = timedelta(0)
        self.assertRaises(ZeroDivisionError, mod, t, zerotd)

        self.assertRaises(TypeError, mod, t, 10)

    def test_divmod(self):
        t = timedelta(minutes=2, seconds=30)
        minute = timedelta(minutes=1)
        q, r = divmod(t, minute)
        self.assertEqual(q, 2)
        self.assertEqual(r, timedelta(seconds=30))

        t = timedelta(minutes=-2, seconds=30)
        q, r = divmod(t, minute)
        self.assertEqual(q, -2)
        self.assertEqual(r, timedelta(seconds=30))

        zerotd = timedelta(0)
        self.assertRaises(ZeroDivisionError, divmod, t, zerotd)

        self.assertRaises(TypeError, divmod, t, 10)

    def test_issue31293(self):
        # The interpreter shouldn't crash in case a timedelta is divided or
        # multiplied by a float with a bad as_integer_ratio() method.
        def get_bad_float(bad_ratio):
            class BadFloat(float):
                def as_integer_ratio(self):
                    return bad_ratio
            return BadFloat()

        with self.assertRaises(TypeError):
            timedelta() / get_bad_float(1 << 1000)
        with self.assertRaises(TypeError):
            timedelta() * get_bad_float(1 << 1000)

        for bad_ratio in [(), (42, ), (1, 2, 3)]:
            with self.assertRaises(ValueError):
                timedelta() / get_bad_float(bad_ratio)
            with self.assertRaises(ValueError):
                timedelta() * get_bad_float(bad_ratio)

    def test_issue31752(self):
        # The interpreter shouldn't crash because divmod() returns negative
        # remainder.
        class BadInt(int):
            def __mul__(self, other):
                return Prod()
            def __rmul__(self, other):
                return Prod()
            def __floordiv__(self, other):
                return Prod()
            def __rfloordiv__(self, other):
                return Prod()

        class Prod:
            def __add__(self, other):
                return Sum()
            def __radd__(self, other):
                return Sum()

        class Sum(int):
            def __divmod__(self, other):
                return divmodresult

        for divmodresult in [None, (), (0, 1, 2), (0, -1)]:
            with self.subTest(divmodresult=divmodresult):
                # The following examples should not crash.
                try:
                    timedelta(microseconds=BadInt(1))
                except TypeError:
                    pass
                try:
                    timedelta(hours=BadInt(1))
                except TypeError:
                    pass
                try:
                    timedelta(weeks=BadInt(1))
                except (TypeError, ValueError):
                    pass
                try:
                    timedelta(1) * BadInt(1)
                except (TypeError, ValueError):
                    pass
                try:
                    BadInt(1) * timedelta(1)
                except TypeError:
                    pass
                try:
                    timedelta(1) // BadInt(1)
                except TypeError:
                    pass


#############################################################################
# date tests

class TestDateOnly(unittest.TestCase):
    # Tests here won't pass if also run on datetime objects, so don't
    # subclass this to test datetimes too.

    def test_delta_non_days_ignored(self):
        dt = date(2000, 1, 2)
        delta = timedelta(days=1, hours=2, minutes=3, seconds=4,
                          microseconds=5)
        days = timedelta(delta.days)
        self.assertEqual(days, timedelta(1))

        dt2 = dt + delta
        self.assertEqual(dt2, dt + days)

        dt2 = delta + dt
        self.assertEqual(dt2, dt + days)

        dt2 = dt - delta
        self.assertEqual(dt2, dt - days)

        delta = -delta
        days = timedelta(delta.days)
        self.assertEqual(days, timedelta(-2))

        dt2 = dt + delta
        self.assertEqual(dt2, dt + days)

        dt2 = delta + dt
        self.assertEqual(dt2, dt + days)

        dt2 = dt - delta
        self.assertEqual(dt2, dt - days)

class SubclassDate(date):
    sub_var = 1

class TestDate(HarmlessMixedComparison, unittest.TestCase):
    # Tests here should pass for both dates and datetimes, except for a
    # few tests that TestDateTime overrides.

    theclass = date

    def test_basic_attributes(self):
        dt = self.theclass(2002, 3, 1)
        self.assertEqual(dt.year, 2002)
        self.assertEqual(dt.month, 3)
        self.assertEqual(dt.day, 1)

    def test_roundtrip(self):
        for dt in (self.theclass(1, 2, 3),
                   self.theclass.today()):
            # Verify dt -> string -> date identity.
            s = repr(dt)
            self.assertTrue(s.startswith('datetime.'))
            s = s[9:]
            dt2 = eval(s)
            self.assertEqual(dt, dt2)

            # Verify identity via reconstructing from pieces.
            dt2 = self.theclass(dt.year, dt.month, dt.day)
            self.assertEqual(dt, dt2)

    def test_ordinal_conversions(self):
        # Check some fixed values.
        for y, m, d, n in [(1, 1, 1, 1),      # calendar origin
                           (1, 12, 31, 365),
                           (2, 1, 1, 366),
                           # first example from "Calendrical Calculations"
                           (1945, 11, 12, 710347)]:
            d = self.theclass(y, m, d)
            self.assertEqual(n, d.toordinal())
            fromord = self.theclass.fromordinal(n)
            self.assertEqual(d, fromord)
            if hasattr(fromord, "hour"):
            # if we're checking something fancier than a date, verify
            # the extra fields have been zeroed out
                self.assertEqual(fromord.hour, 0)
                self.assertEqual(fromord.minute, 0)
                self.assertEqual(fromord.second, 0)
                self.assertEqual(fromord.microsecond, 0)

        # Check first and last days of year spottily across the whole
        # range of years supported.
        for year in range(MINYEAR, MAXYEAR+1, 7):
            # Verify (year, 1, 1) -> ordinal -> y, m, d is identity.
            d = self.theclass(year, 1, 1)
            n = d.toordinal()
            d2 = self.theclass.fromordinal(n)
            self.assertEqual(d, d2)
            # Verify that moving back a day gets to the end of year-1.
            if year > 1:
                d = self.theclass.fromordinal(n-1)
                d2 = self.theclass(year-1, 12, 31)
                self.assertEqual(d, d2)
                self.assertEqual(d2.toordinal(), n-1)

        # Test every day in a leap-year and a non-leap year.
        dim = [31, 28, 31, 30, 31, 30, 31, 31, 30, 31, 30, 31]
        for year, isleap in (2000, True), (2002, False):
            n = self.theclass(year, 1, 1).toordinal()
            for month, maxday in zip(range(1, 13), dim):
                if month == 2 and isleap:
                    maxday += 1
                for day in range(1, maxday+1):
                    d = self.theclass(year, month, day)
                    self.assertEqual(d.toordinal(), n)
                    self.assertEqual(d, self.theclass.fromordinal(n))
                    n += 1

    def test_extreme_ordinals(self):
        a = self.theclass.min
        a = self.theclass(a.year, a.month, a.day)  # get rid of time parts
        aord = a.toordinal()
        b = a.fromordinal(aord)
        self.assertEqual(a, b)

        self.assertRaises(ValueError, lambda: a.fromordinal(aord - 1))

        b = a + timedelta(days=1)
        self.assertEqual(b.toordinal(), aord + 1)
        self.assertEqual(b, self.theclass.fromordinal(aord + 1))

        a = self.theclass.max
        a = self.theclass(a.year, a.month, a.day)  # get rid of time parts
        aord = a.toordinal()
        b = a.fromordinal(aord)
        self.assertEqual(a, b)

        self.assertRaises(ValueError, lambda: a.fromordinal(aord + 1))

        b = a - timedelta(days=1)
        self.assertEqual(b.toordinal(), aord - 1)
        self.assertEqual(b, self.theclass.fromordinal(aord - 1))

    def test_bad_constructor_arguments(self):
        # bad years
        self.theclass(MINYEAR, 1, 1)  # no exception
        self.theclass(MAXYEAR, 1, 1)  # no exception
        self.assertRaises(ValueError, self.theclass, MINYEAR-1, 1, 1)
        self.assertRaises(ValueError, self.theclass, MAXYEAR+1, 1, 1)
        # bad months
        self.theclass(2000, 1, 1)    # no exception
        self.theclass(2000, 12, 1)   # no exception
        self.assertRaises(ValueError, self.theclass, 2000, 0, 1)
        self.assertRaises(ValueError, self.theclass, 2000, 13, 1)
        # bad days
        self.theclass(2000, 2, 29)   # no exception
        self.theclass(2004, 2, 29)   # no exception
        self.theclass(2400, 2, 29)   # no exception
        self.assertRaises(ValueError, self.theclass, 2000, 2, 30)
        self.assertRaises(ValueError, self.theclass, 2001, 2, 29)
        self.assertRaises(ValueError, self.theclass, 2100, 2, 29)
        self.assertRaises(ValueError, self.theclass, 1900, 2, 29)
        self.assertRaises(ValueError, self.theclass, 2000, 1, 0)
        self.assertRaises(ValueError, self.theclass, 2000, 1, 32)

    def test_hash_equality(self):
        d = self.theclass(2000, 12, 31)
        # same thing
        e = self.theclass(2000, 12, 31)
        self.assertEqual(d, e)
        self.assertEqual(hash(d), hash(e))

        dic = {d: 1}
        dic[e] = 2
        self.assertEqual(len(dic), 1)
        self.assertEqual(dic[d], 2)
        self.assertEqual(dic[e], 2)

        d = self.theclass(2001,  1,  1)
        # same thing
        e = self.theclass(2001,  1,  1)
        self.assertEqual(d, e)
        self.assertEqual(hash(d), hash(e))

        dic = {d: 1}
        dic[e] = 2
        self.assertEqual(len(dic), 1)
        self.assertEqual(dic[d], 2)
        self.assertEqual(dic[e], 2)

    def test_computations(self):
        a = self.theclass(2002, 1, 31)
        b = self.theclass(1956, 1, 31)
        c = self.theclass(2001,2,1)

        diff = a-b
        self.assertEqual(diff.days, 46*365 + len(range(1956, 2002, 4)))
        self.assertEqual(diff.seconds, 0)
        self.assertEqual(diff.microseconds, 0)

        day = timedelta(1)
        week = timedelta(7)
        a = self.theclass(2002, 3, 2)
        self.assertEqual(a + day, self.theclass(2002, 3, 3))
        self.assertEqual(day + a, self.theclass(2002, 3, 3))
        self.assertEqual(a - day, self.theclass(2002, 3, 1))
        self.assertEqual(-day + a, self.theclass(2002, 3, 1))
        self.assertEqual(a + week, self.theclass(2002, 3, 9))
        self.assertEqual(a - week, self.theclass(2002, 2, 23))
        self.assertEqual(a + 52*week, self.theclass(2003, 3, 1))
        self.assertEqual(a - 52*week, self.theclass(2001, 3, 3))
        self.assertEqual((a + week) - a, week)
        self.assertEqual((a + day) - a, day)
        self.assertEqual((a - week) - a, -week)
        self.assertEqual((a - day) - a, -day)
        self.assertEqual(a - (a + week), -week)
        self.assertEqual(a - (a + day), -day)
        self.assertEqual(a - (a - week), week)
        self.assertEqual(a - (a - day), day)
        self.assertEqual(c - (c - day), day)

        # Add/sub ints or floats should be illegal
        for i in 1, 1.0:
            self.assertRaises(TypeError, lambda: a+i)
            self.assertRaises(TypeError, lambda: a-i)
            self.assertRaises(TypeError, lambda: i+a)
            self.assertRaises(TypeError, lambda: i-a)

        # delta - date is senseless.
        self.assertRaises(TypeError, lambda: day - a)
        # mixing date and (delta or date) via * or // is senseless
        self.assertRaises(TypeError, lambda: day * a)
        self.assertRaises(TypeError, lambda: a * day)
        self.assertRaises(TypeError, lambda: day // a)
        self.assertRaises(TypeError, lambda: a // day)
        self.assertRaises(TypeError, lambda: a * a)
        self.assertRaises(TypeError, lambda: a // a)
        # date + date is senseless
        self.assertRaises(TypeError, lambda: a + a)

    def test_overflow(self):
        tiny = self.theclass.resolution

        for delta in [tiny, timedelta(1), timedelta(2)]:
            dt = self.theclass.min + delta
            dt -= delta  # no problem
            self.assertRaises(OverflowError, dt.__sub__, delta)
            self.assertRaises(OverflowError, dt.__add__, -delta)

            dt = self.theclass.max - delta
            dt += delta  # no problem
            self.assertRaises(OverflowError, dt.__add__, delta)
            self.assertRaises(OverflowError, dt.__sub__, -delta)

    def test_fromtimestamp(self):
        import time

        # Try an arbitrary fixed value.
        year, month, day = 1999, 9, 19
        ts = time.mktime((year, month, day, 0, 0, 0, 0, 0, -1))
        d = self.theclass.fromtimestamp(ts)
        self.assertEqual(d.year, year)
        self.assertEqual(d.month, month)
        self.assertEqual(d.day, day)

    def test_insane_fromtimestamp(self):
        # It's possible that some platform maps time_t to double,
        # and that this test will fail there.  This test should
        # exempt such platforms (provided they return reasonable
        # results!).
        for insane in -1e200, 1e200:
            self.assertRaises(OverflowError, self.theclass.fromtimestamp,
                              insane)

    def test_today(self):
        import time

        # We claim that today() is like fromtimestamp(time.time()), so
        # prove it.
        for dummy in range(3):
            today = self.theclass.today()
            ts = time.time()
            todayagain = self.theclass.fromtimestamp(ts)
            if today == todayagain:
                break
            # There are several legit reasons that could fail:
            # 1. It recently became midnight, between the today() and the
            #    time() calls.
            # 2. The platform time() has such fine resolution that we'll
            #    never get the same value twice.
            # 3. The platform time() has poor resolution, and we just
            #    happened to call today() right before a resolution quantum
            #    boundary.
            # 4. The system clock got fiddled between calls.
            # In any case, wait a little while and try again.
            time.sleep(0.1)

        # It worked or it didn't.  If it didn't, assume it's reason #2, and
        # let the test pass if they're within half a second of each other.
        if today != todayagain:
            self.assertAlmostEqual(todayagain, today,
                                   delta=timedelta(seconds=0.5))

    def test_weekday(self):
        for i in range(7):
            # March 4, 2002 is a Monday
            self.assertEqual(self.theclass(2002, 3, 4+i).weekday(), i)
            self.assertEqual(self.theclass(2002, 3, 4+i).isoweekday(), i+1)
            # January 2, 1956 is a Monday
            self.assertEqual(self.theclass(1956, 1, 2+i).weekday(), i)
            self.assertEqual(self.theclass(1956, 1, 2+i).isoweekday(), i+1)

    def test_isocalendar(self):
        # Check examples from
        # http://www.phys.uu.nl/~vgent/calendar/isocalendar.htm
        for i in range(7):
            d = self.theclass(2003, 12, 22+i)
            self.assertEqual(d.isocalendar(), (2003, 52, i+1))
            d = self.theclass(2003, 12, 29) + timedelta(i)
            self.assertEqual(d.isocalendar(), (2004, 1, i+1))
            d = self.theclass(2004, 1, 5+i)
            self.assertEqual(d.isocalendar(), (2004, 2, i+1))
            d = self.theclass(2009, 12, 21+i)
            self.assertEqual(d.isocalendar(), (2009, 52, i+1))
            d = self.theclass(2009, 12, 28) + timedelta(i)
            self.assertEqual(d.isocalendar(), (2009, 53, i+1))
            d = self.theclass(2010, 1, 4+i)
            self.assertEqual(d.isocalendar(), (2010, 1, i+1))

    def test_iso_long_years(self):
        # Calculate long ISO years and compare to table from
        # http://www.phys.uu.nl/~vgent/calendar/isocalendar.htm
        ISO_LONG_YEARS_TABLE = """
              4   32   60   88
              9   37   65   93
             15   43   71   99
             20   48   76
             26   54   82

            105  133  161  189
            111  139  167  195
            116  144  172
            122  150  178
            128  156  184

            201  229  257  285
            207  235  263  291
            212  240  268  296
            218  246  274
            224  252  280

            303  331  359  387
            308  336  364  392
            314  342  370  398
            320  348  376
            325  353  381
        """
        iso_long_years = sorted(map(int, ISO_LONG_YEARS_TABLE.split()))
        L = []
        for i in range(400):
            d = self.theclass(2000+i, 12, 31)
            d1 = self.theclass(1600+i, 12, 31)
            self.assertEqual(d.isocalendar()[1:], d1.isocalendar()[1:])
            if d.isocalendar()[1] == 53:
                L.append(i)
        self.assertEqual(L, iso_long_years)

    def test_isoformat(self):
        t = self.theclass(2, 3, 2)
        self.assertEqual(t.isoformat(), "0002-03-02")

    def test_ctime(self):
        t = self.theclass(2002, 3, 2)
        self.assertEqual(t.ctime(), "Sat Mar  2 00:00:00 2002")

    def test_strftime(self):
        t = self.theclass(2005, 3, 2)
        self.assertEqual(t.strftime("m:%m d:%d y:%y"), "m:03 d:02 y:05")
        self.assertEqual(t.strftime(""), "") # SF bug #761337
        self.assertEqual(t.strftime('x'*1000), 'x'*1000) # SF bug #1556784

        self.assertRaises(TypeError, t.strftime) # needs an arg
        self.assertRaises(TypeError, t.strftime, "one", "two") # too many args
        self.assertRaises(TypeError, t.strftime, 42) # arg wrong type

        # test that unicode input is allowed (issue 2782)
        self.assertEqual(t.strftime("%m"), "03")

        # A naive object replaces %z and %Z w/ empty strings.
        self.assertEqual(t.strftime("'%z' '%Z'"), "'' ''")

        #make sure that invalid format specifiers are handled correctly
        #self.assertRaises(ValueError, t.strftime, "%e")
        #self.assertRaises(ValueError, t.strftime, "%")
        #self.assertRaises(ValueError, t.strftime, "%#")

        #oh well, some systems just ignore those invalid ones.
        #at least, exercise them to make sure that no crashes
        #are generated
        for f in ["%e", "%", "%#"]:
            try:
                t.strftime(f)
            except ValueError:
                pass

        # bpo-34482: Check that surrogates don't cause a crash.
        try:
            t.strftime('%y\ud800%m')
        except UnicodeEncodeError:
            pass

        #check that this standard extension works
        t.strftime("%f")

    def test_strftime_trailing_percent(self):
        # bpo-35066: make sure trailing '%' doesn't cause
        # datetime's strftime to complain
        t = self.theclass(2005, 3, 2)
        try:
            _time.strftime('%')
        except ValueError:
            self.skipTest('time module does not support trailing %')
        self.assertEqual(t.strftime('%'), '%')
        self.assertEqual(t.strftime("m:%m d:%d y:%y %"), "m:03 d:02 y:05 %")

    def test_format(self):
        dt = self.theclass(2007, 9, 10)
        self.assertEqual(dt.__format__(''), str(dt))

        with self.assertRaisesRegex(TypeError, 'must be str, not int'):
            dt.__format__(123)

        # check that a derived class's __str__() gets called
        class A(self.theclass):
            def __str__(self):
                return 'A'
        a = A(2007, 9, 10)
        self.assertEqual(a.__format__(''), 'A')

        # check that a derived class's strftime gets called
        class B(self.theclass):
            def strftime(self, format_spec):
                return 'B'
        b = B(2007, 9, 10)
        self.assertEqual(b.__format__(''), str(dt))

        for fmt in ["m:%m d:%d y:%y",
                    "m:%m d:%d y:%y H:%H M:%M S:%S",
                    "%z %Z",
                    ]:
            self.assertEqual(dt.__format__(fmt), dt.strftime(fmt))
            self.assertEqual(a.__format__(fmt), dt.strftime(fmt))
            self.assertEqual(b.__format__(fmt), 'B')

    def test_resolution_info(self):
        # XXX: Should min and max respect subclassing?
        if issubclass(self.theclass, datetime):
            expected_class = datetime
        else:
            expected_class = date
        self.assertIsInstance(self.theclass.min, expected_class)
        self.assertIsInstance(self.theclass.max, expected_class)
        self.assertIsInstance(self.theclass.resolution, timedelta)
        self.assertTrue(self.theclass.max > self.theclass.min)

    def test_extreme_timedelta(self):
        big = self.theclass.max - self.theclass.min
        # 3652058 days, 23 hours, 59 minutes, 59 seconds, 999999 microseconds
        n = (big.days*24*3600 + big.seconds)*1000000 + big.microseconds
        # n == 315537897599999999 ~= 2**58.13
        justasbig = timedelta(0, 0, n)
        self.assertEqual(big, justasbig)
        self.assertEqual(self.theclass.min + big, self.theclass.max)
        self.assertEqual(self.theclass.max - big, self.theclass.min)

    def test_timetuple(self):
        for i in range(7):
            # January 2, 1956 is a Monday (0)
            d = self.theclass(1956, 1, 2+i)
            t = d.timetuple()
            self.assertEqual(t, (1956, 1, 2+i, 0, 0, 0, i, 2+i, -1))
            # February 1, 1956 is a Wednesday (2)
            d = self.theclass(1956, 2, 1+i)
            t = d.timetuple()
            self.assertEqual(t, (1956, 2, 1+i, 0, 0, 0, (2+i)%7, 32+i, -1))
            # March 1, 1956 is a Thursday (3), and is the 31+29+1 = 61st day
            # of the year.
            d = self.theclass(1956, 3, 1+i)
            t = d.timetuple()
            self.assertEqual(t, (1956, 3, 1+i, 0, 0, 0, (3+i)%7, 61+i, -1))
            self.assertEqual(t.tm_year, 1956)
            self.assertEqual(t.tm_mon, 3)
            self.assertEqual(t.tm_mday, 1+i)
            self.assertEqual(t.tm_hour, 0)
            self.assertEqual(t.tm_min, 0)
            self.assertEqual(t.tm_sec, 0)
            self.assertEqual(t.tm_wday, (3+i)%7)
            self.assertEqual(t.tm_yday, 61+i)
            self.assertEqual(t.tm_isdst, -1)

    def test_pickling(self):
        args = 6, 7, 23
        orig = self.theclass(*args)
        for pickler, unpickler, proto in pickle_choices:
            green = pickler.dumps(orig, proto)
            derived = unpickler.loads(green)
            self.assertEqual(orig, derived)
        self.assertEqual(orig.__reduce__(), orig.__reduce_ex__(2))

    def test_compat_unpickle(self):
        tests = [
            b"cdatetime\ndate\n(S'\\x07\\xdf\\x0b\\x1b'\ntR.",
            b'cdatetime\ndate\n(U\x04\x07\xdf\x0b\x1btR.',
            b'\x80\x02cdatetime\ndate\nU\x04\x07\xdf\x0b\x1b\x85R.',
        ]
        args = 2015, 11, 27
        expected = self.theclass(*args)
        for data in tests:
            for loads in pickle_loads:
                derived = loads(data, encoding='latin1')
                self.assertEqual(derived, expected)

    def test_compare(self):
        t1 = self.theclass(2, 3, 4)
        t2 = self.theclass(2, 3, 4)
        self.assertEqual(t1, t2)
        self.assertTrue(t1 <= t2)
        self.assertTrue(t1 >= t2)
        self.assertFalse(t1 != t2)
        self.assertFalse(t1 < t2)
        self.assertFalse(t1 > t2)

        for args in (3, 3, 3), (2, 4, 4), (2, 3, 5):
            t2 = self.theclass(*args)   # this is larger than t1
            self.assertTrue(t1 < t2)
            self.assertTrue(t2 > t1)
            self.assertTrue(t1 <= t2)
            self.assertTrue(t2 >= t1)
            self.assertTrue(t1 != t2)
            self.assertTrue(t2 != t1)
            self.assertFalse(t1 == t2)
            self.assertFalse(t2 == t1)
            self.assertFalse(t1 > t2)
            self.assertFalse(t2 < t1)
            self.assertFalse(t1 >= t2)
            self.assertFalse(t2 <= t1)

        for badarg in OTHERSTUFF:
            self.assertEqual(t1 == badarg, False)
            self.assertEqual(t1 != badarg, True)
            self.assertEqual(badarg == t1, False)
            self.assertEqual(badarg != t1, True)

            self.assertRaises(TypeError, lambda: t1 < badarg)
            self.assertRaises(TypeError, lambda: t1 > badarg)
            self.assertRaises(TypeError, lambda: t1 >= badarg)
            self.assertRaises(TypeError, lambda: badarg <= t1)
            self.assertRaises(TypeError, lambda: badarg < t1)
            self.assertRaises(TypeError, lambda: badarg > t1)
            self.assertRaises(TypeError, lambda: badarg >= t1)

    def test_mixed_compare(self):
        our = self.theclass(2000, 4, 5)

        # Our class can be compared for equality to other classes
        self.assertEqual(our == 1, False)
        self.assertEqual(1 == our, False)
        self.assertEqual(our != 1, True)
        self.assertEqual(1 != our, True)

        # But the ordering is undefined
        self.assertRaises(TypeError, lambda: our < 1)
        self.assertRaises(TypeError, lambda: 1 < our)

        # Repeat those tests with a different class

        class SomeClass:
            pass

        their = SomeClass()
        self.assertEqual(our == their, False)
        self.assertEqual(their == our, False)
        self.assertEqual(our != their, True)
        self.assertEqual(their != our, True)
        self.assertRaises(TypeError, lambda: our < their)
        self.assertRaises(TypeError, lambda: their < our)

    def test_bool(self):
        # All dates are considered true.
        self.assertTrue(self.theclass.min)
        self.assertTrue(self.theclass.max)

    def test_strftime_y2k(self):
        for y in (1, 49, 70, 99, 100, 999, 1000, 1970):
            d = self.theclass(y, 1, 1)
            # Issue 13305:  For years < 1000, the value is not always
            # padded to 4 digits across platforms.  The C standard
            # assumes year >= 1900, so it does not specify the number
            # of digits.
            if d.strftime("%Y") != '%04d' % y:
                # Year 42 returns '42', not padded
                self.assertEqual(d.strftime("%Y"), '%d' % y)
                # '0042' is obtained anyway
                self.assertEqual(d.strftime("%4Y"), '%04d' % y)

    def test_replace(self):
        cls = self.theclass
        args = [1, 2, 3]
        base = cls(*args)
        self.assertEqual(base, base.replace())

        i = 0
        for name, newval in (("year", 2),
                             ("month", 3),
                             ("day", 4)):
            newargs = args[:]
            newargs[i] = newval
            expected = cls(*newargs)
            got = base.replace(**{name: newval})
            self.assertEqual(expected, got)
            i += 1

        # Out of bounds.
        base = cls(2000, 2, 29)
        self.assertRaises(ValueError, base.replace, year=2001)

    def test_subclass_replace(self):
        class DateSubclass(self.theclass):
            pass

        dt = DateSubclass(2012, 1, 1)
        self.assertIs(type(dt.replace(year=2013)), DateSubclass)

    def test_subclass_date(self):

        class C(self.theclass):
            theAnswer = 42

            def __new__(cls, *args, **kws):
                temp = kws.copy()
                extra = temp.pop('extra')
                result = self.theclass.__new__(cls, *args, **temp)
                result.extra = extra
                return result

            def newmeth(self, start):
                return start + self.year + self.month

        args = 2003, 4, 14

        dt1 = self.theclass(*args)
        dt2 = C(*args, **{'extra': 7})

        self.assertEqual(dt2.__class__, C)
        self.assertEqual(dt2.theAnswer, 42)
        self.assertEqual(dt2.extra, 7)
        self.assertEqual(dt1.toordinal(), dt2.toordinal())
        self.assertEqual(dt2.newmeth(-7), dt1.year + dt1.month - 7)

    def test_subclass_alternate_constructors(self):
        # Test that alternate constructors call the constructor
        class DateSubclass(self.theclass):
            def __new__(cls, *args, **kwargs):
                result = self.theclass.__new__(cls, *args, **kwargs)
                result.extra = 7

                return result

        args = (2003, 4, 14)
        d_ord = 731319              # Equivalent ordinal date
        d_isoformat = '2003-04-14'  # Equivalent isoformat()

        base_d = DateSubclass(*args)
        self.assertIsInstance(base_d, DateSubclass)
        self.assertEqual(base_d.extra, 7)

        # Timestamp depends on time zone, so we'll calculate the equivalent here
        ts = datetime.combine(base_d, time(0)).timestamp()

        test_cases = [
            ('fromordinal', (d_ord,)),
            ('fromtimestamp', (ts,)),
            ('fromisoformat', (d_isoformat,)),
        ]

        for constr_name, constr_args in test_cases:
            for base_obj in (DateSubclass, base_d):
                # Test both the classmethod and method
                with self.subTest(base_obj_type=type(base_obj),
                                  constr_name=constr_name):
                    constr = getattr(base_obj, constr_name)

                    dt = constr(*constr_args)

                    # Test that it creates the right subclass
                    self.assertIsInstance(dt, DateSubclass)

                    # Test that it's equal to the base object
                    self.assertEqual(dt, base_d)

                    # Test that it called the constructor
                    self.assertEqual(dt.extra, 7)

    def test_pickling_subclass_date(self):

        args = 6, 7, 23
        orig = SubclassDate(*args)
        for pickler, unpickler, proto in pickle_choices:
            green = pickler.dumps(orig, proto)
            derived = unpickler.loads(green)
            self.assertEqual(orig, derived)

    def test_backdoor_resistance(self):
        # For fast unpickling, the constructor accepts a pickle byte string.
        # This is a low-overhead backdoor.  A user can (by intent or
        # mistake) pass a string directly, which (if it's the right length)
        # will get treated like a pickle, and bypass the normal sanity
        # checks in the constructor.  This can create insane objects.
        # The constructor doesn't want to burn the time to validate all
        # fields, but does check the month field.  This stops, e.g.,
        # datetime.datetime('1995-03-25') from yielding an insane object.
        base = b'1995-03-25'
        if not issubclass(self.theclass, datetime):
            base = base[:4]
        for month_byte in b'9', b'\0', b'\r', b'\xff':
            self.assertRaises(TypeError, self.theclass,
                                         base[:2] + month_byte + base[3:])
        if issubclass(self.theclass, datetime):
            # Good bytes, but bad tzinfo:
            with self.assertRaisesRegex(TypeError, '^bad tzinfo state arg$'):
                self.theclass(bytes([1] * len(base)), 'EST')

        for ord_byte in range(1, 13):
            # This shouldn't blow up because of the month byte alone.  If
            # the implementation changes to do more-careful checking, it may
            # blow up because other fields are insane.
            self.theclass(base[:2] + bytes([ord_byte]) + base[3:])

    def test_fromisoformat(self):
        # Test that isoformat() is reversible
        base_dates = [
            (1, 1, 1),
            (1000, 2, 14),
            (1900, 1, 1),
            (2000, 2, 29),
            (2004, 11, 12),
            (2004, 4, 3),
            (2017, 5, 30)
        ]

        for dt_tuple in base_dates:
            dt = self.theclass(*dt_tuple)
            dt_str = dt.isoformat()
            with self.subTest(dt_str=dt_str):
                dt_rt = self.theclass.fromisoformat(dt.isoformat())

                self.assertEqual(dt, dt_rt)

    def test_fromisoformat_subclass(self):
        class DateSubclass(self.theclass):
            pass

        dt = DateSubclass(2014, 12, 14)

        dt_rt = DateSubclass.fromisoformat(dt.isoformat())

        self.assertIsInstance(dt_rt, DateSubclass)

    def test_fromisoformat_fails(self):
        # Test that fromisoformat() fails on invalid values
        bad_strs = [
            '',                 # Empty string
            '\ud800',           # bpo-34454: Surrogate code point
            '009-03-04',        # Not 10 characters
            '123456789',        # Not a date
            '200a-12-04',       # Invalid character in year
            '2009-1a-04',       # Invalid character in month
            '2009-12-0a',       # Invalid character in day
            '2009-01-32',       # Invalid day
            '2009-02-29',       # Invalid leap day
            '20090228',         # Valid ISO8601 output not from isoformat()
            '2009\ud80002\ud80028',     # Separators are surrogate codepoints
        ]

        for bad_str in bad_strs:
            with self.assertRaises(ValueError):
                self.theclass.fromisoformat(bad_str)

    def test_fromisoformat_fails_typeerror(self):
        # Test that fromisoformat fails when passed the wrong type
        import io

        bad_types = [b'2009-03-01', None, io.StringIO('2009-03-01')]
        for bad_type in bad_types:
            with self.assertRaises(TypeError):
                self.theclass.fromisoformat(bad_type)

    def test_fromisocalendar(self):
        # For each test case, assert that fromisocalendar is the
        # inverse of the isocalendar function
        dates = [
            (2016, 4, 3),
            (2005, 1, 2),       # (2004, 53, 7)
            (2008, 12, 30),     # (2009, 1, 2)
            (2010, 1, 2),       # (2009, 53, 6)
            (2009, 12, 31),     # (2009, 53, 4)
            (1900, 1, 1),       # Unusual non-leap year (year % 100 == 0)
            (1900, 12, 31),
            (2000, 1, 1),       # Unusual leap year (year % 400 == 0)
            (2000, 12, 31),
            (2004, 1, 1),       # Leap year
            (2004, 12, 31),
            (1, 1, 1),
            (9999, 12, 31),
            (MINYEAR, 1, 1),
            (MAXYEAR, 12, 31),
        ]

        for datecomps in dates:
            with self.subTest(datecomps=datecomps):
                dobj = self.theclass(*datecomps)
                isocal = dobj.isocalendar()

                d_roundtrip = self.theclass.fromisocalendar(*isocal)

                self.assertEqual(dobj, d_roundtrip)

    def test_fromisocalendar_value_errors(self):
        isocals = [
            (2019, 0, 1),
            (2019, -1, 1),
            (2019, 54, 1),
            (2019, 1, 0),
            (2019, 1, -1),
            (2019, 1, 8),
            (2019, 53, 1),
            (10000, 1, 1),
            (0, 1, 1),
            (9999999, 1, 1),
            (2<<32, 1, 1),
            (2019, 2<<32, 1),
            (2019, 1, 2<<32),
        ]

        for isocal in isocals:
            with self.subTest(isocal=isocal):
                with self.assertRaises(ValueError):
                    self.theclass.fromisocalendar(*isocal)

    def test_fromisocalendar_type_errors(self):
        err_txformers = [
            str,
            float,
            lambda x: None,
        ]

        # Take a valid base tuple and transform it to contain one argument
        # with the wrong type. Repeat this for each argument, e.g.
        # [("2019", 1, 1), (2019, "1", 1), (2019, 1, "1"), ...]
        isocals = []
        base = (2019, 1, 1)
        for i in range(3):
            for txformer in err_txformers:
                err_val = list(base)
                err_val[i] = txformer(err_val[i])
                isocals.append(tuple(err_val))

        for isocal in isocals:
            with self.subTest(isocal=isocal):
                with self.assertRaises(TypeError):
                    self.theclass.fromisocalendar(*isocal)


#############################################################################
# datetime tests

class SubclassDatetime(datetime):
    sub_var = 1

class TestDateTime(TestDate):

    theclass = datetime

    def test_basic_attributes(self):
        dt = self.theclass(2002, 3, 1, 12, 0)
        self.assertEqual(dt.year, 2002)
        self.assertEqual(dt.month, 3)
        self.assertEqual(dt.day, 1)
        self.assertEqual(dt.hour, 12)
        self.assertEqual(dt.minute, 0)
        self.assertEqual(dt.second, 0)
        self.assertEqual(dt.microsecond, 0)

    def test_basic_attributes_nonzero(self):
        # Make sure all attributes are non-zero so bugs in
        # bit-shifting access show up.
        dt = self.theclass(2002, 3, 1, 12, 59, 59, 8000)
        self.assertEqual(dt.year, 2002)
        self.assertEqual(dt.month, 3)
        self.assertEqual(dt.day, 1)
        self.assertEqual(dt.hour, 12)
        self.assertEqual(dt.minute, 59)
        self.assertEqual(dt.second, 59)
        self.assertEqual(dt.microsecond, 8000)

    def test_roundtrip(self):
        for dt in (self.theclass(1, 2, 3, 4, 5, 6, 7),
                   self.theclass.now()):
            # Verify dt -> string -> datetime identity.
            s = repr(dt)
            self.assertTrue(s.startswith('datetime.'))
            s = s[9:]
            dt2 = eval(s)
            self.assertEqual(dt, dt2)

            # Verify identity via reconstructing from pieces.
            dt2 = self.theclass(dt.year, dt.month, dt.day,
                                dt.hour, dt.minute, dt.second,
                                dt.microsecond)
            self.assertEqual(dt, dt2)

    def test_isoformat(self):
        t = self.theclass(1, 2, 3, 4, 5, 1, 123)
        self.assertEqual(t.isoformat(),    "0001-02-03T04:05:01.000123")
        self.assertEqual(t.isoformat('T'), "0001-02-03T04:05:01.000123")
        self.assertEqual(t.isoformat(' '), "0001-02-03 04:05:01.000123")
        self.assertEqual(t.isoformat('\x00'), "0001-02-03\x0004:05:01.000123")
        # bpo-34482: Check that surrogates are handled properly.
        self.assertEqual(t.isoformat('\ud800'),
                         "0001-02-03\ud80004:05:01.000123")
        self.assertEqual(t.isoformat(timespec='hours'), "0001-02-03T04")
        self.assertEqual(t.isoformat(timespec='minutes'), "0001-02-03T04:05")
        self.assertEqual(t.isoformat(timespec='seconds'), "0001-02-03T04:05:01")
        self.assertEqual(t.isoformat(timespec='milliseconds'), "0001-02-03T04:05:01.000")
        self.assertEqual(t.isoformat(timespec='microseconds'), "0001-02-03T04:05:01.000123")
        self.assertEqual(t.isoformat(timespec='auto'), "0001-02-03T04:05:01.000123")
        self.assertEqual(t.isoformat(sep=' ', timespec='minutes'), "0001-02-03 04:05")
        self.assertRaises(ValueError, t.isoformat, timespec='foo')
        # bpo-34482: Check that surrogates are handled properly.
        self.assertRaises(ValueError, t.isoformat, timespec='\ud800')
        # str is ISO format with the separator forced to a blank.
        self.assertEqual(str(t), "0001-02-03 04:05:01.000123")

        t = self.theclass(1, 2, 3, 4, 5, 1, 999500, tzinfo=timezone.utc)
        self.assertEqual(t.isoformat(timespec='milliseconds'), "0001-02-03T04:05:01.999+00:00")

        t = self.theclass(1, 2, 3, 4, 5, 1, 999500)
        self.assertEqual(t.isoformat(timespec='milliseconds'), "0001-02-03T04:05:01.999")

        t = self.theclass(1, 2, 3, 4, 5, 1)
        self.assertEqual(t.isoformat(timespec='auto'), "0001-02-03T04:05:01")
        self.assertEqual(t.isoformat(timespec='milliseconds'), "0001-02-03T04:05:01.000")
        self.assertEqual(t.isoformat(timespec='microseconds'), "0001-02-03T04:05:01.000000")

        t = self.theclass(2, 3, 2)
        self.assertEqual(t.isoformat(),    "0002-03-02T00:00:00")
        self.assertEqual(t.isoformat('T'), "0002-03-02T00:00:00")
        self.assertEqual(t.isoformat(' '), "0002-03-02 00:00:00")
        # str is ISO format with the separator forced to a blank.
        self.assertEqual(str(t), "0002-03-02 00:00:00")
        # ISO format with timezone
        tz = FixedOffset(timedelta(seconds=16), 'XXX')
        t = self.theclass(2, 3, 2, tzinfo=tz)
        self.assertEqual(t.isoformat(), "0002-03-02T00:00:00+00:00:16")

    def test_isoformat_timezone(self):
        tzoffsets = [
            ('05:00', timedelta(hours=5)),
            ('02:00', timedelta(hours=2)),
            ('06:27', timedelta(hours=6, minutes=27)),
            ('12:32:30', timedelta(hours=12, minutes=32, seconds=30)),
            ('02:04:09.123456', timedelta(hours=2, minutes=4, seconds=9, microseconds=123456))
        ]

        tzinfos = [
            ('', None),
            ('+00:00', timezone.utc),
            ('+00:00', timezone(timedelta(0))),
        ]

        tzinfos += [
            (prefix + expected, timezone(sign * td))
            for expected, td in tzoffsets
            for prefix, sign in [('-', -1), ('+', 1)]
        ]

        dt_base = self.theclass(2016, 4, 1, 12, 37, 9)
        exp_base = '2016-04-01T12:37:09'

        for exp_tz, tzi in tzinfos:
            dt = dt_base.replace(tzinfo=tzi)
            exp = exp_base + exp_tz
            with self.subTest(tzi=tzi):
                assert dt.isoformat() == exp

    def test_format(self):
        dt = self.theclass(2007, 9, 10, 4, 5, 1, 123)
        self.assertEqual(dt.__format__(''), str(dt))

        with self.assertRaisesRegex(TypeError, 'must be str, not int'):
            dt.__format__(123)

        # check that a derived class's __str__() gets called
        class A(self.theclass):
            def __str__(self):
                return 'A'
        a = A(2007, 9, 10, 4, 5, 1, 123)
        self.assertEqual(a.__format__(''), 'A')

        # check that a derived class's strftime gets called
        class B(self.theclass):
            def strftime(self, format_spec):
                return 'B'
        b = B(2007, 9, 10, 4, 5, 1, 123)
        self.assertEqual(b.__format__(''), str(dt))

        for fmt in ["m:%m d:%d y:%y",
                    "m:%m d:%d y:%y H:%H M:%M S:%S",
                    "%z %Z",
                    ]:
            self.assertEqual(dt.__format__(fmt), dt.strftime(fmt))
            self.assertEqual(a.__format__(fmt), dt.strftime(fmt))
            self.assertEqual(b.__format__(fmt), 'B')

    def test_more_ctime(self):
        # Test fields that TestDate doesn't touch.
        import time

        t = self.theclass(2002, 3, 2, 18, 3, 5, 123)
        self.assertEqual(t.ctime(), "Sat Mar  2 18:03:05 2002")
        # Oops!  The next line fails on Win2K under MSVC 6, so it's commented
        # out.  The difference is that t.ctime() produces " 2" for the day,
        # but platform ctime() produces "02" for the day.  According to
        # C99, t.ctime() is correct here.
        # self.assertEqual(t.ctime(), time.ctime(time.mktime(t.timetuple())))

        # So test a case where that difference doesn't matter.
        t = self.theclass(2002, 3, 22, 18, 3, 5, 123)
        self.assertEqual(t.ctime(), time.ctime(time.mktime(t.timetuple())))

    def test_tz_independent_comparing(self):
        dt1 = self.theclass(2002, 3, 1, 9, 0, 0)
        dt2 = self.theclass(2002, 3, 1, 10, 0, 0)
        dt3 = self.theclass(2002, 3, 1, 9, 0, 0)
        self.assertEqual(dt1, dt3)
        self.assertTrue(dt2 > dt3)

        # Make sure comparison doesn't forget microseconds, and isn't done
        # via comparing a float timestamp (an IEEE double doesn't have enough
        # precision to span microsecond resolution across years 1 through 9999,
        # so comparing via timestamp necessarily calls some distinct values
        # equal).
        dt1 = self.theclass(MAXYEAR, 12, 31, 23, 59, 59, 999998)
        us = timedelta(microseconds=1)
        dt2 = dt1 + us
        self.assertEqual(dt2 - dt1, us)
        self.assertTrue(dt1 < dt2)

    def test_strftime_with_bad_tzname_replace(self):
        # verify ok if tzinfo.tzname().replace() returns a non-string
        class MyTzInfo(FixedOffset):
            def tzname(self, dt):
                class MyStr(str):
                    def replace(self, *args):
                        return None
                return MyStr('name')
        t = self.theclass(2005, 3, 2, 0, 0, 0, 0, MyTzInfo(3, 'name'))
        self.assertRaises(TypeError, t.strftime, '%Z')

    def test_bad_constructor_arguments(self):
        # bad years
        self.theclass(MINYEAR, 1, 1)  # no exception
        self.theclass(MAXYEAR, 1, 1)  # no exception
        self.assertRaises(ValueError, self.theclass, MINYEAR-1, 1, 1)
        self.assertRaises(ValueError, self.theclass, MAXYEAR+1, 1, 1)
        # bad months
        self.theclass(2000, 1, 1)    # no exception
        self.theclass(2000, 12, 1)   # no exception
        self.assertRaises(ValueError, self.theclass, 2000, 0, 1)
        self.assertRaises(ValueError, self.theclass, 2000, 13, 1)
        # bad days
        self.theclass(2000, 2, 29)   # no exception
        self.theclass(2004, 2, 29)   # no exception
        self.theclass(2400, 2, 29)   # no exception
        self.assertRaises(ValueError, self.theclass, 2000, 2, 30)
        self.assertRaises(ValueError, self.theclass, 2001, 2, 29)
        self.assertRaises(ValueError, self.theclass, 2100, 2, 29)
        self.assertRaises(ValueError, self.theclass, 1900, 2, 29)
        self.assertRaises(ValueError, self.theclass, 2000, 1, 0)
        self.assertRaises(ValueError, self.theclass, 2000, 1, 32)
        # bad hours
        self.theclass(2000, 1, 31, 0)    # no exception
        self.theclass(2000, 1, 31, 23)   # no exception
        self.assertRaises(ValueError, self.theclass, 2000, 1, 31, -1)
        self.assertRaises(ValueError, self.theclass, 2000, 1, 31, 24)
        # bad minutes
        self.theclass(2000, 1, 31, 23, 0)    # no exception
        self.theclass(2000, 1, 31, 23, 59)   # no exception
        self.assertRaises(ValueError, self.theclass, 2000, 1, 31, 23, -1)
        self.assertRaises(ValueError, self.theclass, 2000, 1, 31, 23, 60)
        # bad seconds
        self.theclass(2000, 1, 31, 23, 59, 0)    # no exception
        self.theclass(2000, 1, 31, 23, 59, 59)   # no exception
        self.assertRaises(ValueError, self.theclass, 2000, 1, 31, 23, 59, -1)
        self.assertRaises(ValueError, self.theclass, 2000, 1, 31, 23, 59, 60)
        # bad microseconds
        self.theclass(2000, 1, 31, 23, 59, 59, 0)    # no exception
        self.theclass(2000, 1, 31, 23, 59, 59, 999999)   # no exception
        self.assertRaises(ValueError, self.theclass,
                          2000, 1, 31, 23, 59, 59, -1)
        self.assertRaises(ValueError, self.theclass,
                          2000, 1, 31, 23, 59, 59,
                          1000000)
        # bad fold
        self.assertRaises(ValueError, self.theclass,
                          2000, 1, 31, fold=-1)
        self.assertRaises(ValueError, self.theclass,
                          2000, 1, 31, fold=2)
        # Positional fold:
        self.assertRaises(TypeError, self.theclass,
                          2000, 1, 31, 23, 59, 59, 0, None, 1)

    def test_hash_equality(self):
        d = self.theclass(2000, 12, 31, 23, 30, 17)
        e = self.theclass(2000, 12, 31, 23, 30, 17)
        self.assertEqual(d, e)
        self.assertEqual(hash(d), hash(e))

        dic = {d: 1}
        dic[e] = 2
        self.assertEqual(len(dic), 1)
        self.assertEqual(dic[d], 2)
        self.assertEqual(dic[e], 2)

        d = self.theclass(2001,  1,  1,  0,  5, 17)
        e = self.theclass(2001,  1,  1,  0,  5, 17)
        self.assertEqual(d, e)
        self.assertEqual(hash(d), hash(e))

        dic = {d: 1}
        dic[e] = 2
        self.assertEqual(len(dic), 1)
        self.assertEqual(dic[d], 2)
        self.assertEqual(dic[e], 2)

    def test_computations(self):
        a = self.theclass(2002, 1, 31)
        b = self.theclass(1956, 1, 31)
        diff = a-b
        self.assertEqual(diff.days, 46*365 + len(range(1956, 2002, 4)))
        self.assertEqual(diff.seconds, 0)
        self.assertEqual(diff.microseconds, 0)
        a = self.theclass(2002, 3, 2, 17, 6)
        millisec = timedelta(0, 0, 1000)
        hour = timedelta(0, 3600)
        day = timedelta(1)
        week = timedelta(7)
        self.assertEqual(a + hour, self.theclass(2002, 3, 2, 18, 6))
        self.assertEqual(hour + a, self.theclass(2002, 3, 2, 18, 6))
        self.assertEqual(a + 10*hour, self.theclass(2002, 3, 3, 3, 6))
        self.assertEqual(a - hour, self.theclass(2002, 3, 2, 16, 6))
        self.assertEqual(-hour + a, self.theclass(2002, 3, 2, 16, 6))
        self.assertEqual(a - hour, a + -hour)
        self.assertEqual(a - 20*hour, self.theclass(2002, 3, 1, 21, 6))
        self.assertEqual(a + day, self.theclass(2002, 3, 3, 17, 6))
        self.assertEqual(a - day, self.theclass(2002, 3, 1, 17, 6))
        self.assertEqual(a + week, self.theclass(2002, 3, 9, 17, 6))
        self.assertEqual(a - week, self.theclass(2002, 2, 23, 17, 6))
        self.assertEqual(a + 52*week, self.theclass(2003, 3, 1, 17, 6))
        self.assertEqual(a - 52*week, self.theclass(2001, 3, 3, 17, 6))
        self.assertEqual((a + week) - a, week)
        self.assertEqual((a + day) - a, day)
        self.assertEqual((a + hour) - a, hour)
        self.assertEqual((a + millisec) - a, millisec)
        self.assertEqual((a - week) - a, -week)
        self.assertEqual((a - day) - a, -day)
        self.assertEqual((a - hour) - a, -hour)
        self.assertEqual((a - millisec) - a, -millisec)
        self.assertEqual(a - (a + week), -week)
        self.assertEqual(a - (a + day), -day)
        self.assertEqual(a - (a + hour), -hour)
        self.assertEqual(a - (a + millisec), -millisec)
        self.assertEqual(a - (a - week), week)
        self.assertEqual(a - (a - day), day)
        self.assertEqual(a - (a - hour), hour)
        self.assertEqual(a - (a - millisec), millisec)
        self.assertEqual(a + (week + day + hour + millisec),
                         self.theclass(2002, 3, 10, 18, 6, 0, 1000))
        self.assertEqual(a + (week + day + hour + millisec),
                         (((a + week) + day) + hour) + millisec)
        self.assertEqual(a - (week + day + hour + millisec),
                         self.theclass(2002, 2, 22, 16, 5, 59, 999000))
        self.assertEqual(a - (week + day + hour + millisec),
                         (((a - week) - day) - hour) - millisec)
        # Add/sub ints or floats should be illegal
        for i in 1, 1.0:
            self.assertRaises(TypeError, lambda: a+i)
            self.assertRaises(TypeError, lambda: a-i)
            self.assertRaises(TypeError, lambda: i+a)
            self.assertRaises(TypeError, lambda: i-a)

        # delta - datetime is senseless.
        self.assertRaises(TypeError, lambda: day - a)
        # mixing datetime and (delta or datetime) via * or // is senseless
        self.assertRaises(TypeError, lambda: day * a)
        self.assertRaises(TypeError, lambda: a * day)
        self.assertRaises(TypeError, lambda: day // a)
        self.assertRaises(TypeError, lambda: a // day)
        self.assertRaises(TypeError, lambda: a * a)
        self.assertRaises(TypeError, lambda: a // a)
        # datetime + datetime is senseless
        self.assertRaises(TypeError, lambda: a + a)

    def test_pickling(self):
        args = 6, 7, 23, 20, 59, 1, 64**2
        orig = self.theclass(*args)
        for pickler, unpickler, proto in pickle_choices:
            green = pickler.dumps(orig, proto)
            derived = unpickler.loads(green)
            self.assertEqual(orig, derived)
        self.assertEqual(orig.__reduce__(), orig.__reduce_ex__(2))

    def test_more_pickling(self):
        a = self.theclass(2003, 2, 7, 16, 48, 37, 444116)
        for proto in range(pickle.HIGHEST_PROTOCOL + 1):
            s = pickle.dumps(a, proto)
            b = pickle.loads(s)
            self.assertEqual(b.year, 2003)
            self.assertEqual(b.month, 2)
            self.assertEqual(b.day, 7)

    def test_pickling_subclass_datetime(self):
        args = 6, 7, 23, 20, 59, 1, 64**2
        orig = SubclassDatetime(*args)
        for pickler, unpickler, proto in pickle_choices:
            green = pickler.dumps(orig, proto)
            derived = unpickler.loads(green)
            self.assertEqual(orig, derived)

    def test_compat_unpickle(self):
        tests = [
            b'cdatetime\ndatetime\n('
            b"S'\\x07\\xdf\\x0b\\x1b\\x14;\\x01\\x00\\x10\\x00'\ntR.",

            b'cdatetime\ndatetime\n('
            b'U\n\x07\xdf\x0b\x1b\x14;\x01\x00\x10\x00tR.',

            b'\x80\x02cdatetime\ndatetime\n'
            b'U\n\x07\xdf\x0b\x1b\x14;\x01\x00\x10\x00\x85R.',
        ]
        args = 2015, 11, 27, 20, 59, 1, 64**2
        expected = self.theclass(*args)
        for data in tests:
            for loads in pickle_loads:
                derived = loads(data, encoding='latin1')
                self.assertEqual(derived, expected)

    def test_more_compare(self):
        # The test_compare() inherited from TestDate covers the error cases.
        # We just want to test lexicographic ordering on the members datetime
        # has that date lacks.
        args = [2000, 11, 29, 20, 58, 16, 999998]
        t1 = self.theclass(*args)
        t2 = self.theclass(*args)
        self.assertEqual(t1, t2)
        self.assertTrue(t1 <= t2)
        self.assertTrue(t1 >= t2)
        self.assertFalse(t1 != t2)
        self.assertFalse(t1 < t2)
        self.assertFalse(t1 > t2)

        for i in range(len(args)):
            newargs = args[:]
            newargs[i] = args[i] + 1
            t2 = self.theclass(*newargs)   # this is larger than t1
            self.assertTrue(t1 < t2)
            self.assertTrue(t2 > t1)
            self.assertTrue(t1 <= t2)
            self.assertTrue(t2 >= t1)
            self.assertTrue(t1 != t2)
            self.assertTrue(t2 != t1)
            self.assertFalse(t1 == t2)
            self.assertFalse(t2 == t1)
            self.assertFalse(t1 > t2)
            self.assertFalse(t2 < t1)
            self.assertFalse(t1 >= t2)
            self.assertFalse(t2 <= t1)


    # A helper for timestamp constructor tests.
    def verify_field_equality(self, expected, got):
        self.assertEqual(expected.tm_year, got.year)
        self.assertEqual(expected.tm_mon, got.month)
        self.assertEqual(expected.tm_mday, got.day)
        self.assertEqual(expected.tm_hour, got.hour)
        self.assertEqual(expected.tm_min, got.minute)
        self.assertEqual(expected.tm_sec, got.second)

    def test_fromtimestamp(self):
        import time

        ts = time.time()
        expected = time.localtime(ts)
        got = self.theclass.fromtimestamp(ts)
        self.verify_field_equality(expected, got)

    def test_utcfromtimestamp(self):
        import time

        ts = time.time()
        expected = time.gmtime(ts)
        got = self.theclass.utcfromtimestamp(ts)
        self.verify_field_equality(expected, got)

    # Run with US-style DST rules: DST begins 2 a.m. on second Sunday in
    # March (M3.2.0) and ends 2 a.m. on first Sunday in November (M11.1.0).
    @support.run_with_tz('EST+05EDT,M3.2.0,M11.1.0')
    def test_timestamp_naive(self):
        t = self.theclass(1970, 1, 1)
        self.assertEqual(t.timestamp(), 18000.0)
        t = self.theclass(1970, 1, 1, 1, 2, 3, 4)
        self.assertEqual(t.timestamp(),
                         18000.0 + 3600 + 2*60 + 3 + 4*1e-6)
        # Missing hour
        t0 = self.theclass(2012, 3, 11, 2, 30)
        t1 = t0.replace(fold=1)
        self.assertEqual(self.theclass.fromtimestamp(t1.timestamp()),
                         t0 - timedelta(hours=1))
        self.assertEqual(self.theclass.fromtimestamp(t0.timestamp()),
                         t1 + timedelta(hours=1))
        # Ambiguous hour defaults to DST
        t = self.theclass(2012, 11, 4, 1, 30)
        self.assertEqual(self.theclass.fromtimestamp(t.timestamp()), t)

        # Timestamp may raise an overflow error on some platforms
        # XXX: Do we care to support the first and last year?
        for t in [self.theclass(2,1,1), self.theclass(9998,12,12)]:
            try:
                s = t.timestamp()
            except OverflowError:
                pass
            else:
                self.assertEqual(self.theclass.fromtimestamp(s), t)

    def test_timestamp_aware(self):
        t = self.theclass(1970, 1, 1, tzinfo=timezone.utc)
        self.assertEqual(t.timestamp(), 0.0)
        t = self.theclass(1970, 1, 1, 1, 2, 3, 4, tzinfo=timezone.utc)
        self.assertEqual(t.timestamp(),
                         3600 + 2*60 + 3 + 4*1e-6)
        t = self.theclass(1970, 1, 1, 1, 2, 3, 4,
                          tzinfo=timezone(timedelta(hours=-5), 'EST'))
        self.assertEqual(t.timestamp(),
                         18000 + 3600 + 2*60 + 3 + 4*1e-6)

    @support.run_with_tz('MSK-03')  # Something east of Greenwich
    def test_microsecond_rounding(self):
        for fts in [self.theclass.fromtimestamp,
                    self.theclass.utcfromtimestamp]:
            zero = fts(0)
            self.assertEqual(zero.second, 0)
            self.assertEqual(zero.microsecond, 0)
            one = fts(1e-6)
            try:
                minus_one = fts(-1e-6)
            except OSError:
                # localtime(-1) and gmtime(-1) is not supported on Windows
                pass
            else:
                self.assertEqual(minus_one.second, 59)
                self.assertEqual(minus_one.microsecond, 999999)

                t = fts(-1e-8)
                self.assertEqual(t, zero)
                t = fts(-9e-7)
                self.assertEqual(t, minus_one)
                t = fts(-1e-7)
                self.assertEqual(t, zero)
                t = fts(-1/2**7)
                self.assertEqual(t.second, 59)
                self.assertEqual(t.microsecond, 992188)

            t = fts(1e-7)
            self.assertEqual(t, zero)
            t = fts(9e-7)
            self.assertEqual(t, one)
            t = fts(0.99999949)
            self.assertEqual(t.second, 0)
            self.assertEqual(t.microsecond, 999999)
            t = fts(0.9999999)
            self.assertEqual(t.second, 1)
            self.assertEqual(t.microsecond, 0)
            t = fts(1/2**7)
            self.assertEqual(t.second, 0)
            self.assertEqual(t.microsecond, 7812)

    def test_timestamp_limits(self):
        # minimum timestamp
        min_dt = self.theclass.min.replace(tzinfo=timezone.utc)
        min_ts = min_dt.timestamp()
        try:
            # date 0001-01-01 00:00:00+00:00: timestamp=-62135596800
            self.assertEqual(self.theclass.fromtimestamp(min_ts, tz=timezone.utc),
                             min_dt)
        except (OverflowError, OSError) as exc:
            # the date 0001-01-01 doesn't fit into 32-bit time_t,
            # or platform doesn't support such very old date
            self.skipTest(str(exc))

        # maximum timestamp: set seconds to zero to avoid rounding issues
        max_dt = self.theclass.max.replace(tzinfo=timezone.utc,
                                           second=0, microsecond=0)
        max_ts = max_dt.timestamp()
        # date 9999-12-31 23:59:00+00:00: timestamp 253402300740
        self.assertEqual(self.theclass.fromtimestamp(max_ts, tz=timezone.utc),
                         max_dt)

        # number of seconds greater than 1 year: make sure that the new date
        # is not valid in datetime.datetime limits
        delta = 3600 * 24 * 400

        # too small
        ts = min_ts - delta
        # converting a Python int to C time_t can raise a OverflowError,
        # especially on 32-bit platforms.
        with self.assertRaises((ValueError, OverflowError)):
            self.theclass.fromtimestamp(ts)
        with self.assertRaises((ValueError, OverflowError)):
            self.theclass.utcfromtimestamp(ts)

        # too big
        ts = max_dt.timestamp() + delta
        with self.assertRaises((ValueError, OverflowError)):
            self.theclass.fromtimestamp(ts)
        with self.assertRaises((ValueError, OverflowError)):
            self.theclass.utcfromtimestamp(ts)

    def test_insane_fromtimestamp(self):
        # It's possible that some platform maps time_t to double,
        # and that this test will fail there.  This test should
        # exempt such platforms (provided they return reasonable
        # results!).
        for insane in -1e200, 1e200:
            self.assertRaises(OverflowError, self.theclass.fromtimestamp,
                              insane)

    def test_insane_utcfromtimestamp(self):
        # It's possible that some platform maps time_t to double,
        # and that this test will fail there.  This test should
        # exempt such platforms (provided they return reasonable
        # results!).
        for insane in -1e200, 1e200:
            self.assertRaises(OverflowError, self.theclass.utcfromtimestamp,
                              insane)

    @unittest.skipIf(sys.platform == "win32", "Windows doesn't accept negative timestamps")
    def test_negative_float_fromtimestamp(self):
        # The result is tz-dependent; at least test that this doesn't
        # fail (like it did before bug 1646728 was fixed).
        self.theclass.fromtimestamp(-1.05)

    @unittest.skipIf(sys.platform == "win32", "Windows doesn't accept negative timestamps")
    def test_negative_float_utcfromtimestamp(self):
        d = self.theclass.utcfromtimestamp(-1.05)
        self.assertEqual(d, self.theclass(1969, 12, 31, 23, 59, 58, 950000))

    def test_utcnow(self):
        import time

        # Call it a success if utcnow() and utcfromtimestamp() are within
        # a second of each other.
        tolerance = timedelta(seconds=1)
        for dummy in range(3):
            from_now = self.theclass.utcnow()
            from_timestamp = self.theclass.utcfromtimestamp(time.time())
            if abs(from_timestamp - from_now) <= tolerance:
                break
            # Else try again a few times.
        self.assertLessEqual(abs(from_timestamp - from_now), tolerance)

    def test_strptime(self):
        string = '2004-12-01 13:02:47.197'
        format = '%Y-%m-%d %H:%M:%S.%f'
        expected = _strptime._strptime_datetime(self.theclass, string, format)
        got = self.theclass.strptime(string, format)
        self.assertEqual(expected, got)
        self.assertIs(type(expected), self.theclass)
        self.assertIs(type(got), self.theclass)

        # bpo-34482: Check that surrogates are handled properly.
        inputs = [
            ('2004-12-01\ud80013:02:47.197', '%Y-%m-%d\ud800%H:%M:%S.%f'),
            ('2004\ud80012-01 13:02:47.197', '%Y\ud800%m-%d %H:%M:%S.%f'),
            ('2004-12-01 13:02\ud80047.197', '%Y-%m-%d %H:%M\ud800%S.%f'),
        ]
        for string, format in inputs:
            with self.subTest(string=string, format=format):
                expected = _strptime._strptime_datetime(self.theclass, string,
                                                        format)
                got = self.theclass.strptime(string, format)
                self.assertEqual(expected, got)

        strptime = self.theclass.strptime

        self.assertEqual(strptime("+0002", "%z").utcoffset(), 2 * MINUTE)
        self.assertEqual(strptime("-0002", "%z").utcoffset(), -2 * MINUTE)
        self.assertEqual(
            strptime("-00:02:01.000003", "%z").utcoffset(),
            -timedelta(minutes=2, seconds=1, microseconds=3)
        )
        # Only local timezone and UTC are supported
        for tzseconds, tzname in ((0, 'UTC'), (0, 'GMT'),
                                 (-_time.timezone, _time.tzname[0])):
            if tzseconds < 0:
                sign = '-'
                seconds = -tzseconds
            else:
                sign ='+'
                seconds = tzseconds
            hours, minutes = divmod(seconds//60, 60)
            dtstr = "{}{:02d}{:02d} {}".format(sign, hours, minutes, tzname)
            dt = strptime(dtstr, "%z %Z")
            self.assertEqual(dt.utcoffset(), timedelta(seconds=tzseconds))
            self.assertEqual(dt.tzname(), tzname)
        # Can produce inconsistent datetime
        dtstr, fmt = "+1234 UTC", "%z %Z"
        dt = strptime(dtstr, fmt)
        self.assertEqual(dt.utcoffset(), 12 * HOUR + 34 * MINUTE)
        self.assertEqual(dt.tzname(), 'UTC')
        # yet will roundtrip
        self.assertEqual(dt.strftime(fmt), dtstr)

        # Produce naive datetime if no %z is provided
        self.assertEqual(strptime("UTC", "%Z").tzinfo, None)

        with self.assertRaises(ValueError): strptime("-2400", "%z")
        with self.assertRaises(ValueError): strptime("-000", "%z")

    def test_strptime_single_digit(self):
        # bpo-34903: Check that single digit dates and times are allowed.

        strptime = self.theclass.strptime

        with self.assertRaises(ValueError):
            # %y does require two digits.
            newdate = strptime('01/02/3 04:05:06', '%d/%m/%y %H:%M:%S')
        dt1 = self.theclass(2003, 2, 1, 4, 5, 6)
        dt2 = self.theclass(2003, 1, 2, 4, 5, 6)
        dt3 = self.theclass(2003, 2, 1, 0, 0, 0)
        dt4 = self.theclass(2003, 1, 25, 0, 0, 0)
        inputs = [
            ('%d', '1/02/03 4:5:6', '%d/%m/%y %H:%M:%S', dt1),
            ('%m', '01/2/03 4:5:6', '%d/%m/%y %H:%M:%S', dt1),
            ('%H', '01/02/03 4:05:06', '%d/%m/%y %H:%M:%S', dt1),
            ('%M', '01/02/03 04:5:06', '%d/%m/%y %H:%M:%S', dt1),
            ('%S', '01/02/03 04:05:6', '%d/%m/%y %H:%M:%S', dt1),
            ('%j', '2/03 04am:05:06', '%j/%y %I%p:%M:%S',dt2),
            ('%I', '02/03 4am:05:06', '%j/%y %I%p:%M:%S',dt2),
            ('%w', '6/04/03', '%w/%U/%y', dt3),
            # %u requires a single digit.
            ('%W', '6/4/2003', '%u/%W/%Y', dt3),
            ('%V', '6/4/2003', '%u/%V/%G', dt4),
        ]
        for reason, string, format, target in inputs:
            reason = 'test single digit ' + reason
            with self.subTest(reason=reason,
                              string=string,
                              format=format,
                              target=target):
                newdate = strptime(string, format)
                self.assertEqual(newdate, target, msg=reason)

    def test_more_timetuple(self):
        # This tests fields beyond those tested by the TestDate.test_timetuple.
        t = self.theclass(2004, 12, 31, 6, 22, 33)
        self.assertEqual(t.timetuple(), (2004, 12, 31, 6, 22, 33, 4, 366, -1))
        self.assertEqual(t.timetuple(),
                         (t.year, t.month, t.day,
                          t.hour, t.minute, t.second,
                          t.weekday(),
                          t.toordinal() - date(t.year, 1, 1).toordinal() + 1,
                          -1))
        tt = t.timetuple()
        self.assertEqual(tt.tm_year, t.year)
        self.assertEqual(tt.tm_mon, t.month)
        self.assertEqual(tt.tm_mday, t.day)
        self.assertEqual(tt.tm_hour, t.hour)
        self.assertEqual(tt.tm_min, t.minute)
        self.assertEqual(tt.tm_sec, t.second)
        self.assertEqual(tt.tm_wday, t.weekday())
        self.assertEqual(tt.tm_yday, t.toordinal() -
                                     date(t.year, 1, 1).toordinal() + 1)
        self.assertEqual(tt.tm_isdst, -1)

    def test_more_strftime(self):
        # This tests fields beyond those tested by the TestDate.test_strftime.
        t = self.theclass(2004, 12, 31, 6, 22, 33, 47)
        self.assertEqual(t.strftime("%m %d %y %f %S %M %H %j"),
                                    "12 31 04 000047 33 22 06 366")
        for (s, us), z in [((33, 123), "33.000123"), ((33, 0), "33"),]:
            tz = timezone(-timedelta(hours=2, seconds=s, microseconds=us))
            t = t.replace(tzinfo=tz)
            self.assertEqual(t.strftime("%z"), "-0200" + z)

        # bpo-34482: Check that surrogates don't cause a crash.
        try:
            t.strftime('%y\ud800%m %H\ud800%M')
        except UnicodeEncodeError:
            pass

    def test_extract(self):
        dt = self.theclass(2002, 3, 4, 18, 45, 3, 1234)
        self.assertEqual(dt.date(), date(2002, 3, 4))
        self.assertEqual(dt.time(), time(18, 45, 3, 1234))

    def test_combine(self):
        d = date(2002, 3, 4)
        t = time(18, 45, 3, 1234)
        expected = self.theclass(2002, 3, 4, 18, 45, 3, 1234)
        combine = self.theclass.combine
        dt = combine(d, t)
        self.assertEqual(dt, expected)

        dt = combine(time=t, date=d)
        self.assertEqual(dt, expected)

        self.assertEqual(d, dt.date())
        self.assertEqual(t, dt.time())
        self.assertEqual(dt, combine(dt.date(), dt.time()))

        self.assertRaises(TypeError, combine) # need an arg
        self.assertRaises(TypeError, combine, d) # need two args
        self.assertRaises(TypeError, combine, t, d) # args reversed
        self.assertRaises(TypeError, combine, d, t, 1) # wrong tzinfo type
        self.assertRaises(TypeError, combine, d, t, 1, 2)  # too many args
        self.assertRaises(TypeError, combine, "date", "time") # wrong types
        self.assertRaises(TypeError, combine, d, "time") # wrong type
        self.assertRaises(TypeError, combine, "date", t) # wrong type

        # tzinfo= argument
        dt = combine(d, t, timezone.utc)
        self.assertIs(dt.tzinfo, timezone.utc)
        dt = combine(d, t, tzinfo=timezone.utc)
        self.assertIs(dt.tzinfo, timezone.utc)
        t = time()
        dt = combine(dt, t)
        self.assertEqual(dt.date(), d)
        self.assertEqual(dt.time(), t)

    def test_replace(self):
        cls = self.theclass
        args = [1, 2, 3, 4, 5, 6, 7]
        base = cls(*args)
        self.assertEqual(base, base.replace())

        i = 0
        for name, newval in (("year", 2),
                             ("month", 3),
                             ("day", 4),
                             ("hour", 5),
                             ("minute", 6),
                             ("second", 7),
                             ("microsecond", 8)):
            newargs = args[:]
            newargs[i] = newval
            expected = cls(*newargs)
            got = base.replace(**{name: newval})
            self.assertEqual(expected, got)
            i += 1

        # Out of bounds.
        base = cls(2000, 2, 29)
        self.assertRaises(ValueError, base.replace, year=2001)

    @support.run_with_tz('EDT4')
    def test_astimezone(self):
        dt = self.theclass.now()
        f = FixedOffset(44, "0044")
        dt_utc = dt.replace(tzinfo=timezone(timedelta(hours=-4), 'EDT'))
        self.assertEqual(dt.astimezone(), dt_utc) # naive
        self.assertRaises(TypeError, dt.astimezone, f, f) # too many args
        self.assertRaises(TypeError, dt.astimezone, dt) # arg wrong type
        dt_f = dt.replace(tzinfo=f) + timedelta(hours=4, minutes=44)
        self.assertEqual(dt.astimezone(f), dt_f) # naive
        self.assertEqual(dt.astimezone(tz=f), dt_f) # naive

        class Bogus(tzinfo):
            def utcoffset(self, dt): return None
            def dst(self, dt): return timedelta(0)
        bog = Bogus()
        self.assertRaises(ValueError, dt.astimezone, bog)   # naive
        self.assertEqual(dt.replace(tzinfo=bog).astimezone(f), dt_f)

        class AlsoBogus(tzinfo):
            def utcoffset(self, dt): return timedelta(0)
            def dst(self, dt): return None
        alsobog = AlsoBogus()
        self.assertRaises(ValueError, dt.astimezone, alsobog) # also naive

        class Broken(tzinfo):
            def utcoffset(self, dt): return 1
            def dst(self, dt): return 1
        broken = Broken()
        dt_broken = dt.replace(tzinfo=broken)
        with self.assertRaises(TypeError):
            dt_broken.astimezone()

    def test_subclass_datetime(self):

        class C(self.theclass):
            theAnswer = 42

            def __new__(cls, *args, **kws):
                temp = kws.copy()
                extra = temp.pop('extra')
                result = self.theclass.__new__(cls, *args, **temp)
                result.extra = extra
                return result

            def newmeth(self, start):
                return start + self.year + self.month + self.second

        args = 2003, 4, 14, 12, 13, 41

        dt1 = self.theclass(*args)
        dt2 = C(*args, **{'extra': 7})

        self.assertEqual(dt2.__class__, C)
        self.assertEqual(dt2.theAnswer, 42)
        self.assertEqual(dt2.extra, 7)
        self.assertEqual(dt1.toordinal(), dt2.toordinal())
        self.assertEqual(dt2.newmeth(-7), dt1.year + dt1.month +
                                          dt1.second - 7)

    def test_subclass_alternate_constructors_datetime(self):
        # Test that alternate constructors call the constructor
        class DateTimeSubclass(self.theclass):
            def __new__(cls, *args, **kwargs):
                result = self.theclass.__new__(cls, *args, **kwargs)
                result.extra = 7

                return result

        args = (2003, 4, 14, 12, 30, 15, 123456)
        d_isoformat = '2003-04-14T12:30:15.123456'      # Equivalent isoformat()
        utc_ts = 1050323415.123456                      # UTC timestamp

        base_d = DateTimeSubclass(*args)
        self.assertIsInstance(base_d, DateTimeSubclass)
        self.assertEqual(base_d.extra, 7)

        # Timestamp depends on time zone, so we'll calculate the equivalent here
        ts = base_d.timestamp()

        test_cases = [
            ('fromtimestamp', (ts,), base_d),
            # See https://bugs.python.org/issue32417
            ('fromtimestamp', (ts, timezone.utc),
                               base_d.astimezone(timezone.utc)),
            ('utcfromtimestamp', (utc_ts,), base_d),
            ('fromisoformat', (d_isoformat,), base_d),
            ('strptime', (d_isoformat, '%Y-%m-%dT%H:%M:%S.%f'), base_d),
            ('combine', (date(*args[0:3]), time(*args[3:])), base_d),
        ]

        for constr_name, constr_args, expected in test_cases:
            for base_obj in (DateTimeSubclass, base_d):
                # Test both the classmethod and method
                with self.subTest(base_obj_type=type(base_obj),
                                  constr_name=constr_name):
                    constructor = getattr(base_obj, constr_name)

                    dt = constructor(*constr_args)

                    # Test that it creates the right subclass
                    self.assertIsInstance(dt, DateTimeSubclass)

                    # Test that it's equal to the base object
                    self.assertEqual(dt, expected)

                    # Test that it called the constructor
                    self.assertEqual(dt.extra, 7)

    def test_subclass_now(self):
        # Test that alternate constructors call the constructor
        class DateTimeSubclass(self.theclass):
            def __new__(cls, *args, **kwargs):
                result = self.theclass.__new__(cls, *args, **kwargs)
                result.extra = 7

                return result

        test_cases = [
            ('now', 'now', {}),
            ('utcnow', 'utcnow', {}),
            ('now_utc', 'now', {'tz': timezone.utc}),
            ('now_fixed', 'now', {'tz': timezone(timedelta(hours=-5), "EST")}),
        ]

        for name, meth_name, kwargs in test_cases:
            with self.subTest(name):
                constr = getattr(DateTimeSubclass, meth_name)
                dt = constr(**kwargs)

                self.assertIsInstance(dt, DateTimeSubclass)
                self.assertEqual(dt.extra, 7)

    def test_fromisoformat_datetime(self):
        # Test that isoformat() is reversible
        base_dates = [
            (1, 1, 1),
            (1900, 1, 1),
            (2004, 11, 12),
            (2017, 5, 30)
        ]

        base_times = [
            (0, 0, 0, 0),
            (0, 0, 0, 241000),
            (0, 0, 0, 234567),
            (12, 30, 45, 234567)
        ]

        separators = [' ', 'T']

        tzinfos = [None, timezone.utc,
                   timezone(timedelta(hours=-5)),
                   timezone(timedelta(hours=2))]

        dts = [self.theclass(*date_tuple, *time_tuple, tzinfo=tzi)
               for date_tuple in base_dates
               for time_tuple in base_times
               for tzi in tzinfos]

        for dt in dts:
            for sep in separators:
                dtstr = dt.isoformat(sep=sep)

                with self.subTest(dtstr=dtstr):
                    dt_rt = self.theclass.fromisoformat(dtstr)
                    self.assertEqual(dt, dt_rt)

    def test_fromisoformat_timezone(self):
        base_dt = self.theclass(2014, 12, 30, 12, 30, 45, 217456)

        tzoffsets = [
            timedelta(hours=5), timedelta(hours=2),
            timedelta(hours=6, minutes=27),
            timedelta(hours=12, minutes=32, seconds=30),
            timedelta(hours=2, minutes=4, seconds=9, microseconds=123456)
        ]

        tzoffsets += [-1 * td for td in tzoffsets]

        tzinfos = [None, timezone.utc,
                   timezone(timedelta(hours=0))]

        tzinfos += [timezone(td) for td in tzoffsets]

        for tzi in tzinfos:
            dt = base_dt.replace(tzinfo=tzi)
            dtstr = dt.isoformat()

            with self.subTest(tstr=dtstr):
                dt_rt = self.theclass.fromisoformat(dtstr)
                assert dt == dt_rt, dt_rt

    def test_fromisoformat_separators(self):
        separators = [
            ' ', 'T', '\u007f',     # 1-bit widths
            '\u0080', 'ʁ',          # 2-bit widths
            'ᛇ', '時',               # 3-bit widths
            '🐍',                    # 4-bit widths
            '\ud800',               # bpo-34454: Surrogate code point
        ]

        for sep in separators:
            dt = self.theclass(2018, 1, 31, 23, 59, 47, 124789)
            dtstr = dt.isoformat(sep=sep)

            with self.subTest(dtstr=dtstr):
                dt_rt = self.theclass.fromisoformat(dtstr)
                self.assertEqual(dt, dt_rt)

    def test_fromisoformat_ambiguous(self):
        # Test strings like 2018-01-31+12:15 (where +12:15 is not a time zone)
        separators = ['+', '-']
        for sep in separators:
            dt = self.theclass(2018, 1, 31, 12, 15)
            dtstr = dt.isoformat(sep=sep)

            with self.subTest(dtstr=dtstr):
                dt_rt = self.theclass.fromisoformat(dtstr)
                self.assertEqual(dt, dt_rt)

    def test_fromisoformat_timespecs(self):
        datetime_bases = [
            (2009, 12, 4, 8, 17, 45, 123456),
            (2009, 12, 4, 8, 17, 45, 0)]

        tzinfos = [None, timezone.utc,
                   timezone(timedelta(hours=-5)),
                   timezone(timedelta(hours=2)),
                   timezone(timedelta(hours=6, minutes=27))]

        timespecs = ['hours', 'minutes', 'seconds',
                     'milliseconds', 'microseconds']

        for ip, ts in enumerate(timespecs):
            for tzi in tzinfos:
                for dt_tuple in datetime_bases:
                    if ts == 'milliseconds':
                        new_microseconds = 1000 * (dt_tuple[6] // 1000)
                        dt_tuple = dt_tuple[0:6] + (new_microseconds,)

                    dt = self.theclass(*(dt_tuple[0:(4 + ip)]), tzinfo=tzi)
                    dtstr = dt.isoformat(timespec=ts)
                    with self.subTest(dtstr=dtstr):
                        dt_rt = self.theclass.fromisoformat(dtstr)
                        self.assertEqual(dt, dt_rt)

    def test_fromisoformat_fails_datetime(self):
        # Test that fromisoformat() fails on invalid values
        bad_strs = [
            '',                             # Empty string
            '\ud800',                       # bpo-34454: Surrogate code point
            '2009.04-19T03',                # Wrong first separator
            '2009-04.19T03',                # Wrong second separator
            '2009-04-19T0a',                # Invalid hours
            '2009-04-19T03:1a:45',          # Invalid minutes
            '2009-04-19T03:15:4a',          # Invalid seconds
            '2009-04-19T03;15:45',          # Bad first time separator
            '2009-04-19T03:15;45',          # Bad second time separator
            '2009-04-19T03:15:4500:00',     # Bad time zone separator
            '2009-04-19T03:15:45.2345',     # Too many digits for milliseconds
            '2009-04-19T03:15:45.1234567',  # Too many digits for microseconds
            '2009-04-19T03:15:45.123456+24:30',    # Invalid time zone offset
            '2009-04-19T03:15:45.123456-24:30',    # Invalid negative offset
            '2009-04-10ᛇᛇᛇᛇᛇ12:15',         # Too many unicode separators
            '2009-04\ud80010T12:15',        # Surrogate char in date
            '2009-04-10T12\ud80015',        # Surrogate char in time
            '2009-04-19T1',                 # Incomplete hours
            '2009-04-19T12:3',              # Incomplete minutes
            '2009-04-19T12:30:4',           # Incomplete seconds
            '2009-04-19T12:',               # Ends with time separator
            '2009-04-19T12:30:',            # Ends with time separator
            '2009-04-19T12:30:45.',         # Ends with time separator
            '2009-04-19T12:30:45.123456+',  # Ends with timzone separator
            '2009-04-19T12:30:45.123456-',  # Ends with timzone separator
            '2009-04-19T12:30:45.123456-05:00a',    # Extra text
            '2009-04-19T12:30:45.123-05:00a',       # Extra text
            '2009-04-19T12:30:45-05:00a',           # Extra text
        ]

        for bad_str in bad_strs:
            with self.subTest(bad_str=bad_str):
                with self.assertRaises(ValueError):
                    self.theclass.fromisoformat(bad_str)

    def test_fromisoformat_fails_surrogate(self):
        # Test that when fromisoformat() fails with a surrogate character as
        # the separator, the error message contains the original string
        dtstr = "2018-01-03\ud80001:0113"

        with self.assertRaisesRegex(ValueError, re.escape(repr(dtstr))):
            self.theclass.fromisoformat(dtstr)

    def test_fromisoformat_utc(self):
        dt_str = '2014-04-19T13:21:13+00:00'
        dt = self.theclass.fromisoformat(dt_str)

        self.assertIs(dt.tzinfo, timezone.utc)

    def test_fromisoformat_subclass(self):
        class DateTimeSubclass(self.theclass):
            pass

        dt = DateTimeSubclass(2014, 12, 14, 9, 30, 45, 457390,
                              tzinfo=timezone(timedelta(hours=10, minutes=45)))

        dt_rt = DateTimeSubclass.fromisoformat(dt.isoformat())

        self.assertEqual(dt, dt_rt)
        self.assertIsInstance(dt_rt, DateTimeSubclass)


class TestSubclassDateTime(TestDateTime):
    theclass = SubclassDatetime
    # Override tests not designed for subclass
    @unittest.skip('not appropriate for subclasses')
    def test_roundtrip(self):
        pass

class SubclassTime(time):
    sub_var = 1

class TestTime(HarmlessMixedComparison, unittest.TestCase):

    theclass = time

    def test_basic_attributes(self):
        t = self.theclass(12, 0)
        self.assertEqual(t.hour, 12)
        self.assertEqual(t.minute, 0)
        self.assertEqual(t.second, 0)
        self.assertEqual(t.microsecond, 0)

    def test_basic_attributes_nonzero(self):
        # Make sure all attributes are non-zero so bugs in
        # bit-shifting access show up.
        t = self.theclass(12, 59, 59, 8000)
        self.assertEqual(t.hour, 12)
        self.assertEqual(t.minute, 59)
        self.assertEqual(t.second, 59)
        self.assertEqual(t.microsecond, 8000)

    def test_roundtrip(self):
        t = self.theclass(1, 2, 3, 4)

        # Verify t -> string -> time identity.
        s = repr(t)
        self.assertTrue(s.startswith('datetime.'))
        s = s[9:]
        t2 = eval(s)
        self.assertEqual(t, t2)

        # Verify identity via reconstructing from pieces.
        t2 = self.theclass(t.hour, t.minute, t.second,
                           t.microsecond)
        self.assertEqual(t, t2)

    def test_comparing(self):
        args = [1, 2, 3, 4]
        t1 = self.theclass(*args)
        t2 = self.theclass(*args)
        self.assertEqual(t1, t2)
        self.assertTrue(t1 <= t2)
        self.assertTrue(t1 >= t2)
        self.assertFalse(t1 != t2)
        self.assertFalse(t1 < t2)
        self.assertFalse(t1 > t2)

        for i in range(len(args)):
            newargs = args[:]
            newargs[i] = args[i] + 1
            t2 = self.theclass(*newargs)   # this is larger than t1
            self.assertTrue(t1 < t2)
            self.assertTrue(t2 > t1)
            self.assertTrue(t1 <= t2)
            self.assertTrue(t2 >= t1)
            self.assertTrue(t1 != t2)
            self.assertTrue(t2 != t1)
            self.assertFalse(t1 == t2)
            self.assertFalse(t2 == t1)
            self.assertFalse(t1 > t2)
            self.assertFalse(t2 < t1)
            self.assertFalse(t1 >= t2)
            self.assertFalse(t2 <= t1)

        for badarg in OTHERSTUFF:
            self.assertEqual(t1 == badarg, False)
            self.assertEqual(t1 != badarg, True)
            self.assertEqual(badarg == t1, False)
            self.assertEqual(badarg != t1, True)

            self.assertRaises(TypeError, lambda: t1 <= badarg)
            self.assertRaises(TypeError, lambda: t1 < badarg)
            self.assertRaises(TypeError, lambda: t1 > badarg)
            self.assertRaises(TypeError, lambda: t1 >= badarg)
            self.assertRaises(TypeError, lambda: badarg <= t1)
            self.assertRaises(TypeError, lambda: badarg < t1)
            self.assertRaises(TypeError, lambda: badarg > t1)
            self.assertRaises(TypeError, lambda: badarg >= t1)

    def test_bad_constructor_arguments(self):
        # bad hours
        self.theclass(0, 0)    # no exception
        self.theclass(23, 0)   # no exception
        self.assertRaises(ValueError, self.theclass, -1, 0)
        self.assertRaises(ValueError, self.theclass, 24, 0)
        # bad minutes
        self.theclass(23, 0)    # no exception
        self.theclass(23, 59)   # no exception
        self.assertRaises(ValueError, self.theclass, 23, -1)
        self.assertRaises(ValueError, self.theclass, 23, 60)
        # bad seconds
        self.theclass(23, 59, 0)    # no exception
        self.theclass(23, 59, 59)   # no exception
        self.assertRaises(ValueError, self.theclass, 23, 59, -1)
        self.assertRaises(ValueError, self.theclass, 23, 59, 60)
        # bad microseconds
        self.theclass(23, 59, 59, 0)        # no exception
        self.theclass(23, 59, 59, 999999)   # no exception
        self.assertRaises(ValueError, self.theclass, 23, 59, 59, -1)
        self.assertRaises(ValueError, self.theclass, 23, 59, 59, 1000000)

    def test_hash_equality(self):
        d = self.theclass(23, 30, 17)
        e = self.theclass(23, 30, 17)
        self.assertEqual(d, e)
        self.assertEqual(hash(d), hash(e))

        dic = {d: 1}
        dic[e] = 2
        self.assertEqual(len(dic), 1)
        self.assertEqual(dic[d], 2)
        self.assertEqual(dic[e], 2)

        d = self.theclass(0,  5, 17)
        e = self.theclass(0,  5, 17)
        self.assertEqual(d, e)
        self.assertEqual(hash(d), hash(e))

        dic = {d: 1}
        dic[e] = 2
        self.assertEqual(len(dic), 1)
        self.assertEqual(dic[d], 2)
        self.assertEqual(dic[e], 2)

    def test_isoformat(self):
        t = self.theclass(4, 5, 1, 123)
        self.assertEqual(t.isoformat(), "04:05:01.000123")
        self.assertEqual(t.isoformat(), str(t))

        t = self.theclass()
        self.assertEqual(t.isoformat(), "00:00:00")
        self.assertEqual(t.isoformat(), str(t))

        t = self.theclass(microsecond=1)
        self.assertEqual(t.isoformat(), "00:00:00.000001")
        self.assertEqual(t.isoformat(), str(t))

        t = self.theclass(microsecond=10)
        self.assertEqual(t.isoformat(), "00:00:00.000010")
        self.assertEqual(t.isoformat(), str(t))

        t = self.theclass(microsecond=100)
        self.assertEqual(t.isoformat(), "00:00:00.000100")
        self.assertEqual(t.isoformat(), str(t))

        t = self.theclass(microsecond=1000)
        self.assertEqual(t.isoformat(), "00:00:00.001000")
        self.assertEqual(t.isoformat(), str(t))

        t = self.theclass(microsecond=10000)
        self.assertEqual(t.isoformat(), "00:00:00.010000")
        self.assertEqual(t.isoformat(), str(t))

        t = self.theclass(microsecond=100000)
        self.assertEqual(t.isoformat(), "00:00:00.100000")
        self.assertEqual(t.isoformat(), str(t))

        t = self.theclass(hour=12, minute=34, second=56, microsecond=123456)
        self.assertEqual(t.isoformat(timespec='hours'), "12")
        self.assertEqual(t.isoformat(timespec='minutes'), "12:34")
        self.assertEqual(t.isoformat(timespec='seconds'), "12:34:56")
        self.assertEqual(t.isoformat(timespec='milliseconds'), "12:34:56.123")
        self.assertEqual(t.isoformat(timespec='microseconds'), "12:34:56.123456")
        self.assertEqual(t.isoformat(timespec='auto'), "12:34:56.123456")
        self.assertRaises(ValueError, t.isoformat, timespec='monkey')
        # bpo-34482: Check that surrogates are handled properly.
        self.assertRaises(ValueError, t.isoformat, timespec='\ud800')

        t = self.theclass(hour=12, minute=34, second=56, microsecond=999500)
        self.assertEqual(t.isoformat(timespec='milliseconds'), "12:34:56.999")

        t = self.theclass(hour=12, minute=34, second=56, microsecond=0)
        self.assertEqual(t.isoformat(timespec='milliseconds'), "12:34:56.000")
        self.assertEqual(t.isoformat(timespec='microseconds'), "12:34:56.000000")
        self.assertEqual(t.isoformat(timespec='auto'), "12:34:56")

    def test_isoformat_timezone(self):
        tzoffsets = [
            ('05:00', timedelta(hours=5)),
            ('02:00', timedelta(hours=2)),
            ('06:27', timedelta(hours=6, minutes=27)),
            ('12:32:30', timedelta(hours=12, minutes=32, seconds=30)),
            ('02:04:09.123456', timedelta(hours=2, minutes=4, seconds=9, microseconds=123456))
        ]

        tzinfos = [
            ('', None),
            ('+00:00', timezone.utc),
            ('+00:00', timezone(timedelta(0))),
        ]

        tzinfos += [
            (prefix + expected, timezone(sign * td))
            for expected, td in tzoffsets
            for prefix, sign in [('-', -1), ('+', 1)]
        ]

        t_base = self.theclass(12, 37, 9)
        exp_base = '12:37:09'

        for exp_tz, tzi in tzinfos:
            t = t_base.replace(tzinfo=tzi)
            exp = exp_base + exp_tz
            with self.subTest(tzi=tzi):
                assert t.isoformat() == exp

    def test_1653736(self):
        # verify it doesn't accept extra keyword arguments
        t = self.theclass(second=1)
        self.assertRaises(TypeError, t.isoformat, foo=3)

    def test_strftime(self):
        t = self.theclass(1, 2, 3, 4)
        self.assertEqual(t.strftime('%H %M %S %f'), "01 02 03 000004")
        # A naive object replaces %z and %Z with empty strings.
        self.assertEqual(t.strftime("'%z' '%Z'"), "'' ''")

        # bpo-34482: Check that surrogates don't cause a crash.
        try:
            t.strftime('%H\ud800%M')
        except UnicodeEncodeError:
            pass

    def test_format(self):
        t = self.theclass(1, 2, 3, 4)
        self.assertEqual(t.__format__(''), str(t))

        with self.assertRaisesRegex(TypeError, 'must be str, not int'):
            t.__format__(123)

        # check that a derived class's __str__() gets called
        class A(self.theclass):
            def __str__(self):
                return 'A'
        a = A(1, 2, 3, 4)
        self.assertEqual(a.__format__(''), 'A')

        # check that a derived class's strftime gets called
        class B(self.theclass):
            def strftime(self, format_spec):
                return 'B'
        b = B(1, 2, 3, 4)
        self.assertEqual(b.__format__(''), str(t))

        for fmt in ['%H %M %S',
                    ]:
            self.assertEqual(t.__format__(fmt), t.strftime(fmt))
            self.assertEqual(a.__format__(fmt), t.strftime(fmt))
            self.assertEqual(b.__format__(fmt), 'B')

    def test_str(self):
        self.assertEqual(str(self.theclass(1, 2, 3, 4)), "01:02:03.000004")
        self.assertEqual(str(self.theclass(10, 2, 3, 4000)), "10:02:03.004000")
        self.assertEqual(str(self.theclass(0, 2, 3, 400000)), "00:02:03.400000")
        self.assertEqual(str(self.theclass(12, 2, 3, 0)), "12:02:03")
        self.assertEqual(str(self.theclass(23, 15, 0, 0)), "23:15:00")

    def test_repr(self):
        name = 'datetime.' + self.theclass.__name__
        self.assertEqual(repr(self.theclass(1, 2, 3, 4)),
                         "%s(1, 2, 3, 4)" % name)
        self.assertEqual(repr(self.theclass(10, 2, 3, 4000)),
                         "%s(10, 2, 3, 4000)" % name)
        self.assertEqual(repr(self.theclass(0, 2, 3, 400000)),
                         "%s(0, 2, 3, 400000)" % name)
        self.assertEqual(repr(self.theclass(12, 2, 3, 0)),
                         "%s(12, 2, 3)" % name)
        self.assertEqual(repr(self.theclass(23, 15, 0, 0)),
                         "%s(23, 15)" % name)

    def test_resolution_info(self):
        self.assertIsInstance(self.theclass.min, self.theclass)
        self.assertIsInstance(self.theclass.max, self.theclass)
        self.assertIsInstance(self.theclass.resolution, timedelta)
        self.assertTrue(self.theclass.max > self.theclass.min)

    def test_pickling(self):
        args = 20, 59, 16, 64**2
        orig = self.theclass(*args)
        for pickler, unpickler, proto in pickle_choices:
            green = pickler.dumps(orig, proto)
            derived = unpickler.loads(green)
            self.assertEqual(orig, derived)
        self.assertEqual(orig.__reduce__(), orig.__reduce_ex__(2))

    def test_pickling_subclass_time(self):
        args = 20, 59, 16, 64**2
        orig = SubclassTime(*args)
        for pickler, unpickler, proto in pickle_choices:
            green = pickler.dumps(orig, proto)
            derived = unpickler.loads(green)
            self.assertEqual(orig, derived)

    def test_compat_unpickle(self):
        tests = [
            b"cdatetime\ntime\n(S'\\x14;\\x10\\x00\\x10\\x00'\ntR.",
            b'cdatetime\ntime\n(U\x06\x14;\x10\x00\x10\x00tR.',
            b'\x80\x02cdatetime\ntime\nU\x06\x14;\x10\x00\x10\x00\x85R.',
        ]
        args = 20, 59, 16, 64**2
        expected = self.theclass(*args)
        for data in tests:
            for loads in pickle_loads:
                derived = loads(data, encoding='latin1')
                self.assertEqual(derived, expected)

    def test_bool(self):
        # time is always True.
        cls = self.theclass
        self.assertTrue(cls(1))
        self.assertTrue(cls(0, 1))
        self.assertTrue(cls(0, 0, 1))
        self.assertTrue(cls(0, 0, 0, 1))
        self.assertTrue(cls(0))
        self.assertTrue(cls())

    def test_replace(self):
        cls = self.theclass
        args = [1, 2, 3, 4]
        base = cls(*args)
        self.assertEqual(base, base.replace())

        i = 0
        for name, newval in (("hour", 5),
                             ("minute", 6),
                             ("second", 7),
                             ("microsecond", 8)):
            newargs = args[:]
            newargs[i] = newval
            expected = cls(*newargs)
            got = base.replace(**{name: newval})
            self.assertEqual(expected, got)
            i += 1

        # Out of bounds.
        base = cls(1)
        self.assertRaises(ValueError, base.replace, hour=24)
        self.assertRaises(ValueError, base.replace, minute=-1)
        self.assertRaises(ValueError, base.replace, second=100)
        self.assertRaises(ValueError, base.replace, microsecond=1000000)

    def test_subclass_replace(self):
        class TimeSubclass(self.theclass):
            pass

        ctime = TimeSubclass(12, 30)
        self.assertIs(type(ctime.replace(hour=10)), TimeSubclass)

    def test_subclass_time(self):

        class C(self.theclass):
            theAnswer = 42

            def __new__(cls, *args, **kws):
                temp = kws.copy()
                extra = temp.pop('extra')
                result = self.theclass.__new__(cls, *args, **temp)
                result.extra = extra
                return result

            def newmeth(self, start):
                return start + self.hour + self.second

        args = 4, 5, 6

        dt1 = self.theclass(*args)
        dt2 = C(*args, **{'extra': 7})

        self.assertEqual(dt2.__class__, C)
        self.assertEqual(dt2.theAnswer, 42)
        self.assertEqual(dt2.extra, 7)
        self.assertEqual(dt1.isoformat(), dt2.isoformat())
        self.assertEqual(dt2.newmeth(-7), dt1.hour + dt1.second - 7)

    def test_backdoor_resistance(self):
        # see TestDate.test_backdoor_resistance().
        base = '2:59.0'
        for hour_byte in ' ', '9', chr(24), '\xff':
            self.assertRaises(TypeError, self.theclass,
                                         hour_byte + base[1:])
        # Good bytes, but bad tzinfo:
        with self.assertRaisesRegex(TypeError, '^bad tzinfo state arg$'):
            self.theclass(bytes([1] * len(base)), 'EST')

# A mixin for classes with a tzinfo= argument.  Subclasses must define
# theclass as a class attribute, and theclass(1, 1, 1, tzinfo=whatever)
# must be legit (which is true for time and datetime).
class TZInfoBase:

    def test_argument_passing(self):
        cls = self.theclass
        # A datetime passes itself on, a time passes None.
        class introspective(tzinfo):
            def tzname(self, dt):    return dt and "real" or "none"
            def utcoffset(self, dt):
                return timedelta(minutes = dt and 42 or -42)
            dst = utcoffset

        obj = cls(1, 2, 3, tzinfo=introspective())

        expected = cls is time and "none" or "real"
        self.assertEqual(obj.tzname(), expected)

        expected = timedelta(minutes=(cls is time and -42 or 42))
        self.assertEqual(obj.utcoffset(), expected)
        self.assertEqual(obj.dst(), expected)

    def test_bad_tzinfo_classes(self):
        cls = self.theclass
        self.assertRaises(TypeError, cls, 1, 1, 1, tzinfo=12)

        class NiceTry(object):
            def __init__(self): pass
            def utcoffset(self, dt): pass
        self.assertRaises(TypeError, cls, 1, 1, 1, tzinfo=NiceTry)

        class BetterTry(tzinfo):
            def __init__(self): pass
            def utcoffset(self, dt): pass
        b = BetterTry()
        t = cls(1, 1, 1, tzinfo=b)
        self.assertIs(t.tzinfo, b)

    def test_utc_offset_out_of_bounds(self):
        class Edgy(tzinfo):
            def __init__(self, offset):
                self.offset = timedelta(minutes=offset)
            def utcoffset(self, dt):
                return self.offset

        cls = self.theclass
        for offset, legit in ((-1440, False),
                              (-1439, True),
                              (1439, True),
                              (1440, False)):
            if cls is time:
                t = cls(1, 2, 3, tzinfo=Edgy(offset))
            elif cls is datetime:
                t = cls(6, 6, 6, 1, 2, 3, tzinfo=Edgy(offset))
            else:
                assert 0, "impossible"
            if legit:
                aofs = abs(offset)
                h, m = divmod(aofs, 60)
                tag = "%c%02d:%02d" % (offset < 0 and '-' or '+', h, m)
                if isinstance(t, datetime):
                    t = t.timetz()
                self.assertEqual(str(t), "01:02:03" + tag)
            else:
                self.assertRaises(ValueError, str, t)

    def test_tzinfo_classes(self):
        cls = self.theclass
        class C1(tzinfo):
            def utcoffset(self, dt): return None
            def dst(self, dt): return None
            def tzname(self, dt): return None
        for t in (cls(1, 1, 1),
                  cls(1, 1, 1, tzinfo=None),
                  cls(1, 1, 1, tzinfo=C1())):
            self.assertIsNone(t.utcoffset())
            self.assertIsNone(t.dst())
            self.assertIsNone(t.tzname())

        class C3(tzinfo):
            def utcoffset(self, dt): return timedelta(minutes=-1439)
            def dst(self, dt): return timedelta(minutes=1439)
            def tzname(self, dt): return "aname"
        t = cls(1, 1, 1, tzinfo=C3())
        self.assertEqual(t.utcoffset(), timedelta(minutes=-1439))
        self.assertEqual(t.dst(), timedelta(minutes=1439))
        self.assertEqual(t.tzname(), "aname")

        # Wrong types.
        class C4(tzinfo):
            def utcoffset(self, dt): return "aname"
            def dst(self, dt): return 7
            def tzname(self, dt): return 0
        t = cls(1, 1, 1, tzinfo=C4())
        self.assertRaises(TypeError, t.utcoffset)
        self.assertRaises(TypeError, t.dst)
        self.assertRaises(TypeError, t.tzname)

        # Offset out of range.
        class C6(tzinfo):
            def utcoffset(self, dt): return timedelta(hours=-24)
            def dst(self, dt): return timedelta(hours=24)
        t = cls(1, 1, 1, tzinfo=C6())
        self.assertRaises(ValueError, t.utcoffset)
        self.assertRaises(ValueError, t.dst)

        # Not a whole number of seconds.
        class C7(tzinfo):
            def utcoffset(self, dt): return timedelta(microseconds=61)
            def dst(self, dt): return timedelta(microseconds=-81)
        t = cls(1, 1, 1, tzinfo=C7())
        self.assertEqual(t.utcoffset(), timedelta(microseconds=61))
        self.assertEqual(t.dst(), timedelta(microseconds=-81))

    def test_aware_compare(self):
        cls = self.theclass

        # Ensure that utcoffset() gets ignored if the comparands have
        # the same tzinfo member.
        class OperandDependentOffset(tzinfo):
            def utcoffset(self, t):
                if t.minute < 10:
                    # d0 and d1 equal after adjustment
                    return timedelta(minutes=t.minute)
                else:
                    # d2 off in the weeds
                    return timedelta(minutes=59)

        base = cls(8, 9, 10, tzinfo=OperandDependentOffset())
        d0 = base.replace(minute=3)
        d1 = base.replace(minute=9)
        d2 = base.replace(minute=11)
        for x in d0, d1, d2:
            for y in d0, d1, d2:
                for op in lt, le, gt, ge, eq, ne:
                    got = op(x, y)
                    expected = op(x.minute, y.minute)
                    self.assertEqual(got, expected)

        # However, if they're different members, uctoffset is not ignored.
        # Note that a time can't actually have an operand-dependent offset,
        # though (and time.utcoffset() passes None to tzinfo.utcoffset()),
        # so skip this test for time.
        if cls is not time:
            d0 = base.replace(minute=3, tzinfo=OperandDependentOffset())
            d1 = base.replace(minute=9, tzinfo=OperandDependentOffset())
            d2 = base.replace(minute=11, tzinfo=OperandDependentOffset())
            for x in d0, d1, d2:
                for y in d0, d1, d2:
                    got = (x > y) - (x < y)
                    if (x is d0 or x is d1) and (y is d0 or y is d1):
                        expected = 0
                    elif x is y is d2:
                        expected = 0
                    elif x is d2:
                        expected = -1
                    else:
                        assert y is d2
                        expected = 1
                    self.assertEqual(got, expected)


# Testing time objects with a non-None tzinfo.
class TestTimeTZ(TestTime, TZInfoBase, unittest.TestCase):
    theclass = time

    def test_empty(self):
        t = self.theclass()
        self.assertEqual(t.hour, 0)
        self.assertEqual(t.minute, 0)
        self.assertEqual(t.second, 0)
        self.assertEqual(t.microsecond, 0)
        self.assertIsNone(t.tzinfo)

    def test_zones(self):
        est = FixedOffset(-300, "EST", 1)
        utc = FixedOffset(0, "UTC", -2)
        met = FixedOffset(60, "MET", 3)
        t1 = time( 7, 47, tzinfo=est)
        t2 = time(12, 47, tzinfo=utc)
        t3 = time(13, 47, tzinfo=met)
        t4 = time(microsecond=40)
        t5 = time(microsecond=40, tzinfo=utc)

        self.assertEqual(t1.tzinfo, est)
        self.assertEqual(t2.tzinfo, utc)
        self.assertEqual(t3.tzinfo, met)
        self.assertIsNone(t4.tzinfo)
        self.assertEqual(t5.tzinfo, utc)

        self.assertEqual(t1.utcoffset(), timedelta(minutes=-300))
        self.assertEqual(t2.utcoffset(), timedelta(minutes=0))
        self.assertEqual(t3.utcoffset(), timedelta(minutes=60))
        self.assertIsNone(t4.utcoffset())
        self.assertRaises(TypeError, t1.utcoffset, "no args")

        self.assertEqual(t1.tzname(), "EST")
        self.assertEqual(t2.tzname(), "UTC")
        self.assertEqual(t3.tzname(), "MET")
        self.assertIsNone(t4.tzname())
        self.assertRaises(TypeError, t1.tzname, "no args")

        self.assertEqual(t1.dst(), timedelta(minutes=1))
        self.assertEqual(t2.dst(), timedelta(minutes=-2))
        self.assertEqual(t3.dst(), timedelta(minutes=3))
        self.assertIsNone(t4.dst())
        self.assertRaises(TypeError, t1.dst, "no args")

        self.assertEqual(hash(t1), hash(t2))
        self.assertEqual(hash(t1), hash(t3))
        self.assertEqual(hash(t2), hash(t3))

        self.assertEqual(t1, t2)
        self.assertEqual(t1, t3)
        self.assertEqual(t2, t3)
        self.assertNotEqual(t4, t5) # mixed tz-aware & naive
        self.assertRaises(TypeError, lambda: t4 < t5) # mixed tz-aware & naive
        self.assertRaises(TypeError, lambda: t5 < t4) # mixed tz-aware & naive

        self.assertEqual(str(t1), "07:47:00-05:00")
        self.assertEqual(str(t2), "12:47:00+00:00")
        self.assertEqual(str(t3), "13:47:00+01:00")
        self.assertEqual(str(t4), "00:00:00.000040")
        self.assertEqual(str(t5), "00:00:00.000040+00:00")

        self.assertEqual(t1.isoformat(), "07:47:00-05:00")
        self.assertEqual(t2.isoformat(), "12:47:00+00:00")
        self.assertEqual(t3.isoformat(), "13:47:00+01:00")
        self.assertEqual(t4.isoformat(), "00:00:00.000040")
        self.assertEqual(t5.isoformat(), "00:00:00.000040+00:00")

        d = 'datetime.time'
        self.assertEqual(repr(t1), d + "(7, 47, tzinfo=est)")
        self.assertEqual(repr(t2), d + "(12, 47, tzinfo=utc)")
        self.assertEqual(repr(t3), d + "(13, 47, tzinfo=met)")
        self.assertEqual(repr(t4), d + "(0, 0, 0, 40)")
        self.assertEqual(repr(t5), d + "(0, 0, 0, 40, tzinfo=utc)")

        self.assertEqual(t1.strftime("%H:%M:%S %%Z=%Z %%z=%z"),
                                     "07:47:00 %Z=EST %z=-0500")
        self.assertEqual(t2.strftime("%H:%M:%S %Z %z"), "12:47:00 UTC +0000")
        self.assertEqual(t3.strftime("%H:%M:%S %Z %z"), "13:47:00 MET +0100")

        yuck = FixedOffset(-1439, "%z %Z %%z%%Z")
        t1 = time(23, 59, tzinfo=yuck)
        self.assertEqual(t1.strftime("%H:%M %%Z='%Z' %%z='%z'"),
                                     "23:59 %Z='%z %Z %%z%%Z' %z='-2359'")

        # Check that an invalid tzname result raises an exception.
        class Badtzname(tzinfo):
            tz = 42
            def tzname(self, dt): return self.tz
        t = time(2, 3, 4, tzinfo=Badtzname())
        self.assertEqual(t.strftime("%H:%M:%S"), "02:03:04")
        self.assertRaises(TypeError, t.strftime, "%Z")

        # Issue #6697:
        if '_Fast' in self.__class__.__name__:
            Badtzname.tz = '\ud800'
            self.assertRaises(ValueError, t.strftime, "%Z")

    def test_hash_edge_cases(self):
        # Offsets that overflow a basic time.
        t1 = self.theclass(0, 1, 2, 3, tzinfo=FixedOffset(1439, ""))
        t2 = self.theclass(0, 0, 2, 3, tzinfo=FixedOffset(1438, ""))
        self.assertEqual(hash(t1), hash(t2))

        t1 = self.theclass(23, 58, 6, 100, tzinfo=FixedOffset(-1000, ""))
        t2 = self.theclass(23, 48, 6, 100, tzinfo=FixedOffset(-1010, ""))
        self.assertEqual(hash(t1), hash(t2))

    def test_pickling(self):
        # Try one without a tzinfo.
        args = 20, 59, 16, 64**2
        orig = self.theclass(*args)
        for pickler, unpickler, proto in pickle_choices:
            green = pickler.dumps(orig, proto)
            derived = unpickler.loads(green)
            self.assertEqual(orig, derived)
        self.assertEqual(orig.__reduce__(), orig.__reduce_ex__(2))

        # Try one with a tzinfo.
        tinfo = PicklableFixedOffset(-300, 'cookie')
        orig = self.theclass(5, 6, 7, tzinfo=tinfo)
        for pickler, unpickler, proto in pickle_choices:
            green = pickler.dumps(orig, proto)
            derived = unpickler.loads(green)
            self.assertEqual(orig, derived)
            self.assertIsInstance(derived.tzinfo, PicklableFixedOffset)
            self.assertEqual(derived.utcoffset(), timedelta(minutes=-300))
            self.assertEqual(derived.tzname(), 'cookie')
        self.assertEqual(orig.__reduce__(), orig.__reduce_ex__(2))

    def test_compat_unpickle(self):
        tests = [
            b"cdatetime\ntime\n(S'\\x05\\x06\\x07\\x01\\xe2@'\n"
            b"ctest.datetimetester\nPicklableFixedOffset\n(tR"
            b"(dS'_FixedOffset__offset'\ncdatetime\ntimedelta\n"
            b"(I-1\nI68400\nI0\ntRs"
            b"S'_FixedOffset__dstoffset'\nNs"
            b"S'_FixedOffset__name'\nS'cookie'\nsbtR.",

            b'cdatetime\ntime\n(U\x06\x05\x06\x07\x01\xe2@'
            b'ctest.datetimetester\nPicklableFixedOffset\n)R'
            b'}(U\x14_FixedOffset__offsetcdatetime\ntimedelta\n'
            b'(J\xff\xff\xff\xffJ0\x0b\x01\x00K\x00tR'
            b'U\x17_FixedOffset__dstoffsetN'
            b'U\x12_FixedOffset__nameU\x06cookieubtR.',

            b'\x80\x02cdatetime\ntime\nU\x06\x05\x06\x07\x01\xe2@'
            b'ctest.datetimetester\nPicklableFixedOffset\n)R'
            b'}(U\x14_FixedOffset__offsetcdatetime\ntimedelta\n'
            b'J\xff\xff\xff\xffJ0\x0b\x01\x00K\x00\x87R'
            b'U\x17_FixedOffset__dstoffsetN'
            b'U\x12_FixedOffset__nameU\x06cookieub\x86R.',
        ]

        tinfo = PicklableFixedOffset(-300, 'cookie')
        expected = self.theclass(5, 6, 7, 123456, tzinfo=tinfo)
        for data in tests:
            for loads in pickle_loads:
                derived = loads(data, encoding='latin1')
                self.assertEqual(derived, expected, repr(data))
                self.assertIsInstance(derived.tzinfo, PicklableFixedOffset)
                self.assertEqual(derived.utcoffset(), timedelta(minutes=-300))
                self.assertEqual(derived.tzname(), 'cookie')

    def test_more_bool(self):
        # time is always True.
        cls = self.theclass

        t = cls(0, tzinfo=FixedOffset(-300, ""))
        self.assertTrue(t)

        t = cls(5, tzinfo=FixedOffset(-300, ""))
        self.assertTrue(t)

        t = cls(5, tzinfo=FixedOffset(300, ""))
        self.assertTrue(t)

        t = cls(23, 59, tzinfo=FixedOffset(23*60 + 59, ""))
        self.assertTrue(t)

    def test_replace(self):
        cls = self.theclass
        z100 = FixedOffset(100, "+100")
        zm200 = FixedOffset(timedelta(minutes=-200), "-200")
        args = [1, 2, 3, 4, z100]
        base = cls(*args)
        self.assertEqual(base, base.replace())

        i = 0
        for name, newval in (("hour", 5),
                             ("minute", 6),
                             ("second", 7),
                             ("microsecond", 8),
                             ("tzinfo", zm200)):
            newargs = args[:]
            newargs[i] = newval
            expected = cls(*newargs)
            got = base.replace(**{name: newval})
            self.assertEqual(expected, got)
            i += 1

        # Ensure we can get rid of a tzinfo.
        self.assertEqual(base.tzname(), "+100")
        base2 = base.replace(tzinfo=None)
        self.assertIsNone(base2.tzinfo)
        self.assertIsNone(base2.tzname())

        # Ensure we can add one.
        base3 = base2.replace(tzinfo=z100)
        self.assertEqual(base, base3)
        self.assertIs(base.tzinfo, base3.tzinfo)

        # Out of bounds.
        base = cls(1)
        self.assertRaises(ValueError, base.replace, hour=24)
        self.assertRaises(ValueError, base.replace, minute=-1)
        self.assertRaises(ValueError, base.replace, second=100)
        self.assertRaises(ValueError, base.replace, microsecond=1000000)

    def test_mixed_compare(self):
        t1 = self.theclass(1, 2, 3)
        t2 = self.theclass(1, 2, 3)
        self.assertEqual(t1, t2)
        t2 = t2.replace(tzinfo=None)
        self.assertEqual(t1, t2)
        t2 = t2.replace(tzinfo=FixedOffset(None, ""))
        self.assertEqual(t1, t2)
        t2 = t2.replace(tzinfo=FixedOffset(0, ""))
        self.assertNotEqual(t1, t2)

        # In time w/ identical tzinfo objects, utcoffset is ignored.
        class Varies(tzinfo):
            def __init__(self):
                self.offset = timedelta(minutes=22)
            def utcoffset(self, t):
                self.offset += timedelta(minutes=1)
                return self.offset

        v = Varies()
        t1 = t2.replace(tzinfo=v)
        t2 = t2.replace(tzinfo=v)
        self.assertEqual(t1.utcoffset(), timedelta(minutes=23))
        self.assertEqual(t2.utcoffset(), timedelta(minutes=24))
        self.assertEqual(t1, t2)

        # But if they're not identical, it isn't ignored.
        t2 = t2.replace(tzinfo=Varies())
        self.assertTrue(t1 < t2)  # t1's offset counter still going up

    def test_fromisoformat(self):
        time_examples = [
            (0, 0, 0, 0),
            (23, 59, 59, 999999),
        ]

        hh = (9, 12, 20)
        mm = (5, 30)
        ss = (4, 45)
        usec = (0, 245000, 678901)

        time_examples += list(itertools.product(hh, mm, ss, usec))

        tzinfos = [None, timezone.utc,
                   timezone(timedelta(hours=2)),
                   timezone(timedelta(hours=6, minutes=27))]

        for ttup in time_examples:
            for tzi in tzinfos:
                t = self.theclass(*ttup, tzinfo=tzi)
                tstr = t.isoformat()

                with self.subTest(tstr=tstr):
                    t_rt = self.theclass.fromisoformat(tstr)
                    self.assertEqual(t, t_rt)

    def test_fromisoformat_timezone(self):
        base_time = self.theclass(12, 30, 45, 217456)

        tzoffsets = [
            timedelta(hours=5), timedelta(hours=2),
            timedelta(hours=6, minutes=27),
            timedelta(hours=12, minutes=32, seconds=30),
            timedelta(hours=2, minutes=4, seconds=9, microseconds=123456)
        ]

        tzoffsets += [-1 * td for td in tzoffsets]

        tzinfos = [None, timezone.utc,
                   timezone(timedelta(hours=0))]

        tzinfos += [timezone(td) for td in tzoffsets]

        for tzi in tzinfos:
            t = base_time.replace(tzinfo=tzi)
            tstr = t.isoformat()

            with self.subTest(tstr=tstr):
                t_rt = self.theclass.fromisoformat(tstr)
                assert t == t_rt, t_rt

    def test_fromisoformat_timespecs(self):
        time_bases = [
            (8, 17, 45, 123456),
            (8, 17, 45, 0)
        ]

        tzinfos = [None, timezone.utc,
                   timezone(timedelta(hours=-5)),
                   timezone(timedelta(hours=2)),
                   timezone(timedelta(hours=6, minutes=27))]

        timespecs = ['hours', 'minutes', 'seconds',
                     'milliseconds', 'microseconds']

        for ip, ts in enumerate(timespecs):
            for tzi in tzinfos:
                for t_tuple in time_bases:
                    if ts == 'milliseconds':
                        new_microseconds = 1000 * (t_tuple[-1] // 1000)
                        t_tuple = t_tuple[0:-1] + (new_microseconds,)

                    t = self.theclass(*(t_tuple[0:(1 + ip)]), tzinfo=tzi)
                    tstr = t.isoformat(timespec=ts)
                    with self.subTest(tstr=tstr):
                        t_rt = self.theclass.fromisoformat(tstr)
                        self.assertEqual(t, t_rt)

    def test_fromisoformat_fails(self):
        bad_strs = [
            '',                         # Empty string
            '12\ud80000',               # Invalid separator - surrogate char
            '12:',                      # Ends on a separator
            '12:30:',                   # Ends on a separator
            '12:30:15.',                # Ends on a separator
            '1',                        # Incomplete hours
            '12:3',                     # Incomplete minutes
            '12:30:1',                  # Incomplete seconds
            '1a:30:45.334034',          # Invalid character in hours
            '12:a0:45.334034',          # Invalid character in minutes
            '12:30:a5.334034',          # Invalid character in seconds
            '12:30:45.1234',            # Too many digits for milliseconds
            '12:30:45.1234567',         # Too many digits for microseconds
            '12:30:45.123456+24:30',    # Invalid time zone offset
            '12:30:45.123456-24:30',    # Invalid negative offset
            '12：30：45',                 # Uses full-width unicode colons
            '12:30:45․123456',          # Uses \u2024 in place of decimal point
            '12:30:45a',                # Extra at tend of basic time
            '12:30:45.123a',            # Extra at end of millisecond time
            '12:30:45.123456a',         # Extra at end of microsecond time
            '12:30:45.123456+12:00:30a',    # Extra at end of full time
        ]

        for bad_str in bad_strs:
            with self.subTest(bad_str=bad_str):
                with self.assertRaises(ValueError):
                    self.theclass.fromisoformat(bad_str)

    def test_fromisoformat_fails_typeerror(self):
        # Test the fromisoformat fails when passed the wrong type
        import io

        bad_types = [b'12:30:45', None, io.StringIO('12:30:45')]

        for bad_type in bad_types:
            with self.assertRaises(TypeError):
                self.theclass.fromisoformat(bad_type)

    def test_fromisoformat_subclass(self):
        class TimeSubclass(self.theclass):
            pass

        tsc = TimeSubclass(12, 14, 45, 203745, tzinfo=timezone.utc)
        tsc_rt = TimeSubclass.fromisoformat(tsc.isoformat())

        self.assertEqual(tsc, tsc_rt)
        self.assertIsInstance(tsc_rt, TimeSubclass)

    def test_subclass_timetz(self):

        class C(self.theclass):
            theAnswer = 42

            def __new__(cls, *args, **kws):
                temp = kws.copy()
                extra = temp.pop('extra')
                result = self.theclass.__new__(cls, *args, **temp)
                result.extra = extra
                return result

            def newmeth(self, start):
                return start + self.hour + self.second

        args = 4, 5, 6, 500, FixedOffset(-300, "EST", 1)

        dt1 = self.theclass(*args)
        dt2 = C(*args, **{'extra': 7})

        self.assertEqual(dt2.__class__, C)
        self.assertEqual(dt2.theAnswer, 42)
        self.assertEqual(dt2.extra, 7)
        self.assertEqual(dt1.utcoffset(), dt2.utcoffset())
        self.assertEqual(dt2.newmeth(-7), dt1.hour + dt1.second - 7)


# Testing datetime objects with a non-None tzinfo.

class TestDateTimeTZ(TestDateTime, TZInfoBase, unittest.TestCase):
    theclass = datetime

    def test_trivial(self):
        dt = self.theclass(1, 2, 3, 4, 5, 6, 7)
        self.assertEqual(dt.year, 1)
        self.assertEqual(dt.month, 2)
        self.assertEqual(dt.day, 3)
        self.assertEqual(dt.hour, 4)
        self.assertEqual(dt.minute, 5)
        self.assertEqual(dt.second, 6)
        self.assertEqual(dt.microsecond, 7)
        self.assertEqual(dt.tzinfo, None)

    def test_even_more_compare(self):
        # The test_compare() and test_more_compare() inherited from TestDate
        # and TestDateTime covered non-tzinfo cases.

        # Smallest possible after UTC adjustment.
        t1 = self.theclass(1, 1, 1, tzinfo=FixedOffset(1439, ""))
        # Largest possible after UTC adjustment.
        t2 = self.theclass(MAXYEAR, 12, 31, 23, 59, 59, 999999,
                           tzinfo=FixedOffset(-1439, ""))

        # Make sure those compare correctly, and w/o overflow.
        self.assertTrue(t1 < t2)
        self.assertTrue(t1 != t2)
        self.assertTrue(t2 > t1)

        self.assertEqual(t1, t1)
        self.assertEqual(t2, t2)

        # Equal afer adjustment.
        t1 = self.theclass(1, 12, 31, 23, 59, tzinfo=FixedOffset(1, ""))
        t2 = self.theclass(2, 1, 1, 3, 13, tzinfo=FixedOffset(3*60+13+2, ""))
        self.assertEqual(t1, t2)

        # Change t1 not to subtract a minute, and t1 should be larger.
        t1 = self.theclass(1, 12, 31, 23, 59, tzinfo=FixedOffset(0, ""))
        self.assertTrue(t1 > t2)

        # Change t1 to subtract 2 minutes, and t1 should be smaller.
        t1 = self.theclass(1, 12, 31, 23, 59, tzinfo=FixedOffset(2, ""))
        self.assertTrue(t1 < t2)

        # Back to the original t1, but make seconds resolve it.
        t1 = self.theclass(1, 12, 31, 23, 59, tzinfo=FixedOffset(1, ""),
                           second=1)
        self.assertTrue(t1 > t2)

        # Likewise, but make microseconds resolve it.
        t1 = self.theclass(1, 12, 31, 23, 59, tzinfo=FixedOffset(1, ""),
                           microsecond=1)
        self.assertTrue(t1 > t2)

        # Make t2 naive and it should differ.
        t2 = self.theclass.min
        self.assertNotEqual(t1, t2)
        self.assertEqual(t2, t2)
        # and > comparison should fail
        with self.assertRaises(TypeError):
            t1 > t2

        # It's also naive if it has tzinfo but tzinfo.utcoffset() is None.
        class Naive(tzinfo):
            def utcoffset(self, dt): return None
        t2 = self.theclass(5, 6, 7, tzinfo=Naive())
        self.assertNotEqual(t1, t2)
        self.assertEqual(t2, t2)

        # OTOH, it's OK to compare two of these mixing the two ways of being
        # naive.
        t1 = self.theclass(5, 6, 7)
        self.assertEqual(t1, t2)

        # Try a bogus uctoffset.
        class Bogus(tzinfo):
            def utcoffset(self, dt):
                return timedelta(minutes=1440) # out of bounds
        t1 = self.theclass(2, 2, 2, tzinfo=Bogus())
        t2 = self.theclass(2, 2, 2, tzinfo=FixedOffset(0, ""))
        self.assertRaises(ValueError, lambda: t1 == t2)

    def test_pickling(self):
        # Try one without a tzinfo.
        args = 6, 7, 23, 20, 59, 1, 64**2
        orig = self.theclass(*args)
        for pickler, unpickler, proto in pickle_choices:
            green = pickler.dumps(orig, proto)
            derived = unpickler.loads(green)
            self.assertEqual(orig, derived)
        self.assertEqual(orig.__reduce__(), orig.__reduce_ex__(2))

        # Try one with a tzinfo.
        tinfo = PicklableFixedOffset(-300, 'cookie')
        orig = self.theclass(*args, **{'tzinfo': tinfo})
        derived = self.theclass(1, 1, 1, tzinfo=FixedOffset(0, "", 0))
        for pickler, unpickler, proto in pickle_choices:
            green = pickler.dumps(orig, proto)
            derived = unpickler.loads(green)
            self.assertEqual(orig, derived)
            self.assertIsInstance(derived.tzinfo, PicklableFixedOffset)
            self.assertEqual(derived.utcoffset(), timedelta(minutes=-300))
            self.assertEqual(derived.tzname(), 'cookie')
        self.assertEqual(orig.__reduce__(), orig.__reduce_ex__(2))

    def test_compat_unpickle(self):
        tests = [
            b'cdatetime\ndatetime\n'
            b"(S'\\x07\\xdf\\x0b\\x1b\\x14;\\x01\\x01\\xe2@'\n"
            b'ctest.datetimetester\nPicklableFixedOffset\n(tR'
            b"(dS'_FixedOffset__offset'\ncdatetime\ntimedelta\n"
            b'(I-1\nI68400\nI0\ntRs'
            b"S'_FixedOffset__dstoffset'\nNs"
            b"S'_FixedOffset__name'\nS'cookie'\nsbtR.",

            b'cdatetime\ndatetime\n'
            b'(U\n\x07\xdf\x0b\x1b\x14;\x01\x01\xe2@'
            b'ctest.datetimetester\nPicklableFixedOffset\n)R'
            b'}(U\x14_FixedOffset__offsetcdatetime\ntimedelta\n'
            b'(J\xff\xff\xff\xffJ0\x0b\x01\x00K\x00tR'
            b'U\x17_FixedOffset__dstoffsetN'
            b'U\x12_FixedOffset__nameU\x06cookieubtR.',

            b'\x80\x02cdatetime\ndatetime\n'
            b'U\n\x07\xdf\x0b\x1b\x14;\x01\x01\xe2@'
            b'ctest.datetimetester\nPicklableFixedOffset\n)R'
            b'}(U\x14_FixedOffset__offsetcdatetime\ntimedelta\n'
            b'J\xff\xff\xff\xffJ0\x0b\x01\x00K\x00\x87R'
            b'U\x17_FixedOffset__dstoffsetN'
            b'U\x12_FixedOffset__nameU\x06cookieub\x86R.',
        ]
        args = 2015, 11, 27, 20, 59, 1, 123456
        tinfo = PicklableFixedOffset(-300, 'cookie')
        expected = self.theclass(*args, **{'tzinfo': tinfo})
        for data in tests:
            for loads in pickle_loads:
                derived = loads(data, encoding='latin1')
                self.assertEqual(derived, expected)
                self.assertIsInstance(derived.tzinfo, PicklableFixedOffset)
                self.assertEqual(derived.utcoffset(), timedelta(minutes=-300))
                self.assertEqual(derived.tzname(), 'cookie')

    def test_extreme_hashes(self):
        # If an attempt is made to hash these via subtracting the offset
        # then hashing a datetime object, OverflowError results.  The
        # Python implementation used to blow up here.
        t = self.theclass(1, 1, 1, tzinfo=FixedOffset(1439, ""))
        hash(t)
        t = self.theclass(MAXYEAR, 12, 31, 23, 59, 59, 999999,
                          tzinfo=FixedOffset(-1439, ""))
        hash(t)

        # OTOH, an OOB offset should blow up.
        t = self.theclass(5, 5, 5, tzinfo=FixedOffset(-1440, ""))
        self.assertRaises(ValueError, hash, t)

    def test_zones(self):
        est = FixedOffset(-300, "EST")
        utc = FixedOffset(0, "UTC")
        met = FixedOffset(60, "MET")
        t1 = datetime(2002, 3, 19,  7, 47, tzinfo=est)
        t2 = datetime(2002, 3, 19, 12, 47, tzinfo=utc)
        t3 = datetime(2002, 3, 19, 13, 47, tzinfo=met)
        self.assertEqual(t1.tzinfo, est)
        self.assertEqual(t2.tzinfo, utc)
        self.assertEqual(t3.tzinfo, met)
        self.assertEqual(t1.utcoffset(), timedelta(minutes=-300))
        self.assertEqual(t2.utcoffset(), timedelta(minutes=0))
        self.assertEqual(t3.utcoffset(), timedelta(minutes=60))
        self.assertEqual(t1.tzname(), "EST")
        self.assertEqual(t2.tzname(), "UTC")
        self.assertEqual(t3.tzname(), "MET")
        self.assertEqual(hash(t1), hash(t2))
        self.assertEqual(hash(t1), hash(t3))
        self.assertEqual(hash(t2), hash(t3))
        self.assertEqual(t1, t2)
        self.assertEqual(t1, t3)
        self.assertEqual(t2, t3)
        self.assertEqual(str(t1), "2002-03-19 07:47:00-05:00")
        self.assertEqual(str(t2), "2002-03-19 12:47:00+00:00")
        self.assertEqual(str(t3), "2002-03-19 13:47:00+01:00")
        d = 'datetime.datetime(2002, 3, 19, '
        self.assertEqual(repr(t1), d + "7, 47, tzinfo=est)")
        self.assertEqual(repr(t2), d + "12, 47, tzinfo=utc)")
        self.assertEqual(repr(t3), d + "13, 47, tzinfo=met)")

    def test_combine(self):
        met = FixedOffset(60, "MET")
        d = date(2002, 3, 4)
        tz = time(18, 45, 3, 1234, tzinfo=met)
        dt = datetime.combine(d, tz)
        self.assertEqual(dt, datetime(2002, 3, 4, 18, 45, 3, 1234,
                                        tzinfo=met))

    def test_extract(self):
        met = FixedOffset(60, "MET")
        dt = self.theclass(2002, 3, 4, 18, 45, 3, 1234, tzinfo=met)
        self.assertEqual(dt.date(), date(2002, 3, 4))
        self.assertEqual(dt.time(), time(18, 45, 3, 1234))
        self.assertEqual(dt.timetz(), time(18, 45, 3, 1234, tzinfo=met))

    def test_tz_aware_arithmetic(self):
        now = self.theclass.now()
        tz55 = FixedOffset(-330, "west 5:30")
        timeaware = now.time().replace(tzinfo=tz55)
        nowaware = self.theclass.combine(now.date(), timeaware)
        self.assertIs(nowaware.tzinfo, tz55)
        self.assertEqual(nowaware.timetz(), timeaware)

        # Can't mix aware and non-aware.
        self.assertRaises(TypeError, lambda: now - nowaware)
        self.assertRaises(TypeError, lambda: nowaware - now)

        # And adding datetime's doesn't make sense, aware or not.
        self.assertRaises(TypeError, lambda: now + nowaware)
        self.assertRaises(TypeError, lambda: nowaware + now)
        self.assertRaises(TypeError, lambda: nowaware + nowaware)

        # Subtracting should yield 0.
        self.assertEqual(now - now, timedelta(0))
        self.assertEqual(nowaware - nowaware, timedelta(0))

        # Adding a delta should preserve tzinfo.
        delta = timedelta(weeks=1, minutes=12, microseconds=5678)
        nowawareplus = nowaware + delta
        self.assertIs(nowaware.tzinfo, tz55)
        nowawareplus2 = delta + nowaware
        self.assertIs(nowawareplus2.tzinfo, tz55)
        self.assertEqual(nowawareplus, nowawareplus2)

        # that - delta should be what we started with, and that - what we
        # started with should be delta.
        diff = nowawareplus - delta
        self.assertIs(diff.tzinfo, tz55)
        self.assertEqual(nowaware, diff)
        self.assertRaises(TypeError, lambda: delta - nowawareplus)
        self.assertEqual(nowawareplus - nowaware, delta)

        # Make up a random timezone.
        tzr = FixedOffset(random.randrange(-1439, 1440), "randomtimezone")
        # Attach it to nowawareplus.
        nowawareplus = nowawareplus.replace(tzinfo=tzr)
        self.assertIs(nowawareplus.tzinfo, tzr)
        # Make sure the difference takes the timezone adjustments into account.
        got = nowaware - nowawareplus
        # Expected:  (nowaware base - nowaware offset) -
        #            (nowawareplus base - nowawareplus offset) =
        #            (nowaware base - nowawareplus base) +
        #            (nowawareplus offset - nowaware offset) =
        #            -delta + nowawareplus offset - nowaware offset
        expected = nowawareplus.utcoffset() - nowaware.utcoffset() - delta
        self.assertEqual(got, expected)

        # Try max possible difference.
        min = self.theclass(1, 1, 1, tzinfo=FixedOffset(1439, "min"))
        max = self.theclass(MAXYEAR, 12, 31, 23, 59, 59, 999999,
                            tzinfo=FixedOffset(-1439, "max"))
        maxdiff = max - min
        self.assertEqual(maxdiff, self.theclass.max - self.theclass.min +
                                  timedelta(minutes=2*1439))
        # Different tzinfo, but the same offset
        tza = timezone(HOUR, 'A')
        tzb = timezone(HOUR, 'B')
        delta = min.replace(tzinfo=tza) - max.replace(tzinfo=tzb)
        self.assertEqual(delta, self.theclass.min - self.theclass.max)

    def test_tzinfo_now(self):
        meth = self.theclass.now
        # Ensure it doesn't require tzinfo (i.e., that this doesn't blow up).
        base = meth()
        # Try with and without naming the keyword.
        off42 = FixedOffset(42, "42")
        another = meth(off42)
        again = meth(tz=off42)
        self.assertIs(another.tzinfo, again.tzinfo)
        self.assertEqual(another.utcoffset(), timedelta(minutes=42))
        # Bad argument with and w/o naming the keyword.
        self.assertRaises(TypeError, meth, 16)
        self.assertRaises(TypeError, meth, tzinfo=16)
        # Bad keyword name.
        self.assertRaises(TypeError, meth, tinfo=off42)
        # Too many args.
        self.assertRaises(TypeError, meth, off42, off42)

        # We don't know which time zone we're in, and don't have a tzinfo
        # class to represent it, so seeing whether a tz argument actually
        # does a conversion is tricky.
        utc = FixedOffset(0, "utc", 0)
        for weirdtz in [FixedOffset(timedelta(hours=15, minutes=58), "weirdtz", 0),
                        timezone(timedelta(hours=15, minutes=58), "weirdtz"),]:
            for dummy in range(3):
                now = datetime.now(weirdtz)
                self.assertIs(now.tzinfo, weirdtz)
                utcnow = datetime.utcnow().replace(tzinfo=utc)
                now2 = utcnow.astimezone(weirdtz)
                if abs(now - now2) < timedelta(seconds=30):
                    break
                # Else the code is broken, or more than 30 seconds passed between
                # calls; assuming the latter, just try again.
            else:
                # Three strikes and we're out.
                self.fail("utcnow(), now(tz), or astimezone() may be broken")

    def test_tzinfo_fromtimestamp(self):
        import time
        meth = self.theclass.fromtimestamp
        ts = time.time()
        # Ensure it doesn't require tzinfo (i.e., that this doesn't blow up).
        base = meth(ts)
        # Try with and without naming the keyword.
        off42 = FixedOffset(42, "42")
        another = meth(ts, off42)
        again = meth(ts, tz=off42)
        self.assertIs(another.tzinfo, again.tzinfo)
        self.assertEqual(another.utcoffset(), timedelta(minutes=42))
        # Bad argument with and w/o naming the keyword.
        self.assertRaises(TypeError, meth, ts, 16)
        self.assertRaises(TypeError, meth, ts, tzinfo=16)
        # Bad keyword name.
        self.assertRaises(TypeError, meth, ts, tinfo=off42)
        # Too many args.
        self.assertRaises(TypeError, meth, ts, off42, off42)
        # Too few args.
        self.assertRaises(TypeError, meth)

        # Try to make sure tz= actually does some conversion.
        timestamp = 1000000000
        utcdatetime = datetime.utcfromtimestamp(timestamp)
        # In POSIX (epoch 1970), that's 2001-09-09 01:46:40 UTC, give or take.
        # But on some flavor of Mac, it's nowhere near that.  So we can't have
        # any idea here what time that actually is, we can only test that
        # relative changes match.
        utcoffset = timedelta(hours=-15, minutes=39) # arbitrary, but not zero
        tz = FixedOffset(utcoffset, "tz", 0)
        expected = utcdatetime + utcoffset
        got = datetime.fromtimestamp(timestamp, tz)
        self.assertEqual(expected, got.replace(tzinfo=None))

    def test_tzinfo_utcnow(self):
        meth = self.theclass.utcnow
        # Ensure it doesn't require tzinfo (i.e., that this doesn't blow up).
        base = meth()
        # Try with and without naming the keyword; for whatever reason,
        # utcnow() doesn't accept a tzinfo argument.
        off42 = FixedOffset(42, "42")
        self.assertRaises(TypeError, meth, off42)
        self.assertRaises(TypeError, meth, tzinfo=off42)

    def test_tzinfo_utcfromtimestamp(self):
        import time
        meth = self.theclass.utcfromtimestamp
        ts = time.time()
        # Ensure it doesn't require tzinfo (i.e., that this doesn't blow up).
        base = meth(ts)
        # Try with and without naming the keyword; for whatever reason,
        # utcfromtimestamp() doesn't accept a tzinfo argument.
        off42 = FixedOffset(42, "42")
        self.assertRaises(TypeError, meth, ts, off42)
        self.assertRaises(TypeError, meth, ts, tzinfo=off42)

    def test_tzinfo_timetuple(self):
        # TestDateTime tested most of this.  datetime adds a twist to the
        # DST flag.
        class DST(tzinfo):
            def __init__(self, dstvalue):
                if isinstance(dstvalue, int):
                    dstvalue = timedelta(minutes=dstvalue)
                self.dstvalue = dstvalue
            def dst(self, dt):
                return self.dstvalue

        cls = self.theclass
        for dstvalue, flag in (-33, 1), (33, 1), (0, 0), (None, -1):
            d = cls(1, 1, 1, 10, 20, 30, 40, tzinfo=DST(dstvalue))
            t = d.timetuple()
            self.assertEqual(1, t.tm_year)
            self.assertEqual(1, t.tm_mon)
            self.assertEqual(1, t.tm_mday)
            self.assertEqual(10, t.tm_hour)
            self.assertEqual(20, t.tm_min)
            self.assertEqual(30, t.tm_sec)
            self.assertEqual(0, t.tm_wday)
            self.assertEqual(1, t.tm_yday)
            self.assertEqual(flag, t.tm_isdst)

        # dst() returns wrong type.
        self.assertRaises(TypeError, cls(1, 1, 1, tzinfo=DST("x")).timetuple)

        # dst() at the edge.
        self.assertEqual(cls(1,1,1, tzinfo=DST(1439)).timetuple().tm_isdst, 1)
        self.assertEqual(cls(1,1,1, tzinfo=DST(-1439)).timetuple().tm_isdst, 1)

        # dst() out of range.
        self.assertRaises(ValueError, cls(1,1,1, tzinfo=DST(1440)).timetuple)
        self.assertRaises(ValueError, cls(1,1,1, tzinfo=DST(-1440)).timetuple)

    def test_utctimetuple(self):
        class DST(tzinfo):
            def __init__(self, dstvalue=0):
                if isinstance(dstvalue, int):
                    dstvalue = timedelta(minutes=dstvalue)
                self.dstvalue = dstvalue
            def dst(self, dt):
                return self.dstvalue

        cls = self.theclass
        # This can't work:  DST didn't implement utcoffset.
        self.assertRaises(NotImplementedError,
                          cls(1, 1, 1, tzinfo=DST(0)).utcoffset)

        class UOFS(DST):
            def __init__(self, uofs, dofs=None):
                DST.__init__(self, dofs)
                self.uofs = timedelta(minutes=uofs)
            def utcoffset(self, dt):
                return self.uofs

        for dstvalue in -33, 33, 0, None:
            d = cls(1, 2, 3, 10, 20, 30, 40, tzinfo=UOFS(-53, dstvalue))
            t = d.utctimetuple()
            self.assertEqual(d.year, t.tm_year)
            self.assertEqual(d.month, t.tm_mon)
            self.assertEqual(d.day, t.tm_mday)
            self.assertEqual(11, t.tm_hour) # 20mm + 53mm = 1hn + 13mm
            self.assertEqual(13, t.tm_min)
            self.assertEqual(d.second, t.tm_sec)
            self.assertEqual(d.weekday(), t.tm_wday)
            self.assertEqual(d.toordinal() - date(1, 1, 1).toordinal() + 1,
                             t.tm_yday)
            # Ensure tm_isdst is 0 regardless of what dst() says: DST
            # is never in effect for a UTC time.
            self.assertEqual(0, t.tm_isdst)

        # For naive datetime, utctimetuple == timetuple except for isdst
        d = cls(1, 2, 3, 10, 20, 30, 40)
        t = d.utctimetuple()
        self.assertEqual(t[:-1], d.timetuple()[:-1])
        self.assertEqual(0, t.tm_isdst)
        # Same if utcoffset is None
        class NOFS(DST):
            def utcoffset(self, dt):
                return None
        d = cls(1, 2, 3, 10, 20, 30, 40, tzinfo=NOFS())
        t = d.utctimetuple()
        self.assertEqual(t[:-1], d.timetuple()[:-1])
        self.assertEqual(0, t.tm_isdst)
        # Check that bad tzinfo is detected
        class BOFS(DST):
            def utcoffset(self, dt):
                return "EST"
        d = cls(1, 2, 3, 10, 20, 30, 40, tzinfo=BOFS())
        self.assertRaises(TypeError, d.utctimetuple)

        # Check that utctimetuple() is the same as
        # astimezone(utc).timetuple()
        d = cls(2010, 11, 13, 14, 15, 16, 171819)
        for tz in [timezone.min, timezone.utc, timezone.max]:
            dtz = d.replace(tzinfo=tz)
            self.assertEqual(dtz.utctimetuple()[:-1],
                             dtz.astimezone(timezone.utc).timetuple()[:-1])
        # At the edges, UTC adjustment can produce years out-of-range
        # for a datetime object.  Ensure that an OverflowError is
        # raised.
        tiny = cls(MINYEAR, 1, 1, 0, 0, 37, tzinfo=UOFS(1439))
        # That goes back 1 minute less than a full day.
        self.assertRaises(OverflowError, tiny.utctimetuple)

        huge = cls(MAXYEAR, 12, 31, 23, 59, 37, 999999, tzinfo=UOFS(-1439))
        # That goes forward 1 minute less than a full day.
        self.assertRaises(OverflowError, huge.utctimetuple)
        # More overflow cases
        tiny = cls.min.replace(tzinfo=timezone(MINUTE))
        self.assertRaises(OverflowError, tiny.utctimetuple)
        huge = cls.max.replace(tzinfo=timezone(-MINUTE))
        self.assertRaises(OverflowError, huge.utctimetuple)

    def test_tzinfo_isoformat(self):
        zero = FixedOffset(0, "+00:00")
        plus = FixedOffset(220, "+03:40")
        minus = FixedOffset(-231, "-03:51")
        unknown = FixedOffset(None, "")

        cls = self.theclass
        datestr = '0001-02-03'
        for ofs in None, zero, plus, minus, unknown:
            for us in 0, 987001:
                d = cls(1, 2, 3, 4, 5, 59, us, tzinfo=ofs)
                timestr = '04:05:59' + (us and '.987001' or '')
                ofsstr = ofs is not None and d.tzname() or ''
                tailstr = timestr + ofsstr
                iso = d.isoformat()
                self.assertEqual(iso, datestr + 'T' + tailstr)
                self.assertEqual(iso, d.isoformat('T'))
                self.assertEqual(d.isoformat('k'), datestr + 'k' + tailstr)
                self.assertEqual(d.isoformat('\u1234'), datestr + '\u1234' + tailstr)
                self.assertEqual(str(d), datestr + ' ' + tailstr)

    def test_replace(self):
        cls = self.theclass
        z100 = FixedOffset(100, "+100")
        zm200 = FixedOffset(timedelta(minutes=-200), "-200")
        args = [1, 2, 3, 4, 5, 6, 7, z100]
        base = cls(*args)
        self.assertEqual(base, base.replace())

        i = 0
        for name, newval in (("year", 2),
                             ("month", 3),
                             ("day", 4),
                             ("hour", 5),
                             ("minute", 6),
                             ("second", 7),
                             ("microsecond", 8),
                             ("tzinfo", zm200)):
            newargs = args[:]
            newargs[i] = newval
            expected = cls(*newargs)
            got = base.replace(**{name: newval})
            self.assertEqual(expected, got)
            i += 1

        # Ensure we can get rid of a tzinfo.
        self.assertEqual(base.tzname(), "+100")
        base2 = base.replace(tzinfo=None)
        self.assertIsNone(base2.tzinfo)
        self.assertIsNone(base2.tzname())

        # Ensure we can add one.
        base3 = base2.replace(tzinfo=z100)
        self.assertEqual(base, base3)
        self.assertIs(base.tzinfo, base3.tzinfo)

        # Out of bounds.
        base = cls(2000, 2, 29)
        self.assertRaises(ValueError, base.replace, year=2001)

    def test_more_astimezone(self):
        # The inherited test_astimezone covered some trivial and error cases.
        fnone = FixedOffset(None, "None")
        f44m = FixedOffset(44, "44")
        fm5h = FixedOffset(-timedelta(hours=5), "m300")

        dt = self.theclass.now(tz=f44m)
        self.assertIs(dt.tzinfo, f44m)
        # Replacing with degenerate tzinfo raises an exception.
        self.assertRaises(ValueError, dt.astimezone, fnone)
        # Replacing with same tzinfo makes no change.
        x = dt.astimezone(dt.tzinfo)
        self.assertIs(x.tzinfo, f44m)
        self.assertEqual(x.date(), dt.date())
        self.assertEqual(x.time(), dt.time())

        # Replacing with different tzinfo does adjust.
        got = dt.astimezone(fm5h)
        self.assertIs(got.tzinfo, fm5h)
        self.assertEqual(got.utcoffset(), timedelta(hours=-5))
        expected = dt - dt.utcoffset()  # in effect, convert to UTC
        expected += fm5h.utcoffset(dt)  # and from there to local time
        expected = expected.replace(tzinfo=fm5h) # and attach new tzinfo
        self.assertEqual(got.date(), expected.date())
        self.assertEqual(got.time(), expected.time())
        self.assertEqual(got.timetz(), expected.timetz())
        self.assertIs(got.tzinfo, expected.tzinfo)
        self.assertEqual(got, expected)

    @support.run_with_tz('UTC')
    def test_astimezone_default_utc(self):
        dt = self.theclass.now(timezone.utc)
        self.assertEqual(dt.astimezone(None), dt)
        self.assertEqual(dt.astimezone(), dt)

    # Note that offset in TZ variable has the opposite sign to that
    # produced by %z directive.
    @support.run_with_tz('EST+05EDT,M3.2.0,M11.1.0')
    def test_astimezone_default_eastern(self):
        dt = self.theclass(2012, 11, 4, 6, 30, tzinfo=timezone.utc)
        local = dt.astimezone()
        self.assertEqual(dt, local)
        self.assertEqual(local.strftime("%z %Z"), "-0500 EST")
        dt = self.theclass(2012, 11, 4, 5, 30, tzinfo=timezone.utc)
        local = dt.astimezone()
        self.assertEqual(dt, local)
        self.assertEqual(local.strftime("%z %Z"), "-0400 EDT")

    @support.run_with_tz('EST+05EDT,M3.2.0,M11.1.0')
    def test_astimezone_default_near_fold(self):
        # Issue #26616.
        u = datetime(2015, 11, 1, 5, tzinfo=timezone.utc)
        t = u.astimezone()
        s = t.astimezone()
        self.assertEqual(t.tzinfo, s.tzinfo)

    def test_aware_subtract(self):
        cls = self.theclass

        # Ensure that utcoffset() is ignored when the operands have the
        # same tzinfo member.
        class OperandDependentOffset(tzinfo):
            def utcoffset(self, t):
                if t.minute < 10:
                    # d0 and d1 equal after adjustment
                    return timedelta(minutes=t.minute)
                else:
                    # d2 off in the weeds
                    return timedelta(minutes=59)

        base = cls(8, 9, 10, 11, 12, 13, 14, tzinfo=OperandDependentOffset())
        d0 = base.replace(minute=3)
        d1 = base.replace(minute=9)
        d2 = base.replace(minute=11)
        for x in d0, d1, d2:
            for y in d0, d1, d2:
                got = x - y
                expected = timedelta(minutes=x.minute - y.minute)
                self.assertEqual(got, expected)

        # OTOH, if the tzinfo members are distinct, utcoffsets aren't
        # ignored.
        base = cls(8, 9, 10, 11, 12, 13, 14)
        d0 = base.replace(minute=3, tzinfo=OperandDependentOffset())
        d1 = base.replace(minute=9, tzinfo=OperandDependentOffset())
        d2 = base.replace(minute=11, tzinfo=OperandDependentOffset())
        for x in d0, d1, d2:
            for y in d0, d1, d2:
                got = x - y
                if (x is d0 or x is d1) and (y is d0 or y is d1):
                    expected = timedelta(0)
                elif x is y is d2:
                    expected = timedelta(0)
                elif x is d2:
                    expected = timedelta(minutes=(11-59)-0)
                else:
                    assert y is d2
                    expected = timedelta(minutes=0-(11-59))
                self.assertEqual(got, expected)

    def test_mixed_compare(self):
        t1 = datetime(1, 2, 3, 4, 5, 6, 7)
        t2 = datetime(1, 2, 3, 4, 5, 6, 7)
        self.assertEqual(t1, t2)
        t2 = t2.replace(tzinfo=None)
        self.assertEqual(t1, t2)
        t2 = t2.replace(tzinfo=FixedOffset(None, ""))
        self.assertEqual(t1, t2)
        t2 = t2.replace(tzinfo=FixedOffset(0, ""))
        self.assertNotEqual(t1, t2)

        # In datetime w/ identical tzinfo objects, utcoffset is ignored.
        class Varies(tzinfo):
            def __init__(self):
                self.offset = timedelta(minutes=22)
            def utcoffset(self, t):
                self.offset += timedelta(minutes=1)
                return self.offset

        v = Varies()
        t1 = t2.replace(tzinfo=v)
        t2 = t2.replace(tzinfo=v)
        self.assertEqual(t1.utcoffset(), timedelta(minutes=23))
        self.assertEqual(t2.utcoffset(), timedelta(minutes=24))
        self.assertEqual(t1, t2)

        # But if they're not identical, it isn't ignored.
        t2 = t2.replace(tzinfo=Varies())
        self.assertTrue(t1 < t2)  # t1's offset counter still going up

    def test_subclass_datetimetz(self):

        class C(self.theclass):
            theAnswer = 42

            def __new__(cls, *args, **kws):
                temp = kws.copy()
                extra = temp.pop('extra')
                result = self.theclass.__new__(cls, *args, **temp)
                result.extra = extra
                return result

            def newmeth(self, start):
                return start + self.hour + self.year

        args = 2002, 12, 31, 4, 5, 6, 500, FixedOffset(-300, "EST", 1)

        dt1 = self.theclass(*args)
        dt2 = C(*args, **{'extra': 7})

        self.assertEqual(dt2.__class__, C)
        self.assertEqual(dt2.theAnswer, 42)
        self.assertEqual(dt2.extra, 7)
        self.assertEqual(dt1.utcoffset(), dt2.utcoffset())
        self.assertEqual(dt2.newmeth(-7), dt1.hour + dt1.year - 7)

# Pain to set up DST-aware tzinfo classes.

def first_sunday_on_or_after(dt):
    days_to_go = 6 - dt.weekday()
    if days_to_go:
        dt += timedelta(days_to_go)
    return dt

ZERO = timedelta(0)
MINUTE = timedelta(minutes=1)
HOUR = timedelta(hours=1)
DAY = timedelta(days=1)
# In the US, DST starts at 2am (standard time) on the first Sunday in April.
DSTSTART = datetime(1, 4, 1, 2)
# and ends at 2am (DST time; 1am standard time) on the last Sunday of Oct,
# which is the first Sunday on or after Oct 25.  Because we view 1:MM as
# being standard time on that day, there is no spelling in local time of
# the last hour of DST (that's 1:MM DST, but 1:MM is taken as standard time).
DSTEND = datetime(1, 10, 25, 1)

class USTimeZone(tzinfo):

    def __init__(self, hours, reprname, stdname, dstname):
        self.stdoffset = timedelta(hours=hours)
        self.reprname = reprname
        self.stdname = stdname
        self.dstname = dstname

    def __repr__(self):
        return self.reprname

    def tzname(self, dt):
        if self.dst(dt):
            return self.dstname
        else:
            return self.stdname

    def utcoffset(self, dt):
        return self.stdoffset + self.dst(dt)

    def dst(self, dt):
        if dt is None or dt.tzinfo is None:
            # An exception instead may be sensible here, in one or more of
            # the cases.
            return ZERO
        assert dt.tzinfo is self

        # Find first Sunday in April.
        start = first_sunday_on_or_after(DSTSTART.replace(year=dt.year))
        assert start.weekday() == 6 and start.month == 4 and start.day <= 7

        # Find last Sunday in October.
        end = first_sunday_on_or_after(DSTEND.replace(year=dt.year))
        assert end.weekday() == 6 and end.month == 10 and end.day >= 25

        # Can't compare naive to aware objects, so strip the timezone from
        # dt first.
        if start <= dt.replace(tzinfo=None) < end:
            return HOUR
        else:
            return ZERO

Eastern  = USTimeZone(-5, "Eastern",  "EST", "EDT")
Central  = USTimeZone(-6, "Central",  "CST", "CDT")
Mountain = USTimeZone(-7, "Mountain", "MST", "MDT")
Pacific  = USTimeZone(-8, "Pacific",  "PST", "PDT")
utc_real = FixedOffset(0, "UTC", 0)
# For better test coverage, we want another flavor of UTC that's west of
# the Eastern and Pacific timezones.
utc_fake = FixedOffset(-12*60, "UTCfake", 0)

class TestTimezoneConversions(unittest.TestCase):
    # The DST switch times for 2002, in std time.
    dston = datetime(2002, 4, 7, 2)
    dstoff = datetime(2002, 10, 27, 1)

    theclass = datetime

    # Check a time that's inside DST.
    def checkinside(self, dt, tz, utc, dston, dstoff):
        self.assertEqual(dt.dst(), HOUR)

        # Conversion to our own timezone is always an identity.
        self.assertEqual(dt.astimezone(tz), dt)

        asutc = dt.astimezone(utc)
        there_and_back = asutc.astimezone(tz)

        # Conversion to UTC and back isn't always an identity here,
        # because there are redundant spellings (in local time) of
        # UTC time when DST begins:  the clock jumps from 1:59:59
        # to 3:00:00, and a local time of 2:MM:SS doesn't really
        # make sense then.  The classes above treat 2:MM:SS as
        # daylight time then (it's "after 2am"), really an alias
        # for 1:MM:SS standard time.  The latter form is what
        # conversion back from UTC produces.
        if dt.date() == dston.date() and dt.hour == 2:
            # We're in the redundant hour, and coming back from
            # UTC gives the 1:MM:SS standard-time spelling.
            self.assertEqual(there_and_back + HOUR, dt)
            # Although during was considered to be in daylight
            # time, there_and_back is not.
            self.assertEqual(there_and_back.dst(), ZERO)
            # They're the same times in UTC.
            self.assertEqual(there_and_back.astimezone(utc),
                             dt.astimezone(utc))
        else:
            # We're not in the redundant hour.
            self.assertEqual(dt, there_and_back)

        # Because we have a redundant spelling when DST begins, there is
        # (unfortunately) an hour when DST ends that can't be spelled at all in
        # local time.  When DST ends, the clock jumps from 1:59 back to 1:00
        # again.  The hour 1:MM DST has no spelling then:  1:MM is taken to be
        # standard time.  1:MM DST == 0:MM EST, but 0:MM is taken to be
        # daylight time.  The hour 1:MM daylight == 0:MM standard can't be
        # expressed in local time.  Nevertheless, we want conversion back
        # from UTC to mimic the local clock's "repeat an hour" behavior.
        nexthour_utc = asutc + HOUR
        nexthour_tz = nexthour_utc.astimezone(tz)
        if dt.date() == dstoff.date() and dt.hour == 0:
            # We're in the hour before the last DST hour.  The last DST hour
            # is ineffable.  We want the conversion back to repeat 1:MM.
            self.assertEqual(nexthour_tz, dt.replace(hour=1))
            nexthour_utc += HOUR
            nexthour_tz = nexthour_utc.astimezone(tz)
            self.assertEqual(nexthour_tz, dt.replace(hour=1))
        else:
            self.assertEqual(nexthour_tz - dt, HOUR)

    # Check a time that's outside DST.
    def checkoutside(self, dt, tz, utc):
        self.assertEqual(dt.dst(), ZERO)

        # Conversion to our own timezone is always an identity.
        self.assertEqual(dt.astimezone(tz), dt)

        # Converting to UTC and back is an identity too.
        asutc = dt.astimezone(utc)
        there_and_back = asutc.astimezone(tz)
        self.assertEqual(dt, there_and_back)

    def convert_between_tz_and_utc(self, tz, utc):
        dston = self.dston.replace(tzinfo=tz)
        # Because 1:MM on the day DST ends is taken as being standard time,
        # there is no spelling in tz for the last hour of daylight time.
        # For purposes of the test, the last hour of DST is 0:MM, which is
        # taken as being daylight time (and 1:MM is taken as being standard
        # time).
        dstoff = self.dstoff.replace(tzinfo=tz)
        for delta in (timedelta(weeks=13),
                      DAY,
                      HOUR,
                      timedelta(minutes=1),
                      timedelta(microseconds=1)):

            self.checkinside(dston, tz, utc, dston, dstoff)
            for during in dston + delta, dstoff - delta:
                self.checkinside(during, tz, utc, dston, dstoff)

            self.checkoutside(dstoff, tz, utc)
            for outside in dston - delta, dstoff + delta:
                self.checkoutside(outside, tz, utc)

    def test_easy(self):
        # Despite the name of this test, the endcases are excruciating.
        self.convert_between_tz_and_utc(Eastern, utc_real)
        self.convert_between_tz_and_utc(Pacific, utc_real)
        self.convert_between_tz_and_utc(Eastern, utc_fake)
        self.convert_between_tz_and_utc(Pacific, utc_fake)
        # The next is really dancing near the edge.  It works because
        # Pacific and Eastern are far enough apart that their "problem
        # hours" don't overlap.
        self.convert_between_tz_and_utc(Eastern, Pacific)
        self.convert_between_tz_and_utc(Pacific, Eastern)
        # OTOH, these fail!  Don't enable them.  The difficulty is that
        # the edge case tests assume that every hour is representable in
        # the "utc" class.  This is always true for a fixed-offset tzinfo
        # class (lke utc_real and utc_fake), but not for Eastern or Central.
        # For these adjacent DST-aware time zones, the range of time offsets
        # tested ends up creating hours in the one that aren't representable
        # in the other.  For the same reason, we would see failures in the
        # Eastern vs Pacific tests too if we added 3*HOUR to the list of
        # offset deltas in convert_between_tz_and_utc().
        #
        # self.convert_between_tz_and_utc(Eastern, Central)  # can't work
        # self.convert_between_tz_and_utc(Central, Eastern)  # can't work

    def test_tricky(self):
        # 22:00 on day before daylight starts.
        fourback = self.dston - timedelta(hours=4)
        ninewest = FixedOffset(-9*60, "-0900", 0)
        fourback = fourback.replace(tzinfo=ninewest)
        # 22:00-0900 is 7:00 UTC == 2:00 EST == 3:00 DST.  Since it's "after
        # 2", we should get the 3 spelling.
        # If we plug 22:00 the day before into Eastern, it "looks like std
        # time", so its offset is returned as -5, and -5 - -9 = 4.  Adding 4
        # to 22:00 lands on 2:00, which makes no sense in local time (the
        # local clock jumps from 1 to 3).  The point here is to make sure we
        # get the 3 spelling.
        expected = self.dston.replace(hour=3)
        got = fourback.astimezone(Eastern).replace(tzinfo=None)
        self.assertEqual(expected, got)

        # Similar, but map to 6:00 UTC == 1:00 EST == 2:00 DST.  In that
        # case we want the 1:00 spelling.
        sixutc = self.dston.replace(hour=6, tzinfo=utc_real)
        # Now 6:00 "looks like daylight", so the offset wrt Eastern is -4,
        # and adding -4-0 == -4 gives the 2:00 spelling.  We want the 1:00 EST
        # spelling.
        expected = self.dston.replace(hour=1)
        got = sixutc.astimezone(Eastern).replace(tzinfo=None)
        self.assertEqual(expected, got)

        # Now on the day DST ends, we want "repeat an hour" behavior.
        #  UTC  4:MM  5:MM  6:MM  7:MM  checking these
        #  EST 23:MM  0:MM  1:MM  2:MM
        #  EDT  0:MM  1:MM  2:MM  3:MM
        # wall  0:MM  1:MM  1:MM  2:MM  against these
        for utc in utc_real, utc_fake:
            for tz in Eastern, Pacific:
                first_std_hour = self.dstoff - timedelta(hours=2) # 23:MM
                # Convert that to UTC.
                first_std_hour -= tz.utcoffset(None)
                # Adjust for possibly fake UTC.
                asutc = first_std_hour + utc.utcoffset(None)
                # First UTC hour to convert; this is 4:00 when utc=utc_real &
                # tz=Eastern.
                asutcbase = asutc.replace(tzinfo=utc)
                for tzhour in (0, 1, 1, 2):
                    expectedbase = self.dstoff.replace(hour=tzhour)
                    for minute in 0, 30, 59:
                        expected = expectedbase.replace(minute=minute)
                        asutc = asutcbase.replace(minute=minute)
                        astz = asutc.astimezone(tz)
                        self.assertEqual(astz.replace(tzinfo=None), expected)
                    asutcbase += HOUR


    def test_bogus_dst(self):
        class ok(tzinfo):
            def utcoffset(self, dt): return HOUR
            def dst(self, dt): return HOUR

        now = self.theclass.now().replace(tzinfo=utc_real)
        # Doesn't blow up.
        now.astimezone(ok())

        # Does blow up.
        class notok(ok):
            def dst(self, dt): return None
        self.assertRaises(ValueError, now.astimezone, notok())

        # Sometimes blow up. In the following, tzinfo.dst()
        # implementation may return None or not None depending on
        # whether DST is assumed to be in effect.  In this situation,
        # a ValueError should be raised by astimezone().
        class tricky_notok(ok):
            def dst(self, dt):
                if dt.year == 2000:
                    return None
                else:
                    return 10*HOUR
        dt = self.theclass(2001, 1, 1).replace(tzinfo=utc_real)
        self.assertRaises(ValueError, dt.astimezone, tricky_notok())

    def test_fromutc(self):
        self.assertRaises(TypeError, Eastern.fromutc)   # not enough args
        now = datetime.utcnow().replace(tzinfo=utc_real)
        self.assertRaises(ValueError, Eastern.fromutc, now) # wrong tzinfo
        now = now.replace(tzinfo=Eastern)   # insert correct tzinfo
        enow = Eastern.fromutc(now)         # doesn't blow up
        self.assertEqual(enow.tzinfo, Eastern) # has right tzinfo member
        self.assertRaises(TypeError, Eastern.fromutc, now, now) # too many args
        self.assertRaises(TypeError, Eastern.fromutc, date.today()) # wrong type

        # Always converts UTC to standard time.
        class FauxUSTimeZone(USTimeZone):
            def fromutc(self, dt):
                return dt + self.stdoffset
        FEastern  = FauxUSTimeZone(-5, "FEastern",  "FEST", "FEDT")

        #  UTC  4:MM  5:MM  6:MM  7:MM  8:MM  9:MM
        #  EST 23:MM  0:MM  1:MM  2:MM  3:MM  4:MM
        #  EDT  0:MM  1:MM  2:MM  3:MM  4:MM  5:MM

        # Check around DST start.
        start = self.dston.replace(hour=4, tzinfo=Eastern)
        fstart = start.replace(tzinfo=FEastern)
        for wall in 23, 0, 1, 3, 4, 5:
            expected = start.replace(hour=wall)
            if wall == 23:
                expected -= timedelta(days=1)
            got = Eastern.fromutc(start)
            self.assertEqual(expected, got)

            expected = fstart + FEastern.stdoffset
            got = FEastern.fromutc(fstart)
            self.assertEqual(expected, got)

            # Ensure astimezone() calls fromutc() too.
            got = fstart.replace(tzinfo=utc_real).astimezone(FEastern)
            self.assertEqual(expected, got)

            start += HOUR
            fstart += HOUR

        # Check around DST end.
        start = self.dstoff.replace(hour=4, tzinfo=Eastern)
        fstart = start.replace(tzinfo=FEastern)
        for wall in 0, 1, 1, 2, 3, 4:
            expected = start.replace(hour=wall)
            got = Eastern.fromutc(start)
            self.assertEqual(expected, got)

            expected = fstart + FEastern.stdoffset
            got = FEastern.fromutc(fstart)
            self.assertEqual(expected, got)

            # Ensure astimezone() calls fromutc() too.
            got = fstart.replace(tzinfo=utc_real).astimezone(FEastern)
            self.assertEqual(expected, got)

            start += HOUR
            fstart += HOUR


#############################################################################
# oddballs

class Oddballs(unittest.TestCase):

    def test_bug_1028306(self):
        # Trying to compare a date to a datetime should act like a mixed-
        # type comparison, despite that datetime is a subclass of date.
        as_date = date.today()
        as_datetime = datetime.combine(as_date, time())
        self.assertTrue(as_date != as_datetime)
        self.assertTrue(as_datetime != as_date)
        self.assertFalse(as_date == as_datetime)
        self.assertFalse(as_datetime == as_date)
        self.assertRaises(TypeError, lambda: as_date < as_datetime)
        self.assertRaises(TypeError, lambda: as_datetime < as_date)
        self.assertRaises(TypeError, lambda: as_date <= as_datetime)
        self.assertRaises(TypeError, lambda: as_datetime <= as_date)
        self.assertRaises(TypeError, lambda: as_date > as_datetime)
        self.assertRaises(TypeError, lambda: as_datetime > as_date)
        self.assertRaises(TypeError, lambda: as_date >= as_datetime)
        self.assertRaises(TypeError, lambda: as_datetime >= as_date)

        # Nevertheless, comparison should work with the base-class (date)
        # projection if use of a date method is forced.
        self.assertEqual(as_date.__eq__(as_datetime), True)
        different_day = (as_date.day + 1) % 20 + 1
        as_different = as_datetime.replace(day= different_day)
        self.assertEqual(as_date.__eq__(as_different), False)

        # And date should compare with other subclasses of date.  If a
        # subclass wants to stop this, it's up to the subclass to do so.
        date_sc = SubclassDate(as_date.year, as_date.month, as_date.day)
        self.assertEqual(as_date, date_sc)
        self.assertEqual(date_sc, as_date)

        # Ditto for datetimes.
        datetime_sc = SubclassDatetime(as_datetime.year, as_datetime.month,
                                       as_date.day, 0, 0, 0)
        self.assertEqual(as_datetime, datetime_sc)
        self.assertEqual(datetime_sc, as_datetime)

    def test_extra_attributes(self):
        for x in [date.today(),
                  time(),
                  datetime.utcnow(),
                  timedelta(),
                  tzinfo(),
                  timezone(timedelta())]:
            with self.assertRaises(AttributeError):
                x.abc = 1

    def test_check_arg_types(self):
        class Number:
            def __init__(self, value):
                self.value = value
            def __int__(self):
                return self.value

        for xx in [decimal.Decimal(10),
                   decimal.Decimal('10.9'),
                   Number(10)]:
            with self.assertWarns(DeprecationWarning):
                self.assertEqual(datetime(10, 10, 10, 10, 10, 10, 10),
                                 datetime(xx, xx, xx, xx, xx, xx, xx))

        with self.assertRaisesRegex(TypeError, '^an integer is required '
                                              r'\(got type str\)$'):
            datetime(10, 10, '10')

        f10 = Number(10.9)
        with self.assertRaisesRegex(TypeError, '^__int__ returned non-int '
                                               r'\(type float\)$'):
            datetime(10, 10, f10)

        class Float(float):
            pass
        s10 = Float(10.9)
        with self.assertRaisesRegex(TypeError, '^integer argument expected, '
                                               'got float$'):
            datetime(10, 10, s10)

        with self.assertRaises(TypeError):
            datetime(10., 10, 10)
        with self.assertRaises(TypeError):
            datetime(10, 10., 10)
        with self.assertRaises(TypeError):
            datetime(10, 10, 10.)
        with self.assertRaises(TypeError):
            datetime(10, 10, 10, 10.)
        with self.assertRaises(TypeError):
            datetime(10, 10, 10, 10, 10.)
        with self.assertRaises(TypeError):
            datetime(10, 10, 10, 10, 10, 10.)
        with self.assertRaises(TypeError):
            datetime(10, 10, 10, 10, 10, 10, 10.)

#############################################################################
# Local Time Disambiguation

# An experimental reimplementation of fromutc that respects the "fold" flag.

class tzinfo2(tzinfo):

    def fromutc(self, dt):
        "datetime in UTC -> datetime in local time."

        if not isinstance(dt, datetime):
            raise TypeError("fromutc() requires a datetime argument")
        if dt.tzinfo is not self:
            raise ValueError("dt.tzinfo is not self")
        # Returned value satisfies
        #          dt + ldt.utcoffset() = ldt
        off0 = dt.replace(fold=0).utcoffset()
        off1 = dt.replace(fold=1).utcoffset()
        if off0 is None or off1 is None or dt.dst() is None:
            raise ValueError
        if off0 == off1:
            ldt = dt + off0
            off1 = ldt.utcoffset()
            if off0 == off1:
                return ldt
        # Now, we discovered both possible offsets, so
        # we can just try four possible solutions:
        for off in [off0, off1]:
            ldt = dt + off
            if ldt.utcoffset() == off:
                return ldt
            ldt = ldt.replace(fold=1)
            if ldt.utcoffset() == off:
                return ldt

        raise ValueError("No suitable local time found")

# Reimplementing simplified US timezones to respect the "fold" flag:

class USTimeZone2(tzinfo2):

    def __init__(self, hours, reprname, stdname, dstname):
        self.stdoffset = timedelta(hours=hours)
        self.reprname = reprname
        self.stdname = stdname
        self.dstname = dstname

    def __repr__(self):
        return self.reprname

    def tzname(self, dt):
        if self.dst(dt):
            return self.dstname
        else:
            return self.stdname

    def utcoffset(self, dt):
        return self.stdoffset + self.dst(dt)

    def dst(self, dt):
        if dt is None or dt.tzinfo is None:
            # An exception instead may be sensible here, in one or more of
            # the cases.
            return ZERO
        assert dt.tzinfo is self

        # Find first Sunday in April.
        start = first_sunday_on_or_after(DSTSTART.replace(year=dt.year))
        assert start.weekday() == 6 and start.month == 4 and start.day <= 7

        # Find last Sunday in October.
        end = first_sunday_on_or_after(DSTEND.replace(year=dt.year))
        assert end.weekday() == 6 and end.month == 10 and end.day >= 25

        # Can't compare naive to aware objects, so strip the timezone from
        # dt first.
        dt = dt.replace(tzinfo=None)
        if start + HOUR <= dt < end:
            # DST is in effect.
            return HOUR
        elif end <= dt < end + HOUR:
            # Fold (an ambiguous hour): use dt.fold to disambiguate.
            return ZERO if dt.fold else HOUR
        elif start <= dt < start + HOUR:
            # Gap (a non-existent hour): reverse the fold rule.
            return HOUR if dt.fold else ZERO
        else:
            # DST is off.
            return ZERO

Eastern2  = USTimeZone2(-5, "Eastern2",  "EST", "EDT")
Central2  = USTimeZone2(-6, "Central2",  "CST", "CDT")
Mountain2 = USTimeZone2(-7, "Mountain2", "MST", "MDT")
Pacific2  = USTimeZone2(-8, "Pacific2",  "PST", "PDT")

# Europe_Vilnius_1941 tzinfo implementation reproduces the following
# 1941 transition from Olson's tzdist:
#
# Zone NAME           GMTOFF RULES  FORMAT [UNTIL]
# ZoneEurope/Vilnius  1:00   -      CET    1940 Aug  3
#                     3:00   -      MSK    1941 Jun 24
#                     1:00   C-Eur  CE%sT  1944 Aug
#
# $ zdump -v Europe/Vilnius | grep 1941
# Europe/Vilnius  Mon Jun 23 20:59:59 1941 UTC = Mon Jun 23 23:59:59 1941 MSK isdst=0 gmtoff=10800
# Europe/Vilnius  Mon Jun 23 21:00:00 1941 UTC = Mon Jun 23 23:00:00 1941 CEST isdst=1 gmtoff=7200

class Europe_Vilnius_1941(tzinfo):
    def _utc_fold(self):
        return [datetime(1941, 6, 23, 21, tzinfo=self),  # Mon Jun 23 21:00:00 1941 UTC
                datetime(1941, 6, 23, 22, tzinfo=self)]  # Mon Jun 23 22:00:00 1941 UTC

    def _loc_fold(self):
        return [datetime(1941, 6, 23, 23, tzinfo=self),  # Mon Jun 23 23:00:00 1941 MSK / CEST
                datetime(1941, 6, 24, 0, tzinfo=self)]   # Mon Jun 24 00:00:00 1941 CEST

    def utcoffset(self, dt):
        fold_start, fold_stop = self._loc_fold()
        if dt < fold_start:
            return 3 * HOUR
        if dt < fold_stop:
            return (2 if dt.fold else 3) * HOUR
        # if dt >= fold_stop
        return 2 * HOUR

    def dst(self, dt):
        fold_start, fold_stop = self._loc_fold()
        if dt < fold_start:
            return 0 * HOUR
        if dt < fold_stop:
            return (1 if dt.fold else 0) * HOUR
        # if dt >= fold_stop
        return 1 * HOUR

    def tzname(self, dt):
        fold_start, fold_stop = self._loc_fold()
        if dt < fold_start:
            return 'MSK'
        if dt < fold_stop:
            return ('MSK', 'CEST')[dt.fold]
        # if dt >= fold_stop
        return 'CEST'

    def fromutc(self, dt):
        assert dt.fold == 0
        assert dt.tzinfo is self
        if dt.year != 1941:
            raise NotImplementedError
        fold_start, fold_stop = self._utc_fold()
        if dt < fold_start:
            return dt + 3 * HOUR
        if dt < fold_stop:
            return (dt + 2 * HOUR).replace(fold=1)
        # if dt >= fold_stop
        return dt + 2 * HOUR


class TestLocalTimeDisambiguation(unittest.TestCase):

    def test_vilnius_1941_fromutc(self):
        Vilnius = Europe_Vilnius_1941()

        gdt = datetime(1941, 6, 23, 20, 59, 59, tzinfo=timezone.utc)
        ldt = gdt.astimezone(Vilnius)
        self.assertEqual(ldt.strftime("%c %Z%z"),
                         'Mon Jun 23 23:59:59 1941 MSK+0300')
        self.assertEqual(ldt.fold, 0)
        self.assertFalse(ldt.dst())

        gdt = datetime(1941, 6, 23, 21, tzinfo=timezone.utc)
        ldt = gdt.astimezone(Vilnius)
        self.assertEqual(ldt.strftime("%c %Z%z"),
                         'Mon Jun 23 23:00:00 1941 CEST+0200')
        self.assertEqual(ldt.fold, 1)
        self.assertTrue(ldt.dst())

        gdt = datetime(1941, 6, 23, 22, tzinfo=timezone.utc)
        ldt = gdt.astimezone(Vilnius)
        self.assertEqual(ldt.strftime("%c %Z%z"),
                         'Tue Jun 24 00:00:00 1941 CEST+0200')
        self.assertEqual(ldt.fold, 0)
        self.assertTrue(ldt.dst())

    def test_vilnius_1941_toutc(self):
        Vilnius = Europe_Vilnius_1941()

        ldt = datetime(1941, 6, 23, 22, 59, 59, tzinfo=Vilnius)
        gdt = ldt.astimezone(timezone.utc)
        self.assertEqual(gdt.strftime("%c %Z"),
                         'Mon Jun 23 19:59:59 1941 UTC')

        ldt = datetime(1941, 6, 23, 23, 59, 59, tzinfo=Vilnius)
        gdt = ldt.astimezone(timezone.utc)
        self.assertEqual(gdt.strftime("%c %Z"),
                         'Mon Jun 23 20:59:59 1941 UTC')

        ldt = datetime(1941, 6, 23, 23, 59, 59, tzinfo=Vilnius, fold=1)
        gdt = ldt.astimezone(timezone.utc)
        self.assertEqual(gdt.strftime("%c %Z"),
                         'Mon Jun 23 21:59:59 1941 UTC')

        ldt = datetime(1941, 6, 24, 0, tzinfo=Vilnius)
        gdt = ldt.astimezone(timezone.utc)
        self.assertEqual(gdt.strftime("%c %Z"),
                         'Mon Jun 23 22:00:00 1941 UTC')

    def test_constructors(self):
        t = time(0, fold=1)
        dt = datetime(1, 1, 1, fold=1)
        self.assertEqual(t.fold, 1)
        self.assertEqual(dt.fold, 1)
        with self.assertRaises(TypeError):
            time(0, 0, 0, 0, None, 0)

    def test_member(self):
        dt = datetime(1, 1, 1, fold=1)
        t = dt.time()
        self.assertEqual(t.fold, 1)
        t = dt.timetz()
        self.assertEqual(t.fold, 1)

    def test_replace(self):
        t = time(0)
        dt = datetime(1, 1, 1)
        self.assertEqual(t.replace(fold=1).fold, 1)
        self.assertEqual(dt.replace(fold=1).fold, 1)
        self.assertEqual(t.replace(fold=0).fold, 0)
        self.assertEqual(dt.replace(fold=0).fold, 0)
        # Check that replacement of other fields does not change "fold".
        t = t.replace(fold=1, tzinfo=Eastern)
        dt = dt.replace(fold=1, tzinfo=Eastern)
        self.assertEqual(t.replace(tzinfo=None).fold, 1)
        self.assertEqual(dt.replace(tzinfo=None).fold, 1)
        # Out of bounds.
        with self.assertRaises(ValueError):
            t.replace(fold=2)
        with self.assertRaises(ValueError):
            dt.replace(fold=2)
        # Check that fold is a keyword-only argument
        with self.assertRaises(TypeError):
            t.replace(1, 1, 1, None, 1)
        with self.assertRaises(TypeError):
            dt.replace(1, 1, 1, 1, 1, 1, 1, None, 1)

    def test_comparison(self):
        t = time(0)
        dt = datetime(1, 1, 1)
        self.assertEqual(t, t.replace(fold=1))
        self.assertEqual(dt, dt.replace(fold=1))

    def test_hash(self):
        t = time(0)
        dt = datetime(1, 1, 1)
        self.assertEqual(hash(t), hash(t.replace(fold=1)))
        self.assertEqual(hash(dt), hash(dt.replace(fold=1)))

    @support.run_with_tz('EST+05EDT,M3.2.0,M11.1.0')
    def test_fromtimestamp(self):
        s = 1414906200
        dt0 = datetime.fromtimestamp(s)
        dt1 = datetime.fromtimestamp(s + 3600)
        self.assertEqual(dt0.fold, 0)
        self.assertEqual(dt1.fold, 1)

    @support.run_with_tz('Australia/Lord_Howe')
    def test_fromtimestamp_lord_howe(self):
        tm = _time.localtime(1.4e9)
        if _time.strftime('%Z%z', tm) != 'LHST+1030':
            self.skipTest('Australia/Lord_Howe timezone is not supported on this platform')
        # $ TZ=Australia/Lord_Howe date -r 1428158700
        # Sun Apr  5 01:45:00 LHDT 2015
        # $ TZ=Australia/Lord_Howe date -r 1428160500
        # Sun Apr  5 01:45:00 LHST 2015
        s = 1428158700
        t0 = datetime.fromtimestamp(s)
        t1 = datetime.fromtimestamp(s + 1800)
        self.assertEqual(t0, t1)
        self.assertEqual(t0.fold, 0)
        self.assertEqual(t1.fold, 1)

    def test_fromtimestamp_low_fold_detection(self):
        # Ensure that fold detection doesn't cause an
        # OSError for really low values, see bpo-29097
        self.assertEqual(datetime.fromtimestamp(0).fold, 0)

    @support.run_with_tz('EST+05EDT,M3.2.0,M11.1.0')
    def test_timestamp(self):
        dt0 = datetime(2014, 11, 2, 1, 30)
        dt1 = dt0.replace(fold=1)
        self.assertEqual(dt0.timestamp() + 3600,
                         dt1.timestamp())

    @support.run_with_tz('Australia/Lord_Howe')
    def test_timestamp_lord_howe(self):
        tm = _time.localtime(1.4e9)
        if _time.strftime('%Z%z', tm) != 'LHST+1030':
            self.skipTest('Australia/Lord_Howe timezone is not supported on this platform')
        t = datetime(2015, 4, 5, 1, 45)
        s0 = t.replace(fold=0).timestamp()
        s1 = t.replace(fold=1).timestamp()
        self.assertEqual(s0 + 1800, s1)

    @support.run_with_tz('EST+05EDT,M3.2.0,M11.1.0')
    def test_astimezone(self):
        dt0 = datetime(2014, 11, 2, 1, 30)
        dt1 = dt0.replace(fold=1)
        # Convert both naive instances to aware.
        adt0 = dt0.astimezone()
        adt1 = dt1.astimezone()
        # Check that the first instance in DST zone and the second in STD
        self.assertEqual(adt0.tzname(), 'EDT')
        self.assertEqual(adt1.tzname(), 'EST')
        self.assertEqual(adt0 + HOUR, adt1)
        # Aware instances with fixed offset tzinfo's always have fold=0
        self.assertEqual(adt0.fold, 0)
        self.assertEqual(adt1.fold, 0)

    def test_pickle_fold(self):
        t = time(fold=1)
        dt = datetime(1, 1, 1, fold=1)
        for pickler, unpickler, proto in pickle_choices:
            for x in [t, dt]:
                s = pickler.dumps(x, proto)
                y = unpickler.loads(s)
                self.assertEqual(x, y)
                self.assertEqual((0 if proto < 4 else x.fold), y.fold)

    def test_repr(self):
        t = time(fold=1)
        dt = datetime(1, 1, 1, fold=1)
        self.assertEqual(repr(t), 'datetime.time(0, 0, fold=1)')
        self.assertEqual(repr(dt),
                         'datetime.datetime(1, 1, 1, 0, 0, fold=1)')

    def test_dst(self):
        # Let's first establish that things work in regular times.
        dt_summer = datetime(2002, 10, 27, 1, tzinfo=Eastern2) - timedelta.resolution
        dt_winter = datetime(2002, 10, 27, 2, tzinfo=Eastern2)
        self.assertEqual(dt_summer.dst(), HOUR)
        self.assertEqual(dt_winter.dst(), ZERO)
        # The disambiguation flag is ignored
        self.assertEqual(dt_summer.replace(fold=1).dst(), HOUR)
        self.assertEqual(dt_winter.replace(fold=1).dst(), ZERO)

        # Pick local time in the fold.
        for minute in [0, 30, 59]:
            dt = datetime(2002, 10, 27, 1, minute, tzinfo=Eastern2)
            # With fold=0 (the default) it is in DST.
            self.assertEqual(dt.dst(), HOUR)
            # With fold=1 it is in STD.
            self.assertEqual(dt.replace(fold=1).dst(), ZERO)

        # Pick local time in the gap.
        for minute in [0, 30, 59]:
            dt = datetime(2002, 4, 7, 2, minute, tzinfo=Eastern2)
            # With fold=0 (the default) it is in STD.
            self.assertEqual(dt.dst(), ZERO)
            # With fold=1 it is in DST.
            self.assertEqual(dt.replace(fold=1).dst(), HOUR)


    def test_utcoffset(self):
        # Let's first establish that things work in regular times.
        dt_summer = datetime(2002, 10, 27, 1, tzinfo=Eastern2) - timedelta.resolution
        dt_winter = datetime(2002, 10, 27, 2, tzinfo=Eastern2)
        self.assertEqual(dt_summer.utcoffset(), -4 * HOUR)
        self.assertEqual(dt_winter.utcoffset(), -5 * HOUR)
        # The disambiguation flag is ignored
        self.assertEqual(dt_summer.replace(fold=1).utcoffset(), -4 * HOUR)
        self.assertEqual(dt_winter.replace(fold=1).utcoffset(), -5 * HOUR)

    def test_fromutc(self):
        # Let's first establish that things work in regular times.
        u_summer = datetime(2002, 10, 27, 6, tzinfo=Eastern2) - timedelta.resolution
        u_winter = datetime(2002, 10, 27, 7, tzinfo=Eastern2)
        t_summer = Eastern2.fromutc(u_summer)
        t_winter = Eastern2.fromutc(u_winter)
        self.assertEqual(t_summer, u_summer - 4 * HOUR)
        self.assertEqual(t_winter, u_winter - 5 * HOUR)
        self.assertEqual(t_summer.fold, 0)
        self.assertEqual(t_winter.fold, 0)

        # What happens in the fall-back fold?
        u = datetime(2002, 10, 27, 5, 30, tzinfo=Eastern2)
        t0 = Eastern2.fromutc(u)
        u += HOUR
        t1 = Eastern2.fromutc(u)
        self.assertEqual(t0, t1)
        self.assertEqual(t0.fold, 0)
        self.assertEqual(t1.fold, 1)
        # The tricky part is when u is in the local fold:
        u = datetime(2002, 10, 27, 1, 30, tzinfo=Eastern2)
        t = Eastern2.fromutc(u)
        self.assertEqual((t.day, t.hour), (26, 21))
        # .. or gets into the local fold after a standard time adjustment
        u = datetime(2002, 10, 27, 6, 30, tzinfo=Eastern2)
        t = Eastern2.fromutc(u)
        self.assertEqual((t.day, t.hour), (27, 1))

        # What happens in the spring-forward gap?
        u = datetime(2002, 4, 7, 2, 0, tzinfo=Eastern2)
        t = Eastern2.fromutc(u)
        self.assertEqual((t.day, t.hour), (6, 21))

    def test_mixed_compare_regular(self):
        t = datetime(2000, 1, 1, tzinfo=Eastern2)
        self.assertEqual(t, t.astimezone(timezone.utc))
        t = datetime(2000, 6, 1, tzinfo=Eastern2)
        self.assertEqual(t, t.astimezone(timezone.utc))

    def test_mixed_compare_fold(self):
        t_fold = datetime(2002, 10, 27, 1, 45, tzinfo=Eastern2)
        t_fold_utc = t_fold.astimezone(timezone.utc)
        self.assertNotEqual(t_fold, t_fold_utc)
        self.assertNotEqual(t_fold_utc, t_fold)

    def test_mixed_compare_gap(self):
        t_gap = datetime(2002, 4, 7, 2, 45, tzinfo=Eastern2)
        t_gap_utc = t_gap.astimezone(timezone.utc)
        self.assertNotEqual(t_gap, t_gap_utc)
        self.assertNotEqual(t_gap_utc, t_gap)

    def test_hash_aware(self):
        t = datetime(2000, 1, 1, tzinfo=Eastern2)
        self.assertEqual(hash(t), hash(t.replace(fold=1)))
        t_fold = datetime(2002, 10, 27, 1, 45, tzinfo=Eastern2)
        t_gap = datetime(2002, 4, 7, 2, 45, tzinfo=Eastern2)
        self.assertEqual(hash(t_fold), hash(t_fold.replace(fold=1)))
        self.assertEqual(hash(t_gap), hash(t_gap.replace(fold=1)))

SEC = timedelta(0, 1)

def pairs(iterable):
    a, b = itertools.tee(iterable)
    next(b, None)
    return zip(a, b)

class ZoneInfo(tzinfo):
    zoneroot = '/usr/share/zoneinfo'
    def __init__(self, ut, ti):
        """

        :param ut: array
            Array of transition point timestamps
        :param ti: list
            A list of (offset, isdst, abbr) tuples
        :return: None
        """
        self.ut = ut
        self.ti = ti
        self.lt = self.invert(ut, ti)

    @staticmethod
    def invert(ut, ti):
        lt = (array('q', ut), array('q', ut))
        if ut:
            offset = ti[0][0] // SEC
            lt[0][0] += offset
            lt[1][0] += offset
            for i in range(1, len(ut)):
                lt[0][i] += ti[i-1][0] // SEC
                lt[1][i] += ti[i][0] // SEC
        return lt

    @classmethod
    def fromfile(cls, fileobj):
        if fileobj.read(4).decode() != "TZif":
            raise ValueError("not a zoneinfo file")
        fileobj.seek(32)
        counts = array('i')
        counts.fromfile(fileobj, 3)
        if sys.byteorder != 'big':
            counts.byteswap()

        ut = array('i')
        ut.fromfile(fileobj, counts[0])
        if sys.byteorder != 'big':
            ut.byteswap()

        type_indices = array('B')
        type_indices.fromfile(fileobj, counts[0])

        ttis = []
        for i in range(counts[1]):
            ttis.append(struct.unpack(">lbb", fileobj.read(6)))

        abbrs = fileobj.read(counts[2])

        # Convert ttis
        for i, (gmtoff, isdst, abbrind) in enumerate(ttis):
            abbr = abbrs[abbrind:abbrs.find(0, abbrind)].decode()
            ttis[i] = (timedelta(0, gmtoff), isdst, abbr)

        ti = [None] * len(ut)
        for i, idx in enumerate(type_indices):
            ti[i] = ttis[idx]

        self = cls(ut, ti)

        return self

    @classmethod
    def fromname(cls, name):
        path = os.path.join(cls.zoneroot, name)
        with open(path, 'rb') as f:
            return cls.fromfile(f)

    EPOCHORDINAL = date(1970, 1, 1).toordinal()

    def fromutc(self, dt):
        """datetime in UTC -> datetime in local time."""

        if not isinstance(dt, datetime):
            raise TypeError("fromutc() requires a datetime argument")
        if dt.tzinfo is not self:
            raise ValueError("dt.tzinfo is not self")

        timestamp = ((dt.toordinal() - self.EPOCHORDINAL) * 86400
                     + dt.hour * 3600
                     + dt.minute * 60
                     + dt.second)

        if timestamp < self.ut[1]:
            tti = self.ti[0]
            fold = 0
        else:
            idx = bisect.bisect_right(self.ut, timestamp)
            assert self.ut[idx-1] <= timestamp
            assert idx == len(self.ut) or timestamp < self.ut[idx]
            tti_prev, tti = self.ti[idx-2:idx]
            # Detect fold
            shift = tti_prev[0] - tti[0]
            fold = (shift > timedelta(0, timestamp - self.ut[idx-1]))
        dt += tti[0]
        if fold:
            return dt.replace(fold=1)
        else:
            return dt

    def _find_ti(self, dt, i):
        timestamp = ((dt.toordinal() - self.EPOCHORDINAL) * 86400
             + dt.hour * 3600
             + dt.minute * 60
             + dt.second)
        lt = self.lt[dt.fold]
        idx = bisect.bisect_right(lt, timestamp)

        return self.ti[max(0, idx - 1)][i]

    def utcoffset(self, dt):
        return self._find_ti(dt, 0)

    def dst(self, dt):
        isdst = self._find_ti(dt, 1)
        # XXX: We cannot accurately determine the "save" value,
        # so let's return 1h whenever DST is in effect.  Since
        # we don't use dst() in fromutc(), it is unlikely that
        # it will be needed for anything more than bool(dst()).
        return ZERO if isdst else HOUR

    def tzname(self, dt):
        return self._find_ti(dt, 2)

    @classmethod
    def zonenames(cls, zonedir=None):
        if zonedir is None:
            zonedir = cls.zoneroot
        zone_tab = os.path.join(zonedir, 'zone.tab')
        try:
            f = open(zone_tab)
        except OSError:
            return
        with f:
            for line in f:
                line = line.strip()
                if line and not line.startswith('#'):
                    yield line.split()[2]

    @classmethod
    def stats(cls, start_year=1):
        count = gap_count = fold_count = zeros_count = 0
        min_gap = min_fold = timedelta.max
        max_gap = max_fold = ZERO
        min_gap_datetime = max_gap_datetime = datetime.min
        min_gap_zone = max_gap_zone = None
        min_fold_datetime = max_fold_datetime = datetime.min
        min_fold_zone = max_fold_zone = None
        stats_since = datetime(start_year, 1, 1) # Starting from 1970 eliminates a lot of noise
        for zonename in cls.zonenames():
            count += 1
            tz = cls.fromname(zonename)
            for dt, shift in tz.transitions():
                if dt < stats_since:
                    continue
                if shift > ZERO:
                    gap_count += 1
                    if (shift, dt) > (max_gap, max_gap_datetime):
                        max_gap = shift
                        max_gap_zone = zonename
                        max_gap_datetime = dt
                    if (shift, datetime.max - dt) < (min_gap, datetime.max - min_gap_datetime):
                        min_gap = shift
                        min_gap_zone = zonename
                        min_gap_datetime = dt
                elif shift < ZERO:
                    fold_count += 1
                    shift = -shift
                    if (shift, dt) > (max_fold, max_fold_datetime):
                        max_fold = shift
                        max_fold_zone = zonename
                        max_fold_datetime = dt
                    if (shift, datetime.max - dt) < (min_fold, datetime.max - min_fold_datetime):
                        min_fold = shift
                        min_fold_zone = zonename
                        min_fold_datetime = dt
                else:
                    zeros_count += 1
        trans_counts = (gap_count, fold_count, zeros_count)
        print("Number of zones:       %5d" % count)
        print("Number of transitions: %5d = %d (gaps) + %d (folds) + %d (zeros)" %
              ((sum(trans_counts),) + trans_counts))
        print("Min gap:         %16s at %s in %s" % (min_gap, min_gap_datetime, min_gap_zone))
        print("Max gap:         %16s at %s in %s" % (max_gap, max_gap_datetime, max_gap_zone))
        print("Min fold:        %16s at %s in %s" % (min_fold, min_fold_datetime, min_fold_zone))
        print("Max fold:        %16s at %s in %s" % (max_fold, max_fold_datetime, max_fold_zone))


    def transitions(self):
        for (_, prev_ti), (t, ti) in pairs(zip(self.ut, self.ti)):
            shift = ti[0] - prev_ti[0]
            yield datetime.utcfromtimestamp(t), shift

    def nondst_folds(self):
        """Find all folds with the same value of isdst on both sides of the transition."""
        for (_, prev_ti), (t, ti) in pairs(zip(self.ut, self.ti)):
            shift = ti[0] - prev_ti[0]
            if shift < ZERO and ti[1] == prev_ti[1]:
                yield datetime.utcfromtimestamp(t), -shift, prev_ti[2], ti[2]

    @classmethod
    def print_all_nondst_folds(cls, same_abbr=False, start_year=1):
        count = 0
        for zonename in cls.zonenames():
            tz = cls.fromname(zonename)
            for dt, shift, prev_abbr, abbr in tz.nondst_folds():
                if dt.year < start_year or same_abbr and prev_abbr != abbr:
                    continue
                count += 1
                print("%3d) %-30s %s %10s %5s -> %s" %
                      (count, zonename, dt, shift, prev_abbr, abbr))

    def folds(self):
        for t, shift in self.transitions():
            if shift < ZERO:
                yield t, -shift

    def gaps(self):
        for t, shift in self.transitions():
            if shift > ZERO:
                yield t, shift

    def zeros(self):
        for t, shift in self.transitions():
            if not shift:
                yield t


class ZoneInfoTest(unittest.TestCase):
    zonename = 'America/New_York'

    def setUp(self):
        if sys.platform == "win32":
            self.skipTest("Skipping zoneinfo tests on Windows")
        try:
            self.tz = ZoneInfo.fromname(self.zonename)
        except FileNotFoundError as err:
            self.skipTest("Skipping %s: %s" % (self.zonename, err))

    def assertEquivDatetimes(self, a, b):
        self.assertEqual((a.replace(tzinfo=None), a.fold, id(a.tzinfo)),
                         (b.replace(tzinfo=None), b.fold, id(b.tzinfo)))

    def test_folds(self):
        tz = self.tz
        for dt, shift in tz.folds():
            for x in [0 * shift, 0.5 * shift, shift - timedelta.resolution]:
                udt = dt + x
                ldt = tz.fromutc(udt.replace(tzinfo=tz))
                self.assertEqual(ldt.fold, 1)
                adt = udt.replace(tzinfo=timezone.utc).astimezone(tz)
                self.assertEquivDatetimes(adt, ldt)
                utcoffset = ldt.utcoffset()
                self.assertEqual(ldt.replace(tzinfo=None), udt + utcoffset)
                # Round trip
                self.assertEquivDatetimes(ldt.astimezone(timezone.utc),
                                          udt.replace(tzinfo=timezone.utc))


            for x in [-timedelta.resolution, shift]:
                udt = dt + x
                udt = udt.replace(tzinfo=tz)
                ldt = tz.fromutc(udt)
                self.assertEqual(ldt.fold, 0)

    def test_gaps(self):
        tz = self.tz
        for dt, shift in tz.gaps():
            for x in [0 * shift, 0.5 * shift, shift - timedelta.resolution]:
                udt = dt + x
                udt = udt.replace(tzinfo=tz)
                ldt = tz.fromutc(udt)
                self.assertEqual(ldt.fold, 0)
                adt = udt.replace(tzinfo=timezone.utc).astimezone(tz)
                self.assertEquivDatetimes(adt, ldt)
                utcoffset = ldt.utcoffset()
                self.assertEqual(ldt.replace(tzinfo=None), udt.replace(tzinfo=None) + utcoffset)
                # Create a local time inside the gap
                ldt = tz.fromutc(dt.replace(tzinfo=tz)) - shift + x
                self.assertLess(ldt.replace(fold=1).utcoffset(),
                                ldt.replace(fold=0).utcoffset(),
                                "At %s." % ldt)

            for x in [-timedelta.resolution, shift]:
                udt = dt + x
                ldt = tz.fromutc(udt.replace(tzinfo=tz))
                self.assertEqual(ldt.fold, 0)

    def test_system_transitions(self):
        if ('Riyadh8' in self.zonename or
            # From tzdata NEWS file:
            # The files solar87, solar88, and solar89 are no longer distributed.
            # They were a negative experiment - that is, a demonstration that
            # tz data can represent solar time only with some difficulty and error.
            # Their presence in the distribution caused confusion, as Riyadh
            # civil time was generally not solar time in those years.
                self.zonename.startswith('right/')):
            self.skipTest("Skipping %s" % self.zonename)
        tz = self.tz
        TZ = os.environ.get('TZ')
        os.environ['TZ'] = self.zonename
        try:
            _time.tzset()
            for udt, shift in tz.transitions():
                if udt.year >= 2037:
                    # System support for times around the end of 32-bit time_t
                    # and later is flaky on many systems.
                    break
                s0 = (udt - datetime(1970, 1, 1)) // SEC
                ss = shift // SEC   # shift seconds
                for x in [-40 * 3600, -20*3600, -1, 0,
                          ss - 1, ss + 20 * 3600, ss + 40 * 3600]:
                    s = s0 + x
                    sdt = datetime.fromtimestamp(s)
                    tzdt = datetime.fromtimestamp(s, tz).replace(tzinfo=None)
                    self.assertEquivDatetimes(sdt, tzdt)
                    s1 = sdt.timestamp()
                    self.assertEqual(s, s1)
                if ss > 0:  # gap
                    # Create local time inside the gap
                    dt = datetime.fromtimestamp(s0) - shift / 2
                    ts0 = dt.timestamp()
                    ts1 = dt.replace(fold=1).timestamp()
                    self.assertEqual(ts0, s0 + ss / 2)
                    self.assertEqual(ts1, s0 - ss / 2)
        finally:
            if TZ is None:
                del os.environ['TZ']
            else:
                os.environ['TZ'] = TZ
            _time.tzset()


class ZoneInfoCompleteTest(unittest.TestSuite):
    def __init__(self):
        tests = []
        if is_resource_enabled('tzdata'):
            for name in ZoneInfo.zonenames():
                Test = type('ZoneInfoTest[%s]' % name, (ZoneInfoTest,), {})
                Test.zonename = name
                for method in dir(Test):
                    if method.startswith('test_'):
                        tests.append(Test(method))
        super().__init__(tests)

# Iran had a sub-minute UTC offset before 1946.
class IranTest(ZoneInfoTest):
    zonename = 'Asia/Tehran'


class CapiTest(unittest.TestCase):
    def setUp(self):
        # Since the C API is not present in the _Pure tests, skip all tests
        if self.__class__.__name__.endswith('Pure'):
            self.skipTest('Not relevant in pure Python')

        # This *must* be called, and it must be called first, so until either
        # restriction is loosened, we'll call it as part of test setup
        _testcapi.test_datetime_capi()

    def test_utc_capi(self):
        for use_macro in (True, False):
            capi_utc = _testcapi.get_timezone_utc_capi(use_macro)

            with self.subTest(use_macro=use_macro):
                self.assertIs(capi_utc, timezone.utc)

    def test_timezones_capi(self):
        est_capi, est_macro, est_macro_nn = _testcapi.make_timezones_capi()

        exp_named = timezone(timedelta(hours=-5), "EST")
        exp_unnamed = timezone(timedelta(hours=-5))

        cases = [
            ('est_capi', est_capi, exp_named),
            ('est_macro', est_macro, exp_named),
            ('est_macro_nn', est_macro_nn, exp_unnamed)
        ]

        for name, tz_act, tz_exp in cases:
            with self.subTest(name=name):
                self.assertEqual(tz_act, tz_exp)

                dt1 = datetime(2000, 2, 4, tzinfo=tz_act)
                dt2 = datetime(2000, 2, 4, tzinfo=tz_exp)

                self.assertEqual(dt1, dt2)
                self.assertEqual(dt1.tzname(), dt2.tzname())

                dt_utc = datetime(2000, 2, 4, 5, tzinfo=timezone.utc)

                self.assertEqual(dt1.astimezone(timezone.utc), dt_utc)

    def test_timezones_offset_zero(self):
        utc0, utc1, non_utc = _testcapi.get_timezones_offset_zero()

        with self.subTest(testname="utc0"):
            self.assertIs(utc0, timezone.utc)

        with self.subTest(testname="utc1"):
            self.assertIs(utc1, timezone.utc)

        with self.subTest(testname="non_utc"):
            self.assertIsNot(non_utc, timezone.utc)

            non_utc_exp = timezone(timedelta(hours=0), "")

            self.assertEqual(non_utc, non_utc_exp)

            dt1 = datetime(2000, 2, 4, tzinfo=non_utc)
            dt2 = datetime(2000, 2, 4, tzinfo=non_utc_exp)

            self.assertEqual(dt1, dt2)
            self.assertEqual(dt1.tzname(), dt2.tzname())

    def test_check_date(self):
        class DateSubclass(date):
            pass

        d = date(2011, 1, 1)
        ds = DateSubclass(2011, 1, 1)
        dt = datetime(2011, 1, 1)

        is_date = _testcapi.datetime_check_date

        # Check the ones that should be valid
        self.assertTrue(is_date(d))
        self.assertTrue(is_date(dt))
        self.assertTrue(is_date(ds))
        self.assertTrue(is_date(d, True))

        # Check that the subclasses do not match exactly
        self.assertFalse(is_date(dt, True))
        self.assertFalse(is_date(ds, True))

        # Check that various other things are not dates at all
        args = [tuple(), list(), 1, '2011-01-01',
                timedelta(1), timezone.utc, time(12, 00)]
        for arg in args:
            for exact in (True, False):
                with self.subTest(arg=arg, exact=exact):
                    self.assertFalse(is_date(arg, exact))

    def test_check_time(self):
        class TimeSubclass(time):
            pass

        t = time(12, 30)
        ts = TimeSubclass(12, 30)

        is_time = _testcapi.datetime_check_time

        # Check the ones that should be valid
        self.assertTrue(is_time(t))
        self.assertTrue(is_time(ts))
        self.assertTrue(is_time(t, True))

        # Check that the subclass does not match exactly
        self.assertFalse(is_time(ts, True))

        # Check that various other things are not times
        args = [tuple(), list(), 1, '2011-01-01',
                timedelta(1), timezone.utc, date(2011, 1, 1)]

        for arg in args:
            for exact in (True, False):
                with self.subTest(arg=arg, exact=exact):
                    self.assertFalse(is_time(arg, exact))

    def test_check_datetime(self):
        class DateTimeSubclass(datetime):
            pass

        dt = datetime(2011, 1, 1, 12, 30)
        dts = DateTimeSubclass(2011, 1, 1, 12, 30)

        is_datetime = _testcapi.datetime_check_datetime

        # Check the ones that should be valid
        self.assertTrue(is_datetime(dt))
        self.assertTrue(is_datetime(dts))
        self.assertTrue(is_datetime(dt, True))

        # Check that the subclass does not match exactly
        self.assertFalse(is_datetime(dts, True))

        # Check that various other things are not datetimes
        args = [tuple(), list(), 1, '2011-01-01',
                timedelta(1), timezone.utc, date(2011, 1, 1)]

        for arg in args:
            for exact in (True, False):
                with self.subTest(arg=arg, exact=exact):
                    self.assertFalse(is_datetime(arg, exact))

    def test_check_delta(self):
        class TimeDeltaSubclass(timedelta):
            pass

        td = timedelta(1)
        tds = TimeDeltaSubclass(1)

        is_timedelta = _testcapi.datetime_check_delta

        # Check the ones that should be valid
        self.assertTrue(is_timedelta(td))
        self.assertTrue(is_timedelta(tds))
        self.assertTrue(is_timedelta(td, True))

        # Check that the subclass does not match exactly
        self.assertFalse(is_timedelta(tds, True))

        # Check that various other things are not timedeltas
        args = [tuple(), list(), 1, '2011-01-01',
                timezone.utc, date(2011, 1, 1), datetime(2011, 1, 1)]

        for arg in args:
            for exact in (True, False):
                with self.subTest(arg=arg, exact=exact):
                    self.assertFalse(is_timedelta(arg, exact))

    def test_check_tzinfo(self):
        class TZInfoSubclass(tzinfo):
            pass

        tzi = tzinfo()
        tzis = TZInfoSubclass()
        tz = timezone(timedelta(hours=-5))

        is_tzinfo = _testcapi.datetime_check_tzinfo

        # Check the ones that should be valid
        self.assertTrue(is_tzinfo(tzi))
        self.assertTrue(is_tzinfo(tz))
        self.assertTrue(is_tzinfo(tzis))
        self.assertTrue(is_tzinfo(tzi, True))

        # Check that the subclasses do not match exactly
        self.assertFalse(is_tzinfo(tz, True))
        self.assertFalse(is_tzinfo(tzis, True))

        # Check that various other things are not tzinfos
        args = [tuple(), list(), 1, '2011-01-01',
                date(2011, 1, 1), datetime(2011, 1, 1)]

        for arg in args:
            for exact in (True, False):
                with self.subTest(arg=arg, exact=exact):
                    self.assertFalse(is_tzinfo(arg, exact))

    def test_date_from_date(self):
        exp_date = date(1993, 8, 26)

        for macro in [0, 1]:
            with self.subTest(macro=macro):
                c_api_date = _testcapi.get_date_fromdate(
                    macro,
                    exp_date.year,
                    exp_date.month,
                    exp_date.day)

                self.assertEqual(c_api_date, exp_date)

    def test_datetime_from_dateandtime(self):
        exp_date = datetime(1993, 8, 26, 22, 12, 55, 99999)

        for macro in [0, 1]:
            with self.subTest(macro=macro):
                c_api_date = _testcapi.get_datetime_fromdateandtime(
                    macro,
                    exp_date.year,
                    exp_date.month,
                    exp_date.day,
                    exp_date.hour,
                    exp_date.minute,
                    exp_date.second,
                    exp_date.microsecond)

                self.assertEqual(c_api_date, exp_date)

    def test_datetime_from_dateandtimeandfold(self):
        exp_date = datetime(1993, 8, 26, 22, 12, 55, 99999)

        for fold in [0, 1]:
            for macro in [0, 1]:
                with self.subTest(macro=macro, fold=fold):
                    c_api_date = _testcapi.get_datetime_fromdateandtimeandfold(
                        macro,
                        exp_date.year,
                        exp_date.month,
                        exp_date.day,
                        exp_date.hour,
                        exp_date.minute,
                        exp_date.second,
                        exp_date.microsecond,
                        exp_date.fold)

                    self.assertEqual(c_api_date, exp_date)
                    self.assertEqual(c_api_date.fold, exp_date.fold)

    def test_time_from_time(self):
        exp_time = time(22, 12, 55, 99999)

        for macro in [0, 1]:
            with self.subTest(macro=macro):
                c_api_time = _testcapi.get_time_fromtime(
                    macro,
                    exp_time.hour,
                    exp_time.minute,
                    exp_time.second,
                    exp_time.microsecond)

                self.assertEqual(c_api_time, exp_time)

    def test_time_from_timeandfold(self):
        exp_time = time(22, 12, 55, 99999)

        for fold in [0, 1]:
            for macro in [0, 1]:
                with self.subTest(macro=macro, fold=fold):
                    c_api_time = _testcapi.get_time_fromtimeandfold(
                        macro,
                        exp_time.hour,
                        exp_time.minute,
                        exp_time.second,
                        exp_time.microsecond,
                        exp_time.fold)

                    self.assertEqual(c_api_time, exp_time)
                    self.assertEqual(c_api_time.fold, exp_time.fold)

    def test_delta_from_dsu(self):
        exp_delta = timedelta(26, 55, 99999)

        for macro in [0, 1]:
            with self.subTest(macro=macro):
                c_api_delta = _testcapi.get_delta_fromdsu(
                    macro,
                    exp_delta.days,
                    exp_delta.seconds,
                    exp_delta.microseconds)

                self.assertEqual(c_api_delta, exp_delta)

    def test_date_from_timestamp(self):
        ts = datetime(1995, 4, 12).timestamp()

        for macro in [0, 1]:
            with self.subTest(macro=macro):
                d = _testcapi.get_date_fromtimestamp(int(ts), macro)

                self.assertEqual(d, date(1995, 4, 12))

    def test_datetime_from_timestamp(self):
        cases = [
            ((1995, 4, 12), None, False),
            ((1995, 4, 12), None, True),
            ((1995, 4, 12), timezone(timedelta(hours=1)), True),
            ((1995, 4, 12, 14, 30), None, False),
            ((1995, 4, 12, 14, 30), None, True),
            ((1995, 4, 12, 14, 30), timezone(timedelta(hours=1)), True),
        ]

        from_timestamp = _testcapi.get_datetime_fromtimestamp
        for case in cases:
            for macro in [0, 1]:
                with self.subTest(case=case, macro=macro):
                    dtup, tzinfo, usetz = case
                    dt_orig = datetime(*dtup, tzinfo=tzinfo)
                    ts = int(dt_orig.timestamp())

                    dt_rt = from_timestamp(ts, tzinfo, usetz, macro)

                    self.assertEqual(dt_orig, dt_rt)


def load_tests(loader, standard_tests, pattern):
    standard_tests.addTest(ZoneInfoCompleteTest())
    return standard_tests


if __name__ == "__main__":
    unittest.main()<|MERGE_RESOLUTION|>--- conflicted
+++ resolved
@@ -13,18 +13,13 @@
 import re
 import struct
 import unittest
-from unittest.mock import ANY
 
 from array import array
 
 from operator import lt, le, gt, ge, eq, ne, truediv, floordiv, mod
 
 from test import support
-<<<<<<< HEAD
-from test.support import is_resource_enabled, LARGEST
-=======
 from test.support import is_resource_enabled, ALWAYS_EQ, LARGEST, SMALLEST
->>>>>>> 17e52649
 
 import datetime as datetime_module
 from datetime import MINYEAR, MAXYEAR
@@ -345,27 +340,16 @@
         self.assertFalse(timezone(ZERO) ==  None)
 
         tz = timezone(ZERO)
-<<<<<<< HEAD
-=======
         self.assertTrue(tz == ALWAYS_EQ)
         self.assertFalse(tz != ALWAYS_EQ)
->>>>>>> 17e52649
         self.assertTrue(tz < LARGEST)
         self.assertFalse(tz > LARGEST)
         self.assertTrue(tz <= LARGEST)
         self.assertFalse(tz >= LARGEST)
-<<<<<<< HEAD
-        self.assertFalse(tz == LARGEST)
-        self.assertTrue(tz != LARGEST)
-
-        self.assertTrue(tz == ANY)
-        self.assertFalse(tz != ANY)
-=======
         self.assertFalse(tz < SMALLEST)
         self.assertTrue(tz > SMALLEST)
         self.assertFalse(tz <= SMALLEST)
         self.assertTrue(tz >= SMALLEST)
->>>>>>> 17e52649
 
     def test_aware_datetime(self):
         # test that timezone instances can be used by datetime
@@ -428,17 +412,10 @@
 
         # Comparison to objects of unsupported types should return
         # NotImplemented which falls back to the right hand side's __eq__
-<<<<<<< HEAD
-        # method. In this case, ANY.__eq__ always returns True.
-        # ANY.__ne__ always returns False.
-        self.assertTrue(me == ANY)
-        self.assertFalse(me != ANY)
-=======
         # method. In this case, ALWAYS_EQ.__eq__ always returns True.
         # ALWAYS_EQ.__ne__ always returns False.
         self.assertTrue(me == ALWAYS_EQ)
         self.assertFalse(me != ALWAYS_EQ)
->>>>>>> 17e52649
 
         # If the other class explicitly defines ordering
         # relative to our class, it is allowed to do so
@@ -446,15 +423,10 @@
         self.assertFalse(me > LARGEST)
         self.assertTrue(me <= LARGEST)
         self.assertFalse(me >= LARGEST)
-<<<<<<< HEAD
-        self.assertFalse(me == LARGEST)
-        self.assertTrue(me != LARGEST)
-=======
         self.assertFalse(me < SMALLEST)
         self.assertTrue(me > SMALLEST)
         self.assertFalse(me <= SMALLEST)
         self.assertTrue(me >= SMALLEST)
->>>>>>> 17e52649
 
     def test_harmful_mixed_comparison(self):
         me = self.theclass(1, 1, 1)
