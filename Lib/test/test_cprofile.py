"""Test suite for the cProfile module."""

import sys
import unittest

# rip off all interesting stuff from test_profile
import cProfile
from test.test_profile import ProfileTest, regenerate_expected_output
from test.support.script_helper import assert_python_failure
from test import support


class CProfileTest(ProfileTest):
    profilerclass = cProfile.Profile
    profilermodule = cProfile
    expected_max_output = "{built-in method builtins.max}"

    def get_expected_output(self):
        return _ProfileOutput

    def test_bad_counter_during_dealloc(self):
        # bpo-3895
        import _lsprof

        with support.catch_unraisable_exception() as cm:
            obj = _lsprof.Profiler(lambda: int)
            obj.enable()
            obj = _lsprof.Profiler(1)
            obj.disable()
            obj.clear()

            self.assertEqual(cm.unraisable.exc_type, TypeError)

    def test_profile_enable_disable(self):
        prof = self.profilerclass()
        # Make sure we clean ourselves up if the test fails for some reason.
        self.addCleanup(prof.disable)

        prof.enable()
        self.assertIs(sys.getprofile(), prof)

        prof.disable()
        self.assertIs(sys.getprofile(), None)

    def test_profile_as_context_manager(self):
        prof = self.profilerclass()
        # Make sure we clean ourselves up if the test fails for some reason.
        self.addCleanup(prof.disable)

        with prof as __enter__return_value:
            # profile.__enter__ should return itself.
            self.assertIs(prof, __enter__return_value)

            # profile should be set as the global profiler inside the
            # with-block
            self.assertIs(sys.getprofile(), prof)

        # profile shouldn't be set once we leave the with-block.
        self.assertIs(sys.getprofile(), None)

class TestCommandLine(unittest.TestCase):
    def test_sort(self):
        rc, out, err = assert_python_failure('-m', 'cProfile', '-s', 'demo')
        self.assertGreater(rc, 0)
        self.assertIn(b"option -s: invalid choice: 'demo'", err)


def main():
    if '-r' not in sys.argv:
        unittest.main()
    else:
        regenerate_expected_output(__file__, CProfileTest)


# Don't remove this comment. Everything below it is auto-generated.
#--cut--------------------------------------------------------------------------
_ProfileOutput = {}
_ProfileOutput['print_stats'] = """\
          28       0.028       0.001       0.028       0.001 profilee.py:110(__getattr__)
           1       0.270       0.270       1.000       1.000 profilee.py:25(testfunc)
        23/3       0.150       0.007       0.170       0.057 profilee.py:35(factorial)
          20       0.020       0.001       0.020       0.001 profilee.py:48(mul)
           2       0.040       0.020       0.600       0.300 profilee.py:55(helper)
           4       0.116       0.029       0.120       0.030 profilee.py:73(helper1)
           2       0.000       0.000       0.140       0.070 profilee.py:84(helper2_indirect)
           8       0.312       0.039       0.400       0.050 profilee.py:88(helper2)
           8       0.064       0.008       0.080       0.010 profilee.py:98(subhelper)"""
_ProfileOutput['print_callers'] = """\
<<<<<<< HEAD
profilee.py:110(__getattr__)                      <-      16       0.016       0.016  profilee.py:98(subhelper)
profilee.py:25(testfunc)                          <-       1       0.270       1.000  <string>:1(<module>)
profilee.py:35(factorial)                         <-       1       0.014       0.130  profilee.py:25(testfunc)
                                                        20/3       0.130       0.147  profilee.py:35(factorial)
                                                           2       0.006       0.040  profilee.py:84(helper2_indirect)
profilee.py:48(mul)                               <-      20       0.020       0.020  profilee.py:35(factorial)
profilee.py:55(helper)                            <-       2       0.040       0.600  profilee.py:25(testfunc)
profilee.py:73(helper1)                           <-       4       0.116       0.120  profilee.py:55(helper)
profilee.py:84(helper2_indirect)                  <-       2       0.000       0.140  profilee.py:55(helper)
profilee.py:88(helper2)                           <-       6       0.234       0.300  profilee.py:55(helper)
                                                           2       0.078       0.100  profilee.py:84(helper2_indirect)
profilee.py:98(subhelper)                         <-       8       0.064       0.080  profilee.py:88(helper2)
{built-in method builtins.hasattr}                <-       4       0.000       0.004  profilee.py:73(helper1)
                                                           8       0.000       0.008  profilee.py:88(helper2)
{built-in method sys.exc_info}                    <-       4       0.000       0.000  profilee.py:73(helper1)
{method 'append' of 'list' objects}               <-       4       0.000       0.000  profilee.py:73(helper1)"""
=======
profilee.py:110(__getattr__)                      <-      16    0.016    0.016  profilee.py:98(subhelper)
profilee.py:25(testfunc)                          <-       1    0.270    1.000  <string>:1(<module>)
profilee.py:35(factorial)                         <-       1    0.014    0.130  profilee.py:25(testfunc)
                                                        20/3    0.130    0.147  profilee.py:35(factorial)
                                                           2    0.006    0.040  profilee.py:84(helper2_indirect)
profilee.py:48(mul)                               <-      20    0.020    0.020  profilee.py:35(factorial)
profilee.py:55(helper)                            <-       2    0.040    0.600  profilee.py:25(testfunc)
profilee.py:73(helper1)                           <-       4    0.116    0.120  profilee.py:55(helper)
profilee.py:84(helper2_indirect)                  <-       2    0.000    0.140  profilee.py:55(helper)
profilee.py:88(helper2)                           <-       6    0.234    0.300  profilee.py:55(helper)
                                                           2    0.078    0.100  profilee.py:84(helper2_indirect)
profilee.py:98(subhelper)                         <-       8    0.064    0.080  profilee.py:88(helper2)
{built-in method builtins.hasattr}                <-       4    0.000    0.004  profilee.py:73(helper1)
                                                           8    0.000    0.008  profilee.py:88(helper2)
{built-in method sys.exception}                   <-       4    0.000    0.000  profilee.py:73(helper1)
{method 'append' of 'list' objects}               <-       4    0.000    0.000  profilee.py:73(helper1)"""
>>>>>>> 32bea69b
_ProfileOutput['print_callees'] = """\
<string>:1(<module>)                              ->       1       0.270       1.000  profilee.py:25(testfunc)
profilee.py:110(__getattr__)                      ->
profilee.py:25(testfunc)                          ->       1       0.014       0.130  profilee.py:35(factorial)
                                                           2       0.040       0.600  profilee.py:55(helper)
profilee.py:35(factorial)                         ->    20/3       0.130       0.147  profilee.py:35(factorial)
                                                          20       0.020       0.020  profilee.py:48(mul)
profilee.py:48(mul)                               ->
profilee.py:55(helper)                            ->       4       0.116       0.120  profilee.py:73(helper1)
                                                           2       0.000       0.140  profilee.py:84(helper2_indirect)
                                                           6       0.234       0.300  profilee.py:88(helper2)
profilee.py:73(helper1)                           ->       4       0.000       0.004  {built-in method builtins.hasattr}
profilee.py:84(helper2_indirect)                  ->       2       0.006       0.040  profilee.py:35(factorial)
                                                           2       0.078       0.100  profilee.py:88(helper2)
profilee.py:88(helper2)                           ->       8       0.064       0.080  profilee.py:98(subhelper)
profilee.py:98(subhelper)                         ->      16       0.016       0.016  profilee.py:110(__getattr__)
{built-in method builtins.hasattr}                ->      12       0.012       0.012  profilee.py:110(__getattr__)"""

if __name__ == "__main__":
    main()<|MERGE_RESOLUTION|>--- conflicted
+++ resolved
@@ -86,7 +86,6 @@
            8       0.312       0.039       0.400       0.050 profilee.py:88(helper2)
            8       0.064       0.008       0.080       0.010 profilee.py:98(subhelper)"""
 _ProfileOutput['print_callers'] = """\
-<<<<<<< HEAD
 profilee.py:110(__getattr__)                      <-      16       0.016       0.016  profilee.py:98(subhelper)
 profilee.py:25(testfunc)                          <-       1       0.270       1.000  <string>:1(<module>)
 profilee.py:35(factorial)                         <-       1       0.014       0.130  profilee.py:25(testfunc)
@@ -101,26 +100,8 @@
 profilee.py:98(subhelper)                         <-       8       0.064       0.080  profilee.py:88(helper2)
 {built-in method builtins.hasattr}                <-       4       0.000       0.004  profilee.py:73(helper1)
                                                            8       0.000       0.008  profilee.py:88(helper2)
-{built-in method sys.exc_info}                    <-       4       0.000       0.000  profilee.py:73(helper1)
+{built-in method sys.exception}                   <-       4       0.000       0.000  profilee.py:73(helper1)
 {method 'append' of 'list' objects}               <-       4       0.000       0.000  profilee.py:73(helper1)"""
-=======
-profilee.py:110(__getattr__)                      <-      16    0.016    0.016  profilee.py:98(subhelper)
-profilee.py:25(testfunc)                          <-       1    0.270    1.000  <string>:1(<module>)
-profilee.py:35(factorial)                         <-       1    0.014    0.130  profilee.py:25(testfunc)
-                                                        20/3    0.130    0.147  profilee.py:35(factorial)
-                                                           2    0.006    0.040  profilee.py:84(helper2_indirect)
-profilee.py:48(mul)                               <-      20    0.020    0.020  profilee.py:35(factorial)
-profilee.py:55(helper)                            <-       2    0.040    0.600  profilee.py:25(testfunc)
-profilee.py:73(helper1)                           <-       4    0.116    0.120  profilee.py:55(helper)
-profilee.py:84(helper2_indirect)                  <-       2    0.000    0.140  profilee.py:55(helper)
-profilee.py:88(helper2)                           <-       6    0.234    0.300  profilee.py:55(helper)
-                                                           2    0.078    0.100  profilee.py:84(helper2_indirect)
-profilee.py:98(subhelper)                         <-       8    0.064    0.080  profilee.py:88(helper2)
-{built-in method builtins.hasattr}                <-       4    0.000    0.004  profilee.py:73(helper1)
-                                                           8    0.000    0.008  profilee.py:88(helper2)
-{built-in method sys.exception}                   <-       4    0.000    0.000  profilee.py:73(helper1)
-{method 'append' of 'list' objects}               <-       4    0.000    0.000  profilee.py:73(helper1)"""
->>>>>>> 32bea69b
 _ProfileOutput['print_callees'] = """\
 <string>:1(<module>)                              ->       1       0.270       1.000  profilee.py:25(testfunc)
 profilee.py:110(__getattr__)                      ->
