--- conflicted
+++ resolved
@@ -1594,219 +1594,6 @@
         attrs = [a[0] for a in inspect.getmembers(C)]
         self.assertNotIn('missing', attrs)
 
-<<<<<<< HEAD
-=======
-    def test_get_annotations_with_stock_annotations(self):
-        def foo(a:int, b:str): pass
-        self.assertEqual(inspect.get_annotations(foo), {'a': int, 'b': str})
-
-        foo.__annotations__ = {'a': 'foo', 'b':'str'}
-        self.assertEqual(inspect.get_annotations(foo), {'a': 'foo', 'b': 'str'})
-
-        self.assertEqual(inspect.get_annotations(foo, eval_str=True, locals=locals()), {'a': foo, 'b': str})
-        self.assertEqual(inspect.get_annotations(foo, eval_str=True, globals=locals()), {'a': foo, 'b': str})
-
-        isa = inspect_stock_annotations
-        self.assertEqual(inspect.get_annotations(isa), {'a': int, 'b': str})
-        self.assertEqual(inspect.get_annotations(isa.MyClass), {'a': int, 'b': str})
-        self.assertEqual(inspect.get_annotations(isa.function), {'a': int, 'b': str, 'return': isa.MyClass})
-        self.assertEqual(inspect.get_annotations(isa.function2), {'a': int, 'b': 'str', 'c': isa.MyClass, 'return': isa.MyClass})
-        self.assertEqual(inspect.get_annotations(isa.function3), {'a': 'int', 'b': 'str', 'c': 'MyClass'})
-        self.assertEqual(inspect.get_annotations(inspect), {}) # inspect module has no annotations
-        self.assertEqual(inspect.get_annotations(isa.UnannotatedClass), {})
-        self.assertEqual(inspect.get_annotations(isa.unannotated_function), {})
-
-        self.assertEqual(inspect.get_annotations(isa, eval_str=True), {'a': int, 'b': str})
-        self.assertEqual(inspect.get_annotations(isa.MyClass, eval_str=True), {'a': int, 'b': str})
-        self.assertEqual(inspect.get_annotations(isa.function, eval_str=True), {'a': int, 'b': str, 'return': isa.MyClass})
-        self.assertEqual(inspect.get_annotations(isa.function2, eval_str=True), {'a': int, 'b': str, 'c': isa.MyClass, 'return': isa.MyClass})
-        self.assertEqual(inspect.get_annotations(isa.function3, eval_str=True), {'a': int, 'b': str, 'c': isa.MyClass})
-        self.assertEqual(inspect.get_annotations(inspect, eval_str=True), {})
-        self.assertEqual(inspect.get_annotations(isa.UnannotatedClass, eval_str=True), {})
-        self.assertEqual(inspect.get_annotations(isa.unannotated_function, eval_str=True), {})
-
-        self.assertEqual(inspect.get_annotations(isa, eval_str=False), {'a': int, 'b': str})
-        self.assertEqual(inspect.get_annotations(isa.MyClass, eval_str=False), {'a': int, 'b': str})
-        self.assertEqual(inspect.get_annotations(isa.function, eval_str=False), {'a': int, 'b': str, 'return': isa.MyClass})
-        self.assertEqual(inspect.get_annotations(isa.function2, eval_str=False), {'a': int, 'b': 'str', 'c': isa.MyClass, 'return': isa.MyClass})
-        self.assertEqual(inspect.get_annotations(isa.function3, eval_str=False), {'a': 'int', 'b': 'str', 'c': 'MyClass'})
-        self.assertEqual(inspect.get_annotations(inspect, eval_str=False), {})
-        self.assertEqual(inspect.get_annotations(isa.UnannotatedClass, eval_str=False), {})
-        self.assertEqual(inspect.get_annotations(isa.unannotated_function, eval_str=False), {})
-
-        def times_three(fn):
-            @functools.wraps(fn)
-            def wrapper(a, b):
-                return fn(a*3, b*3)
-            return wrapper
-
-        wrapped = times_three(isa.function)
-        self.assertEqual(wrapped(1, 'x'), isa.MyClass(3, 'xxx'))
-        self.assertIsNot(wrapped.__globals__, isa.function.__globals__)
-        self.assertEqual(inspect.get_annotations(wrapped), {'a': int, 'b': str, 'return': isa.MyClass})
-        self.assertEqual(inspect.get_annotations(wrapped, eval_str=True), {'a': int, 'b': str, 'return': isa.MyClass})
-        self.assertEqual(inspect.get_annotations(wrapped, eval_str=False), {'a': int, 'b': str, 'return': isa.MyClass})
-
-    def test_get_annotations_with_stringized_annotations(self):
-        isa = inspect_stringized_annotations
-        self.assertEqual(inspect.get_annotations(isa), {'a': 'int', 'b': 'str'})
-        self.assertEqual(inspect.get_annotations(isa.MyClass), {'a': 'int', 'b': 'str'})
-        self.assertEqual(inspect.get_annotations(isa.function), {'a': 'int', 'b': 'str', 'return': 'MyClass'})
-        self.assertEqual(inspect.get_annotations(isa.function2), {'a': 'int', 'b': "'str'", 'c': 'MyClass', 'return': 'MyClass'})
-        self.assertEqual(inspect.get_annotations(isa.function3), {'a': "'int'", 'b': "'str'", 'c': "'MyClass'"})
-        self.assertEqual(inspect.get_annotations(isa.UnannotatedClass), {})
-        self.assertEqual(inspect.get_annotations(isa.unannotated_function), {})
-
-        self.assertEqual(inspect.get_annotations(isa, eval_str=True), {'a': int, 'b': str})
-        self.assertEqual(inspect.get_annotations(isa.MyClass, eval_str=True), {'a': int, 'b': str})
-        self.assertEqual(inspect.get_annotations(isa.function, eval_str=True), {'a': int, 'b': str, 'return': isa.MyClass})
-        self.assertEqual(inspect.get_annotations(isa.function2, eval_str=True), {'a': int, 'b': 'str', 'c': isa.MyClass, 'return': isa.MyClass})
-        self.assertEqual(inspect.get_annotations(isa.function3, eval_str=True), {'a': 'int', 'b': 'str', 'c': 'MyClass'})
-        self.assertEqual(inspect.get_annotations(isa.UnannotatedClass, eval_str=True), {})
-        self.assertEqual(inspect.get_annotations(isa.unannotated_function, eval_str=True), {})
-
-        self.assertEqual(inspect.get_annotations(isa, eval_str=False), {'a': 'int', 'b': 'str'})
-        self.assertEqual(inspect.get_annotations(isa.MyClass, eval_str=False), {'a': 'int', 'b': 'str'})
-        self.assertEqual(inspect.get_annotations(isa.function, eval_str=False), {'a': 'int', 'b': 'str', 'return': 'MyClass'})
-        self.assertEqual(inspect.get_annotations(isa.function2, eval_str=False), {'a': 'int', 'b': "'str'", 'c': 'MyClass', 'return': 'MyClass'})
-        self.assertEqual(inspect.get_annotations(isa.function3, eval_str=False), {'a': "'int'", 'b': "'str'", 'c': "'MyClass'"})
-        self.assertEqual(inspect.get_annotations(isa.UnannotatedClass, eval_str=False), {})
-        self.assertEqual(inspect.get_annotations(isa.unannotated_function, eval_str=False), {})
-
-        isa2 = inspect_stringized_annotations_2
-        self.assertEqual(inspect.get_annotations(isa2), {})
-        self.assertEqual(inspect.get_annotations(isa2, eval_str=True), {})
-        self.assertEqual(inspect.get_annotations(isa2, eval_str=False), {})
-
-        def times_three(fn):
-            @functools.wraps(fn)
-            def wrapper(a, b):
-                return fn(a*3, b*3)
-            return wrapper
-
-        wrapped = times_three(isa.function)
-        self.assertEqual(wrapped(1, 'x'), isa.MyClass(3, 'xxx'))
-        self.assertIsNot(wrapped.__globals__, isa.function.__globals__)
-        self.assertEqual(inspect.get_annotations(wrapped), {'a': 'int', 'b': 'str', 'return': 'MyClass'})
-        self.assertEqual(inspect.get_annotations(wrapped, eval_str=True), {'a': int, 'b': str, 'return': isa.MyClass})
-        self.assertEqual(inspect.get_annotations(wrapped, eval_str=False), {'a': 'int', 'b': 'str', 'return': 'MyClass'})
-
-        # test that local namespace lookups work
-        self.assertEqual(inspect.get_annotations(isa.MyClassWithLocalAnnotations), {'x': 'mytype'})
-        self.assertEqual(inspect.get_annotations(isa.MyClassWithLocalAnnotations, eval_str=True), {'x': int})
-
-    def test_pep695_generic_class_with_future_annotations(self):
-        ann_module695 = inspect_stringized_annotations_pep695
-        A_annotations = inspect.get_annotations(ann_module695.A, eval_str=True)
-        A_type_params = ann_module695.A.__type_params__
-        self.assertIs(A_annotations["x"], A_type_params[0])
-        self.assertEqual(A_annotations["y"].__args__[0], Unpack[A_type_params[1]])
-        self.assertIs(A_annotations["z"].__args__[0], A_type_params[2])
-
-    def test_pep695_generic_class_with_future_annotations_and_local_shadowing(self):
-        B_annotations = inspect.get_annotations(
-            inspect_stringized_annotations_pep695.B, eval_str=True
-        )
-        self.assertEqual(B_annotations, {"x": int, "y": str, "z": bytes})
-
-    def test_pep695_generic_class_with_future_annotations_name_clash_with_global_vars(self):
-        ann_module695 = inspect_stringized_annotations_pep695
-        C_annotations = inspect.get_annotations(ann_module695.C, eval_str=True)
-        self.assertEqual(
-            set(C_annotations.values()),
-            set(ann_module695.C.__type_params__)
-        )
-
-    def test_pep_695_generic_function_with_future_annotations(self):
-        ann_module695 = inspect_stringized_annotations_pep695
-        generic_func_annotations = inspect.get_annotations(
-            ann_module695.generic_function, eval_str=True
-        )
-        func_t_params = ann_module695.generic_function.__type_params__
-        self.assertEqual(
-            generic_func_annotations.keys(), {"x", "y", "z", "zz", "return"}
-        )
-        self.assertIs(generic_func_annotations["x"], func_t_params[0])
-        self.assertEqual(generic_func_annotations["y"], Unpack[func_t_params[1]])
-        self.assertIs(generic_func_annotations["z"].__origin__, func_t_params[2])
-        self.assertIs(generic_func_annotations["zz"].__origin__, func_t_params[2])
-
-    def test_pep_695_generic_function_with_future_annotations_name_clash_with_global_vars(self):
-        self.assertEqual(
-            set(
-                inspect.get_annotations(
-                    inspect_stringized_annotations_pep695.generic_function_2,
-                    eval_str=True
-                ).values()
-            ),
-            set(
-                inspect_stringized_annotations_pep695.generic_function_2.__type_params__
-            )
-        )
-
-    def test_pep_695_generic_method_with_future_annotations(self):
-        ann_module695 = inspect_stringized_annotations_pep695
-        generic_method_annotations = inspect.get_annotations(
-            ann_module695.D.generic_method, eval_str=True
-        )
-        params = {
-            param.__name__: param
-            for param in ann_module695.D.generic_method.__type_params__
-        }
-        self.assertEqual(
-            generic_method_annotations,
-            {"x": params["Foo"], "y": params["Bar"], "return": None}
-        )
-
-    def test_pep_695_generic_method_with_future_annotations_name_clash_with_global_vars(self):
-        self.assertEqual(
-            set(
-                inspect.get_annotations(
-                    inspect_stringized_annotations_pep695.D.generic_method_2,
-                    eval_str=True
-                ).values()
-            ),
-            set(
-                inspect_stringized_annotations_pep695.D.generic_method_2.__type_params__
-            )
-        )
-
-    def test_pep_695_generic_method_with_future_annotations_name_clash_with_global_and_local_vars(self):
-        self.assertEqual(
-            inspect.get_annotations(
-                inspect_stringized_annotations_pep695.E, eval_str=True
-            ),
-            {"x": str},
-        )
-
-    def test_pep_695_generics_with_future_annotations_nested_in_function(self):
-        results = inspect_stringized_annotations_pep695.nested()
-
-        self.assertEqual(
-            set(results.F_annotations.values()),
-            set(results.F.__type_params__)
-        )
-        self.assertEqual(
-            set(results.F_meth_annotations.values()),
-            set(results.F.generic_method.__type_params__)
-        )
-        self.assertNotEqual(
-            set(results.F_meth_annotations.values()),
-            set(results.F.__type_params__)
-        )
-        self.assertEqual(
-            set(results.F_meth_annotations.values()).intersection(results.F.__type_params__),
-            set()
-        )
-
-        self.assertEqual(results.G_annotations, {"x": str})
-
-        self.assertEqual(
-            set(results.generic_func_annotations.values()),
-            set(results.generic_func.__type_params__)
-        )
-
->>>>>>> bd4516d9
 
 class TestFormatAnnotation(unittest.TestCase):
     def test_typing_replacement(self):
